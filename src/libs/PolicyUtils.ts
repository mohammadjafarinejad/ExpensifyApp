import {Str} from 'expensify-common';
import type {OnyxCollection, OnyxEntry} from 'react-native-onyx';
import Onyx from 'react-native-onyx';
import type {ValueOf} from 'type-fest';
import type {LocaleContextProps} from '@components/LocaleContextProvider';
import type {SelectorType} from '@components/SelectionScreen';
import CONST from '@src/CONST';
import ONYXKEYS from '@src/ONYXKEYS';
import ROUTES from '@src/ROUTES';
import INPUT_IDS from '@src/types/form/NetSuiteCustomFieldForm';
import type {OnyxInputOrEntry, Policy, PolicyCategories, PolicyEmployeeList, PolicyTagLists, PolicyTags, Report, TaxRate} from '@src/types/onyx';
import type {ErrorFields, PendingAction, PendingFields} from '@src/types/onyx/OnyxCommon';
import type {
    ConnectionLastSync,
    ConnectionName,
    Connections,
    CustomUnit,
    InvoiceItem,
    NetSuiteAccount,
    NetSuiteConnection,
    NetSuiteCustomList,
    NetSuiteCustomSegment,
    NetSuiteTaxAccount,
    NetSuiteVendor,
    PolicyConnectionSyncProgress,
    PolicyFeatureName,
    Rate,
    SageIntacctDataElement,
    SageIntacctDataElementWithValue,
    Tenant,
} from '@src/types/onyx/Policy';
import type PolicyEmployee from '@src/types/onyx/PolicyEmployee';
import type {SearchPolicy} from '@src/types/onyx/SearchResults';
import {isEmptyObject} from '@src/types/utils/EmptyObject';
import {hasSynchronizationErrorMessage, isAuthenticationError} from './actions/connections';
import {shouldShowQBOReimbursableExportDestinationAccountError} from './actions/connections/QuickbooksOnline';
import {getCurrentUserAccountID, getCurrentUserEmail} from './actions/Report';
import {getCategoryApproverRule} from './CategoryUtils';
import DateUtils from './DateUtils';
import {translateLocal} from './Localize';
import Navigation from './Navigation/Navigation';
import {isOffline as isOfflineNetworkStore} from './Network/NetworkStore';
import {getAccountIDsByLogins, getLoginsByAccountIDs, getPersonalDetailByEmail} from './PersonalDetailsUtils';
import {getAllSortedTransactions, getCategory, getTag} from './TransactionUtils';
import {isPublicDomain} from './ValidationUtils';

type MemberEmailsToAccountIDs = Record<string, number>;

type WorkspaceDetails = {
    policyID: string | undefined;
    name: string;
};

type ConnectionWithLastSyncData = {
    /** State of the last synchronization */
    lastSync?: ConnectionLastSync;
};

let allPolicies: OnyxCollection<Policy>;
let activePolicyId: OnyxEntry<string>;
let isLoadingReportData = true;

Onyx.connect({
    key: ONYXKEYS.COLLECTION.POLICY,
    waitForCollectionCallback: true,
    callback: (value) => (allPolicies = value),
});

Onyx.connect({
    key: ONYXKEYS.NVP_ACTIVE_POLICY_ID,
    callback: (value) => (activePolicyId = value),
});

Onyx.connect({
    key: ONYXKEYS.IS_LOADING_REPORT_DATA,
    initWithStoredValues: false,
    callback: (value) => (isLoadingReportData = value ?? false),
});

let preferredLocale: ValueOf<typeof CONST.LOCALES> | null = null;
Onyx.connect({
    key: ONYXKEYS.NVP_PREFERRED_LOCALE,
    callback: (val) => (preferredLocale = val ?? null),
});

/**
 * Filter out the active policies, which will exclude policies with pending deletion
 * and policies the current user doesn't belong to.
 * These are policies that we can use to create reports with in NewDot.
 */
function getActivePolicies(policies: OnyxCollection<Policy> | null, currentUserLogin: string | undefined): Policy[] {
    return Object.values(policies ?? {}).filter<Policy>(
        (policy): policy is Policy =>
            !!policy && policy.pendingAction !== CONST.RED_BRICK_ROAD_PENDING_ACTION.DELETE && !!policy.name && !!policy.id && !!getPolicyRole(policy, currentUserLogin),
    );
}

function getPerDiemCustomUnits(policies: OnyxCollection<Policy> | null, email: string | undefined): Array<{policyID: string; customUnit: CustomUnit}> {
    return (
        getActivePolicies(policies, email)
            .map((mappedPolicy) => ({policyID: mappedPolicy.id, customUnit: getPerDiemCustomUnit(mappedPolicy)}))
            // We filter out custom units that are undefine but ts cant' figure it out.
            .filter(({customUnit}) => !isEmptyObject(customUnit) && !!customUnit.enabled) as Array<{policyID: string; customUnit: CustomUnit}>
    );
}

/**
 * Checks if the current user is an admin of the policy.
 */
const isPolicyAdmin = (policy: OnyxInputOrEntry<Policy> | SearchPolicy, currentUserLogin?: string): boolean => getPolicyRole(policy, currentUserLogin) === CONST.POLICY.ROLE.ADMIN;

/**
 * Checks if we have any errors stored within the policy?.employeeList. Determines whether we should show a red brick road error or not.
 */
function shouldShowEmployeeListError(policy: OnyxEntry<Policy>): boolean {
    return isPolicyAdmin(policy) && Object.values(policy?.employeeList ?? {}).some((employee) => Object.keys(employee?.errors ?? {}).length > 0);
}

/**
 *  Check if the policy has any tax rate errors.
 */
function shouldShowTaxRateError(policy: OnyxEntry<Policy>): boolean {
    return (
        isPolicyAdmin(policy) &&
        Object.values(policy?.taxRates?.taxes ?? {}).some((taxRate) => Object.keys(taxRate?.errors ?? {}).length > 0 || Object.values(taxRate?.errorFields ?? {}).some(Boolean))
    );
}

/**
 * Check if the policy has any errors within the categories.
 */
function hasPolicyCategoriesError(policyCategories: OnyxEntry<PolicyCategories>): boolean {
    return Object.keys(policyCategories ?? {}).some((categoryName) => Object.keys(policyCategories?.[categoryName]?.errors ?? {}).length > 0);
}

/**
 * Checks if the policy had a sync error.
 */
function shouldShowSyncError(policy: OnyxEntry<Policy>, isSyncInProgress: boolean): boolean {
    return isPolicyAdmin(policy) && (Object.keys(policy?.connections ?? {}) as ConnectionName[]).some((connection) => !!hasSynchronizationErrorMessage(policy, connection, isSyncInProgress));
}

/**
 * Check if the policy has any error fields.
 */
function shouldShowPolicyErrorFields(policy: OnyxEntry<Policy>): boolean {
    return isPolicyAdmin(policy) && Object.values(policy?.errorFields ?? {}).some((fieldErrors) => Object.keys(fieldErrors ?? {}).length > 0);
}

/**
 * Check if the policy has any errors, and if it doesn't, then check if it has any error fields.
 */
function shouldShowPolicyError(policy: OnyxEntry<Policy>): boolean {
    return Object.keys(policy?.errors ?? {}).length > 0 ? isPolicyAdmin(policy) : shouldShowPolicyErrorFields(policy);
}

/**
 * Checks if we have any errors stored within the policy custom units.
 */
function shouldShowCustomUnitsError(policy: OnyxEntry<Policy>): boolean {
    return isPolicyAdmin(policy) && Object.keys(policy?.customUnits?.errors ?? {}).length > 0;
}

function getNumericValue(value: number | string, toLocaleDigit: (arg: string) => string): number | string {
    const numValue = parseFloat(value.toString().replace(toLocaleDigit('.'), '.'));
    if (Number.isNaN(numValue)) {
        return NaN;
    }
    // Rounding to 4 decimal places
    return parseFloat(numValue.toFixed(CONST.MAX_TAX_RATE_DECIMAL_PLACES));
}

/**
 * Retrieves the distance custom unit object for the given policy
 */
function getDistanceRateCustomUnit(policy: OnyxEntry<Policy>): CustomUnit | undefined {
    return Object.values(policy?.customUnits ?? {}).find((unit) => unit.name === CONST.CUSTOM_UNITS.NAME_DISTANCE);
}

/**
 * Retrieves the per diem custom unit object for the given policy
 */
function getPerDiemCustomUnit(policy: OnyxEntry<Policy>): CustomUnit | undefined {
    return Object.values(policy?.customUnits ?? {}).find((unit) => unit.name === CONST.CUSTOM_UNITS.NAME_PER_DIEM_INTERNATIONAL);
}

/**
 * Retrieves custom unit rate object from the given customUnitRateID
 */
function getDistanceRateCustomUnitRate(policy: OnyxEntry<Policy>, customUnitRateID: string): Rate | undefined {
    const distanceUnit = getDistanceRateCustomUnit(policy);
    return distanceUnit?.rates[customUnitRateID];
}

function getRateDisplayValue(value: number, toLocaleDigit: (arg: string) => string, withDecimals?: boolean): string {
    const numValue = getNumericValue(value, toLocaleDigit);
    if (Number.isNaN(numValue)) {
        return '';
    }

    if (withDecimals) {
        const decimalPart = numValue.toString().split('.').at(1) ?? '';
        // Set the fraction digits to be between 2 and 4 (OD Behavior)
        const fractionDigits = Math.min(Math.max(decimalPart.length, CONST.MIN_TAX_RATE_DECIMAL_PLACES), CONST.MAX_TAX_RATE_DECIMAL_PLACES);
        return Number(numValue).toFixed(fractionDigits).toString().replace('.', toLocaleDigit('.'));
    }

    return numValue.toString().replace('.', toLocaleDigit('.')).substring(0, value.toString().length);
}

function getUnitRateValue(toLocaleDigit: (arg: string) => string, customUnitRate?: Partial<Rate>, withDecimals?: boolean) {
    return getRateDisplayValue((customUnitRate?.rate ?? 0) / CONST.POLICY.CUSTOM_UNIT_RATE_BASE_OFFSET, toLocaleDigit, withDecimals);
}

/**
 * Get the brick road indicator status for a policy. The policy has an error status if there is a policy member error, a custom unit error or a field error.
 */
function getPolicyBrickRoadIndicatorStatus(policy: OnyxEntry<Policy>, isConnectionInProgress: boolean): ValueOf<typeof CONST.BRICK_ROAD_INDICATOR_STATUS> | undefined {
    if (
        shouldShowEmployeeListError(policy) ||
        shouldShowCustomUnitsError(policy) ||
        shouldShowPolicyErrorFields(policy) ||
        shouldShowSyncError(policy, isConnectionInProgress) ||
        shouldShowQBOReimbursableExportDestinationAccountError(policy)
    ) {
        return CONST.BRICK_ROAD_INDICATOR_STATUS.ERROR;
    }
    return undefined;
}

function getPolicyRole(policy: OnyxInputOrEntry<Policy> | SearchPolicy, currentUserLogin: string | undefined) {
    if (policy?.role) {
        return policy.role;
    }

    if (!currentUserLogin) {
        return;
    }

    return policy?.employeeList?.[currentUserLogin]?.role;
}

function getPolicyNameByID(policyID: string): string {
    return allPolicies?.[`${ONYXKEYS.COLLECTION.POLICY}${policyID}`]?.name ?? policyID;
}

/**
 * Check if the policy can be displayed
 * If shouldShowPendingDeletePolicy is true, show the policy pending deletion.
 * If shouldShowPendingDeletePolicy is false, show the policy pending deletion only if there is an error.
 * Note: Using a local ONYXKEYS.NETWORK subscription will cause a delay in
 * updating the screen. Passing the offline status from the component.
 */
function shouldShowPolicy(policy: OnyxEntry<Policy>, shouldShowPendingDeletePolicy: boolean, currentUserLogin: string | undefined): boolean {
    return (
        !!policy?.isJoinRequestPending ||
        (!!policy &&
            policy?.type !== CONST.POLICY.TYPE.PERSONAL &&
            (shouldShowPendingDeletePolicy || policy?.pendingAction !== CONST.RED_BRICK_ROAD_PENDING_ACTION.DELETE || Object.keys(policy.errors ?? {}).length > 0) &&
            !!getPolicyRole(policy, currentUserLogin))
    );
}

function isPolicyMember(currentUserLogin: string | undefined, policyID: string | undefined): boolean {
    return !!currentUserLogin && !!policyID && !!allPolicies?.[`${ONYXKEYS.COLLECTION.POLICY}${policyID}`]?.employeeList?.[currentUserLogin];
}

function isExpensifyTeam(email: string | undefined): boolean {
    const emailDomain = Str.extractEmailDomain(email ?? '');
    return emailDomain === CONST.EXPENSIFY_PARTNER_NAME || emailDomain === CONST.EMAIL.GUIDES_DOMAIN;
}

/**
 * Checks if the user with login is an admin of the policy.
 */
const isUserPolicyAdmin = (policy: OnyxInputOrEntry<Policy>, login?: string) => !!(policy && policy.employeeList && login && policy.employeeList[login]?.role === CONST.POLICY.ROLE.ADMIN);

/**
 * Checks if the current user is of the role "user" on the policy.
 */
const isPolicyUser = (policy: OnyxInputOrEntry<Policy>, currentUserLogin?: string): boolean => getPolicyRole(policy, currentUserLogin) === CONST.POLICY.ROLE.USER;

/**
 * Checks if the current user is an auditor of the policy
 */
const isPolicyAuditor = (policy: OnyxInputOrEntry<Policy>, currentUserLogin?: string): boolean =>
    (policy?.role ?? (currentUserLogin && policy?.employeeList?.[currentUserLogin]?.role)) === CONST.POLICY.ROLE.AUDITOR;

const isPolicyEmployee = (policyID: string | undefined, policies: OnyxCollection<Policy>): boolean => {
    if (!policyID) {
        return false;
    }

    return Object.values(policies ?? {}).some((policy) => policy?.id === policyID);
};

/**
 * Checks if the current user is an owner (creator) of the policy.
 */
const isPolicyOwner = (policy: OnyxInputOrEntry<Policy>, currentUserAccountID: number | undefined): boolean => !!currentUserAccountID && policy?.ownerAccountID === currentUserAccountID;

/**
 * Create an object mapping member emails to their accountIDs. Filter for members without errors if includeMemberWithErrors is false, and get the login email from the personalDetail object using the accountID.
 *
 * If includeMemberWithErrors is false, We only return members without errors. Otherwise, the members with errors would immediately be removed before the user has a chance to read the error.
 */
function getMemberAccountIDsForWorkspace(employeeList: PolicyEmployeeList | undefined, includeMemberWithErrors = false, includeMemberWithPendingDelete = true): MemberEmailsToAccountIDs {
    const members = employeeList ?? {};
    const memberEmailsToAccountIDs: MemberEmailsToAccountIDs = {};
    Object.keys(members).forEach((email) => {
        if (!includeMemberWithErrors) {
            const member = members?.[email];
            if (Object.keys(member?.errors ?? {})?.length > 0) {
                return;
            }
        }
        if (!includeMemberWithPendingDelete) {
            const member = members?.[email];
            if (member.pendingAction === CONST.RED_BRICK_ROAD_PENDING_ACTION.DELETE) {
                return;
            }
        }
        const personalDetail = getPersonalDetailByEmail(email);
        if (!personalDetail?.login) {
            return;
        }
        memberEmailsToAccountIDs[email] = Number(personalDetail.accountID);
    });
    return memberEmailsToAccountIDs;
}

/**
 * Get login list that we should not show in the workspace invite options
 */
function getIneligibleInvitees(employeeList?: PolicyEmployeeList): string[] {
    const policyEmployeeList = employeeList ?? {};
    const memberEmailsToExclude: string[] = [...CONST.EXPENSIFY_EMAILS];
    Object.keys(policyEmployeeList).forEach((email) => {
        const policyEmployee = policyEmployeeList?.[email];
        // Policy members that are pending delete or have errors are not valid and we should show them in the invite options (don't exclude them).
        if (policyEmployee?.pendingAction === CONST.RED_BRICK_ROAD_PENDING_ACTION.DELETE || Object.keys(policyEmployee?.errors ?? {}).length > 0) {
            return;
        }
        if (!email) {
            return;
        }
        memberEmailsToExclude.push(email);
    });

    return memberEmailsToExclude;
}

function getSortedTagKeys(policyTagList: OnyxEntry<PolicyTagLists>): Array<keyof PolicyTagLists> {
    if (isEmptyObject(policyTagList)) {
        return [];
    }

    return Object.keys(policyTagList).sort((key1, key2) => policyTagList[key1].orderWeight - policyTagList[key2].orderWeight);
}

/**
 * Gets a tag name of policy tags based on a tag's orderWeight.
 */
function getTagListName(policyTagList: OnyxEntry<PolicyTagLists>, orderWeight: number): string {
    if (isEmptyObject(policyTagList)) {
        return '';
    }

    return Object.values(policyTagList).find((tag) => tag.orderWeight === orderWeight)?.name ?? '';
}

/**
 * Gets all tag lists of a policy
 */
function getTagLists(policyTagList: OnyxEntry<PolicyTagLists>): Array<ValueOf<PolicyTagLists>> {
    if (isEmptyObject(policyTagList)) {
        return [];
    }

    return Object.values(policyTagList)
        .filter((policyTagListValue) => policyTagListValue !== null)
        .sort((tagA, tagB) => tagA.orderWeight - tagB.orderWeight);
}

/**
 * Gets a tag list of a policy by a tag index
 */
function getTagList(policyTagList: OnyxEntry<PolicyTagLists>, tagIndex: number): ValueOf<PolicyTagLists> {
    const tagLists = getTagLists(policyTagList);
    return (
        tagLists.at(tagIndex) ?? {
            name: '',
            required: false,
            tags: {},
            orderWeight: 0,
        }
    );
}

function getTagNamesFromTagsLists(policyTagLists: PolicyTagLists): string[] {
    const uniqueTagNames = new Set<string>();

    for (const policyTagList of Object.values(policyTagLists ?? {})) {
        for (const tag of Object.values(policyTagList.tags ?? {})) {
            uniqueTagNames.add(tag.name);
        }
    }
    return Array.from(uniqueTagNames);
}

/**
 * Cleans up escaping of colons (used to create multi-level tags, e.g. "Parent: Child") in the tag name we receive from the backend
 */
function getCleanedTagName(tag: string) {
    return tag?.replace(/\\:/g, CONST.COLON);
}

/**
 * Escape colon from tag name
 */
function escapeTagName(tag: string) {
    return tag?.replaceAll(CONST.COLON, '\\:');
}

/**
 * Gets a count of enabled tags of a policy
 */
function getCountOfEnabledTagsOfList(policyTags: PolicyTags | undefined): number {
    if (!policyTags) {
        return 0;
    }
    return Object.values(policyTags).filter((policyTag) => policyTag.enabled).length;
}
/**
 * Gets count of required tag lists of a policy
 */
function getCountOfRequiredTagLists(policyTagLists: OnyxEntry<PolicyTagLists>): number {
    if (!policyTagLists) {
        return 0;
    }
    return Object.values(policyTagLists).filter((tagList) => tagList.required).length;
}

/**
 * Whether the policy has multi-level tags
 */
function isMultiLevelTags(policyTagList: OnyxEntry<PolicyTagLists>): boolean {
    return Object.keys(policyTagList ?? {}).length > 1;
}

function isPendingDeletePolicy(policy: OnyxEntry<Policy>): boolean {
    return policy?.pendingAction === CONST.RED_BRICK_ROAD_PENDING_ACTION.DELETE;
}

function isPaidGroupPolicy(policy: OnyxInputOrEntry<Policy> | SearchPolicy): boolean {
    return policy?.type === CONST.POLICY.TYPE.TEAM || policy?.type === CONST.POLICY.TYPE.CORPORATE;
}

function getOwnedPaidPolicies(policies: OnyxCollection<Policy> | null, currentUserAccountID: number): Policy[] {
    return Object.values(policies ?? {}).filter((policy): policy is Policy => isPolicyOwner(policy, currentUserAccountID ?? CONST.DEFAULT_NUMBER_ID) && isPaidGroupPolicy(policy));
}

function isControlPolicy(policy: OnyxEntry<Policy>): boolean {
    return policy?.type === CONST.POLICY.TYPE.CORPORATE;
}

function isCollectPolicy(policy: OnyxEntry<Policy>): boolean {
    return policy?.type === CONST.POLICY.TYPE.TEAM;
}

function isTaxTrackingEnabled(isPolicyExpenseChat: boolean, policy: OnyxEntry<Policy>, isDistanceRequest: boolean, isPerDiemRequest = false): boolean {
    if (isPerDiemRequest) {
        return false;
    }
    const distanceUnit = getDistanceRateCustomUnit(policy);
    const customUnitID = distanceUnit?.customUnitID ?? CONST.DEFAULT_NUMBER_ID;
    const isPolicyTaxTrackingEnabled = isPolicyExpenseChat && policy?.tax?.trackingEnabled;
    const isTaxEnabledForDistance = isPolicyTaxTrackingEnabled && !!customUnitID && policy?.customUnits?.[customUnitID]?.attributes?.taxEnabled;

    return !!(isDistanceRequest ? isTaxEnabledForDistance : isPolicyTaxTrackingEnabled);
}

/**
 * Checks if policy's scheduled submit / auto reporting frequency is "instant".
 * Note: Free policies have "instant" submit always enabled.
 */
function isInstantSubmitEnabled(policy: OnyxInputOrEntry<Policy> | SearchPolicy): boolean {
    return policy?.autoReporting === true && policy?.autoReportingFrequency === CONST.POLICY.AUTO_REPORTING_FREQUENCIES.INSTANT;
}

/**
 * This gets a "corrected" value for autoReportingFrequency. The purpose of this function is to encapsulate some logic around the "immediate" frequency.
 *
 * - "immediate" is actually not immediate. For that you want "instant".
 * - (immediate && harvesting.enabled) === daily
 * - (immediate && !harvesting.enabled) === manual
 *
 * Note that "daily" and "manual" only exist as options for the API, not in the database or Onyx.
 */
function getCorrectedAutoReportingFrequency(policy: OnyxInputOrEntry<Policy> | SearchPolicy): ValueOf<typeof CONST.POLICY.AUTO_REPORTING_FREQUENCIES> | undefined {
    if (policy?.autoReportingFrequency !== CONST.POLICY.AUTO_REPORTING_FREQUENCIES.IMMEDIATE) {
        return policy?.autoReportingFrequency;
    }

    if (policy?.harvesting?.enabled) {
        // This is actually not really "immediate". It's "daily". Surprise!
        return CONST.POLICY.AUTO_REPORTING_FREQUENCIES.IMMEDIATE;
    }

    // "manual" is really just "immediate" (aka "daily") with harvesting disabled
    return CONST.POLICY.AUTO_REPORTING_FREQUENCIES.MANUAL;
}

/**
 * Checks if policy's approval mode is "optional", a.k.a. "Submit & Close"
 */
function isSubmitAndClose(policy: OnyxInputOrEntry<Policy> | SearchPolicy): boolean {
    return policy?.approvalMode === CONST.POLICY.APPROVAL_MODE.OPTIONAL;
}

function arePaymentsEnabled(policy: OnyxEntry<Policy>): boolean {
    return policy?.reimbursementChoice !== CONST.POLICY.REIMBURSEMENT_CHOICES.REIMBURSEMENT_NO;
}

function isControlOnAdvancedApprovalMode(policy: OnyxInputOrEntry<Policy>): boolean {
    return policy?.type === CONST.POLICY.TYPE.CORPORATE && getApprovalWorkflow(policy) === CONST.POLICY.APPROVAL_MODE.ADVANCED;
}

function extractPolicyIDFromPath(path: string) {
    return path.match(CONST.REGEX.POLICY_ID_FROM_PATH)?.[1];
}

/**
 * Whether the policy has active accounting integration connections
 */
function hasAccountingConnections(policy: OnyxEntry<Policy>) {
    return !isEmptyObject(policy?.connections);
}

function getPathWithoutPolicyID(path: string) {
    return path.replace(CONST.REGEX.PATH_WITHOUT_POLICY_ID, '/');
}

function getPolicyEmployeeListByIdWithoutCurrentUser(policies: OnyxCollection<Pick<Policy, 'employeeList'>>, currentPolicyID?: string, currentUserAccountID?: number) {
    const policy = policies?.[`${ONYXKEYS.COLLECTION.POLICY}${currentPolicyID}`] ?? null;
    const policyMemberEmailsToAccountIDs = getMemberAccountIDsForWorkspace(policy?.employeeList);
    return Object.values(policyMemberEmailsToAccountIDs)
        .map((policyMemberAccountID) => Number(policyMemberAccountID))
        .filter((policyMemberAccountID) => policyMemberAccountID !== currentUserAccountID);
}

function goBackFromInvalidPolicy() {
    Navigation.goBack(ROUTES.SETTINGS_WORKSPACES.route);
}

/** Get a tax with given ID from policy */
function getTaxByID(policy: OnyxEntry<Policy>, taxID: string): TaxRate | undefined {
    return policy?.taxRates?.taxes?.[taxID];
}

/** Get a tax rate object built like Record<TaxRateName, RelatedTaxRateKeys>.
 * We want to allow user to choose over TaxRateName and there might be a situation when one TaxRateName has two possible keys in different policies */
function getAllTaxRatesNamesAndKeys(): Record<string, string[]> {
    const allTaxRates: Record<string, string[]> = {};
    Object.values(allPolicies ?? {})?.forEach((policy) => {
        if (!policy?.taxRates?.taxes) {
            return;
        }
        Object.entries(policy?.taxRates?.taxes).forEach(([taxRateKey, taxRate]) => {
            if (!allTaxRates[taxRate.name]) {
                allTaxRates[taxRate.name] = [taxRateKey];
                return;
            }
            allTaxRates[taxRate.name].push(taxRateKey);
        });
    });
    return allTaxRates;
}

/**
 * Whether the tax rate can be deleted and disabled
 */
function canEditTaxRate(policy: Policy, taxID: string): boolean {
    return policy.taxRates?.defaultExternalID !== taxID && policy.taxRates?.foreignTaxDefault !== taxID;
}

function isPolicyFeatureEnabled(policy: OnyxEntry<Policy>, featureName: PolicyFeatureName): boolean {
    if (featureName === CONST.POLICY.MORE_FEATURES.ARE_TAXES_ENABLED) {
        return !!policy?.tax?.trackingEnabled;
    }
    if (featureName === CONST.POLICY.MORE_FEATURES.ARE_CONNECTIONS_ENABLED) {
        return policy?.[featureName] ? !!policy?.[featureName] : !isEmptyObject(policy?.connections);
    }

    return !!policy?.[featureName];
}

function getApprovalWorkflow(policy: OnyxEntry<Policy> | SearchPolicy): ValueOf<typeof CONST.POLICY.APPROVAL_MODE> {
    if (policy?.type === CONST.POLICY.TYPE.PERSONAL) {
        return CONST.POLICY.APPROVAL_MODE.OPTIONAL;
    }

    return policy?.approvalMode ?? CONST.POLICY.APPROVAL_MODE.ADVANCED;
}

function getDefaultApprover(policy: OnyxEntry<Policy> | SearchPolicy): string {
    return policy?.approver ?? policy?.owner ?? '';
}

function getRuleApprovers(policy: OnyxEntry<Policy> | SearchPolicy, expenseReport: OnyxEntry<Report>) {
    const categoryApprovers: string[] = [];
    const tagApprovers: string[] = [];
    const allReportTransactions = getAllSortedTransactions(expenseReport?.reportID);

    // Before submitting to their `submitsTo` (in a policy on Advanced Approvals), submit to category/tag approvers.
    // Category approvers are prioritized, then tag approvers.
    for (let i = 0; i < allReportTransactions.length; i++) {
        const transaction = allReportTransactions.at(i);
        const tag = getTag(transaction);
        const category = getCategory(transaction);
        const categoryApprover = getCategoryApproverRule(policy?.rules?.approvalRules ?? [], category)?.approver;
        const tagApprover = getTagApproverRule(policy, tag)?.approver;
        if (categoryApprover) {
            categoryApprovers.push(categoryApprover);
        }

        if (tagApprover) {
            tagApprovers.push(tagApprover);
        }
    }

    return [...categoryApprovers, ...tagApprovers];
}

function getManagerAccountID(policy: OnyxEntry<Policy> | SearchPolicy, expenseReport: OnyxEntry<Report>) {
    const employeeAccountID = expenseReport?.ownerAccountID ?? CONST.DEFAULT_NUMBER_ID;
    const employeeLogin = getLoginsByAccountIDs([employeeAccountID]).at(0) ?? '';
    const defaultApprover = getDefaultApprover(policy);

    // For policy using the optional or basic workflow, the manager is the policy default approver.
    if (([CONST.POLICY.APPROVAL_MODE.OPTIONAL, CONST.POLICY.APPROVAL_MODE.BASIC] as Array<ValueOf<typeof CONST.POLICY.APPROVAL_MODE>>).includes(getApprovalWorkflow(policy))) {
        return getAccountIDsByLogins([defaultApprover]).at(0) ?? -1;
    }

    const employee = policy?.employeeList?.[employeeLogin];
    if (!employee && !defaultApprover) {
        return -1;
    }

    return getAccountIDsByLogins([employee?.submitsTo ?? defaultApprover]).at(0) ?? -1;
}

/**
 * Returns the accountID to whom the given expenseReport submits reports to in the given Policy.
 */
function getSubmitToAccountID(policy: OnyxEntry<Policy> | SearchPolicy, expenseReport: OnyxEntry<Report>): number {
    const ruleApprovers = getRuleApprovers(policy, expenseReport);
    const employeeAccountID = expenseReport?.ownerAccountID ?? CONST.DEFAULT_NUMBER_ID;
    const employeeLogin = getLoginsByAccountIDs([employeeAccountID]).at(0) ?? '';
    if (ruleApprovers.length > 0 && ruleApprovers.at(0) === employeeLogin && policy?.preventSelfApproval) {
        ruleApprovers.shift();
    }
    if (ruleApprovers.length > 0 && !isSubmitAndClose(policy)) {
        return getAccountIDsByLogins([ruleApprovers.at(0) ?? '']).at(0) ?? -1;
    }

    return getManagerAccountID(policy, expenseReport);
}

function getManagerAccountEmail(policy: OnyxEntry<Policy>, expenseReport: OnyxEntry<Report>): string {
    const managerAccountID = getManagerAccountID(policy, expenseReport);
    return getLoginsByAccountIDs([managerAccountID]).at(0) ?? '';
}

/**
 * Returns the email of the account to forward the report to depending on the approver's approval limit.
 * Used for advanced approval mode only.
 */
function getForwardsToAccount(policy: OnyxEntry<Policy>, employeeEmail: string, reportTotal: number): string {
    if (!isControlOnAdvancedApprovalMode(policy)) {
        return '';
    }

    const employee = policy?.employeeList?.[employeeEmail];
    if (!employee) {
        return '';
    }

    const positiveReportTotal = Math.abs(reportTotal);
    if (employee.approvalLimit && employee.overLimitForwardsTo && positiveReportTotal > employee.approvalLimit) {
        return employee.overLimitForwardsTo;
    }
    return employee.forwardsTo ?? '';
}

/**
 * Returns the accountID of the policy reimburser, if not available returns -1.
 */
function getReimburserAccountID(policy: OnyxEntry<Policy>): number {
    const reimburserEmail = policy?.achAccount?.reimburser ?? '';
    return reimburserEmail ? getAccountIDsByLogins([reimburserEmail]).at(0) ?? -1 : -1;
}

function getPersonalPolicy() {
    return Object.values(allPolicies ?? {}).find((policy) => policy?.type === CONST.POLICY.TYPE.PERSONAL);
}

function getAdminEmployees(policy: OnyxEntry<Policy>): PolicyEmployee[] {
    if (!policy || !policy.employeeList) {
        return [];
    }
    return Object.keys(policy.employeeList)
        .map((email) => ({...policy.employeeList?.[email], email}))
        .filter((employee) => employee.pendingAction !== CONST.RED_BRICK_ROAD_PENDING_ACTION.DELETE && employee.role === CONST.POLICY.ROLE.ADMIN);
}

/**
 * Returns the policy of the report
 */
function getPolicy(policyID: string | undefined, policies: OnyxCollection<Policy> = allPolicies): OnyxEntry<Policy> {
    if (!policies || !policyID) {
        return undefined;
    }
    return policies[`${ONYXKEYS.COLLECTION.POLICY}${policyID}`];
}

/** Return active policies where current user is an admin */
function getActiveAdminWorkspaces(policies: OnyxCollection<Policy> | null, currentUserLogin: string | undefined): Policy[] {
    const activePolicies = getActivePolicies(policies, currentUserLogin);
    return activePolicies.filter((policy) => shouldShowPolicy(policy, isOfflineNetworkStore(), currentUserLogin) && isPolicyAdmin(policy, currentUserLogin));
}

/** Return active policies where current user is an employee (of the role "user") */
function getActiveEmployeeWorkspaces(policies: OnyxCollection<Policy> | null, currentUserLogin: string | undefined): Policy[] {
    const activePolicies = getActivePolicies(policies, currentUserLogin);
    return activePolicies.filter((policy) => shouldShowPolicy(policy, isOfflineNetworkStore(), currentUserLogin) && isPolicyUser(policy, currentUserLogin));
}

/**
 * Checks whether the current user has a policy with admin access
 */
function hasActiveAdminWorkspaces(currentUserLogin: string | undefined) {
    return getActiveAdminWorkspaces(allPolicies, currentUserLogin).length > 0;
}

/**
 *
 * Checks whether the current user has a policy with Xero accounting software integration
 */
function hasPolicyWithXeroConnection(currentUserLogin: string | undefined) {
    return getActiveAdminWorkspaces(allPolicies, currentUserLogin)?.some((policy) => !!policy?.connections?.[CONST.POLICY.CONNECTIONS.NAME.XERO]);
}

/** Whether the user can send invoice from the workspace */
function canSendInvoiceFromWorkspace(policyID: string | undefined): boolean {
    const policy = getPolicy(policyID);
    return policy?.areInvoicesEnabled ?? false;
}

/** Whether the user can submit per diem expense from the workspace */
function canSubmitPerDiemExpenseFromWorkspace(policy: OnyxEntry<Policy>): boolean {
    const perDiemCustomUnit = getPerDiemCustomUnit(policy);
    return !isEmptyObject(perDiemCustomUnit) && !!perDiemCustomUnit?.enabled;
}

/** Whether the user can send invoice */
function canSendInvoice(policies: OnyxCollection<Policy> | null, currentUserLogin: string | undefined): boolean {
    return getActiveAdminWorkspaces(policies, currentUserLogin).some((policy) => canSendInvoiceFromWorkspace(policy.id));
}

function hasDependentTags(policy: OnyxEntry<Policy>, policyTagList: OnyxEntry<PolicyTagLists>) {
    if (!policy?.hasMultipleTagLists) {
        return false;
    }
    return Object.values(policyTagList ?? {}).some((tagList) => Object.values(tagList.tags).some((tag) => !!tag.rules?.parentTagsFilter || !!tag.parentTagsFilter));
}

function hasIndependentTags(policy: OnyxEntry<Policy>, policyTagList: OnyxEntry<PolicyTagLists>) {
    if (!policy?.hasMultipleTagLists) {
        return false;
    }
    return Object.values(policyTagList ?? {}).every((tagList) => Object.values(tagList.tags).every((tag) => !tag.rules?.parentTagsFilter && !tag.parentTagsFilter));
}

/** Get the Xero organizations connected to the policy */
function getXeroTenants(policy: Policy | undefined): Tenant[] {
    // Due to the way optional chain is being handled in this useMemo we are forced to use this approach to properly handle undefined values
    // eslint-disable-next-line @typescript-eslint/prefer-optional-chain
    if (!policy || !policy.connections || !policy.connections.xero || !policy.connections.xero.data) {
        return [];
    }
    return policy.connections.xero.data.tenants ?? [];
}

function findCurrentXeroOrganization(tenants: Tenant[] | undefined, organizationID: string | undefined): Tenant | undefined {
    return tenants?.find((tenant) => tenant.id === organizationID);
}

function getCurrentXeroOrganizationName(policy: Policy | undefined): string | undefined {
    return findCurrentXeroOrganization(getXeroTenants(policy), policy?.connections?.xero?.config?.tenantID)?.name;
}

function getXeroBankAccounts(policy: Policy | undefined, selectedBankAccountId: string | undefined): SelectorType[] {
    const bankAccounts = policy?.connections?.xero?.data?.bankAccounts ?? [];

    return (bankAccounts ?? []).map(({id, name}) => ({
        value: id,
        text: name,
        keyForList: id,
        isSelected: selectedBankAccountId === id,
    }));
}

function areSettingsInErrorFields(settings?: string[], errorFields?: ErrorFields) {
    if (settings === undefined || errorFields === undefined) {
        return false;
    }

    const keys = Object.keys(errorFields);
    return settings.some((setting) => keys.includes(setting));
}

function settingsPendingAction(settings?: string[], pendingFields?: PendingFields<string>): PendingAction | undefined {
    if (settings === undefined || pendingFields === undefined) {
        return null;
    }

    const key = Object.keys(pendingFields).find((setting) => settings.includes(setting));
    if (!key) {
        return;
    }
    return pendingFields[key];
}

function findSelectedVendorWithDefaultSelect(vendors: NetSuiteVendor[] | undefined, selectedVendorId: string | undefined) {
    const selectedVendor = (vendors ?? []).find(({id}) => id === selectedVendorId);
    return selectedVendor ?? vendors?.[0] ?? undefined;
}

function findSelectedSageVendorWithDefaultSelect(vendors: SageIntacctDataElementWithValue[] | SageIntacctDataElement[] | undefined, selectedVendorID: string | undefined) {
    const selectedVendor = (vendors ?? []).find(({id}) => id === selectedVendorID);
    return selectedVendor ?? vendors?.[0] ?? undefined;
}

function findSelectedBankAccountWithDefaultSelect(accounts: NetSuiteAccount[] | undefined, selectedBankAccountId: string | undefined) {
    const selectedBankAccount = (accounts ?? []).find(({id}) => id === selectedBankAccountId);
    return selectedBankAccount ?? accounts?.[0] ?? undefined;
}

function findSelectedInvoiceItemWithDefaultSelect(invoiceItems: InvoiceItem[] | undefined, selectedItemId: string | undefined) {
    const selectedInvoiceItem = (invoiceItems ?? []).find(({id}) => id === selectedItemId);
    return selectedInvoiceItem ?? invoiceItems?.[0] ?? undefined;
}

function findSelectedTaxAccountWithDefaultSelect(taxAccounts: NetSuiteTaxAccount[] | undefined, selectedAccountId: string | undefined) {
    const selectedTaxAccount = (taxAccounts ?? []).find(({externalID}) => externalID === selectedAccountId);
    return selectedTaxAccount ?? taxAccounts?.[0] ?? undefined;
}

function getNetSuiteVendorOptions(policy: Policy | undefined, selectedVendorId: string | undefined): SelectorType[] {
    const vendors = policy?.connections?.netsuite?.options.data.vendors;

    const selectedVendor = findSelectedVendorWithDefaultSelect(vendors, selectedVendorId);

    return (vendors ?? []).map(({id, name}) => ({
        value: id,
        text: name,
        keyForList: id,
        isSelected: selectedVendor?.id === id,
    }));
}

function getNetSuitePayableAccountOptions(policy: Policy | undefined, selectedBankAccountId: string | undefined): SelectorType[] {
    const payableAccounts = policy?.connections?.netsuite?.options.data.payableList;

    const selectedPayableAccount = findSelectedBankAccountWithDefaultSelect(payableAccounts, selectedBankAccountId);

    return (payableAccounts ?? []).map(({id, name}) => ({
        value: id,
        text: name,
        keyForList: id,
        isSelected: selectedPayableAccount?.id === id,
    }));
}

function getNetSuiteReceivableAccountOptions(policy: Policy | undefined, selectedBankAccountId: string | undefined): SelectorType[] {
    const receivableAccounts = policy?.connections?.netsuite?.options.data.receivableList;

    const selectedReceivableAccount = findSelectedBankAccountWithDefaultSelect(receivableAccounts, selectedBankAccountId);

    return (receivableAccounts ?? []).map(({id, name}) => ({
        value: id,
        text: name,
        keyForList: id,
        isSelected: selectedReceivableAccount?.id === id,
    }));
}

function getNetSuiteInvoiceItemOptions(policy: Policy | undefined, selectedItemId: string | undefined): SelectorType[] {
    const invoiceItems = policy?.connections?.netsuite?.options.data.items;

    const selectedInvoiceItem = findSelectedInvoiceItemWithDefaultSelect(invoiceItems, selectedItemId);

    return (invoiceItems ?? []).map(({id, name}) => ({
        value: id,
        text: name,
        keyForList: id,
        isSelected: selectedInvoiceItem?.id === id,
    }));
}

function getNetSuiteTaxAccountOptions(policy: Policy | undefined, subsidiaryCountry?: string, selectedAccountId?: string): SelectorType[] {
    const taxAccounts = policy?.connections?.netsuite?.options.data.taxAccountsList;
    const accountOptions = (taxAccounts ?? []).filter(({country}) => country === subsidiaryCountry);

    const selectedTaxAccount = findSelectedTaxAccountWithDefaultSelect(accountOptions, selectedAccountId);

    return accountOptions.map(({externalID, name}) => ({
        value: externalID,
        text: name,
        keyForList: externalID,
        isSelected: selectedTaxAccount?.externalID === externalID,
    }));
}

function canUseTaxNetSuite(canUseNetSuiteUSATax?: boolean, subsidiaryCountry?: string) {
    return !!canUseNetSuiteUSATax || CONST.NETSUITE_TAX_COUNTRIES.includes(subsidiaryCountry ?? '');
}

function canUseProvincialTaxNetSuite(subsidiaryCountry?: string) {
    return subsidiaryCountry === '_canada';
}

function getFilteredReimbursableAccountOptions(payableAccounts: NetSuiteAccount[] | undefined) {
    return (payableAccounts ?? []).filter(({type}) => type === CONST.NETSUITE_ACCOUNT_TYPE.BANK || type === CONST.NETSUITE_ACCOUNT_TYPE.CREDIT_CARD);
}

function getNetSuiteReimbursableAccountOptions(policy: Policy | undefined, selectedBankAccountId: string | undefined): SelectorType[] {
    const payableAccounts = policy?.connections?.netsuite?.options.data.payableList;
    const accountOptions = getFilteredReimbursableAccountOptions(payableAccounts);

    const selectedPayableAccount = findSelectedBankAccountWithDefaultSelect(accountOptions, selectedBankAccountId);

    return accountOptions.map(({id, name}) => ({
        value: id,
        text: name,
        keyForList: id,
        isSelected: selectedPayableAccount?.id === id,
    }));
}

function getFilteredCollectionAccountOptions(payableAccounts: NetSuiteAccount[] | undefined) {
    return (payableAccounts ?? []).filter(({type}) => type === CONST.NETSUITE_ACCOUNT_TYPE.BANK);
}

function getNetSuiteCollectionAccountOptions(policy: Policy | undefined, selectedBankAccountId: string | undefined): SelectorType[] {
    const payableAccounts = policy?.connections?.netsuite?.options.data.payableList;
    const accountOptions = getFilteredCollectionAccountOptions(payableAccounts);

    const selectedPayableAccount = findSelectedBankAccountWithDefaultSelect(accountOptions, selectedBankAccountId);

    return accountOptions.map(({id, name}) => ({
        value: id,
        text: name,
        keyForList: id,
        isSelected: selectedPayableAccount?.id === id,
    }));
}

function getFilteredApprovalAccountOptions(payableAccounts: NetSuiteAccount[] | undefined) {
    return (payableAccounts ?? []).filter(({type}) => type === CONST.NETSUITE_ACCOUNT_TYPE.ACCOUNTS_PAYABLE);
}

function getNetSuiteApprovalAccountOptions(policy: Policy | undefined, selectedBankAccountId: string | undefined): SelectorType[] {
    const payableAccounts = policy?.connections?.netsuite?.options.data.payableList;
    const defaultApprovalAccount: NetSuiteAccount = {
        id: CONST.NETSUITE_APPROVAL_ACCOUNT_DEFAULT,
        name: translateLocal('workspace.netsuite.advancedConfig.defaultApprovalAccount'),
        type: CONST.NETSUITE_ACCOUNT_TYPE.ACCOUNTS_PAYABLE,
    };
    const accountOptions = getFilteredApprovalAccountOptions([defaultApprovalAccount].concat(payableAccounts ?? []));

    const selectedPayableAccount = findSelectedBankAccountWithDefaultSelect(accountOptions, selectedBankAccountId);

    return accountOptions.map(({id, name}) => ({
        value: id,
        text: name,
        keyForList: id,
        isSelected: selectedPayableAccount?.id === id,
    }));
}

function getCustomersOrJobsLabelNetSuite(policy: Policy | undefined, translate: LocaleContextProps['translate']): string | undefined {
    const importMapping = policy?.connections?.netsuite?.options?.config?.syncOptions?.mapping;
    if (!importMapping?.customers && !importMapping?.jobs) {
        return undefined;
    }
    const importFields: string[] = [];
    const importCustomer = importMapping?.customers ?? CONST.INTEGRATION_ENTITY_MAP_TYPES.NETSUITE_DEFAULT;
    const importJobs = importMapping?.jobs ?? CONST.INTEGRATION_ENTITY_MAP_TYPES.NETSUITE_DEFAULT;

    if (importCustomer === CONST.INTEGRATION_ENTITY_MAP_TYPES.NETSUITE_DEFAULT && importJobs === CONST.INTEGRATION_ENTITY_MAP_TYPES.NETSUITE_DEFAULT) {
        return undefined;
    }

    const importedValue = importMapping?.customers !== CONST.INTEGRATION_ENTITY_MAP_TYPES.NETSUITE_DEFAULT ? importCustomer : importJobs;

    if (importCustomer !== CONST.INTEGRATION_ENTITY_MAP_TYPES.NETSUITE_DEFAULT) {
        importFields.push(translate('workspace.netsuite.import.customersOrJobs.customers'));
    }

    if (importJobs !== CONST.INTEGRATION_ENTITY_MAP_TYPES.NETSUITE_DEFAULT) {
        importFields.push(translate('workspace.netsuite.import.customersOrJobs.jobs'));
    }

    const importedValueLabel = translate(`workspace.netsuite.import.customersOrJobs.label`, {
        importFields,
        importType: translate(`workspace.accounting.importTypes.${importedValue}`).toLowerCase(),
    });
    return importedValueLabel.charAt(0).toUpperCase() + importedValueLabel.slice(1);
}

function getNetSuiteImportCustomFieldLabel(
    policy: Policy | undefined,
    importField: ValueOf<typeof CONST.NETSUITE_CONFIG.IMPORT_CUSTOM_FIELDS>,
    translate: LocaleContextProps['translate'],
): string | undefined {
    const fieldData = policy?.connections?.netsuite?.options?.config.syncOptions?.[importField] ?? [];
    if (fieldData.length === 0) {
        return undefined;
    }

    const mappingSet = new Set(fieldData.map((item) => item.mapping));
    const importedTypes = Array.from(mappingSet)
        .sort((a, b) => b.localeCompare(a))
        .map((mapping) => translate(`workspace.netsuite.import.importTypes.${mapping !== '' ? mapping : 'TAG'}.label`).toLowerCase());
    return translate(`workspace.netsuite.import.importCustomFields.label`, {importedTypes});
}

function isNetSuiteCustomSegmentRecord(customField: NetSuiteCustomList | NetSuiteCustomSegment): boolean {
    return 'segmentName' in customField;
}

function getNameFromNetSuiteCustomField(customField: NetSuiteCustomList | NetSuiteCustomSegment): string {
    return 'segmentName' in customField ? customField.segmentName : customField.listName;
}

function isNetSuiteCustomFieldPropertyEditable(customField: NetSuiteCustomList | NetSuiteCustomSegment, fieldName: string) {
    const fieldsAllowedToEdit = isNetSuiteCustomSegmentRecord(customField) ? [INPUT_IDS.SEGMENT_NAME, INPUT_IDS.INTERNAL_ID, INPUT_IDS.SCRIPT_ID, INPUT_IDS.MAPPING] : [INPUT_IDS.MAPPING];
    const fieldKey = fieldName as keyof typeof customField;
    return fieldsAllowedToEdit.includes(fieldKey);
}

function getIntegrationLastSuccessfulDate(connection?: Connections[keyof Connections], connectionSyncProgress?: PolicyConnectionSyncProgress) {
    let syncSuccessfulDate;
    if (!connection) {
        return undefined;
    }
    if ((connection as NetSuiteConnection)?.lastSyncDate) {
        syncSuccessfulDate = (connection as NetSuiteConnection)?.lastSyncDate;
    } else {
        syncSuccessfulDate = (connection as ConnectionWithLastSyncData)?.lastSync?.successfulDate;
    }

    const connectionSyncTimeStamp = DateUtils.getLocalDateFromDatetime(preferredLocale ?? CONST.LOCALES.DEFAULT, connectionSyncProgress?.timestamp).toISOString();

    if (
        connectionSyncProgress &&
        connectionSyncProgress.stageInProgress === CONST.POLICY.CONNECTIONS.SYNC_STAGE_NAME.JOB_DONE &&
        syncSuccessfulDate &&
        connectionSyncTimeStamp > DateUtils.getLocalDateFromDatetime(preferredLocale ?? CONST.LOCALES.DEFAULT, syncSuccessfulDate).toISOString()
    ) {
        syncSuccessfulDate = connectionSyncTimeStamp;
    }
    return syncSuccessfulDate;
}

function getCurrentSageIntacctEntityName(policy: Policy | undefined, defaultNameIfNoEntity: string): string | undefined {
    const currentEntityID = policy?.connections?.intacct?.config?.entity;
    if (!currentEntityID) {
        return defaultNameIfNoEntity;
    }
    const entities = policy?.connections?.intacct?.data?.entities;
    return entities?.find((entity) => entity.id === currentEntityID)?.name;
}

function getSageIntacctBankAccounts(policy?: Policy, selectedBankAccountId?: string): SelectorType[] {
    const bankAccounts = policy?.connections?.intacct?.data?.bankAccounts ?? [];
    return (bankAccounts ?? []).map(({id, name}) => ({
        value: id,
        text: name,
        keyForList: id,
        isSelected: selectedBankAccountId === id,
    }));
}

function getSageIntacctVendors(policy?: Policy, selectedVendorId?: string): SelectorType[] {
    const vendors = policy?.connections?.intacct?.data?.vendors ?? [];
    return vendors.map(({id, value}) => ({
        value: id,
        text: value,
        keyForList: id,
        isSelected: selectedVendorId === id,
    }));
}

function getSageIntacctNonReimbursableActiveDefaultVendor(policy?: Policy): string | undefined {
    const {
        nonReimbursableCreditCardChargeDefaultVendor: creditCardDefaultVendor,
        nonReimbursableVendor: expenseReportDefaultVendor,
        nonReimbursable,
    } = policy?.connections?.intacct?.config.export ?? {};

    return nonReimbursable === CONST.SAGE_INTACCT_NON_REIMBURSABLE_EXPENSE_TYPE.CREDIT_CARD_CHARGE ? creditCardDefaultVendor : expenseReportDefaultVendor;
}

function getSageIntacctCreditCards(policy?: Policy, selectedAccount?: string): SelectorType[] {
    const creditCards = policy?.connections?.intacct?.data?.creditCards ?? [];
    return creditCards.map(({name}) => ({
        value: name,
        text: name,
        keyForList: name,
        isSelected: name === selectedAccount,
    }));
}

/**
 * Sort the workspaces by their name, while keeping the selected one at the beginning.
 * @param workspace1 Details of the first workspace to be compared.
 * @param workspace2 Details of the second workspace to be compared.
 * @param selectedWorkspaceID ID of the selected workspace which needs to be at the beginning.
 */
const sortWorkspacesBySelected = (workspace1: WorkspaceDetails, workspace2: WorkspaceDetails, selectedWorkspaceID: string | undefined): number => {
    if (workspace1.policyID === selectedWorkspaceID) {
        return -1;
    }
    if (workspace2.policyID === selectedWorkspaceID) {
        return 1;
    }
    return workspace1.name?.toLowerCase().localeCompare(workspace2.name?.toLowerCase() ?? '') ?? 0;
};

/**
 * Takes removes pendingFields and errorFields from a customUnit
 */
function removePendingFieldsFromCustomUnit(customUnit: CustomUnit): CustomUnit {
    const cleanedCustomUnit = {...customUnit};

    delete cleanedCustomUnit.pendingFields;
    delete cleanedCustomUnit.errorFields;

    return cleanedCustomUnit;
}

function goBackWhenEnableFeature(policyID: string) {
    setTimeout(() => {
        Navigation.goBack(ROUTES.WORKSPACE_INITIAL.getRoute(policyID));
    }, CONST.WORKSPACE_ENABLE_FEATURE_REDIRECT_DELAY);
}

function navigateToExpensifyCardPage(policyID: string) {
    Navigation.setNavigationActionToMicrotaskQueue(() => {
        Navigation.navigate(ROUTES.WORKSPACE_EXPENSIFY_CARD.getRoute(policyID));
    });
}

function getConnectedIntegration(policy: Policy | undefined, accountingIntegrations?: ConnectionName[]) {
    return (accountingIntegrations ?? Object.values(CONST.POLICY.CONNECTIONS.NAME)).find((integration) => !!policy?.connections?.[integration]);
}

function getValidConnectedIntegration(policy: Policy | undefined, accountingIntegrations?: ConnectionName[]) {
    return (accountingIntegrations ?? Object.values(CONST.POLICY.CONNECTIONS.NAME)).find(
        (integration) => !!policy?.connections?.[integration] && !isAuthenticationError(policy, integration),
    );
}

function hasIntegrationAutoSync(policy: Policy | undefined, connectedIntegration?: ConnectionName) {
    return (connectedIntegration && policy?.connections?.[connectedIntegration]?.config?.autoSync?.enabled) ?? false;
}

function hasUnsupportedIntegration(policy: Policy | undefined, accountingIntegrations?: ConnectionName[]) {
    return !(accountingIntegrations ?? Object.values(CONST.POLICY.CONNECTIONS.NAME)).some((integration) => !!policy?.connections?.[integration]);
}

function getCurrentConnectionName(policy: Policy | undefined): string | undefined {
    const accountingIntegrations = Object.values(CONST.POLICY.CONNECTIONS.NAME);
    const connectionKey = accountingIntegrations.find((integration) => !!policy?.connections?.[integration]);
    return connectionKey ? CONST.POLICY.CONNECTIONS.NAME_USER_FRIENDLY[connectionKey] : undefined;
}

/**
 * Check if the policy member is deleted from the workspace
 */
function isDeletedPolicyEmployee(policyEmployee: PolicyEmployee, isOffline: boolean) {
    return !isOffline && policyEmployee.pendingAction === CONST.RED_BRICK_ROAD_PENDING_ACTION.DELETE && isEmptyObject(policyEmployee.errors);
}

function hasNoPolicyOtherThanPersonalType() {
    return (
        Object.values(allPolicies ?? {}).filter((policy) => policy && policy.type !== CONST.POLICY.TYPE.PERSONAL && policy.pendingAction !== CONST.RED_BRICK_ROAD_PENDING_ACTION.DELETE)
            .length === 0
    );
}

function getCurrentTaxID(policy: OnyxEntry<Policy>, taxID: string): string | undefined {
    return Object.keys(policy?.taxRates?.taxes ?? {}).find((taxIDKey) => policy?.taxRates?.taxes?.[taxIDKey].previousTaxCode === taxID || taxIDKey === taxID);
}

function getWorkspaceAccountID(policyID?: string) {
    const policy = getPolicy(policyID);

    if (!policy) {
        return 0;
    }
    return policy.workspaceAccountID ?? CONST.DEFAULT_NUMBER_ID;
}

function hasVBBA(policyID: string | undefined) {
    const policy = getPolicy(policyID);
    return !!policy?.achAccount?.bankAccountID;
}

function getTagApproverRule(policyOrID: string | SearchPolicy | OnyxEntry<Policy>, tagName: string) {
    if (!policyOrID) {
        return;
    }

    const policy = typeof policyOrID === 'string' ? getPolicy(policyOrID) : policyOrID;

    const approvalRules = policy?.rules?.approvalRules ?? [];
    const approverRule = approvalRules.find((rule) =>
        rule.applyWhen.find(({condition, field, value}) => condition === CONST.POLICY.RULE_CONDITIONS.MATCHES && field === CONST.POLICY.FIELDS.TAG && value === tagName),
    );

    return approverRule;
}

function getDomainNameForPolicy(policyID?: string): string {
    if (!policyID) {
        return '';
    }

    return `${CONST.EXPENSIFY_POLICY_DOMAIN}${policyID.toLowerCase()}${CONST.EXPENSIFY_POLICY_DOMAIN_EXTENSION}`;
}

function getWorkflowApprovalsUnavailable(policy: OnyxEntry<Policy>) {
    return policy?.approvalMode === CONST.POLICY.APPROVAL_MODE.OPTIONAL || !!policy?.errorFields?.approvalMode;
}

function getAllPoliciesLength() {
    return Object.keys(allPolicies ?? {}).length;
}

<<<<<<< HEAD
function getAllSharedPolicies() {
    return Object.values(allPolicies ?? {}).filter((p) => p?.type !== CONST.POLICY.TYPE.PERSONAL);
}

function getAllPolicies() {
    return Object.values(allPolicies ?? {}).filter((p) => !!p);
}

=======
>>>>>>> 80ecb73d
function getActivePolicy(): OnyxEntry<Policy> {
    return getPolicy(activePolicyId);
}

function getUserFriendlyWorkspaceType(workspaceType: ValueOf<typeof CONST.POLICY.TYPE>) {
    switch (workspaceType) {
        case CONST.POLICY.TYPE.CORPORATE:
            return translateLocal('workspace.type.control');
        case CONST.POLICY.TYPE.TEAM:
            return translateLocal('workspace.type.collect');
        default:
            return translateLocal('workspace.type.free');
    }
}

function isPolicyAccessible(policy: OnyxEntry<Policy>): boolean {
    return (
        !isEmptyObject(policy) && (Object.keys(policy).length !== 1 || isEmptyObject(policy.errors)) && !!policy?.id && policy?.pendingAction !== CONST.RED_BRICK_ROAD_PENDING_ACTION.DELETE
    );
}

function areAllGroupPoliciesExpenseChatDisabled(policies = allPolicies) {
    const groupPolicies = Object.values(policies ?? {}).filter((policy) => isPaidGroupPolicy(policy));
    if (groupPolicies.length === 0) {
        return false;
    }
    return !groupPolicies.some((policy) => !!policy?.isPolicyExpenseChatEnabled);
}

function getGroupPaidPoliciesWithExpenseChatEnabled(policies: OnyxCollection<Policy> | null = allPolicies) {
    if (isEmptyObject(policies)) {
        return CONST.EMPTY_ARRAY;
    }
    return Object.values(policies).filter((policy) => isPaidGroupPolicy(policy) && policy?.isPolicyExpenseChatEnabled);
}

// eslint-disable-next-line rulesdir/no-negated-variables
function shouldDisplayPolicyNotFoundPage(policyID: string): boolean {
    const policy = getPolicy(policyID);

    if (!policy) {
        return false;
    }

    return !isPolicyAccessible(policy) && !isLoadingReportData;
}

function hasOtherControlWorkspaces(currentPolicyID: string) {
    const otherControlWorkspaces = Object.values(allPolicies ?? {}).filter((policy) => policy?.id !== currentPolicyID && isPolicyAdmin(policy) && isControlPolicy(policy));
    return otherControlWorkspaces.length > 0;
}

// If no policyID is provided, it indicates the workspace upgrade/downgrade URL
// is being accessed from the Subscriptions page without a specific policyID.
// In this case, check if the user is an admin on more than one policy.
// If the user is an admin for multiple policies, we can render the page as it contains a condition
// to navigate them to the Workspaces page when no policyID is provided, instead of showing the Upgrade/Downgrade button.
// If the user is not an admin for multiple policies, they are not allowed to perform this action, and the NotFoundPage is displayed.

function canModifyPlan(policyID?: string) {
    const currentUserAccountID = getCurrentUserAccountID();
    const ownerPolicies = getOwnedPaidPolicies(allPolicies, currentUserAccountID);

    if (!policyID) {
        return ownerPolicies.length > 1;
    }
    const policy = getPolicy(policyID);

    return !!policy && isPolicyAdmin(policy);
}

function getAdminsPrivateEmailDomains(policy?: Policy) {
    if (!policy) {
        return [];
    }

    const adminDomains = Object.entries(policy.employeeList ?? {}).reduce((domains, [email, employee]) => {
        if (employee.role !== CONST.POLICY.ROLE.ADMIN) {
            return domains;
        }
        domains.push(Str.extractEmailDomain(email).toLowerCase());
        return domains;
    }, [] as string[]);

    const ownerDomains = policy.owner ? [Str.extractEmailDomain(policy.owner).toLowerCase()] : [];

    const privateDomains = [...new Set(adminDomains.concat(ownerDomains))].filter((domain) => !isPublicDomain(domain));

    // If the policy is not owned by Expensify there is no point in showing the domain for provisioning.
    if (!isExpensifyTeam(policy.owner)) {
        return privateDomains.filter((domain) => domain !== CONST.EXPENSIFY_PARTNER_NAME && domain !== CONST.EMAIL.GUIDES_DOMAIN);
    }

    return privateDomains;
}

/**
 * Determines the most frequent domain from the `acceptedDomains` list
 * that appears in the email addresses of policy members.
 *
 * @param acceptedDomains - List of domains to consider.
 * @param policy - The policy object.
 */
function getMostFrequentEmailDomain(acceptedDomains: string[], policy?: Policy) {
    if (!policy) {
        return undefined;
    }
    const domainOccurrences = {} as Record<string, number>;
    Object.keys(policy.employeeList ?? {})
        .concat(policy.owner)
        .map((email) => Str.extractEmailDomain(email).toLowerCase())
        .forEach((memberDomain) => {
            if (!acceptedDomains.includes(memberDomain)) {
                return;
            }
            domainOccurrences[memberDomain] = (domainOccurrences[memberDomain] || 0) + 1;
        });
    let mostFrequent = {domain: '', count: 0};
    Object.entries(domainOccurrences).forEach(([domain, count]) => {
        if (count <= mostFrequent.count) {
            return;
        }
        mostFrequent = {domain, count};
    });
    if (mostFrequent.count === 0) {
        return undefined;
    }
    return mostFrequent.domain;
}

const getDescriptionForPolicyDomainCard = (domainName: string): string => {
    // A domain name containing a policyID indicates that this is a workspace feed
    const policyID = domainName.match(CONST.REGEX.EXPENSIFY_POLICY_DOMAIN_NAME)?.[1];
    if (policyID) {
        const policy = getPolicy(policyID.toUpperCase());
        return policy?.name ?? domainName;
    }
    return domainName;
};

function isPreferredExporter(policy: Policy) {
    const user = getCurrentUserEmail();
    const exporters = [
        policy.connections?.intacct?.config?.export?.exporter,
        policy.connections?.netsuite?.options?.config?.exporter,
        policy.connections?.quickbooksDesktop?.config?.export?.exporter,
        policy.connections?.quickbooksOnline?.config?.export?.exporter,
        policy.connections?.xero?.config?.export?.exporter,
    ];

    return exporters.some((exporter) => exporter && exporter === user);
}

/**
 * Checks if the user is invited to any workspace.
 */
function isUserInvitedToWorkspace(): boolean {
    const currentUserAccountID = getCurrentUserAccountID();
    return Object.values(allPolicies ?? {}).some(
        (policy) => policy?.ownerAccountID !== currentUserAccountID && policy?.isPolicyExpenseChatEnabled && policy?.id && policy.id !== CONST.POLICY.ID_FAKE,
    );
}

export {
    canEditTaxRate,
    extractPolicyIDFromPath,
    escapeTagName,
    getActivePolicies,
    getPerDiemCustomUnits,
    getAdminEmployees,
    getCleanedTagName,
    getConnectedIntegration,
    getValidConnectedIntegration,
    getCountOfEnabledTagsOfList,
    getIneligibleInvitees,
    getMemberAccountIDsForWorkspace,
    getNumericValue,
    isMultiLevelTags,
    getPathWithoutPolicyID,
    getPersonalPolicy,
    getPolicy,
    getPolicyBrickRoadIndicatorStatus,
    getPolicyEmployeeListByIdWithoutCurrentUser,
    getSortedTagKeys,
    getTagList,
    getTagListName,
    getTagLists,
    getTaxByID,
    getUnitRateValue,
    getRateDisplayValue,
    goBackFromInvalidPolicy,
    hasAccountingConnections,
    shouldShowSyncError,
    shouldShowCustomUnitsError,
    shouldShowEmployeeListError,
    hasIntegrationAutoSync,
    hasPolicyCategoriesError,
    shouldShowPolicyError,
    shouldShowPolicyErrorFields,
    shouldShowTaxRateError,
    isControlOnAdvancedApprovalMode,
    isExpensifyTeam,
    isDeletedPolicyEmployee,
    isInstantSubmitEnabled,
    getCorrectedAutoReportingFrequency,
    isPaidGroupPolicy,
    isPendingDeletePolicy,
    isUserPolicyAdmin,
    isPolicyAdmin,
    isPolicyUser,
    isPolicyAuditor,
    isPolicyEmployee,
    isPolicyFeatureEnabled,
    isPolicyOwner,
    isPolicyMember,
    arePaymentsEnabled,
    isSubmitAndClose,
    isTaxTrackingEnabled,
    shouldShowPolicy,
    getActiveAdminWorkspaces,
    hasActiveAdminWorkspaces,
    getOwnedPaidPolicies,
    canSendInvoiceFromWorkspace,
    canSubmitPerDiemExpenseFromWorkspace,
    canSendInvoice,
    hasDependentTags,
    hasVBBA,
    getXeroTenants,
    findCurrentXeroOrganization,
    getCurrentXeroOrganizationName,
    getXeroBankAccounts,
    findSelectedVendorWithDefaultSelect,
    findSelectedBankAccountWithDefaultSelect,
    findSelectedInvoiceItemWithDefaultSelect,
    findSelectedTaxAccountWithDefaultSelect,
    findSelectedSageVendorWithDefaultSelect,
    hasPolicyWithXeroConnection,
    getNetSuiteVendorOptions,
    canUseTaxNetSuite,
    canUseProvincialTaxNetSuite,
    getFilteredReimbursableAccountOptions,
    getNetSuiteReimbursableAccountOptions,
    getFilteredCollectionAccountOptions,
    getNetSuiteCollectionAccountOptions,
    getFilteredApprovalAccountOptions,
    getNetSuiteApprovalAccountOptions,
    getNetSuitePayableAccountOptions,
    getNetSuiteReceivableAccountOptions,
    getNetSuiteInvoiceItemOptions,
    getNetSuiteTaxAccountOptions,
    getSageIntacctVendors,
    getSageIntacctNonReimbursableActiveDefaultVendor,
    getSageIntacctCreditCards,
    getSageIntacctBankAccounts,
    getDistanceRateCustomUnit,
    getPerDiemCustomUnit,
    getDistanceRateCustomUnitRate,
    sortWorkspacesBySelected,
    removePendingFieldsFromCustomUnit,
    goBackWhenEnableFeature,
    navigateToExpensifyCardPage,
    getIntegrationLastSuccessfulDate,
    getCurrentConnectionName,
    getCustomersOrJobsLabelNetSuite,
    getDefaultApprover,
    getApprovalWorkflow,
    getReimburserAccountID,
    isControlPolicy,
    isCollectPolicy,
    isNetSuiteCustomSegmentRecord,
    getNameFromNetSuiteCustomField,
    isNetSuiteCustomFieldPropertyEditable,
    getCurrentSageIntacctEntityName,
    hasNoPolicyOtherThanPersonalType,
    getCurrentTaxID,
    areSettingsInErrorFields,
    settingsPendingAction,
    getGroupPaidPoliciesWithExpenseChatEnabled,
    getForwardsToAccount,
    getSubmitToAccountID,
    getWorkspaceAccountID,
    getAllTaxRatesNamesAndKeys as getAllTaxRates,
    getTagNamesFromTagsLists,
    getTagApproverRule,
    getDomainNameForPolicy,
    hasUnsupportedIntegration,
    getWorkflowApprovalsUnavailable,
    getNetSuiteImportCustomFieldLabel,
    getAllPoliciesLength,
<<<<<<< HEAD
    getAllPolicies,
    getAllSharedPolicies,
=======
>>>>>>> 80ecb73d
    getActivePolicy,
    getUserFriendlyWorkspaceType,
    isPolicyAccessible,
    shouldDisplayPolicyNotFoundPage,
    hasOtherControlWorkspaces,
    getManagerAccountEmail,
    getRuleApprovers,
    canModifyPlan,
    getAdminsPrivateEmailDomains,
    getPolicyNameByID,
    getMostFrequentEmailDomain,
    getDescriptionForPolicyDomainCard,
    getManagerAccountID,
    isPreferredExporter,
    areAllGroupPoliciesExpenseChatDisabled,
    getCountOfRequiredTagLists,
    getActiveEmployeeWorkspaces,
    isUserInvitedToWorkspace,
    getPolicyRole,
    hasIndependentTags,
};

export type {MemberEmailsToAccountIDs};<|MERGE_RESOLUTION|>--- conflicted
+++ resolved
@@ -1251,17 +1251,6 @@
     return Object.keys(allPolicies ?? {}).length;
 }
 
-<<<<<<< HEAD
-function getAllSharedPolicies() {
-    return Object.values(allPolicies ?? {}).filter((p) => p?.type !== CONST.POLICY.TYPE.PERSONAL);
-}
-
-function getAllPolicies() {
-    return Object.values(allPolicies ?? {}).filter((p) => !!p);
-}
-
-=======
->>>>>>> 80ecb73d
 function getActivePolicy(): OnyxEntry<Policy> {
     return getPolicy(activePolicyId);
 }
@@ -1551,11 +1540,6 @@
     getWorkflowApprovalsUnavailable,
     getNetSuiteImportCustomFieldLabel,
     getAllPoliciesLength,
-<<<<<<< HEAD
-    getAllPolicies,
-    getAllSharedPolicies,
-=======
->>>>>>> 80ecb73d
     getActivePolicy,
     getUserFriendlyWorkspaceType,
     isPolicyAccessible,
