--- conflicted
+++ resolved
@@ -1354,8 +1354,6 @@
     return employeeEmails.length > 1;
 }
 
-<<<<<<< HEAD
-=======
 function isPrefferedExporter(policy: Policy) {
     const user = getCurrentUserEmail();
     const exporters = [
@@ -1370,7 +1368,6 @@
     return exporters.some((exporter) => exporter && exporter === user);
 }
 
->>>>>>> 23fa95ca
 function isAutoSyncEnabled(policy: Policy) {
     const values = [
         policy.connections?.intacct?.config?.autoSync?.enabled,
@@ -1522,10 +1519,7 @@
     getPolicyNameByID,
     getMostFrequentEmailDomain,
     getDescriptionForPolicyDomainCard,
-<<<<<<< HEAD
-=======
     isPrefferedExporter,
->>>>>>> 23fa95ca
     isAutoSyncEnabled,
 };
 
