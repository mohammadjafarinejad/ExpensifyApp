--- conflicted
+++ resolved
@@ -36,11 +36,7 @@
 import {shouldShowQBOReimbursableExportDestinationAccountError} from './actions/connections/QuickbooksOnline';
 import {getCurrentUserAccountID, getCurrentUserEmail} from './actions/Report';
 import {getCategoryApproverRule} from './CategoryUtils';
-<<<<<<< HEAD
 import DateUtils from './DateUtils';
-import localeCompare from './LocaleCompare';
-=======
->>>>>>> 2c1e1070
 import {translateLocal} from './Localize';
 import Navigation from './Navigation/Navigation';
 import {isOffline as isOfflineNetworkStore} from './Network/NetworkStore';
@@ -1692,11 +1688,8 @@
     isUserInvitedToWorkspace,
     getPolicyRole,
     hasIndependentTags,
-<<<<<<< HEAD
+    getLengthOfTag,
     wasPolicyLastModifiedWhileOffline,
-=======
-    getLengthOfTag,
->>>>>>> 2c1e1070
 };
 
 export type {MemberEmailsToAccountIDs};