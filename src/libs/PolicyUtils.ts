import Str from 'expensify-common/lib/str';
import type {OnyxCollection, OnyxEntry} from 'react-native-onyx';
import Onyx from 'react-native-onyx';
import type {ValueOf} from 'type-fest';
import type {SelectorType} from '@components/SelectionScreen';
import CONST from '@src/CONST';
import ONYXKEYS from '@src/ONYXKEYS';
import ROUTES from '@src/ROUTES';
import type {Policy, PolicyCategories, PolicyEmployeeList, PolicyTagList, PolicyTags, TaxRate} from '@src/types/onyx';
import type {PolicyFeatureName, Rate, Tenant} from '@src/types/onyx/Policy';
import type PolicyEmployee from '@src/types/onyx/PolicyEmployee';
import type {EmptyObject} from '@src/types/utils/EmptyObject';
import {isEmptyObject} from '@src/types/utils/EmptyObject';
import Navigation from './Navigation/Navigation';
import * as NetworkStore from './Network/NetworkStore';
import {getAccountIDsByLogins, getLoginsByAccountIDs, getPersonalDetailByEmail} from './PersonalDetailsUtils';

type MemberEmailsToAccountIDs = Record<string, number>;

let allPolicies: OnyxCollection<Policy>;

Onyx.connect({
    key: ONYXKEYS.COLLECTION.POLICY,
    waitForCollectionCallback: true,
    callback: (value) => (allPolicies = value),
});

/**
 * Filter out the active policies, which will exclude policies with pending deletion
 * These are policies that we can use to create reports with in NewDot.
 */
function getActivePolicies(policies: OnyxCollection<Policy>): Policy[] {
    return Object.values(policies ?? {}).filter<Policy>(
        (policy): policy is Policy => policy !== null && policy && policy.pendingAction !== CONST.RED_BRICK_ROAD_PENDING_ACTION.DELETE && !!policy.name && !!policy.id,
    );
}

/**
 * Checks if we have any errors stored within the policy?.employeeList. Determines whether we should show a red brick road error or not.
 */
function hasEmployeeListError(policy: OnyxEntry<Policy>): boolean {
    return Object.values(policy?.employeeList ?? {}).some((employee) => Object.keys(employee?.errors ?? {}).length > 0);
}

/**
 *  Check if the policy has any tax rate errors.
 */
function hasTaxRateError(policy: OnyxEntry<Policy>): boolean {
    return Object.values(policy?.taxRates?.taxes ?? {}).some((taxRate) => Object.keys(taxRate?.errors ?? {}).length > 0 || Object.values(taxRate?.errorFields ?? {}).some(Boolean));
}

/**
 * Check if the policy has any errors within the categories.
 */
function hasPolicyCategoriesError(policyCategories: OnyxEntry<PolicyCategories>): boolean {
    return Object.keys(policyCategories ?? {}).some((categoryName) => Object.keys(policyCategories?.[categoryName]?.errors ?? {}).length > 0);
}

/**
 * Check if the policy has any error fields.
 */
function hasPolicyErrorFields(policy: OnyxEntry<Policy>): boolean {
    return Object.values(policy?.errorFields ?? {}).some((fieldErrors) => Object.keys(fieldErrors ?? {}).length > 0);
}

/**
 * Check if the policy has any errors, and if it doesn't, then check if it has any error fields.
 */
function hasPolicyError(policy: OnyxEntry<Policy>): boolean {
    return Object.keys(policy?.errors ?? {}).length > 0 ? true : hasPolicyErrorFields(policy);
}

/**
 * Checks if we have any errors stored within the policy custom units.
 */
function hasCustomUnitsError(policy: OnyxEntry<Policy>): boolean {
    return Object.keys(policy?.customUnits?.errors ?? {}).length > 0;
}

function getNumericValue(value: number | string, toLocaleDigit: (arg: string) => string): number | string {
    const numValue = parseFloat(value.toString().replace(toLocaleDigit('.'), '.'));
    if (Number.isNaN(numValue)) {
        return NaN;
    }
    return numValue.toFixed(CONST.CUSTOM_UNITS.RATE_DECIMALS);
}

function getRateDisplayValue(value: number, toLocaleDigit: (arg: string) => string): string {
    const numValue = getNumericValue(value, toLocaleDigit);
    if (Number.isNaN(numValue)) {
        return '';
    }
    return numValue.toString().replace('.', toLocaleDigit('.')).substring(0, value.toString().length);
}

function getUnitRateValue(toLocaleDigit: (arg: string) => string, customUnitRate?: Rate) {
    return getRateDisplayValue((customUnitRate?.rate ?? 0) / CONST.POLICY.CUSTOM_UNIT_RATE_BASE_OFFSET, toLocaleDigit);
}

/**
 * Get the brick road indicator status for a policy. The policy has an error status if there is a policy member error, a custom unit error or a field error.
 */
function getPolicyBrickRoadIndicatorStatus(policy: OnyxEntry<Policy>): ValueOf<typeof CONST.BRICK_ROAD_INDICATOR_STATUS> | undefined {
    if (hasEmployeeListError(policy) || hasCustomUnitsError(policy) || hasPolicyErrorFields(policy)) {
        return CONST.BRICK_ROAD_INDICATOR_STATUS.ERROR;
    }
    return undefined;
}

/**
 * Check if the policy can be displayed
 * If offline, always show the policy pending deletion.
 * If online, show the policy pending deletion only if there is an error.
 * Note: Using a local ONYXKEYS.NETWORK subscription will cause a delay in
 * updating the screen. Passing the offline status from the component.
 */
function shouldShowPolicy(policy: OnyxEntry<Policy>, isOffline: boolean): boolean {
    return (
        !!policy &&
        (policy?.isPolicyExpenseChatEnabled || !!policy?.isJoinRequestPending) &&
        (isOffline || policy?.pendingAction !== CONST.RED_BRICK_ROAD_PENDING_ACTION.DELETE || Object.keys(policy.errors ?? {}).length > 0)
    );
}

function isExpensifyTeam(email: string | undefined): boolean {
    const emailDomain = Str.extractEmailDomain(email ?? '');
    return emailDomain === CONST.EXPENSIFY_PARTNER_NAME || emailDomain === CONST.EMAIL.GUIDES_DOMAIN;
}

/**
 * Checks if the current user is an admin of the policy.
 */
const isPolicyAdmin = (policy: OnyxEntry<Policy> | EmptyObject): boolean => policy?.role === CONST.POLICY.ROLE.ADMIN;

/**
 * Checks if the policy is a free group policy.
 */
const isFreeGroupPolicy = (policy: OnyxEntry<Policy> | EmptyObject): boolean => policy?.type === CONST.POLICY.TYPE.FREE;

const isPolicyEmployee = (policyID: string, policies: OnyxCollection<Policy>): boolean => Object.values(policies ?? {}).some((policy) => policy?.id === policyID);

/**
 * Checks if the current user is an owner (creator) of the policy.
 */
const isPolicyOwner = (policy: OnyxEntry<Policy> | EmptyObject, currentUserAccountID: number): boolean => policy?.ownerAccountID === currentUserAccountID;

/**
 * Create an object mapping member emails to their accountIDs. Filter for members without errors if includeMemberWithErrors is false, and get the login email from the personalDetail object using the accountID.
 *
 * If includeMemberWithErrors is false, We only return members without errors. Otherwise, the members with errors would immediately be removed before the user has a chance to read the error.
 */
function getMemberAccountIDsForWorkspace(employeeList: PolicyEmployeeList | undefined, includeMemberWithErrors = false): MemberEmailsToAccountIDs {
    const members = employeeList ?? {};
    const memberEmailsToAccountIDs: MemberEmailsToAccountIDs = {};
    Object.keys(members).forEach((email) => {
        if (!includeMemberWithErrors) {
            const member = members?.[email];
            if (Object.keys(member?.errors ?? {})?.length > 0) {
                return;
            }
        }
        const personalDetail = getPersonalDetailByEmail(email);
        if (!personalDetail?.login) {
            return;
        }
        memberEmailsToAccountIDs[email] = Number(personalDetail.accountID);
    });
    return memberEmailsToAccountIDs;
}

/**
 * Get login list that we should not show in the workspace invite options
 */
function getIneligibleInvitees(employeeList?: PolicyEmployeeList): string[] {
    const policyEmployeeList = employeeList ?? {};
    const memberEmailsToExclude: string[] = [...CONST.EXPENSIFY_EMAILS];
    Object.keys(policyEmployeeList).forEach((email) => {
        const policyEmployee = policyEmployeeList?.[email];
        // Policy members that are pending delete or have errors are not valid and we should show them in the invite options (don't exclude them).
        if (policyEmployee?.pendingAction === CONST.RED_BRICK_ROAD_PENDING_ACTION.DELETE || Object.keys(policyEmployee?.errors ?? {}).length > 0) {
            return;
        }
        if (!email) {
            return;
        }
        memberEmailsToExclude.push(email);
    });

    return memberEmailsToExclude;
}

function getSortedTagKeys(policyTagList: OnyxEntry<PolicyTagList>): Array<keyof PolicyTagList> {
    if (isEmptyObject(policyTagList)) {
        return [];
    }

    return Object.keys(policyTagList).sort((key1, key2) => policyTagList[key1].orderWeight - policyTagList[key2].orderWeight);
}

/**
 * Gets a tag name of policy tags based on a tag's orderWeight.
 */
function getTagListName(policyTagList: OnyxEntry<PolicyTagList>, orderWeight: number): string {
    if (isEmptyObject(policyTagList)) {
        return '';
    }

    return Object.values(policyTagList).find((tag) => tag.orderWeight === orderWeight)?.name ?? '';
}
/**
 * Gets all tag lists of a policy
 */
function getTagLists(policyTagList: OnyxEntry<PolicyTagList>): Array<ValueOf<PolicyTagList>> {
    if (isEmptyObject(policyTagList)) {
        return [];
    }

    return Object.values(policyTagList)
        .filter((policyTagListValue) => policyTagListValue !== null)
        .sort((tagA, tagB) => tagA.orderWeight - tagB.orderWeight);
}

/**
 * Gets a tag list of a policy by a tag index
 */
function getTagList(policyTagList: OnyxEntry<PolicyTagList>, tagIndex: number): ValueOf<PolicyTagList> {
    const tagLists = getTagLists(policyTagList);

    return (
        tagLists[tagIndex] ?? {
            name: '',
            required: false,
            tags: {},
        }
    );
}

/**
 * Cleans up escaping of colons (used to create multi-level tags, e.g. "Parent: Child") in the tag name we receive from the backend
 */
function getCleanedTagName(tag: string) {
    return tag?.replace(/\\{1,2}:/g, CONST.COLON);
}

/**
 * Escape colon from tag name
 */
function escapeTagName(tag: string) {
    return tag?.replaceAll(CONST.COLON, '\\:');
}

/**
 * Gets a count of enabled tags of a policy
 */
function getCountOfEnabledTagsOfList(policyTags: PolicyTags) {
    return Object.values(policyTags).filter((policyTag) => policyTag.enabled).length;
}

/**
 * Whether the policy has multi-level tags
 */
function isMultiLevelTags(policyTagList: OnyxEntry<PolicyTagList>): boolean {
    return Object.keys(policyTagList ?? {}).length > 1;
}

function isPendingDeletePolicy(policy: OnyxEntry<Policy>): boolean {
    return policy?.pendingAction === CONST.RED_BRICK_ROAD_PENDING_ACTION.DELETE;
}

function isPaidGroupPolicy(policy: OnyxEntry<Policy> | EmptyObject): boolean {
    return policy?.type === CONST.POLICY.TYPE.TEAM || policy?.type === CONST.POLICY.TYPE.CORPORATE;
}

function isTaxTrackingEnabled(isPolicyExpenseChat: boolean, policy: OnyxEntry<Policy>, isDistanceRequest: boolean): boolean {
    const distanceUnit = Object.values(policy?.customUnits ?? {}).find((unit) => unit.name === CONST.CUSTOM_UNITS.NAME_DISTANCE);
    const customUnitID = distanceUnit?.customUnitID ?? 0;
    const isPolicyTaxTrackingEnabled = isPolicyExpenseChat && policy?.tax?.trackingEnabled;
    const isTaxEnabledForDistance = isPolicyTaxTrackingEnabled && policy?.customUnits?.[customUnitID]?.attributes?.taxEnabled;

    return !!(isDistanceRequest ? isTaxEnabledForDistance : isPolicyTaxTrackingEnabled);
}

/**
 * Checks if policy's scheduled submit / auto reporting frequency is "instant".
 * Note: Free policies have "instant" submit always enabled.
 */
function isInstantSubmitEnabled(policy: OnyxEntry<Policy> | EmptyObject): boolean {
    return policy?.type === CONST.POLICY.TYPE.FREE || (policy?.autoReporting === true && policy?.autoReportingFrequency === CONST.POLICY.AUTO_REPORTING_FREQUENCIES.INSTANT);
}

/**
 * Checks if policy's approval mode is "optional", a.k.a. "Submit & Close"
 */
function isSubmitAndClose(policy: OnyxEntry<Policy> | EmptyObject): boolean {
    return policy?.approvalMode === CONST.POLICY.APPROVAL_MODE.OPTIONAL;
}

function extractPolicyIDFromPath(path: string) {
    return path.match(CONST.REGEX.POLICY_ID_FROM_PATH)?.[1];
}

/**
 * Whether the policy has active accounting integration connections
 */
function hasAccountingConnections(policy: OnyxEntry<Policy>) {
<<<<<<< HEAD
    return !!policy?.connections;
=======
    return !isEmptyObject(policy?.connections);
>>>>>>> d91979f5
}

function getPathWithoutPolicyID(path: string) {
    return path.replace(CONST.REGEX.PATH_WITHOUT_POLICY_ID, '/');
}

function getPolicyEmployeeListByIdWithoutCurrentUser(policies: OnyxCollection<Pick<Policy, 'employeeList'>>, currentPolicyID?: string, currentUserAccountID?: number) {
    const policy = policies?.[`${ONYXKEYS.COLLECTION.POLICY}${currentPolicyID}`] ?? null;
    const policyMemberEmailsToAccountIDs = getMemberAccountIDsForWorkspace(policy?.employeeList);
    return Object.values(policyMemberEmailsToAccountIDs)
        .map((policyMemberAccountID) => Number(policyMemberAccountID))
        .filter((policyMemberAccountID) => policyMemberAccountID !== currentUserAccountID);
}

function goBackFromInvalidPolicy() {
    Navigation.navigate(ROUTES.SETTINGS_WORKSPACES);
}

/** Get a tax with given ID from policy */
function getTaxByID(policy: OnyxEntry<Policy>, taxID: string): TaxRate | undefined {
    return policy?.taxRates?.taxes?.[taxID];
}

/**
 * Whether the tax rate can be deleted and disabled
 */
function canEditTaxRate(policy: Policy, taxID: string): boolean {
    return policy.taxRates?.defaultExternalID !== taxID;
}

function isPolicyFeatureEnabled(policy: OnyxEntry<Policy> | EmptyObject, featureName: PolicyFeatureName): boolean {
    if (featureName === CONST.POLICY.MORE_FEATURES.ARE_TAXES_ENABLED) {
        return !!policy?.tax?.trackingEnabled;
    }

    return !!policy?.[featureName];
}

function getApprovalWorkflow(policy: OnyxEntry<Policy> | EmptyObject): ValueOf<typeof CONST.POLICY.APPROVAL_MODE> {
    if (policy?.type === CONST.POLICY.TYPE.PERSONAL) {
        return CONST.POLICY.APPROVAL_MODE.OPTIONAL;
    }

    return policy?.approvalMode ?? CONST.POLICY.APPROVAL_MODE.ADVANCED;
}

function getDefaultApprover(policy: OnyxEntry<Policy> | EmptyObject): string {
    return policy?.approver ?? policy?.owner ?? '';
}

/**
 * Returns the accountID to whom the given employeeAccountID submits reports to in the given Policy.
 */
function getSubmitToAccountID(policy: OnyxEntry<Policy> | EmptyObject, employeeAccountID: number): number {
    const employeeLogin = getLoginsByAccountIDs([employeeAccountID])[0];
    const defaultApprover = getDefaultApprover(policy);

    // For policy using the optional or basic workflow, the manager is the policy default approver.
    if (([CONST.POLICY.APPROVAL_MODE.OPTIONAL, CONST.POLICY.APPROVAL_MODE.BASIC] as Array<ValueOf<typeof CONST.POLICY.APPROVAL_MODE>>).includes(getApprovalWorkflow(policy))) {
        return getAccountIDsByLogins([defaultApprover])[0];
    }

    const employee = policy?.employeeList?.[employeeLogin];
    if (!employee) {
        return -1;
    }

    return getAccountIDsByLogins([employee.submitsTo ?? defaultApprover])[0];
}

function getPersonalPolicy() {
    return Object.values(allPolicies ?? {}).find((policy) => policy?.type === CONST.POLICY.TYPE.PERSONAL);
}

function getAdminEmployees(policy: OnyxEntry<Policy>): PolicyEmployee[] {
    return Object.values(policy?.employeeList ?? {}).filter((employee) => employee.role === CONST.POLICY.ROLE.ADMIN);
}

/**
 * Returns the policy of the report
 */
function getPolicy(policyID: string | undefined): Policy | EmptyObject {
    if (!allPolicies || !policyID) {
        return {};
    }
    return allPolicies[`${ONYXKEYS.COLLECTION.POLICY}${policyID}`] ?? {};
}

/** Return active policies where current user is an admin */
function getActiveAdminWorkspaces(policies: OnyxCollection<Policy>): Policy[] {
    const activePolicies = getActivePolicies(policies);
    return activePolicies.filter((policy) => shouldShowPolicy(policy, NetworkStore.isOffline()) && isPolicyAdmin(policy));
}

/** Whether the user can send invoice */
function canSendInvoice(policies: OnyxCollection<Policy>): boolean {
    return getActiveAdminWorkspaces(policies).length > 0;
}

/** Get the Xero organizations connected to the policy */
function getXeroTenants(policy: Policy | undefined): Tenant[] {
    // Due to the way optional chain is being handled in this useMemo we are forced to use this approach to properly handle undefined values
    // eslint-disable-next-line @typescript-eslint/prefer-optional-chain
    if (!policy || !policy.connections || !policy.connections.xero || !policy.connections.xero.data) {
        return [];
    }
    return policy.connections.xero.data.tenants ?? [];
}

function findCurrentXeroOrganization(tenants: Tenant[] | undefined, organizationID: string | undefined): Tenant | undefined {
    return tenants?.find((tenant) => tenant.id === organizationID);
}

function getCurrentXeroOrganizationName(policy: Policy | undefined): string | undefined {
    return findCurrentXeroOrganization(getXeroTenants(policy), policy?.connections?.xero?.config?.tenantID)?.name;
}

function getXeroBankAccountsWithDefaultSelect(policy: Policy | undefined, selectedBankAccountId: string | undefined): SelectorType[] {
    const bankAccounts = policy?.connections?.xero?.data?.bankAccounts ?? [];
    const isMatchFound = bankAccounts?.some(({id}) => id === selectedBankAccountId);

    return (bankAccounts ?? []).map(({id, name}, index) => ({
        value: id,
        text: name,
        keyForList: id,
        isSelected: isMatchFound ? selectedBankAccountId === id : index === 0,
    }));
}

export {
    canEditTaxRate,
    extractPolicyIDFromPath,
    escapeTagName,
    getActivePolicies,
    getAdminEmployees,
    getCleanedTagName,
    getCountOfEnabledTagsOfList,
    getIneligibleInvitees,
    getMemberAccountIDsForWorkspace,
    getNumericValue,
    isMultiLevelTags,
    getPathWithoutPolicyID,
    getPersonalPolicy,
    getPolicy,
    getPolicyBrickRoadIndicatorStatus,
    getPolicyEmployeeListByIdWithoutCurrentUser,
    getSortedTagKeys,
    getSubmitToAccountID,
    getTagList,
    getTagListName,
    getTagLists,
    getTaxByID,
    getUnitRateValue,
    goBackFromInvalidPolicy,
    hasAccountingConnections,
    hasCustomUnitsError,
    hasEmployeeListError,
    hasPolicyCategoriesError,
    hasPolicyError,
    hasPolicyErrorFields,
    hasTaxRateError,
    isExpensifyTeam,
    isFreeGroupPolicy,
    isInstantSubmitEnabled,
    isPaidGroupPolicy,
    isPendingDeletePolicy,
    isPolicyAdmin,
    isPolicyEmployee,
    isPolicyFeatureEnabled,
    isPolicyOwner,
    isSubmitAndClose,
    isTaxTrackingEnabled,
    shouldShowPolicy,
    getActiveAdminWorkspaces,
    canSendInvoice,
    getXeroTenants,
    findCurrentXeroOrganization,
    getCurrentXeroOrganizationName,
    getXeroBankAccountsWithDefaultSelect,
};

export type {MemberEmailsToAccountIDs};<|MERGE_RESOLUTION|>--- conflicted
+++ resolved
@@ -117,7 +117,7 @@
 function shouldShowPolicy(policy: OnyxEntry<Policy>, isOffline: boolean): boolean {
     return (
         !!policy &&
-        (policy?.isPolicyExpenseChatEnabled || !!policy?.isJoinRequestPending) &&
+        (policy?.isPolicyExpenseChatEnabled || Boolean(policy?.isJoinRequestPending)) &&
         (isOffline || policy?.pendingAction !== CONST.RED_BRICK_ROAD_PENDING_ACTION.DELETE || Object.keys(policy.errors ?? {}).length > 0)
     );
 }
@@ -303,11 +303,7 @@
  * Whether the policy has active accounting integration connections
  */
 function hasAccountingConnections(policy: OnyxEntry<Policy>) {
-<<<<<<< HEAD
-    return !!policy?.connections;
-=======
     return !isEmptyObject(policy?.connections);
->>>>>>> d91979f5
 }
 
 function getPathWithoutPolicyID(path: string) {
@@ -340,10 +336,10 @@
 
 function isPolicyFeatureEnabled(policy: OnyxEntry<Policy> | EmptyObject, featureName: PolicyFeatureName): boolean {
     if (featureName === CONST.POLICY.MORE_FEATURES.ARE_TAXES_ENABLED) {
-        return !!policy?.tax?.trackingEnabled;
-    }
-
-    return !!policy?.[featureName];
+        return Boolean(policy?.tax?.trackingEnabled);
+    }
+
+    return Boolean(policy?.[featureName]);
 }
 
 function getApprovalWorkflow(policy: OnyxEntry<Policy> | EmptyObject): ValueOf<typeof CONST.POLICY.APPROVAL_MODE> {
