import {Str} from 'expensify-common';
import type {OnyxCollection, OnyxEntry} from 'react-native-onyx';
import Onyx from 'react-native-onyx';
import type {ValueOf} from 'type-fest';
import type {LocaleContextProps} from '@components/LocaleContextProvider';
import type {SelectorType} from '@components/SelectionScreen';
import CONST from '@src/CONST';
import ONYXKEYS from '@src/ONYXKEYS';
import ROUTES from '@src/ROUTES';
import INPUT_IDS from '@src/types/form/NetSuiteCustomFieldForm';
import type {OnyxInputOrEntry, Policy, PolicyCategories, PolicyEmployeeList, PolicyTagLists, PolicyTags, Report, TaxRate} from '@src/types/onyx';
import type {CardFeedData} from '@src/types/onyx/CardFeeds';
import type {ErrorFields, PendingAction, PendingFields} from '@src/types/onyx/OnyxCommon';
import type {
    ConnectionLastSync,
    ConnectionName,
    Connections,
    CustomUnit,
    InvoiceItem,
    NetSuiteAccount,
    NetSuiteConnection,
    NetSuiteCustomList,
    NetSuiteCustomSegment,
    NetSuiteTaxAccount,
    NetSuiteVendor,
    PolicyConnectionSyncProgress,
    PolicyFeatureName,
    Rate,
    SageIntacctDataElement,
    SageIntacctDataElementWithValue,
    Tenant,
} from '@src/types/onyx/Policy';
import type PolicyEmployee from '@src/types/onyx/PolicyEmployee';
import type {SearchPolicy} from '@src/types/onyx/SearchResults';
import {isEmptyObject} from '@src/types/utils/EmptyObject';
import {hasSynchronizationErrorMessage} from './actions/connections';
import {getCategoryApproverRule} from './CategoryUtils';
import * as Localize from './Localize';
import Navigation from './Navigation/Navigation';
import * as NetworkStore from './Network/NetworkStore';
import {getAccountIDsByLogins, getLoginsByAccountIDs, getPersonalDetailByEmail} from './PersonalDetailsUtils';
import {getAllSortedTransactions, getCategory, getTag} from './TransactionUtils';

type MemberEmailsToAccountIDs = Record<string, number>;

type WorkspaceDetails = {
    policyID: string | undefined;
    name: string;
};

type ConnectionWithLastSyncData = {
    /** State of the last synchronization */
    lastSync?: ConnectionLastSync;
};

let allPolicies: OnyxCollection<Policy>;
let activePolicyId: OnyxEntry<string>;

Onyx.connect({
    key: ONYXKEYS.COLLECTION.POLICY,
    waitForCollectionCallback: true,
    callback: (value) => (allPolicies = value),
});

Onyx.connect({
    key: ONYXKEYS.NVP_ACTIVE_POLICY_ID,
    callback: (value) => (activePolicyId = value),
});

/**
 * Filter out the active policies, which will exclude policies with pending deletion
 * and policies the current user doesn't belong to.
 * These are policies that we can use to create reports with in NewDot.
 */
function getActivePolicies(policies: OnyxCollection<Policy> | null, currentUserLogin: string | undefined): Policy[] {
    return Object.values(policies ?? {}).filter<Policy>(
        (policy): policy is Policy =>
            !!policy && policy.pendingAction !== CONST.RED_BRICK_ROAD_PENDING_ACTION.DELETE && !!policy.name && !!policy.id && !!getPolicyRole(policy, currentUserLogin),
    );
}
/**
 * Checks if the current user is an admin of the policy.
 */
const isPolicyAdmin = (policy: OnyxInputOrEntry<Policy> | SearchPolicy, currentUserLogin?: string): boolean => getPolicyRole(policy, currentUserLogin) === CONST.POLICY.ROLE.ADMIN;

/**
 * Checks if we have any errors stored within the policy?.employeeList. Determines whether we should show a red brick road error or not.
 */
function shouldShowEmployeeListError(policy: OnyxEntry<Policy>): boolean {
    return isPolicyAdmin(policy) && Object.values(policy?.employeeList ?? {}).some((employee) => Object.keys(employee?.errors ?? {}).length > 0);
}

/**
 *  Check if the policy has any tax rate errors.
 */
function shouldShowTaxRateError(policy: OnyxEntry<Policy>): boolean {
    return (
        isPolicyAdmin(policy) &&
        Object.values(policy?.taxRates?.taxes ?? {}).some((taxRate) => Object.keys(taxRate?.errors ?? {}).length > 0 || Object.values(taxRate?.errorFields ?? {}).some(Boolean))
    );
}

/**
 * Check if the policy has any errors within the categories.
 */
function hasPolicyCategoriesError(policyCategories: OnyxEntry<PolicyCategories>): boolean {
    return Object.keys(policyCategories ?? {}).some((categoryName) => Object.keys(policyCategories?.[categoryName]?.errors ?? {}).length > 0);
}

/**
 * Checks if the policy had a sync error.
 */
function shouldShowSyncError(policy: OnyxEntry<Policy>, isSyncInProgress: boolean): boolean {
    return isPolicyAdmin(policy) && (Object.keys(policy?.connections ?? {}) as ConnectionName[]).some((connection) => !!hasSynchronizationErrorMessage(policy, connection, isSyncInProgress));
}

/**
 * Check if the policy has any error fields.
 */
function shouldShowPolicyErrorFields(policy: OnyxEntry<Policy>): boolean {
    return isPolicyAdmin(policy) && Object.values(policy?.errorFields ?? {}).some((fieldErrors) => Object.keys(fieldErrors ?? {}).length > 0);
}

/**
 * Check if the policy has any errors, and if it doesn't, then check if it has any error fields.
 */
function shouldShowPolicyError(policy: OnyxEntry<Policy>): boolean {
    return Object.keys(policy?.errors ?? {}).length > 0 ? isPolicyAdmin(policy) : shouldShowPolicyErrorFields(policy);
}

/**
 * Checks if we have any errors stored within the policy custom units.
 */
function shouldShowCustomUnitsError(policy: OnyxEntry<Policy>): boolean {
    return isPolicyAdmin(policy) && Object.keys(policy?.customUnits?.errors ?? {}).length > 0;
}

function getNumericValue(value: number | string, toLocaleDigit: (arg: string) => string): number | string {
    const numValue = parseFloat(value.toString().replace(toLocaleDigit('.'), '.'));
    if (Number.isNaN(numValue)) {
        return NaN;
    }
    // Rounding to 4 decimal places
    return parseFloat(numValue.toFixed(CONST.MAX_TAX_RATE_DECIMAL_PLACES));
}

/**
 * Retrieves the distance custom unit object for the given policy
 */
function getDistanceRateCustomUnit(policy: OnyxEntry<Policy>): CustomUnit | undefined {
    return Object.values(policy?.customUnits ?? {}).find((unit) => unit.name === CONST.CUSTOM_UNITS.NAME_DISTANCE);
}

/**
 * Retrieves the per diem custom unit object for the given policy
 */
function getPerDiemCustomUnit(policy: OnyxEntry<Policy>): CustomUnit | undefined {
    return Object.values(policy?.customUnits ?? {}).find((unit) => unit.name === CONST.CUSTOM_UNITS.NAME_PER_DIEM_INTERNATIONAL);
}

/**
 * Retrieves custom unit rate object from the given customUnitRateID
 */
function getDistanceRateCustomUnitRate(policy: OnyxEntry<Policy>, customUnitRateID: string): Rate | undefined {
    const distanceUnit = getDistanceRateCustomUnit(policy);
    return distanceUnit?.rates[customUnitRateID];
}

function getRateDisplayValue(value: number, toLocaleDigit: (arg: string) => string, withDecimals?: boolean): string {
    const numValue = getNumericValue(value, toLocaleDigit);
    if (Number.isNaN(numValue)) {
        return '';
    }

    if (withDecimals) {
        const decimalPart = numValue.toString().split('.').at(1) ?? '';
        // Set the fraction digits to be between 2 and 4 (OD Behavior)
        const fractionDigits = Math.min(Math.max(decimalPart.length, CONST.MIN_TAX_RATE_DECIMAL_PLACES), CONST.MAX_TAX_RATE_DECIMAL_PLACES);
        return Number(numValue).toFixed(fractionDigits).toString().replace('.', toLocaleDigit('.'));
    }

    return numValue.toString().replace('.', toLocaleDigit('.')).substring(0, value.toString().length);
}

function getUnitRateValue(toLocaleDigit: (arg: string) => string, customUnitRate?: Rate, withDecimals?: boolean) {
    return getRateDisplayValue((customUnitRate?.rate ?? 0) / CONST.POLICY.CUSTOM_UNIT_RATE_BASE_OFFSET, toLocaleDigit, withDecimals);
}

/**
 * Get the brick road indicator status for a policy. The policy has an error status if there is a policy member error, a custom unit error or a field error.
 */
function getPolicyBrickRoadIndicatorStatus(policy: OnyxEntry<Policy>, isConnectionInProgress: boolean): ValueOf<typeof CONST.BRICK_ROAD_INDICATOR_STATUS> | undefined {
    if (shouldShowEmployeeListError(policy) || shouldShowCustomUnitsError(policy) || shouldShowPolicyErrorFields(policy) || shouldShowSyncError(policy, isConnectionInProgress)) {
        return CONST.BRICK_ROAD_INDICATOR_STATUS.ERROR;
    }
    return undefined;
}

function getPolicyRole(policy: OnyxInputOrEntry<Policy> | SearchPolicy, currentUserLogin: string | undefined) {
    if (policy?.role) {
        return policy.role;
    }

<<<<<<< HEAD
    return currentUserLogin ? policy?.employeeList?.[currentUserLogin]?.role : undefined;
=======
    if (!currentUserLogin) {
        return;
    }

    return policy?.employeeList?.[currentUserLogin]?.role;
>>>>>>> 9e28c2d3
}

/**
 * Check if the policy can be displayed
 * If offline, always show the policy pending deletion.
 * If online, show the policy pending deletion only if there is an error.
 * Note: Using a local ONYXKEYS.NETWORK subscription will cause a delay in
 * updating the screen. Passing the offline status from the component.
 */
function shouldShowPolicy(policy: OnyxEntry<Policy>, isOffline: boolean, currentUserLogin: string | undefined): boolean {
    return (
        !!policy?.isJoinRequestPending ||
        (!!policy &&
            policy?.type !== CONST.POLICY.TYPE.PERSONAL &&
            (isOffline || policy?.pendingAction !== CONST.RED_BRICK_ROAD_PENDING_ACTION.DELETE || Object.keys(policy.errors ?? {}).length > 0) &&
            !!getPolicyRole(policy, currentUserLogin))
    );
}

function isExpensifyTeam(email: string | undefined): boolean {
    const emailDomain = Str.extractEmailDomain(email ?? '');
    return emailDomain === CONST.EXPENSIFY_PARTNER_NAME || emailDomain === CONST.EMAIL.GUIDES_DOMAIN;
}

/**
 * Checks if the user with login is an admin of the policy.
 */
const isUserPolicyAdmin = (policy: OnyxInputOrEntry<Policy>, login?: string) => !!(policy && policy.employeeList && login && policy.employeeList[login]?.role === CONST.POLICY.ROLE.ADMIN);

/**
 * Checks if the current user is of the role "user" on the policy.
 */
const isPolicyUser = (policy: OnyxInputOrEntry<Policy>, currentUserLogin?: string): boolean => getPolicyRole(policy, currentUserLogin) === CONST.POLICY.ROLE.USER;

/**
 * Checks if the current user is an auditor of the policy
 */
const isPolicyAuditor = (policy: OnyxInputOrEntry<Policy>, currentUserLogin?: string): boolean =>
    (policy?.role ?? (currentUserLogin && policy?.employeeList?.[currentUserLogin]?.role)) === CONST.POLICY.ROLE.AUDITOR;

const isPolicyEmployee = (policyID: string | undefined, policies: OnyxCollection<Policy>): boolean => {
    if (!policyID) {
        return false;
    }

    return Object.values(policies ?? {}).some((policy) => policy?.id === policyID);
};

/**
 * Checks if the current user is an owner (creator) of the policy.
 */
const isPolicyOwner = (policy: OnyxInputOrEntry<Policy>, currentUserAccountID: number): boolean => policy?.ownerAccountID === currentUserAccountID;

/**
 * Create an object mapping member emails to their accountIDs. Filter for members without errors if includeMemberWithErrors is false, and get the login email from the personalDetail object using the accountID.
 *
 * If includeMemberWithErrors is false, We only return members without errors. Otherwise, the members with errors would immediately be removed before the user has a chance to read the error.
 */
function getMemberAccountIDsForWorkspace(employeeList: PolicyEmployeeList | undefined, includeMemberWithErrors = false, includeMemberWithPendingDelete = true): MemberEmailsToAccountIDs {
    const members = employeeList ?? {};
    const memberEmailsToAccountIDs: MemberEmailsToAccountIDs = {};
    Object.keys(members).forEach((email) => {
        if (!includeMemberWithErrors) {
            const member = members?.[email];
            if (Object.keys(member?.errors ?? {})?.length > 0) {
                return;
            }
        }
        if (!includeMemberWithPendingDelete) {
            const member = members?.[email];
            if (member.pendingAction === CONST.RED_BRICK_ROAD_PENDING_ACTION.DELETE) {
                return;
            }
        }
        const personalDetail = getPersonalDetailByEmail(email);
        if (!personalDetail?.login) {
            return;
        }
        memberEmailsToAccountIDs[email] = Number(personalDetail.accountID);
    });
    return memberEmailsToAccountIDs;
}

/**
 * Get login list that we should not show in the workspace invite options
 */
function getIneligibleInvitees(employeeList?: PolicyEmployeeList): string[] {
    const policyEmployeeList = employeeList ?? {};
    const memberEmailsToExclude: string[] = [...CONST.EXPENSIFY_EMAILS];
    Object.keys(policyEmployeeList).forEach((email) => {
        const policyEmployee = policyEmployeeList?.[email];
        // Policy members that are pending delete or have errors are not valid and we should show them in the invite options (don't exclude them).
        if (policyEmployee?.pendingAction === CONST.RED_BRICK_ROAD_PENDING_ACTION.DELETE || Object.keys(policyEmployee?.errors ?? {}).length > 0) {
            return;
        }
        if (!email) {
            return;
        }
        memberEmailsToExclude.push(email);
    });

    return memberEmailsToExclude;
}

function getSortedTagKeys(policyTagList: OnyxEntry<PolicyTagLists>): Array<keyof PolicyTagLists> {
    if (isEmptyObject(policyTagList)) {
        return [];
    }

    return Object.keys(policyTagList).sort((key1, key2) => policyTagList[key1].orderWeight - policyTagList[key2].orderWeight);
}

/**
 * Gets a tag name of policy tags based on a tag's orderWeight.
 */
function getTagListName(policyTagList: OnyxEntry<PolicyTagLists>, orderWeight: number): string {
    if (isEmptyObject(policyTagList)) {
        return '';
    }

    return Object.values(policyTagList).find((tag) => tag.orderWeight === orderWeight)?.name ?? '';
}

/**
 * Gets all tag lists of a policy
 */
function getTagLists(policyTagList: OnyxEntry<PolicyTagLists>): Array<ValueOf<PolicyTagLists>> {
    if (isEmptyObject(policyTagList)) {
        return [];
    }

    return Object.values(policyTagList)
        .filter((policyTagListValue) => policyTagListValue !== null)
        .sort((tagA, tagB) => tagA.orderWeight - tagB.orderWeight);
}

/**
 * Gets a tag list of a policy by a tag index
 */
function getTagList(policyTagList: OnyxEntry<PolicyTagLists>, tagIndex: number): ValueOf<PolicyTagLists> {
    const tagLists = getTagLists(policyTagList);
    return (
        tagLists.at(tagIndex) ?? {
            name: '',
            required: false,
            tags: {},
            orderWeight: 0,
        }
    );
}

function getTagNamesFromTagsLists(policyTagLists: PolicyTagLists): string[] {
    const uniqueTagNames = new Set<string>();

    for (const policyTagList of Object.values(policyTagLists ?? {})) {
        for (const tag of Object.values(policyTagList.tags ?? {})) {
            uniqueTagNames.add(getCleanedTagName(tag.name));
        }
    }
    return Array.from(uniqueTagNames);
}

/**
 * Cleans up escaping of colons (used to create multi-level tags, e.g. "Parent: Child") in the tag name we receive from the backend
 */
function getCleanedTagName(tag: string) {
    return tag?.replace(/\\:/g, CONST.COLON);
}

/**
 * Escape colon from tag name
 */
function escapeTagName(tag: string) {
    return tag?.replaceAll(CONST.COLON, '\\:');
}

/**
 * Gets a count of enabled tags of a policy
 */
function getCountOfEnabledTagsOfList(policyTags: PolicyTags) {
    return Object.values(policyTags).filter((policyTag) => policyTag.enabled).length;
}

/**
 * Whether the policy has multi-level tags
 */
function isMultiLevelTags(policyTagList: OnyxEntry<PolicyTagLists>): boolean {
    return Object.keys(policyTagList ?? {}).length > 1;
}

function isPendingDeletePolicy(policy: OnyxEntry<Policy>): boolean {
    return policy?.pendingAction === CONST.RED_BRICK_ROAD_PENDING_ACTION.DELETE;
}

function isPaidGroupPolicy(policy: OnyxEntry<Policy> | SearchPolicy): boolean {
    return policy?.type === CONST.POLICY.TYPE.TEAM || policy?.type === CONST.POLICY.TYPE.CORPORATE;
}

function getOwnedPaidPolicies(policies: OnyxCollection<Policy> | null, currentUserAccountID: number): Policy[] {
    return Object.values(policies ?? {}).filter((policy): policy is Policy => isPolicyOwner(policy, currentUserAccountID ?? CONST.DEFAULT_NUMBER_ID) && isPaidGroupPolicy(policy));
}

function isControlPolicy(policy: OnyxEntry<Policy>): boolean {
    return policy?.type === CONST.POLICY.TYPE.CORPORATE;
}

function isTaxTrackingEnabled(isPolicyExpenseChat: boolean, policy: OnyxEntry<Policy>, isDistanceRequest: boolean): boolean {
    const distanceUnit = getDistanceRateCustomUnit(policy);
    const customUnitID = distanceUnit?.customUnitID ?? CONST.DEFAULT_NUMBER_ID;
    const isPolicyTaxTrackingEnabled = isPolicyExpenseChat && policy?.tax?.trackingEnabled;
    const isTaxEnabledForDistance = isPolicyTaxTrackingEnabled && policy?.customUnits?.[customUnitID]?.attributes?.taxEnabled;

    return !!(isDistanceRequest ? isTaxEnabledForDistance : isPolicyTaxTrackingEnabled);
}

/**
 * Checks if policy's scheduled submit / auto reporting frequency is "instant".
 * Note: Free policies have "instant" submit always enabled.
 */
function isInstantSubmitEnabled(policy: OnyxInputOrEntry<Policy> | SearchPolicy): boolean {
    return policy?.autoReporting === true && policy?.autoReportingFrequency === CONST.POLICY.AUTO_REPORTING_FREQUENCIES.INSTANT;
}

/**
 * This gets a "corrected" value for autoReportingFrequency. The purpose of this function is to encapsulate some logic around the "immediate" frequency.
 *
 * - "immediate" is actually not immediate. For that you want "instant".
 * - (immediate && harvesting.enabled) === daily
 * - (immediate && !harvesting.enabled) === manual
 *
 * Note that "daily" and "manual" only exist as options for the API, not in the database or Onyx.
 */
function getCorrectedAutoReportingFrequency(policy: OnyxInputOrEntry<Policy>): ValueOf<typeof CONST.POLICY.AUTO_REPORTING_FREQUENCIES> | undefined {
    if (policy?.autoReportingFrequency !== CONST.POLICY.AUTO_REPORTING_FREQUENCIES.IMMEDIATE) {
        return policy?.autoReportingFrequency;
    }

    if (policy?.harvesting?.enabled) {
        // This is actually not really "immediate". It's "daily". Surprise!
        return CONST.POLICY.AUTO_REPORTING_FREQUENCIES.IMMEDIATE;
    }

    // "manual" is really just "immediate" (aka "daily") with harvesting disabled
    return CONST.POLICY.AUTO_REPORTING_FREQUENCIES.MANUAL;
}

/**
 * Checks if policy's approval mode is "optional", a.k.a. "Submit & Close"
 */
function isSubmitAndClose(policy: OnyxInputOrEntry<Policy> | SearchPolicy): boolean {
    return policy?.approvalMode === CONST.POLICY.APPROVAL_MODE.OPTIONAL;
}

function arePaymentsEnabled(policy: OnyxEntry<Policy>): boolean {
    return policy?.reimbursementChoice !== CONST.POLICY.REIMBURSEMENT_CHOICES.REIMBURSEMENT_NO;
}

function isControlOnAdvancedApprovalMode(policy: OnyxInputOrEntry<Policy>): boolean {
    return policy?.type === CONST.POLICY.TYPE.CORPORATE && getApprovalWorkflow(policy) === CONST.POLICY.APPROVAL_MODE.ADVANCED;
}

function extractPolicyIDFromPath(path: string) {
    return path.match(CONST.REGEX.POLICY_ID_FROM_PATH)?.[1];
}

/**
 * Whether the policy has active accounting integration connections
 */
function hasAccountingConnections(policy: OnyxEntry<Policy>) {
    return !isEmptyObject(policy?.connections);
}

function getPathWithoutPolicyID(path: string) {
    return path.replace(CONST.REGEX.PATH_WITHOUT_POLICY_ID, '/');
}

function getPolicyEmployeeListByIdWithoutCurrentUser(policies: OnyxCollection<Pick<Policy, 'employeeList'>>, currentPolicyID?: string, currentUserAccountID?: number) {
    const policy = policies?.[`${ONYXKEYS.COLLECTION.POLICY}${currentPolicyID}`] ?? null;
    const policyMemberEmailsToAccountIDs = getMemberAccountIDsForWorkspace(policy?.employeeList);
    return Object.values(policyMemberEmailsToAccountIDs)
        .map((policyMemberAccountID) => Number(policyMemberAccountID))
        .filter((policyMemberAccountID) => policyMemberAccountID !== currentUserAccountID);
}

function goBackFromInvalidPolicy() {
    Navigation.navigate(ROUTES.SETTINGS_WORKSPACES);
}

/** Get a tax with given ID from policy */
function getTaxByID(policy: OnyxEntry<Policy>, taxID: string): TaxRate | undefined {
    return policy?.taxRates?.taxes?.[taxID];
}

/** Get a tax rate object built like Record<TaxRateName, RelatedTaxRateKeys>.
 * We want to allow user to choose over TaxRateName and there might be a situation when one TaxRateName has two possible keys in different policies */
function getAllTaxRatesNamesAndKeys(): Record<string, string[]> {
    const allTaxRates: Record<string, string[]> = {};
    Object.values(allPolicies ?? {})?.forEach((policy) => {
        if (!policy?.taxRates?.taxes) {
            return;
        }
        Object.entries(policy?.taxRates?.taxes).forEach(([taxRateKey, taxRate]) => {
            if (!allTaxRates[taxRate.name]) {
                allTaxRates[taxRate.name] = [taxRateKey];
                return;
            }
            allTaxRates[taxRate.name].push(taxRateKey);
        });
    });
    return allTaxRates;
}

/**
 * Whether the tax rate can be deleted and disabled
 */
function canEditTaxRate(policy: Policy, taxID: string): boolean {
    return policy.taxRates?.defaultExternalID !== taxID && policy.taxRates?.foreignTaxDefault !== taxID;
}

function isPolicyFeatureEnabled(policy: OnyxEntry<Policy>, featureName: PolicyFeatureName): boolean {
    if (featureName === CONST.POLICY.MORE_FEATURES.ARE_TAXES_ENABLED) {
        return !!policy?.tax?.trackingEnabled;
    }
    if (featureName === CONST.POLICY.MORE_FEATURES.ARE_CONNECTIONS_ENABLED) {
        return policy?.[featureName] ? !!policy?.[featureName] : !isEmptyObject(policy?.connections);
    }

    return !!policy?.[featureName];
}

function getApprovalWorkflow(policy: OnyxEntry<Policy> | SearchPolicy): ValueOf<typeof CONST.POLICY.APPROVAL_MODE> {
    if (policy?.type === CONST.POLICY.TYPE.PERSONAL) {
        return CONST.POLICY.APPROVAL_MODE.OPTIONAL;
    }

    return policy?.approvalMode ?? CONST.POLICY.APPROVAL_MODE.ADVANCED;
}

function getDefaultApprover(policy: OnyxEntry<Policy> | SearchPolicy): string {
    return policy?.approver ?? policy?.owner ?? '';
}

<<<<<<< HEAD
/**
 * Returns the accountID to whom the given expenseReport submits reports to in the given Policy.
 */
function getSubmitToAccountID(policy: OnyxEntry<Policy> | SearchPolicy, expenseReport: OnyxEntry<Report>): number {
    const employeeAccountID = expenseReport?.ownerAccountID ?? CONST.DEFAULT_NUMBER_ID;
    const employeeLogin = getLoginsByAccountIDs([employeeAccountID]).at(0) ?? '';
    const defaultApprover = getDefaultApprover(policy);

    let categoryAppover;
    let tagApprover;
    const allTransactions = getAllReportTransactions(expenseReport?.reportID).sort((transA, transB) => (transA.created < transB.created ? -1 : 1));
=======
function getRuleApprovers(policy: OnyxEntry<Policy> | SearchPolicy, expenseReport: OnyxEntry<Report>) {
    const categoryAppovers: string[] = [];
    const tagApprovers: string[] = [];
    const allReportTransactions = getAllSortedTransactions(expenseReport?.reportID);
>>>>>>> 9e28c2d3

    // Before submitting to their `submitsTo` (in a policy on Advanced Approvals), submit to category/tag approvers.
    // Category approvers are prioritized, then tag approvers.
    for (let i = 0; i < allReportTransactions.length; i++) {
        const transaction = allReportTransactions.at(i);
        const tag = getTag(transaction);
        const category = getCategory(transaction);
        const categoryAppover = getCategoryApproverRule(policy?.rules?.approvalRules ?? [], category)?.approver;
        const tagApprover = getTagApproverRule(policy, tag)?.approver;
        if (categoryAppover) {
            categoryAppovers.push(categoryAppover);
        }

<<<<<<< HEAD
        if (!tagApprover && getTagApproverRule(policy, tag)?.approver) {
            tagApprover = getTagApproverRule(policy, tag)?.approver;
=======
        if (tagApprover) {
            tagApprovers.push(tagApprover);
>>>>>>> 9e28c2d3
        }
    }

    return [...categoryAppovers, ...tagApprovers];
}

function getManagerAccountID(policy: OnyxEntry<Policy> | SearchPolicy, expenseReport: OnyxEntry<Report>) {
    const employeeAccountID = expenseReport?.ownerAccountID ?? CONST.DEFAULT_NUMBER_ID;
    const employeeLogin = getLoginsByAccountIDs([employeeAccountID]).at(0) ?? '';
    const defaultApprover = getDefaultApprover(policy);

    // For policy using the optional or basic workflow, the manager is the policy default approver.
    if (([CONST.POLICY.APPROVAL_MODE.OPTIONAL, CONST.POLICY.APPROVAL_MODE.BASIC] as Array<ValueOf<typeof CONST.POLICY.APPROVAL_MODE>>).includes(getApprovalWorkflow(policy))) {
        return getAccountIDsByLogins([defaultApprover]).at(0) ?? -1;
    }

    const employee = policy?.employeeList?.[employeeLogin];
    if (!employee) {
        return -1;
    }

    return getAccountIDsByLogins([employee.submitsTo ?? defaultApprover]).at(0) ?? -1;
}

/**
 * Returns the accountID to whom the given expenseReport submits reports to in the given Policy.
 */
function getSubmitToAccountID(policy: OnyxEntry<Policy> | SearchPolicy, expenseReport: OnyxEntry<Report>): number {
    const ruleApprovers = getRuleApprovers(policy, expenseReport);
    if (ruleApprovers.length > 0 && !isSubmitAndClose(policy)) {
        return getAccountIDsByLogins([ruleApprovers.at(0) ?? '']).at(0) ?? -1;
    }

    return getManagerAccountID(policy, expenseReport);
}

function getManagerAccountEmail(policy: OnyxEntry<Policy>, expenseReport: OnyxEntry<Report>): string {
    const managerAccountID = getManagerAccountID(policy, expenseReport);
    return getLoginsByAccountIDs([managerAccountID]).at(0) ?? '';
}

/**
 * Returns the email of the account to forward the report to depending on the approver's approval limit.
 * Used for advanced approval mode only.
 */
function getForwardsToAccount(policy: OnyxEntry<Policy>, employeeEmail: string, reportTotal: number): string {
    if (!isControlOnAdvancedApprovalMode(policy)) {
        return '';
    }

    const employee = policy?.employeeList?.[employeeEmail];
    if (!employee) {
        return '';
    }

    const positiveReportTotal = Math.abs(reportTotal);
    if (employee.approvalLimit && employee.overLimitForwardsTo && positiveReportTotal > employee.approvalLimit) {
        return employee.overLimitForwardsTo;
    }
    return employee.forwardsTo ?? '';
}

/**
 * Returns the accountID of the policy reimburser, if not available returns -1.
 */
function getReimburserAccountID(policy: OnyxEntry<Policy>): number {
    const reimburserEmail = policy?.achAccount?.reimburser ?? '';
    return reimburserEmail ? getAccountIDsByLogins([reimburserEmail]).at(0) ?? -1 : -1;
}

function getPersonalPolicy() {
    return Object.values(allPolicies ?? {}).find((policy) => policy?.type === CONST.POLICY.TYPE.PERSONAL);
}

function getAdminEmployees(policy: OnyxEntry<Policy>): PolicyEmployee[] {
    if (!policy || !policy.employeeList) {
        return [];
    }
    return Object.keys(policy.employeeList)
        .map((email) => ({...policy.employeeList?.[email], email}))
        .filter((employee) => employee.role === CONST.POLICY.ROLE.ADMIN);
}

/**
 * Returns the policy of the report
 */
function getPolicy(policyID: string | undefined): OnyxEntry<Policy> {
    if (!allPolicies || !policyID) {
        return undefined;
    }
    return allPolicies[`${ONYXKEYS.COLLECTION.POLICY}${policyID}`];
}

/** Return active policies where current user is an admin */
function getActiveAdminWorkspaces(policies: OnyxCollection<Policy> | null, currentUserLogin: string | undefined): Policy[] {
    const activePolicies = getActivePolicies(policies, currentUserLogin);
    return activePolicies.filter((policy) => shouldShowPolicy(policy, NetworkStore.isOffline(), currentUserLogin) && isPolicyAdmin(policy, currentUserLogin));
}

/** Whether the user can send invoice from the workspace */
function canSendInvoiceFromWorkspace(policyID: string | undefined): boolean {
    const policy = getPolicy(policyID);
    return policy?.areInvoicesEnabled ?? false;
}

/** Whether the user can send invoice */
function canSendInvoice(policies: OnyxCollection<Policy> | null, currentUserLogin: string | undefined): boolean {
    return getActiveAdminWorkspaces(policies, currentUserLogin).some((policy) => canSendInvoiceFromWorkspace(policy.id));
}

function hasWorkspaceWithInvoices(currentUserLogin: string | undefined): boolean {
    const activePolicies = getActivePolicies(allPolicies, currentUserLogin);
    return activePolicies.some((policy) => shouldShowPolicy(policy, NetworkStore.isOffline(), currentUserLogin) && policy.areInvoicesEnabled);
}

function hasDependentTags(policy: OnyxEntry<Policy>, policyTagList: OnyxEntry<PolicyTagLists>) {
    if (!policy?.hasMultipleTagLists) {
        return false;
    }
    return Object.values(policyTagList ?? {}).some((tagList) => Object.values(tagList.tags).some((tag) => !!tag.rules?.parentTagsFilter || !!tag.parentTagsFilter));
}

/** Get the Xero organizations connected to the policy */
function getXeroTenants(policy: Policy | undefined): Tenant[] {
    // Due to the way optional chain is being handled in this useMemo we are forced to use this approach to properly handle undefined values
    // eslint-disable-next-line @typescript-eslint/prefer-optional-chain
    if (!policy || !policy.connections || !policy.connections.xero || !policy.connections.xero.data) {
        return [];
    }
    return policy.connections.xero.data.tenants ?? [];
}

function findCurrentXeroOrganization(tenants: Tenant[] | undefined, organizationID: string | undefined): Tenant | undefined {
    return tenants?.find((tenant) => tenant.id === organizationID);
}

function getCurrentXeroOrganizationName(policy: Policy | undefined): string | undefined {
    return findCurrentXeroOrganization(getXeroTenants(policy), policy?.connections?.xero?.config?.tenantID)?.name;
}

function getXeroBankAccounts(policy: Policy | undefined, selectedBankAccountId: string | undefined): SelectorType[] {
    const bankAccounts = policy?.connections?.xero?.data?.bankAccounts ?? [];

    return (bankAccounts ?? []).map(({id, name}) => ({
        value: id,
        text: name,
        keyForList: id,
        isSelected: selectedBankAccountId === id,
    }));
}

function areSettingsInErrorFields(settings?: string[], errorFields?: ErrorFields) {
    if (settings === undefined || errorFields === undefined) {
        return false;
    }

    const keys = Object.keys(errorFields);
    return settings.some((setting) => keys.includes(setting));
}

function settingsPendingAction(settings?: string[], pendingFields?: PendingFields<string>): PendingAction | undefined {
    if (settings === undefined || pendingFields === undefined) {
        return null;
    }

    const key = Object.keys(pendingFields).find((setting) => settings.includes(setting));
<<<<<<< HEAD

=======
>>>>>>> 9e28c2d3
    if (!key) {
        return;
    }
    return pendingFields[key];
}

function findSelectedVendorWithDefaultSelect(vendors: NetSuiteVendor[] | undefined, selectedVendorId: string | undefined) {
    const selectedVendor = (vendors ?? []).find(({id}) => id === selectedVendorId);
    return selectedVendor ?? vendors?.[0] ?? undefined;
}

function findSelectedSageVendorWithDefaultSelect(vendors: SageIntacctDataElementWithValue[] | SageIntacctDataElement[] | undefined, selectedVendorID: string | undefined) {
    const selectedVendor = (vendors ?? []).find(({id}) => id === selectedVendorID);
    return selectedVendor ?? vendors?.[0] ?? undefined;
}

function findSelectedBankAccountWithDefaultSelect(accounts: NetSuiteAccount[] | undefined, selectedBankAccountId: string | undefined) {
    const selectedBankAccount = (accounts ?? []).find(({id}) => id === selectedBankAccountId);
    return selectedBankAccount ?? accounts?.[0] ?? undefined;
}

function findSelectedInvoiceItemWithDefaultSelect(invoiceItems: InvoiceItem[] | undefined, selectedItemId: string | undefined) {
    const selectedInvoiceItem = (invoiceItems ?? []).find(({id}) => id === selectedItemId);
    return selectedInvoiceItem ?? invoiceItems?.[0] ?? undefined;
}

function findSelectedTaxAccountWithDefaultSelect(taxAccounts: NetSuiteTaxAccount[] | undefined, selectedAccountId: string | undefined) {
    const selectedTaxAccount = (taxAccounts ?? []).find(({externalID}) => externalID === selectedAccountId);
    return selectedTaxAccount ?? taxAccounts?.[0] ?? undefined;
}

function getNetSuiteVendorOptions(policy: Policy | undefined, selectedVendorId: string | undefined): SelectorType[] {
    const vendors = policy?.connections?.netsuite.options.data.vendors;

    const selectedVendor = findSelectedVendorWithDefaultSelect(vendors, selectedVendorId);

    return (vendors ?? []).map(({id, name}) => ({
        value: id,
        text: name,
        keyForList: id,
        isSelected: selectedVendor?.id === id,
    }));
}

function getNetSuitePayableAccountOptions(policy: Policy | undefined, selectedBankAccountId: string | undefined): SelectorType[] {
    const payableAccounts = policy?.connections?.netsuite.options.data.payableList;

    const selectedPayableAccount = findSelectedBankAccountWithDefaultSelect(payableAccounts, selectedBankAccountId);

    return (payableAccounts ?? []).map(({id, name}) => ({
        value: id,
        text: name,
        keyForList: id,
        isSelected: selectedPayableAccount?.id === id,
    }));
}

function getNetSuiteReceivableAccountOptions(policy: Policy | undefined, selectedBankAccountId: string | undefined): SelectorType[] {
    const receivableAccounts = policy?.connections?.netsuite.options.data.receivableList;

    const selectedReceivableAccount = findSelectedBankAccountWithDefaultSelect(receivableAccounts, selectedBankAccountId);

    return (receivableAccounts ?? []).map(({id, name}) => ({
        value: id,
        text: name,
        keyForList: id,
        isSelected: selectedReceivableAccount?.id === id,
    }));
}

function getNetSuiteInvoiceItemOptions(policy: Policy | undefined, selectedItemId: string | undefined): SelectorType[] {
    const invoiceItems = policy?.connections?.netsuite.options.data.items;

    const selectedInvoiceItem = findSelectedInvoiceItemWithDefaultSelect(invoiceItems, selectedItemId);

    return (invoiceItems ?? []).map(({id, name}) => ({
        value: id,
        text: name,
        keyForList: id,
        isSelected: selectedInvoiceItem?.id === id,
    }));
}

function getNetSuiteTaxAccountOptions(policy: Policy | undefined, subsidiaryCountry?: string, selectedAccountId?: string): SelectorType[] {
    const taxAccounts = policy?.connections?.netsuite.options.data.taxAccountsList;
    const accountOptions = (taxAccounts ?? []).filter(({country}) => country === subsidiaryCountry);

    const selectedTaxAccount = findSelectedTaxAccountWithDefaultSelect(accountOptions, selectedAccountId);

    return accountOptions.map(({externalID, name}) => ({
        value: externalID,
        text: name,
        keyForList: externalID,
        isSelected: selectedTaxAccount?.externalID === externalID,
    }));
}

function canUseTaxNetSuite(canUseNetSuiteUSATax?: boolean, subsidiaryCountry?: string) {
    return !!canUseNetSuiteUSATax || CONST.NETSUITE_TAX_COUNTRIES.includes(subsidiaryCountry ?? '');
}

function canUseProvincialTaxNetSuite(subsidiaryCountry?: string) {
    return subsidiaryCountry === '_canada';
}

function getFilteredReimbursableAccountOptions(payableAccounts: NetSuiteAccount[] | undefined) {
    return (payableAccounts ?? []).filter(({type}) => type === CONST.NETSUITE_ACCOUNT_TYPE.BANK || type === CONST.NETSUITE_ACCOUNT_TYPE.CREDIT_CARD);
}

function getNetSuiteReimbursableAccountOptions(policy: Policy | undefined, selectedBankAccountId: string | undefined): SelectorType[] {
    const payableAccounts = policy?.connections?.netsuite.options.data.payableList;
    const accountOptions = getFilteredReimbursableAccountOptions(payableAccounts);

    const selectedPayableAccount = findSelectedBankAccountWithDefaultSelect(accountOptions, selectedBankAccountId);

    return accountOptions.map(({id, name}) => ({
        value: id,
        text: name,
        keyForList: id,
        isSelected: selectedPayableAccount?.id === id,
    }));
}

function getFilteredCollectionAccountOptions(payableAccounts: NetSuiteAccount[] | undefined) {
    return (payableAccounts ?? []).filter(({type}) => type === CONST.NETSUITE_ACCOUNT_TYPE.BANK);
}

function getNetSuiteCollectionAccountOptions(policy: Policy | undefined, selectedBankAccountId: string | undefined): SelectorType[] {
    const payableAccounts = policy?.connections?.netsuite.options.data.payableList;
    const accountOptions = getFilteredCollectionAccountOptions(payableAccounts);

    const selectedPayableAccount = findSelectedBankAccountWithDefaultSelect(accountOptions, selectedBankAccountId);

    return accountOptions.map(({id, name}) => ({
        value: id,
        text: name,
        keyForList: id,
        isSelected: selectedPayableAccount?.id === id,
    }));
}

function getFilteredApprovalAccountOptions(payableAccounts: NetSuiteAccount[] | undefined) {
    return (payableAccounts ?? []).filter(({type}) => type === CONST.NETSUITE_ACCOUNT_TYPE.ACCOUNTS_PAYABLE);
}

function getNetSuiteApprovalAccountOptions(policy: Policy | undefined, selectedBankAccountId: string | undefined): SelectorType[] {
    const payableAccounts = policy?.connections?.netsuite.options.data.payableList;
    const defaultApprovalAccount: NetSuiteAccount = {
        id: CONST.NETSUITE_APPROVAL_ACCOUNT_DEFAULT,
        name: Localize.translateLocal('workspace.netsuite.advancedConfig.defaultApprovalAccount'),
        type: CONST.NETSUITE_ACCOUNT_TYPE.ACCOUNTS_PAYABLE,
    };
    const accountOptions = getFilteredApprovalAccountOptions([defaultApprovalAccount].concat(payableAccounts ?? []));

    const selectedPayableAccount = findSelectedBankAccountWithDefaultSelect(accountOptions, selectedBankAccountId);

    return accountOptions.map(({id, name}) => ({
        value: id,
        text: name,
        keyForList: id,
        isSelected: selectedPayableAccount?.id === id,
    }));
}

function getCustomersOrJobsLabelNetSuite(policy: Policy | undefined, translate: LocaleContextProps['translate']): string | undefined {
    const importMapping = policy?.connections?.netsuite?.options?.config?.syncOptions?.mapping;
    if (!importMapping?.customers && !importMapping?.jobs) {
        return undefined;
    }
    const importFields: string[] = [];
    const importCustomer = importMapping?.customers ?? CONST.INTEGRATION_ENTITY_MAP_TYPES.NETSUITE_DEFAULT;
    const importJobs = importMapping?.jobs ?? CONST.INTEGRATION_ENTITY_MAP_TYPES.NETSUITE_DEFAULT;

    if (importCustomer === CONST.INTEGRATION_ENTITY_MAP_TYPES.NETSUITE_DEFAULT && importJobs === CONST.INTEGRATION_ENTITY_MAP_TYPES.NETSUITE_DEFAULT) {
        return undefined;
    }

    const importedValue = importMapping?.customers !== CONST.INTEGRATION_ENTITY_MAP_TYPES.NETSUITE_DEFAULT ? importCustomer : importJobs;

    if (importCustomer !== CONST.INTEGRATION_ENTITY_MAP_TYPES.NETSUITE_DEFAULT) {
        importFields.push(translate('workspace.netsuite.import.customersOrJobs.customers'));
    }

    if (importJobs !== CONST.INTEGRATION_ENTITY_MAP_TYPES.NETSUITE_DEFAULT) {
        importFields.push(translate('workspace.netsuite.import.customersOrJobs.jobs'));
    }

    const importedValueLabel = translate(`workspace.netsuite.import.customersOrJobs.label`, {
        importFields,
        importType: translate(`workspace.accounting.importTypes.${importedValue}`).toLowerCase(),
    });
    return importedValueLabel.charAt(0).toUpperCase() + importedValueLabel.slice(1);
}

function getNetSuiteImportCustomFieldLabel(
    policy: Policy | undefined,
    importField: ValueOf<typeof CONST.NETSUITE_CONFIG.IMPORT_CUSTOM_FIELDS>,
    translate: LocaleContextProps['translate'],
): string | undefined {
    const fieldData = policy?.connections?.netsuite?.options?.config.syncOptions?.[importField] ?? [];
    if (fieldData.length === 0) {
        return undefined;
    }

    const mappingSet = new Set(fieldData.map((item) => item.mapping));
    const importedTypes = Array.from(mappingSet)
        .sort((a, b) => b.localeCompare(a))
        .map((mapping) => translate(`workspace.netsuite.import.importTypes.${mapping !== '' ? mapping : 'TAG'}.label`).toLowerCase());
    return translate(`workspace.netsuite.import.importCustomFields.label`, {importedTypes});
}

function isNetSuiteCustomSegmentRecord(customField: NetSuiteCustomList | NetSuiteCustomSegment): boolean {
    return 'segmentName' in customField;
}

function getNameFromNetSuiteCustomField(customField: NetSuiteCustomList | NetSuiteCustomSegment): string {
    return 'segmentName' in customField ? customField.segmentName : customField.listName;
}

function isNetSuiteCustomFieldPropertyEditable(customField: NetSuiteCustomList | NetSuiteCustomSegment, fieldName: string) {
    const fieldsAllowedToEdit = isNetSuiteCustomSegmentRecord(customField) ? [INPUT_IDS.SEGMENT_NAME, INPUT_IDS.INTERNAL_ID, INPUT_IDS.SCRIPT_ID, INPUT_IDS.MAPPING] : [INPUT_IDS.MAPPING];
    const fieldKey = fieldName as keyof typeof customField;
    return fieldsAllowedToEdit.includes(fieldKey);
}

function getIntegrationLastSuccessfulDate(connection?: Connections[keyof Connections], connectionSyncProgress?: PolicyConnectionSyncProgress) {
    let syncSuccessfulDate;
    if (!connection) {
        return undefined;
    }
    if ((connection as NetSuiteConnection)?.lastSyncDate) {
        syncSuccessfulDate = (connection as NetSuiteConnection)?.lastSyncDate;
    } else {
        syncSuccessfulDate = (connection as ConnectionWithLastSyncData)?.lastSync?.successfulDate;
    }

    if (
        connectionSyncProgress &&
        connectionSyncProgress.stageInProgress === CONST.POLICY.CONNECTIONS.SYNC_STAGE_NAME.JOB_DONE &&
        syncSuccessfulDate &&
        connectionSyncProgress.timestamp > syncSuccessfulDate
    ) {
        syncSuccessfulDate = connectionSyncProgress.timestamp;
    }
    return syncSuccessfulDate;
}

function getCurrentSageIntacctEntityName(policy: Policy | undefined, defaultNameIfNoEntity: string): string | undefined {
    const currentEntityID = policy?.connections?.intacct?.config?.entity;
    if (!currentEntityID) {
        return defaultNameIfNoEntity;
    }
    const entities = policy?.connections?.intacct?.data?.entities;
    return entities?.find((entity) => entity.id === currentEntityID)?.name;
}

function getSageIntacctBankAccounts(policy?: Policy, selectedBankAccountId?: string): SelectorType[] {
    const bankAccounts = policy?.connections?.intacct?.data?.bankAccounts ?? [];
    return (bankAccounts ?? []).map(({id, name}) => ({
        value: id,
        text: name,
        keyForList: id,
        isSelected: selectedBankAccountId === id,
    }));
}

function getSageIntacctVendors(policy?: Policy, selectedVendorId?: string): SelectorType[] {
    const vendors = policy?.connections?.intacct?.data?.vendors ?? [];
    return vendors.map(({id, value}) => ({
        value: id,
        text: value,
        keyForList: id,
        isSelected: selectedVendorId === id,
    }));
}

function getSageIntacctNonReimbursableActiveDefaultVendor(policy?: Policy): string | undefined {
    const {
        nonReimbursableCreditCardChargeDefaultVendor: creditCardDefaultVendor,
        nonReimbursableVendor: expenseReportDefaultVendor,
        nonReimbursable,
    } = policy?.connections?.intacct?.config.export ?? {};

    return nonReimbursable === CONST.SAGE_INTACCT_NON_REIMBURSABLE_EXPENSE_TYPE.CREDIT_CARD_CHARGE ? creditCardDefaultVendor : expenseReportDefaultVendor;
}

function getSageIntacctCreditCards(policy?: Policy, selectedAccount?: string): SelectorType[] {
    const creditCards = policy?.connections?.intacct?.data?.creditCards ?? [];
    return creditCards.map(({name}) => ({
        value: name,
        text: name,
        keyForList: name,
        isSelected: name === selectedAccount,
    }));
}

/**
 * Sort the workspaces by their name, while keeping the selected one at the beginning.
 * @param workspace1 Details of the first workspace to be compared.
 * @param workspace2 Details of the second workspace to be compared.
 * @param selectedWorkspaceID ID of the selected workspace which needs to be at the beginning.
 */
const sortWorkspacesBySelected = (workspace1: WorkspaceDetails, workspace2: WorkspaceDetails, selectedWorkspaceID: string | undefined): number => {
    if (workspace1.policyID === selectedWorkspaceID) {
        return -1;
    }
    if (workspace2.policyID === selectedWorkspaceID) {
        return 1;
    }
    return workspace1.name?.toLowerCase().localeCompare(workspace2.name?.toLowerCase() ?? '') ?? 0;
};

/**
 * Takes removes pendingFields and errorFields from a customUnit
 */
function removePendingFieldsFromCustomUnit(customUnit: CustomUnit): CustomUnit {
    const cleanedCustomUnit = {...customUnit};

    delete cleanedCustomUnit.pendingFields;
    delete cleanedCustomUnit.errorFields;

    return cleanedCustomUnit;
}

function navigateWhenEnableFeature(policyID: string) {
    setTimeout(() => {
        Navigation.navigate(ROUTES.WORKSPACE_INITIAL.getRoute(policyID));
    }, CONST.WORKSPACE_ENABLE_FEATURE_REDIRECT_DELAY);
}

function getConnectedIntegration(policy: Policy | undefined, accountingIntegrations?: ConnectionName[]) {
    return (accountingIntegrations ?? Object.values(CONST.POLICY.CONNECTIONS.NAME)).find((integration) => !!policy?.connections?.[integration]);
}

function hasIntegrationAutoSync(policy: Policy | undefined, connectedIntegration?: ConnectionName) {
    return (connectedIntegration && policy?.connections?.[connectedIntegration]?.config?.autoSync?.enabled) ?? false;
}

function hasUnsupportedIntegration(policy: Policy | undefined, accountingIntegrations?: ConnectionName[]) {
    return !(accountingIntegrations ?? Object.values(CONST.POLICY.CONNECTIONS.NAME)).some((integration) => !!policy?.connections?.[integration]);
}

function getCurrentConnectionName(policy: Policy | undefined): string | undefined {
    const accountingIntegrations = Object.values(CONST.POLICY.CONNECTIONS.NAME);
    const connectionKey = accountingIntegrations.find((integration) => !!policy?.connections?.[integration]);
    return connectionKey ? CONST.POLICY.CONNECTIONS.NAME_USER_FRIENDLY[connectionKey] : undefined;
}

/**
 * Check if the policy member is deleted from the workspace
 */
function isDeletedPolicyEmployee(policyEmployee: PolicyEmployee, isOffline: boolean) {
    return !isOffline && policyEmployee.pendingAction === CONST.RED_BRICK_ROAD_PENDING_ACTION.DELETE && isEmptyObject(policyEmployee.errors);
}

function hasNoPolicyOtherThanPersonalType() {
    return (
        Object.values(allPolicies ?? {}).filter((policy) => policy && policy.type !== CONST.POLICY.TYPE.PERSONAL && policy.pendingAction !== CONST.RED_BRICK_ROAD_PENDING_ACTION.DELETE)
            .length === 0
    );
}

function getCurrentTaxID(policy: OnyxEntry<Policy>, taxID: string): string | undefined {
    return Object.keys(policy?.taxRates?.taxes ?? {}).find((taxIDKey) => policy?.taxRates?.taxes?.[taxIDKey].previousTaxCode === taxID || taxIDKey === taxID);
}

function getWorkspaceAccountID(policyID: string) {
    const policy = getPolicy(policyID);

    if (!policy) {
        return 0;
    }
    return policy.workspaceAccountID ?? CONST.DEFAULT_NUMBER_ID;
}

function hasVBBA(policyID: string) {
    const policy = getPolicy(policyID);
    return !!policy?.achAccount?.bankAccountID;
}

function getTagApproverRule(policyOrID: string | SearchPolicy | OnyxEntry<Policy>, tagName: string) {
    if (!policyOrID) {
        return;
    }

    const policy = typeof policyOrID === 'string' ? getPolicy(policyOrID) : policyOrID;

    const approvalRules = policy?.rules?.approvalRules ?? [];
    const approverRule = approvalRules.find((rule) =>
        rule.applyWhen.find(({condition, field, value}) => condition === CONST.POLICY.RULE_CONDITIONS.MATCHES && field === CONST.POLICY.FIELDS.TAG && value === tagName),
    );

    return approverRule;
}

function getDomainNameForPolicy(policyID?: string): string {
    if (!policyID) {
        return '';
    }

    return `${CONST.EXPENSIFY_POLICY_DOMAIN}${policyID.toLowerCase()}${CONST.EXPENSIFY_POLICY_DOMAIN_EXTENSION}`;
}

function getWorkflowApprovalsUnavailable(policy: OnyxEntry<Policy>) {
    return policy?.approvalMode === CONST.POLICY.APPROVAL_MODE.OPTIONAL || !!policy?.errorFields?.approvalMode;
}

function hasPolicyFeedsError(feeds: Record<string, CardFeedData>, feedToSkip?: string): boolean {
    return Object.entries(feeds).filter(([feedName, feedData]) => feedName !== feedToSkip && !!feedData.errors).length > 0;
}

function getAllPoliciesLength() {
    return Object.keys(allPolicies ?? {}).length;
}

function getActivePolicy(): OnyxEntry<Policy> {
    return getPolicy(activePolicyId);
}

function getUserFriendlyWorkspaceType(workspaceType: ValueOf<typeof CONST.POLICY.TYPE>) {
    switch (workspaceType) {
        case CONST.POLICY.TYPE.CORPORATE:
            return Localize.translateLocal('workspace.type.control');
        case CONST.POLICY.TYPE.TEAM:
            return Localize.translateLocal('workspace.type.collect');
        default:
            return Localize.translateLocal('workspace.type.free');
    }
}

function isPolicyAccessible(policy: OnyxEntry<Policy>): boolean {
    return !isEmptyObject(policy) && (Object.keys(policy).length !== 1 || isEmptyObject(policy.errors)) && !!policy?.id;
}

function areAllGroupPoliciesExpenseChatDisabled(policies = allPolicies) {
    const groupPolicies = Object.values(policies ?? {}).filter((policy) => isPaidGroupPolicy(policy));
    if (groupPolicies.length === 0) {
        return false;
    }
    return !groupPolicies.some((policy) => !!policy?.isPolicyExpenseChatEnabled);
}

export {
    canEditTaxRate,
    extractPolicyIDFromPath,
    escapeTagName,
    getActivePolicies,
    getAdminEmployees,
    getCleanedTagName,
    getConnectedIntegration,
    getCountOfEnabledTagsOfList,
    getIneligibleInvitees,
    getMemberAccountIDsForWorkspace,
    getNumericValue,
    isMultiLevelTags,
    getPathWithoutPolicyID,
    getPersonalPolicy,
    getPolicy,
    getPolicyBrickRoadIndicatorStatus,
    getPolicyEmployeeListByIdWithoutCurrentUser,
    getSortedTagKeys,
    getTagList,
    getTagListName,
    getTagLists,
    getTaxByID,
    getUnitRateValue,
    getRateDisplayValue,
    goBackFromInvalidPolicy,
    hasAccountingConnections,
    shouldShowSyncError,
    hasPolicyFeedsError,
    shouldShowCustomUnitsError,
    shouldShowEmployeeListError,
    hasIntegrationAutoSync,
    hasPolicyCategoriesError,
    shouldShowPolicyError,
    shouldShowPolicyErrorFields,
    shouldShowTaxRateError,
    isControlOnAdvancedApprovalMode,
    isExpensifyTeam,
    isDeletedPolicyEmployee,
    isInstantSubmitEnabled,
    getCorrectedAutoReportingFrequency,
    isPaidGroupPolicy,
    isPendingDeletePolicy,
    isUserPolicyAdmin,
    isPolicyAdmin,
    isPolicyUser,
    isPolicyAuditor,
    isPolicyEmployee,
    isPolicyFeatureEnabled,
    isPolicyOwner,
    arePaymentsEnabled,
    isSubmitAndClose,
    isTaxTrackingEnabled,
    shouldShowPolicy,
    getActiveAdminWorkspaces,
    getOwnedPaidPolicies,
    canSendInvoiceFromWorkspace,
    canSendInvoice,
    hasWorkspaceWithInvoices,
    hasDependentTags,
    hasVBBA,
    getXeroTenants,
    findCurrentXeroOrganization,
    getCurrentXeroOrganizationName,
    getXeroBankAccounts,
    findSelectedVendorWithDefaultSelect,
    findSelectedBankAccountWithDefaultSelect,
    findSelectedInvoiceItemWithDefaultSelect,
    findSelectedTaxAccountWithDefaultSelect,
    findSelectedSageVendorWithDefaultSelect,
    getNetSuiteVendorOptions,
    canUseTaxNetSuite,
    canUseProvincialTaxNetSuite,
    getFilteredReimbursableAccountOptions,
    getNetSuiteReimbursableAccountOptions,
    getFilteredCollectionAccountOptions,
    getNetSuiteCollectionAccountOptions,
    getFilteredApprovalAccountOptions,
    getNetSuiteApprovalAccountOptions,
    getNetSuitePayableAccountOptions,
    getNetSuiteReceivableAccountOptions,
    getNetSuiteInvoiceItemOptions,
    getNetSuiteTaxAccountOptions,
    getSageIntacctVendors,
    getSageIntacctNonReimbursableActiveDefaultVendor,
    getSageIntacctCreditCards,
    getSageIntacctBankAccounts,
    getDistanceRateCustomUnit,
    getPerDiemCustomUnit,
    getDistanceRateCustomUnitRate,
    sortWorkspacesBySelected,
    removePendingFieldsFromCustomUnit,
    navigateWhenEnableFeature,
    getIntegrationLastSuccessfulDate,
    getCurrentConnectionName,
    getCustomersOrJobsLabelNetSuite,
    getDefaultApprover,
    getApprovalWorkflow,
    getReimburserAccountID,
    isControlPolicy,
    isNetSuiteCustomSegmentRecord,
    getNameFromNetSuiteCustomField,
    isNetSuiteCustomFieldPropertyEditable,
    getCurrentSageIntacctEntityName,
    hasNoPolicyOtherThanPersonalType,
    getCurrentTaxID,
    areSettingsInErrorFields,
    settingsPendingAction,
    getForwardsToAccount,
    getSubmitToAccountID,
    getWorkspaceAccountID,
    getAllTaxRatesNamesAndKeys as getAllTaxRates,
    getTagNamesFromTagsLists,
    getTagApproverRule,
    getDomainNameForPolicy,
    hasUnsupportedIntegration,
    getWorkflowApprovalsUnavailable,
    getNetSuiteImportCustomFieldLabel,
    getAllPoliciesLength,
    getActivePolicy,
    getUserFriendlyWorkspaceType,
    isPolicyAccessible,
    areAllGroupPoliciesExpenseChatDisabled,
    getManagerAccountEmail,
    getRuleApprovers,
};

export type {MemberEmailsToAccountIDs};<|MERGE_RESOLUTION|>--- conflicted
+++ resolved
@@ -201,15 +201,11 @@
         return policy.role;
     }
 
-<<<<<<< HEAD
-    return currentUserLogin ? policy?.employeeList?.[currentUserLogin]?.role : undefined;
-=======
     if (!currentUserLogin) {
         return;
     }
 
     return policy?.employeeList?.[currentUserLogin]?.role;
->>>>>>> 9e28c2d3
 }
 
 /**
@@ -552,24 +548,10 @@
     return policy?.approver ?? policy?.owner ?? '';
 }
 
-<<<<<<< HEAD
-/**
- * Returns the accountID to whom the given expenseReport submits reports to in the given Policy.
- */
-function getSubmitToAccountID(policy: OnyxEntry<Policy> | SearchPolicy, expenseReport: OnyxEntry<Report>): number {
-    const employeeAccountID = expenseReport?.ownerAccountID ?? CONST.DEFAULT_NUMBER_ID;
-    const employeeLogin = getLoginsByAccountIDs([employeeAccountID]).at(0) ?? '';
-    const defaultApprover = getDefaultApprover(policy);
-
-    let categoryAppover;
-    let tagApprover;
-    const allTransactions = getAllReportTransactions(expenseReport?.reportID).sort((transA, transB) => (transA.created < transB.created ? -1 : 1));
-=======
 function getRuleApprovers(policy: OnyxEntry<Policy> | SearchPolicy, expenseReport: OnyxEntry<Report>) {
     const categoryAppovers: string[] = [];
     const tagApprovers: string[] = [];
     const allReportTransactions = getAllSortedTransactions(expenseReport?.reportID);
->>>>>>> 9e28c2d3
 
     // Before submitting to their `submitsTo` (in a policy on Advanced Approvals), submit to category/tag approvers.
     // Category approvers are prioritized, then tag approvers.
@@ -583,13 +565,8 @@
             categoryAppovers.push(categoryAppover);
         }
 
-<<<<<<< HEAD
-        if (!tagApprover && getTagApproverRule(policy, tag)?.approver) {
-            tagApprover = getTagApproverRule(policy, tag)?.approver;
-=======
         if (tagApprover) {
             tagApprovers.push(tagApprover);
->>>>>>> 9e28c2d3
         }
     }
 
@@ -756,10 +733,6 @@
     }
 
     const key = Object.keys(pendingFields).find((setting) => settings.includes(setting));
-<<<<<<< HEAD
-
-=======
->>>>>>> 9e28c2d3
     if (!key) {
         return;
     }
