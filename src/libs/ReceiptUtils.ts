import Str from 'expensify-common/lib/str';
import _ from 'lodash';
import type {OnyxEntry} from 'react-native-onyx';
import CONST from '@src/CONST';
import ROUTES from '@src/ROUTES';
import type {Transaction} from '@src/types/onyx';
import type {ReceiptError} from '@src/types/onyx/Transaction';
<<<<<<< HEAD
import {splitExtensionFromFileName} from './fileDownload/FileUtils';
=======
import * as FileUtils from './fileDownload/FileUtils';
import * as TransactionUtils from './TransactionUtils';
>>>>>>> 9922a399

type ThumbnailAndImageURI = {
    image?: string;
    thumbnail?: string;
    transaction?: OnyxEntry<Transaction>;
    isLocalFile?: boolean;
    isThumbnail?: boolean;
    filename?: string;
    fileExtension?: string;
};

/**
 * Grab the appropriate receipt image and thumbnail URIs based on file type
 *
 * @param transaction
 * @param receiptPath
 * @param receiptFileName
 */
function getThumbnailAndImageURIs(transaction: OnyxEntry<Transaction>, receiptPath: string | null = null, receiptFileName: string | null = null): ThumbnailAndImageURI {
<<<<<<< HEAD
    if (Object.hasOwn(transaction?.pendingFields ?? {}, 'waypoints')) {
        return {isThumbnail: true, isLocalFile: true};
=======
    if (TransactionUtils.isFetchingWaypointsFromServer(transaction)) {
        return {thumbnail: null, image: ReceiptGeneric, isLocalFile: true};
>>>>>>> 9922a399
    }
    // If there're errors, we need to display them in preview. We can store many files in errors, but we just need to get the last one
    const errors = _.findLast(transaction?.errors) as ReceiptError | undefined;
    // URI to image, i.e. blob:new.expensify.com/9ef3a018-4067-47c6-b29f-5f1bd35f213d or expensify.com/receipts/w_e616108497ef940b7210ec6beb5a462d01a878f4.jpg
    const path = errors?.source ?? transaction?.receipt?.source ?? receiptPath ?? '';
    // filename of uploaded image or last part of remote URI
    const filename = errors?.filename ?? transaction?.filename ?? receiptFileName ?? '';
    const isReceiptImage = Str.isImage(filename);
    const hasEReceipt = transaction?.hasEReceipt;

    if (hasEReceipt) {
        return {image: ROUTES.ERECEIPT.getRoute(transaction.transactionID), transaction, filename};
    }

    // For local files, we won't have a thumbnail yet
    if (isReceiptImage && typeof path === 'string' && (path.startsWith('blob:') || path.startsWith('file:'))) {
        return {image: path, isLocalFile: true, filename};
    }

    if (isReceiptImage) {
        return {thumbnail: `${path}.1024.jpg`, image: path, filename};
    }

    const isLocalFile = typeof path === 'number' || path.startsWith('blob:') || path.startsWith('file:') || path.startsWith('/');
    const {fileExtension} = splitExtensionFromFileName(filename);
    return {isThumbnail: true, fileExtension: Object.values(CONST.IOU.FILE_TYPES).find((type) => type === fileExtension), image: path, isLocalFile, filename};
}

// eslint-disable-next-line import/prefer-default-export
export {getThumbnailAndImageURIs};
export type {ThumbnailAndImageURI};<|MERGE_RESOLUTION|>--- conflicted
+++ resolved
@@ -5,12 +5,8 @@
 import ROUTES from '@src/ROUTES';
 import type {Transaction} from '@src/types/onyx';
 import type {ReceiptError} from '@src/types/onyx/Transaction';
-<<<<<<< HEAD
-import {splitExtensionFromFileName} from './fileDownload/FileUtils';
-=======
 import * as FileUtils from './fileDownload/FileUtils';
 import * as TransactionUtils from './TransactionUtils';
->>>>>>> 9922a399
 
 type ThumbnailAndImageURI = {
     image?: string;
@@ -30,13 +26,8 @@
  * @param receiptFileName
  */
 function getThumbnailAndImageURIs(transaction: OnyxEntry<Transaction>, receiptPath: string | null = null, receiptFileName: string | null = null): ThumbnailAndImageURI {
-<<<<<<< HEAD
-    if (Object.hasOwn(transaction?.pendingFields ?? {}, 'waypoints')) {
+    if (TransactionUtils.isFetchingWaypointsFromServer(transaction)) {
         return {isThumbnail: true, isLocalFile: true};
-=======
-    if (TransactionUtils.isFetchingWaypointsFromServer(transaction)) {
-        return {thumbnail: null, image: ReceiptGeneric, isLocalFile: true};
->>>>>>> 9922a399
     }
     // If there're errors, we need to display them in preview. We can store many files in errors, but we just need to get the last one
     const errors = _.findLast(transaction?.errors) as ReceiptError | undefined;
@@ -61,7 +52,7 @@
     }
 
     const isLocalFile = typeof path === 'number' || path.startsWith('blob:') || path.startsWith('file:') || path.startsWith('/');
-    const {fileExtension} = splitExtensionFromFileName(filename);
+    const {fileExtension} = FileUtils.splitExtensionFromFileName(filename);
     return {isThumbnail: true, fileExtension: Object.values(CONST.IOU.FILE_TYPES).find((type) => type === fileExtension), image: path, isLocalFile, filename};
 }
 
