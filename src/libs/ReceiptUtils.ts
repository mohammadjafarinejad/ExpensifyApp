import Str from 'expensify-common/lib/str';
import _ from 'lodash';
import type {OnyxEntry} from 'react-native-onyx';
import CONST from '@src/CONST';
import ROUTES from '@src/ROUTES';
import type {Transaction} from '@src/types/onyx';
import type {ReceiptError} from '@src/types/onyx/Transaction';
import * as FileUtils from './fileDownload/FileUtils';
import * as TransactionUtils from './TransactionUtils';

type ThumbnailAndImageURI = {
    image?: string;
    thumbnail?: string;
    transaction?: OnyxEntry<Transaction>;
    isLocalFile?: boolean;
    isThumbnail?: boolean;
    filename?: string;
    fileExtension?: string;
};

/**
 * Grab the appropriate receipt image and thumbnail URIs based on file type
 *
 * @param transaction
 * @param receiptPath
 * @param receiptFileName
 */
function getThumbnailAndImageURIs(transaction: OnyxEntry<Transaction>, receiptPath: string | null = null, receiptFileName: string | null = null): ThumbnailAndImageURI {
    if (TransactionUtils.isFetchingWaypointsFromServer(transaction)) {
        return {isThumbnail: true, isLocalFile: true};
    }
    // If there're errors, we need to display them in preview. We can store many files in errors, but we just need to get the last one
    const errors = _.findLast(transaction?.errors) as ReceiptError | undefined;
    // URI to image, i.e. blob:new.expensify.com/9ef3a018-4067-47c6-b29f-5f1bd35f213d or expensify.com/receipts/w_e616108497ef940b7210ec6beb5a462d01a878f4.jpg
    const path = errors?.source ?? transaction?.receipt?.source ?? receiptPath ?? '';
    // filename of uploaded image or last part of remote URI
    const filename = errors?.filename ?? transaction?.filename ?? receiptFileName ?? '';
    const isReceiptImage = Str.isImage(filename);
    const hasEReceipt = transaction?.hasEReceipt;
    const isReceiptPDF = Str.isPDF(filename);

    if (hasEReceipt) {
        return {image: ROUTES.ERECEIPT.getRoute(transaction.transactionID), transaction, filename};
    }

    // For local files, we won't have a thumbnail yet
<<<<<<< HEAD
    if (isReceiptImage && typeof path === 'string' && (path.startsWith('blob:') || path.startsWith('file:'))) {
        return {image: path, isLocalFile: true, filename};
=======
    if ((isReceiptImage || isReceiptPDF) && typeof path === 'string' && (path.startsWith('blob:') || path.startsWith('file:'))) {
        return {thumbnail: null, image: path, isLocalFile: true, filename};
>>>>>>> a04481ff
    }

    if (isReceiptImage) {
        return {thumbnail: `${path}.1024.jpg`, image: path, filename};
    }

<<<<<<< HEAD
=======
    if (isReceiptPDF && typeof path === 'string') {
        return {thumbnail: `${path.substring(0, path.length - 4)}.jpg.1024.jpg`, image: path, filename};
    }

    const {fileExtension} = FileUtils.splitExtensionFromFileName(filename) as FileNameAndExtension;
    let image = ReceiptGeneric;
    if (fileExtension === CONST.IOU.FILE_TYPES.HTML) {
        image = ReceiptHTML;
    }

    if (fileExtension === CONST.IOU.FILE_TYPES.DOC || fileExtension === CONST.IOU.FILE_TYPES.DOCX) {
        image = ReceiptDoc;
    }

    if (fileExtension === CONST.IOU.FILE_TYPES.SVG) {
        image = ReceiptSVG;
    }

>>>>>>> a04481ff
    const isLocalFile = typeof path === 'number' || path.startsWith('blob:') || path.startsWith('file:') || path.startsWith('/');
    const {fileExtension} = FileUtils.splitExtensionFromFileName(filename);
    return {isThumbnail: true, fileExtension: Object.values(CONST.IOU.FILE_TYPES).find((type) => type === fileExtension), image: path, isLocalFile, filename};
}

// eslint-disable-next-line import/prefer-default-export
export {getThumbnailAndImageURIs};
export type {ThumbnailAndImageURI};<|MERGE_RESOLUTION|>--- conflicted
+++ resolved
@@ -44,40 +44,18 @@
     }
 
     // For local files, we won't have a thumbnail yet
-<<<<<<< HEAD
-    if (isReceiptImage && typeof path === 'string' && (path.startsWith('blob:') || path.startsWith('file:'))) {
+    if ((isReceiptImage || isReceiptPDF) && typeof path === 'string' && (path.startsWith('blob:') || path.startsWith('file:'))) {
         return {image: path, isLocalFile: true, filename};
-=======
-    if ((isReceiptImage || isReceiptPDF) && typeof path === 'string' && (path.startsWith('blob:') || path.startsWith('file:'))) {
-        return {thumbnail: null, image: path, isLocalFile: true, filename};
->>>>>>> a04481ff
     }
 
     if (isReceiptImage) {
         return {thumbnail: `${path}.1024.jpg`, image: path, filename};
     }
 
-<<<<<<< HEAD
-=======
     if (isReceiptPDF && typeof path === 'string') {
         return {thumbnail: `${path.substring(0, path.length - 4)}.jpg.1024.jpg`, image: path, filename};
     }
 
-    const {fileExtension} = FileUtils.splitExtensionFromFileName(filename) as FileNameAndExtension;
-    let image = ReceiptGeneric;
-    if (fileExtension === CONST.IOU.FILE_TYPES.HTML) {
-        image = ReceiptHTML;
-    }
-
-    if (fileExtension === CONST.IOU.FILE_TYPES.DOC || fileExtension === CONST.IOU.FILE_TYPES.DOCX) {
-        image = ReceiptDoc;
-    }
-
-    if (fileExtension === CONST.IOU.FILE_TYPES.SVG) {
-        image = ReceiptSVG;
-    }
-
->>>>>>> a04481ff
     const isLocalFile = typeof path === 'number' || path.startsWith('blob:') || path.startsWith('file:') || path.startsWith('/');
     const {fileExtension} = FileUtils.splitExtensionFromFileName(filename);
     return {isThumbnail: true, fileExtension: Object.values(CONST.IOU.FILE_TYPES).find((type) => type === fileExtension), image: path, isLocalFile, filename};
