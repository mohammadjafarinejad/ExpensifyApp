--- conflicted
+++ resolved
@@ -585,7 +585,6 @@
 }
 
 /**
-<<<<<<< HEAD
  *
  * @param {*} reportAction
  * @returns {Boolean}
@@ -597,13 +596,14 @@
         reportActionName === CONST.REPORT.ACTIONS.TYPE.TASKCANCELLED ||
         reportActionName === CONST.REPORT.ACTIONS.TYPE.TASKREOPENED
     );
-=======
+}
+
+/**
  * @param {*} reportID
  * @returns {[Object]}
  */
 function getAllReportActions(reportID) {
     return lodashGet(allReportActions, reportID, []);
->>>>>>> 28685150
 }
 
 export {
@@ -641,9 +641,6 @@
     getReportAction,
     getNumberOfMoneyRequests,
     isSplitBillAction,
-<<<<<<< HEAD
     isTaskAction,
-=======
     getAllReportActions,
->>>>>>> 28685150
 };