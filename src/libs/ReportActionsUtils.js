--- conflicted
+++ resolved
@@ -567,7 +567,6 @@
 }
 
 /**
-<<<<<<< HEAD
  * When you change assignees, a task created reportAction is added to that specific assignee's report.
  * You can do this multiple times, so when we perform an action that modifies the parent report, we need to update all the parent report actions
  * @param {*} taskReportID
@@ -588,7 +587,6 @@
 }
 
 /*
-=======
  * Returns the number of money requests associated with a report preview
  *
  * @param {Object|null} reportPreviewAction
@@ -599,7 +597,6 @@
 }
 
 /**
->>>>>>> cb98bec5
  * @param {*} reportAction
  * @returns {Boolean}
  */
@@ -662,11 +659,8 @@
     isWhisperAction,
     isPendingRemove,
     getReportAction,
-<<<<<<< HEAD
     getTaskCreatedReportActions,
-=======
     getNumberOfMoneyRequests,
->>>>>>> cb98bec5
     isSplitBillAction,
     isTaskAction,
     getAllReportActions,
