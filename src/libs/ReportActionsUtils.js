import lodashGet from 'lodash/get';
import _ from 'underscore';
import lodashMerge from 'lodash/merge';
import lodashFindLast from 'lodash/findLast';
import Onyx from 'react-native-onyx';
import moment from 'moment';
import * as CollectionUtils from './CollectionUtils';
import CONST from '../CONST';
import ONYXKEYS from '../ONYXKEYS';
import Log from './Log';
import * as CurrencyUtils from './CurrencyUtils';
import isReportMessageAttachment from './isReportMessageAttachment';

const allReportActions = {};
Onyx.connect({
    key: ONYXKEYS.COLLECTION.REPORT_ACTIONS,
    callback: (actions, key) => {
        if (!key || !actions) {
            return;
        }

        const reportID = CollectionUtils.extractCollectionItemID(key);
        allReportActions[reportID] = actions;
    },
});

let isNetworkOffline = false;
Onyx.connect({
    key: ONYXKEYS.NETWORK,
    callback: (val) => (isNetworkOffline = lodashGet(val, 'isOffline', false)),
});

/**
 * @param {Object} reportAction
 * @returns {Boolean}
 */
function isCreatedAction(reportAction) {
    return lodashGet(reportAction, 'actionName') === CONST.REPORT.ACTIONS.TYPE.CREATED;
}

/**
 * @param {Object} reportAction
 * @returns {Boolean}
 */
function isDeletedAction(reportAction) {
    // A deleted comment has either an empty array or an object with html field with empty string as value
    const message = lodashGet(reportAction, 'message', []);
    return message.length === 0 || lodashGet(message, [0, 'html']) === '';
}

/**
 * @param {Object} reportAction
 * @returns {Boolean}
 */
function isMoneyRequestAction(reportAction) {
    return lodashGet(reportAction, 'actionName', '') === CONST.REPORT.ACTIONS.TYPE.IOU;
}

/**
 * @param {Object} reportAction
 * @returns {Boolean}
 */
function isReportPreviewAction(reportAction) {
    return lodashGet(reportAction, 'actionName', '') === CONST.REPORT.ACTIONS.TYPE.REPORTPREVIEW;
}

/**
 * @param {Object} reportAction
 * @returns {Boolean}
 */
function hasCommentThread(reportAction) {
    return lodashGet(reportAction, 'childType', '') === CONST.REPORT.TYPE.CHAT;
}

/**
 * Returns the parentReportAction if the given report is a thread.
 *
 * @param {Object} report
 * @returns {Object}
 */
function getParentReportAction(report) {
    if (!report || !report.parentReportID || !report.parentReportActionID) {
        return {};
    }
    return lodashGet(allReportActions, [report.parentReportID, report.parentReportActionID], {});
}

/**
 * Determines if the given report action is sent money report action by checking for 'pay' type and presence of IOUDetails object.
 *
 * @param {Object} reportAction
 * @returns {Boolean}
 */
function isSentMoneyReportAction(reportAction) {
    return (
        reportAction &&
        reportAction.actionName === CONST.REPORT.ACTIONS.TYPE.IOU &&
        lodashGet(reportAction, 'originalMessage.type') === CONST.IOU.REPORT_ACTION_TYPE.PAY &&
        _.has(reportAction.originalMessage, 'IOUDetails')
    );
}

/**
 * Returns the formatted amount of a money request. The request and money sent (from send money flow) have
 * currency and amount in IOUDetails object.
 *
 * @param {Object} reportAction
 * @returns {Number}
 */
function getFormattedAmount(reportAction) {
    return lodashGet(reportAction, 'originalMessage.type', '') === CONST.IOU.REPORT_ACTION_TYPE.PAY && lodashGet(reportAction, 'originalMessage.IOUDetails', false)
        ? CurrencyUtils.convertToDisplayString(lodashGet(reportAction, 'originalMessage.IOUDetails.amount', 0), lodashGet(reportAction, 'originalMessage.IOUDetails.currency', ''))
        : CurrencyUtils.convertToDisplayString(lodashGet(reportAction, 'originalMessage.amount', 0), lodashGet(reportAction, 'originalMessage.currency', ''));
}

/**
 * Returns whether the thread is a transaction thread, which is any thread with IOU parent
 * report action from requesting money (type - create) or from sending money (type - pay with IOUDetails field)
 *
 * @param {Object} parentReportAction
 * @returns {Boolean}
 */
function isTransactionThread(parentReportAction) {
    const originalMessage = lodashGet(parentReportAction, 'originalMessage', {});
    return (
        parentReportAction &&
        parentReportAction.actionName === CONST.REPORT.ACTIONS.TYPE.IOU &&
        (originalMessage.type === CONST.IOU.REPORT_ACTION_TYPE.CREATE || (originalMessage.type === CONST.IOU.REPORT_ACTION_TYPE.PAY && _.has(originalMessage, 'IOUDetails')))
    );
}

/**
 * Sort an array of reportActions by their created timestamp first, and reportActionID second
 * This gives us a stable order even in the case of multiple reportActions created on the same millisecond
 *
 * @param {Array} reportActions
 * @param {Boolean} shouldSortInDescendingOrder
 * @returns {Array}
 */
function getSortedReportActions(reportActions, shouldSortInDescendingOrder = false) {
    if (!_.isArray(reportActions)) {
        throw new Error(`ReportActionsUtils.getSortedReportActions requires an array, received ${typeof reportActions}`);
    }

    const invertedMultiplier = shouldSortInDescendingOrder ? -1 : 1;
    return _.chain(reportActions)
        .compact()
        .sort((first, second) => {
            // First sort by timestamp
            if (first.created !== second.created) {
                return (first.created < second.created ? -1 : 1) * invertedMultiplier;
            }

            // Then by action type, ensuring that `CREATED` actions always come first if they have the same timestamp as another action type
            if ((first.actionName === CONST.REPORT.ACTIONS.TYPE.CREATED || second.actionName === CONST.REPORT.ACTIONS.TYPE.CREATED) && first.actionName !== second.actionName) {
                return (first.actionName === CONST.REPORT.ACTIONS.TYPE.CREATED ? -1 : 1) * invertedMultiplier;
            }
            // Ensure that `REPORTPREVIEW` actions always come after if they have the same timestamp as another action type
            if ((first.actionName === CONST.REPORT.ACTIONS.TYPE.REPORTPREVIEW || second.actionName === CONST.REPORT.ACTIONS.TYPE.REPORTPREVIEW) && first.actionName !== second.actionName) {
                return (first.actionName === CONST.REPORT.ACTIONS.TYPE.REPORTPREVIEW ? 1 : -1) * invertedMultiplier;
            }

            // Then fallback on reportActionID as the final sorting criteria. It is a random number,
            // but using this will ensure that the order of reportActions with the same created time and action type
            // will be consistent across all users and devices
            return (first.reportActionID < second.reportActionID ? -1 : 1) * invertedMultiplier;
        })
        .value();
}

/**
 * Finds most recent IOU request action ID.
 *
 * @param {Array} reportActions
 * @returns {String}
 */
function getMostRecentIOURequestActionID(reportActions) {
    const iouRequestTypes = [CONST.IOU.REPORT_ACTION_TYPE.CREATE, CONST.IOU.REPORT_ACTION_TYPE.SPLIT];
    const iouRequestActions = _.filter(reportActions, (action) => iouRequestTypes.includes(lodashGet(action, 'originalMessage.type')));

    if (_.isEmpty(iouRequestActions)) {
        return null;
    }

    const sortedReportActions = getSortedReportActions(iouRequestActions);
    return _.last(sortedReportActions).reportActionID;
}

/**
 * Returns array of links inside a given report action
 *
 * @param {Object} reportAction
 * @returns {Boolean}
 */
function extractLinksFromMessageHtml(reportAction) {
    const htmlContent = lodashGet(reportAction, ['message', 0, 'html']);

    // Regex to get link in href prop inside of <a/> component
    const regex = /<a\s+(?:[^>]*?\s+)?href="([^"]*)"/gi;

    if (!htmlContent) {
        return;
    }

    return _.map([...htmlContent.matchAll(regex)], (match) => match[1]);
}

/**
 * Returns true when the report action immediately before the specified index is a comment made by the same actor who who is leaving a comment in the action at the specified index.
 * Also checks to ensure that the comment is not too old to be shown as a grouped comment.
 *
 * @param {Array} reportActions
 * @param {Number} actionIndex - index of the comment item in state to check
 * @returns {Boolean}
 */
function isConsecutiveActionMadeByPreviousActor(reportActions, actionIndex) {
    // Find the next non-pending deletion report action, as the pending delete action means that it is not displayed in the UI, but still is in the report actions list.
    // If we are offline, all actions are pending but shown in the UI, so we take the previous action, even if it is a delete.
    const previousAction = _.find(_.drop(reportActions, actionIndex + 1), (action) => isNetworkOffline || action.pendingAction !== CONST.RED_BRICK_ROAD_PENDING_ACTION.DELETE);
    const currentAction = reportActions[actionIndex];

    // It's OK for there to be no previous action, and in that case, false will be returned
    // so that the comment isn't grouped
    if (!currentAction || !previousAction) {
        return false;
    }

    // Comments are only grouped if they happen within 5 minutes of each other
    if (new Date(currentAction.created).getTime() - new Date(previousAction.created).getTime() > 300000) {
        return false;
    }

    // Do not group if previous action was a created action
    if (previousAction.actionName === CONST.REPORT.ACTIONS.TYPE.CREATED) {
        return false;
    }

    // Do not group if previous or current action was a renamed action
    if (previousAction.actionName === CONST.REPORT.ACTIONS.TYPE.RENAMED || currentAction.actionName === CONST.REPORT.ACTIONS.TYPE.RENAMED) {
        return false;
    }

    return currentAction.actorEmail === previousAction.actorEmail;
}

/**
 * @param {String} reportID
 * @param {Object} [actionsToMerge]
 * @return {Object}
 */
function getLastVisibleAction(reportID, actionsToMerge = {}) {
    const actions = _.toArray(lodashMerge({}, allReportActions[reportID], actionsToMerge));
    const visibleActions = _.filter(actions, (action) => !isDeletedAction(action));

    if (_.isEmpty(visibleActions)) {
        return {};
    }

    return _.max(visibleActions, (action) => moment.utc(action.created).valueOf());
}

/**
 * @param {String} reportID
 * @param {Object} [actionsToMerge]
 * @return {String}
 */
function getLastVisibleMessageText(reportID, actionsToMerge = {}) {
    const lastVisibleAction = getLastVisibleAction(reportID, actionsToMerge);
    const message = lodashGet(lastVisibleAction, ['message', 0], {});

    if (isReportMessageAttachment(message)) {
        return CONST.ATTACHMENT_MESSAGE_TEXT;
    }

    if (isCreatedAction(lastVisibleAction)) {
        return '';
    }

    const messageText = lodashGet(message, 'text', '');
    return String(messageText).replace(CONST.REGEX.AFTER_FIRST_LINE_BREAK, '').substring(0, CONST.REPORT.LAST_MESSAGE_TEXT_MAX_LENGTH).trim();
}

/**
 * Checks if a reportAction is deprecated.
 *
 * @param {Object} reportAction
 * @param {String} key
 * @returns {Boolean}
 */
function isReportActionDeprecated(reportAction, key) {
    if (!reportAction) {
        return true;
    }

    // HACK ALERT: We're temporarily filtering out any reportActions keyed by sequenceNumber
    // to prevent bugs during the migration from sequenceNumber -> reportActionID
    if (String(reportAction.sequenceNumber) === key) {
        Log.info('Front-end filtered out reportAction keyed by sequenceNumber!', false, reportAction);
        return true;
    }

    return false;
}

/**
 * Checks if a reportAction is fit for display, meaning that it's not deprecated, is of a valid
 * and supported type, it's not deleted and also not closed.
 *
 * @param {Object} reportAction
 * @param {String} key
 * @returns {Boolean}
 */
function shouldReportActionBeVisible(reportAction, key) {
    if (isReportActionDeprecated(reportAction, key)) {
        return false;
    }

    if (reportAction.actionName === CONST.REPORT.ACTIONS.TYPE.TASKEDITED) {
        return false;
    }

    // Filter out any unsupported reportAction types
    if (
        !_.has(CONST.REPORT.ACTIONS.TYPE, reportAction.actionName) &&
        !_.contains(_.values(CONST.REPORT.ACTIONS.TYPE.POLICYCHANGELOG), reportAction.actionName) &&
        !_.contains(_.values(CONST.REPORT.ACTIONS.TYPE.TASK), reportAction.actionName)
    ) {
        return false;
    }

    // Ignore closed action here since we're already displaying a footer that explains why the report was closed
    if (reportAction.actionName === CONST.REPORT.ACTIONS.TYPE.CLOSED) {
        return false;
    }

    // All other actions are displayed except thread parents, deleted, or non-pending actions
    const isDeleted = isDeletedAction(reportAction);
    const isPending = !_.isEmpty(reportAction.pendingAction);
    const isDeletedParentAction = lodashGet(reportAction, ['message', 0, 'isDeletedParentAction'], false);
    return !isDeleted || isPending || isDeletedParentAction;
}

/**
 * A helper method to filter out report actions keyed by sequenceNumbers.
 *
 * @param {Object} reportActions
 * @returns {Array}
 */
function filterOutDeprecatedReportActions(reportActions) {
    return _.filter(reportActions, (reportAction, key) => !isReportActionDeprecated(reportAction, key));
}

/**
 * This method returns the report actions that are ready for display in the ReportActionsView.
 * The report actions need to be sorted by created timestamp first, and reportActionID second
 * to ensure they will always be displayed in the same order (in case multiple actions have the same timestamp).
 * This is all handled with getSortedReportActions() which is used by several other methods to keep the code DRY.
 *
 * @param {Object} reportActions
 * @returns {Array}
 */
function getSortedReportActionsForDisplay(reportActions) {
    const filteredReportActions = _.filter(reportActions, (reportAction, key) => shouldReportActionBeVisible(reportAction, key));
    return getSortedReportActions(filteredReportActions, true);
}

/**
 * In some cases, there can be multiple closed report actions in a chat report.
 * This method returns the last closed report action so we can always show the correct archived report reason.
 * Additionally, archived #admins and #announce do not have the closed report action so we will return null if none is found.
 *
 * @param {Object} reportActions
 * @returns {Object|null}
 */
function getLastClosedReportAction(reportActions) {
    // If closed report action is not present, return early
    if (!_.some(reportActions, (action) => action.actionName === CONST.REPORT.ACTIONS.TYPE.CLOSED)) {
        return null;
    }
    const filteredReportActions = filterOutDeprecatedReportActions(reportActions);
    const sortedReportActions = getSortedReportActions(filteredReportActions);
    return lodashFindLast(sortedReportActions, (action) => action.actionName === CONST.REPORT.ACTIONS.TYPE.CLOSED);
}

/**
 * @param {Array} onyxData
 * @returns {Object} The latest report action in the `onyxData` or `null` if one couldn't be found
 */
function getLatestReportActionFromOnyxData(onyxData) {
    const reportActionUpdate = _.find(onyxData, (onyxUpdate) => onyxUpdate.key.startsWith(ONYXKEYS.COLLECTION.REPORT_ACTIONS));

    if (!reportActionUpdate) {
        return null;
    }

    const reportActions = _.values(reportActionUpdate.value);
    const sortedReportActions = getSortedReportActions(reportActions);
    return _.last(sortedReportActions);
}

/**
 * Find the transaction associated with this reportAction, if one exists.
 *
 * @param {String} reportID
 * @param {String} reportActionID
 * @returns {String|null}
 */
function getLinkedTransactionID(reportID, reportActionID) {
    const reportAction = lodashGet(allReportActions, [reportID, reportActionID]);
    if (!reportAction || reportAction.actionName !== CONST.REPORT.ACTIONS.TYPE.IOU) {
        return null;
    }
    return reportAction.originalMessage.IOUTransactionID;
}

/**
 * @param {*} chatReportID
 * @param {*} iouReportID
 * @returns {Object} The report preview action or `null` if one couldn't be found
 */
function getReportPreviewAction(chatReportID, iouReportID) {
    return _.find(
        allReportActions[chatReportID],
        (reportAction) => reportAction.actionName === CONST.REPORT.ACTIONS.TYPE.REPORTPREVIEW && lodashGet(reportAction, 'originalMessage.linkedReportID') === iouReportID,
    );
}

/**
 * Get the iouReportID for a given report action.
 *
 * @param {Object} reportAction
 * @returns {String}
 */
function getIOUReportID(reportAction) {
    return lodashGet(reportAction, 'originalMessage.linkedReportID', '');
}

function isCreatedTaskReportAction(reportAction) {
    return reportAction.actionName === CONST.REPORT.ACTIONS.TYPE.ADDCOMMENT && _.has(reportAction.originalMessage, 'taskReportID');
}

/**
 * A helper method to identify if the message is deleted or not.
 *
 * @param {Object} reportAction
 * @returns {Boolean}
 */
function isMessageDeleted(reportAction) {
    return lodashGet(reportAction, 'originalMessage.isDeletedParentAction', false);
}

export {
    getSortedReportActions,
    getLastVisibleAction,
    getLastVisibleMessageText,
    getMostRecentIOURequestActionID,
    extractLinksFromMessageHtml,
    isDeletedAction,
    shouldReportActionBeVisible,
    isReportActionDeprecated,
    isConsecutiveActionMadeByPreviousActor,
    getSortedReportActionsForDisplay,
    getLastClosedReportAction,
    getLatestReportActionFromOnyxData,
    isMoneyRequestAction,
    hasCommentThread,
    getLinkedTransactionID,
    getReportPreviewAction,
    isCreatedTaskReportAction,
    getParentReportAction,
    isTransactionThread,
    getFormattedAmount,
    isSentMoneyReportAction,
<<<<<<< HEAD
    isReportPreviewAction,
    getIOUReportID,
=======
    isMessageDeleted,
>>>>>>> 826dbeec
};<|MERGE_RESOLUTION|>--- conflicted
+++ resolved
@@ -471,10 +471,7 @@
     isTransactionThread,
     getFormattedAmount,
     isSentMoneyReportAction,
-<<<<<<< HEAD
     isReportPreviewAction,
     getIOUReportID,
-=======
     isMessageDeleted,
->>>>>>> 826dbeec
 };