--- conflicted
+++ resolved
@@ -9,11 +9,7 @@
 import type {TranslationPaths} from '@src/languages/types';
 import ONYXKEYS from '@src/ONYXKEYS';
 import ROUTES from '@src/ROUTES';
-<<<<<<< HEAD
-import type {Card, Locale, OnyxInputOrEntry, PrivatePersonalDetails} from '@src/types/onyx';
-=======
-import type {Locale, OnyxInputOrEntry, PersonalDetailsList, PrivatePersonalDetails} from '@src/types/onyx';
->>>>>>> 4f3a2ee2
+import type {Card, Locale, OnyxInputOrEntry, PersonalDetailsList, PrivatePersonalDetails} from '@src/types/onyx';
 import type {JoinWorkspaceResolution, OriginalMessageChangeLog, OriginalMessageExportIntegration} from '@src/types/onyx/OriginalMessage';
 import type {PolicyReportFieldType} from '@src/types/onyx/Policy';
 import type Report from '@src/types/onyx/Report';
@@ -2111,7 +2107,6 @@
     );
 }
 
-<<<<<<< HEAD
 function shouldShowAddMissingDetails(actionName?: ReportActionName, card?: Card) {
     const missingDetails =
         !privatePersonalDetails?.legalFirstName ||
@@ -2124,22 +2119,19 @@
     return actionName === CONST.REPORT.ACTIONS.TYPE.CARD_MISSING_ADDRESS && (card?.state === 2 || missingDetails);
 }
 
-function getCardIssuedMessage(reportAction: OnyxEntry<ReportAction>, shouldRenderHTML = false, policyID = '-1', card?: Card) {
-=======
 function getCardIssuedMessage({
     reportAction,
     shouldRenderHTML = false,
     policyID = '-1',
-    shouldDisplayLinkToCard = false,
+    card,
     personalDetails,
 }: {
     reportAction: OnyxEntry<ReportAction>;
     shouldRenderHTML?: boolean;
     policyID?: string;
-    shouldDisplayLinkToCard?: boolean;
+    card?: Card;
     personalDetails?: Partial<PersonalDetailsList>;
 }) {
->>>>>>> 4f3a2ee2
     const cardIssuedActionOriginalMessage = isActionOfType(
         reportAction,
         CONST.REPORT.ACTIONS.TYPE.CARD_ISSUED,
@@ -2320,9 +2312,7 @@
     getActionableJoinRequestPendingReportAction,
     getReportActionsLength,
     wasActionCreatedWhileOffline,
-<<<<<<< HEAD
     shouldShowAddMissingDetails,
-=======
     getWorkspaceCategoryUpdateMessage,
     getWorkspaceUpdateFieldMessage,
     getWorkspaceNameUpdatedMessage,
@@ -2338,7 +2328,6 @@
     getWorkspaceTagUpdateMessage,
     getWorkspaceReportFieldUpdateMessage,
     getWorkspaceReportFieldDeleteMessage,
->>>>>>> 4f3a2ee2
 };
 
 export type {LastVisibleMessage};