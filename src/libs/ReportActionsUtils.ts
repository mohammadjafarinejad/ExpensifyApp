import {fastMerge, Str} from 'expensify-common';
import clone from 'lodash/clone';
import lodashFindLast from 'lodash/findLast';
import isEmpty from 'lodash/isEmpty';
import type {NullishDeep, OnyxCollection, OnyxEntry, OnyxUpdate} from 'react-native-onyx';
import Onyx from 'react-native-onyx';
import type {ValueOf} from 'type-fest';
import usePrevious from '@hooks/usePrevious';
import CONST from '@src/CONST';
import type {TranslationPaths} from '@src/languages/types';
import ONYXKEYS from '@src/ONYXKEYS';
import ROUTES from '@src/ROUTES';
import type {Card, Locale, OnyxInputOrEntry, OriginalMessageIOU, Policy, PrivatePersonalDetails} from '@src/types/onyx';
import type {JoinWorkspaceResolution, OriginalMessageChangeLog, OriginalMessageExportIntegration} from '@src/types/onyx/OriginalMessage';
import type {PolicyReportFieldType} from '@src/types/onyx/Policy';
import type Report from '@src/types/onyx/Report';
import type ReportAction from '@src/types/onyx/ReportAction';
import type {Message, OldDotReportAction, OriginalMessage, ReportActions} from '@src/types/onyx/ReportAction';
import type ReportActionName from '@src/types/onyx/ReportActionName';
import {isEmptyObject} from '@src/types/utils/EmptyObject';
import {convertAmountToDisplayString, convertToDisplayString, convertToShortDisplayString} from './CurrencyUtils';
import DateUtils from './DateUtils';
import {getEnvironmentURL} from './Environment/Environment';
import getBase62ReportID from './getBase62ReportID';
import {isReportMessageAttachment} from './isReportMessageAttachment';
import {toLocaleOrdinal} from './LocaleDigitUtils';
import {formatPhoneNumber} from './LocalePhoneNumber';
import {formatMessageElementList, translateLocal} from './Localize';
import BaseLocaleListener from './Localize/LocaleListener/BaseLocaleListener';
import Log from './Log';
import type {MessageElementBase, MessageTextElement} from './MessageElement';
import Parser from './Parser';
import {getEffectiveDisplayName, getPersonalDetailByEmail, getPersonalDetailsByIDs} from './PersonalDetailsUtils';
import {getPolicy, isPolicyAdmin as isPolicyAdminPolicyUtils} from './PolicyUtils';
import type {getReportName, OptimisticIOUReportAction, PartialReportAction} from './ReportUtils';
import StringUtils from './StringUtils';
import {isOnHoldByTransactionID} from './TransactionUtils';
import {getReportFieldTypeTranslationKey} from './WorkspaceReportFieldUtils';

type LastVisibleMessage = {
    lastMessageText: string;
    lastMessageHtml?: string;
};

type MemberChangeMessageUserMentionElement = {
    readonly kind: 'userMention';
    readonly accountID: number;
} & MessageElementBase;

type MemberChangeMessageRoomReferenceElement = {
    readonly kind: 'roomReference';
    readonly roomName: string;
    readonly roomID: number;
} & MessageElementBase;

type MemberChangeMessageElement = MessageTextElement | MemberChangeMessageUserMentionElement | MemberChangeMessageRoomReferenceElement;

let allReportActions: OnyxCollection<ReportActions>;
Onyx.connect({
    key: ONYXKEYS.COLLECTION.REPORT_ACTIONS,
    waitForCollectionCallback: true,
    callback: (actions) => {
        if (!actions) {
            return;
        }
        allReportActions = actions;
    },
});

let allReports: OnyxCollection<Report>;
Onyx.connect({
    key: ONYXKEYS.COLLECTION.REPORT,
    waitForCollectionCallback: true,
    callback: (value) => {
        allReports = value;
    },
});

let isNetworkOffline = false;
Onyx.connect({
    key: ONYXKEYS.NETWORK,
    callback: (val) => (isNetworkOffline = val?.isOffline ?? false),
});

let currentUserAccountID: number | undefined;
let currentEmail = '';
Onyx.connect({
    key: ONYXKEYS.SESSION,
    callback: (value) => {
        // When signed out, value is undefined
        if (!value) {
            return;
        }

        currentUserAccountID = value.accountID;
        currentEmail = value?.email ?? '';
    },
});

let privatePersonalDetails: PrivatePersonalDetails | undefined;
Onyx.connect({
    key: ONYXKEYS.PRIVATE_PERSONAL_DETAILS,
    callback: (personalDetails) => {
        privatePersonalDetails = personalDetails;
    },
});

let environmentURL: string;
getEnvironmentURL().then((url: string) => (environmentURL = url));

/*
 * Url to the Xero non reimbursable expenses list
 */
const XERO_NON_REIMBURSABLE_EXPENSES_URL = 'https://go.xero.com/Bank/BankAccounts.aspx';

/*
 * Url to the NetSuite global search, which should be suffixed with the reportID.
 */
const NETSUITE_NON_REIMBURSABLE_EXPENSES_URL_PREFIX =
    'https://system.netsuite.com/app/common/search/ubersearchresults.nl?quicksearch=T&searchtype=Uber&frame=be&Uber_NAMEtype=KEYWORDSTARTSWITH&Uber_NAME=';

/*
 * Url prefix to any Salesforce transaction or transaction list.
 */
const SALESFORCE_EXPENSES_URL_PREFIX = 'https://login.salesforce.com/';

/*
 * Url to the QBO expenses list
 */
const QBO_EXPENSES_URL = 'https://qbo.intuit.com/app/expenses';

const POLICY_CHANGE_LOG_ARRAY = Object.values(CONST.REPORT.ACTIONS.TYPE.POLICY_CHANGE_LOG);

function isCreatedAction(reportAction: OnyxInputOrEntry<ReportAction>): boolean {
    return reportAction?.actionName === CONST.REPORT.ACTIONS.TYPE.CREATED;
}

function isDeletedAction(reportAction: OnyxInputOrEntry<ReportAction | OptimisticIOUReportAction>): boolean {
    if (isInviteOrRemovedAction(reportAction)) {
        return false;
    }

    const message = reportAction?.message ?? [];

    if (!Array.isArray(message)) {
        return message?.html === '' || !!message?.deleted;
    }
    const originalMessage = getOriginalMessage(reportAction);

    // A legacy deleted comment has either an empty array or an object with html field with empty string as value
    const isLegacyDeletedComment = message.length === 0 || message.at(0)?.html === '';

    return isLegacyDeletedComment || !!message.at(0)?.deleted || (!!originalMessage && 'deleted' in originalMessage && !!originalMessage?.deleted);
}

/**
 * This function will add attachment ID attribute on img and video HTML tags inside the passed html content
 * of a report action. This attachment id is the reportActionID concatenated with the order index that the attachment
 * appears inside the report action message so as to identify attachments with identical source inside a report action.
 */
function getHtmlWithAttachmentID(html: string, reportActionID: string | undefined) {
    if (!reportActionID) {
        return html;
    }

    let attachmentID = 0;
    return html.replace(/<img |<video /g, (m) => m.concat(`${CONST.ATTACHMENT_ID_ATTRIBUTE}="${reportActionID}_${++attachmentID}" `));
}

function getReportActionMessage(reportAction: PartialReportAction) {
    return Array.isArray(reportAction?.message) ? reportAction.message.at(0) : reportAction?.message;
}

function isDeletedParentAction(reportAction: OnyxInputOrEntry<ReportAction>): boolean {
    return (getReportActionMessage(reportAction)?.isDeletedParentAction ?? false) && (reportAction?.childVisibleActionCount ?? 0) > 0;
}

function isReversedTransaction(reportAction: OnyxInputOrEntry<ReportAction | OptimisticIOUReportAction>) {
    return (getReportActionMessage(reportAction)?.isReversedTransaction ?? false) && ((reportAction as ReportAction)?.childVisibleActionCount ?? 0) > 0;
}

function isPendingRemove(reportAction: OnyxInputOrEntry<ReportAction>): boolean {
    return getReportActionMessage(reportAction)?.moderationDecision?.decision === CONST.MODERATION.MODERATOR_DECISION_PENDING_REMOVE;
}

function isMoneyRequestAction(reportAction: OnyxInputOrEntry<ReportAction>): reportAction is ReportAction<typeof CONST.REPORT.ACTIONS.TYPE.IOU> {
    return isActionOfType(reportAction, CONST.REPORT.ACTIONS.TYPE.IOU);
}

function isReportPreviewAction(reportAction: OnyxInputOrEntry<ReportAction>): reportAction is ReportAction<typeof CONST.REPORT.ACTIONS.TYPE.REPORT_PREVIEW> {
    return isActionOfType(reportAction, CONST.REPORT.ACTIONS.TYPE.REPORT_PREVIEW);
}

function isSubmittedAction(reportAction: OnyxInputOrEntry<ReportAction>): reportAction is ReportAction<typeof CONST.REPORT.ACTIONS.TYPE.SUBMITTED> {
    return isActionOfType(reportAction, CONST.REPORT.ACTIONS.TYPE.SUBMITTED);
}

function isSubmittedAndClosedAction(reportAction: OnyxInputOrEntry<ReportAction>): reportAction is ReportAction<typeof CONST.REPORT.ACTIONS.TYPE.SUBMITTED_AND_CLOSED> {
    return isActionOfType(reportAction, CONST.REPORT.ACTIONS.TYPE.SUBMITTED_AND_CLOSED);
}

function isMarkAsClosedAction(reportAction: OnyxInputOrEntry<ReportAction>): reportAction is ReportAction<typeof CONST.REPORT.ACTIONS.TYPE.CLOSED> {
    return isActionOfType(reportAction, CONST.REPORT.ACTIONS.TYPE.CLOSED) && !!getOriginalMessage(reportAction)?.amount;
}

function isApprovedAction(reportAction: OnyxInputOrEntry<ReportAction>): reportAction is ReportAction<typeof CONST.REPORT.ACTIONS.TYPE.APPROVED> {
    return isActionOfType(reportAction, CONST.REPORT.ACTIONS.TYPE.APPROVED);
}

function isUnapprovedAction(reportAction: OnyxInputOrEntry<ReportAction>): reportAction is ReportAction<typeof CONST.REPORT.ACTIONS.TYPE.UNAPPROVED> {
    return isActionOfType(reportAction, CONST.REPORT.ACTIONS.TYPE.UNAPPROVED);
}

function isForwardedAction(reportAction: OnyxInputOrEntry<ReportAction>): reportAction is ReportAction<typeof CONST.REPORT.ACTIONS.TYPE.FORWARDED> {
    return isActionOfType(reportAction, CONST.REPORT.ACTIONS.TYPE.FORWARDED);
}

function isModifiedExpenseAction(reportAction: OnyxInputOrEntry<ReportAction>): reportAction is ReportAction<typeof CONST.REPORT.ACTIONS.TYPE.MODIFIED_EXPENSE> {
    return isActionOfType(reportAction, CONST.REPORT.ACTIONS.TYPE.MODIFIED_EXPENSE);
}

function isPolicyChangeLogAction(reportAction: OnyxInputOrEntry<ReportAction>): reportAction is ReportAction<ValueOf<typeof CONST.REPORT.ACTIONS.TYPE.POLICY_CHANGE_LOG>> {
    return isActionOfType(reportAction, ...POLICY_CHANGE_LOG_ARRAY);
}

function isChronosOOOListAction(reportAction: OnyxInputOrEntry<ReportAction>): reportAction is ReportAction<typeof CONST.REPORT.ACTIONS.TYPE.CHRONOS_OOO_LIST> {
    return isActionOfType(reportAction, CONST.REPORT.ACTIONS.TYPE.CHRONOS_OOO_LIST);
}

function isAddCommentAction(reportAction: OnyxInputOrEntry<ReportAction>): reportAction is ReportAction<typeof CONST.REPORT.ACTIONS.TYPE.ADD_COMMENT> {
    return isActionOfType(reportAction, CONST.REPORT.ACTIONS.TYPE.ADD_COMMENT);
}

function isCreatedTaskReportAction(reportAction: OnyxInputOrEntry<ReportAction>): reportAction is ReportAction<typeof CONST.REPORT.ACTIONS.TYPE.ADD_COMMENT> {
    return isActionOfType(reportAction, CONST.REPORT.ACTIONS.TYPE.ADD_COMMENT) && !!getOriginalMessage(reportAction)?.taskReportID;
}

function isTripPreview(reportAction: OnyxInputOrEntry<ReportAction>): reportAction is ReportAction<typeof CONST.REPORT.ACTIONS.TYPE.TRIP_PREVIEW> {
    return isActionOfType(reportAction, CONST.REPORT.ACTIONS.TYPE.TRIP_PREVIEW);
}

function isActionOfType<T extends ReportActionName[]>(
    action: OnyxInputOrEntry<ReportAction>,
    ...actionNames: T
): action is {
    [K in keyof T]: ReportAction<T[K]>;
}[number] {
    const actionName = action?.actionName as T[number];

    // This is purely a performance optimization to limit the 'includes()' calls on Hermes
    for (const i of actionNames) {
        if (i === actionName) {
            return true;
        }
    }

    return false;
}

function getOriginalMessage<T extends ReportActionName>(reportAction: OnyxInputOrEntry<ReportAction<T>>): OriginalMessage<T> | undefined {
    if (!Array.isArray(reportAction?.message)) {
        // eslint-disable-next-line deprecation/deprecation
        return reportAction?.message ?? reportAction?.originalMessage;
    }
    // eslint-disable-next-line deprecation/deprecation
    return reportAction.originalMessage;
}

function isExportIntegrationAction(reportAction: OnyxInputOrEntry<ReportAction>): reportAction is ReportAction<typeof CONST.REPORT.ACTIONS.TYPE.EXPORTED_TO_INTEGRATION> {
    return reportAction?.actionName === CONST.REPORT.ACTIONS.TYPE.EXPORTED_TO_INTEGRATION;
}

function isIntegrationMessageAction(reportAction: OnyxInputOrEntry<ReportAction>): reportAction is ReportAction<typeof CONST.REPORT.ACTIONS.TYPE.INTEGRATIONS_MESSAGE> {
    return reportAction?.actionName === CONST.REPORT.ACTIONS.TYPE.INTEGRATIONS_MESSAGE;
}

/**
 * We are in the process of deprecating reportAction.originalMessage and will be setting the db version of "message" to reportAction.message in the future see: https://github.com/Expensify/App/issues/39797
 * In the interim, we must check to see if we have an object or array for the reportAction.message, if we have an array we will use the originalMessage as this means we have not yet migrated.
 */
function getWhisperedTo(reportAction: OnyxInputOrEntry<ReportAction>): number[] {
    if (!reportAction) {
        return [];
    }
    const originalMessage = getOriginalMessage(reportAction);
    const message = getReportActionMessage(reportAction);

    if (!(originalMessage && typeof originalMessage === 'object' && 'whisperedTo' in originalMessage) && !(message && typeof message === 'object' && 'whisperedTo' in message)) {
        return [];
    }

    if (message !== null && !Array.isArray(message) && typeof message === 'object' && 'whisperedTo' in message) {
        return message?.whisperedTo ?? [];
    }

    if (originalMessage && typeof originalMessage === 'object' && 'whisperedTo' in originalMessage) {
        return originalMessage?.whisperedTo ?? [];
    }

    if (typeof originalMessage !== 'object') {
        Log.info('Original message is not an object for reportAction: ', true, {
            reportActionID: reportAction?.reportActionID,
            actionName: reportAction?.actionName,
        });
    }

    return [];
}

function isWhisperAction(reportAction: OnyxInputOrEntry<ReportAction>): boolean {
    return getWhisperedTo(reportAction).length > 0;
}

/**
 * Checks whether the report action is a whisper targeting someone other than the current user.
 */
function isWhisperActionTargetedToOthers(reportAction: OnyxInputOrEntry<ReportAction>): boolean {
    if (!isWhisperAction(reportAction)) {
        return false;
    }
    return !getWhisperedTo(reportAction).includes(currentUserAccountID ?? CONST.DEFAULT_NUMBER_ID);
}

function isReimbursementQueuedAction(reportAction: OnyxInputOrEntry<ReportAction>): reportAction is ReportAction<typeof CONST.REPORT.ACTIONS.TYPE.REIMBURSEMENT_QUEUED> {
    return isActionOfType(reportAction, CONST.REPORT.ACTIONS.TYPE.REIMBURSEMENT_QUEUED);
}

function isMemberChangeAction(
    reportAction: OnyxInputOrEntry<ReportAction>,
): reportAction is ReportAction<ValueOf<typeof CONST.REPORT.ACTIONS.TYPE.ROOM_CHANGE_LOG | typeof CONST.REPORT.ACTIONS.TYPE.POLICY_CHANGE_LOG>> {
    return isActionOfType(
        reportAction,
        CONST.REPORT.ACTIONS.TYPE.ROOM_CHANGE_LOG.INVITE_TO_ROOM,
        CONST.REPORT.ACTIONS.TYPE.ROOM_CHANGE_LOG.REMOVE_FROM_ROOM,
        CONST.REPORT.ACTIONS.TYPE.POLICY_CHANGE_LOG.INVITE_TO_ROOM,
        CONST.REPORT.ACTIONS.TYPE.POLICY_CHANGE_LOG.REMOVE_FROM_ROOM,
        CONST.REPORT.ACTIONS.TYPE.POLICY_CHANGE_LOG.LEAVE_POLICY,
    );
}

function isInviteMemberAction(
    reportAction: OnyxEntry<ReportAction>,
): reportAction is ReportAction<typeof CONST.REPORT.ACTIONS.TYPE.ROOM_CHANGE_LOG.INVITE_TO_ROOM | typeof CONST.REPORT.ACTIONS.TYPE.POLICY_CHANGE_LOG.INVITE_TO_ROOM> {
    return isActionOfType(reportAction, CONST.REPORT.ACTIONS.TYPE.ROOM_CHANGE_LOG.INVITE_TO_ROOM, CONST.REPORT.ACTIONS.TYPE.POLICY_CHANGE_LOG.INVITE_TO_ROOM);
}

function isLeavePolicyAction(reportAction: OnyxEntry<ReportAction>): reportAction is ReportAction<typeof CONST.REPORT.ACTIONS.TYPE.POLICY_CHANGE_LOG.LEAVE_POLICY> {
    return isActionOfType(reportAction, CONST.REPORT.ACTIONS.TYPE.POLICY_CHANGE_LOG.LEAVE_POLICY);
}

function isReimbursementCanceledAction(reportAction: OnyxEntry<ReportAction>): reportAction is ReportAction<typeof CONST.REPORT.ACTIONS.TYPE.REIMBURSEMENT_ACH_CANCELED> {
    return isActionOfType(reportAction, CONST.REPORT.ACTIONS.TYPE.REIMBURSEMENT_ACH_CANCELED);
}

function isReimbursementDeQueuedAction(reportAction: OnyxEntry<ReportAction>): reportAction is ReportAction<typeof CONST.REPORT.ACTIONS.TYPE.REIMBURSEMENT_DEQUEUED> {
    return isActionOfType(reportAction, CONST.REPORT.ACTIONS.TYPE.REIMBURSEMENT_DEQUEUED);
}

function isReimbursementDeQueuedOrCanceledAction(
    reportAction: OnyxEntry<ReportAction>,
): reportAction is ReportAction<typeof CONST.REPORT.ACTIONS.TYPE.REIMBURSEMENT_DEQUEUED | typeof CONST.REPORT.ACTIONS.TYPE.REIMBURSEMENT_ACH_CANCELED> {
    return isReimbursementDeQueuedAction(reportAction) || isReimbursementCanceledAction(reportAction);
}

function isClosedAction(reportAction: OnyxEntry<ReportAction>): reportAction is ReportAction<typeof CONST.REPORT.ACTIONS.TYPE.CLOSED> {
    return isActionOfType(reportAction, CONST.REPORT.ACTIONS.TYPE.CLOSED);
}

function isRenamedAction(reportAction: OnyxEntry<ReportAction>): reportAction is ReportAction<typeof CONST.REPORT.ACTIONS.TYPE.RENAMED> {
    return isActionOfType(reportAction, CONST.REPORT.ACTIONS.TYPE.RENAMED);
}

function isReopenedAction(reportAction: OnyxEntry<ReportAction>): reportAction is ReportAction<typeof CONST.REPORT.ACTIONS.TYPE.REOPENED> {
    return isActionOfType(reportAction, CONST.REPORT.ACTIONS.TYPE.REOPENED);
}

function isRoomChangeLogAction(reportAction: OnyxEntry<ReportAction>): reportAction is ReportAction<ValueOf<typeof CONST.REPORT.ACTIONS.TYPE.ROOM_CHANGE_LOG>> {
    return isActionOfType(reportAction, ...Object.values(CONST.REPORT.ACTIONS.TYPE.ROOM_CHANGE_LOG));
}

function isInviteOrRemovedAction(
    reportAction: OnyxInputOrEntry<ReportAction>,
): reportAction is ReportAction<ValueOf<typeof CONST.REPORT.ACTIONS.TYPE.POLICY_CHANGE_LOG | typeof CONST.REPORT.ACTIONS.TYPE.ROOM_CHANGE_LOG>> {
    return isActionOfType(
        reportAction,
        CONST.REPORT.ACTIONS.TYPE.ROOM_CHANGE_LOG.INVITE_TO_ROOM,
        CONST.REPORT.ACTIONS.TYPE.ROOM_CHANGE_LOG.REMOVE_FROM_ROOM,
        CONST.REPORT.ACTIONS.TYPE.POLICY_CHANGE_LOG.INVITE_TO_ROOM,
        CONST.REPORT.ACTIONS.TYPE.POLICY_CHANGE_LOG.REMOVE_FROM_ROOM,
    );
}

/**
 * Returns whether the comment is a thread parent message/the first message in a thread
 */
function isThreadParentMessage(reportAction: OnyxEntry<ReportAction>, reportID: string | undefined): boolean {
    const {childType, childVisibleActionCount = 0, childReportID} = reportAction ?? {};
    return childType === CONST.REPORT.TYPE.CHAT && (childVisibleActionCount > 0 || String(childReportID) === reportID);
}

/**
 * Determines if the given report action is sent money report action by checking for 'pay' type and presence of IOUDetails object.
 */
function isSentMoneyReportAction(reportAction: OnyxEntry<ReportAction | OptimisticIOUReportAction>): boolean {
    return (
        isActionOfType(reportAction, CONST.REPORT.ACTIONS.TYPE.IOU) &&
        getOriginalMessage(reportAction)?.type === CONST.IOU.REPORT_ACTION_TYPE.PAY &&
        !!getOriginalMessage(reportAction)?.IOUDetails
    );
}

/**
 * Returns whether the thread is a transaction thread, which is any thread with IOU parent
 * report action from requesting money (type - create) or from sending money (type - pay with IOUDetails field)
 */
function isTransactionThread(parentReportAction: OnyxInputOrEntry<ReportAction>): boolean {
    if (isEmptyObject(parentReportAction) || !isMoneyRequestAction(parentReportAction)) {
        return false;
    }
    const originalMessage = getOriginalMessage(parentReportAction);
    return (
        originalMessage?.type === CONST.IOU.REPORT_ACTION_TYPE.CREATE ||
        originalMessage?.type === CONST.IOU.REPORT_ACTION_TYPE.TRACK ||
        (originalMessage?.type === CONST.IOU.REPORT_ACTION_TYPE.PAY && !!originalMessage?.IOUDetails)
    );
}

/**
 * Sort an array of reportActions by their created timestamp first, and reportActionID second
 * This gives us a stable order even in the case of multiple reportActions created on the same millisecond
 *
 */
function getSortedReportActions(reportActions: ReportAction[] | null, shouldSortInDescendingOrder = false): ReportAction[] {
    if (!Array.isArray(reportActions)) {
        throw new Error(`ReportActionsUtils.getSortedReportActions requires an array, received ${typeof reportActions}`);
    }

    const invertedMultiplier = shouldSortInDescendingOrder ? -1 : 1;

    const sortedActions = reportActions?.filter(Boolean).sort((first, second) => {
        // First sort by action type, ensuring that `CREATED` actions always come first if they have the same or even a later timestamp as another action type
        if ((first.actionName === CONST.REPORT.ACTIONS.TYPE.CREATED || second.actionName === CONST.REPORT.ACTIONS.TYPE.CREATED) && first.actionName !== second.actionName) {
            return (first.actionName === CONST.REPORT.ACTIONS.TYPE.CREATED ? -1 : 1) * invertedMultiplier;
        }

        // Ensure that neither first's nor second's created property is undefined
        if (first.created === undefined || second.created === undefined) {
            return (first.created === undefined ? -1 : 1) * invertedMultiplier;
        }

        // Then sort by timestamp
        if (first.created !== second.created) {
            return (first.created < second.created ? -1 : 1) * invertedMultiplier;
        }

        // Ensure that `REPORT_PREVIEW` actions always come after if they have the same timestamp as another action type
        if ((first.actionName === CONST.REPORT.ACTIONS.TYPE.REPORT_PREVIEW || second.actionName === CONST.REPORT.ACTIONS.TYPE.REPORT_PREVIEW) && first.actionName !== second.actionName) {
            return (first.actionName === CONST.REPORT.ACTIONS.TYPE.REPORT_PREVIEW ? 1 : -1) * invertedMultiplier;
        }

        // Then fallback on reportActionID as the final sorting criteria. It is a random number,
        // but using this will ensure that the order of reportActions with the same created time and action type
        // will be consistent across all users and devices
        return (first.reportActionID < second.reportActionID ? -1 : 1) * invertedMultiplier;
    });

    return sortedActions;
}

/**
 * Returns a sorted and filtered list of report actions from a report and it's associated child
 * transaction thread report in order to correctly display reportActions from both reports in the one-transaction report view.
 */
function getCombinedReportActions(
    reportActions: ReportAction[],
    transactionThreadReportID: string | null,
    transactionThreadReportActions: ReportAction[],
    reportID?: string,
    shouldFilterIOUAction = true,
): ReportAction[] {
    const isSentMoneyReport = reportActions.some((action) => isSentMoneyReportAction(action));

    // We don't want to combine report actions of transaction thread in iou report of send money request because we display the transaction report of send money request as a normal thread
    if (isEmpty(transactionThreadReportID) || isSentMoneyReport) {
        return reportActions;
    }

    // Usually, we filter out the created action from the transaction thread report actions, since we already have the parent report's created action in `reportActions`
    // However, in the case of moving track expense, the transaction thread will be created first in a track expense, thus we should keep the CREATED of the transaction thread and filter out CREATED action of the IOU
    // This makes sense because in a combined report action list, whichever CREATED is first need to be retained.
    const transactionThreadCreatedAction = transactionThreadReportActions?.find((action) => action.actionName === CONST.REPORT.ACTIONS.TYPE.CREATED);
    const parentReportCreatedAction = reportActions?.find((action) => action.actionName === CONST.REPORT.ACTIONS.TYPE.CREATED);

    let filteredTransactionThreadReportActions = transactionThreadReportActions;
    let filteredParentReportActions = reportActions;

    if (transactionThreadCreatedAction && parentReportCreatedAction && transactionThreadCreatedAction.created > parentReportCreatedAction.created) {
        filteredTransactionThreadReportActions = transactionThreadReportActions?.filter((action) => action.actionName !== CONST.REPORT.ACTIONS.TYPE.CREATED);
    } else if (transactionThreadCreatedAction) {
        filteredParentReportActions = reportActions?.filter((action) => action.actionName !== CONST.REPORT.ACTIONS.TYPE.CREATED);
    }

    const report = allReports?.[`${ONYXKEYS.COLLECTION.REPORT}${reportID}`];
    const isSelfDM = report?.chatType === CONST.REPORT.CHAT_TYPE.SELF_DM;
    // Filter out request and send money request actions because we don't want to show any preview actions for one transaction reports
    const filteredReportActions = [...filteredParentReportActions, ...filteredTransactionThreadReportActions].filter((action) => {
        if (!isMoneyRequestAction(action) || !shouldFilterIOUAction) {
            return true;
        }
        const actionType = getOriginalMessage(action)?.type ?? '';
        if (isSelfDM) {
            return actionType !== CONST.IOU.REPORT_ACTION_TYPE.CREATE;
        }
        return actionType !== CONST.IOU.REPORT_ACTION_TYPE.CREATE && actionType !== CONST.IOU.REPORT_ACTION_TYPE.TRACK;
    });

    return getSortedReportActions(filteredReportActions, true);
}

const iouRequestTypes: Array<ValueOf<typeof CONST.IOU.REPORT_ACTION_TYPE>> = [CONST.IOU.REPORT_ACTION_TYPE.CREATE, CONST.IOU.REPORT_ACTION_TYPE.SPLIT, CONST.IOU.REPORT_ACTION_TYPE.TRACK];

// Get all IOU report actions for the report.
const iouRequestTypesSet = new Set<ValueOf<typeof CONST.IOU.REPORT_ACTION_TYPE>>([...iouRequestTypes, CONST.IOU.REPORT_ACTION_TYPE.PAY]);

/**
 * Finds most recent IOU request action ID.
 */
function getMostRecentIOURequestActionID(reportActions: ReportAction[] | null): string | null {
    if (!Array.isArray(reportActions)) {
        return null;
    }
    const iouRequestActions =
        reportActions?.filter((action) => {
            if (!isActionOfType(action, CONST.REPORT.ACTIONS.TYPE.IOU)) {
                return false;
            }
            const actionType = getOriginalMessage(action)?.type;
            if (!actionType) {
                return false;
            }
            return iouRequestTypes.includes(actionType);
        }) ?? [];

    if (iouRequestActions.length === 0) {
        return null;
    }

    const sortedReportActions = getSortedReportActions(iouRequestActions);
    return sortedReportActions.at(-1)?.reportActionID ?? null;
}

/**
 * Returns array of links inside a given report action
 */
function extractLinksFromMessageHtml(reportAction: OnyxEntry<ReportAction>): string[] {
    const htmlContent = getReportActionHtml(reportAction);

    const regex = CONST.REGEX_LINK_IN_ANCHOR;

    if (!htmlContent) {
        return [];
    }

    return [...htmlContent.matchAll(regex)].map((match) => match[1]);
}

/**
 * Returns the report action immediately before the specified index.
 * @param reportActions - all actions
 * @param actionIndex - index of the action
 */
function findPreviousAction(reportActions: ReportAction[], actionIndex: number): OnyxEntry<ReportAction> {
    for (let i = actionIndex + 1; i < reportActions.length; i++) {
        // Find the next non-pending deletion report action, as the pending delete action means that it is not displayed in the UI, but still is in the report actions list.
        // If we are offline, all actions are pending but shown in the UI, so we take the previous action, even if it is a delete.
        if (isNetworkOffline || reportActions.at(i)?.pendingAction !== CONST.RED_BRICK_ROAD_PENDING_ACTION.DELETE) {
            return reportActions.at(i);
        }
    }

    return undefined;
}

/**
 * Returns the report action immediately after the specified index.
 * @param reportActions - all actions
 * @param actionIndex - index of the action
 */
function findNextAction(reportActions: ReportAction[], actionIndex: number): OnyxEntry<ReportAction> {
    for (let i = actionIndex - 1; i >= 0; i--) {
        // Find the next non-pending deletion report action, as the pending delete action means that it is not displayed in the UI, but still is in the report actions list.
        // If we are offline, all actions are pending but shown in the UI, so we take the previous action, even if it is a delete.
        if (isNetworkOffline || reportActions.at(i)?.pendingAction !== CONST.RED_BRICK_ROAD_PENDING_ACTION.DELETE) {
            return reportActions.at(i);
        }
    }

    return undefined;
}

/**
 * Returns true when the previous report action (before actionIndex) is made by the same actor who performed the action at actionIndex.
 * Also checks to ensure that the comment is not too old to be shown as a grouped comment.
 *
 * @param reportActions - report actions ordered from latest
 * @param actionIndex - index of the comment item in state to check
 */
function isConsecutiveActionMadeByPreviousActor(reportActions: ReportAction[], actionIndex: number): boolean {
    const previousAction = findPreviousAction(reportActions, actionIndex);
    const currentAction = reportActions.at(actionIndex);

    return canActionsBeGrouped(currentAction, previousAction);
}

/**
 * Returns true when the next report action (after actionIndex) is made by the same actor who performed the action at actionIndex.
 * Also checks to ensure that the comment is not too old to be shown as a grouped comment.
 *
 * @param reportActions - report actions ordered from oldest
 * @param actionIndex - index of the comment item in state to check
 */
function hasNextActionMadeBySameActor(reportActions: ReportAction[], actionIndex: number) {
    const currentAction = reportActions.at(actionIndex);
    const nextAction = findNextAction(reportActions, actionIndex);

    if (actionIndex === 0) {
        return false;
    }

    return canActionsBeGrouped(currentAction, nextAction);
}

/**
 * Combines the logic for grouping chat messages isConsecutiveActionMadeByPreviousActor and hasNextActionMadeBySameActor.
 * Returns true when messages are made by the same actor and not separated by more than 5 minutes.
 *
 * @param currentAction - Chronologically - latest action.
 * @param adjacentAction - Chronologically - previous action. Named adjacentAction to avoid confusion as isConsecutiveActionMadeByPreviousActor and hasNextActionMadeBySameActor take action lists that are in opposite orders.
 */
function canActionsBeGrouped(currentAction?: ReportAction, adjacentAction?: ReportAction): boolean {
    // It's OK for there to be no previous action, and in that case, false will be returned
    // so that the comment isn't grouped
    if (!currentAction || !adjacentAction) {
        return false;
    }

    // Comments are only grouped if they happen within 5 minutes of each adjacent
    if (new Date(currentAction?.created).getTime() - new Date(adjacentAction.created).getTime() > CONST.REPORT.ACTIONS.MAX_GROUPING_TIME) {
        return false;
    }
    // Do not group if adjacent action was a created action
    if (adjacentAction.actionName === CONST.REPORT.ACTIONS.TYPE.CREATED) {
        return false;
    }

    // Do not group if adjacent or current action was a renamed action
    if (adjacentAction.actionName === CONST.REPORT.ACTIONS.TYPE.RENAMED || currentAction.actionName === CONST.REPORT.ACTIONS.TYPE.RENAMED) {
        return false;
    }

    // Do not group if the delegate account ID is different
    if (adjacentAction.delegateAccountID !== currentAction.delegateAccountID) {
        return false;
    }

    // Do not group if one of previous / adjacent action is report preview and another one is not report preview
    if ((isReportPreviewAction(adjacentAction) && !isReportPreviewAction(currentAction)) || (isReportPreviewAction(currentAction) && !isReportPreviewAction(adjacentAction))) {
        return false;
    }

    if (isSubmittedAction(currentAction)) {
        const currentActionAdminAccountID = currentAction.adminAccountID;
        return typeof currentActionAdminAccountID === 'number'
            ? currentActionAdminAccountID === adjacentAction.actorAccountID
            : currentAction.actorAccountID === adjacentAction.actorAccountID;
    }

    if (isSubmittedAction(adjacentAction)) {
        return typeof adjacentAction.adminAccountID === 'number'
            ? currentAction.actorAccountID === adjacentAction.adminAccountID
            : currentAction.actorAccountID === adjacentAction.actorAccountID;
    }

    return currentAction.actorAccountID === adjacentAction.actorAccountID;
}
function isChronosAutomaticTimerAction(reportAction: OnyxInputOrEntry<ReportAction>, isChronosReport: boolean): boolean {
    const isAutomaticStartTimerAction = () => /start(?:ed|ing)?(?:\snow)?/i.test(getReportActionText(reportAction));
    const isAutomaticStopTimerAction = () => /stop(?:ped|ping)?(?:\snow)?/i.test(getReportActionText(reportAction));
    return isChronosReport && (isAutomaticStartTimerAction() || isAutomaticStopTimerAction());
}

/**
 * If the user sends consecutive actions to Chronos to automatically start/stop the timer,
 * then detect that and show each individually so that the user can easily see when they were sent.
 */
function isConsecutiveChronosAutomaticTimerAction(reportActions: ReportAction[], actionIndex: number, isChronosReport: boolean): boolean {
    const previousAction = findPreviousAction(reportActions, actionIndex);
    const currentAction = reportActions?.at(actionIndex);
    return isChronosAutomaticTimerAction(currentAction, isChronosReport) && isChronosAutomaticTimerAction(previousAction, isChronosReport);
}

/**
 * Checks if a reportAction is deprecated.
 */
function isReportActionDeprecated(reportAction: OnyxEntry<ReportAction>, key: string | number): boolean {
    if (!reportAction) {
        return true;
    }

    // HACK ALERT: We're temporarily filtering out any reportActions keyed by sequenceNumber
    // to prevent bugs during the migration from sequenceNumber -> reportActionID
    // eslint-disable-next-line deprecation/deprecation
    if (String(reportAction.sequenceNumber) === key) {
        Log.info('Front-end filtered out reportAction keyed by sequenceNumber!', false, reportAction);
        return true;
    }

    const deprecatedOldDotReportActions: ReportActionName[] = [
        CONST.REPORT.ACTIONS.TYPE.DELETED_ACCOUNT,
        CONST.REPORT.ACTIONS.TYPE.REIMBURSEMENT_REQUESTED,
        CONST.REPORT.ACTIONS.TYPE.REIMBURSEMENT_SETUP_REQUESTED,
        CONST.REPORT.ACTIONS.TYPE.DONATION,
        CONST.REPORT.ACTIONS.TYPE.REIMBURSED,
    ];
    if (deprecatedOldDotReportActions.includes(reportAction.actionName)) {
        return true;
    }

    return false;
}

/**
 * Checks if a given report action corresponds to an actionable mention whisper.
 * @param reportAction
 */
function isActionableMentionWhisper(reportAction: OnyxEntry<ReportAction>): reportAction is ReportAction<typeof CONST.REPORT.ACTIONS.TYPE.ACTIONABLE_MENTION_WHISPER> {
    return isActionOfType(reportAction, CONST.REPORT.ACTIONS.TYPE.ACTIONABLE_MENTION_WHISPER);
}

/**
 * Checks if a given report action corresponds to an actionable report mention whisper.
 * @param reportAction
 */
function isActionableReportMentionWhisper(reportAction: OnyxEntry<ReportAction>): reportAction is ReportAction<typeof CONST.REPORT.ACTIONS.TYPE.ACTIONABLE_REPORT_MENTION_WHISPER> {
    return isActionOfType(reportAction, CONST.REPORT.ACTIONS.TYPE.ACTIONABLE_REPORT_MENTION_WHISPER);
}

/**
 * Checks whether an action is actionable track expense.
 */
function isActionableTrackExpense(reportAction: OnyxInputOrEntry<ReportAction>): reportAction is ReportAction<typeof CONST.REPORT.ACTIONS.TYPE.ACTIONABLE_TRACK_EXPENSE_WHISPER> {
    return isActionOfType(reportAction, CONST.REPORT.ACTIONS.TYPE.ACTIONABLE_TRACK_EXPENSE_WHISPER);
}

function isActionableWhisper(
    reportAction: OnyxEntry<ReportAction>,
): reportAction is ReportAction<
    | typeof CONST.REPORT.ACTIONS.TYPE.ACTIONABLE_MENTION_WHISPER
    | typeof CONST.REPORT.ACTIONS.TYPE.ACTIONABLE_TRACK_EXPENSE_WHISPER
    | typeof CONST.REPORT.ACTIONS.TYPE.ACTIONABLE_REPORT_MENTION_WHISPER
> {
    return isActionableMentionWhisper(reportAction) || isActionableTrackExpense(reportAction) || isActionableReportMentionWhisper(reportAction);
}

const {POLICY_CHANGE_LOG: policyChangelogTypes, ROOM_CHANGE_LOG: roomChangeLogTypes, ...otherActionTypes} = CONST.REPORT.ACTIONS.TYPE;
const supportedActionTypes: ReportActionName[] = [...Object.values(otherActionTypes), ...Object.values(policyChangelogTypes), ...Object.values(roomChangeLogTypes)];

/**
 * Checks whether an action is actionable track expense and resolved.
 *
 */
function isResolvedActionableWhisper(reportAction: OnyxEntry<ReportAction>): boolean {
    const originalMessage = getOriginalMessage(reportAction);
    const resolution = originalMessage && typeof originalMessage === 'object' && 'resolution' in originalMessage ? originalMessage?.resolution : null;
    return !!resolution;
}

/**
 * Checks whether an action is concierge category options and resolved.
 */
function isResolvedConciergeCategoryOptions(reportAction: OnyxEntry<ReportAction>): boolean {
    const originalMessage = getOriginalMessage(reportAction);
    const selectedCategory = originalMessage && typeof originalMessage === 'object' && 'selectedCategory' in originalMessage ? originalMessage?.selectedCategory : null;
    return !!selectedCategory;
}

/**
 * Checks if a reportAction is fit for display, meaning that it's not deprecated, is of a valid
 * and supported type, it's not deleted and also not closed.
 */
function shouldReportActionBeVisible(reportAction: OnyxEntry<ReportAction>, key: string | number, canUserPerformWriteAction?: boolean): boolean {
    if (!reportAction) {
        return false;
    }

    if (isReportActionDeprecated(reportAction, key)) {
        return false;
    }

    // Filter out any unsupported reportAction types
    if (!supportedActionTypes.includes(reportAction.actionName)) {
        return false;
    }

    // Ignore closed action here since we're already displaying a footer that explains why the report was closed
    if (reportAction.actionName === CONST.REPORT.ACTIONS.TYPE.CLOSED && !isMarkAsClosedAction(reportAction)) {
        return false;
    }

    // Ignore markedAsReimbursed action here since we're already display message that explains the expense was paid
    // elsewhere in the IOU reportAction
    if (reportAction.actionName === CONST.REPORT.ACTIONS.TYPE.MARKED_REIMBURSED) {
        return false;
    }

    if (isWhisperActionTargetedToOthers(reportAction)) {
        return false;
    }

    if (isPendingRemove(reportAction) && !reportAction.childVisibleActionCount) {
        return false;
    }

    if (
        (isActionableReportMentionWhisper(reportAction) || isActionableJoinRequestPendingReportAction(reportAction) || isActionableMentionWhisper(reportAction)) &&
        !canUserPerformWriteAction
    ) {
        return false;
    }

    if (isTripPreview(reportAction)) {
        return true;
    }

    // If action is actionable whisper and resolved by user, then we don't want to render anything
    if (isActionableWhisper(reportAction) && isResolvedActionableWhisper(reportAction)) {
        return false;
    }

    // All other actions are displayed except thread parents, deleted, or non-pending actions
    const isDeleted = isDeletedAction(reportAction);
    const isPending = !!reportAction.pendingAction;

    return !isDeleted || isPending || isDeletedParentAction(reportAction) || isReversedTransaction(reportAction);
}

/**
 * Checks if the new marker should be hidden for the report action.
 */
function shouldHideNewMarker(reportAction: OnyxEntry<ReportAction>): boolean {
    if (!reportAction) {
        return true;
    }
    return !isNetworkOffline && reportAction.pendingAction === CONST.RED_BRICK_ROAD_PENDING_ACTION.DELETE;
}

/**
 * Checks if a reportAction is fit for display as report last action, meaning that
 * it satisfies shouldReportActionBeVisible, it's not whisper action and not deleted.
 */
function shouldReportActionBeVisibleAsLastAction(reportAction: OnyxInputOrEntry<ReportAction>, canUserPerformWriteAction?: boolean): boolean {
    if (!reportAction) {
        return false;
    }

    if (Object.keys(reportAction.errors ?? {}).length > 0) {
        return false;
    }

    // If a whisper action is the REPORT_PREVIEW action, we are displaying it.
    // If the action's message text is empty and it is not a deleted parent with visible child actions, hide it. Else, consider the action to be displayable.
    return (
        shouldReportActionBeVisible(reportAction, reportAction.reportActionID, canUserPerformWriteAction) &&
        !(isWhisperAction(reportAction) && !isReportPreviewAction(reportAction) && !isMoneyRequestAction(reportAction)) &&
        !(isDeletedAction(reportAction) && !isDeletedParentAction(reportAction))
    );
}

/**
 * For policy change logs, report URLs are generated in the server,
 * which includes a baseURL placeholder that's replaced in the client.
 */
function replaceBaseURLInPolicyChangeLogAction(reportAction: ReportAction): ReportAction {
    if (!reportAction?.message || !isPolicyChangeLogAction(reportAction)) {
        return reportAction;
    }

    const updatedReportAction = clone(reportAction);

    if (!updatedReportAction.message) {
        return updatedReportAction;
    }

    if (Array.isArray(updatedReportAction.message)) {
        const message = updatedReportAction.message.at(0);

        if (message) {
            message.html = getReportActionHtml(reportAction)?.replace('%baseURL', environmentURL);
        }
    }

    return updatedReportAction;
}

function getLastVisibleAction(
    reportID: string | undefined,
    canUserPerformWriteAction?: boolean,
    actionsToMerge: Record<string, NullishDeep<ReportAction> | null> = {},
    reportActionsParam: OnyxCollection<ReportActions> = allReportActions,
): OnyxEntry<ReportAction> {
    let reportActions: Array<ReportAction | null | undefined> = [];
    if (!isEmpty(actionsToMerge)) {
        reportActions = Object.values(fastMerge(reportActionsParam?.[`${ONYXKEYS.COLLECTION.REPORT_ACTIONS}${reportID}`] ?? {}, actionsToMerge ?? {}, true)) as Array<
            ReportAction | null | undefined
        >;
    } else {
        reportActions = Object.values(allReportActions?.[`${ONYXKEYS.COLLECTION.REPORT_ACTIONS}${reportID}`] ?? {});
    }
    const visibleReportActions = reportActions.filter((action): action is ReportAction => shouldReportActionBeVisibleAsLastAction(action, canUserPerformWriteAction));
    const sortedReportActions = getSortedReportActions(visibleReportActions, true);
    if (sortedReportActions.length === 0) {
        return undefined;
    }
    return sortedReportActions.at(0);
}

function formatLastMessageText(lastMessageText: string | undefined) {
    const trimmedMessage = String(lastMessageText).trim();

    // Add support for inline code containing only space characters
    // The message will appear as a blank space in the LHN
    if (
        (trimmedMessage === '' && (lastMessageText?.length ?? 0) > 0) ||
        (trimmedMessage === '?\u2026' && (lastMessageText?.length ?? 0) > CONST.REPORT.MIN_LENGTH_LAST_MESSAGE_WITH_ELLIPSIS)
    ) {
        return ' ';
    }

    return StringUtils.lineBreaksToSpaces(trimmedMessage).substring(0, CONST.REPORT.LAST_MESSAGE_TEXT_MAX_LENGTH).trim();
}

function getLastVisibleMessage(
    reportID: string | undefined,
    canUserPerformWriteAction?: boolean,
    actionsToMerge: Record<string, NullishDeep<ReportAction> | null> = {},
    reportAction: OnyxInputOrEntry<ReportAction> | undefined = undefined,
): LastVisibleMessage {
    const lastVisibleAction = reportAction ?? getLastVisibleAction(reportID, canUserPerformWriteAction, actionsToMerge);
    const message = getReportActionMessage(lastVisibleAction);

    if (message && isReportMessageAttachment(message)) {
        return {
            lastMessageText: CONST.ATTACHMENT_MESSAGE_TEXT,
            lastMessageHtml: CONST.TRANSLATION_KEYS.ATTACHMENT,
        };
    }

    if (isCreatedAction(lastVisibleAction)) {
        return {
            lastMessageText: '',
        };
    }

    let messageText = getReportActionMessageText(lastVisibleAction) ?? '';
    if (messageText) {
        messageText = formatLastMessageText(messageText);
    }
    return {
        lastMessageText: messageText,
    };
}

/**
 * A helper method to filter out report actions keyed by sequenceNumbers.
 */
function filterOutDeprecatedReportActions(reportActions: OnyxEntry<ReportActions>): ReportAction[] {
    return Object.entries(reportActions ?? {})
        .filter(([key, reportAction]) => !isReportActionDeprecated(reportAction, key))
        .map((entry) => entry[1]);
}

/**
 * Helper for filtering out Report Actions that are either:
 * - ReportPreview with shouldShow set to false and without a pending action
 * - Money request with parent action deleted
 */
function getFilteredReportActionsForReportView(actions: ReportAction[]) {
    const isDeletedMoneyRequest = (action: ReportAction) => isDeletedParentAction(action) && isMoneyRequestAction(action);
    const isHiddenReportPreviewWithoutPendingAction = (action: ReportAction) => isReportPreviewAction(action) && action.pendingAction === undefined && !action.shouldShow;
    return actions.filter((action) => !isDeletedMoneyRequest(action) && !isHiddenReportPreviewWithoutPendingAction(action));
}

/**
 * This method returns the report actions that are ready for display in the ReportActionsView.
 * The report actions need to be sorted by created timestamp first, and reportActionID second
 * to ensure they will always be displayed in the same order (in case multiple actions have the same timestamp).
 * This is all handled with getSortedReportActions() which is used by several other methods to keep the code DRY.
 */
function getSortedReportActionsForDisplay(
    reportActions: OnyxEntry<ReportActions> | ReportAction[],
    canUserPerformWriteAction?: boolean,
    shouldIncludeInvisibleActions = false,
): ReportAction[] {
    let filteredReportActions: ReportAction[] = [];
    if (!reportActions) {
        return [];
    }

    if (shouldIncludeInvisibleActions) {
        filteredReportActions = Object.values(reportActions).filter(Boolean);
    } else {
        filteredReportActions = Object.entries(reportActions)
            .filter(([key, reportAction]) => shouldReportActionBeVisible(reportAction, key, canUserPerformWriteAction))
            .map(([, reportAction]) => reportAction);
    }

    const baseURLAdjustedReportActions = filteredReportActions.map((reportAction) => replaceBaseURLInPolicyChangeLogAction(reportAction));
    return getSortedReportActions(baseURLAdjustedReportActions, true);
}

/**
 * In some cases, there can be multiple closed report actions in a chat report.
 * This method returns the last closed report action so we can always show the correct archived report reason.
 * Additionally, archived #admins and #announce do not have the closed report action so we will return null if none is found.
 *
 */
function getLastClosedReportAction(reportActions: OnyxEntry<ReportActions>): OnyxEntry<ReportAction> {
    // If closed report action is not present, return early
    if (
        !Object.values(reportActions ?? {}).some((action) => {
            return action?.actionName === CONST.REPORT.ACTIONS.TYPE.CLOSED;
        })
    ) {
        return undefined;
    }

    const filteredReportActions = filterOutDeprecatedReportActions(reportActions);
    const sortedReportActions = getSortedReportActions(filteredReportActions);
    return lodashFindLast(sortedReportActions, (action) => action.actionName === CONST.REPORT.ACTIONS.TYPE.CLOSED);
}

/**
 * The first visible action is the second last action in sortedReportActions which satisfy following conditions:
 * 1. That is not pending deletion as pending deletion actions are kept in sortedReportActions in memory.
 * 2. That has at least one visible child action.
 * 3. While offline all actions in `sortedReportActions` are visible.
 * 4. We will get the second last action from filtered actions because the last
 *    action is always the created action
 */
function getFirstVisibleReportActionID(sortedReportActions: ReportAction[] = [], isOffline = false): string | undefined {
    if (!Array.isArray(sortedReportActions)) {
        return '';
    }
    const sortedFilterReportActions = sortedReportActions.filter((action) => !isDeletedAction(action) || (action?.childVisibleActionCount ?? 0) > 0 || isOffline);
    return sortedFilterReportActions.length > 1 ? sortedFilterReportActions.at(sortedFilterReportActions.length - 2)?.reportActionID : undefined;
}

/**
 * @returns The latest report action in the `onyxData` or `null` if one couldn't be found
 */
function getLatestReportActionFromOnyxData(onyxData: OnyxUpdate[] | null): NonNullable<OnyxEntry<ReportAction>> | null {
    const reportActionUpdate = onyxData?.find((onyxUpdate) => onyxUpdate.key.startsWith(ONYXKEYS.COLLECTION.REPORT_ACTIONS));

    if (!reportActionUpdate) {
        return null;
    }

    const reportActions = Object.values((reportActionUpdate.value as ReportActions) ?? {});
    const sortedReportActions = getSortedReportActions(reportActions);
    return sortedReportActions.at(-1) ?? null;
}

/**
 * Find the transaction associated with this reportAction, if one exists.
 */
function getLinkedTransactionID(reportActionOrID: string | OnyxEntry<ReportAction> | undefined, reportID?: string): string | undefined {
    const reportAction = typeof reportActionOrID === 'string' ? allReportActions?.[`${ONYXKEYS.COLLECTION.REPORT_ACTIONS}${reportID}`]?.[reportActionOrID] : reportActionOrID;
    if (!reportAction || !isMoneyRequestAction(reportAction)) {
        return undefined;
    }
    return getOriginalMessage(reportAction)?.IOUTransactionID;
}

function getReportAction(reportID: string | undefined, reportActionID: string | undefined): ReportAction | undefined {
    if (!reportID || !reportActionID) {
        return undefined;
    }

    return allReportActions?.[`${ONYXKEYS.COLLECTION.REPORT_ACTIONS}${reportID}`]?.[reportActionID];
}

/**
 * @returns The report preview action or `null` if one couldn't be found
 */
function getReportPreviewAction(chatReportID: string | undefined, iouReportID: string | undefined): OnyxEntry<ReportAction<typeof CONST.REPORT.ACTIONS.TYPE.REPORT_PREVIEW>> {
    if (!chatReportID || !iouReportID) {
        return;
    }

    return Object.values(allReportActions?.[`${ONYXKEYS.COLLECTION.REPORT_ACTIONS}${chatReportID}`] ?? {}).find(
        (reportAction): reportAction is ReportAction<typeof CONST.REPORT.ACTIONS.TYPE.REPORT_PREVIEW> =>
            reportAction && isActionOfType(reportAction, CONST.REPORT.ACTIONS.TYPE.REPORT_PREVIEW) && getOriginalMessage(reportAction)?.linkedReportID === iouReportID,
    );
}

/**
 * Get the iouReportID for a given report action.
 */
function getIOUReportIDFromReportActionPreview(reportAction: OnyxEntry<ReportAction>): string | undefined {
    return isActionOfType(reportAction, CONST.REPORT.ACTIONS.TYPE.REPORT_PREVIEW) ? getOriginalMessage(reportAction)?.linkedReportID : undefined;
}

/**
 * A helper method to identify if the message is deleted or not.
 */
function isMessageDeleted(reportAction: OnyxInputOrEntry<ReportAction>): boolean {
    return getReportActionMessage(reportAction)?.isDeletedParentAction ?? false;
}

/**
 * Simple hook to check whether the PureReportActionItem should return item based on whether the ReportPreview was recently deleted and the PureReportActionItem has not yet unloaded
 */
function useNewTableReportViewActionRenderConditionals({childMoneyRequestCount, childVisibleActionCount, pendingAction, actionName}: ReportAction) {
    const previousChildMoneyRequestCount = usePrevious(childMoneyRequestCount);

    const isActionAReportPreview = actionName === CONST.REPORT.ACTIONS.TYPE.REPORT_PREVIEW;
    const isActionInUpdateState = pendingAction === CONST.RED_BRICK_ROAD_PENDING_ACTION.UPDATE;
    const reportsCount = childMoneyRequestCount;
    const previousReportsCount = previousChildMoneyRequestCount ?? 0;
    const commentsCount = childVisibleActionCount ?? 0;

    const isEmptyPreviewWithComments = reportsCount === 0 && commentsCount > 0 && previousReportsCount > 0;

    // We only want to remove the item if the ReportPreview has comments but no reports, so we avoid having a PureReportActionItem with no ReportPreview but only comments
    return !(isActionAReportPreview && isActionInUpdateState && isEmptyPreviewWithComments);
}

/**
 * Returns the number of expenses associated with a report preview
 */
function getNumberOfMoneyRequests(reportPreviewAction: OnyxEntry<ReportAction>): number {
    return reportPreviewAction?.childMoneyRequestCount ?? 0;
}

function isSplitBillAction(reportAction: OnyxInputOrEntry<ReportAction>): reportAction is ReportAction<typeof CONST.REPORT.ACTIONS.TYPE.IOU> {
    return isActionOfType(reportAction, CONST.REPORT.ACTIONS.TYPE.IOU) && getOriginalMessage(reportAction)?.type === CONST.IOU.REPORT_ACTION_TYPE.SPLIT;
}

function isIOURequestReportAction(reportAction: OnyxInputOrEntry<ReportAction>): boolean {
    const type = isMoneyRequestAction(reportAction) && getOriginalMessage(reportAction)?.type;
    return !!type && iouRequestTypes.includes(type);
}

function isTrackExpenseAction(reportAction: OnyxEntry<ReportAction | OptimisticIOUReportAction>): reportAction is ReportAction<typeof CONST.REPORT.ACTIONS.TYPE.IOU> {
    return isActionOfType(reportAction, CONST.REPORT.ACTIONS.TYPE.IOU) && getOriginalMessage(reportAction)?.type === CONST.IOU.REPORT_ACTION_TYPE.TRACK;
}

function isPayAction(reportAction: OnyxInputOrEntry<ReportAction | OptimisticIOUReportAction>): reportAction is ReportAction<typeof CONST.REPORT.ACTIONS.TYPE.IOU> {
    return isActionOfType(reportAction, CONST.REPORT.ACTIONS.TYPE.IOU) && getOriginalMessage(reportAction)?.type === CONST.IOU.REPORT_ACTION_TYPE.PAY;
}

function isTaskAction(reportAction: OnyxEntry<ReportAction>): boolean {
    const reportActionName = reportAction?.actionName;
    return (
        reportActionName === CONST.REPORT.ACTIONS.TYPE.TASK_COMPLETED ||
        reportActionName === CONST.REPORT.ACTIONS.TYPE.TASK_CANCELLED ||
        reportActionName === CONST.REPORT.ACTIONS.TYPE.TASK_REOPENED ||
        reportActionName === CONST.REPORT.ACTIONS.TYPE.TASK_EDITED
    );
}

/**
 * @param actionName - The name of the action
 * @returns - Whether the action is a tag modification action
 * */
function isTagModificationAction(actionName: string): boolean {
    return (
        actionName === CONST.REPORT.ACTIONS.TYPE.POLICY_CHANGE_LOG.ADD_TAG ||
        actionName === CONST.REPORT.ACTIONS.TYPE.POLICY_CHANGE_LOG.UPDATE_TAG_ENABLED ||
        actionName === CONST.REPORT.ACTIONS.TYPE.POLICY_CHANGE_LOG.UPDATE_TAG_NAME ||
        actionName === CONST.REPORT.ACTIONS.TYPE.POLICY_CHANGE_LOG.DELETE_TAG ||
        actionName === CONST.REPORT.ACTIONS.TYPE.POLICY_CHANGE_LOG.DELETE_MULTIPLE_TAGS ||
        actionName === CONST.REPORT.ACTIONS.TYPE.POLICY_CHANGE_LOG.UPDATE_TAG
    );
}

/**
 * Used for Send Money flow, which is a special case where we have no IOU create action and only one IOU pay action.
 * In other reports, pay actions do not count as a transactions, but this is an exception to this rule.
 */
function getSendMoneyFlowOneTransactionThreadID(actions: OnyxEntry<ReportActions> | ReportAction[], chatReportID?: string) {
    if (!chatReportID) {
        return undefined;
    }

    const iouActions = Object.values(actions ?? {}).filter(isMoneyRequestAction);

    // sendMoneyFlow has only one IOU action...
    if (iouActions.length !== 1) {
        return undefined;
    }

    // ...which is 'pay'...
    const isFirstActionPay = getOriginalMessage(iouActions.at(0))?.type === CONST.IOU.REPORT_ACTION_TYPE.PAY;

    const {type, chatType, parentReportID, parentReportActionID} = allReports?.[`${ONYXKEYS.COLLECTION.REPORT}${chatReportID}`] ?? {};

    // ...and can only be triggered on DM chats
    const isDM = type === CONST.REPORT.TYPE.CHAT && !chatType && !(parentReportID && parentReportActionID);

    return isFirstActionPay && isDM ? iouActions.at(0)?.childReportID : undefined;
}

/** Whether action has no linked report by design */
const isIOUActionTypeExcludedFromFiltering = (type: OriginalMessageIOU['type'] | undefined) =>
    [CONST.IOU.REPORT_ACTION_TYPE.SPLIT, CONST.IOU.REPORT_ACTION_TYPE.TRACK, CONST.IOU.REPORT_ACTION_TYPE.PAY].some((actionType) => actionType === type);

/**
 * Determines whether the given action is an IOU and, if a list of report transaction IDs is provided,
 * whether it corresponds to one of those transactions. This covers a rare case where IOU report actions was
 * not deleted or moved after the expense was removed from the report.
 *
 * For compatibility and to avoid using isMoneyRequest next to this function as it is checked here already:
 * - If the action is not a money request and `defaultToFalseForNonIOU` is false (default), the result is true.
 * - If no `reportTransactionIDs` are provided, the function returns true if the action is an IOU.
 * - If `reportTransactionIDs` are provided, the function checks if the IOU transaction ID from the action matches any of them.
 */
const isIOUActionMatchingTransactionList = (
    action: ReportAction,
    reportTransactionIDs?: string[],
    defaultToFalseForNonIOU = false,
): action is ReportAction<typeof CONST.REPORT.ACTIONS.TYPE.IOU> => {
    if (!isMoneyRequestAction(action)) {
        return !defaultToFalseForNonIOU;
    }

    if (isIOUActionTypeExcludedFromFiltering(getOriginalMessage(action)?.type) || reportTransactionIDs === undefined) {
        return true;
    }

    const {IOUTransactionID} = getOriginalMessage(action) ?? {};
    return !!IOUTransactionID && reportTransactionIDs.includes(IOUTransactionID);
};

/**
 * Gets the reportID for the transaction thread associated with a report by iterating over the reportActions and identifying the IOU report actions.
 * Returns a reportID if there is exactly one transaction thread for the report, and null otherwise.
 */
function getOneTransactionThreadReportID(
    reportID: string | undefined,
    reportActions: OnyxEntry<ReportActions> | ReportAction[],
    isOffline: boolean | undefined = undefined,
    reportTransactionIDs?: string[],
): string | undefined {
    // If the report is not an IOU, Expense report, or Invoice, it shouldn't be treated as one-transaction report.
    const report = allReports?.[`${ONYXKEYS.COLLECTION.REPORT}${reportID}`];
    if (report?.type !== CONST.REPORT.TYPE.IOU && report?.type !== CONST.REPORT.TYPE.EXPENSE && report?.type !== CONST.REPORT.TYPE.INVOICE) {
        return;
    }

    const reportActionsArray = Array.isArray(reportActions) ? reportActions : Object.values(reportActions ?? {});
    if (!reportActionsArray.length) {
        return;
    }

    const sendMoneyFlowID = getSendMoneyFlowOneTransactionThreadID(reportActions, report?.chatReportID);

    if (sendMoneyFlowID) {
        return sendMoneyFlowID;
    }

    const iouRequestActions = [];
    for (const action of reportActionsArray) {
        // If the original message is a 'pay' IOU, it shouldn't be added to the transaction count.
        // However, it is excluded from the matching function in order to display it properly, so we need to compare the type here.
        if (!isIOUActionMatchingTransactionList(action, reportTransactionIDs, true) || getOriginalMessage(action)?.type === CONST.IOU.REPORT_ACTION_TYPE.PAY) {
            // eslint-disable-next-line no-continue
            continue;
        }

        const originalMessage = getOriginalMessage(action);
        const actionType = originalMessage?.type;
        if (
            actionType &&
            iouRequestTypesSet.has(actionType) &&
            action.childReportID &&
            // Include deleted IOU reportActions if:
            // - they have an associated IOU transaction ID or
            // - they have visible childActions (like comments) that we'd want to display
            // - the action is pending deletion and the user is offline
            (!!originalMessage?.IOUTransactionID ||
                // eslint-disable-next-line @typescript-eslint/prefer-nullish-coalescing
                (isMessageDeleted(action) && action.childVisibleActionCount) ||
                (action.pendingAction === CONST.RED_BRICK_ROAD_PENDING_ACTION.DELETE && (isOffline ?? isNetworkOffline)))
        ) {
            iouRequestActions.push(action);
        }
    }

    // If we don't have any IOU request actions, or we have more than one IOU request actions, this isn't a oneTransaction report
    if (!iouRequestActions.length || iouRequestActions.length > 1) {
        return;
    }

    const singleAction = iouRequestActions.at(0);
    const originalMessage = getOriginalMessage(singleAction);

    // If there's only one IOU request action associated with the report but it's been deleted, then we don't consider this a oneTransaction report
    // and want to display it using the standard view
    if (((originalMessage?.deleted ?? '') !== '' || isDeletedAction(singleAction)) && isMoneyRequestAction(singleAction)) {
        return;
    }

    // Ensure we have a childReportID associated with the IOU report action
    return singleAction?.childReportID;
}

/**
 * When we delete certain reports, we want to check whether there are any visible actions left to display.
 * If there are no visible actions left (including system messages), we can hide the report from view entirely
 */
function doesReportHaveVisibleActions(reportID: string, canUserPerformWriteAction?: boolean, actionsToMerge: ReportActions = {}): boolean {
    const reportActions = Object.values(fastMerge(allReportActions?.[`${ONYXKEYS.COLLECTION.REPORT_ACTIONS}${reportID}`] ?? {}, actionsToMerge, true));
    const visibleReportActions = Object.values(reportActions ?? {}).filter((action) => shouldReportActionBeVisibleAsLastAction(action, canUserPerformWriteAction));

    // Exclude the task system message and the created message
    const visibleReportActionsWithoutTaskSystemMessage = visibleReportActions.filter((action) => !isTaskAction(action) && !isCreatedAction(action));
    return visibleReportActionsWithoutTaskSystemMessage.length > 0;
}

function getAllReportActions(reportID: string | undefined): ReportActions {
    return allReportActions?.[`${ONYXKEYS.COLLECTION.REPORT_ACTIONS}${reportID}`] ?? {};
}

/**
 * Check whether a report action is an attachment (a file, such as an image or a zip).
 *
 */
function isReportActionAttachment(reportAction: OnyxInputOrEntry<ReportAction>): boolean {
    const message = getReportActionMessage(reportAction);

    if (reportAction && ('isAttachmentOnly' in reportAction || 'isAttachmentWithText' in reportAction)) {
        return reportAction.isAttachmentOnly ?? reportAction.isAttachmentWithText ?? false;
    }

    if (message) {
        return isReportMessageAttachment(message);
    }

    return false;
}

// eslint-disable-next-line rulesdir/no-negated-variables
function isNotifiableReportAction(reportAction: OnyxEntry<ReportAction>): boolean {
    if (!reportAction) {
        return false;
    }

    const actions: ReportActionName[] = [CONST.REPORT.ACTIONS.TYPE.ADD_COMMENT, CONST.REPORT.ACTIONS.TYPE.IOU, CONST.REPORT.ACTIONS.TYPE.MODIFIED_EXPENSE];

    return actions.includes(reportAction.actionName);
}

// We pass getReportName as a param to avoid cyclic dependency.
function getMemberChangeMessageElements(reportAction: OnyxEntry<ReportAction>, getReportNameCallback: typeof getReportName): readonly MemberChangeMessageElement[] {
    const isInviteAction = isInviteMemberAction(reportAction);
    const isLeaveAction = isLeavePolicyAction(reportAction);

    if (!isMemberChangeAction(reportAction)) {
        return [];
    }

    // Currently, we only render messages when members are invited
    let verb = translateLocal('workspace.invite.removed');
    if (isInviteAction) {
        verb = translateLocal('workspace.invite.invited');
    }

    if (isLeaveAction) {
        verb = getPolicyChangeLogEmployeeLeftMessage(reportAction);
    }

    const originalMessage = getOriginalMessage(reportAction);
    const targetAccountIDs: number[] = originalMessage?.targetAccountIDs ?? [];
    const personalDetails = getPersonalDetailsByIDs({accountIDs: targetAccountIDs, currentUserAccountID: 0});

    const mentionElements = targetAccountIDs.map((accountID): MemberChangeMessageUserMentionElement => {
        const personalDetail = personalDetails.find((personal) => personal.accountID === accountID);
        const handleText = getEffectiveDisplayName(personalDetail) ?? translateLocal('common.hidden');

        return {
            kind: 'userMention',
            content: `@${handleText}`,
            accountID,
        };
    });

    const buildRoomElements = (): readonly MemberChangeMessageElement[] => {
        const roomName = getReportNameCallback(allReports?.[`${ONYXKEYS.COLLECTION.REPORT}${originalMessage?.reportID}`]) || originalMessage?.roomName;
        if (roomName && originalMessage) {
            const preposition = isInviteAction ? ` ${translateLocal('workspace.invite.to')} ` : ` ${translateLocal('workspace.invite.from')} `;

            if (originalMessage.reportID) {
                return [
                    {
                        kind: 'text',
                        content: preposition,
                    },
                    {
                        kind: 'roomReference',
                        roomName,
                        roomID: originalMessage.reportID,
                        content: roomName,
                    },
                ];
            }
        }

        return [];
    };

    return [
        {
            kind: 'text',
            content: `${verb} `,
        },
        ...formatMessageElementList(mentionElements),
        ...buildRoomElements(),
    ];
}

function getReportActionHtml(reportAction: PartialReportAction): string {
    return getReportActionMessage(reportAction)?.html ?? '';
}

function getReportActionText(reportAction: PartialReportAction): string {
    const message = getReportActionMessage(reportAction);
    // Sometime html can be an empty string
    // eslint-disable-next-line @typescript-eslint/prefer-nullish-coalescing
    const text = (message?.html || message?.text) ?? '';
    return text ? Parser.htmlToText(text) : '';
}

function getTextFromHtml(html?: string): string {
    return html ? Parser.htmlToText(html) : '';
}

function isOldDotLegacyAction(action: OldDotReportAction | PartialReportAction): action is PartialReportAction {
    return [
        CONST.REPORT.ACTIONS.TYPE.DELETED_ACCOUNT,
        CONST.REPORT.ACTIONS.TYPE.DONATION,
        CONST.REPORT.ACTIONS.TYPE.EXPORTED_TO_QUICK_BOOKS,
        CONST.REPORT.ACTIONS.TYPE.REIMBURSEMENT_REQUESTED,
        CONST.REPORT.ACTIONS.TYPE.REIMBURSEMENT_SETUP,
    ].some((oldDotActionName) => oldDotActionName === action?.actionName);
}

function isOldDotReportAction(action: ReportAction | OldDotReportAction) {
    if (!action || !action.actionName) {
        return false;
    }
    return [
        CONST.REPORT.ACTIONS.TYPE.CHANGE_FIELD,
        CONST.REPORT.ACTIONS.TYPE.CHANGE_TYPE,
        CONST.REPORT.ACTIONS.TYPE.DELEGATE_SUBMIT,
        CONST.REPORT.ACTIONS.TYPE.EXPORTED_TO_CSV,
        CONST.REPORT.ACTIONS.TYPE.INTEGRATIONS_MESSAGE,
        CONST.REPORT.ACTIONS.TYPE.MANAGER_ATTACH_RECEIPT,
        CONST.REPORT.ACTIONS.TYPE.MANAGER_DETACH_RECEIPT,
        CONST.REPORT.ACTIONS.TYPE.MARKED_REIMBURSED,
        CONST.REPORT.ACTIONS.TYPE.MARK_REIMBURSED_FROM_INTEGRATION,
        CONST.REPORT.ACTIONS.TYPE.OUTDATED_BANK_ACCOUNT,
        CONST.REPORT.ACTIONS.TYPE.REIMBURSEMENT_ACH_BOUNCE,
        CONST.REPORT.ACTIONS.TYPE.REIMBURSEMENT_ACH_CANCELED,
        CONST.REPORT.ACTIONS.TYPE.REIMBURSEMENT_ACCOUNT_CHANGED,
        CONST.REPORT.ACTIONS.TYPE.REIMBURSEMENT_DELAYED,
        CONST.REPORT.ACTIONS.TYPE.SELECTED_FOR_RANDOM_AUDIT,
        CONST.REPORT.ACTIONS.TYPE.SHARE,
        CONST.REPORT.ACTIONS.TYPE.STRIPE_PAID,
        CONST.REPORT.ACTIONS.TYPE.TAKE_CONTROL,
        CONST.REPORT.ACTIONS.TYPE.UNSHARE,
        CONST.REPORT.ACTIONS.TYPE.DELETED_ACCOUNT,
        CONST.REPORT.ACTIONS.TYPE.DONATION,
        CONST.REPORT.ACTIONS.TYPE.EXPORTED_TO_QUICK_BOOKS,
        CONST.REPORT.ACTIONS.TYPE.REIMBURSEMENT_REQUESTED,
        CONST.REPORT.ACTIONS.TYPE.REIMBURSEMENT_SETUP,
    ].some((oldDotActionName) => oldDotActionName === action.actionName);
}

function getMessageOfOldDotLegacyAction(legacyAction: PartialReportAction) {
    if (!Array.isArray(legacyAction?.message)) {
        return getReportActionText(legacyAction);
    }
    if (legacyAction.message.length !== 0) {
        // Sometime html can be an empty string
        // eslint-disable-next-line @typescript-eslint/prefer-nullish-coalescing
        return legacyAction?.message?.map((element) => getTextFromHtml(element?.html || element?.text)).join('') ?? '';
    }
    return '';
}

/**
 * Helper method to format message of OldDot Actions.
 */
function getMessageOfOldDotReportAction(oldDotAction: PartialReportAction | OldDotReportAction, withMarkdown = true): string {
    if (isOldDotLegacyAction(oldDotAction)) {
        return getMessageOfOldDotLegacyAction(oldDotAction);
    }

    const {originalMessage, actionName} = oldDotAction;
    switch (actionName) {
        case CONST.REPORT.ACTIONS.TYPE.CHANGE_FIELD: {
            const {oldValue, newValue, fieldName} = originalMessage;
            if (!oldValue) {
                return translateLocal('report.actions.type.changeFieldEmpty', {newValue, fieldName});
            }
            return translateLocal('report.actions.type.changeField', {oldValue, newValue, fieldName});
        }
        case CONST.REPORT.ACTIONS.TYPE.DELEGATE_SUBMIT: {
            const {delegateUser, originalManager} = originalMessage;
            return translateLocal('report.actions.type.delegateSubmit', {delegateUser, originalManager});
        }
        case CONST.REPORT.ACTIONS.TYPE.EXPORTED_TO_CSV:
            return translateLocal('report.actions.type.exportedToCSV');
        case CONST.REPORT.ACTIONS.TYPE.INTEGRATIONS_MESSAGE: {
            const {result, label} = originalMessage;
            const errorMessage = result?.messages?.join(', ') ?? '';
            const linkText = result?.link?.text ?? '';
            const linkURL = result?.link?.url ?? '';
            return translateLocal('report.actions.type.integrationsMessage', {errorMessage, label, linkText, linkURL});
        }
        case CONST.REPORT.ACTIONS.TYPE.MANAGER_ATTACH_RECEIPT:
            return translateLocal('report.actions.type.managerAttachReceipt');
        case CONST.REPORT.ACTIONS.TYPE.MANAGER_DETACH_RECEIPT:
            return translateLocal('report.actions.type.managerDetachReceipt');
        case CONST.REPORT.ACTIONS.TYPE.MARK_REIMBURSED_FROM_INTEGRATION: {
            const {amount, currency} = originalMessage;
            return translateLocal('report.actions.type.markedReimbursedFromIntegration', {amount, currency});
        }
        case CONST.REPORT.ACTIONS.TYPE.OUTDATED_BANK_ACCOUNT:
            return translateLocal('report.actions.type.outdatedBankAccount');
        case CONST.REPORT.ACTIONS.TYPE.REIMBURSEMENT_ACH_BOUNCE:
            return translateLocal('report.actions.type.reimbursementACHBounce');
        case CONST.REPORT.ACTIONS.TYPE.REIMBURSEMENT_ACH_CANCELED:
            return translateLocal('report.actions.type.reimbursementACHCancelled');
        case CONST.REPORT.ACTIONS.TYPE.REIMBURSEMENT_ACCOUNT_CHANGED:
            return translateLocal('report.actions.type.reimbursementAccountChanged');
        case CONST.REPORT.ACTIONS.TYPE.REIMBURSEMENT_DELAYED:
            return translateLocal('report.actions.type.reimbursementDelayed');
        case CONST.REPORT.ACTIONS.TYPE.SELECTED_FOR_RANDOM_AUDIT:
            return translateLocal(`report.actions.type.selectedForRandomAudit${withMarkdown ? 'Markdown' : ''}`);
        case CONST.REPORT.ACTIONS.TYPE.SHARE:
            return translateLocal('report.actions.type.share', {to: originalMessage.to});
        case CONST.REPORT.ACTIONS.TYPE.UNSHARE:
            return translateLocal('report.actions.type.unshare', {to: originalMessage.to});
        case CONST.REPORT.ACTIONS.TYPE.TAKE_CONTROL:
            return translateLocal('report.actions.type.takeControl');
        default:
            return '';
    }
}

function getMemberChangeMessageFragment(reportAction: OnyxEntry<ReportAction>, getReportNameCallback: typeof getReportName): Message {
    const messageElements: readonly MemberChangeMessageElement[] = getMemberChangeMessageElements(reportAction, getReportNameCallback);
    const html = messageElements
        .map((messageElement) => {
            switch (messageElement.kind) {
                case 'userMention':
                    return `<mention-user accountID=${messageElement.accountID}>${messageElement.content}</mention-user>`;
                case 'roomReference':
                    return `<a href="${environmentURL}/r/${messageElement.roomID}" target="_blank">${messageElement.roomName}</a>`;
                default:
                    return messageElement.content;
            }
        })
        .join('');

    return {
        html: `<muted-text>${html}</muted-text>`,
        text: getReportActionMessage(reportAction) ? getReportActionText(reportAction) : '',
        type: CONST.REPORT.MESSAGE.TYPE.COMMENT,
    };
}

function getLeaveRoomMessage() {
    return translateLocal('report.actions.type.leftTheChat');
}

function getReopenedMessage(): string {
    return translateLocal('iou.reopened');
}

function getUpdateRoomDescriptionFragment(reportAction: ReportAction): Message {
    const html = getUpdateRoomDescriptionMessage(reportAction);
    return {
        html: `<muted-text>${html}</muted-text>`,
        text: getReportActionMessage(reportAction) ? getReportActionText(reportAction) : '',
        type: CONST.REPORT.MESSAGE.TYPE.COMMENT,
    };
}

function getReportActionMessageFragments(action: ReportAction): Message[] {
    if (isOldDotReportAction(action)) {
        const oldDotMessage = getMessageOfOldDotReportAction(action);
        const html = isActionOfType(action, CONST.REPORT.ACTIONS.TYPE.SELECTED_FOR_RANDOM_AUDIT) ? Parser.replace(oldDotMessage) : oldDotMessage;
        return [{text: oldDotMessage, html: `<muted-text>${html}</muted-text>`, type: 'COMMENT'}];
    }

    if (isActionOfType(action, CONST.REPORT.ACTIONS.TYPE.ROOM_CHANGE_LOG.UPDATE_ROOM_DESCRIPTION)) {
        const message = getUpdateRoomDescriptionMessage(action);
        return [{text: message, html: `<muted-text>${message}</muted-text>`, type: 'COMMENT'}];
    }

    if (isActionOfType(action, CONST.REPORT.ACTIONS.TYPE.POLICY_CHANGE_LOG.UPDATE_DESCRIPTION)) {
        const message = getWorkspaceDescriptionUpdatedMessage(action);
        return [{text: message, html: `<muted-text>${message}</muted-text>`, type: 'COMMENT'}];
    }

    if (isActionOfType(action, CONST.REPORT.ACTIONS.TYPE.REIMBURSED)) {
        const message = getReportActionMessageText(action);
        return [{text: message, html: `<muted-text>${message}</muted-text>`, type: 'COMMENT'}];
    }

    if (isActionOfType(action, CONST.REPORT.ACTIONS.TYPE.RETRACTED)) {
        const message = getRetractedMessage();
        return [{text: message, html: `<muted-text>${message}</muted-text>`, type: 'COMMENT'}];
    }

    if (isActionOfType(action, CONST.REPORT.ACTIONS.TYPE.REOPENED)) {
        const message = getReopenedMessage();
        return [{text: message, html: `<muted-text>${message}</muted-text>`, type: 'COMMENT'}];
    }

    if (isConciergeCategoryOptions(action)) {
        const message = getReportActionMessageText(action);
        return [{text: message, html: message, type: 'COMMENT'}];
    }

    const actionMessage = action.previousMessage ?? action.message;
    if (Array.isArray(actionMessage)) {
        return actionMessage.filter((item): item is Message => !!item);
    }
    return actionMessage ? [actionMessage] : [];
}

/**
 * Helper method to determine if the provided accountID has submitted an expense on the specified report.
 *
 * @param reportID
 * @param currentAccountID
 * @returns
 */
function hasRequestFromCurrentAccount(reportID: string, currentAccountID: number): boolean {
    if (!reportID) {
        return false;
    }

    const reportActions = Object.values(getAllReportActions(reportID));
    if (reportActions.length === 0) {
        return false;
    }

    return reportActions.some((action) => action.actionName === CONST.REPORT.ACTIONS.TYPE.IOU && action.actorAccountID === currentAccountID);
}

/**
 * Constructs a message for an actionable mention whisper report action.
 * @param reportAction
 * @returns the actionable mention whisper message.
 */
function getActionableMentionWhisperMessage(reportAction: OnyxEntry<ReportAction<typeof CONST.REPORT.ACTIONS.TYPE.ACTIONABLE_MENTION_WHISPER>>): string {
    if (!reportAction) {
        return '';
    }
    const originalMessage = getOriginalMessage(reportAction);
    const targetAccountIDs: number[] = originalMessage?.inviteeAccountIDs ?? [];
    const personalDetails = getPersonalDetailsByIDs({accountIDs: targetAccountIDs, currentUserAccountID: 0});
    const mentionElements = targetAccountIDs.map((accountID): string => {
        const personalDetail = personalDetails.find((personal) => personal.accountID === accountID);
        const displayName = getEffectiveDisplayName(personalDetail);
        const handleText = isEmpty(displayName) ? translateLocal('common.hidden') : displayName;
        return `<mention-user accountID=${accountID}>@${handleText}</mention-user>`;
    });
    const preMentionsText = 'Heads up, ';
    const mentions = mentionElements.join(', ').replace(/, ([^,]*)$/, ' and $1');
    const postMentionsText = ` ${mentionElements.length > 1 ? "aren't members" : "isn't a member"} of this room.`;

    return `${preMentionsText}${mentions}${postMentionsText}`;
}

/**
 * Note: Prefer `ReportActionsUtils.isCurrentActionUnread` over this method, if applicable.
 * Check whether a specific report action is unread.
 */
function isReportActionUnread(reportAction: OnyxEntry<ReportAction>, lastReadTime?: string) {
    if (!lastReadTime) {
        return !isCreatedAction(reportAction);
    }

    return !!(reportAction && lastReadTime && reportAction.created && lastReadTime < reportAction.created);
}

/**
 * Check whether the current report action of the report is unread or not
 *
 */
function isCurrentActionUnread(report: OnyxEntry<Report>, reportAction: ReportAction): boolean {
    const lastReadTime = report?.lastReadTime ?? '';
    const sortedReportActions = getSortedReportActions(Object.values(getAllReportActions(report?.reportID)));
    const currentActionIndex = sortedReportActions.findIndex((action) => action.reportActionID === reportAction.reportActionID);
    if (currentActionIndex === -1) {
        return false;
    }
    const prevReportAction = sortedReportActions.at(currentActionIndex - 1);
    return isReportActionUnread(reportAction, lastReadTime) && (currentActionIndex === 0 || !prevReportAction || !isReportActionUnread(prevReportAction, lastReadTime));
}

/**
 * Checks if a given report action corresponds to a join request action.
 * @param reportAction
 */
function isActionableJoinRequest(reportAction: OnyxEntry<ReportAction>): reportAction is ReportAction<typeof CONST.REPORT.ACTIONS.TYPE.ACTIONABLE_JOIN_REQUEST> {
    return isActionOfType(reportAction, CONST.REPORT.ACTIONS.TYPE.ACTIONABLE_JOIN_REQUEST);
}

function isActionableJoinRequestPendingReportAction(reportAction: OnyxEntry<ReportAction>): boolean {
    return isActionableJoinRequest(reportAction) && getOriginalMessage(reportAction)?.choice === ('' as JoinWorkspaceResolution);
}

function isConciergeCategoryOptions(reportAction: OnyxEntry<ReportAction>): reportAction is ReportAction<typeof CONST.REPORT.ACTIONS.TYPE.CONCIERGE_CATEGORY_OPTIONS> {
    return isActionOfType(reportAction, CONST.REPORT.ACTIONS.TYPE.CONCIERGE_CATEGORY_OPTIONS);
}

function getActionableJoinRequestPendingReportAction(reportID: string): OnyxEntry<ReportAction> {
    const findPendingRequest = Object.values(getAllReportActions(reportID)).find((reportActionItem) => isActionableJoinRequestPendingReportAction(reportActionItem));
    return findPendingRequest;
}

/**
 * Checks if any report actions correspond to a join request action that is still pending.
 * @param reportID
 */
function isActionableJoinRequestPending(reportID: string): boolean {
    return !!getActionableJoinRequestPendingReportAction(reportID);
}

function isApprovedOrSubmittedReportAction(action: OnyxEntry<ReportAction>) {
    return [CONST.REPORT.ACTIONS.TYPE.APPROVED, CONST.REPORT.ACTIONS.TYPE.SUBMITTED].some((type) => type === action?.actionName);
}

/**
 * Gets the text version of the message in a report action
 */
function getReportActionMessageText(reportAction: OnyxEntry<ReportAction>): string {
    if (!Array.isArray(reportAction?.message)) {
        return getReportActionText(reportAction);
    }
    // Sometime html can be an empty string
    // eslint-disable-next-line @typescript-eslint/prefer-nullish-coalescing
    return reportAction?.message?.reduce((acc, curr) => `${acc}${getTextFromHtml(curr?.html || curr?.text)}`, '') ?? '';
}

function getDismissedViolationMessageText(originalMessage: ReportAction<typeof CONST.REPORT.ACTIONS.TYPE.DISMISSED_VIOLATION>['originalMessage']): string {
    const reason = originalMessage?.reason;
    const violationName = originalMessage?.violationName;
    return translateLocal(`violationDismissal.${violationName}.${reason}` as TranslationPaths);
}

/**
 * Check if the linked transaction is on hold
 */
function isLinkedTransactionHeld(reportActionID: string, reportID: string): boolean {
    const linkedTransactionID = getLinkedTransactionID(reportActionID, reportID);
    return linkedTransactionID ? isOnHoldByTransactionID(linkedTransactionID) : false;
}

function getMentionedAccountIDsFromAction(reportAction: OnyxInputOrEntry<ReportAction>) {
    return isActionOfType(reportAction, CONST.REPORT.ACTIONS.TYPE.ADD_COMMENT) ? (getOriginalMessage(reportAction)?.mentionedAccountIDs ?? []) : [];
}

function getMentionedEmailsFromMessage(message: string) {
    const mentionEmailRegex = /<mention-user>(.*?)<\/mention-user>/g;
    const matches = [...message.matchAll(mentionEmailRegex)];
    return matches.map((match) => Str.removeSMSDomain(match[1].substring(1)));
}

function didMessageMentionCurrentUser(reportAction: OnyxInputOrEntry<ReportAction>) {
    const accountIDsFromMessage = getMentionedAccountIDsFromAction(reportAction);
    const message = getReportActionMessage(reportAction)?.html ?? '';
    const emailsFromMessage = getMentionedEmailsFromMessage(message);
    return accountIDsFromMessage.includes(currentUserAccountID ?? CONST.DEFAULT_NUMBER_ID) || emailsFromMessage.includes(currentEmail) || message.includes('<mention-here>');
}

/**
 * Check if the current user is the requestor of the action
 */
function wasActionTakenByCurrentUser(reportAction: OnyxInputOrEntry<ReportAction>): boolean {
    return currentUserAccountID === reportAction?.actorAccountID;
}

/**
 * Get IOU action for a reportID and transactionID
 */
function getIOUActionForReportID(reportID: string | undefined, transactionID: string | undefined): OnyxEntry<ReportAction> {
    if (!reportID || !transactionID) {
        return undefined;
    }
    const reportActions = getAllReportActions(reportID);

    return getIOUActionForTransactionID(Object.values(reportActions ?? {}), transactionID);
}

/**
 * Get the IOU action for a transactionID from given reportActions
 */
function getIOUActionForTransactionID(reportActions: ReportAction[], transactionID: string): OnyxEntry<ReportAction> {
    return reportActions.find((reportAction) => {
        const IOUTransactionID = isMoneyRequestAction(reportAction) ? getOriginalMessage(reportAction)?.IOUTransactionID : undefined;
        return IOUTransactionID === transactionID;
    });
}

/**
 * Get the track expense actionable whisper of the corresponding track expense
 */
function getTrackExpenseActionableWhisper(transactionID: string | undefined, chatReportID: string | undefined) {
    if (!transactionID || !chatReportID) {
        return undefined;
    }

    const chatReportActions = allReportActions?.[`${ONYXKEYS.COLLECTION.REPORT_ACTIONS}${chatReportID}`] ?? {};
    return Object.values(chatReportActions).find((action: ReportAction) => isActionableTrackExpense(action) && getOriginalMessage(action)?.transactionID === transactionID);
}

/**
 * Checks if a given report action corresponds to a add payment card action.
 * @param reportAction
 */
function isActionableAddPaymentCard(reportAction: OnyxEntry<ReportAction>): reportAction is ReportAction<typeof CONST.REPORT.ACTIONS.TYPE.ACTIONABLE_ADD_PAYMENT_CARD> {
    return reportAction?.actionName === CONST.REPORT.ACTIONS.TYPE.ACTIONABLE_ADD_PAYMENT_CARD;
}

function getExportIntegrationLastMessageText(reportAction: OnyxEntry<ReportAction>): string {
    const fragments = getExportIntegrationActionFragments(reportAction);
    return fragments.reduce((acc, fragment) => `${acc} ${fragment.text}`, '');
}

function getExportIntegrationMessageHTML(reportAction: OnyxEntry<ReportAction>): string {
    const fragments = getExportIntegrationActionFragments(reportAction);
    const htmlFragments = fragments.map((fragment) => (fragment.url ? `<a href="${fragment.url}">${fragment.text}</a>` : fragment.text));
    return htmlFragments.join(' ');
}

function getExportIntegrationActionFragments(reportAction: OnyxEntry<ReportAction>): Array<{text: string; url: string}> {
    if (reportAction?.actionName !== CONST.REPORT.ACTIONS.TYPE.EXPORTED_TO_INTEGRATION) {
        throw Error(`received wrong action type. actionName: ${reportAction?.actionName}`);
    }

    const isPending = reportAction?.pendingAction === CONST.RED_BRICK_ROAD_PENDING_ACTION.ADD;
    const originalMessage = (getOriginalMessage(reportAction) ?? {}) as OriginalMessageExportIntegration;
    const {label, markedManually, automaticAction} = originalMessage;
    const reimbursableUrls = originalMessage.reimbursableUrls ?? [];
    const nonReimbursableUrls = originalMessage.nonReimbursableUrls ?? [];
    const reportID = reportAction?.reportID;
    const wasExportedAfterBase62 = (reportAction?.created ?? '') > '2022-11-14';
    const base62ReportID = getBase62ReportID(Number(reportID));

    const result: Array<{text: string; url: string}> = [];
    if (isPending) {
        result.push({
            text: translateLocal('report.actions.type.exportedToIntegration.pending', {label}),
            url: '',
        });
    } else if (markedManually) {
        result.push({
            text: translateLocal('report.actions.type.exportedToIntegration.manual', {label}),
            url: '',
        });
    } else if (automaticAction) {
        result.push({
            text: translateLocal('report.actions.type.exportedToIntegration.automaticActionOne', {label}),
            url: '',
        });
        const url = CONST.HELP_DOC_LINKS[label as keyof typeof CONST.HELP_DOC_LINKS];
        result.push({
            text: translateLocal('report.actions.type.exportedToIntegration.automaticActionTwo'),
            url: url || '',
        });
    } else {
        result.push({
            text: translateLocal('report.actions.type.exportedToIntegration.automatic', {label}),
            url: '',
        });
    }
    if (reimbursableUrls.length || nonReimbursableUrls.length) {
        result.push({
            text: translateLocal('report.actions.type.exportedToIntegration.automaticActionThree'),
            url: '',
        });
    }
    if (reimbursableUrls.length === 1) {
        const shouldAddPeriod = nonReimbursableUrls.length === 0;
        result.push({
            text: translateLocal('report.actions.type.exportedToIntegration.reimburseableLink') + (shouldAddPeriod ? '.' : ''),
            url: reimbursableUrls.at(0) ?? '',
        });
    }
    if (reimbursableUrls.length === 1 && nonReimbursableUrls.length) {
        result.push({
            text: translateLocal('common.and'),
            url: '',
        });
    }
    if (nonReimbursableUrls.length) {
        const text = translateLocal('report.actions.type.exportedToIntegration.nonReimbursableLink');
        let url = '';

        if (nonReimbursableUrls.length === 1) {
            url = nonReimbursableUrls.at(0) ?? '';
        } else {
            switch (label) {
                case CONST.POLICY.CONNECTIONS.NAME_USER_FRIENDLY.xero:
                    url = XERO_NON_REIMBURSABLE_EXPENSES_URL;
                    break;
                case CONST.POLICY.CONNECTIONS.NAME_USER_FRIENDLY.netsuite:
                    url = NETSUITE_NON_REIMBURSABLE_EXPENSES_URL_PREFIX;
                    url += wasExportedAfterBase62 ? base62ReportID : reportID;
                    break;
                case CONST.POLICY.CONNECTIONS.NAME_USER_FRIENDLY.financialForce:
                    // The first three characters in a Salesforce ID is the expense type
                    url = nonReimbursableUrls.at(0)?.substring(0, SALESFORCE_EXPENSES_URL_PREFIX.length + 3) ?? '';
                    break;
                default:
                    url = QBO_EXPENSES_URL;
            }
        }

        result.push({text, url});
    }

    return result;
}

function getUpdateRoomDescriptionMessage(reportAction: ReportAction): string {
    const originalMessage = getOriginalMessage(reportAction) as OriginalMessageChangeLog;
    if (originalMessage?.description) {
        return `${translateLocal('roomChangeLog.updateRoomDescription')} ${originalMessage?.description}`;
    }

    return translateLocal('roomChangeLog.clearRoomDescription');
}

function getRetractedMessage(): string {
    return translateLocal('iou.retracted');
}

function isPolicyChangeLogAddEmployeeMessage(reportAction: OnyxInputOrEntry<ReportAction>): reportAction is ReportAction<typeof CONST.REPORT.ACTIONS.TYPE.POLICY_CHANGE_LOG.ADD_EMPLOYEE> {
    return isActionOfType(reportAction, CONST.REPORT.ACTIONS.TYPE.POLICY_CHANGE_LOG.ADD_EMPLOYEE);
}

function getPolicyChangeLogAddEmployeeMessage(reportAction: OnyxInputOrEntry<ReportAction>): string {
    if (!isPolicyChangeLogAddEmployeeMessage(reportAction)) {
        return '';
    }

    const originalMessage = getOriginalMessage(reportAction);
    const email = originalMessage?.email ?? '';
    const role = translateLocal('workspace.common.roleName', {role: originalMessage?.role ?? ''}).toLowerCase();
    const formattedEmail = formatPhoneNumber(email);
    return translateLocal('report.actions.type.addEmployee', {email: formattedEmail, role});
}

function isPolicyChangeLogChangeRoleMessage(reportAction: OnyxInputOrEntry<ReportAction>): reportAction is ReportAction<typeof CONST.REPORT.ACTIONS.TYPE.POLICY_CHANGE_LOG.UPDATE_EMPLOYEE> {
    return isActionOfType(reportAction, CONST.REPORT.ACTIONS.TYPE.POLICY_CHANGE_LOG.UPDATE_EMPLOYEE);
}

function getPolicyChangeLogUpdateEmployee(reportAction: OnyxInputOrEntry<ReportAction>): string {
    if (!isPolicyChangeLogChangeRoleMessage(reportAction)) {
        return '';
    }

    const originalMessage = getOriginalMessage(reportAction);
    const email = originalMessage?.email ?? '';
    const field = originalMessage?.field;
    const customFieldType = Object.values(CONST.CUSTOM_FIELD_KEYS).find((value) => value === field);
    if (customFieldType) {
        const translationKey = field === CONST.CUSTOM_FIELD_KEYS.customField1 ? 'report.actions.type.updatedCustomField1' : 'report.actions.type.updatedCustomField2';
        return translateLocal(translationKey, {
            email,
            newValue: typeof originalMessage?.newValue === 'string' ? originalMessage?.newValue : '',
            previousValue: typeof originalMessage?.oldValue === 'string' ? originalMessage?.oldValue : '',
        });
    }
    const newRole = translateLocal('workspace.common.roleName', {role: typeof originalMessage?.newValue === 'string' ? originalMessage?.newValue : ''}).toLowerCase();
    const oldRole = translateLocal('workspace.common.roleName', {role: typeof originalMessage?.oldValue === 'string' ? originalMessage?.oldValue : ''}).toLowerCase();
    return translateLocal('report.actions.type.updateRole', {email, newRole, currentRole: oldRole});
}

function getPolicyChangeLogEmployeeLeftMessage(reportAction: ReportAction, useName = false): string {
    if (!isLeavePolicyAction(reportAction)) {
        return '';
    }
    const originalMessage = getOriginalMessage(reportAction);
    const personalDetails = getPersonalDetailsByIDs({accountIDs: reportAction.actorAccountID ? [reportAction.actorAccountID] : [], currentUserAccountID: 0})?.at(0);
    if (!!originalMessage && !originalMessage.email) {
        originalMessage.email = personalDetails?.login;
    }
    const nameOrEmail = useName && !!personalDetails?.firstName ? `${personalDetails?.firstName}:` : (originalMessage?.email ?? '');
    const formattedNameOrEmail = formatPhoneNumber(nameOrEmail);
    return translateLocal('report.actions.type.leftWorkspace', {nameOrEmail: formattedNameOrEmail});
}

function isPolicyChangeLogDeleteMemberMessage(
    reportAction: OnyxInputOrEntry<ReportAction>,
): reportAction is ReportAction<typeof CONST.REPORT.ACTIONS.TYPE.POLICY_CHANGE_LOG.DELETE_EMPLOYEE> {
    return isActionOfType(reportAction, CONST.REPORT.ACTIONS.TYPE.POLICY_CHANGE_LOG.DELETE_EMPLOYEE);
}

function getWorkspaceDescriptionUpdatedMessage(action: ReportAction) {
    const {oldDescription, newDescription} = getOriginalMessage(action as ReportAction<typeof CONST.REPORT.ACTIONS.TYPE.POLICY_CHANGE_LOG.UPDATE_DESCRIPTION>) ?? {};
    const message =
        typeof oldDescription === 'string' && newDescription ? translateLocal('workspaceActions.updateWorkspaceDescription', {newDescription, oldDescription}) : getReportActionText(action);
    return message;
}

function getWorkspaceCurrencyUpdateMessage(action: ReportAction) {
    const {oldCurrency, newCurrency} = getOriginalMessage(action as ReportAction<typeof CONST.REPORT.ACTIONS.TYPE.POLICY_CHANGE_LOG.UPDATE_CURRENCY>) ?? {};
    const message = oldCurrency && newCurrency ? translateLocal('workspaceActions.updatedWorkspaceCurrencyAction', {oldCurrency, newCurrency}) : getReportActionText(action);
    return message;
}

type AutoReportingFrequencyKey = ValueOf<typeof CONST.POLICY.AUTO_REPORTING_FREQUENCIES>;
type AutoReportingFrequencyDisplayNames = Record<AutoReportingFrequencyKey, string>;

const getAutoReportingFrequencyDisplayNames = (): AutoReportingFrequencyDisplayNames => ({
    [CONST.POLICY.AUTO_REPORTING_FREQUENCIES.MONTHLY]: translateLocal('workflowsPage.frequencies.monthly'),
    [CONST.POLICY.AUTO_REPORTING_FREQUENCIES.IMMEDIATE]: translateLocal('workflowsPage.frequencies.daily'),
    [CONST.POLICY.AUTO_REPORTING_FREQUENCIES.WEEKLY]: translateLocal('workflowsPage.frequencies.weekly'),
    [CONST.POLICY.AUTO_REPORTING_FREQUENCIES.SEMI_MONTHLY]: translateLocal('workflowsPage.frequencies.twiceAMonth'),
    [CONST.POLICY.AUTO_REPORTING_FREQUENCIES.TRIP]: translateLocal('workflowsPage.frequencies.byTrip'),
    [CONST.POLICY.AUTO_REPORTING_FREQUENCIES.MANUAL]: translateLocal('workflowsPage.frequencies.manually'),
    [CONST.POLICY.AUTO_REPORTING_FREQUENCIES.INSTANT]: translateLocal('workflowsPage.frequencies.instant'),
});

function getWorkspaceFrequencyUpdateMessage(action: ReportAction): string {
    const {oldFrequency, newFrequency} = getOriginalMessage(action as ReportAction<typeof CONST.REPORT.ACTIONS.TYPE.POLICY_CHANGE_LOG.UPDATE_AUTO_REPORTING_FREQUENCY>) ?? {};

    if (!oldFrequency || !newFrequency) {
        return getReportActionText(action);
    }

    const frequencyDisplayNames = getAutoReportingFrequencyDisplayNames();
    const oldFrequencyTranslation = frequencyDisplayNames[oldFrequency]?.toLowerCase();
    const newFrequencyTranslation = frequencyDisplayNames[newFrequency]?.toLowerCase();

    if (!oldFrequencyTranslation || !newFrequencyTranslation) {
        return getReportActionText(action);
    }

    return translateLocal('workspaceActions.updatedWorkspaceFrequencyAction', {
        oldFrequency: oldFrequencyTranslation,
        newFrequency: newFrequencyTranslation,
    });
}

function getWorkspaceCategoryUpdateMessage(action: ReportAction, policy?: OnyxEntry<Policy>): string {
    const {categoryName, oldValue, newName, oldName, updatedField, newValue, currency} =
        getOriginalMessage(action as ReportAction<typeof CONST.REPORT.ACTIONS.TYPE.POLICY_CHANGE_LOG.ADD_CATEGORY>) ?? {};

    if (action.actionName === CONST.REPORT.ACTIONS.TYPE.POLICY_CHANGE_LOG.ADD_CATEGORY && categoryName) {
        return translateLocal('workspaceActions.addCategory', {
            categoryName,
        });
    }

    if (action.actionName === CONST.REPORT.ACTIONS.TYPE.POLICY_CHANGE_LOG.DELETE_CATEGORY && categoryName) {
        return translateLocal('workspaceActions.deleteCategory', {
            categoryName,
        });
    }

    if (action.actionName === CONST.REPORT.ACTIONS.TYPE.POLICY_CHANGE_LOG.UPDATE_CATEGORY && categoryName) {
        if (updatedField === 'commentHint') {
            return translateLocal('workspaceActions.updatedDescriptionHint', {
                oldValue: oldValue as string | undefined,
                newValue: newValue as string | undefined,
                categoryName,
            });
        }

        if (updatedField === 'enabled') {
            return translateLocal('workspaceActions.updateCategory', {
                oldValue: !!oldValue,
                categoryName,
            });
        }

        if (updatedField === 'areCommentsRequired' && typeof oldValue === 'boolean') {
            return translateLocal('workspaceActions.updateAreCommentsRequired', {
                oldValue,
                categoryName,
            });
        }

        if (updatedField === 'Payroll Code' && typeof oldValue === 'string' && typeof newValue === 'string') {
            return translateLocal('workspaceActions.updateCategoryPayrollCode', {
                oldValue,
                categoryName,
                newValue,
            });
        }

        if (updatedField === 'GL Code' && typeof oldValue === 'string' && typeof newValue === 'string') {
            return translateLocal('workspaceActions.updateCategoryGLCode', {
                oldValue,
                categoryName,
                newValue,
            });
        }

        if (updatedField === 'maxExpenseAmount' && (typeof oldValue === 'string' || typeof oldValue === 'number')) {
            return translateLocal('workspaceActions.updateCategoryMaxExpenseAmount', {
                oldAmount: Number(oldValue) ? convertAmountToDisplayString(Number(oldValue), currency) : undefined,
                newAmount: Number(newValue ?? 0) ? convertAmountToDisplayString(Number(newValue), currency) : undefined,
                categoryName,
            });
        }

        if (updatedField === 'expenseLimitType' && typeof newValue === 'string' && typeof oldValue === 'string') {
            return translateLocal('workspaceActions.updateCategoryExpenseLimitType', {
                categoryName,
                oldValue: oldValue ? translateLocal(`workspace.rules.categoryRules.expenseLimitTypes.${oldValue}` as TranslationPaths) : undefined,
                newValue: translateLocal(`workspace.rules.categoryRules.expenseLimitTypes.${newValue}` as TranslationPaths),
            });
        }

        if (updatedField === 'maxAmountNoReceipt' && typeof oldValue !== 'boolean' && typeof newValue !== 'boolean') {
<<<<<<< HEAD
=======
            // This will be fixed as part of https://github.com/Expensify/Expensify/issues/507850
            // eslint-disable-next-line deprecation/deprecation
            const policy = getPolicy(policyID);

>>>>>>> 9ad511a2
            const maxExpenseAmountToDisplay = policy?.maxExpenseAmountNoReceipt === CONST.DISABLED_MAX_EXPENSE_VALUE ? 0 : policy?.maxExpenseAmountNoReceipt;

            const formatAmount = () => convertToShortDisplayString(maxExpenseAmountToDisplay, policy?.outputCurrency ?? CONST.CURRENCY.USD);
            const getTranslation = (value?: number | string) => {
                if (value === CONST.DISABLED_MAX_EXPENSE_VALUE) {
                    return translateLocal('workspace.rules.categoryRules.requireReceiptsOverList.never');
                }
                if (value === 0) {
                    return translateLocal('workspace.rules.categoryRules.requireReceiptsOverList.always');
                }

                return translateLocal('workspace.rules.categoryRules.requireReceiptsOverList.default', {defaultAmount: formatAmount()});
            };

            return translateLocal('workspaceActions.updateCategoryMaxAmountNoReceipt', {
                categoryName,
                oldValue: getTranslation(oldValue),
                newValue: getTranslation(newValue),
            });
        }
    }

    if (action.actionName === CONST.REPORT.ACTIONS.TYPE.POLICY_CHANGE_LOG.SET_CATEGORY_NAME && oldName && newName) {
        return translateLocal('workspaceActions.setCategoryName', {
            oldName,
            newName,
        });
    }

    return getReportActionText(action);
}

function getWorkspaceTagUpdateMessage(action: ReportAction): string {
    const {tagListName, tagName, enabled, newName, newValue, oldName, oldValue, updatedField, count} =
        getOriginalMessage(action as ReportAction<typeof CONST.REPORT.ACTIONS.TYPE.POLICY_CHANGE_LOG.ADD_CATEGORY>) ?? {};

    if (action.actionName === CONST.REPORT.ACTIONS.TYPE.POLICY_CHANGE_LOG.ADD_TAG && tagListName && tagName) {
        return translateLocal('workspaceActions.addTag', {
            tagListName,
            tagName,
        });
    }

    if (action.actionName === CONST.REPORT.ACTIONS.TYPE.POLICY_CHANGE_LOG.DELETE_TAG && tagListName && tagName) {
        return translateLocal('workspaceActions.deleteTag', {
            tagListName,
            tagName,
        });
    }

    if (action.actionName === CONST.REPORT.ACTIONS.TYPE.POLICY_CHANGE_LOG.DELETE_MULTIPLE_TAGS && count && tagListName) {
        return translateLocal('workspaceActions.deleteMultipleTags', {
            count,
            tagListName,
        });
    }

    if (action.actionName === CONST.REPORT.ACTIONS.TYPE.POLICY_CHANGE_LOG.UPDATE_TAG_ENABLED && tagListName && tagName) {
        return translateLocal('workspaceActions.updateTagEnabled', {
            tagListName,
            tagName,
            enabled,
        });
    }

    if (action.actionName === CONST.REPORT.ACTIONS.TYPE.POLICY_CHANGE_LOG.UPDATE_TAG_NAME && tagListName && newName && oldName) {
        return translateLocal('workspaceActions.updateTagName', {
            tagListName,
            newName,
            oldName,
        });
    }

    if (
        action.actionName === CONST.REPORT.ACTIONS.TYPE.POLICY_CHANGE_LOG.UPDATE_TAG &&
        tagListName &&
        (typeof oldValue === 'string' || typeof oldValue === 'undefined') &&
        typeof newValue === 'string' &&
        tagName &&
        updatedField
    ) {
        return translateLocal('workspaceActions.updateTag', {
            tagListName,
            oldValue,
            newValue,
            tagName,
            updatedField,
        });
    }

    return getReportActionText(action);
}

function getTagListNameUpdatedMessage(action: ReportAction): string {
    const {oldName, newName} = getOriginalMessage(action as ReportAction<typeof CONST.REPORT.ACTIONS.TYPE.POLICY_CHANGE_LOG.UPDATE_TAG_LIST_NAME>) ?? {};
    if (newName && oldName) {
        return translateLocal('workspaceActions.updateTagListName', {
            oldName,
            newName,
        });
    }
    return getReportActionText(action);
}

function getWorkspaceCustomUnitUpdatedMessage(action: ReportAction): string {
    const {oldValue, newValue, customUnitName, updatedField} = getOriginalMessage(action as ReportAction<typeof CONST.REPORT.ACTIONS.TYPE.POLICY_CHANGE_LOG.UPDATE_CUSTOM_UNIT>) ?? {};

    if (customUnitName === 'Distance' && updatedField === 'taxEnabled' && typeof newValue === 'boolean') {
        return translateLocal('workspaceActions.updateCustomUnitTaxEnabled', {
            newValue,
        });
    }

    if (customUnitName && typeof oldValue === 'string' && typeof newValue === 'string' && updatedField) {
        return translateLocal('workspaceActions.updateCustomUnit', {
            customUnitName,
            newValue,
            oldValue,
            updatedField,
        });
    }

    return getReportActionText(action);
}

function getWorkspaceCustomUnitRateAddedMessage(action: ReportAction): string {
    const {customUnitName, rateName} = getOriginalMessage(action as ReportAction<typeof CONST.REPORT.ACTIONS.TYPE.POLICY_CHANGE_LOG.ADD_CATEGORY>) ?? {};

    if (customUnitName && rateName) {
        return translateLocal('workspaceActions.addCustomUnitRate', {
            customUnitName,
            rateName,
        });
    }

    return getReportActionText(action);
}

function getWorkspaceCustomUnitRateUpdatedMessage(action: ReportAction): string {
    const {customUnitName, customUnitRateName, updatedField, oldValue, newValue, newTaxPercentage, oldTaxPercentage} =
        getOriginalMessage(action as ReportAction<typeof CONST.REPORT.ACTIONS.TYPE.POLICY_CHANGE_LOG.UPDATE_CUSTOM_UNIT_RATE>) ?? {};

    if (customUnitName && customUnitRateName && updatedField === 'rate' && typeof oldValue === 'string' && typeof newValue === 'string') {
        return translateLocal('workspaceActions.updatedCustomUnitRate', {
            customUnitName,
            customUnitRateName,
            updatedField,
            oldValue,
            newValue,
        });
    }

    if (customUnitRateName && updatedField === 'taxRateExternalID' && typeof newValue === 'string' && newTaxPercentage) {
        return translateLocal('workspaceActions.updatedCustomUnitTaxRateExternalID', {
            customUnitRateName,
            newValue,
            newTaxPercentage,
            oldTaxPercentage,
            oldValue: oldValue as string | undefined,
        });
    }

    if (customUnitRateName && updatedField === 'taxClaimablePercentage' && typeof newValue === 'number' && customUnitRateName) {
        return translateLocal('workspaceActions.updatedCustomUnitTaxClaimablePercentage', {
            customUnitRateName,
            newValue: parseFloat(parseFloat(newValue ?? 0).toFixed(2)),
            oldValue: typeof oldValue === 'number' ? parseFloat(parseFloat(oldValue ?? 0).toFixed(2)) : undefined,
        });
    }

    return getReportActionText(action);
}

function getWorkspaceCustomUnitRateDeletedMessage(action: ReportAction): string {
    const {customUnitName, rateName} = getOriginalMessage(action as ReportAction<typeof CONST.REPORT.ACTIONS.TYPE.POLICY_CHANGE_LOG.DELETE_CUSTOM_UNIT_RATE>) ?? {};
    if (customUnitName && rateName) {
        return translateLocal('workspaceActions.deleteCustomUnitRate', {
            customUnitName,
            rateName,
        });
    }

    return getReportActionText(action);
}

function getWorkspaceReportFieldAddMessage(action: ReportAction): string {
    const {fieldName, fieldType} = getOriginalMessage(action as ReportAction<typeof CONST.REPORT.ACTIONS.TYPE.POLICY_CHANGE_LOG.ADD_CATEGORY>) ?? {};

    if (fieldName && fieldType) {
        return translateLocal('workspaceActions.addedReportField', {
            fieldName,
            fieldType: translateLocal(getReportFieldTypeTranslationKey(fieldType as PolicyReportFieldType)).toLowerCase(),
        });
    }

    return getReportActionText(action);
}

function getWorkspaceReportFieldUpdateMessage(action: ReportAction): string {
    const {updateType, fieldName, defaultValue, optionName, allEnabled, optionEnabled, toggledOptionsCount} =
        getOriginalMessage(action as ReportAction<typeof CONST.REPORT.ACTIONS.TYPE.POLICY_CHANGE_LOG.UPDATE_REPORT_FIELD>) ?? {};

    if (updateType === 'updatedDefaultValue' && fieldName && defaultValue) {
        return translateLocal('workspaceActions.updateReportFieldDefaultValue', {
            fieldName,
            defaultValue,
        });
    }

    if (updateType === 'addedOption' && fieldName && optionName) {
        return translateLocal('workspaceActions.addedReportFieldOption', {
            fieldName,
            optionName,
        });
    }

    if (updateType === 'changedOptionDisabled' && fieldName && optionName) {
        return translateLocal('workspaceActions.updateReportFieldOptionDisabled', {
            fieldName,
            optionName,
            optionEnabled: !!optionEnabled,
        });
    }

    if (updateType === 'updatedAllDisabled' && fieldName && optionName) {
        return translateLocal('workspaceActions.updateReportFieldAllOptionsDisabled', {
            fieldName,
            optionName,
            allEnabled: !!allEnabled,
            toggledOptionsCount,
        });
    }

    if (updateType === 'removedOption' && fieldName && optionName) {
        return translateLocal('workspaceActions.removedReportFieldOption', {
            fieldName,
            optionName,
        });
    }

    return getReportActionText(action);
}

function getWorkspaceReportFieldDeleteMessage(action: ReportAction): string {
    const {fieldType, fieldName} = getOriginalMessage(action as ReportAction<typeof CONST.REPORT.ACTIONS.TYPE.POLICY_CHANGE_LOG.ADD_CATEGORY>) ?? {};

    if (fieldType && fieldName) {
        return translateLocal('workspaceActions.deleteReportField', {
            fieldName,
            fieldType: translateLocal(getReportFieldTypeTranslationKey(fieldType as PolicyReportFieldType)).toLowerCase(),
        });
    }

    return getReportActionText(action);
}

function getWorkspaceUpdateFieldMessage(action: ReportAction): string {
    const {newValue, oldValue, updatedField} = getOriginalMessage(action as ReportAction<typeof CONST.REPORT.ACTIONS.TYPE.POLICY_CHANGE_LOG.UPDATE_FIELD>) ?? {};

    const newValueTranslationKey = CONST.POLICY.APPROVAL_MODE_TRANSLATION_KEYS[newValue as keyof typeof CONST.POLICY.APPROVAL_MODE_TRANSLATION_KEYS];
    const oldValueTranslationKey = CONST.POLICY.APPROVAL_MODE_TRANSLATION_KEYS[oldValue as keyof typeof CONST.POLICY.APPROVAL_MODE_TRANSLATION_KEYS];

    if (updatedField && updatedField === CONST.POLICY.COLLECTION_KEYS.APPROVAL_MODE && oldValueTranslationKey && newValueTranslationKey) {
        return translateLocal('workspaceActions.updateApprovalMode', {
            newValue: translateLocal(`workspaceApprovalModes.${newValueTranslationKey}` as TranslationPaths),
            oldValue: translateLocal(`workspaceApprovalModes.${oldValueTranslationKey}` as TranslationPaths),
            fieldName: updatedField,
        });
    }

    if (updatedField && updatedField === CONST.POLICY.EXPENSE_REPORT_RULES.PREVENT_SELF_APPROVAL && typeof oldValue === 'string' && typeof newValue === 'string') {
        return translateLocal('workspaceActions.preventSelfApproval', {
            oldValue,
            newValue,
        });
    }

    if (updatedField && updatedField === CONST.POLICY.EXPENSE_REPORT_RULES.MAX_EXPENSE_AGE && typeof oldValue === 'string' && typeof newValue === 'string') {
        return translateLocal('workspaceActions.updateMaxExpenseAge', {
            oldValue,
            newValue,
        });
    }
    if (
        updatedField &&
        updatedField === CONST.POLICY.COLLECTION_KEYS.AUTOREPORTING_OFFSET &&
        (typeof oldValue === 'string' || typeof oldValue === 'number') &&
        (typeof newValue === 'string' || typeof newValue === 'number')
    ) {
        const getAutoReportingOffsetToDisplay = (autoReportingOffset: string | number) => {
            if (autoReportingOffset === CONST.POLICY.AUTO_REPORTING_OFFSET.LAST_DAY_OF_MONTH) {
                return translateLocal('workflowsPage.frequencies.lastDayOfMonth');
            }
            if (autoReportingOffset === CONST.POLICY.AUTO_REPORTING_OFFSET.LAST_BUSINESS_DAY_OF_MONTH) {
                return translateLocal('workflowsPage.frequencies.lastBusinessDayOfMonth');
            }
            if (typeof autoReportingOffset === 'number') {
                return toLocaleOrdinal(BaseLocaleListener.getPreferredLocale(), autoReportingOffset, false);
            }
            return '';
        };
        return translateLocal('workspaceActions.updateMonthlyOffset', {
            newValue: getAutoReportingOffsetToDisplay(newValue),
            oldValue: getAutoReportingOffsetToDisplay(oldValue),
        });
    }
    return getReportActionText(action);
}

function getPolicyChangeLogMaxExpenseAmountNoReceiptMessage(action: ReportAction): string {
    const {oldMaxExpenseAmountNoReceipt, newMaxExpenseAmountNoReceipt, currency} =
        getOriginalMessage(action as ReportAction<typeof CONST.REPORT.ACTIONS.TYPE.POLICY_CHANGE_LOG.UPDATE_MAX_EXPENSE_AMOUNT_NO_RECEIPT>) ?? {};

    if (typeof oldMaxExpenseAmountNoReceipt === 'number' && typeof newMaxExpenseAmountNoReceipt === 'number') {
        return translateLocal('workspaceActions.updateMaxExpenseAmountNoReceipt', {
            oldValue: convertToDisplayString(oldMaxExpenseAmountNoReceipt, currency),
            newValue: convertToDisplayString(newMaxExpenseAmountNoReceipt, currency),
        });
    }

    return getReportActionText(action);
}

function getPolicyChangeLogMaxExpenseAmountMessage(action: ReportAction): string {
    const {oldMaxExpenseAmount, newMaxExpenseAmount, currency} =
        getOriginalMessage(action as ReportAction<typeof CONST.REPORT.ACTIONS.TYPE.POLICY_CHANGE_LOG.UPDATE_MAX_EXPENSE_AMOUNT>) ?? {};

    if (typeof oldMaxExpenseAmount === 'number' && typeof newMaxExpenseAmount === 'number') {
        return translateLocal('workspaceActions.updateMaxExpenseAmount', {
            oldValue: convertToDisplayString(oldMaxExpenseAmount, currency),
            newValue: convertToDisplayString(newMaxExpenseAmount, currency),
        });
    }

    return getReportActionText(action);
}

function getPolicyChangeLogDefaultBillableMessage(action: ReportAction): string {
    const {oldDefaultBillable, newDefaultBillable} = getOriginalMessage(action as ReportAction<typeof CONST.REPORT.ACTIONS.TYPE.POLICY_CHANGE_LOG.UPDATE_DEFAULT_BILLABLE>) ?? {};

    if (typeof oldDefaultBillable === 'string' && typeof newDefaultBillable === 'string') {
        return translateLocal('workspaceActions.updateDefaultBillable', {
            oldValue: oldDefaultBillable,
            newValue: newDefaultBillable,
        });
    }

    return getReportActionText(action);
}

function getPolicyChangeLogDefaultTitleEnforcedMessage(action: ReportAction): string {
    const {value} = getOriginalMessage(action as ReportAction<typeof CONST.REPORT.ACTIONS.TYPE.POLICY_CHANGE_LOG.UPDATE_DEFAULT_TITLE_ENFORCED>) ?? {};

    if (typeof value === 'boolean') {
        return translateLocal('workspaceActions.updateDefaultTitleEnforced', {
            value,
        });
    }

    return getReportActionText(action);
}

function getPolicyChangeLogDeleteMemberMessage(reportAction: OnyxInputOrEntry<ReportAction>): string {
    if (!isPolicyChangeLogDeleteMemberMessage(reportAction)) {
        return '';
    }
    const originalMessage = getOriginalMessage(reportAction);
    const email = originalMessage?.email ?? '';
    const role = translateLocal('workspace.common.roleName', {role: originalMessage?.role ?? ''}).toLowerCase();
    return translateLocal('report.actions.type.removeMember', {email, role});
}

function getAddedConnectionMessage(reportAction: OnyxEntry<ReportAction>): string {
    if (!isActionOfType(reportAction, CONST.REPORT.ACTIONS.TYPE.POLICY_CHANGE_LOG.ADD_INTEGRATION)) {
        return '';
    }
    const originalMessage = getOriginalMessage(reportAction);
    const connectionName = originalMessage?.connectionName;
    return connectionName ? translateLocal('report.actions.type.addedConnection', {connectionName}) : '';
}

function getRemovedConnectionMessage(reportAction: OnyxEntry<ReportAction>): string {
    if (!isActionOfType(reportAction, CONST.REPORT.ACTIONS.TYPE.POLICY_CHANGE_LOG.DELETE_INTEGRATION)) {
        return '';
    }
    const originalMessage = getOriginalMessage(reportAction);
    const connectionName = originalMessage?.connectionName;
    return connectionName ? translateLocal('report.actions.type.removedConnection', {connectionName}) : '';
}

function getRenamedAction(reportAction: OnyxEntry<ReportAction<typeof CONST.REPORT.ACTIONS.TYPE.RENAMED>>, isExpenseReport: boolean, actorName?: string) {
    const originalMessage = getOriginalMessage(reportAction);
    return translateLocal('newRoomPage.renamedRoomAction', {
        actorName,
        isExpenseReport,
        oldName: originalMessage?.oldName ?? '',
        newName: originalMessage?.newName ?? '',
    });
}

function getAddedApprovalRuleMessage(reportAction: OnyxEntry<ReportAction>) {
    const {name, approverAccountID, approverEmail, field, approverName} =
        getOriginalMessage(reportAction as ReportAction<typeof CONST.REPORT.ACTIONS.TYPE.POLICY_CHANGE_LOG.ADD_APPROVER_RULE>) ?? {};

    if (name && approverAccountID && approverEmail && field && approverName) {
        return translateLocal('workspaceActions.addApprovalRule', {
            approverEmail,
            approverName,
            field,
            name,
        });
    }

    return getReportActionText(reportAction);
}

function getDeletedApprovalRuleMessage(reportAction: OnyxEntry<ReportAction>) {
    const {name, approverAccountID, approverEmail, field, approverName} =
        getOriginalMessage(reportAction as ReportAction<typeof CONST.REPORT.ACTIONS.TYPE.POLICY_CHANGE_LOG.DELETE_APPROVER_RULE>) ?? {};

    if (name && approverAccountID && approverEmail && field && approverName) {
        return translateLocal('workspaceActions.deleteApprovalRule', {
            approverEmail,
            approverName,
            field,
            name,
        });
    }

    return getReportActionText(reportAction);
}

function getUpdatedApprovalRuleMessage(reportAction: OnyxEntry<ReportAction>) {
    const {field, oldApproverEmail, oldApproverName, newApproverEmail, newApproverName, name} =
        getOriginalMessage(reportAction as ReportAction<typeof CONST.REPORT.ACTIONS.TYPE.POLICY_CHANGE_LOG.UPDATE_APPROVER_RULE>) ?? {};

    if (field && oldApproverEmail && newApproverEmail && name) {
        return translateLocal('workspaceActions.updateApprovalRule', {
            field,
            name,
            newApproverEmail,
            newApproverName,
            oldApproverEmail,
            oldApproverName,
        });
    }
    return getReportActionText(reportAction);
}

function getRemovedFromApprovalChainMessage(reportAction: OnyxEntry<ReportAction<typeof CONST.REPORT.ACTIONS.TYPE.REMOVED_FROM_APPROVAL_CHAIN>>) {
    const originalMessage = getOriginalMessage(reportAction);
    const submittersNames = getPersonalDetailsByIDs({
        accountIDs: originalMessage?.submittersAccountIDs ?? [],
        currentUserAccountID: currentUserAccountID ?? CONST.DEFAULT_NUMBER_ID,
    }).map(({displayName, login}) => displayName ?? login ?? 'Unknown Submitter');
    return translateLocal('workspaceActions.removedFromApprovalWorkflow', {submittersNames, count: submittersNames.length});
}

function getDemotedFromWorkspaceMessage(reportAction: OnyxEntry<ReportAction<typeof CONST.REPORT.ACTIONS.TYPE.DEMOTED_FROM_WORKSPACE>>) {
    const originalMessage = getOriginalMessage(reportAction);
    const policyName = originalMessage?.policyName ?? translateLocal('workspace.common.workspace');
    const oldRole = translateLocal('workspace.common.roleName', {role: originalMessage?.oldRole}).toLowerCase();
    return translateLocal('workspaceActions.demotedFromWorkspace', {policyName, oldRole});
}

function getUpdatedAuditRateMessage(reportAction: OnyxEntry<ReportAction>) {
    const {oldAuditRate, newAuditRate} = getOriginalMessage(reportAction as ReportAction<typeof CONST.REPORT.ACTIONS.TYPE.POLICY_CHANGE_LOG.UPDATE_AUDIT_RATE>) ?? {};

    if (typeof oldAuditRate !== 'number' || typeof newAuditRate !== 'number') {
        return getReportActionText(reportAction);
    }
    return translateLocal('workspaceActions.updatedAuditRate', {oldAuditRate, newAuditRate});
}

function getUpdatedManualApprovalThresholdMessage(reportAction: OnyxEntry<ReportAction>) {
    const {
        oldLimit,
        newLimit,
        currency = CONST.CURRENCY.USD,
    } = getOriginalMessage(reportAction as ReportAction<typeof CONST.REPORT.ACTIONS.TYPE.POLICY_CHANGE_LOG.UPDATE_MANUAL_APPROVAL_THRESHOLD>) ?? {};

    if (typeof oldLimit !== 'number' || typeof oldLimit !== 'number') {
        return getReportActionText(reportAction);
    }
    return translateLocal('workspaceActions.updatedManualApprovalThreshold', {oldLimit: convertToDisplayString(oldLimit, currency), newLimit: convertToDisplayString(newLimit, currency)});
}

function isCardIssuedAction(reportAction: OnyxEntry<ReportAction>) {
    return isActionOfType(
        reportAction,
        CONST.REPORT.ACTIONS.TYPE.CARD_ISSUED,
        CONST.REPORT.ACTIONS.TYPE.CARD_ISSUED_VIRTUAL,
        CONST.REPORT.ACTIONS.TYPE.CARD_MISSING_ADDRESS,
        CONST.REPORT.ACTIONS.TYPE.CARD_ASSIGNED,
    );
}

function shouldShowAddMissingDetails(actionName?: ReportActionName, card?: Card) {
    const missingDetails =
        !privatePersonalDetails?.legalFirstName ||
        !privatePersonalDetails?.legalLastName ||
        !privatePersonalDetails?.dob ||
        !privatePersonalDetails?.phoneNumber ||
        isEmptyObject(privatePersonalDetails?.addresses) ||
        privatePersonalDetails.addresses.length === 0;

    return actionName === CONST.REPORT.ACTIONS.TYPE.CARD_MISSING_ADDRESS && (card?.state === CONST.EXPENSIFY_CARD.STATE.STATE_NOT_ISSUED || missingDetails);
}

function getJoinRequestMessage(reportAction: ReportAction<typeof CONST.REPORT.ACTIONS.TYPE.ACTIONABLE_JOIN_REQUEST>) {
    // This will be fixed as part of https://github.com/Expensify/Expensify/issues/507850
    // eslint-disable-next-line deprecation/deprecation
    const policy = getPolicy(getOriginalMessage(reportAction)?.policyID);
    const userDetail = getPersonalDetailByEmail(getOriginalMessage(reportAction)?.email ?? '');
    const userName = userDetail?.firstName ? `${userDetail.displayName} (${userDetail.login})` : (userDetail?.login ?? getOriginalMessage(reportAction)?.email);
    return translateLocal('workspace.inviteMessage.joinRequest', {user: userName ?? '', workspaceName: policy?.name ?? ''});
}

function getCardIssuedMessage({
    reportAction,
    shouldRenderHTML = false,
    policyID = '-1',
    card,
}: {
    reportAction: OnyxEntry<ReportAction>;
    shouldRenderHTML?: boolean;
    policyID?: string;
    card?: Card;
}) {
    const cardIssuedActionOriginalMessage = isActionOfType(
        reportAction,
        CONST.REPORT.ACTIONS.TYPE.CARD_ISSUED,
        CONST.REPORT.ACTIONS.TYPE.CARD_ISSUED_VIRTUAL,
        CONST.REPORT.ACTIONS.TYPE.CARD_ASSIGNED,
        CONST.REPORT.ACTIONS.TYPE.CARD_MISSING_ADDRESS,
    )
        ? getOriginalMessage(reportAction)
        : undefined;

    const assigneeAccountID = cardIssuedActionOriginalMessage?.assigneeAccountID ?? CONST.DEFAULT_NUMBER_ID;
    const cardID = cardIssuedActionOriginalMessage?.cardID ?? CONST.DEFAULT_NUMBER_ID;
    // This will be fixed as part of https://github.com/Expensify/Expensify/issues/507850
    // eslint-disable-next-line deprecation/deprecation
    const isPolicyAdmin = isPolicyAdminPolicyUtils(getPolicy(policyID));
    const assignee = shouldRenderHTML ? `<mention-user accountID="${assigneeAccountID}"/>` : Parser.htmlToText(`<mention-user accountID="${assigneeAccountID}"/>`);
    const navigateRoute = isPolicyAdmin ? ROUTES.EXPENSIFY_CARD_DETAILS.getRoute(policyID, String(cardID)) : ROUTES.SETTINGS_DOMAIN_CARD_DETAIL.getRoute(String(cardID));
    const expensifyCardLink =
        shouldRenderHTML && !!card ? `<a href='${environmentURL}/${navigateRoute}'>${translateLocal('cardPage.expensifyCard')}</a>` : translateLocal('cardPage.expensifyCard');
    const companyCardLink = shouldRenderHTML
        ? `<a href='${environmentURL}/${ROUTES.SETTINGS_WALLET}'>${translateLocal('workspace.companyCards.companyCard')}</a>`
        : translateLocal('workspace.companyCards.companyCard');
    const isAssigneeCurrentUser = currentUserAccountID === assigneeAccountID;
    const shouldShowAddMissingDetailsMessage = !isAssigneeCurrentUser || shouldShowAddMissingDetails(reportAction?.actionName, card);
    switch (reportAction?.actionName) {
        case CONST.REPORT.ACTIONS.TYPE.CARD_ISSUED:
            return translateLocal('workspace.expensifyCard.issuedCard', {assignee});
        case CONST.REPORT.ACTIONS.TYPE.CARD_ISSUED_VIRTUAL:
            return translateLocal('workspace.expensifyCard.issuedCardVirtual', {assignee, link: expensifyCardLink});
        case CONST.REPORT.ACTIONS.TYPE.CARD_ASSIGNED:
            return translateLocal('workspace.companyCards.assignedCard', {assignee, link: companyCardLink});
        case CONST.REPORT.ACTIONS.TYPE.CARD_MISSING_ADDRESS:
            return translateLocal(`workspace.expensifyCard.${shouldShowAddMissingDetailsMessage ? 'issuedCardNoShippingDetails' : 'addedShippingDetails'}`, {assignee});
        default:
            return '';
    }
}

function getReportActionsLength() {
    return Object.keys(allReportActions ?? {}).length;
}

function getReportActions(report: Report) {
    return allReportActions?.[`${ONYXKEYS.COLLECTION.REPORT_ACTIONS}${report.reportID}`];
}

/**
 * @private
 */
function wasActionCreatedWhileOffline(action: ReportAction, isOffline: boolean, lastOfflineAt: Date | undefined, lastOnlineAt: Date | undefined, locale: Locale): boolean {
    // The user has never gone offline or never come back online
    if (!lastOfflineAt || !lastOnlineAt) {
        return false;
    }

    const actionCreatedAt = DateUtils.getLocalDateFromDatetime(locale, action.created);

    // The action was created before the user went offline.
    if (actionCreatedAt <= lastOfflineAt) {
        return false;
    }

    // The action was created while the user was offline.
    if (isOffline || actionCreatedAt < lastOnlineAt) {
        return true;
    }

    // The action was created after the user went back online.
    return false;
}

/**
 * Whether a message is NOT from the active user, and it was received while the user was offline.
 */
function wasMessageReceivedWhileOffline(action: ReportAction, isOffline: boolean, lastOfflineAt: Date | undefined, lastOnlineAt: Date | undefined, locale: Locale) {
    const wasByCurrentUser = wasActionTakenByCurrentUser(action);
    const wasCreatedOffline = wasActionCreatedWhileOffline(action, isOffline, lastOfflineAt, lastOnlineAt, locale);

    return !wasByCurrentUser && wasCreatedOffline && !(action.pendingAction === CONST.RED_BRICK_ROAD_PENDING_ACTION.ADD || action.isOptimisticAction);
}

function getReportActionFromExpensifyCard(cardID: number) {
    return Object.values(allReportActions ?? {})
        .map((reportActions) => Object.values(reportActions ?? {}))
        .flat()
        .find((reportAction) => {
            const cardIssuedActionOriginalMessage = isActionOfType(reportAction, CONST.REPORT.ACTIONS.TYPE.CARD_ISSUED_VIRTUAL) ? getOriginalMessage(reportAction) : undefined;
            return cardIssuedActionOriginalMessage?.cardID === cardID;
        });
}

function getIntegrationSyncFailedMessage(action: OnyxEntry<ReportAction>): string {
    const {label, errorMessage} = getOriginalMessage(action as ReportAction<typeof CONST.REPORT.ACTIONS.TYPE.INTEGRATION_SYNC_FAILED>) ?? {label: '', errorMessage: ''};
    return translateLocal('report.actions.type.integrationSyncFailed', {label, errorMessage});
}

export {
    doesReportHaveVisibleActions,
    extractLinksFromMessageHtml,
    formatLastMessageText,
    isReportActionUnread,
    getHtmlWithAttachmentID,
    getActionableMentionWhisperMessage,
    getAllReportActions,
    getCombinedReportActions,
    getDismissedViolationMessageText,
    getFirstVisibleReportActionID,
    getIOUActionForReportID,
    getIOUActionForTransactionID,
    getIOUReportIDFromReportActionPreview,
    getLastClosedReportAction,
    getLastVisibleAction,
    getLastVisibleMessage,
    getLatestReportActionFromOnyxData,
    getLinkedTransactionID,
    getMemberChangeMessageFragment,
    getUpdateRoomDescriptionFragment,
    getReportActionMessageFragments,
    getMessageOfOldDotReportAction,
    getMostRecentIOURequestActionID,
    getNumberOfMoneyRequests,
    getOneTransactionThreadReportID,
    getOriginalMessage,
    getAddedApprovalRuleMessage,
    getDeletedApprovalRuleMessage,
    getUpdatedApprovalRuleMessage,
    getRemovedFromApprovalChainMessage,
    getDemotedFromWorkspaceMessage,
    getReportAction,
    getReportActionHtml,
    getReportActionMessage,
    getReportActionMessageText,
    getReportActionText,
    getReportPreviewAction,
    getSortedReportActions,
    getSortedReportActionsForDisplay,
    getTextFromHtml,
    getTrackExpenseActionableWhisper,
    getWhisperedTo,
    hasRequestFromCurrentAccount,
    isActionOfType,
    isActionableWhisper,
    isActionableJoinRequest,
    isActionableJoinRequestPending,
    isActionableMentionWhisper,
    isActionableReportMentionWhisper,
    isActionableTrackExpense,
    isConciergeCategoryOptions,
    isResolvedConciergeCategoryOptions,
    isAddCommentAction,
    isApprovedOrSubmittedReportAction,
    isIOURequestReportAction,
    isChronosOOOListAction,
    isClosedAction,
    isConsecutiveActionMadeByPreviousActor,
    isConsecutiveChronosAutomaticTimerAction,
    hasNextActionMadeBySameActor,
    isCreatedAction,
    isCreatedTaskReportAction,
    isCurrentActionUnread,
    isDeletedAction,
    isDeletedParentAction,
    isLinkedTransactionHeld,
    isMemberChangeAction,
    isExportIntegrationAction,
    isIntegrationMessageAction,
    isMessageDeleted,
    useNewTableReportViewActionRenderConditionals,
    isModifiedExpenseAction,
    isMoneyRequestAction,
    isNotifiableReportAction,
    isOldDotReportAction,
    isPayAction,
    isPendingRemove,
    isPolicyChangeLogAction,
    isReimbursementCanceledAction,
    isReimbursementDeQueuedAction,
    isReimbursementDeQueuedOrCanceledAction,
    isReimbursementQueuedAction,
    isRenamedAction,
    isReportActionAttachment,
    isReportActionDeprecated,
    isReportPreviewAction,
    isReversedTransaction,
    getMentionedAccountIDsFromAction,
    isRoomChangeLogAction,
    isSentMoneyReportAction,
    isSplitBillAction,
    isTaskAction,
    isThreadParentMessage,
    isTrackExpenseAction,
    isTransactionThread,
    isTripPreview,
    isWhisperAction,
    isSubmittedAction,
    isSubmittedAndClosedAction,
    isMarkAsClosedAction,
    isApprovedAction,
    isUnapprovedAction,
    isForwardedAction,
    isWhisperActionTargetedToOthers,
    isTagModificationAction,
    isIOUActionMatchingTransactionList,
    isResolvedActionableWhisper,
    shouldHideNewMarker,
    shouldReportActionBeVisible,
    shouldReportActionBeVisibleAsLastAction,
    wasActionTakenByCurrentUser,
    isInviteOrRemovedAction,
    isActionableAddPaymentCard,
    getExportIntegrationActionFragments,
    getExportIntegrationLastMessageText,
    getExportIntegrationMessageHTML,
    getUpdateRoomDescriptionMessage,
    didMessageMentionCurrentUser,
    getPolicyChangeLogAddEmployeeMessage,
    getPolicyChangeLogUpdateEmployee,
    getPolicyChangeLogDeleteMemberMessage,
    getPolicyChangeLogEmployeeLeftMessage,
    getRenamedAction,
    isCardIssuedAction,
    getCardIssuedMessage,
    getRemovedConnectionMessage,
    getActionableJoinRequestPendingReportAction,
    getReportActionsLength,
    getFilteredReportActionsForReportView,
    wasMessageReceivedWhileOffline,
    shouldShowAddMissingDetails,
    getJoinRequestMessage,
    getWorkspaceCategoryUpdateMessage,
    getWorkspaceUpdateFieldMessage,
    getWorkspaceCurrencyUpdateMessage,
    getWorkspaceFrequencyUpdateMessage,
    getPolicyChangeLogMaxExpenseAmountNoReceiptMessage,
    getPolicyChangeLogMaxExpenseAmountMessage,
    getPolicyChangeLogDefaultBillableMessage,
    getPolicyChangeLogDefaultTitleEnforcedMessage,
    getWorkspaceDescriptionUpdatedMessage,
    getWorkspaceReportFieldAddMessage,
    getWorkspaceCustomUnitRateAddedMessage,
    getSendMoneyFlowOneTransactionThreadID,
    getWorkspaceTagUpdateMessage,
    getWorkspaceReportFieldUpdateMessage,
    getWorkspaceReportFieldDeleteMessage,
    getUpdatedAuditRateMessage,
    getUpdatedManualApprovalThresholdMessage,
    getWorkspaceCustomUnitRateDeletedMessage,
    getAddedConnectionMessage,
    getWorkspaceCustomUnitRateUpdatedMessage,
    getTagListNameUpdatedMessage,
    getWorkspaceCustomUnitUpdatedMessage,
    getReportActions,
    getReopenedMessage,
    getLeaveRoomMessage,
    getRetractedMessage,
    getReportActionFromExpensifyCard,
    isReopenedAction,
    getIntegrationSyncFailedMessage,
};

export type {LastVisibleMessage};<|MERGE_RESOLUTION|>--- conflicted
+++ resolved
@@ -2135,13 +2135,6 @@
         }
 
         if (updatedField === 'maxAmountNoReceipt' && typeof oldValue !== 'boolean' && typeof newValue !== 'boolean') {
-<<<<<<< HEAD
-=======
-            // This will be fixed as part of https://github.com/Expensify/Expensify/issues/507850
-            // eslint-disable-next-line deprecation/deprecation
-            const policy = getPolicy(policyID);
-
->>>>>>> 9ad511a2
             const maxExpenseAmountToDisplay = policy?.maxExpenseAmountNoReceipt === CONST.DISABLED_MAX_EXPENSE_VALUE ? 0 : policy?.maxExpenseAmountNoReceipt;
 
             const formatAmount = () => convertToShortDisplayString(maxExpenseAmountToDisplay, policy?.outputCurrency ?? CONST.CURRENCY.USD);
