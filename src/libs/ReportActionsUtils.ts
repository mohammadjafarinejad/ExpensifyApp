import {fastMerge} from 'expensify-common';
import _ from 'lodash';
import lodashFindLast from 'lodash/findLast';
import type {NullishDeep, OnyxCollection, OnyxEntry, OnyxUpdate} from 'react-native-onyx';
import Onyx from 'react-native-onyx';
import type {ValueOf} from 'type-fest';
import CONST from '@src/CONST';
import type {TranslationPaths} from '@src/languages/types';
import ONYXKEYS from '@src/ONYXKEYS';
import type {OnyxInputOrEntry} from '@src/types/onyx';
import type {JoinWorkspaceResolution} from '@src/types/onyx/OriginalMessage';
import type Report from '@src/types/onyx/Report';
import type ReportAction from '@src/types/onyx/ReportAction';
import type {Message, OldDotReportAction, OriginalMessage, ReportActions} from '@src/types/onyx/ReportAction';
import type ReportActionName from '@src/types/onyx/ReportActionName';
import {isEmptyObject} from '@src/types/utils/EmptyObject';
import DateUtils from './DateUtils';
import * as Environment from './Environment/Environment';
import isReportMessageAttachment from './isReportMessageAttachment';
import * as Localize from './Localize';
import Log from './Log';
import type {MessageElementBase, MessageTextElement} from './MessageElement';
import Parser from './Parser';
import * as PersonalDetailsUtils from './PersonalDetailsUtils';
import * as ReportConnection from './ReportConnection';
import type {OptimisticIOUReportAction, PartialReportAction} from './ReportUtils';
import StringUtils from './StringUtils';
// eslint-disable-next-line import/no-cycle
import * as TransactionUtils from './TransactionUtils';

type LastVisibleMessage = {
    lastMessageTranslationKey?: string;
    lastMessageText: string;
    lastMessageHtml?: string;
};

type MemberChangeMessageUserMentionElement = {
    readonly kind: 'userMention';
    readonly accountID: number;
} & MessageElementBase;

type MemberChangeMessageRoomReferenceElement = {
    readonly kind: 'roomReference';
    readonly roomName: string;
    readonly roomID: number;
} & MessageElementBase;

type MemberChangeMessageElement = MessageTextElement | MemberChangeMessageUserMentionElement | MemberChangeMessageRoomReferenceElement;

let allReportActions: OnyxCollection<ReportActions>;
Onyx.connect({
    key: ONYXKEYS.COLLECTION.REPORT_ACTIONS,
    waitForCollectionCallback: true,
    callback: (actions) => {
        if (!actions) {
            return;
        }

        allReportActions = actions;
    },
});

let isNetworkOffline = false;
Onyx.connect({
    key: ONYXKEYS.NETWORK,
    callback: (val) => (isNetworkOffline = val?.isOffline ?? false),
});

let currentUserAccountID: number | undefined;
Onyx.connect({
    key: ONYXKEYS.SESSION,
    callback: (value) => {
        // When signed out, value is undefined
        if (!value) {
            return;
        }

        currentUserAccountID = value.accountID;
    },
});

let environmentURL: string;
Environment.getEnvironmentURL().then((url: string) => (environmentURL = url));

function isCreatedAction(reportAction: OnyxInputOrEntry<ReportAction>): boolean {
    return reportAction?.actionName === CONST.REPORT.ACTIONS.TYPE.CREATED;
}

function isDeletedAction(reportAction: OnyxInputOrEntry<ReportAction | OptimisticIOUReportAction>): boolean {
    const message = reportAction?.message ?? [];

    if (!Array.isArray(message)) {
        return message?.html === '' ?? message?.deleted;
    }

    // A legacy deleted comment has either an empty array or an object with html field with empty string as value
    const isLegacyDeletedComment = message.length === 0 || message[0]?.html === '';

    return isLegacyDeletedComment || !!message[0]?.deleted;
}

function getReportActionMessage(reportAction: PartialReportAction) {
    if (Array.isArray(reportAction?.message)) {
        return reportAction?.message?.[0];
    }
    return reportAction?.message;
}

function isDeletedParentAction(reportAction: OnyxInputOrEntry<ReportAction>): boolean {
    return (getReportActionMessage(reportAction)?.isDeletedParentAction ?? false) && (reportAction?.childVisibleActionCount ?? 0) > 0;
}

function isReversedTransaction(reportAction: OnyxInputOrEntry<ReportAction | OptimisticIOUReportAction>) {
    return (getReportActionMessage(reportAction)?.isReversedTransaction ?? false) && ((reportAction as ReportAction)?.childVisibleActionCount ?? 0) > 0;
}

function isPendingRemove(reportAction: OnyxInputOrEntry<ReportAction>): boolean {
    if (isEmptyObject(reportAction)) {
        return false;
    }
    return getReportActionMessage(reportAction)?.moderationDecision?.decision === CONST.MODERATION.MODERATOR_DECISION_PENDING_REMOVE;
}

function isMoneyRequestAction(reportAction: OnyxInputOrEntry<ReportAction>): reportAction is ReportAction<typeof CONST.REPORT.ACTIONS.TYPE.IOU> {
    return isActionOfType(reportAction, CONST.REPORT.ACTIONS.TYPE.IOU);
}

function isReportPreviewAction(reportAction: OnyxInputOrEntry<ReportAction>): reportAction is ReportAction<typeof CONST.REPORT.ACTIONS.TYPE.REPORT_PREVIEW> {
    return isActionOfType(reportAction, CONST.REPORT.ACTIONS.TYPE.REPORT_PREVIEW);
}

function isSubmittedAction(reportAction: OnyxInputOrEntry<ReportAction>): reportAction is ReportAction<typeof CONST.REPORT.ACTIONS.TYPE.SUBMITTED> {
    return isActionOfType(reportAction, CONST.REPORT.ACTIONS.TYPE.SUBMITTED);
}

function isModifiedExpenseAction(reportAction: OnyxInputOrEntry<ReportAction>): reportAction is ReportAction<typeof CONST.REPORT.ACTIONS.TYPE.MODIFIED_EXPENSE> {
    return isActionOfType(reportAction, CONST.REPORT.ACTIONS.TYPE.MODIFIED_EXPENSE);
}

function isPolicyChangeLogAction(reportAction: OnyxInputOrEntry<ReportAction>): reportAction is ReportAction<ValueOf<typeof CONST.REPORT.ACTIONS.TYPE.POLICY_CHANGE_LOG>> {
    return isActionOfType(reportAction, ...Object.values(CONST.REPORT.ACTIONS.TYPE.POLICY_CHANGE_LOG));
}

function isChronosOOOListAction(reportAction: OnyxInputOrEntry<ReportAction>): reportAction is ReportAction<typeof CONST.REPORT.ACTIONS.TYPE.CHRONOS_OOO_LIST> {
    return isActionOfType(reportAction, CONST.REPORT.ACTIONS.TYPE.CHRONOS_OOO_LIST);
}

function isAddCommentAction(reportAction: OnyxInputOrEntry<ReportAction>): reportAction is ReportAction<typeof CONST.REPORT.ACTIONS.TYPE.ADD_COMMENT> {
    return isActionOfType(reportAction, CONST.REPORT.ACTIONS.TYPE.ADD_COMMENT);
}

function isCreatedTaskReportAction(reportAction: OnyxInputOrEntry<ReportAction>): reportAction is ReportAction<typeof CONST.REPORT.ACTIONS.TYPE.ADD_COMMENT> {
    return isActionOfType(reportAction, CONST.REPORT.ACTIONS.TYPE.ADD_COMMENT) && !!getOriginalMessage(reportAction)?.taskReportID;
}

function isTripPreview(reportAction: OnyxInputOrEntry<ReportAction>): reportAction is ReportAction<typeof CONST.REPORT.ACTIONS.TYPE.TRIPPREVIEW> {
    return isActionOfType(reportAction, CONST.REPORT.ACTIONS.TYPE.TRIPPREVIEW);
}

function isActionOfType<T extends ReportActionName[]>(
    action: OnyxInputOrEntry<ReportAction>,
    ...actionNames: T
): action is {
    [K in keyof T]: ReportAction<T[K]>;
}[number] {
    return actionNames.includes(action?.actionName as T[number]);
}

function getOriginalMessage<T extends ReportActionName>(reportAction: OnyxInputOrEntry<ReportAction<T>>): OriginalMessage<T> | undefined {
    if (!Array.isArray(reportAction?.message)) {
        return reportAction?.message ?? reportAction?.originalMessage;
    }
    return reportAction.originalMessage;
}

/**
 * We are in the process of deprecating reportAction.originalMessage and will be setting the db version of "message" to reportAction.message in the future see: https://github.com/Expensify/App/issues/39797
 * In the interim, we must check to see if we have an object or array for the reportAction.message, if we have an array we will use the originalMessage as this means we have not yet migrated.
 */
function getWhisperedTo(reportAction: OnyxInputOrEntry<ReportAction>): number[] {
    if (!reportAction) {
        return [];
    }
    const originalMessage = getOriginalMessage(reportAction);
    const message = getReportActionMessage(reportAction);

    if (!(originalMessage && typeof originalMessage === 'object' && 'whisperedTo' in originalMessage) && !(message && typeof message === 'object' && 'whisperedTo' in message)) {
        return [];
    }

    if (!Array.isArray(message) && typeof message === 'object' && 'whisperedTo' in message) {
        return message?.whisperedTo ?? [];
    }

    if (originalMessage && typeof originalMessage === 'object' && 'whisperedTo' in originalMessage) {
        return originalMessage?.whisperedTo ?? [];
    }

    if (typeof originalMessage !== 'object') {
        Log.info('Original message is not an object for reportAction: ', true, {reportActionID: reportAction?.reportActionID, actionName: reportAction?.actionName});
    }

    return [];
}

function isWhisperAction(reportAction: OnyxInputOrEntry<ReportAction>): boolean {
    return getWhisperedTo(reportAction).length > 0;
}

/**
 * Checks whether the report action is a whisper targeting someone other than the current user.
 */
function isWhisperActionTargetedToOthers(reportAction: OnyxInputOrEntry<ReportAction>): boolean {
    if (!isWhisperAction(reportAction)) {
        return false;
    }
    return !getWhisperedTo(reportAction).includes(currentUserAccountID ?? -1);
}

function isReimbursementQueuedAction(reportAction: OnyxInputOrEntry<ReportAction>): reportAction is ReportAction<typeof CONST.REPORT.ACTIONS.TYPE.REIMBURSEMENT_QUEUED> {
    return isActionOfType(reportAction, CONST.REPORT.ACTIONS.TYPE.REIMBURSEMENT_QUEUED);
}

function isMemberChangeAction(
    reportAction: OnyxInputOrEntry<ReportAction>,
): reportAction is ReportAction<ValueOf<typeof CONST.REPORT.ACTIONS.TYPE.ROOM_CHANGE_LOG | typeof CONST.REPORT.ACTIONS.TYPE.POLICY_CHANGE_LOG>> {
    return isActionOfType(
        reportAction,
        CONST.REPORT.ACTIONS.TYPE.ROOM_CHANGE_LOG.INVITE_TO_ROOM,
        CONST.REPORT.ACTIONS.TYPE.ROOM_CHANGE_LOG.REMOVE_FROM_ROOM,
        CONST.REPORT.ACTIONS.TYPE.POLICY_CHANGE_LOG.INVITE_TO_ROOM,
        CONST.REPORT.ACTIONS.TYPE.POLICY_CHANGE_LOG.REMOVE_FROM_ROOM,
        CONST.REPORT.ACTIONS.TYPE.POLICY_CHANGE_LOG.LEAVE_POLICY,
    );
}

function isInviteMemberAction(
    reportAction: OnyxEntry<ReportAction>,
): reportAction is ReportAction<typeof CONST.REPORT.ACTIONS.TYPE.ROOM_CHANGE_LOG.INVITE_TO_ROOM | typeof CONST.REPORT.ACTIONS.TYPE.POLICY_CHANGE_LOG.INVITE_TO_ROOM> {
    return isActionOfType(reportAction, CONST.REPORT.ACTIONS.TYPE.ROOM_CHANGE_LOG.INVITE_TO_ROOM, CONST.REPORT.ACTIONS.TYPE.POLICY_CHANGE_LOG.INVITE_TO_ROOM);
}

function isLeavePolicyAction(reportAction: OnyxEntry<ReportAction>): reportAction is ReportAction<typeof CONST.REPORT.ACTIONS.TYPE.POLICY_CHANGE_LOG.LEAVE_POLICY> {
    return isActionOfType(reportAction, CONST.REPORT.ACTIONS.TYPE.POLICY_CHANGE_LOG.LEAVE_POLICY);
}

function isReimbursementDeQueuedAction(reportAction: OnyxEntry<ReportAction>): reportAction is ReportAction<typeof CONST.REPORT.ACTIONS.TYPE.REIMBURSEMENT_DEQUEUED> {
    return isActionOfType(reportAction, CONST.REPORT.ACTIONS.TYPE.REIMBURSEMENT_DEQUEUED);
}

function isClosedAction(reportAction: OnyxEntry<ReportAction>): reportAction is ReportAction<typeof CONST.REPORT.ACTIONS.TYPE.CLOSED> {
    return isActionOfType(reportAction, CONST.REPORT.ACTIONS.TYPE.CLOSED);
}

function isRenamedAction(reportAction: OnyxEntry<ReportAction>): reportAction is ReportAction<typeof CONST.REPORT.ACTIONS.TYPE.RENAMED> {
    return isActionOfType(reportAction, CONST.REPORT.ACTIONS.TYPE.RENAMED);
}

function isRoomChangeLogAction(reportAction: OnyxEntry<ReportAction>): reportAction is ReportAction<ValueOf<typeof CONST.REPORT.ACTIONS.TYPE.ROOM_CHANGE_LOG>> {
    return isActionOfType(reportAction, ...Object.values(CONST.REPORT.ACTIONS.TYPE.ROOM_CHANGE_LOG));
}

function isInviteOrRemovedAction(
    reportAction: OnyxInputOrEntry<ReportAction>,
): reportAction is ReportAction<ValueOf<typeof CONST.REPORT.ACTIONS.TYPE.POLICY_CHANGE_LOG | typeof CONST.REPORT.ACTIONS.TYPE.ROOM_CHANGE_LOG>> {
    return isActionOfType(
        reportAction,
        CONST.REPORT.ACTIONS.TYPE.ROOM_CHANGE_LOG.INVITE_TO_ROOM,
        CONST.REPORT.ACTIONS.TYPE.ROOM_CHANGE_LOG.REMOVE_FROM_ROOM,
        CONST.REPORT.ACTIONS.TYPE.POLICY_CHANGE_LOG.INVITE_TO_ROOM,
        CONST.REPORT.ACTIONS.TYPE.POLICY_CHANGE_LOG.REMOVE_FROM_ROOM,
    );
}

/**
 * Returns whether the comment is a thread parent message/the first message in a thread
 */
function isThreadParentMessage(reportAction: OnyxEntry<ReportAction>, reportID: string): boolean {
    const {childType, childVisibleActionCount = 0, childReportID} = reportAction ?? {};
    return childType === CONST.REPORT.TYPE.CHAT && (childVisibleActionCount > 0 || String(childReportID) === reportID);
}

/**
 * Returns the parentReportAction if the given report is a thread/task.
 *
 * @deprecated Use Onyx.connect() or withOnyx() instead
 */
function getParentReportAction(report: OnyxInputOrEntry<Report>): OnyxEntry<ReportAction> {
    if (!report?.parentReportID || !report.parentReportActionID) {
        return undefined;
    }
    return allReportActions?.[`${ONYXKEYS.COLLECTION.REPORT_ACTIONS}${report.parentReportID}`]?.[report.parentReportActionID];
}

/**
 * Determines if the given report action is sent money report action by checking for 'pay' type and presence of IOUDetails object.
 */
function isSentMoneyReportAction(reportAction: OnyxEntry<ReportAction | OptimisticIOUReportAction>): boolean {
    return (
        isActionOfType(reportAction, CONST.REPORT.ACTIONS.TYPE.IOU) &&
        getOriginalMessage(reportAction)?.type === CONST.IOU.REPORT_ACTION_TYPE.PAY &&
        !!getOriginalMessage(reportAction)?.IOUDetails
    );
}

/**
 * Returns whether the thread is a transaction thread, which is any thread with IOU parent
 * report action from requesting money (type - create) or from sending money (type - pay with IOUDetails field)
 */
function isTransactionThread(parentReportAction: OnyxInputOrEntry<ReportAction>): boolean {
    if (isEmptyObject(parentReportAction) || !isMoneyRequestAction(parentReportAction)) {
        return false;
    }
    const originalMessage = getOriginalMessage(parentReportAction);
    return (
        originalMessage?.type === CONST.IOU.REPORT_ACTION_TYPE.CREATE ||
        originalMessage?.type === CONST.IOU.REPORT_ACTION_TYPE.TRACK ||
        (originalMessage?.type === CONST.IOU.REPORT_ACTION_TYPE.PAY && !!originalMessage?.IOUDetails)
    );
}

/**
 * Sort an array of reportActions by their created timestamp first, and reportActionID second
 * This gives us a stable order even in the case of multiple reportActions created on the same millisecond
 *
 */
function getSortedReportActions(reportActions: ReportAction[] | null, shouldSortInDescendingOrder = false): ReportAction[] {
    if (!Array.isArray(reportActions)) {
        throw new Error(`ReportActionsUtils.getSortedReportActions requires an array, received ${typeof reportActions}`);
    }

    const invertedMultiplier = shouldSortInDescendingOrder ? -1 : 1;

    const sortedActions = reportActions?.filter(Boolean).sort((first, second) => {
        // First sort by timestamp
        if (first.created !== second.created) {
            return (first.created < second.created ? -1 : 1) * invertedMultiplier;
        }

        // Then by action type, ensuring that `CREATED` actions always come first if they have the same timestamp as another action type
        if ((first.actionName === CONST.REPORT.ACTIONS.TYPE.CREATED || second.actionName === CONST.REPORT.ACTIONS.TYPE.CREATED) && first.actionName !== second.actionName) {
            return (first.actionName === CONST.REPORT.ACTIONS.TYPE.CREATED ? -1 : 1) * invertedMultiplier;
        }
        // Ensure that `REPORT_PREVIEW` actions always come after if they have the same timestamp as another action type
        if ((first.actionName === CONST.REPORT.ACTIONS.TYPE.REPORT_PREVIEW || second.actionName === CONST.REPORT.ACTIONS.TYPE.REPORT_PREVIEW) && first.actionName !== second.actionName) {
            return (first.actionName === CONST.REPORT.ACTIONS.TYPE.REPORT_PREVIEW ? 1 : -1) * invertedMultiplier;
        }

        // Then fallback on reportActionID as the final sorting criteria. It is a random number,
        // but using this will ensure that the order of reportActions with the same created time and action type
        // will be consistent across all users and devices
        return (first.reportActionID < second.reportActionID ? -1 : 1) * invertedMultiplier;
    });

    return sortedActions;
}

/**
 * Returns filtered list for one transaction view as we don't want to display IOU action type in the one-transaction view
 * Separated it from getCombinedReportActions, so it can be reused
 */
function getFilteredForOneTransactionView(reportActions: ReportAction[]): ReportAction[] {
    return reportActions.filter((action) => !isSentMoneyReportAction(action));
}

/**
 * Returns a sorted and filtered list of report actions from a report and it's associated child
 * transaction thread report in order to correctly display reportActions from both reports in the one-transaction report view.
 */
function getCombinedReportActions(
    reportActions: ReportAction[],
    transactionThreadReportID: string | null,
    transactionThreadReportActions: ReportAction[],
    reportID?: string,
): ReportAction[] {
    const isSentMoneyReport = reportActions.some((action) => isSentMoneyReportAction(action));

    // We don't want to combine report actions of transaction thread in iou report of send money request because we display the transaction report of send money request as a normal thread
    if (_.isEmpty(transactionThreadReportID) || isSentMoneyReport) {
        return reportActions;
    }

    // Filter out request money actions because we don't want to show any preview actions for one transaction reports
    const filteredTransactionThreadReportActions = transactionThreadReportActions?.filter((action) => action.actionName !== CONST.REPORT.ACTIONS.TYPE.CREATED);
    const report = ReportConnection.getAllReports()?.[`${ONYXKEYS.COLLECTION.REPORT}${reportID}`];
    const isSelfDM = report?.chatType === CONST.REPORT.CHAT_TYPE.SELF_DM;
    // Filter out request and send money request actions because we don't want to show any preview actions for one transaction reports
    const filteredReportActions = [...reportActions, ...filteredTransactionThreadReportActions].filter((action) => {
        if (!isMoneyRequestAction(action)) {
            return true;
        }
        const actionType = getOriginalMessage(action)?.type ?? '';
        if (isSelfDM) {
            return actionType !== CONST.IOU.REPORT_ACTION_TYPE.CREATE;
        }
        return actionType !== CONST.IOU.REPORT_ACTION_TYPE.CREATE && actionType !== CONST.IOU.REPORT_ACTION_TYPE.TRACK;
    });

    return getSortedReportActions(filteredReportActions, true);
}

/**
 * Finds most recent IOU request action ID.
 */
function getMostRecentIOURequestActionID(reportActions: ReportAction[] | null): string | null {
    if (!Array.isArray(reportActions)) {
        return null;
    }
    const iouRequestTypes: Array<ValueOf<typeof CONST.IOU.REPORT_ACTION_TYPE>> = [
        CONST.IOU.REPORT_ACTION_TYPE.CREATE,
        CONST.IOU.REPORT_ACTION_TYPE.SPLIT,
        CONST.IOU.REPORT_ACTION_TYPE.TRACK,
    ];
    const iouRequestActions =
        reportActions?.filter((action) => {
            if (!isActionOfType(action, CONST.REPORT.ACTIONS.TYPE.IOU)) {
                return false;
            }
            const actionType = getOriginalMessage(action)?.type;
            if (!actionType) {
                return false;
            }
            return iouRequestTypes.includes(actionType);
        }) ?? [];

    if (iouRequestActions.length === 0) {
        return null;
    }

    const sortedReportActions = getSortedReportActions(iouRequestActions);
    return sortedReportActions.at(-1)?.reportActionID ?? null;
}

/**
 * Returns array of links inside a given report action
 */
function extractLinksFromMessageHtml(reportAction: OnyxEntry<ReportAction>): string[] {
    const htmlContent = getReportActionHtml(reportAction);

    const regex = CONST.REGEX_LINK_IN_ANCHOR;

    if (!htmlContent) {
        return [];
    }

    return [...htmlContent.matchAll(regex)].map((match) => match[1]);
}

/**
 * Returns the report action immediately before the specified index.
 * @param reportActions - all actions
 * @param actionIndex - index of the action
 */
function findPreviousAction(reportActions: ReportAction[] | undefined, actionIndex: number): OnyxEntry<ReportAction> {
    if (!reportActions) {
        return undefined;
    }

    for (let i = actionIndex + 1; i < reportActions.length; i++) {
        // Find the next non-pending deletion report action, as the pending delete action means that it is not displayed in the UI, but still is in the report actions list.
        // If we are offline, all actions are pending but shown in the UI, so we take the previous action, even if it is a delete.
        if (isNetworkOffline || reportActions[i].pendingAction !== CONST.RED_BRICK_ROAD_PENDING_ACTION.DELETE) {
            return reportActions[i];
        }
    }

    return undefined;
}

/**
 * Returns true when the report action immediately before the specified index is a comment made by the same actor who who is leaving a comment in the action at the specified index.
 * Also checks to ensure that the comment is not too old to be shown as a grouped comment.
 *
 * @param actionIndex - index of the comment item in state to check
 */
function isConsecutiveActionMadeByPreviousActor(reportActions: ReportAction[] | undefined, actionIndex: number): boolean {
    const previousAction = findPreviousAction(reportActions, actionIndex);
    const currentAction = reportActions?.[actionIndex];

    // It's OK for there to be no previous action, and in that case, false will be returned
    // so that the comment isn't grouped
    if (!currentAction || !previousAction) {
        return false;
    }

    // Comments are only grouped if they happen within 5 minutes of each other
    if (new Date(currentAction.created).getTime() - new Date(previousAction.created).getTime() > 300000) {
        return false;
    }

    // Do not group if previous action was a created action
    if (previousAction.actionName === CONST.REPORT.ACTIONS.TYPE.CREATED) {
        return false;
    }

    // Do not group if previous or current action was a renamed action
    if (previousAction.actionName === CONST.REPORT.ACTIONS.TYPE.RENAMED || currentAction.actionName === CONST.REPORT.ACTIONS.TYPE.RENAMED) {
        return false;
    }

    // Do not group if the delegate account ID is different
    if (previousAction.delegateAccountID !== currentAction.delegateAccountID) {
        return false;
    }

    // Do not group if one of previous / current action is report preview and another one is not report preview
    if ((isReportPreviewAction(previousAction) && !isReportPreviewAction(currentAction)) || (isReportPreviewAction(currentAction) && !isReportPreviewAction(previousAction))) {
        return false;
    }

    if (isSubmittedAction(currentAction)) {
        const currentActionAdminAccountID = currentAction.adminAccountID;

        return currentActionAdminAccountID === previousAction.actorAccountID || currentActionAdminAccountID === previousAction.adminAccountID;
    }

    if (isSubmittedAction(previousAction)) {
        return typeof previousAction.adminAccountID === 'number'
            ? currentAction.actorAccountID === previousAction.adminAccountID
            : currentAction.actorAccountID === previousAction.actorAccountID;
    }

    return currentAction.actorAccountID === previousAction.actorAccountID;
}

/**
 * Checks if a reportAction is deprecated.
 */
function isReportActionDeprecated(reportAction: OnyxEntry<ReportAction>, key: string | number): boolean {
    if (!reportAction) {
        return true;
    }

    // HACK ALERT: We're temporarily filtering out any reportActions keyed by sequenceNumber
    // to prevent bugs during the migration from sequenceNumber -> reportActionID
    if (String(reportAction.sequenceNumber) === key) {
        Log.info('Front-end filtered out reportAction keyed by sequenceNumber!', false, reportAction);
        return true;
    }

    const deprecatedOldDotReportActions: ReportActionName[] = [
        CONST.REPORT.ACTIONS.TYPE.DELETED_ACCOUNT,
        CONST.REPORT.ACTIONS.TYPE.REIMBURSEMENT_REQUESTED,
        CONST.REPORT.ACTIONS.TYPE.REIMBURSEMENT_SETUP_REQUESTED,
        CONST.REPORT.ACTIONS.TYPE.DONATION,
    ];
    if (deprecatedOldDotReportActions.includes(reportAction.actionName)) {
        Log.info('Front end filtered out reportAction for being an older, deprecated report action', false, reportAction);
        return true;
    }

    return false;
}

const {POLICY_CHANGE_LOG: policyChangelogTypes, ROOM_CHANGE_LOG: roomChangeLogTypes, ...otherActionTypes} = CONST.REPORT.ACTIONS.TYPE;
const supportedActionTypes: ReportActionName[] = [...Object.values(otherActionTypes), ...Object.values(policyChangelogTypes), ...Object.values(roomChangeLogTypes)];

/**
 * Checks if a reportAction is fit for display, meaning that it's not deprecated, is of a valid
 * and supported type, it's not deleted and also not closed.
 */
function shouldReportActionBeVisible(reportAction: OnyxEntry<ReportAction>, key: string | number): boolean {
    if (!reportAction) {
        return false;
    }

    if (isReportActionDeprecated(reportAction, key)) {
        return false;
    }

    // Filter out any unsupported reportAction types
    if (!supportedActionTypes.includes(reportAction.actionName)) {
        return false;
    }

    // Ignore closed action here since we're already displaying a footer that explains why the report was closed
    if (reportAction.actionName === CONST.REPORT.ACTIONS.TYPE.CLOSED) {
        return false;
    }

    // Ignore markedAsReimbursed action here since we're already display message that explains the expense was paid
    // elsewhere in the IOU reportAction
    if (reportAction.actionName === CONST.REPORT.ACTIONS.TYPE.MARKED_REIMBURSED) {
        return false;
    }

    if (isWhisperActionTargetedToOthers(reportAction)) {
        return false;
    }

    if (isPendingRemove(reportAction) && !reportAction.childVisibleActionCount) {
        return false;
    }

    if (isTripPreview(reportAction)) {
        return true;
    }

    // All other actions are displayed except thread parents, deleted, or non-pending actions
    const isDeleted = isDeletedAction(reportAction);
    const isPending = !!reportAction.pendingAction;

    return !isDeleted || isPending || isDeletedParentAction(reportAction) || isReversedTransaction(reportAction);
}

/**
 * Checks if the new marker should be hidden for the report action.
 */
function shouldHideNewMarker(reportAction: OnyxEntry<ReportAction>): boolean {
    if (!reportAction) {
        return true;
    }
    return !isNetworkOffline && reportAction.pendingAction === CONST.RED_BRICK_ROAD_PENDING_ACTION.DELETE;
}

/**
 * Checks whether an action is actionable track expense.
 *
 */
function isActionableTrackExpense(reportAction: OnyxInputOrEntry<ReportAction>): reportAction is ReportAction<typeof CONST.REPORT.ACTIONS.TYPE.ACTIONABLE_TRACK_EXPENSE_WHISPER> {
    return isActionOfType(reportAction, CONST.REPORT.ACTIONS.TYPE.ACTIONABLE_TRACK_EXPENSE_WHISPER);
}

/**
 * Checks whether an action is actionable track expense and resolved.
 *
 */
function isResolvedActionTrackExpense(reportAction: OnyxEntry<ReportAction>): boolean {
    const resolution = reportAction && 'resolution' in reportAction ? reportAction?.resolution : null;
    return isActionableTrackExpense(reportAction) && !!resolution;
}

/**
 * Checks if a reportAction is fit for display as report last action, meaning that
 * it satisfies shouldReportActionBeVisible, it's not whisper action and not deleted.
 */
function shouldReportActionBeVisibleAsLastAction(reportAction: OnyxInputOrEntry<ReportAction>): boolean {
    if (!reportAction) {
        return false;
    }

    if (Object.keys(reportAction.errors ?? {}).length > 0) {
        return false;
    }

    // If a whisper action is the REPORT_PREVIEW action, we are displaying it.
    // If the action's message text is empty and it is not a deleted parent with visible child actions, hide it. Else, consider the action to be displayable.
    return (
        shouldReportActionBeVisible(reportAction, reportAction.reportActionID) &&
        !(isWhisperAction(reportAction) && !isReportPreviewAction(reportAction) && !isMoneyRequestAction(reportAction)) &&
        !(isDeletedAction(reportAction) && !isDeletedParentAction(reportAction)) &&
        !isResolvedActionTrackExpense(reportAction)
    );
}

/**
 * For policy change logs, report URLs are generated in the server,
 * which includes a baseURL placeholder that's replaced in the client.
 */
function replaceBaseURLInPolicyChangeLogAction(reportAction: ReportAction): ReportAction {
    if (!reportAction?.message || !isPolicyChangeLogAction(reportAction)) {
        return reportAction;
    }

    const updatedReportAction = _.clone(reportAction);

    if (!updatedReportAction.message) {
        return updatedReportAction;
    }

    if (Array.isArray(updatedReportAction.message) && updatedReportAction.message[0]) {
        updatedReportAction.message[0].html = getReportActionHtml(reportAction)?.replace('%baseURL', environmentURL);
    }

    return updatedReportAction;
}

function getLastVisibleAction(reportID: string, actionsToMerge: Record<string, NullishDeep<ReportAction> | null> = {}): OnyxEntry<ReportAction> {
    let reportActions: Array<ReportAction | null | undefined> = [];
    if (!_.isEmpty(actionsToMerge)) {
        reportActions = Object.values(fastMerge(allReportActions?.[`${ONYXKEYS.COLLECTION.REPORT_ACTIONS}${reportID}`] ?? {}, actionsToMerge ?? {}, true)) as Array<
            ReportAction | null | undefined
        >;
    } else {
        reportActions = Object.values(allReportActions?.[`${ONYXKEYS.COLLECTION.REPORT_ACTIONS}${reportID}`] ?? {});
    }
    const visibleReportActions = reportActions.filter((action): action is ReportAction => shouldReportActionBeVisibleAsLastAction(action));
    const sortedReportActions = getSortedReportActions(visibleReportActions, true);
    if (sortedReportActions.length === 0) {
        return undefined;
    }
    return sortedReportActions[0];
}

function getLastVisibleMessage(
    reportID: string,
    actionsToMerge: Record<string, NullishDeep<ReportAction> | null> = {},
    reportAction: OnyxInputOrEntry<ReportAction> | undefined = undefined,
): LastVisibleMessage {
    const lastVisibleAction = reportAction ?? getLastVisibleAction(reportID, actionsToMerge);
    const message = getReportActionMessage(lastVisibleAction);

    if (message && isReportMessageAttachment(message)) {
        return {
            lastMessageTranslationKey: CONST.TRANSLATION_KEYS.ATTACHMENT,
            lastMessageText: CONST.ATTACHMENT_MESSAGE_TEXT,
            lastMessageHtml: CONST.TRANSLATION_KEYS.ATTACHMENT,
        };
    }

    if (isCreatedAction(lastVisibleAction)) {
        return {
            lastMessageText: '',
        };
    }

    let messageText = getTextFromHtml(message?.html) ?? '';
    if (messageText) {
        messageText = StringUtils.lineBreaksToSpaces(String(messageText)).substring(0, CONST.REPORT.LAST_MESSAGE_TEXT_MAX_LENGTH).trim();
    }
    return {
        lastMessageText: messageText,
    };
}

/**
 * A helper method to filter out report actions keyed by sequenceNumbers.
 */
function filterOutDeprecatedReportActions(reportActions: OnyxEntry<ReportActions>): ReportAction[] {
    return Object.entries(reportActions ?? {})
        .filter(([key, reportAction]) => !isReportActionDeprecated(reportAction, key))
        .map((entry) => entry[1]);
}

/**
 * This method returns the report actions that are ready for display in the ReportActionsView.
 * The report actions need to be sorted by created timestamp first, and reportActionID second
 * to ensure they will always be displayed in the same order (in case multiple actions have the same timestamp).
 * This is all handled with getSortedReportActions() which is used by several other methods to keep the code DRY.
 */
function getSortedReportActionsForDisplay(reportActions: OnyxEntry<ReportActions> | ReportAction[], shouldIncludeInvisibleActions = false): ReportAction[] {
    let filteredReportActions: ReportAction[] = [];
    if (!reportActions) {
        return [];
    }

    if (shouldIncludeInvisibleActions) {
        filteredReportActions = Object.values(reportActions).filter(Boolean);
    } else {
        filteredReportActions = Object.entries(reportActions)
            .filter(([key, reportAction]) => shouldReportActionBeVisible(reportAction, key))
            .map(([, reportAction]) => reportAction);
    }

    const baseURLAdjustedReportActions = filteredReportActions.map((reportAction) => replaceBaseURLInPolicyChangeLogAction(reportAction));
    return getSortedReportActions(baseURLAdjustedReportActions, true);
}

/**
 * In some cases, there can be multiple closed report actions in a chat report.
 * This method returns the last closed report action so we can always show the correct archived report reason.
 * Additionally, archived #admins and #announce do not have the closed report action so we will return null if none is found.
 *
 */
function getLastClosedReportAction(reportActions: OnyxEntry<ReportActions>): OnyxEntry<ReportAction> {
    // If closed report action is not present, return early
    if (!Object.values(reportActions ?? {}).some((action) => action.actionName === CONST.REPORT.ACTIONS.TYPE.CLOSED)) {
        return undefined;
    }

    const filteredReportActions = filterOutDeprecatedReportActions(reportActions);
    const sortedReportActions = getSortedReportActions(filteredReportActions);
    return lodashFindLast(sortedReportActions, (action) => action.actionName === CONST.REPORT.ACTIONS.TYPE.CLOSED);
}

/**
 * The first visible action is the second last action in sortedReportActions which satisfy following conditions:
 * 1. That is not pending deletion as pending deletion actions are kept in sortedReportActions in memory.
 * 2. That has at least one visible child action.
 * 3. While offline all actions in `sortedReportActions` are visible.
 * 4. We will get the second last action from filtered actions because the last
 *    action is always the created action
 */
function getFirstVisibleReportActionID(sortedReportActions: ReportAction[] = [], isOffline = false): string {
    if (!Array.isArray(sortedReportActions)) {
        return '';
    }
    const sortedFilterReportActions = sortedReportActions.filter((action) => !isDeletedAction(action) || (action?.childVisibleActionCount ?? 0) > 0 || isOffline);
    return sortedFilterReportActions.length > 1 ? sortedFilterReportActions[sortedFilterReportActions.length - 2].reportActionID : '';
}

/**
 * @returns The latest report action in the `onyxData` or `null` if one couldn't be found
 */
function getLatestReportActionFromOnyxData(onyxData: OnyxUpdate[] | null): NonNullable<OnyxEntry<ReportAction>> | null {
    const reportActionUpdate = onyxData?.find((onyxUpdate) => onyxUpdate.key.startsWith(ONYXKEYS.COLLECTION.REPORT_ACTIONS));

    if (!reportActionUpdate) {
        return null;
    }

    const reportActions = Object.values((reportActionUpdate.value as ReportActions) ?? {});
    const sortedReportActions = getSortedReportActions(reportActions);
    return sortedReportActions.at(-1) ?? null;
}

/**
 * Find the transaction associated with this reportAction, if one exists.
 */
function getLinkedTransactionID(reportActionOrID: string | OnyxEntry<ReportAction>, reportID?: string): string | null {
    const reportAction = typeof reportActionOrID === 'string' ? allReportActions?.[`${ONYXKEYS.COLLECTION.REPORT_ACTIONS}${reportID}`]?.[reportActionOrID] : reportActionOrID;
    if (!reportAction || !isMoneyRequestAction(reportAction)) {
        return null;
    }
    return getOriginalMessage(reportAction)?.IOUTransactionID ?? null;
}

function getReportAction(reportID: string, reportActionID: string): ReportAction | undefined {
    return allReportActions?.[`${ONYXKEYS.COLLECTION.REPORT_ACTIONS}${reportID}`]?.[reportActionID];
}

function getMostRecentReportActionLastModified(): string {
    // Start with the oldest date possible
    let mostRecentReportActionLastModified = DateUtils.getDBTime(0);

    // Flatten all the actions
    // Loop over them all to find the one that is the most recent
    const flatReportActions = Object.values(allReportActions ?? {})
        .flatMap((actions) => (actions ? Object.values(actions) : []))
        .filter(Boolean);
    flatReportActions.forEach((action) => {
        // Pending actions should not be counted here as a user could create a comment or some other action while offline and the server might know about
        // messages they have not seen yet.
        if (action.pendingAction) {
            return;
        }

        const lastModified = action.lastModified ?? action.created;

        if (lastModified < mostRecentReportActionLastModified) {
            return;
        }

        mostRecentReportActionLastModified = lastModified;
    });

    // We might not have actions so we also look at the report objects to see if any have a lastVisibleActionLastModified that is more recent. We don't need to get
    // any reports that have been updated before either a recently updated report or reportAction as we should be up to date on these
    Object.values(ReportConnection.getAllReports() ?? {}).forEach((report) => {
        const reportLastVisibleActionLastModified = report?.lastVisibleActionLastModified ?? report?.lastVisibleActionCreated;
        if (!reportLastVisibleActionLastModified || reportLastVisibleActionLastModified < mostRecentReportActionLastModified) {
            return;
        }

        mostRecentReportActionLastModified = reportLastVisibleActionLastModified;
    });

    return mostRecentReportActionLastModified;
}

/**
 * @returns The report preview action or `null` if one couldn't be found
 */
function getReportPreviewAction(chatReportID: string, iouReportID: string): OnyxEntry<ReportAction<typeof CONST.REPORT.ACTIONS.TYPE.REPORT_PREVIEW>> {
    return Object.values(allReportActions?.[`${ONYXKEYS.COLLECTION.REPORT_ACTIONS}${chatReportID}`] ?? {}).find(
        (reportAction): reportAction is ReportAction<typeof CONST.REPORT.ACTIONS.TYPE.REPORT_PREVIEW> =>
            reportAction && isActionOfType(reportAction, CONST.REPORT.ACTIONS.TYPE.REPORT_PREVIEW) && getOriginalMessage(reportAction)?.linkedReportID === iouReportID,
    );
}

/**
 * Get the iouReportID for a given report action.
 */
function getIOUReportIDFromReportActionPreview(reportAction: OnyxEntry<ReportAction>): string {
    return isActionOfType(reportAction, CONST.REPORT.ACTIONS.TYPE.REPORT_PREVIEW) ? getOriginalMessage(reportAction)?.linkedReportID ?? '-1' : '-1';
}

/**
 * A helper method to identify if the message is deleted or not.
 */
function isMessageDeleted(reportAction: OnyxInputOrEntry<ReportAction>): boolean {
    return getReportActionMessage(reportAction)?.isDeletedParentAction ?? false;
}

/**
 * Returns the number of expenses associated with a report preview
 */
function getNumberOfMoneyRequests(reportPreviewAction: OnyxEntry<ReportAction>): number {
    return reportPreviewAction?.childMoneyRequestCount ?? 0;
}

function isSplitBillAction(reportAction: OnyxInputOrEntry<ReportAction>): reportAction is ReportAction<typeof CONST.REPORT.ACTIONS.TYPE.IOU> {
    return isActionOfType(reportAction, CONST.REPORT.ACTIONS.TYPE.IOU) && getOriginalMessage(reportAction)?.type === CONST.IOU.REPORT_ACTION_TYPE.SPLIT;
}

function isTrackExpenseAction(reportAction: OnyxEntry<ReportAction | OptimisticIOUReportAction>): reportAction is ReportAction<typeof CONST.REPORT.ACTIONS.TYPE.IOU> {
    return isActionOfType(reportAction, CONST.REPORT.ACTIONS.TYPE.IOU) && getOriginalMessage(reportAction)?.type === CONST.IOU.REPORT_ACTION_TYPE.TRACK;
}

function isPayAction(reportAction: OnyxInputOrEntry<ReportAction | OptimisticIOUReportAction>): reportAction is ReportAction<typeof CONST.REPORT.ACTIONS.TYPE.IOU> {
    return isActionOfType(reportAction, CONST.REPORT.ACTIONS.TYPE.IOU) && getOriginalMessage(reportAction)?.type === CONST.IOU.REPORT_ACTION_TYPE.PAY;
}

function isTaskAction(reportAction: OnyxEntry<ReportAction>): boolean {
    const reportActionName = reportAction?.actionName;
    return (
        reportActionName === CONST.REPORT.ACTIONS.TYPE.TASK_COMPLETED ||
        reportActionName === CONST.REPORT.ACTIONS.TYPE.TASK_CANCELLED ||
        reportActionName === CONST.REPORT.ACTIONS.TYPE.TASK_REOPENED ||
        reportActionName === CONST.REPORT.ACTIONS.TYPE.TASK_EDITED
    );
}

/**
 * Gets the reportID for the transaction thread associated with a report by iterating over the reportActions and identifying the IOU report actions.
 * Returns a reportID if there is exactly one transaction thread for the report, and null otherwise.
 */
function getOneTransactionThreadReportID(reportID: string, reportActions: OnyxEntry<ReportActions> | ReportAction[], isOffline: boolean | undefined = undefined): string | undefined {
    // If the report is not an IOU, Expense report, or Invoice, it shouldn't be treated as one-transaction report.
    const report = ReportConnection.getAllReports()?.[`${ONYXKEYS.COLLECTION.REPORT}${reportID}`];
    if (report?.type !== CONST.REPORT.TYPE.IOU && report?.type !== CONST.REPORT.TYPE.EXPENSE && report?.type !== CONST.REPORT.TYPE.INVOICE) {
        return;
    }

    const reportActionsArray = Object.values(reportActions ?? {});
    if (!reportActionsArray.length) {
        return;
    }

    // Get all IOU report actions for the report.
    const iouRequestTypes: Array<ValueOf<typeof CONST.IOU.REPORT_ACTION_TYPE>> = [
        CONST.IOU.REPORT_ACTION_TYPE.CREATE,
        CONST.IOU.REPORT_ACTION_TYPE.SPLIT,
        CONST.IOU.REPORT_ACTION_TYPE.PAY,
        CONST.IOU.REPORT_ACTION_TYPE.TRACK,
    ];

    const iouRequestActions = reportActionsArray.filter((action) => {
        if (!isMoneyRequestAction(action)) {
            return false;
        }
        const originalMessage = getOriginalMessage(action);
        const actionType = originalMessage?.type;
        return (
            actionType &&
            (iouRequestTypes.includes(actionType) ?? []) &&
            action.childReportID &&
            // Include deleted IOU reportActions if:
            // - they have an assocaited IOU transaction ID or
            // - they have visibile childActions (like comments) that we'd want to display
            // - the action is pending deletion and the user is offline
            (!!originalMessage?.IOUTransactionID ||
                // eslint-disable-next-line @typescript-eslint/prefer-nullish-coalescing
                (isMessageDeleted(action) && action.childVisibleActionCount) ||
                (action.pendingAction === CONST.RED_BRICK_ROAD_PENDING_ACTION.DELETE && (isOffline ?? isNetworkOffline)))
        );
    });

    // If we don't have any IOU request actions, or we have more than one IOU request actions, this isn't a oneTransaction report
    if (!iouRequestActions.length || iouRequestActions.length > 1) {
        return;
    }

    // If there's only one IOU request action associated with the report but it's been deleted, then we don't consider this a oneTransaction report
    // and want to display it using the standard view
    if (isMoneyRequestAction(iouRequestActions[0]) && (getOriginalMessage(iouRequestActions[0])?.deleted ?? '') !== '') {
        return;
    }

    // Ensure we have a childReportID associated with the IOU report action
    return iouRequestActions[0].childReportID;
}

/**
 * When we delete certain reports, we want to check whether there are any visible actions left to display.
 * If there are no visible actions left (including system messages), we can hide the report from view entirely
 */
function doesReportHaveVisibleActions(reportID: string, actionsToMerge: ReportActions = {}): boolean {
    const reportActions = Object.values(fastMerge(allReportActions?.[`${ONYXKEYS.COLLECTION.REPORT_ACTIONS}${reportID}`] ?? {}, actionsToMerge, true));
    const visibleReportActions = Object.values(reportActions ?? {}).filter((action) => shouldReportActionBeVisibleAsLastAction(action));

    // Exclude the task system message and the created message
    const visibleReportActionsWithoutTaskSystemMessage = visibleReportActions.filter((action) => !isTaskAction(action) && !isCreatedAction(action));
    return visibleReportActionsWithoutTaskSystemMessage.length > 0;
}

function getAllReportActions(reportID: string): ReportActions {
    return allReportActions?.[`${ONYXKEYS.COLLECTION.REPORT_ACTIONS}${reportID}`] ?? {};
}

/**
 * Check whether a report action is an attachment (a file, such as an image or a zip).
 *
 */
function isReportActionAttachment(reportAction: OnyxInputOrEntry<ReportAction>): boolean {
    const message = getReportActionMessage(reportAction);

    if (reportAction && ('isAttachment' in reportAction || 'attachmentInfo' in reportAction)) {
        return reportAction?.isAttachment ?? !!reportAction?.attachmentInfo ?? false;
    }

    if (message) {
        return isReportMessageAttachment(message);
    }

    return false;
}

// eslint-disable-next-line rulesdir/no-negated-variables
function isNotifiableReportAction(reportAction: OnyxEntry<ReportAction>): boolean {
    if (!reportAction) {
        return false;
    }

    const actions: ReportActionName[] = [CONST.REPORT.ACTIONS.TYPE.ADD_COMMENT, CONST.REPORT.ACTIONS.TYPE.IOU, CONST.REPORT.ACTIONS.TYPE.MODIFIED_EXPENSE];

    return actions.includes(reportAction.actionName);
}

function getMemberChangeMessageElements(reportAction: OnyxEntry<ReportAction>): readonly MemberChangeMessageElement[] {
    const isInviteAction = isInviteMemberAction(reportAction);
    const isLeaveAction = isLeavePolicyAction(reportAction);

    if (!isMemberChangeAction(reportAction)) {
        return [];
    }

    // Currently, we only render messages when members are invited
    let verb = Localize.translateLocal('workspace.invite.removed');
    if (isInviteAction) {
        verb = Localize.translateLocal('workspace.invite.invited');
    }

    if (isLeaveAction) {
        verb = Localize.translateLocal('workspace.invite.leftWorkspace');
    }

    const originalMessage = getOriginalMessage(reportAction);
    const targetAccountIDs: number[] = originalMessage?.targetAccountIDs ?? [];
    const personalDetails = PersonalDetailsUtils.getPersonalDetailsByIDs(targetAccountIDs, 0);

    const mentionElements = targetAccountIDs.map((accountID): MemberChangeMessageUserMentionElement => {
        const personalDetail = personalDetails.find((personal) => personal.accountID === accountID);
        const handleText = PersonalDetailsUtils.getEffectiveDisplayName(personalDetail) ?? Localize.translateLocal('common.hidden');

        return {
            kind: 'userMention',
            content: `@${handleText}`,
            accountID,
        };
    });

    const buildRoomElements = (): readonly MemberChangeMessageElement[] => {
        const roomName = originalMessage?.roomName;

        if (roomName) {
            const preposition = isInviteAction ? ` ${Localize.translateLocal('workspace.invite.to')} ` : ` ${Localize.translateLocal('workspace.invite.from')} `;

            if (originalMessage.reportID) {
                return [
                    {
                        kind: 'text',
                        content: preposition,
                    },
                    {
                        kind: 'roomReference',
                        roomName,
                        roomID: originalMessage.reportID,
                        content: roomName,
                    },
                ];
            }
        }

        return [];
    };

    return [
        {
            kind: 'text',
            content: `${verb} `,
        },
        ...Localize.formatMessageElementList(mentionElements),
        ...buildRoomElements(),
    ];
}

function getReportActionHtml(reportAction: PartialReportAction): string {
    return getReportActionMessage(reportAction)?.html ?? '';
}

function getReportActionText(reportAction: PartialReportAction): string {
    const message = getReportActionMessage(reportAction);
    // Sometime html can be an empty string
    // eslint-disable-next-line @typescript-eslint/prefer-nullish-coalescing
    const text = (message?.html || message?.text) ?? '';
    return text ? Parser.htmlToText(text) : '';
}

function getTextFromHtml(html?: string): string {
    return html ? Parser.htmlToText(html) : '';
}

function getMemberChangeMessageFragment(reportAction: OnyxEntry<ReportAction>): Message {
    const messageElements: readonly MemberChangeMessageElement[] = getMemberChangeMessageElements(reportAction);
    const html = messageElements
        .map((messageElement) => {
            switch (messageElement.kind) {
                case 'userMention':
                    return `<mention-user accountID=${messageElement.accountID}>${messageElement.content}</mention-user>`;
                case 'roomReference':
                    return `<a href="${environmentURL}/r/${messageElement.roomID}" target="_blank">${messageElement.roomName}</a>`;
                default:
                    return messageElement.content;
            }
        })
        .join('');

    return {
        html: `<muted-text>${html}</muted-text>`,
        text: getReportActionMessage(reportAction) ? getReportActionText(reportAction) : '',
        type: CONST.REPORT.MESSAGE.TYPE.COMMENT,
    };
}

function isOldDotLegacyAction(action: OldDotReportAction | PartialReportAction): action is PartialReportAction {
    return [
        CONST.REPORT.ACTIONS.TYPE.DELETED_ACCOUNT,
        CONST.REPORT.ACTIONS.TYPE.DONATION,
        CONST.REPORT.ACTIONS.TYPE.EXPORTED_TO_QUICK_BOOKS,
        CONST.REPORT.ACTIONS.TYPE.REIMBURSEMENT_REQUESTED,
        CONST.REPORT.ACTIONS.TYPE.REIMBURSEMENT_SETUP,
    ].some((oldDotActionName) => oldDotActionName === action?.actionName);
}

function isOldDotReportAction(action: ReportAction | OldDotReportAction) {
    return [
        CONST.REPORT.ACTIONS.TYPE.CHANGE_FIELD,
        CONST.REPORT.ACTIONS.TYPE.CHANGE_POLICY,
        CONST.REPORT.ACTIONS.TYPE.CHANGE_TYPE,
        CONST.REPORT.ACTIONS.TYPE.DELEGATE_SUBMIT,
        CONST.REPORT.ACTIONS.TYPE.EXPORTED_TO_CSV,
        CONST.REPORT.ACTIONS.TYPE.EXPORTED_TO_INTEGRATION,
        CONST.REPORT.ACTIONS.TYPE.FORWARDED,
        CONST.REPORT.ACTIONS.TYPE.INTEGRATIONS_MESSAGE,
        CONST.REPORT.ACTIONS.TYPE.MANAGER_ATTACH_RECEIPT,
        CONST.REPORT.ACTIONS.TYPE.MANAGER_DETACH_RECEIPT,
        CONST.REPORT.ACTIONS.TYPE.MARKED_REIMBURSED,
        CONST.REPORT.ACTIONS.TYPE.MARK_REIMBURSED_FROM_INTEGRATION,
        CONST.REPORT.ACTIONS.TYPE.OUTDATED_BANK_ACCOUNT,
        CONST.REPORT.ACTIONS.TYPE.REIMBURSEMENT_ACH_BOUNCE,
        CONST.REPORT.ACTIONS.TYPE.REIMBURSEMENT_ACH_CANCELLED,
        CONST.REPORT.ACTIONS.TYPE.REIMBURSEMENT_ACCOUNT_CHANGED,
        CONST.REPORT.ACTIONS.TYPE.REIMBURSEMENT_DELAYED,
        CONST.REPORT.ACTIONS.TYPE.SELECTED_FOR_RANDOM_AUDIT,
        CONST.REPORT.ACTIONS.TYPE.SHARE,
        CONST.REPORT.ACTIONS.TYPE.STRIPE_PAID,
        CONST.REPORT.ACTIONS.TYPE.TAKE_CONTROL,
        CONST.REPORT.ACTIONS.TYPE.UNSHARE,
        CONST.REPORT.ACTIONS.TYPE.DELETED_ACCOUNT,
        CONST.REPORT.ACTIONS.TYPE.DONATION,
        CONST.REPORT.ACTIONS.TYPE.EXPORTED_TO_QUICK_BOOKS,
        CONST.REPORT.ACTIONS.TYPE.REIMBURSEMENT_REQUESTED,
        CONST.REPORT.ACTIONS.TYPE.REIMBURSEMENT_SETUP,
    ].some((oldDotActionName) => oldDotActionName === action.actionName);
}

function getMessageOfOldDotLegacyAction(legacyAction: PartialReportAction) {
    if (!Array.isArray(legacyAction?.message)) {
        return getReportActionText(legacyAction);
    }
    if (legacyAction.message.length !== 0) {
        // Sometime html can be an empty string
        // eslint-disable-next-line @typescript-eslint/prefer-nullish-coalescing
        return legacyAction?.message?.map((element) => getTextFromHtml(element?.html || element?.text)).join('') ?? '';
    }
    return '';
}

/**
 * Helper method to format message of OldDot Actions.
 */
function getMessageOfOldDotReportAction(oldDotAction: PartialReportAction | OldDotReportAction): string {
    if (isOldDotLegacyAction(oldDotAction)) {
        return getMessageOfOldDotLegacyAction(oldDotAction);
    }

    const {originalMessage, actionName} = oldDotAction;
    switch (actionName) {
        case CONST.REPORT.ACTIONS.TYPE.CHANGE_FIELD: {
            const {oldValue, newValue, fieldName} = originalMessage;
            if (!oldValue) {
                return Localize.translateLocal('report.actions.type.changeFieldEmpty', {newValue, fieldName});
            }
            return Localize.translateLocal('report.actions.type.changeField', {oldValue, newValue, fieldName});
        }
        case CONST.REPORT.ACTIONS.TYPE.CHANGE_POLICY: {
            const {fromPolicy, toPolicy} = originalMessage;
            return Localize.translateLocal('report.actions.type.changePolicy', {fromPolicy, toPolicy});
        }
        case CONST.REPORT.ACTIONS.TYPE.DELEGATE_SUBMIT: {
            const {delegateUser, originalManager} = originalMessage;
            return Localize.translateLocal('report.actions.type.delegateSubmit', {delegateUser, originalManager});
        }
        case CONST.REPORT.ACTIONS.TYPE.EXPORTED_TO_CSV:
            return Localize.translateLocal('report.actions.type.exportedToCSV');
        case CONST.REPORT.ACTIONS.TYPE.EXPORTED_TO_INTEGRATION:
            return Localize.translateLocal('report.actions.type.exportedToIntegration', {label: originalMessage.label});
        case CONST.REPORT.ACTIONS.TYPE.INTEGRATIONS_MESSAGE: {
            const {result, label} = originalMessage;
            const errorMessage = result?.messages?.join(', ') ?? '';
            return Localize.translateLocal('report.actions.type.integrationsMessage', errorMessage, label);
        }
        case CONST.REPORT.ACTIONS.TYPE.MANAGER_ATTACH_RECEIPT:
            return Localize.translateLocal('report.actions.type.managerAttachReceipt');
        case CONST.REPORT.ACTIONS.TYPE.MANAGER_DETACH_RECEIPT:
            return Localize.translateLocal('report.actions.type.managerDetachReceipt');
        case CONST.REPORT.ACTIONS.TYPE.MARK_REIMBURSED_FROM_INTEGRATION: {
            const {amount, currency} = originalMessage;
            return Localize.translateLocal('report.actions.type.markedReimbursedFromIntegration', {amount, currency});
        }
        case CONST.REPORT.ACTIONS.TYPE.OUTDATED_BANK_ACCOUNT:
            return Localize.translateLocal('report.actions.type.outdatedBankAccount');
        case CONST.REPORT.ACTIONS.TYPE.REIMBURSEMENT_ACH_BOUNCE:
            return Localize.translateLocal('report.actions.type.reimbursementACHBounce');
        case CONST.REPORT.ACTIONS.TYPE.REIMBURSEMENT_ACH_CANCELLED:
            return Localize.translateLocal('report.actions.type.reimbursementACHCancelled');
        case CONST.REPORT.ACTIONS.TYPE.REIMBURSEMENT_ACCOUNT_CHANGED:
            return Localize.translateLocal('report.actions.type.reimbursementAccountChanged');
        case CONST.REPORT.ACTIONS.TYPE.REIMBURSEMENT_DELAYED:
            return Localize.translateLocal('report.actions.type.reimbursementDelayed');
        case CONST.REPORT.ACTIONS.TYPE.SELECTED_FOR_RANDOM_AUDIT:
            return Localize.translateLocal('report.actions.type.selectedForRandomAudit');
        case CONST.REPORT.ACTIONS.TYPE.SHARE:
            return Localize.translateLocal('report.actions.type.share', {to: originalMessage.to});
        case CONST.REPORT.ACTIONS.TYPE.UNSHARE:
            return Localize.translateLocal('report.actions.type.unshare', {to: originalMessage.to});
        case CONST.REPORT.ACTIONS.TYPE.TAKE_CONTROL:
            return Localize.translateLocal('report.actions.type.takeControl');
        default:
            return '';
    }
}

function getMemberChangeMessagePlainText(reportAction: OnyxEntry<ReportAction>): string {
    const messageElements = getMemberChangeMessageElements(reportAction);
    return messageElements.map((element) => element.content).join('');
}

/**
 * Helper method to determine if the provided accountID has submitted an expense on the specified report.
 *
 * @param reportID
 * @param currentAccountID
 * @returns
 */
function hasRequestFromCurrentAccount(reportID: string, currentAccountID: number): boolean {
    if (!reportID) {
        return false;
    }

    const reportActions = Object.values(getAllReportActions(reportID));
    if (reportActions.length === 0) {
        return false;
    }

    return reportActions.some((action) => action.actionName === CONST.REPORT.ACTIONS.TYPE.IOU && action.actorAccountID === currentAccountID);
}

/**
 * Checks if a given report action corresponds to an actionable mention whisper.
 * @param reportAction
 */
function isActionableMentionWhisper(reportAction: OnyxEntry<ReportAction>): reportAction is ReportAction<typeof CONST.REPORT.ACTIONS.TYPE.ACTIONABLE_MENTION_WHISPER> {
    return isActionOfType(reportAction, CONST.REPORT.ACTIONS.TYPE.ACTIONABLE_MENTION_WHISPER);
}

/**
 * Checks if a given report action corresponds to an actionable report mention whisper.
 * @param reportAction
 */
function isActionableReportMentionWhisper(reportAction: OnyxEntry<ReportAction>): reportAction is ReportAction<typeof CONST.REPORT.ACTIONS.TYPE.ACTIONABLE_REPORT_MENTION_WHISPER> {
    return isActionOfType(reportAction, CONST.REPORT.ACTIONS.TYPE.ACTIONABLE_REPORT_MENTION_WHISPER);
}

/**
 * Constructs a message for an actionable mention whisper report action.
 * @param reportAction
 * @returns the actionable mention whisper message.
 */
function getActionableMentionWhisperMessage(reportAction: OnyxEntry<ReportAction<typeof CONST.REPORT.ACTIONS.TYPE.ACTIONABLE_MENTION_WHISPER>>): string {
    if (!reportAction) {
        return '';
    }
    const originalMessage = getOriginalMessage(reportAction);
    const targetAccountIDs: number[] = originalMessage?.inviteeAccountIDs ?? [];
    const personalDetails = PersonalDetailsUtils.getPersonalDetailsByIDs(targetAccountIDs, 0);
    const mentionElements = targetAccountIDs.map((accountID): string => {
        const personalDetail = personalDetails.find((personal) => personal.accountID === accountID);
        const displayName = PersonalDetailsUtils.getEffectiveDisplayName(personalDetail);
        const handleText = _.isEmpty(displayName) ? Localize.translateLocal('common.hidden') : displayName;
        return `<mention-user accountID=${accountID}>@${handleText}</mention-user>`;
    });
    const preMentionsText = 'Heads up, ';
    const mentions = mentionElements.join(', ').replace(/, ([^,]*)$/, ' and $1');
    const postMentionsText = ` ${mentionElements.length > 1 ? "aren't members" : "isn't a member"} of this room.`;

    return `${preMentionsText}${mentions}${postMentionsText}`;
}

/**
 * @private
 */
function isReportActionUnread(reportAction: OnyxEntry<ReportAction>, lastReadTime: string) {
    if (!lastReadTime) {
        return !isCreatedAction(reportAction);
    }

    return !!(reportAction && lastReadTime && reportAction.created && lastReadTime < reportAction.created);
}

/**
 * Check whether the current report action of the report is unread or not
 *
 */
function isCurrentActionUnread(report: OnyxEntry<Report>, reportAction: ReportAction): boolean {
    const lastReadTime = report?.lastReadTime ?? '';
    const sortedReportActions = getSortedReportActions(Object.values(getAllReportActions(report?.reportID ?? '-1')));
    const currentActionIndex = sortedReportActions.findIndex((action) => action.reportActionID === reportAction.reportActionID);
    if (currentActionIndex === -1) {
        return false;
    }
    const prevReportAction = sortedReportActions[currentActionIndex - 1];
    return isReportActionUnread(reportAction, lastReadTime) && (!prevReportAction || !isReportActionUnread(prevReportAction, lastReadTime));
}

/**
 * Checks if a given report action corresponds to a join request action.
 * @param reportAction
 */
function isActionableJoinRequest(reportAction: OnyxEntry<ReportAction>): reportAction is ReportAction<typeof CONST.REPORT.ACTIONS.TYPE.ACTIONABLE_JOIN_REQUEST> {
    return isActionOfType(reportAction, CONST.REPORT.ACTIONS.TYPE.ACTIONABLE_JOIN_REQUEST);
}

/**
 * Checks if any report actions correspond to a join request action that is still pending.
 * @param reportID
 */
function isActionableJoinRequestPending(reportID: string): boolean {
    const findPendingRequest = Object.values(getAllReportActions(reportID)).find(
        (reportActionItem) => isActionableJoinRequest(reportActionItem) && getOriginalMessage(reportActionItem)?.choice === ('' as JoinWorkspaceResolution),
    );
    return !!findPendingRequest;
}

function isApprovedOrSubmittedReportAction(action: OnyxEntry<ReportAction>) {
    return [CONST.REPORT.ACTIONS.TYPE.APPROVED, CONST.REPORT.ACTIONS.TYPE.SUBMITTED].some((type) => type === action?.actionName);
}

/**
 * Gets the text version of the message in a report action
 */
function getReportActionMessageText(reportAction: OnyxEntry<ReportAction>): string {
    if (!Array.isArray(reportAction?.message)) {
        return getReportActionText(reportAction);
    }
    // Sometime html can be an empty string
    // eslint-disable-next-line @typescript-eslint/prefer-nullish-coalescing
    return reportAction?.message?.reduce((acc, curr) => `${acc}${getTextFromHtml(curr?.html || curr?.text)}`, '') ?? '';
}

function getDismissedViolationMessageText(originalMessage: ReportAction<typeof CONST.REPORT.ACTIONS.TYPE.DISMISSED_VIOLATION>['originalMessage']): string {
    const reason = originalMessage?.reason;
    const violationName = originalMessage?.violationName;
    return Localize.translateLocal(`violationDismissal.${violationName}.${reason}` as TranslationPaths);
}

/**
 * Check if the linked transaction is on hold
 */
function isLinkedTransactionHeld(reportActionID: string, reportID: string): boolean {
    return TransactionUtils.isOnHoldByTransactionID(getLinkedTransactionID(reportActionID, reportID) ?? '-1');
}

/**
 * Check if the current user is the requestor of the action
 */
function wasActionTakenByCurrentUser(reportAction: OnyxInputOrEntry<ReportAction>): boolean {
    return currentUserAccountID === reportAction?.actorAccountID;
}

/**
 * Get IOU action for a reportID and transactionID
 */
function getIOUActionForReportID(reportID: string, transactionID: string): OnyxEntry<ReportAction> {
    const report = ReportConnection.getAllReports()?.[`${ONYXKEYS.COLLECTION.REPORT}${reportID}`];
    const reportActions = getAllReportActions(report?.reportID ?? '');
    const action = Object.values(reportActions ?? {})?.find((reportAction) => {
        const IOUTransactionID = isMoneyRequestAction(reportAction) ? getOriginalMessage(reportAction)?.IOUTransactionID : -1;
        return IOUTransactionID === transactionID;
    });
    return action;
}

/**
 * Get the track expense actionable whisper of the corresponding track expense
 */
function getTrackExpenseActionableWhisper(transactionID: string, chatReportID: string) {
    const chatReportActions = allReportActions?.[`${ONYXKEYS.COLLECTION.REPORT_ACTIONS}${chatReportID}`] ?? {};
    return Object.values(chatReportActions).find((action: ReportAction) => isActionableTrackExpense(action) && getOriginalMessage(action)?.transactionID === transactionID);
}

/**
 * Checks if a given report action corresponds to a add payment card action.
 * @param reportAction
 */
function isActionableAddPaymentCard(reportAction: OnyxEntry<ReportAction>): reportAction is ReportAction<typeof CONST.REPORT.ACTIONS.TYPE.ACTIONABLE_ADD_PAYMENT_CARD> {
    return reportAction?.actionName === CONST.REPORT.ACTIONS.TYPE.ACTIONABLE_ADD_PAYMENT_CARD;
}

export {
    doesReportHaveVisibleActions,
    extractLinksFromMessageHtml,
    getActionableMentionWhisperMessage,
    getAllReportActions,
    getCombinedReportActions,
    getDismissedViolationMessageText,
    getFilteredForOneTransactionView,
    getFirstVisibleReportActionID,
    getIOUActionForReportID,
    getIOUReportIDFromReportActionPreview,
    getLastClosedReportAction,
    getLastVisibleAction,
    getLastVisibleMessage,
    getLatestReportActionFromOnyxData,
    getLinkedTransactionID,
    getMemberChangeMessageFragment,
    getMemberChangeMessagePlainText,
    getMessageOfOldDotReportAction,
    getMostRecentIOURequestActionID,
    getMostRecentReportActionLastModified,
    getNumberOfMoneyRequests,
    getOneTransactionThreadReportID,
    getOriginalMessage,
    getParentReportAction,
    getReportAction,
    getReportActionHtml,
    getReportActionMessage,
    getReportActionMessageText,
    getReportActionText,
    getReportPreviewAction,
    getSortedReportActions,
    getSortedReportActionsForDisplay,
    getTextFromHtml,
    getTrackExpenseActionableWhisper,
    getWhisperedTo,
    hasRequestFromCurrentAccount,
    isActionOfType,
    isActionableJoinRequest,
    isActionableJoinRequestPending,
    isActionableMentionWhisper,
    isActionableReportMentionWhisper,
    isActionableTrackExpense,
    isAddCommentAction,
    isApprovedOrSubmittedReportAction,
    isChronosOOOListAction,
    isClosedAction,
    isConsecutiveActionMadeByPreviousActor,
    isCreatedAction,
    isCreatedTaskReportAction,
    isCurrentActionUnread,
    isDeletedAction,
    isDeletedParentAction,
    isLinkedTransactionHeld,
    isMemberChangeAction,
    isMessageDeleted,
    isModifiedExpenseAction,
    isMoneyRequestAction,
    isNotifiableReportAction,
    isOldDotReportAction,
    isPayAction,
    isPendingRemove,
    isPolicyChangeLogAction,
    isReimbursementDeQueuedAction,
    isReimbursementQueuedAction,
    isRenamedAction,
    isReportActionAttachment,
    isReportActionDeprecated,
    isReportPreviewAction,
    isResolvedActionTrackExpense,
    isReversedTransaction,
    isRoomChangeLogAction,
    isSentMoneyReportAction,
    isSplitBillAction,
    isTaskAction,
    isThreadParentMessage,
    isTrackExpenseAction,
    isTransactionThread,
    isTripPreview,
    isWhisperAction,
    isWhisperActionTargetedToOthers,
    shouldHideNewMarker,
    shouldReportActionBeVisible,
    shouldReportActionBeVisibleAsLastAction,
    wasActionTakenByCurrentUser,
<<<<<<< HEAD
=======
    isResolvedActionTrackExpense,
    isClosedAction,
    isRenamedAction,
    isRoomChangeLogAction,
    isInviteOrRemovedAction,
    isChronosOOOListAction,
    isAddCommentAction,
    isPolicyChangeLogAction,
    getTextFromHtml,
    isTripPreview,
    getIOUActionForReportID,
    getFilteredForOneTransactionView,
    isActionableAddPaymentCard,
>>>>>>> 7e6375c0
};

export type {LastVisibleMessage};<|MERGE_RESOLUTION|>--- conflicted
+++ resolved
@@ -1503,22 +1503,8 @@
     shouldReportActionBeVisible,
     shouldReportActionBeVisibleAsLastAction,
     wasActionTakenByCurrentUser,
-<<<<<<< HEAD
-=======
-    isResolvedActionTrackExpense,
-    isClosedAction,
-    isRenamedAction,
-    isRoomChangeLogAction,
     isInviteOrRemovedAction,
-    isChronosOOOListAction,
-    isAddCommentAction,
-    isPolicyChangeLogAction,
-    getTextFromHtml,
-    isTripPreview,
-    getIOUActionForReportID,
-    getFilteredForOneTransactionView,
     isActionableAddPaymentCard,
->>>>>>> 7e6375c0
 };
 
 export type {LastVisibleMessage};