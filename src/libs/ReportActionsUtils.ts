--- conflicted
+++ resolved
@@ -905,11 +905,7 @@
         return '';
     }
     const sortedFilterReportActions = sortedReportActions.filter((action) => !isDeletedAction(action) || (action?.childVisibleActionCount ?? 0) > 0 || isOffline);
-<<<<<<< HEAD
-    return sortedFilterReportActions.length > 1 ? sortedFilterReportActions.at(sortedFilterReportActions.length - 2)?.reportActionID : '';
-=======
     return sortedFilterReportActions.length > 1 ? sortedFilterReportActions.at(sortedFilterReportActions.length - 2)?.reportActionID : undefined;
->>>>>>> 1cfcfa47
 }
 
 /**
@@ -1575,12 +1571,8 @@
  * Check if the linked transaction is on hold
  */
 function isLinkedTransactionHeld(reportActionID: string, reportID: string): boolean {
-<<<<<<< HEAD
-    return TransactionUtils.isOnHoldByTransactionID(getLinkedTransactionID(reportActionID, reportID));
-=======
     const linkedTransactionID = getLinkedTransactionID(reportActionID, reportID);
     return linkedTransactionID ? TransactionUtils.isOnHoldByTransactionID(linkedTransactionID) : false;
->>>>>>> 1cfcfa47
 }
 
 function getMentionedAccountIDsFromAction(reportAction: OnyxInputOrEntry<ReportAction>) {
@@ -1614,11 +1606,7 @@
     const report = allReports?.[`${ONYXKEYS.COLLECTION.REPORT}${reportID}`];
     const reportActions = getAllReportActions(report?.reportID);
     const action = Object.values(reportActions ?? {})?.find((reportAction) => {
-<<<<<<< HEAD
-        const IOUTransactionID = isMoneyRequestAction(reportAction) ? getOriginalMessage(reportAction)?.IOUTransactionID : CONST.DEFAULT_NUMBER_ID;
-=======
         const IOUTransactionID = isMoneyRequestAction(reportAction) ? getOriginalMessage(reportAction)?.IOUTransactionID : undefined;
->>>>>>> 1cfcfa47
         return IOUTransactionID === transactionID;
     });
     return action;
