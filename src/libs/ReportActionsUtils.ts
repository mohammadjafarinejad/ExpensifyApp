import {fastMerge, Str} from 'expensify-common';
import clone from 'lodash/clone';
import lodashFindLast from 'lodash/findLast';
import isEmpty from 'lodash/isEmpty';
import type {NullishDeep, OnyxCollection, OnyxEntry, OnyxUpdate} from 'react-native-onyx';
import Onyx from 'react-native-onyx';
import type {ValueOf} from 'type-fest';
import usePrevious from '@hooks/usePrevious';
import CONST from '@src/CONST';
import type {TranslationPaths} from '@src/languages/types';
import ONYXKEYS from '@src/ONYXKEYS';
import ROUTES from '@src/ROUTES';
import type {Card, Locale, OnyxInputOrEntry, OriginalMessageIOU, PrivatePersonalDetails} from '@src/types/onyx';
import type {JoinWorkspaceResolution, OriginalMessageChangeLog, OriginalMessageExportIntegration} from '@src/types/onyx/OriginalMessage';
import type {PolicyReportFieldType} from '@src/types/onyx/Policy';
import type Report from '@src/types/onyx/Report';
import type ReportAction from '@src/types/onyx/ReportAction';
import type {Message, OldDotReportAction, OriginalMessage, ReportActions} from '@src/types/onyx/ReportAction';
import type ReportActionName from '@src/types/onyx/ReportActionName';
import {isEmptyObject} from '@src/types/utils/EmptyObject';
import {convertAmountToDisplayString, convertToDisplayString, convertToShortDisplayString} from './CurrencyUtils';
import DateUtils from './DateUtils';
import {getEnvironmentURL} from './Environment/Environment';
import getBase62ReportID from './getBase62ReportID';
import {isReportMessageAttachment} from './isReportMessageAttachment';
import {toLocaleOrdinal} from './LocaleDigitUtils';
import {formatPhoneNumber} from './LocalePhoneNumber';
import {formatMessageElementList, translateLocal} from './Localize';
import BaseLocaleListener from './Localize/LocaleListener/BaseLocaleListener';
import Log from './Log';
import type {MessageElementBase, MessageTextElement} from './MessageElement';
import Parser from './Parser';
import {getEffectiveDisplayName, getPersonalDetailByEmail, getPersonalDetailsByIDs} from './PersonalDetailsUtils';
import {getPolicy, isPolicyAdmin as isPolicyAdminPolicyUtils} from './PolicyUtils';
import type {getReportName, OptimisticIOUReportAction, PartialReportAction} from './ReportUtils';
import StringUtils from './StringUtils';
import {isOnHoldByTransactionID} from './TransactionUtils';
import {getReportFieldTypeTranslationKey} from './WorkspaceReportFieldUtils';

type LastVisibleMessage = {
    lastMessageText: string;
    lastMessageHtml?: string;
};

type MemberChangeMessageUserMentionElement = {
    readonly kind: 'userMention';
    readonly accountID: number;
} & MessageElementBase;

type MemberChangeMessageRoomReferenceElement = {
    readonly kind: 'roomReference';
    readonly roomName: string;
    readonly roomID: number;
} & MessageElementBase;

type MemberChangeMessageElement = MessageTextElement | MemberChangeMessageUserMentionElement | MemberChangeMessageRoomReferenceElement;

let allReportActions: OnyxCollection<ReportActions>;
Onyx.connect({
    key: ONYXKEYS.COLLECTION.REPORT_ACTIONS,
    waitForCollectionCallback: true,
    callback: (actions) => {
        if (!actions) {
            return;
        }
        allReportActions = actions;
    },
});

let allReports: OnyxCollection<Report>;
Onyx.connect({
    key: ONYXKEYS.COLLECTION.REPORT,
    waitForCollectionCallback: true,
    callback: (value) => {
        allReports = value;
    },
});

let isNetworkOffline = false;
Onyx.connect({
    key: ONYXKEYS.NETWORK,
    callback: (val) => (isNetworkOffline = val?.isOffline ?? false),
});

let currentUserAccountID: number | undefined;
let currentEmail = '';
Onyx.connect({
    key: ONYXKEYS.SESSION,
    callback: (value) => {
        // When signed out, value is undefined
        if (!value) {
            return;
        }

        currentUserAccountID = value.accountID;
        currentEmail = value?.email ?? '';
    },
});

let privatePersonalDetails: PrivatePersonalDetails | undefined;
Onyx.connect({
    key: ONYXKEYS.PRIVATE_PERSONAL_DETAILS,
    callback: (personalDetails) => {
        privatePersonalDetails = personalDetails;
    },
});

let environmentURL: string;
getEnvironmentURL().then((url: string) => (environmentURL = url));

/*
 * Url to the Xero non reimbursable expenses list
 */
const XERO_NON_REIMBURSABLE_EXPENSES_URL = 'https://go.xero.com/Bank/BankAccounts.aspx';

/*
 * Url to the NetSuite global search, which should be suffixed with the reportID.
 */
const NETSUITE_NON_REIMBURSABLE_EXPENSES_URL_PREFIX =
    'https://system.netsuite.com/app/common/search/ubersearchresults.nl?quicksearch=T&searchtype=Uber&frame=be&Uber_NAMEtype=KEYWORDSTARTSWITH&Uber_NAME=';

/*
 * Url prefix to any Salesforce transaction or transaction list.
 */
const SALESFORCE_EXPENSES_URL_PREFIX = 'https://login.salesforce.com/';

/*
 * Url to the QBO expenses list
 */
const QBO_EXPENSES_URL = 'https://qbo.intuit.com/app/expenses';

const POLICY_CHANGE_LOG_ARRAY = new Set<ReportActionName>(Object.values(CONST.REPORT.ACTIONS.TYPE.POLICY_CHANGE_LOG));

function isCreatedAction(reportAction: OnyxInputOrEntry<ReportAction>): boolean {
    return reportAction?.actionName === CONST.REPORT.ACTIONS.TYPE.CREATED;
}

function isDeletedAction(reportAction: OnyxInputOrEntry<ReportAction | OptimisticIOUReportAction>): boolean {
    if (isInviteOrRemovedAction(reportAction)) {
        return false;
    }

    const message = reportAction?.message ?? [];

    if (!Array.isArray(message)) {
        return message?.html === '' || !!message?.deleted;
    }
    const originalMessage = getOriginalMessage(reportAction);

    // A legacy deleted comment has either an empty array or an object with html field with empty string as value
    const isLegacyDeletedComment = message.length === 0 || message.at(0)?.html === '';

    return isLegacyDeletedComment || !!message.at(0)?.deleted || (!!originalMessage && 'deleted' in originalMessage && !!originalMessage?.deleted);
}

/**
 * This function will add attachment ID attribute on img and video HTML tags inside the passed html content
 * of a report action. This attachment id is the reportActionID concatenated with the order index that the attachment
 * appears inside the report action message so as to identify attachments with identical source inside a report action.
 */
function getHtmlWithAttachmentID(html: string, reportActionID: string | undefined) {
    if (!reportActionID) {
        return html;
    }

    let attachmentID = 0;
    return html.replace(/<img |<video /g, (m) => m.concat(`${CONST.ATTACHMENT_ID_ATTRIBUTE}="${reportActionID}_${++attachmentID}" `));
}

function getReportActionMessage(reportAction: PartialReportAction) {
    return Array.isArray(reportAction?.message) ? reportAction.message.at(0) : reportAction?.message;
}

function isDeletedParentAction(reportAction: OnyxInputOrEntry<ReportAction>): boolean {
    return (getReportActionMessage(reportAction)?.isDeletedParentAction ?? false) && (reportAction?.childVisibleActionCount ?? 0) > 0;
}

function isReversedTransaction(reportAction: OnyxInputOrEntry<ReportAction | OptimisticIOUReportAction>) {
    return (getReportActionMessage(reportAction)?.isReversedTransaction ?? false) && ((reportAction as ReportAction)?.childVisibleActionCount ?? 0) > 0;
}

function isPendingRemove(reportAction: OnyxInputOrEntry<ReportAction>): boolean {
    return getReportActionMessage(reportAction)?.moderationDecision?.decision === CONST.MODERATION.MODERATOR_DECISION_PENDING_REMOVE;
}

function isMoneyRequestAction(reportAction: OnyxInputOrEntry<ReportAction>): reportAction is ReportAction<typeof CONST.REPORT.ACTIONS.TYPE.IOU> {
    return isActionOfType(reportAction, CONST.REPORT.ACTIONS.TYPE.IOU);
}

function isReportPreviewAction(reportAction: OnyxInputOrEntry<ReportAction>): reportAction is ReportAction<typeof CONST.REPORT.ACTIONS.TYPE.REPORT_PREVIEW> {
    return isActionOfType(reportAction, CONST.REPORT.ACTIONS.TYPE.REPORT_PREVIEW);
}

function isSubmittedAction(reportAction: OnyxInputOrEntry<ReportAction>): reportAction is ReportAction<typeof CONST.REPORT.ACTIONS.TYPE.SUBMITTED> {
    return isActionOfType(reportAction, CONST.REPORT.ACTIONS.TYPE.SUBMITTED);
}

function isSubmittedAndClosedAction(reportAction: OnyxInputOrEntry<ReportAction>): reportAction is ReportAction<typeof CONST.REPORT.ACTIONS.TYPE.SUBMITTED_AND_CLOSED> {
    return isActionOfType(reportAction, CONST.REPORT.ACTIONS.TYPE.SUBMITTED_AND_CLOSED);
}

function isMarkAsClosedAction(reportAction: OnyxInputOrEntry<ReportAction>): reportAction is ReportAction<typeof CONST.REPORT.ACTIONS.TYPE.CLOSED> {
    return isActionOfType(reportAction, CONST.REPORT.ACTIONS.TYPE.CLOSED) && !!getOriginalMessage(reportAction)?.amount;
}

function isApprovedAction(reportAction: OnyxInputOrEntry<ReportAction>): reportAction is ReportAction<typeof CONST.REPORT.ACTIONS.TYPE.APPROVED> {
    return isActionOfType(reportAction, CONST.REPORT.ACTIONS.TYPE.APPROVED);
}

function isUnapprovedAction(reportAction: OnyxInputOrEntry<ReportAction>): reportAction is ReportAction<typeof CONST.REPORT.ACTIONS.TYPE.UNAPPROVED> {
    return isActionOfType(reportAction, CONST.REPORT.ACTIONS.TYPE.UNAPPROVED);
}

function isForwardedAction(reportAction: OnyxInputOrEntry<ReportAction>): reportAction is ReportAction<typeof CONST.REPORT.ACTIONS.TYPE.FORWARDED> {
    return isActionOfType(reportAction, CONST.REPORT.ACTIONS.TYPE.FORWARDED);
}

function isModifiedExpenseAction(reportAction: OnyxInputOrEntry<ReportAction>): reportAction is ReportAction<typeof CONST.REPORT.ACTIONS.TYPE.MODIFIED_EXPENSE> {
    return isActionOfType(reportAction, CONST.REPORT.ACTIONS.TYPE.MODIFIED_EXPENSE);
}

function isPolicyChangeLogAction(reportAction: OnyxInputOrEntry<ReportAction>): reportAction is ReportAction<ValueOf<typeof CONST.REPORT.ACTIONS.TYPE.POLICY_CHANGE_LOG>> {
    return reportAction?.actionName ? POLICY_CHANGE_LOG_ARRAY.has(reportAction.actionName) : false;
}

function isChronosOOOListAction(reportAction: OnyxInputOrEntry<ReportAction>): reportAction is ReportAction<typeof CONST.REPORT.ACTIONS.TYPE.CHRONOS_OOO_LIST> {
    return isActionOfType(reportAction, CONST.REPORT.ACTIONS.TYPE.CHRONOS_OOO_LIST);
}

function isAddCommentAction(reportAction: OnyxInputOrEntry<ReportAction>): reportAction is ReportAction<typeof CONST.REPORT.ACTIONS.TYPE.ADD_COMMENT> {
    return isActionOfType(reportAction, CONST.REPORT.ACTIONS.TYPE.ADD_COMMENT);
}

function isCreatedTaskReportAction(reportAction: OnyxInputOrEntry<ReportAction>): reportAction is ReportAction<typeof CONST.REPORT.ACTIONS.TYPE.ADD_COMMENT> {
    return isActionOfType(reportAction, CONST.REPORT.ACTIONS.TYPE.ADD_COMMENT) && !!getOriginalMessage(reportAction)?.taskReportID;
}

function isTripPreview(reportAction: OnyxInputOrEntry<ReportAction>): reportAction is ReportAction<typeof CONST.REPORT.ACTIONS.TYPE.TRIP_PREVIEW> {
    return isActionOfType(reportAction, CONST.REPORT.ACTIONS.TYPE.TRIP_PREVIEW);
}

function isActionOfType<T extends ReportActionName>(action: OnyxInputOrEntry<ReportAction>, actionName: T): action is ReportAction<T> {
    return action?.actionName === actionName;
}

function getOriginalMessage<T extends ReportActionName>(reportAction: OnyxInputOrEntry<ReportAction<T>>): OriginalMessage<T> | undefined {
    if (!Array.isArray(reportAction?.message)) {
        // eslint-disable-next-line deprecation/deprecation
        return reportAction?.message ?? reportAction?.originalMessage;
    }
    // eslint-disable-next-line deprecation/deprecation
    return reportAction.originalMessage;
}

function isExportIntegrationAction(reportAction: OnyxInputOrEntry<ReportAction>): reportAction is ReportAction<typeof CONST.REPORT.ACTIONS.TYPE.EXPORTED_TO_INTEGRATION> {
    return reportAction?.actionName === CONST.REPORT.ACTIONS.TYPE.EXPORTED_TO_INTEGRATION;
}

function isIntegrationMessageAction(reportAction: OnyxInputOrEntry<ReportAction>): reportAction is ReportAction<typeof CONST.REPORT.ACTIONS.TYPE.INTEGRATIONS_MESSAGE> {
    return reportAction?.actionName === CONST.REPORT.ACTIONS.TYPE.INTEGRATIONS_MESSAGE;
}

/**
 * We are in the process of deprecating reportAction.originalMessage and will be setting the db version of "message" to reportAction.message in the future see: https://github.com/Expensify/App/issues/39797
 * In the interim, we must check to see if we have an object or array for the reportAction.message, if we have an array we will use the originalMessage as this means we have not yet migrated.
 */
function getWhisperedTo(reportAction: OnyxInputOrEntry<ReportAction>): number[] {
    if (!reportAction) {
        return [];
    }
    const originalMessage = getOriginalMessage(reportAction);
    const message = getReportActionMessage(reportAction);

    if (!(originalMessage && typeof originalMessage === 'object' && 'whisperedTo' in originalMessage) && !(message && typeof message === 'object' && 'whisperedTo' in message)) {
        return [];
    }

    if (message !== null && !Array.isArray(message) && typeof message === 'object' && 'whisperedTo' in message) {
        return message?.whisperedTo ?? [];
    }

    if (originalMessage && typeof originalMessage === 'object' && 'whisperedTo' in originalMessage) {
        return originalMessage?.whisperedTo ?? [];
    }

    if (typeof originalMessage !== 'object') {
        Log.info('Original message is not an object for reportAction: ', true, {
            reportActionID: reportAction?.reportActionID,
            actionName: reportAction?.actionName,
        });
    }

    return [];
}

function isWhisperAction(reportAction: OnyxInputOrEntry<ReportAction>): boolean {
    return getWhisperedTo(reportAction).length > 0;
}

/**
 * Checks whether the report action is a whisper targeting someone other than the current user.
 */
function isWhisperActionTargetedToOthers(reportAction: OnyxInputOrEntry<ReportAction>): boolean {
    if (!isWhisperAction(reportAction)) {
        return false;
    }
    return !getWhisperedTo(reportAction).includes(currentUserAccountID ?? CONST.DEFAULT_NUMBER_ID);
}

function isReimbursementQueuedAction(reportAction: OnyxInputOrEntry<ReportAction>): reportAction is ReportAction<typeof CONST.REPORT.ACTIONS.TYPE.REIMBURSEMENT_QUEUED> {
    return isActionOfType(reportAction, CONST.REPORT.ACTIONS.TYPE.REIMBURSEMENT_QUEUED);
}

function isMemberChangeAction(
    reportAction: OnyxInputOrEntry<ReportAction>,
): reportAction is ReportAction<ValueOf<typeof CONST.REPORT.ACTIONS.TYPE.ROOM_CHANGE_LOG | typeof CONST.REPORT.ACTIONS.TYPE.POLICY_CHANGE_LOG>> {
    return (
        isActionOfType(reportAction, CONST.REPORT.ACTIONS.TYPE.ROOM_CHANGE_LOG.INVITE_TO_ROOM) ||
        isActionOfType(reportAction, CONST.REPORT.ACTIONS.TYPE.ROOM_CHANGE_LOG.REMOVE_FROM_ROOM) ||
        isActionOfType(reportAction, CONST.REPORT.ACTIONS.TYPE.POLICY_CHANGE_LOG.INVITE_TO_ROOM) ||
        isActionOfType(reportAction, CONST.REPORT.ACTIONS.TYPE.POLICY_CHANGE_LOG.REMOVE_FROM_ROOM) ||
        isActionOfType(reportAction, CONST.REPORT.ACTIONS.TYPE.POLICY_CHANGE_LOG.LEAVE_POLICY)
    );
}

function isInviteMemberAction(
    reportAction: OnyxEntry<ReportAction>,
): reportAction is ReportAction<typeof CONST.REPORT.ACTIONS.TYPE.ROOM_CHANGE_LOG.INVITE_TO_ROOM | typeof CONST.REPORT.ACTIONS.TYPE.POLICY_CHANGE_LOG.INVITE_TO_ROOM> {
    return isActionOfType(reportAction, CONST.REPORT.ACTIONS.TYPE.ROOM_CHANGE_LOG.INVITE_TO_ROOM) || isActionOfType(reportAction, CONST.REPORT.ACTIONS.TYPE.POLICY_CHANGE_LOG.INVITE_TO_ROOM);
}

function isLeavePolicyAction(reportAction: OnyxEntry<ReportAction>): reportAction is ReportAction<typeof CONST.REPORT.ACTIONS.TYPE.POLICY_CHANGE_LOG.LEAVE_POLICY> {
    return isActionOfType(reportAction, CONST.REPORT.ACTIONS.TYPE.POLICY_CHANGE_LOG.LEAVE_POLICY);
}

function isReimbursementCanceledAction(reportAction: OnyxEntry<ReportAction>): reportAction is ReportAction<typeof CONST.REPORT.ACTIONS.TYPE.REIMBURSEMENT_ACH_CANCELED> {
    return isActionOfType(reportAction, CONST.REPORT.ACTIONS.TYPE.REIMBURSEMENT_ACH_CANCELED);
}

function isReimbursementDeQueuedAction(reportAction: OnyxEntry<ReportAction>): reportAction is ReportAction<typeof CONST.REPORT.ACTIONS.TYPE.REIMBURSEMENT_DEQUEUED> {
    return isActionOfType(reportAction, CONST.REPORT.ACTIONS.TYPE.REIMBURSEMENT_DEQUEUED);
}

function isReimbursementDeQueuedOrCanceledAction(
    reportAction: OnyxEntry<ReportAction>,
): reportAction is ReportAction<typeof CONST.REPORT.ACTIONS.TYPE.REIMBURSEMENT_DEQUEUED | typeof CONST.REPORT.ACTIONS.TYPE.REIMBURSEMENT_ACH_CANCELED> {
    return isReimbursementDeQueuedAction(reportAction) || isReimbursementCanceledAction(reportAction);
}

function isClosedAction(reportAction: OnyxEntry<ReportAction>): reportAction is ReportAction<typeof CONST.REPORT.ACTIONS.TYPE.CLOSED> {
    return isActionOfType(reportAction, CONST.REPORT.ACTIONS.TYPE.CLOSED);
}

function isRenamedAction(reportAction: OnyxEntry<ReportAction>): reportAction is ReportAction<typeof CONST.REPORT.ACTIONS.TYPE.RENAMED> {
    return isActionOfType(reportAction, CONST.REPORT.ACTIONS.TYPE.RENAMED);
}

function isReopenedAction(reportAction: OnyxEntry<ReportAction>): reportAction is ReportAction<typeof CONST.REPORT.ACTIONS.TYPE.REOPENED> {
    return isActionOfType(reportAction, CONST.REPORT.ACTIONS.TYPE.REOPENED);
}

const isRoomChangeLogActionSet = new Set<ReportActionName>(Object.values(CONST.REPORT.ACTIONS.TYPE.ROOM_CHANGE_LOG));

function isRoomChangeLogAction(reportAction: OnyxEntry<ReportAction>): reportAction is ReportAction<ValueOf<typeof CONST.REPORT.ACTIONS.TYPE.ROOM_CHANGE_LOG>> {
    return reportAction?.actionName ? isRoomChangeLogActionSet.has(reportAction.actionName) : false;
}

function isInviteOrRemovedAction(
    reportAction: OnyxInputOrEntry<ReportAction>,
): reportAction is ReportAction<ValueOf<typeof CONST.REPORT.ACTIONS.TYPE.POLICY_CHANGE_LOG | typeof CONST.REPORT.ACTIONS.TYPE.ROOM_CHANGE_LOG>> {
    return (
        isActionOfType(reportAction, CONST.REPORT.ACTIONS.TYPE.ROOM_CHANGE_LOG.INVITE_TO_ROOM) ||
        isActionOfType(reportAction, CONST.REPORT.ACTIONS.TYPE.ROOM_CHANGE_LOG.REMOVE_FROM_ROOM) ||
        isActionOfType(reportAction, CONST.REPORT.ACTIONS.TYPE.POLICY_CHANGE_LOG.INVITE_TO_ROOM) ||
        isActionOfType(reportAction, CONST.REPORT.ACTIONS.TYPE.POLICY_CHANGE_LOG.REMOVE_FROM_ROOM)
    );
}

/**
 * Returns whether the comment is a thread parent message/the first message in a thread
 */
function isThreadParentMessage(reportAction: OnyxEntry<ReportAction>, reportID: string | undefined): boolean {
    const {childType, childVisibleActionCount = 0, childReportID} = reportAction ?? {};
    return childType === CONST.REPORT.TYPE.CHAT && (childVisibleActionCount > 0 || String(childReportID) === reportID);
}

/**
 * Determines if the given report action is sent money report action by checking for 'pay' type and presence of IOUDetails object.
 */
function isSentMoneyReportAction(reportAction: OnyxEntry<ReportAction | OptimisticIOUReportAction>): boolean {
    return (
        isActionOfType(reportAction, CONST.REPORT.ACTIONS.TYPE.IOU) &&
        getOriginalMessage(reportAction)?.type === CONST.IOU.REPORT_ACTION_TYPE.PAY &&
        !!getOriginalMessage(reportAction)?.IOUDetails
    );
}

/**
 * Returns whether the thread is a transaction thread, which is any thread with IOU parent
 * report action from requesting money (type - create) or from sending money (type - pay with IOUDetails field)
 */
function isTransactionThread(parentReportAction: OnyxInputOrEntry<ReportAction>): boolean {
    if (isEmptyObject(parentReportAction) || !isMoneyRequestAction(parentReportAction)) {
        return false;
    }
    const originalMessage = getOriginalMessage(parentReportAction);
    return (
        originalMessage?.type === CONST.IOU.REPORT_ACTION_TYPE.CREATE ||
        originalMessage?.type === CONST.IOU.REPORT_ACTION_TYPE.TRACK ||
        (originalMessage?.type === CONST.IOU.REPORT_ACTION_TYPE.PAY && !!originalMessage?.IOUDetails)
    );
}

/**
 * Sort an array of reportActions by their created timestamp first, and reportActionID second
 * This gives us a stable order even in the case of multiple reportActions created on the same millisecond
 *
 */
function getSortedReportActions(reportActions: ReportAction[] | null, shouldSortInDescendingOrder = false): ReportAction[] {
    if (!Array.isArray(reportActions)) {
        throw new Error(`ReportActionsUtils.getSortedReportActions requires an array, received ${typeof reportActions}`);
    }

    const invertedMultiplier = shouldSortInDescendingOrder ? -1 : 1;

    const sortedActions = reportActions?.filter(Boolean).sort((first, second) => {
        // First sort by action type, ensuring that `CREATED` actions always come first if they have the same or even a later timestamp as another action type
        if ((first.actionName === CONST.REPORT.ACTIONS.TYPE.CREATED || second.actionName === CONST.REPORT.ACTIONS.TYPE.CREATED) && first.actionName !== second.actionName) {
            return (first.actionName === CONST.REPORT.ACTIONS.TYPE.CREATED ? -1 : 1) * invertedMultiplier;
        }

        // Ensure that neither first's nor second's created property is undefined
        if (first.created === undefined || second.created === undefined) {
            return (first.created === undefined ? -1 : 1) * invertedMultiplier;
        }

        // Then sort by timestamp
        if (first.created !== second.created) {
            return (first.created < second.created ? -1 : 1) * invertedMultiplier;
        }

        // Ensure that `REPORT_PREVIEW` actions always come after if they have the same timestamp as another action type
        if ((first.actionName === CONST.REPORT.ACTIONS.TYPE.REPORT_PREVIEW || second.actionName === CONST.REPORT.ACTIONS.TYPE.REPORT_PREVIEW) && first.actionName !== second.actionName) {
            return (first.actionName === CONST.REPORT.ACTIONS.TYPE.REPORT_PREVIEW ? 1 : -1) * invertedMultiplier;
        }

        // Then fallback on reportActionID as the final sorting criteria. It is a random number,
        // but using this will ensure that the order of reportActions with the same created time and action type
        // will be consistent across all users and devices
        return (first.reportActionID < second.reportActionID ? -1 : 1) * invertedMultiplier;
    });

    return sortedActions;
}

/**
 * Returns a sorted and filtered list of report actions from a report and it's associated child
 * transaction thread report in order to correctly display reportActions from both reports in the one-transaction report view.
 */
function getCombinedReportActions(
    reportActions: ReportAction[],
    transactionThreadReportID: string | null,
    transactionThreadReportActions: ReportAction[],
    reportID?: string,
    shouldFilterIOUAction = true,
): ReportAction[] {
    const isSentMoneyReport = reportActions.some((action) => isSentMoneyReportAction(action));

    // We don't want to combine report actions of transaction thread in iou report of send money request because we display the transaction report of send money request as a normal thread
    if (isEmpty(transactionThreadReportID) || isSentMoneyReport) {
        return reportActions;
    }

    // Usually, we filter out the created action from the transaction thread report actions, since we already have the parent report's created action in `reportActions`
    // However, in the case of moving track expense, the transaction thread will be created first in a track expense, thus we should keep the CREATED of the transaction thread and filter out CREATED action of the IOU
    // This makes sense because in a combined report action list, whichever CREATED is first need to be retained.
    const transactionThreadCreatedAction = transactionThreadReportActions?.find((action) => action.actionName === CONST.REPORT.ACTIONS.TYPE.CREATED);
    const parentReportCreatedAction = reportActions?.find((action) => action.actionName === CONST.REPORT.ACTIONS.TYPE.CREATED);

    let filteredTransactionThreadReportActions = transactionThreadReportActions;
    let filteredParentReportActions = reportActions;

    if (transactionThreadCreatedAction && parentReportCreatedAction && transactionThreadCreatedAction.created > parentReportCreatedAction.created) {
        filteredTransactionThreadReportActions = transactionThreadReportActions?.filter((action) => action.actionName !== CONST.REPORT.ACTIONS.TYPE.CREATED);
    } else if (transactionThreadCreatedAction) {
        filteredParentReportActions = reportActions?.filter((action) => action.actionName !== CONST.REPORT.ACTIONS.TYPE.CREATED);
    }

    const report = allReports?.[`${ONYXKEYS.COLLECTION.REPORT}${reportID}`];
    const isSelfDM = report?.chatType === CONST.REPORT.CHAT_TYPE.SELF_DM;
    // Filter out request and send money request actions because we don't want to show any preview actions for one transaction reports
    const filteredReportActions = [...filteredParentReportActions, ...filteredTransactionThreadReportActions].filter((action) => {
        if (!isMoneyRequestAction(action) || !shouldFilterIOUAction) {
            return true;
        }
        const actionType = getOriginalMessage(action)?.type ?? '';
        if (isSelfDM) {
            return actionType !== CONST.IOU.REPORT_ACTION_TYPE.CREATE;
        }
        return actionType !== CONST.IOU.REPORT_ACTION_TYPE.CREATE && actionType !== CONST.IOU.REPORT_ACTION_TYPE.TRACK;
    });

    return getSortedReportActions(filteredReportActions, true);
}

const iouRequestTypes: Array<ValueOf<typeof CONST.IOU.REPORT_ACTION_TYPE>> = [CONST.IOU.REPORT_ACTION_TYPE.CREATE, CONST.IOU.REPORT_ACTION_TYPE.SPLIT, CONST.IOU.REPORT_ACTION_TYPE.TRACK];

// Get all IOU report actions for the report.
const iouRequestTypesSet = new Set<ValueOf<typeof CONST.IOU.REPORT_ACTION_TYPE>>([...iouRequestTypes, CONST.IOU.REPORT_ACTION_TYPE.PAY]);

/**
 * Finds most recent IOU request action ID.
 */
function getMostRecentIOURequestActionID(reportActions: ReportAction[] | null): string | null {
    if (!Array.isArray(reportActions)) {
        return null;
    }
    const iouRequestActions =
        reportActions?.filter((action) => {
            if (!isActionOfType(action, CONST.REPORT.ACTIONS.TYPE.IOU)) {
                return false;
            }
            const actionType = getOriginalMessage(action)?.type;
            if (!actionType) {
                return false;
            }
            return iouRequestTypes.includes(actionType);
        }) ?? [];

    if (iouRequestActions.length === 0) {
        return null;
    }

    const sortedReportActions = getSortedReportActions(iouRequestActions);
    return sortedReportActions.at(-1)?.reportActionID ?? null;
}

/**
 * Returns array of links inside a given report action
 */
function extractLinksFromMessageHtml(reportAction: OnyxEntry<ReportAction>): string[] {
    const htmlContent = getReportActionHtml(reportAction);

    const regex = CONST.REGEX_LINK_IN_ANCHOR;

    if (!htmlContent) {
        return [];
    }

    return [...htmlContent.matchAll(regex)].map((match) => match[1]);
}

/**
 * Returns the report action immediately before the specified index.
 * @param reportActions - all actions
 * @param actionIndex - index of the action
 */
function findPreviousAction(reportActions: ReportAction[], actionIndex: number): OnyxEntry<ReportAction> {
    for (let i = actionIndex + 1; i < reportActions.length; i++) {
        // Find the next non-pending deletion report action, as the pending delete action means that it is not displayed in the UI, but still is in the report actions list.
        // If we are offline, all actions are pending but shown in the UI, so we take the previous action, even if it is a delete.
        if (isNetworkOffline || reportActions.at(i)?.pendingAction !== CONST.RED_BRICK_ROAD_PENDING_ACTION.DELETE) {
            return reportActions.at(i);
        }
    }

    return undefined;
}

/**
 * Returns the report action immediately after the specified index.
 * @param reportActions - all actions
 * @param actionIndex - index of the action
 */
function findNextAction(reportActions: ReportAction[], actionIndex: number): OnyxEntry<ReportAction> {
    for (let i = actionIndex - 1; i >= 0; i--) {
        // Find the next non-pending deletion report action, as the pending delete action means that it is not displayed in the UI, but still is in the report actions list.
        // If we are offline, all actions are pending but shown in the UI, so we take the previous action, even if it is a delete.
        if (isNetworkOffline || reportActions.at(i)?.pendingAction !== CONST.RED_BRICK_ROAD_PENDING_ACTION.DELETE) {
            return reportActions.at(i);
        }
    }

    return undefined;
}

/**
 * Returns true when the previous report action (before actionIndex) is made by the same actor who performed the action at actionIndex.
 * Also checks to ensure that the comment is not too old to be shown as a grouped comment.
 *
 * @param reportActions - report actions ordered from latest
 * @param actionIndex - index of the comment item in state to check
 */
function isConsecutiveActionMadeByPreviousActor(reportActions: ReportAction[], actionIndex: number): boolean {
    const previousAction = findPreviousAction(reportActions, actionIndex);
    const currentAction = reportActions.at(actionIndex);

    return canActionsBeGrouped(currentAction, previousAction);
}

/**
 * Returns true when the next report action (after actionIndex) is made by the same actor who performed the action at actionIndex.
 * Also checks to ensure that the comment is not too old to be shown as a grouped comment.
 *
 * @param reportActions - report actions ordered from oldest
 * @param actionIndex - index of the comment item in state to check
 */
function hasNextActionMadeBySameActor(reportActions: ReportAction[], actionIndex: number) {
    const currentAction = reportActions.at(actionIndex);
    const nextAction = findNextAction(reportActions, actionIndex);

    if (actionIndex === 0) {
        return false;
    }

    return canActionsBeGrouped(currentAction, nextAction);
}

/**
 * Combines the logic for grouping chat messages isConsecutiveActionMadeByPreviousActor and hasNextActionMadeBySameActor.
 * Returns true when messages are made by the same actor and not separated by more than 5 minutes.
 *
 * @param currentAction - Chronologically - latest action.
 * @param adjacentAction - Chronologically - previous action. Named adjacentAction to avoid confusion as isConsecutiveActionMadeByPreviousActor and hasNextActionMadeBySameActor take action lists that are in opposite orders.
 */
function canActionsBeGrouped(currentAction?: ReportAction, adjacentAction?: ReportAction): boolean {
    // It's OK for there to be no previous action, and in that case, false will be returned
    // so that the comment isn't grouped
    if (!currentAction || !adjacentAction) {
        return false;
    }

    // Comments are only grouped if they happen within 5 minutes of each adjacent
    if (new Date(currentAction?.created).getTime() - new Date(adjacentAction.created).getTime() > CONST.REPORT.ACTIONS.MAX_GROUPING_TIME) {
        return false;
    }
    // Do not group if adjacent action was a created action
    if (adjacentAction.actionName === CONST.REPORT.ACTIONS.TYPE.CREATED) {
        return false;
    }

    // Do not group if adjacent or current action was a renamed action
    if (adjacentAction.actionName === CONST.REPORT.ACTIONS.TYPE.RENAMED || currentAction.actionName === CONST.REPORT.ACTIONS.TYPE.RENAMED) {
        return false;
    }

    // Do not group if the delegate account ID is different
    if (adjacentAction.delegateAccountID !== currentAction.delegateAccountID) {
        return false;
    }

    // Do not group if one of previous / adjacent action is report preview and another one is not report preview
    if ((isReportPreviewAction(adjacentAction) && !isReportPreviewAction(currentAction)) || (isReportPreviewAction(currentAction) && !isReportPreviewAction(adjacentAction))) {
        return false;
    }

    if (isSubmittedAction(currentAction)) {
        const currentActionAdminAccountID = currentAction.adminAccountID;
        return typeof currentActionAdminAccountID === 'number'
            ? currentActionAdminAccountID === adjacentAction.actorAccountID
            : currentAction.actorAccountID === adjacentAction.actorAccountID;
    }

    if (isSubmittedAction(adjacentAction)) {
        return typeof adjacentAction.adminAccountID === 'number'
            ? currentAction.actorAccountID === adjacentAction.adminAccountID
            : currentAction.actorAccountID === adjacentAction.actorAccountID;
    }

    return currentAction.actorAccountID === adjacentAction.actorAccountID;
}
function isChronosAutomaticTimerAction(reportAction: OnyxInputOrEntry<ReportAction>, isChronosReport: boolean): boolean {
    const isAutomaticStartTimerAction = () => /start(?:ed|ing)?(?:\snow)?/i.test(getReportActionText(reportAction));
    const isAutomaticStopTimerAction = () => /stop(?:ped|ping)?(?:\snow)?/i.test(getReportActionText(reportAction));
    return isChronosReport && (isAutomaticStartTimerAction() || isAutomaticStopTimerAction());
}

/**
 * If the user sends consecutive actions to Chronos to automatically start/stop the timer,
 * then detect that and show each individually so that the user can easily see when they were sent.
 */
function isConsecutiveChronosAutomaticTimerAction(reportActions: ReportAction[], actionIndex: number, isChronosReport: boolean): boolean {
    const previousAction = findPreviousAction(reportActions, actionIndex);
    const currentAction = reportActions?.at(actionIndex);
    return isChronosAutomaticTimerAction(currentAction, isChronosReport) && isChronosAutomaticTimerAction(previousAction, isChronosReport);
}

/**
 * Checks if a reportAction is deprecated.
 */
function isReportActionDeprecated(reportAction: OnyxEntry<ReportAction>, key: string | number): boolean {
    if (!reportAction) {
        return true;
    }

    // HACK ALERT: We're temporarily filtering out any reportActions keyed by sequenceNumber
    // to prevent bugs during the migration from sequenceNumber -> reportActionID
    // eslint-disable-next-line deprecation/deprecation
    if (String(reportAction.sequenceNumber) === key) {
        Log.info('Front-end filtered out reportAction keyed by sequenceNumber!', false, reportAction);
        return true;
    }

    const deprecatedOldDotReportActions: ReportActionName[] = [
        CONST.REPORT.ACTIONS.TYPE.DELETED_ACCOUNT,
        CONST.REPORT.ACTIONS.TYPE.REIMBURSEMENT_REQUESTED,
        CONST.REPORT.ACTIONS.TYPE.REIMBURSEMENT_SETUP_REQUESTED,
        CONST.REPORT.ACTIONS.TYPE.DONATION,
        CONST.REPORT.ACTIONS.TYPE.REIMBURSED,
    ];
    if (deprecatedOldDotReportActions.includes(reportAction.actionName)) {
        return true;
    }

    return false;
}

/**
 * Checks if a given report action corresponds to an actionable mention whisper.
 * @param reportAction
 */
function isActionableMentionWhisper(reportAction: OnyxEntry<ReportAction>): reportAction is ReportAction<typeof CONST.REPORT.ACTIONS.TYPE.ACTIONABLE_MENTION_WHISPER> {
    return isActionOfType(reportAction, CONST.REPORT.ACTIONS.TYPE.ACTIONABLE_MENTION_WHISPER);
}

/**
 * Checks if a given report action corresponds to an actionable report mention whisper.
 * @param reportAction
 */
function isActionableReportMentionWhisper(reportAction: OnyxEntry<ReportAction>): reportAction is ReportAction<typeof CONST.REPORT.ACTIONS.TYPE.ACTIONABLE_REPORT_MENTION_WHISPER> {
    return isActionOfType(reportAction, CONST.REPORT.ACTIONS.TYPE.ACTIONABLE_REPORT_MENTION_WHISPER);
}

/**
 * Checks whether an action is actionable track expense.
 */
function isActionableTrackExpense(reportAction: OnyxInputOrEntry<ReportAction>): reportAction is ReportAction<typeof CONST.REPORT.ACTIONS.TYPE.ACTIONABLE_TRACK_EXPENSE_WHISPER> {
    return isActionOfType(reportAction, CONST.REPORT.ACTIONS.TYPE.ACTIONABLE_TRACK_EXPENSE_WHISPER);
}

function isActionableWhisper(
    reportAction: OnyxEntry<ReportAction>,
): reportAction is ReportAction<
    | typeof CONST.REPORT.ACTIONS.TYPE.ACTIONABLE_MENTION_WHISPER
    | typeof CONST.REPORT.ACTIONS.TYPE.ACTIONABLE_TRACK_EXPENSE_WHISPER
    | typeof CONST.REPORT.ACTIONS.TYPE.ACTIONABLE_REPORT_MENTION_WHISPER
> {
    return isActionableMentionWhisper(reportAction) || isActionableTrackExpense(reportAction) || isActionableReportMentionWhisper(reportAction);
}

const {POLICY_CHANGE_LOG: policyChangelogTypes, ROOM_CHANGE_LOG: roomChangeLogTypes, ...otherActionTypes} = CONST.REPORT.ACTIONS.TYPE;
const supportedActionTypes: ReportActionName[] = [...Object.values(otherActionTypes), ...Object.values(policyChangelogTypes), ...Object.values(roomChangeLogTypes)];

/**
 * Checks whether an action is actionable track expense and resolved.
 *
 */
function isResolvedActionableWhisper(reportAction: OnyxEntry<ReportAction>): boolean {
    const originalMessage = getOriginalMessage(reportAction);
    const resolution = originalMessage && typeof originalMessage === 'object' && 'resolution' in originalMessage ? originalMessage?.resolution : null;
    return !!resolution;
}

/**
 * Checks whether an action is concierge category options and resolved.
 */
function isResolvedConciergeCategoryOptions(reportAction: OnyxEntry<ReportAction>): boolean {
    const originalMessage = getOriginalMessage(reportAction);
    const selectedCategory = originalMessage && typeof originalMessage === 'object' && 'selectedCategory' in originalMessage ? originalMessage?.selectedCategory : null;
    return !!selectedCategory;
}

/**
 * Checks if a reportAction is fit for display, meaning that it's not deprecated, is of a valid
 * and supported type, it's not deleted and also not closed.
 */
function shouldReportActionBeVisible(reportAction: OnyxEntry<ReportAction>, key: string | number, canUserPerformWriteAction?: boolean): boolean {
    if (!reportAction) {
        return false;
    }

    if (isReportActionDeprecated(reportAction, key)) {
        return false;
    }

    // Filter out any unsupported reportAction types
    if (!supportedActionTypes.includes(reportAction.actionName)) {
        return false;
    }

    // Ignore closed action here since we're already displaying a footer that explains why the report was closed
    if (reportAction.actionName === CONST.REPORT.ACTIONS.TYPE.CLOSED && !isMarkAsClosedAction(reportAction)) {
        return false;
    }

    // Ignore markedAsReimbursed action here since we're already display message that explains the expense was paid
    // elsewhere in the IOU reportAction
    if (reportAction.actionName === CONST.REPORT.ACTIONS.TYPE.MARKED_REIMBURSED) {
        return false;
    }

    if (isWhisperActionTargetedToOthers(reportAction)) {
        return false;
    }

    if (isPendingRemove(reportAction) && !reportAction.childVisibleActionCount) {
        return false;
    }

    if (
        (isActionableReportMentionWhisper(reportAction) || isActionableJoinRequestPendingReportAction(reportAction) || isActionableMentionWhisper(reportAction)) &&
        !canUserPerformWriteAction
    ) {
        return false;
    }

    if (isTripPreview(reportAction)) {
        return true;
    }

    // If action is actionable whisper and resolved by user, then we don't want to render anything
    if (isActionableWhisper(reportAction) && isResolvedActionableWhisper(reportAction)) {
        return false;
    }

    // All other actions are displayed except thread parents, deleted, or non-pending actions
    const isDeleted = isDeletedAction(reportAction);
    const isPending = !!reportAction.pendingAction;

    return !isDeleted || isPending || isDeletedParentAction(reportAction) || isReversedTransaction(reportAction);
}

/**
 * Checks if the new marker should be hidden for the report action.
 */
function shouldHideNewMarker(reportAction: OnyxEntry<ReportAction>): boolean {
    if (!reportAction) {
        return true;
    }
    return !isNetworkOffline && reportAction.pendingAction === CONST.RED_BRICK_ROAD_PENDING_ACTION.DELETE;
}

/**
 * Checks if a reportAction is fit for display as report last action, meaning that
 * it satisfies shouldReportActionBeVisible, it's not whisper action and not deleted.
 */
function shouldReportActionBeVisibleAsLastAction(reportAction: OnyxInputOrEntry<ReportAction>, canUserPerformWriteAction?: boolean): boolean {
    if (!reportAction) {
        return false;
    }

    if (Object.keys(reportAction.errors ?? {}).length > 0) {
        return false;
    }

    // If a whisper action is the REPORT_PREVIEW action, we are displaying it.
    // If the action's message text is empty and it is not a deleted parent with visible child actions, hide it. Else, consider the action to be displayable.
    return (
        shouldReportActionBeVisible(reportAction, reportAction.reportActionID, canUserPerformWriteAction) &&
        !(isWhisperAction(reportAction) && !isReportPreviewAction(reportAction) && !isMoneyRequestAction(reportAction)) &&
        !(isDeletedAction(reportAction) && !isDeletedParentAction(reportAction))
    );
}

/**
 * For policy change logs, report URLs are generated in the server,
 * which includes a baseURL placeholder that's replaced in the client.
 */
function replaceBaseURLInPolicyChangeLogAction(reportAction: ReportAction): ReportAction {
    if (!reportAction?.message || !isPolicyChangeLogAction(reportAction)) {
        return reportAction;
    }

    const updatedReportAction = clone(reportAction);

    if (!updatedReportAction.message) {
        return updatedReportAction;
    }

    if (Array.isArray(updatedReportAction.message)) {
        const message = updatedReportAction.message.at(0);

        if (message) {
            message.html = getReportActionHtml(reportAction)?.replace('%baseURL', environmentURL);
        }
    }

    return updatedReportAction;
}

function getLastVisibleAction(
    reportID: string | undefined,
    canUserPerformWriteAction?: boolean,
    actionsToMerge: Record<string, NullishDeep<ReportAction> | null> = {},
    reportActionsParam: OnyxCollection<ReportActions> = allReportActions,
): OnyxEntry<ReportAction> {
    let reportActions: Array<ReportAction | null | undefined> = [];
    if (!isEmpty(actionsToMerge)) {
        reportActions = Object.values(fastMerge(reportActionsParam?.[`${ONYXKEYS.COLLECTION.REPORT_ACTIONS}${reportID}`] ?? {}, actionsToMerge ?? {}, true)) as Array<
            ReportAction | null | undefined
        >;
    } else {
        reportActions = Object.values(allReportActions?.[`${ONYXKEYS.COLLECTION.REPORT_ACTIONS}${reportID}`] ?? {});
    }
    const visibleReportActions = reportActions.filter((action): action is ReportAction => shouldReportActionBeVisibleAsLastAction(action, canUserPerformWriteAction));
    const sortedReportActions = getSortedReportActions(visibleReportActions, true);
    if (sortedReportActions.length === 0) {
        return undefined;
    }
    return sortedReportActions.at(0);
}

function formatLastMessageText(lastMessageText: string | undefined) {
    const trimmedMessage = String(lastMessageText).trim();

    // Add support for inline code containing only space characters
    // The message will appear as a blank space in the LHN
    if (
        (trimmedMessage === '' && (lastMessageText?.length ?? 0) > 0) ||
        (trimmedMessage === '?\u2026' && (lastMessageText?.length ?? 0) > CONST.REPORT.MIN_LENGTH_LAST_MESSAGE_WITH_ELLIPSIS)
    ) {
        return ' ';
    }

    return StringUtils.lineBreaksToSpaces(trimmedMessage).substring(0, CONST.REPORT.LAST_MESSAGE_TEXT_MAX_LENGTH).trim();
}

function getLastVisibleMessage(
    reportID: string | undefined,
    canUserPerformWriteAction?: boolean,
    actionsToMerge: Record<string, NullishDeep<ReportAction> | null> = {},
    reportAction: OnyxInputOrEntry<ReportAction> | undefined = undefined,
): LastVisibleMessage {
    const lastVisibleAction = reportAction ?? getLastVisibleAction(reportID, canUserPerformWriteAction, actionsToMerge);
    const message = getReportActionMessage(lastVisibleAction);

    if (message && isReportMessageAttachment(message)) {
        return {
            lastMessageText: CONST.ATTACHMENT_MESSAGE_TEXT,
            lastMessageHtml: CONST.TRANSLATION_KEYS.ATTACHMENT,
        };
    }

    if (isCreatedAction(lastVisibleAction)) {
        return {
            lastMessageText: '',
        };
    }

    let messageText = getReportActionMessageText(lastVisibleAction) ?? '';
    if (messageText) {
        messageText = formatLastMessageText(messageText);
    }
    return {
        lastMessageText: messageText,
    };
}

/**
 * A helper method to filter out report actions keyed by sequenceNumbers.
 */
function filterOutDeprecatedReportActions(reportActions: OnyxEntry<ReportActions>): ReportAction[] {
    return Object.entries(reportActions ?? {})
        .filter(([key, reportAction]) => !isReportActionDeprecated(reportAction, key))
        .map((entry) => entry[1]);
}

/**
 * Helper for filtering out Report Actions that are either:
 * - ReportPreview with shouldShow set to false and without a pending action
 * - Money request with parent action deleted
 */
function getFilteredReportActionsForReportView(actions: ReportAction[]) {
    const isDeletedMoneyRequest = (action: ReportAction) => isDeletedParentAction(action) && isMoneyRequestAction(action);
    const isHiddenReportPreviewWithoutPendingAction = (action: ReportAction) => isReportPreviewAction(action) && action.pendingAction === undefined && !action.shouldShow;
    return actions.filter((action) => !isDeletedMoneyRequest(action) && !isHiddenReportPreviewWithoutPendingAction(action));
}

/**
 * This method returns the report actions that are ready for display in the ReportActionsView.
 * The report actions need to be sorted by created timestamp first, and reportActionID second
 * to ensure they will always be displayed in the same order (in case multiple actions have the same timestamp).
 * This is all handled with getSortedReportActions() which is used by several other methods to keep the code DRY.
 */
function getSortedReportActionsForDisplay(
    reportActions: OnyxEntry<ReportActions> | ReportAction[],
    canUserPerformWriteAction?: boolean,
    shouldIncludeInvisibleActions = false,
): ReportAction[] {
    let filteredReportActions: ReportAction[] = [];
    if (!reportActions) {
        return [];
    }

    if (shouldIncludeInvisibleActions) {
        filteredReportActions = Object.values(reportActions).filter(Boolean);
    } else {
        filteredReportActions = Object.entries(reportActions)
            .filter(([key, reportAction]) => shouldReportActionBeVisible(reportAction, key, canUserPerformWriteAction))
            .map(([, reportAction]) => reportAction);
    }

    const baseURLAdjustedReportActions = filteredReportActions.map((reportAction) => replaceBaseURLInPolicyChangeLogAction(reportAction));
    return getSortedReportActions(baseURLAdjustedReportActions, true);
}

/**
 * In some cases, there can be multiple closed report actions in a chat report.
 * This method returns the last closed report action so we can always show the correct archived report reason.
 * Additionally, archived #admins and #announce do not have the closed report action so we will return null if none is found.
 *
 */
function getLastClosedReportAction(reportActions: OnyxEntry<ReportActions>): OnyxEntry<ReportAction> {
    // If closed report action is not present, return early
    if (
        !Object.values(reportActions ?? {}).some((action) => {
            return action?.actionName === CONST.REPORT.ACTIONS.TYPE.CLOSED;
        })
    ) {
        return undefined;
    }

    const filteredReportActions = filterOutDeprecatedReportActions(reportActions);
    const sortedReportActions = getSortedReportActions(filteredReportActions);
    return lodashFindLast(sortedReportActions, (action) => action.actionName === CONST.REPORT.ACTIONS.TYPE.CLOSED);
}

/**
 * The first visible action is the second last action in sortedReportActions which satisfy following conditions:
 * 1. That is not pending deletion as pending deletion actions are kept in sortedReportActions in memory.
 * 2. That has at least one visible child action.
 * 3. While offline all actions in `sortedReportActions` are visible.
 * 4. We will get the second last action from filtered actions because the last
 *    action is always the created action
 */
function getFirstVisibleReportActionID(sortedReportActions: ReportAction[] = [], isOffline = false): string | undefined {
    if (!Array.isArray(sortedReportActions)) {
        return '';
    }
    const sortedFilterReportActions = sortedReportActions.filter((action) => !isDeletedAction(action) || (action?.childVisibleActionCount ?? 0) > 0 || isOffline);
    return sortedFilterReportActions.length > 1 ? sortedFilterReportActions.at(sortedFilterReportActions.length - 2)?.reportActionID : undefined;
}

/**
 * @returns The latest report action in the `onyxData` or `null` if one couldn't be found
 */
function getLatestReportActionFromOnyxData(onyxData: OnyxUpdate[] | null): NonNullable<OnyxEntry<ReportAction>> | null {
    const reportActionUpdate = onyxData?.find((onyxUpdate) => onyxUpdate.key.startsWith(ONYXKEYS.COLLECTION.REPORT_ACTIONS));

    if (!reportActionUpdate) {
        return null;
    }

    const reportActions = Object.values((reportActionUpdate.value as ReportActions) ?? {});
    const sortedReportActions = getSortedReportActions(reportActions);
    return sortedReportActions.at(-1) ?? null;
}

/**
 * Find the transaction associated with this reportAction, if one exists.
 */
function getLinkedTransactionID(reportActionOrID: string | OnyxEntry<ReportAction> | undefined, reportID?: string): string | undefined {
    const reportAction = typeof reportActionOrID === 'string' ? allReportActions?.[`${ONYXKEYS.COLLECTION.REPORT_ACTIONS}${reportID}`]?.[reportActionOrID] : reportActionOrID;
    if (!reportAction || !isMoneyRequestAction(reportAction)) {
        return undefined;
    }
    return getOriginalMessage(reportAction)?.IOUTransactionID;
}

function getReportAction(reportID: string | undefined, reportActionID: string | undefined): ReportAction | undefined {
    if (!reportID || !reportActionID) {
        return undefined;
    }

    return allReportActions?.[`${ONYXKEYS.COLLECTION.REPORT_ACTIONS}${reportID}`]?.[reportActionID];
}

/**
 * @returns The report preview action or `null` if one couldn't be found
 */
function getReportPreviewAction(chatReportID: string | undefined, iouReportID: string | undefined): OnyxEntry<ReportAction<typeof CONST.REPORT.ACTIONS.TYPE.REPORT_PREVIEW>> {
    if (!chatReportID || !iouReportID) {
        return;
    }

    return Object.values(allReportActions?.[`${ONYXKEYS.COLLECTION.REPORT_ACTIONS}${chatReportID}`] ?? {}).find(
        (reportAction): reportAction is ReportAction<typeof CONST.REPORT.ACTIONS.TYPE.REPORT_PREVIEW> =>
            reportAction && isActionOfType(reportAction, CONST.REPORT.ACTIONS.TYPE.REPORT_PREVIEW) && getOriginalMessage(reportAction)?.linkedReportID === iouReportID,
    );
}

/**
 * Get the iouReportID for a given report action.
 */
function getIOUReportIDFromReportActionPreview(reportAction: OnyxEntry<ReportAction>): string | undefined {
    return isActionOfType(reportAction, CONST.REPORT.ACTIONS.TYPE.REPORT_PREVIEW) ? getOriginalMessage(reportAction)?.linkedReportID : undefined;
}

/**
 * A helper method to identify if the message is deleted or not.
 */
function isMessageDeleted(reportAction: OnyxInputOrEntry<ReportAction>): boolean {
    return getReportActionMessage(reportAction)?.isDeletedParentAction ?? false;
}

/**
 * Simple hook to check whether the PureReportActionItem should return item based on whether the ReportPreview was recently deleted and the PureReportActionItem has not yet unloaded
 */
function useNewTableReportViewActionRenderConditionals({childMoneyRequestCount, childVisibleActionCount, pendingAction, actionName}: ReportAction) {
    const previousChildMoneyRequestCount = usePrevious(childMoneyRequestCount);

    const isActionAReportPreview = actionName === CONST.REPORT.ACTIONS.TYPE.REPORT_PREVIEW;
    const isActionInUpdateState = pendingAction === CONST.RED_BRICK_ROAD_PENDING_ACTION.UPDATE;
    const reportsCount = childMoneyRequestCount;
    const previousReportsCount = previousChildMoneyRequestCount ?? 0;
    const commentsCount = childVisibleActionCount ?? 0;

    const isEmptyPreviewWithComments = reportsCount === 0 && commentsCount > 0 && previousReportsCount > 0;

    // We only want to remove the item if the ReportPreview has comments but no reports, so we avoid having a PureReportActionItem with no ReportPreview but only comments
    return !(isActionAReportPreview && isActionInUpdateState && isEmptyPreviewWithComments);
}

/**
 * Returns the number of expenses associated with a report preview
 */
function getNumberOfMoneyRequests(reportPreviewAction: OnyxEntry<ReportAction>): number {
    return reportPreviewAction?.childMoneyRequestCount ?? 0;
}

function isSplitBillAction(reportAction: OnyxInputOrEntry<ReportAction>): reportAction is ReportAction<typeof CONST.REPORT.ACTIONS.TYPE.IOU> {
    return isActionOfType(reportAction, CONST.REPORT.ACTIONS.TYPE.IOU) && getOriginalMessage(reportAction)?.type === CONST.IOU.REPORT_ACTION_TYPE.SPLIT;
}

function isIOURequestReportAction(reportAction: OnyxInputOrEntry<ReportAction>): boolean {
    const type = isMoneyRequestAction(reportAction) && getOriginalMessage(reportAction)?.type;
    return !!type && iouRequestTypes.includes(type);
}

function isTrackExpenseAction(reportAction: OnyxEntry<ReportAction | OptimisticIOUReportAction>): reportAction is ReportAction<typeof CONST.REPORT.ACTIONS.TYPE.IOU> {
    return isActionOfType(reportAction, CONST.REPORT.ACTIONS.TYPE.IOU) && getOriginalMessage(reportAction)?.type === CONST.IOU.REPORT_ACTION_TYPE.TRACK;
}

function isPayAction(reportAction: OnyxInputOrEntry<ReportAction | OptimisticIOUReportAction>): reportAction is ReportAction<typeof CONST.REPORT.ACTIONS.TYPE.IOU> {
    return isActionOfType(reportAction, CONST.REPORT.ACTIONS.TYPE.IOU) && getOriginalMessage(reportAction)?.type === CONST.IOU.REPORT_ACTION_TYPE.PAY;
}

function isTaskAction(reportAction: OnyxEntry<ReportAction>): boolean {
    const reportActionName = reportAction?.actionName;
    return (
        reportActionName === CONST.REPORT.ACTIONS.TYPE.TASK_COMPLETED ||
        reportActionName === CONST.REPORT.ACTIONS.TYPE.TASK_CANCELLED ||
        reportActionName === CONST.REPORT.ACTIONS.TYPE.TASK_REOPENED ||
        reportActionName === CONST.REPORT.ACTIONS.TYPE.TASK_EDITED
    );
}

/**
 * @param actionName - The name of the action
 * @returns - Whether the action is a tag modification action
 * */
function isTagModificationAction(actionName: string): boolean {
    return (
        actionName === CONST.REPORT.ACTIONS.TYPE.POLICY_CHANGE_LOG.ADD_TAG ||
        actionName === CONST.REPORT.ACTIONS.TYPE.POLICY_CHANGE_LOG.UPDATE_TAG_ENABLED ||
        actionName === CONST.REPORT.ACTIONS.TYPE.POLICY_CHANGE_LOG.UPDATE_TAG_NAME ||
        actionName === CONST.REPORT.ACTIONS.TYPE.POLICY_CHANGE_LOG.DELETE_TAG ||
        actionName === CONST.REPORT.ACTIONS.TYPE.POLICY_CHANGE_LOG.DELETE_MULTIPLE_TAGS ||
        actionName === CONST.REPORT.ACTIONS.TYPE.POLICY_CHANGE_LOG.UPDATE_TAG
    );
}

/**
 * Used for Send Money flow, which is a special case where we have no IOU create action and only one IOU pay action.
 * In other reports, pay actions do not count as a transactions, but this is an exception to this rule.
 */
function getSendMoneyFlowOneTransactionThreadID(actions: OnyxEntry<ReportActions> | ReportAction[], chatReportID?: string) {
    if (!chatReportID) {
        return undefined;
    }

    const iouActions = Object.values(actions ?? {}).filter(isMoneyRequestAction);

    // sendMoneyFlow has only one IOU action...
    if (iouActions.length !== 1) {
        return undefined;
    }

    // ...which is 'pay'...
    const isFirstActionPay = getOriginalMessage(iouActions.at(0))?.type === CONST.IOU.REPORT_ACTION_TYPE.PAY;

    const {type, chatType, parentReportID, parentReportActionID} = allReports?.[`${ONYXKEYS.COLLECTION.REPORT}${chatReportID}`] ?? {};

    // ...and can only be triggered on DM chats
    const isDM = type === CONST.REPORT.TYPE.CHAT && !chatType && !(parentReportID && parentReportActionID);

    return isFirstActionPay && isDM ? iouActions.at(0)?.childReportID : undefined;
}

/** Whether action has no linked report by design */
const isIOUActionTypeExcludedFromFiltering = (type: OriginalMessageIOU['type'] | undefined) =>
    [CONST.IOU.REPORT_ACTION_TYPE.SPLIT, CONST.IOU.REPORT_ACTION_TYPE.TRACK, CONST.IOU.REPORT_ACTION_TYPE.PAY].some((actionType) => actionType === type);

/**
 * Determines whether the given action is an IOU and, if a list of report transaction IDs is provided,
 * whether it corresponds to one of those transactions. This covers a rare case where IOU report actions was
 * not deleted or moved after the expense was removed from the report.
 *
 * For compatibility and to avoid using isMoneyRequest next to this function as it is checked here already:
 * - If the action is not a money request and `defaultToFalseForNonIOU` is false (default), the result is true.
 * - If no `reportTransactionIDs` are provided, the function returns true if the action is an IOU.
 * - If `reportTransactionIDs` are provided, the function checks if the IOU transaction ID from the action matches any of them.
 */
const isIOUActionMatchingTransactionList = (
    action: ReportAction,
    reportTransactionIDs?: string[],
    defaultToFalseForNonIOU = false,
): action is ReportAction<typeof CONST.REPORT.ACTIONS.TYPE.IOU> => {
    if (!isMoneyRequestAction(action)) {
        return !defaultToFalseForNonIOU;
    }

    if (isIOUActionTypeExcludedFromFiltering(getOriginalMessage(action)?.type) || reportTransactionIDs === undefined) {
        return true;
    }

    const {IOUTransactionID} = getOriginalMessage(action) ?? {};
    return !!IOUTransactionID && reportTransactionIDs.includes(IOUTransactionID);
};

/**
 * Gets the reportID for the transaction thread associated with a report by iterating over the reportActions and identifying the IOU report actions.
 * Returns a reportID if there is exactly one transaction thread for the report, and null otherwise.
 */
function getOneTransactionThreadReportID(
    reportID: string | undefined,
    reportActions: OnyxEntry<ReportActions> | ReportAction[],
    isOffline: boolean | undefined = undefined,
    reportTransactionIDs?: string[],
): string | undefined {
    // If the report is not an IOU, Expense report, or Invoice, it shouldn't be treated as one-transaction report.
    const report = allReports?.[`${ONYXKEYS.COLLECTION.REPORT}${reportID}`];
    if (report?.type !== CONST.REPORT.TYPE.IOU && report?.type !== CONST.REPORT.TYPE.EXPENSE && report?.type !== CONST.REPORT.TYPE.INVOICE) {
        return;
    }

    const reportActionsArray = Array.isArray(reportActions) ? reportActions : Object.values(reportActions ?? {});
    if (!reportActionsArray.length) {
        return;
    }

    const sendMoneyFlowID = getSendMoneyFlowOneTransactionThreadID(reportActions, report?.chatReportID);

    if (sendMoneyFlowID) {
        return sendMoneyFlowID;
    }

    const iouRequestActions = [];
    for (const action of reportActionsArray) {
        // If the original message is a 'pay' IOU, it shouldn't be added to the transaction count.
        // However, it is excluded from the matching function in order to display it properly, so we need to compare the type here.
        if (!isIOUActionMatchingTransactionList(action, reportTransactionIDs, true) || getOriginalMessage(action)?.type === CONST.IOU.REPORT_ACTION_TYPE.PAY) {
            // eslint-disable-next-line no-continue
            continue;
        }

        const originalMessage = getOriginalMessage(action);
        const actionType = originalMessage?.type;
        if (
            actionType &&
            iouRequestTypesSet.has(actionType) &&
            action.childReportID &&
            // Include deleted IOU reportActions if:
            // - they have an associated IOU transaction ID or
            // - they have visible childActions (like comments) that we'd want to display
            // - the action is pending deletion and the user is offline
            (!!originalMessage?.IOUTransactionID ||
                // eslint-disable-next-line @typescript-eslint/prefer-nullish-coalescing
                (isMessageDeleted(action) && action.childVisibleActionCount) ||
                (action.pendingAction === CONST.RED_BRICK_ROAD_PENDING_ACTION.DELETE && (isOffline ?? isNetworkOffline)))
        ) {
            iouRequestActions.push(action);
        }
    }

    // If we don't have any IOU request actions, or we have more than one IOU request actions, this isn't a oneTransaction report
    if (!iouRequestActions.length || iouRequestActions.length > 1) {
        return;
    }

    const singleAction = iouRequestActions.at(0);
    const originalMessage = getOriginalMessage(singleAction);

    // If there's only one IOU request action associated with the report but it's been deleted, then we don't consider this a oneTransaction report
    // and want to display it using the standard view
    if (((originalMessage?.deleted ?? '') !== '' || isDeletedAction(singleAction)) && isMoneyRequestAction(singleAction)) {
        return;
    }

    // Ensure we have a childReportID associated with the IOU report action
    return singleAction?.childReportID;
}

/**
 * When we delete certain reports, we want to check whether there are any visible actions left to display.
 * If there are no visible actions left (including system messages), we can hide the report from view entirely
 */
function doesReportHaveVisibleActions(reportID: string, canUserPerformWriteAction?: boolean, actionsToMerge: ReportActions = {}): boolean {
    const reportActions = Object.values(fastMerge(allReportActions?.[`${ONYXKEYS.COLLECTION.REPORT_ACTIONS}${reportID}`] ?? {}, actionsToMerge, true));
    const visibleReportActions = Object.values(reportActions ?? {}).filter((action) => shouldReportActionBeVisibleAsLastAction(action, canUserPerformWriteAction));

    // Exclude the task system message and the created message
    const visibleReportActionsWithoutTaskSystemMessage = visibleReportActions.filter((action) => !isTaskAction(action) && !isCreatedAction(action));
    return visibleReportActionsWithoutTaskSystemMessage.length > 0;
}

function getAllReportActions(reportID: string | undefined): ReportActions {
    return allReportActions?.[`${ONYXKEYS.COLLECTION.REPORT_ACTIONS}${reportID}`] ?? {};
}

/**
 * Check whether a report action is an attachment (a file, such as an image or a zip).
 *
 */
function isReportActionAttachment(reportAction: OnyxInputOrEntry<ReportAction>): boolean {
    const message = getReportActionMessage(reportAction);

    if (reportAction && ('isAttachmentOnly' in reportAction || 'isAttachmentWithText' in reportAction)) {
        return reportAction.isAttachmentOnly ?? reportAction.isAttachmentWithText ?? false;
    }

    if (message) {
        return isReportMessageAttachment(message);
    }

    return false;
}

// eslint-disable-next-line rulesdir/no-negated-variables
function isNotifiableReportAction(reportAction: OnyxEntry<ReportAction>): boolean {
    if (!reportAction) {
        return false;
    }

    const actions: ReportActionName[] = [CONST.REPORT.ACTIONS.TYPE.ADD_COMMENT, CONST.REPORT.ACTIONS.TYPE.IOU, CONST.REPORT.ACTIONS.TYPE.MODIFIED_EXPENSE];

    return actions.includes(reportAction.actionName);
}

// We pass getReportName as a param to avoid cyclic dependency.
function getMemberChangeMessageElements(reportAction: OnyxEntry<ReportAction>, getReportNameCallback: typeof getReportName): readonly MemberChangeMessageElement[] {
    const isInviteAction = isInviteMemberAction(reportAction);
    const isLeaveAction = isLeavePolicyAction(reportAction);

    if (!isMemberChangeAction(reportAction)) {
        return [];
    }

    // Currently, we only render messages when members are invited
    let verb = translateLocal('workspace.invite.removed');
    if (isInviteAction) {
        verb = translateLocal('workspace.invite.invited');
    }

    if (isLeaveAction) {
        verb = getPolicyChangeLogEmployeeLeftMessage(reportAction);
    }

    const originalMessage = getOriginalMessage(reportAction);
    const targetAccountIDs: number[] = originalMessage?.targetAccountIDs ?? [];
    const personalDetails = getPersonalDetailsByIDs({accountIDs: targetAccountIDs, currentUserAccountID: 0});

    const mentionElements = targetAccountIDs.map((accountID): MemberChangeMessageUserMentionElement => {
        const personalDetail = personalDetails.find((personal) => personal.accountID === accountID);
        const handleText = getEffectiveDisplayName(personalDetail) ?? translateLocal('common.hidden');

        return {
            kind: 'userMention',
            content: `@${handleText}`,
            accountID,
        };
    });

    const buildRoomElements = (): readonly MemberChangeMessageElement[] => {
        const roomName = getReportNameCallback(allReports?.[`${ONYXKEYS.COLLECTION.REPORT}${originalMessage?.reportID}`]) || originalMessage?.roomName;
        if (roomName && originalMessage) {
            const preposition = isInviteAction ? ` ${translateLocal('workspace.invite.to')} ` : ` ${translateLocal('workspace.invite.from')} `;

            if (originalMessage.reportID) {
                return [
                    {
                        kind: 'text',
                        content: preposition,
                    },
                    {
                        kind: 'roomReference',
                        roomName,
                        roomID: originalMessage.reportID,
                        content: roomName,
                    },
                ];
            }
        }

        return [];
    };

    return [
        {
            kind: 'text',
            content: `${verb} `,
        },
        ...formatMessageElementList(mentionElements),
        ...buildRoomElements(),
    ];
}

function getReportActionHtml(reportAction: PartialReportAction): string {
    return getReportActionMessage(reportAction)?.html ?? '';
}

function getReportActionText(reportAction: PartialReportAction): string {
    const message = getReportActionMessage(reportAction);
    // Sometime html can be an empty string
    // eslint-disable-next-line @typescript-eslint/prefer-nullish-coalescing
    const text = (message?.html || message?.text) ?? '';
    return text ? Parser.htmlToText(text) : '';
}

function getTextFromHtml(html?: string): string {
    return html ? Parser.htmlToText(html) : '';
}

function isOldDotLegacyAction(action: OldDotReportAction | PartialReportAction): action is PartialReportAction {
    return [
        CONST.REPORT.ACTIONS.TYPE.DELETED_ACCOUNT,
        CONST.REPORT.ACTIONS.TYPE.DONATION,
        CONST.REPORT.ACTIONS.TYPE.EXPORTED_TO_QUICK_BOOKS,
        CONST.REPORT.ACTIONS.TYPE.REIMBURSEMENT_REQUESTED,
        CONST.REPORT.ACTIONS.TYPE.REIMBURSEMENT_SETUP,
    ].some((oldDotActionName) => oldDotActionName === action?.actionName);
}

function isOldDotReportAction(action: ReportAction | OldDotReportAction) {
    if (!action || !action.actionName) {
        return false;
    }
    return [
        CONST.REPORT.ACTIONS.TYPE.CHANGE_FIELD,
        CONST.REPORT.ACTIONS.TYPE.CHANGE_TYPE,
        CONST.REPORT.ACTIONS.TYPE.DELEGATE_SUBMIT,
        CONST.REPORT.ACTIONS.TYPE.EXPORTED_TO_CSV,
        CONST.REPORT.ACTIONS.TYPE.INTEGRATIONS_MESSAGE,
        CONST.REPORT.ACTIONS.TYPE.MANAGER_ATTACH_RECEIPT,
        CONST.REPORT.ACTIONS.TYPE.MANAGER_DETACH_RECEIPT,
        CONST.REPORT.ACTIONS.TYPE.MARKED_REIMBURSED,
        CONST.REPORT.ACTIONS.TYPE.MARK_REIMBURSED_FROM_INTEGRATION,
        CONST.REPORT.ACTIONS.TYPE.OUTDATED_BANK_ACCOUNT,
        CONST.REPORT.ACTIONS.TYPE.REIMBURSEMENT_ACH_BOUNCE,
        CONST.REPORT.ACTIONS.TYPE.REIMBURSEMENT_ACH_CANCELED,
        CONST.REPORT.ACTIONS.TYPE.REIMBURSEMENT_ACCOUNT_CHANGED,
        CONST.REPORT.ACTIONS.TYPE.REIMBURSEMENT_DELAYED,
        CONST.REPORT.ACTIONS.TYPE.SELECTED_FOR_RANDOM_AUDIT,
        CONST.REPORT.ACTIONS.TYPE.SHARE,
        CONST.REPORT.ACTIONS.TYPE.STRIPE_PAID,
        CONST.REPORT.ACTIONS.TYPE.TAKE_CONTROL,
        CONST.REPORT.ACTIONS.TYPE.UNSHARE,
        CONST.REPORT.ACTIONS.TYPE.DELETED_ACCOUNT,
        CONST.REPORT.ACTIONS.TYPE.DONATION,
        CONST.REPORT.ACTIONS.TYPE.EXPORTED_TO_QUICK_BOOKS,
        CONST.REPORT.ACTIONS.TYPE.REIMBURSEMENT_REQUESTED,
        CONST.REPORT.ACTIONS.TYPE.REIMBURSEMENT_SETUP,
    ].some((oldDotActionName) => oldDotActionName === action.actionName);
}

function getMessageOfOldDotLegacyAction(legacyAction: PartialReportAction) {
    if (!Array.isArray(legacyAction?.message)) {
        return getReportActionText(legacyAction);
    }
    if (legacyAction.message.length !== 0) {
        // Sometime html can be an empty string
        // eslint-disable-next-line @typescript-eslint/prefer-nullish-coalescing
        return legacyAction?.message?.map((element) => getTextFromHtml(element?.html || element?.text)).join('') ?? '';
    }
    return '';
}

/**
 * Helper method to format message of OldDot Actions.
 */
function getMessageOfOldDotReportAction(oldDotAction: PartialReportAction | OldDotReportAction, withMarkdown = true): string {
    if (isOldDotLegacyAction(oldDotAction)) {
        return getMessageOfOldDotLegacyAction(oldDotAction);
    }

    const {originalMessage, actionName} = oldDotAction;
    switch (actionName) {
        case CONST.REPORT.ACTIONS.TYPE.CHANGE_FIELD: {
            const {oldValue, newValue, fieldName} = originalMessage;
            if (!oldValue) {
                return translateLocal('report.actions.type.changeFieldEmpty', {newValue, fieldName});
            }
            return translateLocal('report.actions.type.changeField', {oldValue, newValue, fieldName});
        }
        case CONST.REPORT.ACTIONS.TYPE.DELEGATE_SUBMIT: {
            const {delegateUser, originalManager} = originalMessage;
            return translateLocal('report.actions.type.delegateSubmit', {delegateUser, originalManager});
        }
        case CONST.REPORT.ACTIONS.TYPE.EXPORTED_TO_CSV:
            return translateLocal('report.actions.type.exportedToCSV');
        case CONST.REPORT.ACTIONS.TYPE.INTEGRATIONS_MESSAGE: {
            const {result, label} = originalMessage;
            const errorMessage = result?.messages?.join(', ') ?? '';
            const linkText = result?.link?.text ?? '';
            const linkURL = result?.link?.url ?? '';
            return translateLocal('report.actions.type.integrationsMessage', {errorMessage, label, linkText, linkURL});
        }
        case CONST.REPORT.ACTIONS.TYPE.MANAGER_ATTACH_RECEIPT:
            return translateLocal('report.actions.type.managerAttachReceipt');
        case CONST.REPORT.ACTIONS.TYPE.MANAGER_DETACH_RECEIPT:
            return translateLocal('report.actions.type.managerDetachReceipt');
        case CONST.REPORT.ACTIONS.TYPE.MARK_REIMBURSED_FROM_INTEGRATION: {
            const {amount, currency} = originalMessage;
            return translateLocal('report.actions.type.markedReimbursedFromIntegration', {amount, currency});
        }
        case CONST.REPORT.ACTIONS.TYPE.OUTDATED_BANK_ACCOUNT:
            return translateLocal('report.actions.type.outdatedBankAccount');
        case CONST.REPORT.ACTIONS.TYPE.REIMBURSEMENT_ACH_BOUNCE:
            return translateLocal('report.actions.type.reimbursementACHBounce');
        case CONST.REPORT.ACTIONS.TYPE.REIMBURSEMENT_ACH_CANCELED:
            return translateLocal('report.actions.type.reimbursementACHCancelled');
        case CONST.REPORT.ACTIONS.TYPE.REIMBURSEMENT_ACCOUNT_CHANGED:
            return translateLocal('report.actions.type.reimbursementAccountChanged');
        case CONST.REPORT.ACTIONS.TYPE.REIMBURSEMENT_DELAYED:
            return translateLocal('report.actions.type.reimbursementDelayed');
        case CONST.REPORT.ACTIONS.TYPE.SELECTED_FOR_RANDOM_AUDIT:
            return translateLocal(`report.actions.type.selectedForRandomAudit${withMarkdown ? 'Markdown' : ''}`);
        case CONST.REPORT.ACTIONS.TYPE.SHARE:
            return translateLocal('report.actions.type.share', {to: originalMessage.to});
        case CONST.REPORT.ACTIONS.TYPE.UNSHARE:
            return translateLocal('report.actions.type.unshare', {to: originalMessage.to});
        case CONST.REPORT.ACTIONS.TYPE.TAKE_CONTROL:
            return translateLocal('report.actions.type.takeControl');
        default:
            return '';
    }
}

function getMemberChangeMessageFragment(reportAction: OnyxEntry<ReportAction>, getReportNameCallback: typeof getReportName): Message {
    const messageElements: readonly MemberChangeMessageElement[] = getMemberChangeMessageElements(reportAction, getReportNameCallback);
    const html = messageElements
        .map((messageElement) => {
            switch (messageElement.kind) {
                case 'userMention':
                    return `<mention-user accountID=${messageElement.accountID}>${messageElement.content}</mention-user>`;
                case 'roomReference':
                    return `<a href="${environmentURL}/r/${messageElement.roomID}" target="_blank">${messageElement.roomName}</a>`;
                default:
                    return messageElement.content;
            }
        })
        .join('');

    return {
        html: `<muted-text>${html}</muted-text>`,
        text: getReportActionMessage(reportAction) ? getReportActionText(reportAction) : '',
        type: CONST.REPORT.MESSAGE.TYPE.COMMENT,
    };
}

function getLeaveRoomMessage() {
    return translateLocal('report.actions.type.leftTheChat');
}

function getReopenedMessage(): string {
    return translateLocal('iou.reopened');
}

function getUpdateRoomDescriptionFragment(reportAction: ReportAction): Message {
    const html = getUpdateRoomDescriptionMessage(reportAction);
    return {
        html: `<muted-text>${html}</muted-text>`,
        text: getReportActionMessage(reportAction) ? getReportActionText(reportAction) : '',
        type: CONST.REPORT.MESSAGE.TYPE.COMMENT,
    };
}

function getReportActionMessageFragments(action: ReportAction): Message[] {
    if (isOldDotReportAction(action)) {
        const oldDotMessage = getMessageOfOldDotReportAction(action);
        const html = isActionOfType(action, CONST.REPORT.ACTIONS.TYPE.SELECTED_FOR_RANDOM_AUDIT) ? Parser.replace(oldDotMessage) : oldDotMessage;
        return [{text: oldDotMessage, html: `<muted-text>${html}</muted-text>`, type: 'COMMENT'}];
    }

    if (isActionOfType(action, CONST.REPORT.ACTIONS.TYPE.ROOM_CHANGE_LOG.UPDATE_ROOM_DESCRIPTION)) {
        const message = getUpdateRoomDescriptionMessage(action);
        return [{text: message, html: `<muted-text>${message}</muted-text>`, type: 'COMMENT'}];
    }

    if (isActionOfType(action, CONST.REPORT.ACTIONS.TYPE.POLICY_CHANGE_LOG.UPDATE_DESCRIPTION)) {
        const message = getWorkspaceDescriptionUpdatedMessage(action);
        return [{text: message, html: `<muted-text>${message}</muted-text>`, type: 'COMMENT'}];
    }

    if (isActionOfType(action, CONST.REPORT.ACTIONS.TYPE.REIMBURSED)) {
        const message = getReportActionMessageText(action);
        return [{text: message, html: `<muted-text>${message}</muted-text>`, type: 'COMMENT'}];
    }

    if (isActionOfType(action, CONST.REPORT.ACTIONS.TYPE.RETRACTED)) {
        const message = getRetractedMessage();
        return [{text: message, html: `<muted-text>${message}</muted-text>`, type: 'COMMENT'}];
    }

    if (isActionOfType(action, CONST.REPORT.ACTIONS.TYPE.REOPENED)) {
        const message = getReopenedMessage();
        return [{text: message, html: `<muted-text>${message}</muted-text>`, type: 'COMMENT'}];
    }

    if (isConciergeCategoryOptions(action)) {
        const message = getReportActionMessageText(action);
        return [{text: message, html: message, type: 'COMMENT'}];
    }

    const actionMessage = action.previousMessage ?? action.message;
    if (Array.isArray(actionMessage)) {
        return actionMessage.filter((item): item is Message => !!item);
    }
    return actionMessage ? [actionMessage] : [];
}

/**
 * Helper method to determine if the provided accountID has submitted an expense on the specified report.
 *
 * @param reportID
 * @param currentAccountID
 * @returns
 */
function hasRequestFromCurrentAccount(reportID: string, currentAccountID: number): boolean {
    if (!reportID) {
        return false;
    }

    const reportActions = Object.values(getAllReportActions(reportID));
    if (reportActions.length === 0) {
        return false;
    }

    return reportActions.some((action) => action.actionName === CONST.REPORT.ACTIONS.TYPE.IOU && action.actorAccountID === currentAccountID);
}

/**
 * Constructs a message for an actionable mention whisper report action.
 * @param reportAction
 * @returns the actionable mention whisper message.
 */
function getActionableMentionWhisperMessage(reportAction: OnyxEntry<ReportAction<typeof CONST.REPORT.ACTIONS.TYPE.ACTIONABLE_MENTION_WHISPER>>): string {
    if (!reportAction) {
        return '';
    }
    const originalMessage = getOriginalMessage(reportAction);
    const targetAccountIDs: number[] = originalMessage?.inviteeAccountIDs ?? [];
    const personalDetails = getPersonalDetailsByIDs({accountIDs: targetAccountIDs, currentUserAccountID: 0});
    const mentionElements = targetAccountIDs.map((accountID): string => {
        const personalDetail = personalDetails.find((personal) => personal.accountID === accountID);
        const displayName = getEffectiveDisplayName(personalDetail);
        const handleText = isEmpty(displayName) ? translateLocal('common.hidden') : displayName;
        return `<mention-user accountID=${accountID}>@${handleText}</mention-user>`;
    });
    const preMentionsText = 'Heads up, ';
    const mentions = mentionElements.join(', ').replace(/, ([^,]*)$/, ' and $1');
    const postMentionsText = ` ${mentionElements.length > 1 ? "aren't members" : "isn't a member"} of this room.`;

    return `${preMentionsText}${mentions}${postMentionsText}`;
}

/**
 * Note: Prefer `ReportActionsUtils.isCurrentActionUnread` over this method, if applicable.
 * Check whether a specific report action is unread.
 */
function isReportActionUnread(reportAction: OnyxEntry<ReportAction>, lastReadTime?: string) {
    if (!lastReadTime) {
        return !isCreatedAction(reportAction);
    }

    return !!(reportAction && lastReadTime && reportAction.created && lastReadTime < reportAction.created);
}

/**
 * Check whether the current report action of the report is unread or not
 *
 */
function isCurrentActionUnread(report: OnyxEntry<Report>, reportAction: ReportAction): boolean {
    const lastReadTime = report?.lastReadTime ?? '';
    const sortedReportActions = getSortedReportActions(Object.values(getAllReportActions(report?.reportID)));
    const currentActionIndex = sortedReportActions.findIndex((action) => action.reportActionID === reportAction.reportActionID);
    if (currentActionIndex === -1) {
        return false;
    }
    const prevReportAction = sortedReportActions.at(currentActionIndex - 1);
    return isReportActionUnread(reportAction, lastReadTime) && (currentActionIndex === 0 || !prevReportAction || !isReportActionUnread(prevReportAction, lastReadTime));
}

/**
 * Checks if a given report action corresponds to a join request action.
 * @param reportAction
 */
function isActionableJoinRequest(reportAction: OnyxEntry<ReportAction>): reportAction is ReportAction<typeof CONST.REPORT.ACTIONS.TYPE.ACTIONABLE_JOIN_REQUEST> {
    return isActionOfType(reportAction, CONST.REPORT.ACTIONS.TYPE.ACTIONABLE_JOIN_REQUEST);
}

function isActionableJoinRequestPendingReportAction(reportAction: OnyxEntry<ReportAction>): boolean {
    return isActionableJoinRequest(reportAction) && getOriginalMessage(reportAction)?.choice === ('' as JoinWorkspaceResolution);
}

function isConciergeCategoryOptions(reportAction: OnyxEntry<ReportAction>): reportAction is ReportAction<typeof CONST.REPORT.ACTIONS.TYPE.CONCIERGE_CATEGORY_OPTIONS> {
    return isActionOfType(reportAction, CONST.REPORT.ACTIONS.TYPE.CONCIERGE_CATEGORY_OPTIONS);
}

function getActionableJoinRequestPendingReportAction(reportID: string): OnyxEntry<ReportAction> {
    const findPendingRequest = Object.values(getAllReportActions(reportID)).find((reportActionItem) => isActionableJoinRequestPendingReportAction(reportActionItem));
    return findPendingRequest;
}

/**
 * Checks if any report actions correspond to a join request action that is still pending.
 * @param reportID
 */
function isActionableJoinRequestPending(reportID: string): boolean {
    return !!getActionableJoinRequestPendingReportAction(reportID);
}

function isApprovedOrSubmittedReportAction(action: OnyxEntry<ReportAction>) {
    return [CONST.REPORT.ACTIONS.TYPE.APPROVED, CONST.REPORT.ACTIONS.TYPE.SUBMITTED].some((type) => type === action?.actionName);
}

/**
 * Gets the text version of the message in a report action
 */
function getReportActionMessageText(reportAction: OnyxEntry<ReportAction>): string {
    if (!Array.isArray(reportAction?.message)) {
        return getReportActionText(reportAction);
    }
    // Sometime html can be an empty string
    // eslint-disable-next-line @typescript-eslint/prefer-nullish-coalescing
    return reportAction?.message?.reduce((acc, curr) => `${acc}${getTextFromHtml(curr?.html || curr?.text)}`, '') ?? '';
}

function getDismissedViolationMessageText(originalMessage: ReportAction<typeof CONST.REPORT.ACTIONS.TYPE.DISMISSED_VIOLATION>['originalMessage']): string {
    const reason = originalMessage?.reason;
    const violationName = originalMessage?.violationName;
    return translateLocal(`violationDismissal.${violationName}.${reason}` as TranslationPaths);
}

/**
 * Check if the linked transaction is on hold
 */
function isLinkedTransactionHeld(reportActionID: string, reportID: string): boolean {
    const linkedTransactionID = getLinkedTransactionID(reportActionID, reportID);
    return linkedTransactionID ? isOnHoldByTransactionID(linkedTransactionID) : false;
}

function getMentionedAccountIDsFromAction(reportAction: OnyxInputOrEntry<ReportAction>) {
    return isActionOfType(reportAction, CONST.REPORT.ACTIONS.TYPE.ADD_COMMENT) ? (getOriginalMessage(reportAction)?.mentionedAccountIDs ?? []) : [];
}

function getMentionedEmailsFromMessage(message: string) {
    const mentionEmailRegex = /<mention-user>(.*?)<\/mention-user>/g;
    const matches = [...message.matchAll(mentionEmailRegex)];
    return matches.map((match) => Str.removeSMSDomain(match[1].substring(1)));
}

function didMessageMentionCurrentUser(reportAction: OnyxInputOrEntry<ReportAction>) {
    const accountIDsFromMessage = getMentionedAccountIDsFromAction(reportAction);
    const message = getReportActionMessage(reportAction)?.html ?? '';
    const emailsFromMessage = getMentionedEmailsFromMessage(message);
    return accountIDsFromMessage.includes(currentUserAccountID ?? CONST.DEFAULT_NUMBER_ID) || emailsFromMessage.includes(currentEmail) || message.includes('<mention-here>');
}

/**
 * Check if the current user is the requestor of the action
 */
function wasActionTakenByCurrentUser(reportAction: OnyxInputOrEntry<ReportAction>): boolean {
    return currentUserAccountID === reportAction?.actorAccountID;
}

/**
 * Get IOU action for a reportID and transactionID
 */
function getIOUActionForReportID(reportID: string | undefined, transactionID: string | undefined): OnyxEntry<ReportAction> {
    if (!reportID || !transactionID) {
        return undefined;
    }
    const reportActions = getAllReportActions(reportID);

    return getIOUActionForTransactionID(Object.values(reportActions ?? {}), transactionID);
}

/**
 * Get the IOU action for a transactionID from given reportActions
 */
function getIOUActionForTransactionID(reportActions: ReportAction[], transactionID: string): OnyxEntry<ReportAction> {
    return reportActions.find((reportAction) => {
        const IOUTransactionID = isMoneyRequestAction(reportAction) ? getOriginalMessage(reportAction)?.IOUTransactionID : undefined;
        return IOUTransactionID === transactionID;
    });
}

/**
 * Get the track expense actionable whisper of the corresponding track expense
 */
function getTrackExpenseActionableWhisper(transactionID: string | undefined, chatReportID: string | undefined) {
    if (!transactionID || !chatReportID) {
        return undefined;
    }

    const chatReportActions = allReportActions?.[`${ONYXKEYS.COLLECTION.REPORT_ACTIONS}${chatReportID}`] ?? {};
    return Object.values(chatReportActions).find((action: ReportAction) => isActionableTrackExpense(action) && getOriginalMessage(action)?.transactionID === transactionID);
}

/**
 * Checks if a given report action corresponds to a add payment card action.
 * @param reportAction
 */
function isActionableAddPaymentCard(reportAction: OnyxEntry<ReportAction>): reportAction is ReportAction<typeof CONST.REPORT.ACTIONS.TYPE.ACTIONABLE_ADD_PAYMENT_CARD> {
    return reportAction?.actionName === CONST.REPORT.ACTIONS.TYPE.ACTIONABLE_ADD_PAYMENT_CARD;
}

function getExportIntegrationLastMessageText(reportAction: OnyxEntry<ReportAction>): string {
    const fragments = getExportIntegrationActionFragments(reportAction);
    return fragments.reduce((acc, fragment) => `${acc} ${fragment.text}`, '');
}

function getExportIntegrationMessageHTML(reportAction: OnyxEntry<ReportAction>): string {
    const fragments = getExportIntegrationActionFragments(reportAction);
    const htmlFragments = fragments.map((fragment) => (fragment.url ? `<a href="${fragment.url}">${fragment.text}</a>` : fragment.text));
    return htmlFragments.join(' ');
}

function getExportIntegrationActionFragments(reportAction: OnyxEntry<ReportAction>): Array<{text: string; url: string}> {
    if (reportAction?.actionName !== CONST.REPORT.ACTIONS.TYPE.EXPORTED_TO_INTEGRATION) {
        throw Error(`received wrong action type. actionName: ${reportAction?.actionName}`);
    }

    const isPending = reportAction?.pendingAction === CONST.RED_BRICK_ROAD_PENDING_ACTION.ADD;
    const originalMessage = (getOriginalMessage(reportAction) ?? {}) as OriginalMessageExportIntegration;
    const {label, markedManually, automaticAction} = originalMessage;
    const reimbursableUrls = originalMessage.reimbursableUrls ?? [];
    const nonReimbursableUrls = originalMessage.nonReimbursableUrls ?? [];
    const reportID = reportAction?.reportID;
    const wasExportedAfterBase62 = (reportAction?.created ?? '') > '2022-11-14';
    const base62ReportID = getBase62ReportID(Number(reportID));

    const result: Array<{text: string; url: string}> = [];
    if (isPending) {
        result.push({
            text: translateLocal('report.actions.type.exportedToIntegration.pending', {label}),
            url: '',
        });
    } else if (markedManually) {
        result.push({
            text: translateLocal('report.actions.type.exportedToIntegration.manual', {label}),
            url: '',
        });
    } else if (automaticAction) {
        result.push({
            text: translateLocal('report.actions.type.exportedToIntegration.automaticActionOne', {label}),
            url: '',
        });
        const url = CONST.HELP_DOC_LINKS[label as keyof typeof CONST.HELP_DOC_LINKS];
        result.push({
            text: translateLocal('report.actions.type.exportedToIntegration.automaticActionTwo'),
            url: url || '',
        });
    } else {
        result.push({
            text: translateLocal('report.actions.type.exportedToIntegration.automatic', {label}),
            url: '',
        });
    }
    if (reimbursableUrls.length || nonReimbursableUrls.length) {
        result.push({
            text: translateLocal('report.actions.type.exportedToIntegration.automaticActionThree'),
            url: '',
        });
    }
    if (reimbursableUrls.length === 1) {
        const shouldAddPeriod = nonReimbursableUrls.length === 0;
        result.push({
            text: translateLocal('report.actions.type.exportedToIntegration.reimburseableLink') + (shouldAddPeriod ? '.' : ''),
            url: reimbursableUrls.at(0) ?? '',
        });
    }
    if (reimbursableUrls.length === 1 && nonReimbursableUrls.length) {
        result.push({
            text: translateLocal('common.and'),
            url: '',
        });
    }
    if (nonReimbursableUrls.length) {
        const text = translateLocal('report.actions.type.exportedToIntegration.nonReimbursableLink');
        let url = '';

        if (nonReimbursableUrls.length === 1) {
            url = nonReimbursableUrls.at(0) ?? '';
        } else {
            switch (label) {
                case CONST.POLICY.CONNECTIONS.NAME_USER_FRIENDLY.xero:
                    url = XERO_NON_REIMBURSABLE_EXPENSES_URL;
                    break;
                case CONST.POLICY.CONNECTIONS.NAME_USER_FRIENDLY.netsuite:
                    url = NETSUITE_NON_REIMBURSABLE_EXPENSES_URL_PREFIX;
                    url += wasExportedAfterBase62 ? base62ReportID : reportID;
                    break;
                case CONST.POLICY.CONNECTIONS.NAME_USER_FRIENDLY.financialForce:
                    // The first three characters in a Salesforce ID is the expense type
                    url = nonReimbursableUrls.at(0)?.substring(0, SALESFORCE_EXPENSES_URL_PREFIX.length + 3) ?? '';
                    break;
                default:
                    url = QBO_EXPENSES_URL;
            }
        }

        result.push({text, url});
    }

    return result;
}

function getUpdateRoomDescriptionMessage(reportAction: ReportAction): string {
    const originalMessage = getOriginalMessage(reportAction) as OriginalMessageChangeLog;
    if (originalMessage?.description) {
        return `${translateLocal('roomChangeLog.updateRoomDescription')} ${originalMessage?.description}`;
    }

    return translateLocal('roomChangeLog.clearRoomDescription');
}

function getRetractedMessage(): string {
    return translateLocal('iou.retracted');
}

function isPolicyChangeLogAddEmployeeMessage(reportAction: OnyxInputOrEntry<ReportAction>): reportAction is ReportAction<typeof CONST.REPORT.ACTIONS.TYPE.POLICY_CHANGE_LOG.ADD_EMPLOYEE> {
    return isActionOfType(reportAction, CONST.REPORT.ACTIONS.TYPE.POLICY_CHANGE_LOG.ADD_EMPLOYEE);
}

function getPolicyChangeLogAddEmployeeMessage(reportAction: OnyxInputOrEntry<ReportAction>): string {
    if (!isPolicyChangeLogAddEmployeeMessage(reportAction)) {
        return '';
    }

    const originalMessage = getOriginalMessage(reportAction);
    const email = originalMessage?.email ?? '';
    const role = translateLocal('workspace.common.roleName', {role: originalMessage?.role ?? ''}).toLowerCase();
    const formattedEmail = formatPhoneNumber(email);
    return translateLocal('report.actions.type.addEmployee', {email: formattedEmail, role});
}

function isPolicyChangeLogChangeRoleMessage(reportAction: OnyxInputOrEntry<ReportAction>): reportAction is ReportAction<typeof CONST.REPORT.ACTIONS.TYPE.POLICY_CHANGE_LOG.UPDATE_EMPLOYEE> {
    return isActionOfType(reportAction, CONST.REPORT.ACTIONS.TYPE.POLICY_CHANGE_LOG.UPDATE_EMPLOYEE);
}

function getPolicyChangeLogUpdateEmployee(reportAction: OnyxInputOrEntry<ReportAction>): string {
    if (!isPolicyChangeLogChangeRoleMessage(reportAction)) {
        return '';
    }

    const originalMessage = getOriginalMessage(reportAction);
    const email = originalMessage?.email ?? '';
    const field = originalMessage?.field;
    const customFieldType = Object.values(CONST.CUSTOM_FIELD_KEYS).find((value) => value === field);
    if (customFieldType) {
        const translationKey = field === CONST.CUSTOM_FIELD_KEYS.customField1 ? 'report.actions.type.updatedCustomField1' : 'report.actions.type.updatedCustomField2';
        return translateLocal(translationKey, {
            email,
            newValue: typeof originalMessage?.newValue === 'string' ? originalMessage?.newValue : '',
            previousValue: typeof originalMessage?.oldValue === 'string' ? originalMessage?.oldValue : '',
        });
    }
    const newRole = translateLocal('workspace.common.roleName', {role: typeof originalMessage?.newValue === 'string' ? originalMessage?.newValue : ''}).toLowerCase();
    const oldRole = translateLocal('workspace.common.roleName', {role: typeof originalMessage?.oldValue === 'string' ? originalMessage?.oldValue : ''}).toLowerCase();
    return translateLocal('report.actions.type.updateRole', {email, newRole, currentRole: oldRole});
}

function getPolicyChangeLogEmployeeLeftMessage(reportAction: ReportAction, useName = false): string {
    if (!isLeavePolicyAction(reportAction)) {
        return '';
    }
    const originalMessage = getOriginalMessage(reportAction);
    const personalDetails = getPersonalDetailsByIDs({accountIDs: reportAction.actorAccountID ? [reportAction.actorAccountID] : [], currentUserAccountID: 0})?.at(0);
    if (!!originalMessage && !originalMessage.email) {
        originalMessage.email = personalDetails?.login;
    }
    const nameOrEmail = useName && !!personalDetails?.firstName ? `${personalDetails?.firstName}:` : (originalMessage?.email ?? '');
    const formattedNameOrEmail = formatPhoneNumber(nameOrEmail);
    return translateLocal('report.actions.type.leftWorkspace', {nameOrEmail: formattedNameOrEmail});
}

function isPolicyChangeLogDeleteMemberMessage(
    reportAction: OnyxInputOrEntry<ReportAction>,
): reportAction is ReportAction<typeof CONST.REPORT.ACTIONS.TYPE.POLICY_CHANGE_LOG.DELETE_EMPLOYEE> {
    return isActionOfType(reportAction, CONST.REPORT.ACTIONS.TYPE.POLICY_CHANGE_LOG.DELETE_EMPLOYEE);
}

function getWorkspaceDescriptionUpdatedMessage(action: ReportAction) {
    const {oldDescription, newDescription} = getOriginalMessage(action as ReportAction<typeof CONST.REPORT.ACTIONS.TYPE.POLICY_CHANGE_LOG.UPDATE_DESCRIPTION>) ?? {};
    const message =
        typeof oldDescription === 'string' && newDescription ? translateLocal('workspaceActions.updateWorkspaceDescription', {newDescription, oldDescription}) : getReportActionText(action);
    return message;
}

function getWorkspaceCurrencyUpdateMessage(action: ReportAction) {
    const {oldCurrency, newCurrency} = getOriginalMessage(action as ReportAction<typeof CONST.REPORT.ACTIONS.TYPE.POLICY_CHANGE_LOG.UPDATE_CURRENCY>) ?? {};
    const message = oldCurrency && newCurrency ? translateLocal('workspaceActions.updatedWorkspaceCurrencyAction', {oldCurrency, newCurrency}) : getReportActionText(action);
    return message;
}

type AutoReportingFrequencyKey = ValueOf<typeof CONST.POLICY.AUTO_REPORTING_FREQUENCIES>;
type AutoReportingFrequencyDisplayNames = Record<AutoReportingFrequencyKey, string>;

const getAutoReportingFrequencyDisplayNames = (): AutoReportingFrequencyDisplayNames => ({
    [CONST.POLICY.AUTO_REPORTING_FREQUENCIES.MONTHLY]: translateLocal('workflowsPage.frequencies.monthly'),
    [CONST.POLICY.AUTO_REPORTING_FREQUENCIES.IMMEDIATE]: translateLocal('workflowsPage.frequencies.daily'),
    [CONST.POLICY.AUTO_REPORTING_FREQUENCIES.WEEKLY]: translateLocal('workflowsPage.frequencies.weekly'),
    [CONST.POLICY.AUTO_REPORTING_FREQUENCIES.SEMI_MONTHLY]: translateLocal('workflowsPage.frequencies.twiceAMonth'),
    [CONST.POLICY.AUTO_REPORTING_FREQUENCIES.TRIP]: translateLocal('workflowsPage.frequencies.byTrip'),
    [CONST.POLICY.AUTO_REPORTING_FREQUENCIES.MANUAL]: translateLocal('workflowsPage.frequencies.manually'),
    [CONST.POLICY.AUTO_REPORTING_FREQUENCIES.INSTANT]: translateLocal('workflowsPage.frequencies.instant'),
});

function getWorkspaceFrequencyUpdateMessage(action: ReportAction): string {
    const {oldFrequency, newFrequency} = getOriginalMessage(action as ReportAction<typeof CONST.REPORT.ACTIONS.TYPE.POLICY_CHANGE_LOG.UPDATE_AUTO_REPORTING_FREQUENCY>) ?? {};

    if (!oldFrequency || !newFrequency) {
        return getReportActionText(action);
    }

    const frequencyDisplayNames = getAutoReportingFrequencyDisplayNames();
    const oldFrequencyTranslation = frequencyDisplayNames[oldFrequency]?.toLowerCase();
    const newFrequencyTranslation = frequencyDisplayNames[newFrequency]?.toLowerCase();

    if (!oldFrequencyTranslation || !newFrequencyTranslation) {
        return getReportActionText(action);
    }

    return translateLocal('workspaceActions.updatedWorkspaceFrequencyAction', {
        oldFrequency: oldFrequencyTranslation,
        newFrequency: newFrequencyTranslation,
    });
}

function getWorkspaceCategoryUpdateMessage(action: ReportAction, policyID?: string): string {
    const {categoryName, oldValue, newName, oldName, updatedField, newValue, currency} =
        getOriginalMessage(action as ReportAction<typeof CONST.REPORT.ACTIONS.TYPE.POLICY_CHANGE_LOG.ADD_CATEGORY>) ?? {};

    if (action.actionName === CONST.REPORT.ACTIONS.TYPE.POLICY_CHANGE_LOG.ADD_CATEGORY && categoryName) {
        return translateLocal('workspaceActions.addCategory', {
            categoryName,
        });
    }

    if (action.actionName === CONST.REPORT.ACTIONS.TYPE.POLICY_CHANGE_LOG.DELETE_CATEGORY && categoryName) {
        return translateLocal('workspaceActions.deleteCategory', {
            categoryName,
        });
    }

    if (action.actionName === CONST.REPORT.ACTIONS.TYPE.POLICY_CHANGE_LOG.UPDATE_CATEGORY && categoryName) {
        if (updatedField === 'enabled') {
            return translateLocal('workspaceActions.updateCategory', {
                oldValue: !!oldValue,
                categoryName,
            });
        }

        if (updatedField === 'areCommentsRequired' && typeof oldValue === 'boolean') {
            return translateLocal('workspaceActions.updateAreCommentsRequired', {
                oldValue,
                categoryName,
            });
        }

        if (updatedField === 'Payroll Code' && typeof oldValue === 'string' && typeof newValue === 'string') {
            return translateLocal('workspaceActions.updateCategoryPayrollCode', {
                oldValue,
                categoryName,
                newValue,
            });
        }

        if (updatedField === 'GL Code' && typeof oldValue === 'string' && typeof newValue === 'string') {
            return translateLocal('workspaceActions.updateCategoryGLCode', {
                oldValue,
                categoryName,
                newValue,
            });
        }

        if (updatedField === 'maxExpenseAmount' && (typeof oldValue === 'string' || typeof oldValue === 'number')) {
            return translateLocal('workspaceActions.updateCategoryMaxExpenseAmount', {
                oldAmount: Number(oldValue) ? convertAmountToDisplayString(Number(oldValue), currency) : undefined,
                newAmount: Number(newValue ?? 0) ? convertAmountToDisplayString(Number(newValue), currency) : undefined,
                categoryName,
            });
        }

        if (updatedField === 'expenseLimitType' && typeof newValue === 'string' && typeof oldValue === 'string') {
            return translateLocal('workspaceActions.updateCategoryExpenseLimitType', {
                categoryName,
                oldValue: oldValue ? translateLocal(`workspace.rules.categoryRules.expenseLimitTypes.${oldValue}` as TranslationPaths) : undefined,
                newValue: translateLocal(`workspace.rules.categoryRules.expenseLimitTypes.${newValue}` as TranslationPaths),
            });
        }

        if (updatedField === 'maxAmountNoReceipt' && typeof oldValue !== 'boolean' && typeof newValue !== 'boolean') {
            const policy = getPolicy(policyID);

            const maxExpenseAmountToDisplay = policy?.maxExpenseAmountNoReceipt === CONST.DISABLED_MAX_EXPENSE_VALUE ? 0 : policy?.maxExpenseAmountNoReceipt;

            const formatAmount = () => convertToShortDisplayString(maxExpenseAmountToDisplay, policy?.outputCurrency ?? CONST.CURRENCY.USD);
            const getTranslation = (value?: number | string) => {
                if (value === CONST.DISABLED_MAX_EXPENSE_VALUE) {
                    return translateLocal('workspace.rules.categoryRules.requireReceiptsOverList.never');
                }
                if (value === 0) {
                    return translateLocal('workspace.rules.categoryRules.requireReceiptsOverList.always');
                }

                return translateLocal('workspace.rules.categoryRules.requireReceiptsOverList.default', {defaultAmount: formatAmount()});
            };

            return translateLocal('workspaceActions.updateCategoryMaxAmountNoReceipt', {
                categoryName,
                oldValue: getTranslation(oldValue),
                newValue: getTranslation(newValue),
            });
        }
    }

    if (action.actionName === CONST.REPORT.ACTIONS.TYPE.POLICY_CHANGE_LOG.SET_CATEGORY_NAME && oldName && newName) {
        return translateLocal('workspaceActions.setCategoryName', {
            oldName,
            newName,
        });
    }

    return getReportActionText(action);
}

function getWorkspaceTagUpdateMessage(action: ReportAction): string {
    const {tagListName, tagName, enabled, newName, newValue, oldName, oldValue, updatedField, count} =
        getOriginalMessage(action as ReportAction<typeof CONST.REPORT.ACTIONS.TYPE.POLICY_CHANGE_LOG.ADD_CATEGORY>) ?? {};

    if (action.actionName === CONST.REPORT.ACTIONS.TYPE.POLICY_CHANGE_LOG.ADD_TAG && tagListName && tagName) {
        return translateLocal('workspaceActions.addTag', {
            tagListName,
            tagName,
        });
    }

    if (action.actionName === CONST.REPORT.ACTIONS.TYPE.POLICY_CHANGE_LOG.DELETE_TAG && tagListName && tagName) {
        return translateLocal('workspaceActions.deleteTag', {
            tagListName,
            tagName,
        });
    }

    if (action.actionName === CONST.REPORT.ACTIONS.TYPE.POLICY_CHANGE_LOG.DELETE_MULTIPLE_TAGS && count && tagListName) {
        return translateLocal('workspaceActions.deleteMultipleTags', {
            count,
            tagListName,
        });
    }

    if (action.actionName === CONST.REPORT.ACTIONS.TYPE.POLICY_CHANGE_LOG.UPDATE_TAG_ENABLED && tagListName && tagName) {
        return translateLocal('workspaceActions.updateTagEnabled', {
            tagListName,
            tagName,
            enabled,
        });
    }

    if (action.actionName === CONST.REPORT.ACTIONS.TYPE.POLICY_CHANGE_LOG.UPDATE_TAG_NAME && tagListName && newName && oldName) {
        return translateLocal('workspaceActions.updateTagName', {
            tagListName,
            newName,
            oldName,
        });
    }

    if (
        action.actionName === CONST.REPORT.ACTIONS.TYPE.POLICY_CHANGE_LOG.UPDATE_TAG &&
        tagListName &&
        (typeof oldValue === 'string' || typeof oldValue === 'undefined') &&
        typeof newValue === 'string' &&
        tagName &&
        updatedField
    ) {
        return translateLocal('workspaceActions.updateTag', {
            tagListName,
            oldValue,
            newValue,
            tagName,
            updatedField,
        });
    }

    return getReportActionText(action);
}

function getTagListNameUpdatedMessage(action: ReportAction): string {
    const {oldName, newName} = getOriginalMessage(action as ReportAction<typeof CONST.REPORT.ACTIONS.TYPE.POLICY_CHANGE_LOG.UPDATE_TAG_LIST_NAME>) ?? {};
    if (newName && oldName) {
        return translateLocal('workspaceActions.updateTagListName', {
            oldName,
            newName,
        });
    }
    return getReportActionText(action);
}

function getWorkspaceCustomUnitUpdatedMessage(action: ReportAction): string {
    const {oldValue, newValue, customUnitName, updatedField} = getOriginalMessage(action as ReportAction<typeof CONST.REPORT.ACTIONS.TYPE.POLICY_CHANGE_LOG.UPDATE_CUSTOM_UNIT>) ?? {};

    if (customUnitName === 'Distance' && updatedField === 'taxEnabled' && typeof newValue === 'boolean') {
        return translateLocal('workspaceActions.updateCustomUnitTaxEnabled', {
            newValue,
        });
    }

    if (customUnitName && typeof oldValue === 'string' && typeof newValue === 'string' && updatedField) {
        return translateLocal('workspaceActions.updateCustomUnit', {
            customUnitName,
            newValue,
            oldValue,
            updatedField,
        });
    }

    return getReportActionText(action);
}

function getWorkspaceCustomUnitRateAddedMessage(action: ReportAction): string {
    const {customUnitName, rateName} = getOriginalMessage(action as ReportAction<typeof CONST.REPORT.ACTIONS.TYPE.POLICY_CHANGE_LOG.ADD_CATEGORY>) ?? {};

    if (customUnitName && rateName) {
        return translateLocal('workspaceActions.addCustomUnitRate', {
            customUnitName,
            rateName,
        });
    }

    return getReportActionText(action);
}

function getWorkspaceCustomUnitRateUpdatedMessage(action: ReportAction): string {
    const {customUnitName, customUnitRateName, updatedField, oldValue, newValue, newTaxPercentage, oldTaxPercentage} =
        getOriginalMessage(action as ReportAction<typeof CONST.REPORT.ACTIONS.TYPE.POLICY_CHANGE_LOG.UPDATE_CUSTOM_UNIT_RATE>) ?? {};

    if (customUnitName && customUnitRateName && updatedField === 'rate' && typeof oldValue === 'string' && typeof newValue === 'string') {
        return translateLocal('workspaceActions.updatedCustomUnitRate', {
            customUnitName,
            customUnitRateName,
            updatedField,
            oldValue,
            newValue,
        });
    }

    if (customUnitRateName && updatedField === 'taxRateExternalID' && typeof newValue === 'string' && newTaxPercentage) {
        return translateLocal('workspaceActions.updatedCustomUnitTaxRateExternalID', {
            customUnitRateName,
            newValue,
            newTaxPercentage,
            oldTaxPercentage,
            oldValue: oldValue as string | undefined,
        });
    }

    if (customUnitRateName && updatedField === 'taxClaimablePercentage' && typeof newValue === 'number' && customUnitRateName) {
        return translateLocal('workspaceActions.updatedCustomUnitTaxClaimablePercentage', {
            customUnitRateName,
            newValue: parseFloat(parseFloat(newValue ?? 0).toFixed(2)),
            oldValue: typeof oldValue === 'number' ? parseFloat(parseFloat(oldValue ?? 0).toFixed(2)) : undefined,
        });
    }

    return getReportActionText(action);
}

function getWorkspaceCustomUnitRateDeletedMessage(action: ReportAction): string {
    const {customUnitName, rateName} = getOriginalMessage(action as ReportAction<typeof CONST.REPORT.ACTIONS.TYPE.POLICY_CHANGE_LOG.DELETE_CUSTOM_UNIT_RATE>) ?? {};
    if (customUnitName && rateName) {
        return translateLocal('workspaceActions.deleteCustomUnitRate', {
            customUnitName,
            rateName,
        });
    }

    return getReportActionText(action);
}

function getWorkspaceReportFieldAddMessage(action: ReportAction): string {
    const {fieldName, fieldType} = getOriginalMessage(action as ReportAction<typeof CONST.REPORT.ACTIONS.TYPE.POLICY_CHANGE_LOG.ADD_CATEGORY>) ?? {};

    if (fieldName && fieldType) {
        return translateLocal('workspaceActions.addedReportField', {
            fieldName,
            fieldType: translateLocal(getReportFieldTypeTranslationKey(fieldType as PolicyReportFieldType)).toLowerCase(),
        });
    }

    return getReportActionText(action);
}

function getWorkspaceReportFieldUpdateMessage(action: ReportAction): string {
    const {updateType, fieldName, defaultValue, optionName, allEnabled, optionEnabled, toggledOptionsCount} =
        getOriginalMessage(action as ReportAction<typeof CONST.REPORT.ACTIONS.TYPE.POLICY_CHANGE_LOG.UPDATE_REPORT_FIELD>) ?? {};

    if (updateType === 'updatedDefaultValue' && fieldName && defaultValue) {
        return translateLocal('workspaceActions.updateReportFieldDefaultValue', {
            fieldName,
            defaultValue,
        });
    }

    if (updateType === 'addedOption' && fieldName && optionName) {
        return translateLocal('workspaceActions.addedReportFieldOption', {
            fieldName,
            optionName,
        });
    }

    if (updateType === 'changedOptionDisabled' && fieldName && optionName) {
        return translateLocal('workspaceActions.updateReportFieldOptionDisabled', {
            fieldName,
            optionName,
            optionEnabled: !!optionEnabled,
        });
    }

    if (updateType === 'updatedAllDisabled' && fieldName && optionName) {
        return translateLocal('workspaceActions.updateReportFieldAllOptionsDisabled', {
            fieldName,
            optionName,
            allEnabled: !!allEnabled,
            toggledOptionsCount,
        });
    }

    if (updateType === 'removedOption' && fieldName && optionName) {
        return translateLocal('workspaceActions.removedReportFieldOption', {
            fieldName,
            optionName,
        });
    }

    return getReportActionText(action);
}

function getWorkspaceReportFieldDeleteMessage(action: ReportAction): string {
    const {fieldType, fieldName} = getOriginalMessage(action as ReportAction<typeof CONST.REPORT.ACTIONS.TYPE.POLICY_CHANGE_LOG.ADD_CATEGORY>) ?? {};

    if (fieldType && fieldName) {
        return translateLocal('workspaceActions.deleteReportField', {
            fieldName,
            fieldType: translateLocal(getReportFieldTypeTranslationKey(fieldType as PolicyReportFieldType)).toLowerCase(),
        });
    }

    return getReportActionText(action);
}

function getWorkspaceUpdateFieldMessage(action: ReportAction): string {
    const {newValue, oldValue, updatedField} = getOriginalMessage(action as ReportAction<typeof CONST.REPORT.ACTIONS.TYPE.POLICY_CHANGE_LOG.UPDATE_FIELD>) ?? {};

    const newValueTranslationKey = CONST.POLICY.APPROVAL_MODE_TRANSLATION_KEYS[newValue as keyof typeof CONST.POLICY.APPROVAL_MODE_TRANSLATION_KEYS];
    const oldValueTranslationKey = CONST.POLICY.APPROVAL_MODE_TRANSLATION_KEYS[oldValue as keyof typeof CONST.POLICY.APPROVAL_MODE_TRANSLATION_KEYS];

    if (updatedField && updatedField === CONST.POLICY.COLLECTION_KEYS.APPROVAL_MODE && oldValueTranslationKey && newValueTranslationKey) {
        return translateLocal('workspaceActions.updateApprovalMode', {
            newValue: translateLocal(`workspaceApprovalModes.${newValueTranslationKey}` as TranslationPaths),
            oldValue: translateLocal(`workspaceApprovalModes.${oldValueTranslationKey}` as TranslationPaths),
            fieldName: updatedField,
        });
    }

    if (updatedField && updatedField === CONST.POLICY.EXPENSE_REPORT_RULES.PREVENT_SELF_APPROVAL && typeof oldValue === 'string' && typeof newValue === 'string') {
        return translateLocal('workspaceActions.preventSelfApproval', {
            oldValue,
            newValue,
        });
    }

    if (updatedField && updatedField === CONST.POLICY.EXPENSE_REPORT_RULES.MAX_EXPENSE_AGE && typeof oldValue === 'string' && typeof newValue === 'string') {
        return translateLocal('workspaceActions.updateMaxExpenseAge', {
            oldValue,
            newValue,
        });
    }
    if (
        updatedField &&
        updatedField === CONST.POLICY.COLLECTION_KEYS.AUTOREPORTING_OFFSET &&
        (typeof oldValue === 'string' || typeof oldValue === 'number') &&
        (typeof newValue === 'string' || typeof newValue === 'number')
    ) {
        const getAutoReportingOffsetToDisplay = (autoReportingOffset: string | number) => {
            if (autoReportingOffset === CONST.POLICY.AUTO_REPORTING_OFFSET.LAST_DAY_OF_MONTH) {
                return translateLocal('workflowsPage.frequencies.lastDayOfMonth');
            }
            if (autoReportingOffset === CONST.POLICY.AUTO_REPORTING_OFFSET.LAST_BUSINESS_DAY_OF_MONTH) {
                return translateLocal('workflowsPage.frequencies.lastBusinessDayOfMonth');
            }
            if (typeof autoReportingOffset === 'number') {
                return toLocaleOrdinal(BaseLocaleListener.getPreferredLocale(), autoReportingOffset, false);
            }
            return '';
        };
        return translateLocal('workspaceActions.updateMonthlyOffset', {
            newValue: getAutoReportingOffsetToDisplay(newValue),
            oldValue: getAutoReportingOffsetToDisplay(oldValue),
        });
    }
    return getReportActionText(action);
}

function getPolicyChangeLogMaxExpenseAmountNoReceiptMessage(action: ReportAction): string {
    const {oldMaxExpenseAmountNoReceipt, newMaxExpenseAmountNoReceipt, currency} =
        getOriginalMessage(action as ReportAction<typeof CONST.REPORT.ACTIONS.TYPE.POLICY_CHANGE_LOG.UPDATE_MAX_EXPENSE_AMOUNT_NO_RECEIPT>) ?? {};

    if (typeof oldMaxExpenseAmountNoReceipt === 'number' && typeof newMaxExpenseAmountNoReceipt === 'number') {
        return translateLocal('workspaceActions.updateMaxExpenseAmountNoReceipt', {
            oldValue: convertToDisplayString(oldMaxExpenseAmountNoReceipt, currency),
            newValue: convertToDisplayString(newMaxExpenseAmountNoReceipt, currency),
        });
    }

    return getReportActionText(action);
}

function getPolicyChangeLogMaxExpenseAmountMessage(action: ReportAction): string {
    const {oldMaxExpenseAmount, newMaxExpenseAmount, currency} =
        getOriginalMessage(action as ReportAction<typeof CONST.REPORT.ACTIONS.TYPE.POLICY_CHANGE_LOG.UPDATE_MAX_EXPENSE_AMOUNT>) ?? {};

    if (typeof oldMaxExpenseAmount === 'number' && typeof newMaxExpenseAmount === 'number') {
        return translateLocal('workspaceActions.updateMaxExpenseAmount', {
            oldValue: convertToDisplayString(oldMaxExpenseAmount, currency),
            newValue: convertToDisplayString(newMaxExpenseAmount, currency),
        });
    }

    return getReportActionText(action);
}

function getPolicyChangeLogDefaultBillableMessage(action: ReportAction): string {
    const {oldDefaultBillable, newDefaultBillable} = getOriginalMessage(action as ReportAction<typeof CONST.REPORT.ACTIONS.TYPE.POLICY_CHANGE_LOG.UPDATE_DEFAULT_BILLABLE>) ?? {};

    if (typeof oldDefaultBillable === 'string' && typeof newDefaultBillable === 'string') {
        return translateLocal('workspaceActions.updateDefaultBillable', {
            oldValue: oldDefaultBillable,
            newValue: newDefaultBillable,
        });
    }

    return getReportActionText(action);
}

function getPolicyChangeLogDefaultTitleEnforcedMessage(action: ReportAction): string {
    const {value} = getOriginalMessage(action as ReportAction<typeof CONST.REPORT.ACTIONS.TYPE.POLICY_CHANGE_LOG.UPDATE_DEFAULT_TITLE_ENFORCED>) ?? {};

    if (typeof value === 'boolean') {
        return translateLocal('workspaceActions.updateDefaultTitleEnforced', {
            value,
        });
    }

    return getReportActionText(action);
}

function getPolicyChangeLogDeleteMemberMessage(reportAction: OnyxInputOrEntry<ReportAction>): string {
    if (!isPolicyChangeLogDeleteMemberMessage(reportAction)) {
        return '';
    }
    const originalMessage = getOriginalMessage(reportAction);
    const email = originalMessage?.email ?? '';
    const role = translateLocal('workspace.common.roleName', {role: originalMessage?.role ?? ''}).toLowerCase();
    return translateLocal('report.actions.type.removeMember', {email, role});
}

function getAddedConnectionMessage(reportAction: OnyxEntry<ReportAction>): string {
    if (!isActionOfType(reportAction, CONST.REPORT.ACTIONS.TYPE.POLICY_CHANGE_LOG.ADD_INTEGRATION)) {
        return '';
    }
    const originalMessage = getOriginalMessage(reportAction);
    const connectionName = originalMessage?.connectionName;
    return connectionName ? translateLocal('report.actions.type.addedConnection', {connectionName}) : '';
}

function getRemovedConnectionMessage(reportAction: OnyxEntry<ReportAction>): string {
    if (!isActionOfType(reportAction, CONST.REPORT.ACTIONS.TYPE.POLICY_CHANGE_LOG.DELETE_INTEGRATION)) {
        return '';
    }
    const originalMessage = getOriginalMessage(reportAction);
    const connectionName = originalMessage?.connectionName;
    return connectionName ? translateLocal('report.actions.type.removedConnection', {connectionName}) : '';
}

function getRenamedAction(reportAction: OnyxEntry<ReportAction<typeof CONST.REPORT.ACTIONS.TYPE.RENAMED>>, isExpenseReport: boolean, actorName?: string) {
    const originalMessage = getOriginalMessage(reportAction);
    return translateLocal('newRoomPage.renamedRoomAction', {
        actorName,
        isExpenseReport,
        oldName: originalMessage?.oldName ?? '',
        newName: originalMessage?.newName ?? '',
    });
}

function getAddedApprovaRulelMessage(reportAction: OnyxEntry<ReportAction>) {
    const {name, approverAccountID, approverEmail, field, approverName} =
        getOriginalMessage(reportAction as ReportAction<typeof CONST.REPORT.ACTIONS.TYPE.POLICY_CHANGE_LOG.ADD_APPROVER_RULE>) ?? {};

    if (name && approverAccountID && approverEmail && field && approverName) {
        return translateLocal('workspaceActions.addApprovalRule', {
            approverEmail,
            approverName,
            field,
            name,
        });
    }

    return getReportActionText(reportAction);
}

function getDeletedApprovaRulelMessage(reportAction: OnyxEntry<ReportAction>) {
    const {name, approverAccountID, approverEmail, field, approverName} =
        getOriginalMessage(reportAction as ReportAction<typeof CONST.REPORT.ACTIONS.TYPE.POLICY_CHANGE_LOG.DELETE_APPROVER_RULE>) ?? {};

    if (name && approverAccountID && approverEmail && field && approverName) {
        return translateLocal('workspaceActions.deleteApprovalRule', {
            approverEmail,
            approverName,
            field,
            name,
        });
    }

    return getReportActionText(reportAction);
}

function getUpdatedApprovalRuleMessage(reportAction: OnyxEntry<ReportAction>) {
    const {field, oldApproverEmail, oldApproverName, newApproverEmail, newApproverName, name} =
        getOriginalMessage(reportAction as ReportAction<typeof CONST.REPORT.ACTIONS.TYPE.POLICY_CHANGE_LOG.UPDATE_APPROVER_RULE>) ?? {};

    if (field && oldApproverEmail && newApproverEmail && name) {
        return translateLocal('workspaceActions.updateApprovalRule', {
            field,
            name,
            newApproverEmail,
            newApproverName,
            oldApproverEmail,
            oldApproverName,
        });
    }
    return getReportActionText(reportAction);
}

function getRemovedFromApprovalChainMessage(reportAction: OnyxEntry<ReportAction<typeof CONST.REPORT.ACTIONS.TYPE.REMOVED_FROM_APPROVAL_CHAIN>>) {
    const originalMessage = getOriginalMessage(reportAction);
    const submittersNames = getPersonalDetailsByIDs({
        accountIDs: originalMessage?.submittersAccountIDs ?? [],
        currentUserAccountID: currentUserAccountID ?? CONST.DEFAULT_NUMBER_ID,
    }).map(({displayName, login}) => displayName ?? login ?? 'Unknown Submitter');
    return translateLocal('workspaceActions.removedFromApprovalWorkflow', {submittersNames, count: submittersNames.length});
}

function getDemotedFromWorkspaceMessage(reportAction: OnyxEntry<ReportAction<typeof CONST.REPORT.ACTIONS.TYPE.DEMOTED_FROM_WORKSPACE>>) {
    const originalMessage = getOriginalMessage(reportAction);
    const policyName = originalMessage?.policyName ?? translateLocal('workspace.common.workspace');
    const oldRole = translateLocal('workspace.common.roleName', {role: originalMessage?.oldRole}).toLowerCase();
    return translateLocal('workspaceActions.demotedFromWorkspace', {policyName, oldRole});
}

<<<<<<< HEAD
function isCardIssuedAction(
    reportAction: OnyxEntry<ReportAction>,
): reportAction is ReportAction<
    | typeof CONST.REPORT.ACTIONS.TYPE.CARD_ISSUED
    | typeof CONST.REPORT.ACTIONS.TYPE.CARD_ISSUED_VIRTUAL
    | typeof CONST.REPORT.ACTIONS.TYPE.CARD_MISSING_ADDRESS
    | typeof CONST.REPORT.ACTIONS.TYPE.CARD_ASSIGNED
> {
    return (
        isActionOfType(reportAction, CONST.REPORT.ACTIONS.TYPE.CARD_ISSUED) ||
        isActionOfType(reportAction, CONST.REPORT.ACTIONS.TYPE.CARD_ISSUED_VIRTUAL) ||
        isActionOfType(reportAction, CONST.REPORT.ACTIONS.TYPE.CARD_MISSING_ADDRESS) ||
        isActionOfType(reportAction, CONST.REPORT.ACTIONS.TYPE.CARD_ASSIGNED)
=======
function getUpdatedAuditRateMessage(reportAction: OnyxEntry<ReportAction>) {
    const {oldAuditRate, newAuditRate} = getOriginalMessage(reportAction as ReportAction<typeof CONST.REPORT.ACTIONS.TYPE.POLICY_CHANGE_LOG.UPDATE_AUDIT_RATE>) ?? {};

    if (typeof oldAuditRate !== 'number' || typeof newAuditRate !== 'number') {
        return getReportActionText(reportAction);
    }
    return translateLocal('workspaceActions.updatedAuditRate', {oldAuditRate, newAuditRate});
}

function getUpdatedManualApprovalThresholdMessage(reportAction: OnyxEntry<ReportAction>) {
    const {
        oldLimit,
        newLimit,
        currency = CONST.CURRENCY.USD,
    } = getOriginalMessage(reportAction as ReportAction<typeof CONST.REPORT.ACTIONS.TYPE.POLICY_CHANGE_LOG.UPDATE_MANUAL_APPROVAL_THRESHOLD>) ?? {};

    if (typeof oldLimit !== 'number' || typeof oldLimit !== 'number') {
        return getReportActionText(reportAction);
    }
    return translateLocal('workspaceActions.updatedManualApprovalThreshold', {oldLimit: convertToDisplayString(oldLimit, currency), newLimit: convertToDisplayString(newLimit, currency)});
}

function isCardIssuedAction(reportAction: OnyxEntry<ReportAction>) {
    return isActionOfType(
        reportAction,
        CONST.REPORT.ACTIONS.TYPE.CARD_ISSUED,
        CONST.REPORT.ACTIONS.TYPE.CARD_ISSUED_VIRTUAL,
        CONST.REPORT.ACTIONS.TYPE.CARD_MISSING_ADDRESS,
        CONST.REPORT.ACTIONS.TYPE.CARD_ASSIGNED,
>>>>>>> f1779d10
    );
}

function shouldShowAddMissingDetails(actionName?: ReportActionName, card?: Card) {
    const missingDetails =
        !privatePersonalDetails?.legalFirstName ||
        !privatePersonalDetails?.legalLastName ||
        !privatePersonalDetails?.dob ||
        !privatePersonalDetails?.phoneNumber ||
        isEmptyObject(privatePersonalDetails?.addresses) ||
        privatePersonalDetails.addresses.length === 0;

    return actionName === CONST.REPORT.ACTIONS.TYPE.CARD_MISSING_ADDRESS && (card?.state === CONST.EXPENSIFY_CARD.STATE.STATE_NOT_ISSUED || missingDetails);
}

function getJoinRequestMessage(reportAction: ReportAction<typeof CONST.REPORT.ACTIONS.TYPE.ACTIONABLE_JOIN_REQUEST>) {
    // This will be fixed as part of https://github.com/Expensify/Expensify/issues/507850
    // eslint-disable-next-line deprecation/deprecation
    const policy = getPolicy(getOriginalMessage(reportAction)?.policyID);
    const userDetail = getPersonalDetailByEmail(getOriginalMessage(reportAction)?.email ?? '');
    const userName = userDetail?.firstName ? `${userDetail.displayName} (${userDetail.login})` : (userDetail?.login ?? getOriginalMessage(reportAction)?.email);
    return translateLocal('workspace.inviteMessage.joinRequest', {user: userName ?? '', workspaceName: policy?.name ?? ''});
}

function getCardIssuedMessage({
    reportAction,
    shouldRenderHTML = false,
    policyID = '-1',
    card,
}: {
    reportAction: OnyxEntry<ReportAction>;
    shouldRenderHTML?: boolean;
    policyID?: string;
    card?: Card;
}) {
    const cardIssuedActionOriginalMessage = isCardIssuedAction(reportAction) ? getOriginalMessage(reportAction) : undefined;

    const assigneeAccountID = cardIssuedActionOriginalMessage?.assigneeAccountID ?? CONST.DEFAULT_NUMBER_ID;
    const cardID = cardIssuedActionOriginalMessage?.cardID ?? CONST.DEFAULT_NUMBER_ID;
    // This will be fixed as part of https://github.com/Expensify/Expensify/issues/507850
    // eslint-disable-next-line deprecation/deprecation
    const isPolicyAdmin = isPolicyAdminPolicyUtils(getPolicy(policyID));
    const assignee = shouldRenderHTML ? `<mention-user accountID="${assigneeAccountID}"/>` : Parser.htmlToText(`<mention-user accountID="${assigneeAccountID}"/>`);
    const navigateRoute = isPolicyAdmin ? ROUTES.EXPENSIFY_CARD_DETAILS.getRoute(policyID, String(cardID)) : ROUTES.SETTINGS_DOMAIN_CARD_DETAIL.getRoute(String(cardID));
    const expensifyCardLink =
        shouldRenderHTML && !!card ? `<a href='${environmentURL}/${navigateRoute}'>${translateLocal('cardPage.expensifyCard')}</a>` : translateLocal('cardPage.expensifyCard');
    const companyCardLink = shouldRenderHTML
        ? `<a href='${environmentURL}/${ROUTES.SETTINGS_WALLET}'>${translateLocal('workspace.companyCards.companyCard')}</a>`
        : translateLocal('workspace.companyCards.companyCard');
    const isAssigneeCurrentUser = currentUserAccountID === assigneeAccountID;
    const shouldShowAddMissingDetailsMessage = !isAssigneeCurrentUser || shouldShowAddMissingDetails(reportAction?.actionName, card);
    switch (reportAction?.actionName) {
        case CONST.REPORT.ACTIONS.TYPE.CARD_ISSUED:
            return translateLocal('workspace.expensifyCard.issuedCard', {assignee});
        case CONST.REPORT.ACTIONS.TYPE.CARD_ISSUED_VIRTUAL:
            return translateLocal('workspace.expensifyCard.issuedCardVirtual', {assignee, link: expensifyCardLink});
        case CONST.REPORT.ACTIONS.TYPE.CARD_ASSIGNED:
            return translateLocal('workspace.companyCards.assignedCard', {assignee, link: companyCardLink});
        case CONST.REPORT.ACTIONS.TYPE.CARD_MISSING_ADDRESS:
            return translateLocal(`workspace.expensifyCard.${shouldShowAddMissingDetailsMessage ? 'issuedCardNoShippingDetails' : 'addedShippingDetails'}`, {assignee});
        default:
            return '';
    }
}

function getReportActionsLength() {
    return Object.keys(allReportActions ?? {}).length;
}

function getReportActions(report: Report) {
    return allReportActions?.[`${ONYXKEYS.COLLECTION.REPORT_ACTIONS}${report.reportID}`];
}

/**
 * @private
 */
function wasActionCreatedWhileOffline(action: ReportAction, isOffline: boolean, lastOfflineAt: Date | undefined, lastOnlineAt: Date | undefined, locale: Locale): boolean {
    // The user has never gone offline or never come back online
    if (!lastOfflineAt || !lastOnlineAt) {
        return false;
    }

    const actionCreatedAt = DateUtils.getLocalDateFromDatetime(locale, action.created);

    // The action was created before the user went offline.
    if (actionCreatedAt <= lastOfflineAt) {
        return false;
    }

    // The action was created while the user was offline.
    if (isOffline || actionCreatedAt < lastOnlineAt) {
        return true;
    }

    // The action was created after the user went back online.
    return false;
}

/**
 * Whether a message is NOT from the active user, and it was received while the user was offline.
 */
function wasMessageReceivedWhileOffline(action: ReportAction, isOffline: boolean, lastOfflineAt: Date | undefined, lastOnlineAt: Date | undefined, locale: Locale) {
    const wasByCurrentUser = wasActionTakenByCurrentUser(action);
    const wasCreatedOffline = wasActionCreatedWhileOffline(action, isOffline, lastOfflineAt, lastOnlineAt, locale);

    return !wasByCurrentUser && wasCreatedOffline && !(action.pendingAction === CONST.RED_BRICK_ROAD_PENDING_ACTION.ADD || action.isOptimisticAction);
}

function getReportActionFromExpensifyCard(cardID: number) {
    return Object.values(allReportActions ?? {})
        .map((reportActions) => Object.values(reportActions ?? {}))
        .flat()
        .find((reportAction) => {
            const cardIssuedActionOriginalMessage = isActionOfType(reportAction, CONST.REPORT.ACTIONS.TYPE.CARD_ISSUED_VIRTUAL) ? getOriginalMessage(reportAction) : undefined;
            return cardIssuedActionOriginalMessage?.cardID === cardID;
        });
}

function getIntegrationSyncFailedMessage(action: OnyxEntry<ReportAction>): string {
    const {label, errorMessage} = getOriginalMessage(action as ReportAction<typeof CONST.REPORT.ACTIONS.TYPE.INTEGRATION_SYNC_FAILED>) ?? {label: '', errorMessage: ''};
    return translateLocal('report.actions.type.integrationSyncFailed', {label, errorMessage});
}

export {
    doesReportHaveVisibleActions,
    extractLinksFromMessageHtml,
    formatLastMessageText,
    isReportActionUnread,
    getHtmlWithAttachmentID,
    getActionableMentionWhisperMessage,
    getAllReportActions,
    getCombinedReportActions,
    getDismissedViolationMessageText,
    getFirstVisibleReportActionID,
    getIOUActionForReportID,
    getIOUActionForTransactionID,
    getIOUReportIDFromReportActionPreview,
    getLastClosedReportAction,
    getLastVisibleAction,
    getLastVisibleMessage,
    getLatestReportActionFromOnyxData,
    getLinkedTransactionID,
    getMemberChangeMessageFragment,
    getUpdateRoomDescriptionFragment,
    getReportActionMessageFragments,
    getMessageOfOldDotReportAction,
    getMostRecentIOURequestActionID,
    getNumberOfMoneyRequests,
    getOneTransactionThreadReportID,
    getOriginalMessage,
    getAddedApprovaRulelMessage,
    getDeletedApprovaRulelMessage,
    getUpdatedApprovalRuleMessage,
    getRemovedFromApprovalChainMessage,
    getDemotedFromWorkspaceMessage,
    getReportAction,
    getReportActionHtml,
    getReportActionMessage,
    getReportActionMessageText,
    getReportActionText,
    getReportPreviewAction,
    getSortedReportActions,
    getSortedReportActionsForDisplay,
    getTextFromHtml,
    getTrackExpenseActionableWhisper,
    getWhisperedTo,
    hasRequestFromCurrentAccount,
    isActionOfType,
    isActionableWhisper,
    isActionableJoinRequest,
    isActionableJoinRequestPending,
    isActionableMentionWhisper,
    isActionableReportMentionWhisper,
    isActionableTrackExpense,
    isConciergeCategoryOptions,
    isResolvedConciergeCategoryOptions,
    isAddCommentAction,
    isApprovedOrSubmittedReportAction,
    isIOURequestReportAction,
    isChronosOOOListAction,
    isClosedAction,
    isConsecutiveActionMadeByPreviousActor,
    isConsecutiveChronosAutomaticTimerAction,
    hasNextActionMadeBySameActor,
    isCreatedAction,
    isCreatedTaskReportAction,
    isCurrentActionUnread,
    isDeletedAction,
    isDeletedParentAction,
    isLinkedTransactionHeld,
    isMemberChangeAction,
    isExportIntegrationAction,
    isIntegrationMessageAction,
    isMessageDeleted,
    useNewTableReportViewActionRenderConditionals,
    isModifiedExpenseAction,
    isMoneyRequestAction,
    isNotifiableReportAction,
    isOldDotReportAction,
    isPayAction,
    isPendingRemove,
    isPolicyChangeLogAction,
    isReimbursementCanceledAction,
    isReimbursementDeQueuedAction,
    isReimbursementDeQueuedOrCanceledAction,
    isReimbursementQueuedAction,
    isRenamedAction,
    isReportActionAttachment,
    isReportActionDeprecated,
    isReportPreviewAction,
    isReversedTransaction,
    getMentionedAccountIDsFromAction,
    isRoomChangeLogAction,
    isSentMoneyReportAction,
    isSplitBillAction,
    isTaskAction,
    isThreadParentMessage,
    isTrackExpenseAction,
    isTransactionThread,
    isTripPreview,
    isWhisperAction,
    isSubmittedAction,
    isSubmittedAndClosedAction,
    isMarkAsClosedAction,
    isApprovedAction,
    isUnapprovedAction,
    isForwardedAction,
    isWhisperActionTargetedToOthers,
    isTagModificationAction,
    isIOUActionMatchingTransactionList,
    isResolvedActionableWhisper,
    shouldHideNewMarker,
    shouldReportActionBeVisible,
    shouldReportActionBeVisibleAsLastAction,
    wasActionTakenByCurrentUser,
    isInviteOrRemovedAction,
    isActionableAddPaymentCard,
    getExportIntegrationActionFragments,
    getExportIntegrationLastMessageText,
    getExportIntegrationMessageHTML,
    getUpdateRoomDescriptionMessage,
    didMessageMentionCurrentUser,
    getPolicyChangeLogAddEmployeeMessage,
    getPolicyChangeLogUpdateEmployee,
    getPolicyChangeLogDeleteMemberMessage,
    getPolicyChangeLogEmployeeLeftMessage,
    getRenamedAction,
    isCardIssuedAction,
    getCardIssuedMessage,
    getRemovedConnectionMessage,
    getActionableJoinRequestPendingReportAction,
    getReportActionsLength,
    getFilteredReportActionsForReportView,
    wasMessageReceivedWhileOffline,
    shouldShowAddMissingDetails,
    getJoinRequestMessage,
    getWorkspaceCategoryUpdateMessage,
    getWorkspaceUpdateFieldMessage,
    getWorkspaceCurrencyUpdateMessage,
    getWorkspaceFrequencyUpdateMessage,
    getPolicyChangeLogMaxExpenseAmountNoReceiptMessage,
    getPolicyChangeLogMaxExpenseAmountMessage,
    getPolicyChangeLogDefaultBillableMessage,
    getPolicyChangeLogDefaultTitleEnforcedMessage,
    getWorkspaceDescriptionUpdatedMessage,
    getWorkspaceReportFieldAddMessage,
    getWorkspaceCustomUnitRateAddedMessage,
    getSendMoneyFlowOneTransactionThreadID,
    getWorkspaceTagUpdateMessage,
    getWorkspaceReportFieldUpdateMessage,
    getWorkspaceReportFieldDeleteMessage,
    getUpdatedAuditRateMessage,
    getUpdatedManualApprovalThresholdMessage,
    getWorkspaceCustomUnitRateDeletedMessage,
    getAddedConnectionMessage,
    getWorkspaceCustomUnitRateUpdatedMessage,
    getTagListNameUpdatedMessage,
    getWorkspaceCustomUnitUpdatedMessage,
    getReportActions,
    getReopenedMessage,
    getLeaveRoomMessage,
    getRetractedMessage,
    getReportActionFromExpensifyCard,
    isReopenedAction,
    getIntegrationSyncFailedMessage,
};

export type {LastVisibleMessage};<|MERGE_RESOLUTION|>--- conflicted
+++ resolved
@@ -2580,7 +2580,28 @@
     return translateLocal('workspaceActions.demotedFromWorkspace', {policyName, oldRole});
 }
 
-<<<<<<< HEAD
+function getUpdatedAuditRateMessage(reportAction: OnyxEntry<ReportAction>) {
+    const {oldAuditRate, newAuditRate} = getOriginalMessage(reportAction as ReportAction<typeof CONST.REPORT.ACTIONS.TYPE.POLICY_CHANGE_LOG.UPDATE_AUDIT_RATE>) ?? {};
+
+    if (typeof oldAuditRate !== 'number' || typeof newAuditRate !== 'number') {
+        return getReportActionText(reportAction);
+    }
+    return translateLocal('workspaceActions.updatedAuditRate', {oldAuditRate, newAuditRate});
+}
+
+function getUpdatedManualApprovalThresholdMessage(reportAction: OnyxEntry<ReportAction>) {
+    const {
+        oldLimit,
+        newLimit,
+        currency = CONST.CURRENCY.USD,
+    } = getOriginalMessage(reportAction as ReportAction<typeof CONST.REPORT.ACTIONS.TYPE.POLICY_CHANGE_LOG.UPDATE_MANUAL_APPROVAL_THRESHOLD>) ?? {};
+
+    if (typeof oldLimit !== 'number' || typeof oldLimit !== 'number') {
+        return getReportActionText(reportAction);
+    }
+    return translateLocal('workspaceActions.updatedManualApprovalThreshold', {oldLimit: convertToDisplayString(oldLimit, currency), newLimit: convertToDisplayString(newLimit, currency)});
+}
+
 function isCardIssuedAction(
     reportAction: OnyxEntry<ReportAction>,
 ): reportAction is ReportAction<
@@ -2594,37 +2615,6 @@
         isActionOfType(reportAction, CONST.REPORT.ACTIONS.TYPE.CARD_ISSUED_VIRTUAL) ||
         isActionOfType(reportAction, CONST.REPORT.ACTIONS.TYPE.CARD_MISSING_ADDRESS) ||
         isActionOfType(reportAction, CONST.REPORT.ACTIONS.TYPE.CARD_ASSIGNED)
-=======
-function getUpdatedAuditRateMessage(reportAction: OnyxEntry<ReportAction>) {
-    const {oldAuditRate, newAuditRate} = getOriginalMessage(reportAction as ReportAction<typeof CONST.REPORT.ACTIONS.TYPE.POLICY_CHANGE_LOG.UPDATE_AUDIT_RATE>) ?? {};
-
-    if (typeof oldAuditRate !== 'number' || typeof newAuditRate !== 'number') {
-        return getReportActionText(reportAction);
-    }
-    return translateLocal('workspaceActions.updatedAuditRate', {oldAuditRate, newAuditRate});
-}
-
-function getUpdatedManualApprovalThresholdMessage(reportAction: OnyxEntry<ReportAction>) {
-    const {
-        oldLimit,
-        newLimit,
-        currency = CONST.CURRENCY.USD,
-    } = getOriginalMessage(reportAction as ReportAction<typeof CONST.REPORT.ACTIONS.TYPE.POLICY_CHANGE_LOG.UPDATE_MANUAL_APPROVAL_THRESHOLD>) ?? {};
-
-    if (typeof oldLimit !== 'number' || typeof oldLimit !== 'number') {
-        return getReportActionText(reportAction);
-    }
-    return translateLocal('workspaceActions.updatedManualApprovalThreshold', {oldLimit: convertToDisplayString(oldLimit, currency), newLimit: convertToDisplayString(newLimit, currency)});
-}
-
-function isCardIssuedAction(reportAction: OnyxEntry<ReportAction>) {
-    return isActionOfType(
-        reportAction,
-        CONST.REPORT.ACTIONS.TYPE.CARD_ISSUED,
-        CONST.REPORT.ACTIONS.TYPE.CARD_ISSUED_VIRTUAL,
-        CONST.REPORT.ACTIONS.TYPE.CARD_MISSING_ADDRESS,
-        CONST.REPORT.ACTIONS.TYPE.CARD_ASSIGNED,
->>>>>>> f1779d10
     );
 }
 
