import fastMerge from 'expensify-common/lib/fastMerge';
import _ from 'lodash';
import lodashFindLast from 'lodash/findLast';
import type {OnyxCollection, OnyxEntry, OnyxUpdate} from 'react-native-onyx';
import Onyx from 'react-native-onyx';
import type {ValueOf} from 'type-fest';
import CONST from '@src/CONST';
import type {TranslationPaths} from '@src/languages/types';
import ONYXKEYS from '@src/ONYXKEYS';
import type {
    ActionName,
    ChangeLog,
    IOUMessage,
    OriginalMessageActionableMentionWhisper,
    OriginalMessageActionableReportMentionWhisper,
    OriginalMessageActionableTrackedExpenseWhisper,
    OriginalMessageDismissedViolation,
    OriginalMessageIOU,
    OriginalMessageJoinPolicyChangeLog,
    OriginalMessageReimbursementDequeued,
} from '@src/types/onyx/OriginalMessage';
import type Report from '@src/types/onyx/Report';
import type {Message, ReportActionBase, ReportActionMessageJSON, ReportActions} from '@src/types/onyx/ReportAction';
import type ReportAction from '@src/types/onyx/ReportAction';
import type {EmptyObject} from '@src/types/utils/EmptyObject';
import {isEmptyObject} from '@src/types/utils/EmptyObject';
import DateUtils from './DateUtils';
import * as Environment from './Environment/Environment';
import isReportMessageAttachment from './isReportMessageAttachment';
import * as Localize from './Localize';
import Log from './Log';
import type {MessageElementBase, MessageTextElement} from './MessageElement';
import * as PersonalDetailsUtils from './PersonalDetailsUtils';
import type {OptimisticIOUReportAction} from './ReportUtils';
import * as TransactionUtils from './TransactionUtils';

type LastVisibleMessage = {
    lastMessageTranslationKey?: string;
    lastMessageText: string;
    lastMessageHtml?: string;
};

type MemberChangeMessageUserMentionElement = {
    readonly kind: 'userMention';
    readonly accountID: number;
} & MessageElementBase;

type MemberChangeMessageRoomReferenceElement = {
    readonly kind: 'roomReference';
    readonly roomName: string;
    readonly roomID: number;
} & MessageElementBase;

type MemberChangeMessageElement = MessageTextElement | MemberChangeMessageUserMentionElement | MemberChangeMessageRoomReferenceElement;

const policyChangeActionsSet = new Set<string>(Object.values(CONST.REPORT.ACTIONS.TYPE.POLICY_CHANGE_LOG));

let allReports: OnyxCollection<Report> = {};
Onyx.connect({
    key: ONYXKEYS.COLLECTION.REPORT,
    waitForCollectionCallback: true,
    callback: (reports) => {
        allReports = reports;
    },
});

let allReportActions: OnyxCollection<ReportActions>;
Onyx.connect({
    key: ONYXKEYS.COLLECTION.REPORT_ACTIONS,
    waitForCollectionCallback: true,
    callback: (actions) => {
        if (!actions) {
            return;
        }

        allReportActions = actions;
    },
});

let isNetworkOffline = false;
Onyx.connect({
    key: ONYXKEYS.NETWORK,
    callback: (val) => (isNetworkOffline = val?.isOffline ?? false),
});

let currentUserAccountID: number | undefined;
Onyx.connect({
    key: ONYXKEYS.SESSION,
    callback: (value) => {
        // When signed out, value is undefined
        if (!value) {
            return;
        }

        currentUserAccountID = value.accountID;
    },
});

let environmentURL: string;
Environment.getEnvironmentURL().then((url: string) => (environmentURL = url));

function isCreatedAction(reportAction: OnyxEntry<ReportAction>): boolean {
    return reportAction?.actionName === CONST.REPORT.ACTIONS.TYPE.CREATED;
}

function isDeletedAction(reportAction: OnyxEntry<ReportAction | OptimisticIOUReportAction>): boolean {
    const message = reportAction?.message ?? [];

    // A legacy deleted comment has either an empty array or an object with html field with empty string as value
    const isLegacyDeletedComment = message.length === 0 || message[0]?.html === '';

    return isLegacyDeletedComment || !!message[0]?.deleted;
}

function isDeletedParentAction(reportAction: OnyxEntry<ReportAction>): boolean {
    return (reportAction?.message?.[0]?.isDeletedParentAction ?? false) && (reportAction?.childVisibleActionCount ?? 0) > 0;
}

function isReversedTransaction(reportAction: OnyxEntry<ReportAction | OptimisticIOUReportAction>) {
    return (reportAction?.message?.[0]?.isReversedTransaction ?? false) && ((reportAction as ReportAction)?.childVisibleActionCount ?? 0) > 0;
}

function isPendingRemove(reportAction: OnyxEntry<ReportAction> | EmptyObject): boolean {
    if (isEmptyObject(reportAction)) {
        return false;
    }
    return reportAction?.message?.[0]?.moderationDecision?.decision === CONST.MODERATION.MODERATOR_DECISION_PENDING_REMOVE;
}

function isMoneyRequestAction(reportAction: OnyxEntry<ReportAction>): reportAction is ReportAction & OriginalMessageIOU {
    return reportAction?.actionName === CONST.REPORT.ACTIONS.TYPE.IOU;
}

function isReportPreviewAction(reportAction: OnyxEntry<ReportAction>): boolean {
    return reportAction?.actionName === CONST.REPORT.ACTIONS.TYPE.REPORT_PREVIEW;
}

function isReportActionSubmitted(reportAction: OnyxEntry<ReportAction>): boolean {
    return reportAction?.actionName === CONST.REPORT.ACTIONS.TYPE.SUBMITTED;
}

function isModifiedExpenseAction(reportAction: OnyxEntry<ReportAction> | ReportAction | Record<string, never>): boolean {
    return reportAction?.actionName === CONST.REPORT.ACTIONS.TYPE.MODIFIED_EXPENSE;
}

/**
 * We are in the process of deprecating reportAction.originalMessage and will be setting the db version of "message" to reportAction.message in the future see: https://github.com/Expensify/App/issues/39797
 * In the interim, we must check to see if we have an object or array for the reportAction.message, if we have an array we will use the originalMessage as this means we have not yet migrated.
 */
function getWhisperedTo(reportAction: OnyxEntry<ReportAction> | EmptyObject): number[] {
    const originalMessage = reportAction?.originalMessage;
    const message = reportAction?.message;

    if (!Array.isArray(message) && typeof message === 'object') {
        return (message as ReportActionMessageJSON)?.whisperedTo ?? [];
    }

    if (originalMessage) {
        return (originalMessage as ReportActionMessageJSON)?.whisperedTo ?? [];
    }

    return [];
}

function isWhisperAction(reportAction: OnyxEntry<ReportAction> | EmptyObject): boolean {
    return getWhisperedTo(reportAction).length > 0;
}

/**
 * Checks whether the report action is a whisper targeting someone other than the current user.
 */
function isWhisperActionTargetedToOthers(reportAction: OnyxEntry<ReportAction>): boolean {
    if (!isWhisperAction(reportAction)) {
        return false;
    }
    return !getWhisperedTo(reportAction).includes(currentUserAccountID ?? 0);
}

function isReimbursementQueuedAction(reportAction: OnyxEntry<ReportAction>) {
    return reportAction?.actionName === CONST.REPORT.ACTIONS.TYPE.REIMBURSEMENT_QUEUED;
}

function isMemberChangeAction(reportAction: OnyxEntry<ReportAction>) {
    return (
        reportAction?.actionName === CONST.REPORT.ACTIONS.TYPE.ROOM_CHANGE_LOG.INVITE_TO_ROOM ||
        reportAction?.actionName === CONST.REPORT.ACTIONS.TYPE.ROOM_CHANGE_LOG.REMOVE_FROM_ROOM ||
        reportAction?.actionName === CONST.REPORT.ACTIONS.TYPE.POLICY_CHANGE_LOG.INVITE_TO_ROOM ||
        reportAction?.actionName === CONST.REPORT.ACTIONS.TYPE.POLICY_CHANGE_LOG.REMOVE_FROM_ROOM ||
        reportAction?.actionName === CONST.REPORT.ACTIONS.TYPE.POLICY_CHANGE_LOG.LEAVE_POLICY
    );
}

function isInviteMemberAction(reportAction: OnyxEntry<ReportAction>) {
    return reportAction?.actionName === CONST.REPORT.ACTIONS.TYPE.ROOM_CHANGE_LOG.INVITE_TO_ROOM || reportAction?.actionName === CONST.REPORT.ACTIONS.TYPE.POLICY_CHANGE_LOG.INVITE_TO_ROOM;
}

function isLeavePolicyAction(reportAction: OnyxEntry<ReportAction>) {
    return reportAction?.actionName === CONST.REPORT.ACTIONS.TYPE.POLICY_CHANGE_LOG.LEAVE_POLICY;
}

function isReimbursementDeQueuedAction(reportAction: OnyxEntry<ReportAction>): reportAction is ReportActionBase & OriginalMessageReimbursementDequeued {
    return reportAction?.actionName === CONST.REPORT.ACTIONS.TYPE.REIMBURSEMENT_DEQUEUED;
}

/**
 * Returns whether the comment is a thread parent message/the first message in a thread
 */
function isThreadParentMessage(reportAction: OnyxEntry<ReportAction>, reportID: string): boolean {
    const {childType, childVisibleActionCount = 0, childReportID} = reportAction ?? {};
    return childType === CONST.REPORT.TYPE.CHAT && (childVisibleActionCount > 0 || String(childReportID) === reportID);
}

/**
 * Returns the parentReportAction if the given report is a thread/task.
 *
 * @deprecated Use Onyx.connect() or withOnyx() instead
 */
function getParentReportAction(report: OnyxEntry<Report> | EmptyObject): ReportAction | EmptyObject {
    if (!report?.parentReportID || !report.parentReportActionID) {
        return {};
    }
    return allReportActions?.[`${ONYXKEYS.COLLECTION.REPORT_ACTIONS}${report.parentReportID}`]?.[report.parentReportActionID] ?? {};
}

/**
 * Determines if the given report action is sent money report action by checking for 'pay' type and presence of IOUDetails object.
 */
function isSentMoneyReportAction(reportAction: OnyxEntry<ReportAction | OptimisticIOUReportAction>): boolean {
    return (
        reportAction?.actionName === CONST.REPORT.ACTIONS.TYPE.IOU &&
        (reportAction?.originalMessage as IOUMessage)?.type === CONST.IOU.REPORT_ACTION_TYPE.PAY &&
        !!(reportAction?.originalMessage as IOUMessage)?.IOUDetails
    );
}

/**
 * Returns whether the thread is a transaction thread, which is any thread with IOU parent
 * report action from requesting money (type - create) or from sending money (type - pay with IOUDetails field)
 */
function isTransactionThread(parentReportAction: OnyxEntry<ReportAction> | EmptyObject): boolean {
    return (
        parentReportAction?.actionName === CONST.REPORT.ACTIONS.TYPE.IOU &&
        (parentReportAction.originalMessage.type === CONST.IOU.REPORT_ACTION_TYPE.CREATE ||
            parentReportAction.originalMessage.type === CONST.IOU.REPORT_ACTION_TYPE.TRACK ||
            (parentReportAction.originalMessage.type === CONST.IOU.REPORT_ACTION_TYPE.PAY && !!parentReportAction.originalMessage.IOUDetails))
    );
}

/**
 * Sort an array of reportActions by their created timestamp first, and reportActionID second
 * This gives us a stable order even in the case of multiple reportActions created on the same millisecond
 *
 */
function getSortedReportActions(reportActions: ReportAction[] | null, shouldSortInDescendingOrder = false): ReportAction[] {
    if (!Array.isArray(reportActions)) {
        throw new Error(`ReportActionsUtils.getSortedReportActions requires an array, received ${typeof reportActions}`);
    }

    const invertedMultiplier = shouldSortInDescendingOrder ? -1 : 1;

    const sortedActions = reportActions?.filter(Boolean).sort((first, second) => {
        // First sort by timestamp
        if (first.created !== second.created) {
            return (first.created < second.created ? -1 : 1) * invertedMultiplier;
        }

        // Then by action type, ensuring that `CREATED` actions always come first if they have the same timestamp as another action type
        if ((first.actionName === CONST.REPORT.ACTIONS.TYPE.CREATED || second.actionName === CONST.REPORT.ACTIONS.TYPE.CREATED) && first.actionName !== second.actionName) {
            return (first.actionName === CONST.REPORT.ACTIONS.TYPE.CREATED ? -1 : 1) * invertedMultiplier;
        }
        // Ensure that `REPORT_PREVIEW` actions always come after if they have the same timestamp as another action type
        if ((first.actionName === CONST.REPORT.ACTIONS.TYPE.REPORT_PREVIEW || second.actionName === CONST.REPORT.ACTIONS.TYPE.REPORT_PREVIEW) && first.actionName !== second.actionName) {
            return (first.actionName === CONST.REPORT.ACTIONS.TYPE.REPORT_PREVIEW ? 1 : -1) * invertedMultiplier;
        }

        // Then fallback on reportActionID as the final sorting criteria. It is a random number,
        // but using this will ensure that the order of reportActions with the same created time and action type
        // will be consistent across all users and devices
        return (first.reportActionID < second.reportActionID ? -1 : 1) * invertedMultiplier;
    });

    return sortedActions;
}

function isOptimisticAction(reportAction: ReportAction) {
    return (
        !!reportAction.isOptimisticAction ||
        reportAction.pendingAction === CONST.RED_BRICK_ROAD_PENDING_ACTION.ADD ||
        reportAction.pendingAction === CONST.RED_BRICK_ROAD_PENDING_ACTION.DELETE
    );
}

function shouldIgnoreGap(currentReportAction: ReportAction | undefined, nextReportAction: ReportAction | undefined) {
    if (!currentReportAction || !nextReportAction) {
        return false;
    }
    return (
        isOptimisticAction(currentReportAction) ||
        isOptimisticAction(nextReportAction) ||
        !!getWhisperedTo(currentReportAction).length ||
        !!getWhisperedTo(nextReportAction).length ||
        currentReportAction.actionName === CONST.REPORT.ACTIONS.TYPE.ROOM_CHANGE_LOG.INVITE_TO_ROOM ||
        nextReportAction.actionName === CONST.REPORT.ACTIONS.TYPE.CREATED ||
        nextReportAction.actionName === CONST.REPORT.ACTIONS.TYPE.CLOSED
    );
}

/**
 * Returns a sorted and filtered list of report actions from a report and it's associated child
 * transaction thread report in order to correctly display reportActions from both reports in the one-transaction report view.
 */
function getCombinedReportActions(reportActions: ReportAction[], transactionThreadReportActions: ReportAction[]): ReportAction[] {
    if (isEmptyObject(transactionThreadReportActions)) {
        return reportActions;
    }

    // Filter out the created action from the transaction thread report actions, since we already have the parent report's created action in `reportActions`
    const filteredTransactionThreadReportActions = transactionThreadReportActions?.filter((action) => action.actionName !== CONST.REPORT.ACTIONS.TYPE.CREATED);

    // Filter out request and send money request actions because we don't want to show any preview actions for one transaction reports
    const filteredReportActions = [...reportActions, ...filteredTransactionThreadReportActions].filter((action) => {
        const actionType = (action as OriginalMessageIOU).originalMessage?.type ?? '';
        return actionType !== CONST.IOU.REPORT_ACTION_TYPE.CREATE && actionType !== CONST.IOU.REPORT_ACTION_TYPE.TRACK && !isSentMoneyReportAction(action);
    });

    return getSortedReportActions(filteredReportActions, true);
}

/**
 * Returns the largest gapless range of reportActions including a the provided reportActionID, where a "gap" is defined as a reportAction's `previousReportActionID` not matching the previous reportAction in the sortedReportActions array.
 * See unit tests for example of inputs and expected outputs.
 * Note: sortedReportActions sorted in descending order
 */
function getContinuousReportActionChain(sortedReportActions: ReportAction[], id?: string): ReportAction[] {
    let index;

    if (id) {
        index = sortedReportActions.findIndex((reportAction) => reportAction.reportActionID === id);
    } else {
        index = sortedReportActions.findIndex((reportAction) => !isOptimisticAction(reportAction));
    }

    if (index === -1) {
        // if no non-pending action is found, that means all actions on the report are optimistic
        // in this case, we'll assume the whole chain of reportActions is continuous and return it in its entirety
        return id ? [] : sortedReportActions;
    }

    let startIndex = index;
    let endIndex = index;

    // Iterate forwards through the array, starting from endIndex. i.e: newer to older
    // This loop checks the continuity of actions by comparing the current item's previousReportActionID with the next item's reportActionID.
    // It ignores optimistic actions, whispers and InviteToRoom actions
    while (
        (endIndex < sortedReportActions.length - 1 && sortedReportActions[endIndex].previousReportActionID === sortedReportActions[endIndex + 1].reportActionID) ||
        shouldIgnoreGap(sortedReportActions[endIndex], sortedReportActions[endIndex + 1])
    ) {
        endIndex++;
    }

    // Iterate backwards through the sortedReportActions, starting from startIndex. (older to newer)
    // This loop ensuress continuity in a sequence of actions by comparing the current item's reportActionID with the previous item's previousReportActionID.
    while (
        (startIndex > 0 && sortedReportActions[startIndex].reportActionID === sortedReportActions[startIndex - 1].previousReportActionID) ||
        shouldIgnoreGap(sortedReportActions[startIndex], sortedReportActions[startIndex - 1])
    ) {
        startIndex--;
    }

    return sortedReportActions.slice(startIndex, endIndex + 1);
}

/**
 * Finds most recent IOU request action ID.
 */
function getMostRecentIOURequestActionID(reportActions: ReportAction[] | null): string | null {
    if (!Array.isArray(reportActions)) {
        return null;
    }
    const iouRequestTypes: Array<ValueOf<typeof CONST.IOU.REPORT_ACTION_TYPE>> = [
        CONST.IOU.REPORT_ACTION_TYPE.CREATE,
        CONST.IOU.REPORT_ACTION_TYPE.SPLIT,
        CONST.IOU.REPORT_ACTION_TYPE.TRACK,
    ];
    const iouRequestActions = reportActions?.filter((action) => action.actionName === CONST.REPORT.ACTIONS.TYPE.IOU && iouRequestTypes.includes(action.originalMessage.type)) ?? [];

    if (iouRequestActions.length === 0) {
        return null;
    }

    const sortedReportActions = getSortedReportActions(iouRequestActions);
    return sortedReportActions.at(-1)?.reportActionID ?? null;
}

/**
 * Returns array of links inside a given report action
 */
function extractLinksFromMessageHtml(reportAction: OnyxEntry<ReportAction>): string[] {
    const htmlContent = reportAction?.message?.[0]?.html;

    // Regex to get link in href prop inside of <a/> component
    const regex = /<a\s+(?:[^>]*?\s+)?href="([^"]*)"/gi;

    if (!htmlContent) {
        return [];
    }

    return [...htmlContent.matchAll(regex)].map((match) => match[1]);
}

/**
 * Returns the report action immediately before the specified index.
 * @param reportActions - all actions
 * @param actionIndex - index of the action
 */
function findPreviousAction(reportActions: ReportAction[] | null, actionIndex: number): OnyxEntry<ReportAction> {
    if (!reportActions) {
        return null;
    }

    for (let i = actionIndex + 1; i < reportActions.length; i++) {
        // Find the next non-pending deletion report action, as the pending delete action means that it is not displayed in the UI, but still is in the report actions list.
        // If we are offline, all actions are pending but shown in the UI, so we take the previous action, even if it is a delete.
        if (isNetworkOffline || reportActions[i].pendingAction !== CONST.RED_BRICK_ROAD_PENDING_ACTION.DELETE) {
            return reportActions[i];
        }
    }

    return null;
}

/**
 * Returns true when the report action immediately before the specified index is a comment made by the same actor who who is leaving a comment in the action at the specified index.
 * Also checks to ensure that the comment is not too old to be shown as a grouped comment.
 *
 * @param actionIndex - index of the comment item in state to check
 */
function isConsecutiveActionMadeByPreviousActor(reportActions: ReportAction[] | null, actionIndex: number): boolean {
    const previousAction = findPreviousAction(reportActions, actionIndex);
    const currentAction = reportActions?.[actionIndex];

    // It's OK for there to be no previous action, and in that case, false will be returned
    // so that the comment isn't grouped
    if (!currentAction || !previousAction) {
        return false;
    }

    // Comments are only grouped if they happen within 5 minutes of each other
    if (new Date(currentAction.created).getTime() - new Date(previousAction.created).getTime() > 300000) {
        return false;
    }

    // Do not group if previous action was a created action
    if (previousAction.actionName === CONST.REPORT.ACTIONS.TYPE.CREATED) {
        return false;
    }

    // Do not group if previous or current action was a renamed action
    if (previousAction.actionName === CONST.REPORT.ACTIONS.TYPE.RENAMED || currentAction.actionName === CONST.REPORT.ACTIONS.TYPE.RENAMED) {
        return false;
    }

    // Do not group if the delegate account ID is different
    if (previousAction.delegateAccountID !== currentAction.delegateAccountID) {
        return false;
    }

    // Do not group if one of previous / current action is report preview and another one is not report preview
    if ((isReportPreviewAction(previousAction) && !isReportPreviewAction(currentAction)) || (isReportPreviewAction(currentAction) && !isReportPreviewAction(previousAction))) {
        return false;
    }

    if (isReportActionSubmitted(currentAction)) {
        const currentActionAdminAccountID = currentAction.adminAccountID;

        return currentActionAdminAccountID === previousAction.actorAccountID || currentActionAdminAccountID === previousAction.adminAccountID;
    }

    if (isReportActionSubmitted(previousAction)) {
        return typeof previousAction.adminAccountID === 'number'
            ? currentAction.actorAccountID === previousAction.adminAccountID
            : currentAction.actorAccountID === previousAction.actorAccountID;
    }

    return currentAction.actorAccountID === previousAction.actorAccountID;
}

/**
 * Checks if a reportAction is deprecated.
 */
function isReportActionDeprecated(reportAction: OnyxEntry<ReportAction>, key: string | number): boolean {
    if (!reportAction) {
        return true;
    }

    // HACK ALERT: We're temporarily filtering out any reportActions keyed by sequenceNumber
    // to prevent bugs during the migration from sequenceNumber -> reportActionID
    if (String(reportAction.sequenceNumber) === key) {
        Log.info('Front-end filtered out reportAction keyed by sequenceNumber!', false, reportAction);
        return true;
    }

    return false;
}

const {POLICY_CHANGE_LOG: policyChangelogTypes, ROOM_CHANGE_LOG: roomChangeLogTypes, ...otherActionTypes} = CONST.REPORT.ACTIONS.TYPE;
const supportedActionTypes: ActionName[] = [...Object.values(otherActionTypes), ...Object.values(policyChangelogTypes), ...Object.values(roomChangeLogTypes)];

/**
 * Checks if a reportAction is fit for display, meaning that it's not deprecated, is of a valid
 * and supported type, it's not deleted and also not closed.
 */
function shouldReportActionBeVisible(reportAction: OnyxEntry<ReportAction>, key: string | number): boolean {
    if (!reportAction) {
        return false;
    }

    if (isReportActionDeprecated(reportAction, key)) {
        return false;
    }

    // Filter out any unsupported reportAction types
    if (!supportedActionTypes.includes(reportAction.actionName)) {
        return false;
    }

    // Ignore closed action here since we're already displaying a footer that explains why the report was closed
    if (reportAction.actionName === CONST.REPORT.ACTIONS.TYPE.CLOSED) {
        return false;
    }

    // Ignore markedAsReimbursed action here since we're already display message that explains the expense was paid
    // elsewhere in the IOU reportAction
    if (reportAction.actionName === CONST.REPORT.ACTIONS.TYPE.MARKED_REIMBURSED) {
        return false;
    }

    if (isWhisperActionTargetedToOthers(reportAction)) {
        return false;
    }

    if (isPendingRemove(reportAction) && !reportAction.childVisibleActionCount) {
        return false;
    }

    // All other actions are displayed except thread parents, deleted, or non-pending actions
    const isDeleted = isDeletedAction(reportAction);
    const isPending = !!reportAction.pendingAction;
    return !isDeleted || isPending || isDeletedParentAction(reportAction) || isReversedTransaction(reportAction);
}

/**
 * Checks if the new marker should be hidden for the report action.
 */
function shouldHideNewMarker(reportAction: OnyxEntry<ReportAction>): boolean {
    if (!reportAction) {
        return true;
    }
    return !isNetworkOffline && reportAction.pendingAction === CONST.RED_BRICK_ROAD_PENDING_ACTION.DELETE;
}

/**
 * Checks if a reportAction is fit for display as report last action, meaning that
 * it satisfies shouldReportActionBeVisible, it's not whisper action and not deleted.
 */
function shouldReportActionBeVisibleAsLastAction(reportAction: OnyxEntry<ReportAction>): boolean {
    if (!reportAction) {
        return false;
    }

    if (Object.keys(reportAction.errors ?? {}).length > 0) {
        return false;
    }

    // If a whisper action is the REPORT_PREVIEW action, we are displaying it.
    // If the action's message text is empty and it is not a deleted parent with visible child actions, hide it. Else, consider the action to be displayable.
    return (
        shouldReportActionBeVisible(reportAction, reportAction.reportActionID) &&
        !(isWhisperAction(reportAction) && !isReportPreviewAction(reportAction) && !isMoneyRequestAction(reportAction)) &&
        !(isDeletedAction(reportAction) && !isDeletedParentAction(reportAction))
    );
}

/**
 * For policy change logs, report URLs are generated in the server,
 * which includes a baseURL placeholder that's replaced in the client.
 */
function replaceBaseURLInPolicyChangeLogAction(reportAction: ReportAction): ReportAction {
    if (!reportAction?.message || !policyChangeActionsSet.has(reportAction?.actionName)) {
        return reportAction;
    }

    const updatedReportAction = _.clone(reportAction);

    if (!updatedReportAction.message) {
        return updatedReportAction;
    }

    if (updatedReportAction.message[0]) {
        updatedReportAction.message[0].html = reportAction.message?.[0]?.html?.replace('%baseURL', environmentURL);
    }

    return updatedReportAction;
}

function getLastVisibleAction(reportID: string, actionsToMerge: OnyxCollection<ReportAction> = {}): OnyxEntry<ReportAction> {
    const reportActions = Object.values(fastMerge(allReportActions?.[`${ONYXKEYS.COLLECTION.REPORT_ACTIONS}${reportID}`] ?? {}, actionsToMerge ?? {}, true));
    const visibleReportActions = Object.values(reportActions ?? {}).filter((action): action is ReportAction => shouldReportActionBeVisibleAsLastAction(action));
    const sortedReportActions = getSortedReportActions(visibleReportActions, true);
    if (sortedReportActions.length === 0) {
        return null;
    }
    return sortedReportActions[0];
}

function getLastVisibleMessage(reportID: string, actionsToMerge: OnyxCollection<ReportAction> = {}, reportAction: OnyxEntry<ReportAction> | undefined = undefined): LastVisibleMessage {
    const lastVisibleAction = reportAction ?? getLastVisibleAction(reportID, actionsToMerge);
    const message = lastVisibleAction?.message?.[0];

    if (message && isReportMessageAttachment(message)) {
        return {
            lastMessageTranslationKey: CONST.TRANSLATION_KEYS.ATTACHMENT,
            lastMessageText: CONST.ATTACHMENT_MESSAGE_TEXT,
            lastMessageHtml: CONST.TRANSLATION_KEYS.ATTACHMENT,
        };
    }

    if (isCreatedAction(lastVisibleAction)) {
        return {
            lastMessageText: '',
        };
    }

    let messageText = message?.text ?? '';
    if (messageText) {
        messageText = String(messageText).replace(CONST.REGEX.LINE_BREAK, ' ').substring(0, CONST.REPORT.LAST_MESSAGE_TEXT_MAX_LENGTH).trim();
    }
    return {
        lastMessageText: messageText,
    };
}

/**
 * A helper method to filter out report actions keyed by sequenceNumbers.
 */
function filterOutDeprecatedReportActions(reportActions: OnyxEntry<ReportActions>): ReportAction[] {
    return Object.entries(reportActions ?? {})
        .filter(([key, reportAction]) => !isReportActionDeprecated(reportAction, key))
        .map((entry) => entry[1]);
}

/**
 * This method returns the report actions that are ready for display in the ReportActionsView.
 * The report actions need to be sorted by created timestamp first, and reportActionID second
 * to ensure they will always be displayed in the same order (in case multiple actions have the same timestamp).
 * This is all handled with getSortedReportActions() which is used by several other methods to keep the code DRY.
 */
<<<<<<< HEAD
function getSortedReportActionsForDisplay(reportActions: ReportActions | ReportAction[] | null | undefined, shouldIncludeInvisibleActions = false): ReportAction[] {
=======
function getSortedReportActionsForDisplay(reportActions: OnyxEntry<ReportActions> | ReportAction[], shouldIncludeInvisibleActions = false): ReportAction[] {
>>>>>>> 60297477
    let filteredReportActions: ReportAction[] = [];
    if (!reportActions) {
        return [];
    }

    if (shouldIncludeInvisibleActions) {
        filteredReportActions = Object.values(reportActions);
    } else {
        filteredReportActions = Object.entries(reportActions)
            .filter(([key, reportAction]) => shouldReportActionBeVisible(reportAction, key))
            .map(([, reportAction]) => reportAction);
    }

    const baseURLAdjustedReportActions = filteredReportActions.map((reportAction) => replaceBaseURLInPolicyChangeLogAction(reportAction));
    return getSortedReportActions(baseURLAdjustedReportActions, true);
}

/**
 * In some cases, there can be multiple closed report actions in a chat report.
 * This method returns the last closed report action so we can always show the correct archived report reason.
 * Additionally, archived #admins and #announce do not have the closed report action so we will return null if none is found.
 *
 */
function getLastClosedReportAction(reportActions: OnyxEntry<ReportActions>): OnyxEntry<ReportAction> {
    // If closed report action is not present, return early
    if (!Object.values(reportActions ?? {}).some((action) => action.actionName === CONST.REPORT.ACTIONS.TYPE.CLOSED)) {
        return null;
    }

    const filteredReportActions = filterOutDeprecatedReportActions(reportActions);
    const sortedReportActions = getSortedReportActions(filteredReportActions);
    return lodashFindLast(sortedReportActions, (action) => action.actionName === CONST.REPORT.ACTIONS.TYPE.CLOSED) ?? null;
}

/**
 * The first visible action is the second last action in sortedReportActions which satisfy following conditions:
 * 1. That is not pending deletion as pending deletion actions are kept in sortedReportActions in memory.
 * 2. That has at least one visible child action.
 * 3. While offline all actions in `sortedReportActions` are visible.
 * 4. We will get the second last action from filtered actions because the last
 *    action is always the created action
 */
function getFirstVisibleReportActionID(sortedReportActions: ReportAction[] = [], isOffline = false): string {
    if (!Array.isArray(sortedReportActions)) {
        return '';
    }
    const sortedFilterReportActions = sortedReportActions.filter((action) => !isDeletedAction(action) || (action?.childVisibleActionCount ?? 0) > 0 || isOffline);
    return sortedFilterReportActions.length > 1 ? sortedFilterReportActions[sortedFilterReportActions.length - 2].reportActionID : '';
}

/**
 * @returns The latest report action in the `onyxData` or `null` if one couldn't be found
 */
function getLatestReportActionFromOnyxData(onyxData: OnyxUpdate[] | null): OnyxEntry<ReportAction> {
    const reportActionUpdate = onyxData?.find((onyxUpdate) => onyxUpdate.key.startsWith(ONYXKEYS.COLLECTION.REPORT_ACTIONS));

    if (!reportActionUpdate) {
        return null;
    }

    const reportActions = Object.values((reportActionUpdate.value as ReportActions) ?? {});
    const sortedReportActions = getSortedReportActions(reportActions);
    return sortedReportActions.at(-1) ?? null;
}

/**
 * Find the transaction associated with this reportAction, if one exists.
 */
function getLinkedTransactionID(reportActionOrID: string | OnyxEntry<ReportAction>, reportID?: string): string | null {
    const reportAction = typeof reportActionOrID === 'string' ? allReportActions?.[`${ONYXKEYS.COLLECTION.REPORT_ACTIONS}${reportID}`]?.[reportActionOrID] : reportActionOrID;
    if (!reportAction || reportAction.actionName !== CONST.REPORT.ACTIONS.TYPE.IOU) {
        return null;
    }
    return reportAction.originalMessage?.IOUTransactionID ?? null;
}

function getReportAction(reportID: string, reportActionID: string): ReportAction | null {
    return allReportActions?.[`${ONYXKEYS.COLLECTION.REPORT_ACTIONS}${reportID}`]?.[reportActionID] ?? null;
}

function getMostRecentReportActionLastModified(): string {
    // Start with the oldest date possible
    let mostRecentReportActionLastModified = DateUtils.getDBTime(0);

    // Flatten all the actions
    // Loop over them all to find the one that is the most recent
    const flatReportActions = Object.values(allReportActions ?? {})
        .flatMap((actions) => (actions ? Object.values(actions) : []))
        .filter(Boolean);
    flatReportActions.forEach((action) => {
        // Pending actions should not be counted here as a user could create a comment or some other action while offline and the server might know about
        // messages they have not seen yet.
        if (action.pendingAction) {
            return;
        }

        const lastModified = action.lastModified ?? action.created;

        if (lastModified < mostRecentReportActionLastModified) {
            return;
        }

        mostRecentReportActionLastModified = lastModified;
    });

    // We might not have actions so we also look at the report objects to see if any have a lastVisibleActionLastModified that is more recent. We don't need to get
    // any reports that have been updated before either a recently updated report or reportAction as we should be up to date on these
    Object.values(allReports ?? {}).forEach((report) => {
        const reportLastVisibleActionLastModified = report?.lastVisibleActionLastModified ?? report?.lastVisibleActionCreated;
        if (!reportLastVisibleActionLastModified || reportLastVisibleActionLastModified < mostRecentReportActionLastModified) {
            return;
        }

        mostRecentReportActionLastModified = reportLastVisibleActionLastModified;
    });

    return mostRecentReportActionLastModified;
}

/**
 * @returns The report preview action or `null` if one couldn't be found
 */
function getReportPreviewAction(chatReportID: string, iouReportID: string): OnyxEntry<ReportAction> {
    return (
        Object.values(allReportActions?.[`${ONYXKEYS.COLLECTION.REPORT_ACTIONS}${chatReportID}`] ?? {}).find(
            (reportAction) => reportAction && reportAction.actionName === CONST.REPORT.ACTIONS.TYPE.REPORT_PREVIEW && reportAction.originalMessage.linkedReportID === iouReportID,
        ) ?? null
    );
}

/**
 * Get the iouReportID for a given report action.
 */
function getIOUReportIDFromReportActionPreview(reportAction: OnyxEntry<ReportAction>): string {
    return reportAction?.actionName === CONST.REPORT.ACTIONS.TYPE.REPORT_PREVIEW ? reportAction.originalMessage.linkedReportID : '0';
}

function isCreatedTaskReportAction(reportAction: OnyxEntry<ReportAction>): boolean {
    return reportAction?.actionName === CONST.REPORT.ACTIONS.TYPE.ADD_COMMENT && !!reportAction.originalMessage?.taskReportID;
}

/**
 * A helper method to identify if the message is deleted or not.
 */
function isMessageDeleted(reportAction: OnyxEntry<ReportAction>): boolean {
    return reportAction?.message?.[0]?.isDeletedParentAction ?? false;
}

/**
 * Returns the number of expenses associated with a report preview
 */
function getNumberOfMoneyRequests(reportPreviewAction: OnyxEntry<ReportAction>): number {
    return reportPreviewAction?.childMoneyRequestCount ?? 0;
}

function isSplitBillAction(reportAction: OnyxEntry<ReportAction>): boolean {
    return reportAction?.actionName === CONST.REPORT.ACTIONS.TYPE.IOU && reportAction.originalMessage.type === CONST.IOU.REPORT_ACTION_TYPE.SPLIT;
}

function isTrackExpenseAction(reportAction: OnyxEntry<ReportAction | OptimisticIOUReportAction>): boolean {
    return reportAction?.actionName === CONST.REPORT.ACTIONS.TYPE.IOU && (reportAction.originalMessage as IOUMessage).type === CONST.IOU.REPORT_ACTION_TYPE.TRACK;
}

function isTaskAction(reportAction: OnyxEntry<ReportAction>): boolean {
    const reportActionName = reportAction?.actionName;
    return (
        reportActionName === CONST.REPORT.ACTIONS.TYPE.TASK_COMPLETED ||
        reportActionName === CONST.REPORT.ACTIONS.TYPE.TASK_CANCELLED ||
        reportActionName === CONST.REPORT.ACTIONS.TYPE.TASK_REOPENED ||
        reportActionName === CONST.REPORT.ACTIONS.TYPE.TASK_EDITED
    );
}

/**
 * Gets the reportID for the transaction thread associated with a report by iterating over the reportActions and identifying the IOU report actions.
 * Returns a reportID if there is exactly one transaction thread for the report, and null otherwise.
 */
function getOneTransactionThreadReportID(
    reportID: string,
    reportActions: OnyxEntry<ReportActions> | ReportAction[],
    skipReportTypeCheck: boolean | undefined = undefined,
    isOffline: boolean | undefined = undefined,
): string | null {
    if (!skipReportTypeCheck) {
        // If the report is not an IOU, Expense report, or Invoice, it shouldn't be treated as one-transaction report.
        const report = allReports?.[`${ONYXKEYS.COLLECTION.REPORT}${reportID}`];
        if (report?.type !== CONST.REPORT.TYPE.IOU && report?.type !== CONST.REPORT.TYPE.EXPENSE && report?.type !== CONST.REPORT.TYPE.INVOICE) {
            return null;
        }
    }

    const reportActionsArray = Object.values(reportActions ?? {});
    if (!reportActionsArray.length) {
        return null;
    }

    // Get all IOU report actions for the report.
    const iouRequestTypes: Array<ValueOf<typeof CONST.IOU.REPORT_ACTION_TYPE>> = [
        CONST.IOU.REPORT_ACTION_TYPE.CREATE,
        CONST.IOU.REPORT_ACTION_TYPE.SPLIT,
        CONST.IOU.REPORT_ACTION_TYPE.PAY,
        CONST.IOU.REPORT_ACTION_TYPE.TRACK,
    ];

    const iouRequestActions = reportActionsArray.filter(
        (action) =>
            action.actionName === CONST.REPORT.ACTIONS.TYPE.IOU &&
            (iouRequestTypes.includes(action.originalMessage.type) ?? []) &&
            action.childReportID &&
            // Include deleted IOU reportActions if:
            // - they have an assocaited IOU transaction ID or
            // - they have visibile childActions (like comments) that we'd want to display
            // - the action is pending deletion and the user is offline
            (Boolean(action.originalMessage.IOUTransactionID) ||
                // eslint-disable-next-line @typescript-eslint/prefer-nullish-coalescing
                (isMessageDeleted(action) && action.childVisibleActionCount) ||
                (action.pendingAction === CONST.RED_BRICK_ROAD_PENDING_ACTION.DELETE && (isOffline ?? isNetworkOffline))),
    );

    // If we don't have any IOU request actions, or we have more than one IOU request actions, this isn't a oneTransaction report
    if (!iouRequestActions.length || iouRequestActions.length > 1) {
        return null;
    }

    // If there's only one IOU request action associated with the report but it's been deleted, then we don't consider this a oneTransaction report
    // and want to display it using the standard view
    if (((iouRequestActions[0] as OriginalMessageIOU).originalMessage?.deleted ?? '') !== '') {
        return null;
    }

    // Ensure we have a childReportID associated with the IOU report action
    return iouRequestActions[0].childReportID ?? null;
}

/**
 * When we delete certain reports, we want to check whether there are any visible actions left to display.
 * If there are no visible actions left (including system messages), we can hide the report from view entirely
 */
function doesReportHaveVisibleActions(reportID: string, actionsToMerge: ReportActions = {}): boolean {
    const reportActions = Object.values(fastMerge(allReportActions?.[`${ONYXKEYS.COLLECTION.REPORT_ACTIONS}${reportID}`] ?? {}, actionsToMerge, true));
    const visibleReportActions = Object.values(reportActions ?? {}).filter((action) => shouldReportActionBeVisibleAsLastAction(action));

    // Exclude the task system message and the created message
    const visibleReportActionsWithoutTaskSystemMessage = visibleReportActions.filter((action) => !isTaskAction(action) && !isCreatedAction(action));
    return visibleReportActionsWithoutTaskSystemMessage.length > 0;
}

function getAllReportActions(reportID: string): ReportActions {
    return allReportActions?.[`${ONYXKEYS.COLLECTION.REPORT_ACTIONS}${reportID}`] ?? {};
}

/**
 * Check whether a report action is an attachment (a file, such as an image or a zip).
 *
 */
function isReportActionAttachment(reportAction: OnyxEntry<ReportAction>): boolean {
    const message = reportAction?.message?.[0];

    if (reportAction && ('isAttachment' in reportAction || 'attachmentInfo' in reportAction)) {
        return reportAction?.isAttachment ?? !!reportAction?.attachmentInfo ?? false;
    }

    if (message) {
        return isReportMessageAttachment(message);
    }

    return false;
}

// eslint-disable-next-line rulesdir/no-negated-variables
function isNotifiableReportAction(reportAction: OnyxEntry<ReportAction>): boolean {
    if (!reportAction) {
        return false;
    }

    const actions: ActionName[] = [CONST.REPORT.ACTIONS.TYPE.ADD_COMMENT, CONST.REPORT.ACTIONS.TYPE.IOU, CONST.REPORT.ACTIONS.TYPE.MODIFIED_EXPENSE];

    return actions.includes(reportAction.actionName);
}

function getMemberChangeMessageElements(reportAction: OnyxEntry<ReportAction>): readonly MemberChangeMessageElement[] {
    const isInviteAction = isInviteMemberAction(reportAction);
    const isLeaveAction = isLeavePolicyAction(reportAction);

    // Currently, we only render messages when members are invited
    let verb = Localize.translateLocal('workspace.invite.removed');
    if (isInviteAction) {
        verb = Localize.translateLocal('workspace.invite.invited');
    }

    if (isLeaveAction) {
        verb = Localize.translateLocal('workspace.invite.leftWorkspace');
    }

    const originalMessage = reportAction?.originalMessage as ChangeLog;
    const targetAccountIDs: number[] = originalMessage?.targetAccountIDs ?? [];
    const personalDetails = PersonalDetailsUtils.getPersonalDetailsByIDs(targetAccountIDs, 0);

    const mentionElements = targetAccountIDs.map((accountID): MemberChangeMessageUserMentionElement => {
        const personalDetail = personalDetails.find((personal) => personal.accountID === accountID);
        const handleText = PersonalDetailsUtils.getEffectiveDisplayName(personalDetail) ?? Localize.translateLocal('common.hidden');

        return {
            kind: 'userMention',
            content: `@${handleText}`,
            accountID,
        };
    });

    const buildRoomElements = (): readonly MemberChangeMessageElement[] => {
        const roomName = originalMessage?.roomName;

        if (roomName) {
            const preposition = isInviteAction ? ` ${Localize.translateLocal('workspace.invite.to')} ` : ` ${Localize.translateLocal('workspace.invite.from')} `;

            if (originalMessage.reportID) {
                return [
                    {
                        kind: 'text',
                        content: preposition,
                    },
                    {
                        kind: 'roomReference',
                        roomName,
                        roomID: originalMessage.reportID,
                        content: roomName,
                    },
                ];
            }
        }

        return [];
    };

    return [
        {
            kind: 'text',
            content: `${verb} `,
        },
        ...Localize.formatMessageElementList(mentionElements),
        ...buildRoomElements(),
    ];
}

function getMemberChangeMessageFragment(reportAction: OnyxEntry<ReportAction>): Message {
    const messageElements: readonly MemberChangeMessageElement[] = getMemberChangeMessageElements(reportAction);
    const html = messageElements
        .map((messageElement) => {
            switch (messageElement.kind) {
                case 'userMention':
                    return `<mention-user accountID=${messageElement.accountID}>${messageElement.content}</mention-user>`;
                case 'roomReference':
                    return `<a href="${environmentURL}/r/${messageElement.roomID}" target="_blank">${messageElement.roomName}</a>`;
                default:
                    return messageElement.content;
            }
        })
        .join('');

    return {
        html: `<muted-text>${html}</muted-text>`,
        text: reportAction?.message?.[0] ? reportAction?.message?.[0]?.text : '',
        type: CONST.REPORT.MESSAGE.TYPE.COMMENT,
    };
}

function isOldDotReportAction(action: ReportAction): boolean {
    return [
        CONST.REPORT.ACTIONS.TYPE.CHANGE_FIELD,
        CONST.REPORT.ACTIONS.TYPE.CHANGE_POLICY,
        CONST.REPORT.ACTIONS.TYPE.CHANGE_TYPE,
        CONST.REPORT.ACTIONS.TYPE.DELEGATE_SUBMIT,
        CONST.REPORT.ACTIONS.TYPE.DELETED_ACCOUNT,
        CONST.REPORT.ACTIONS.TYPE.DONATION,
        CONST.REPORT.ACTIONS.TYPE.EXPORTED_TO_CSV,
        CONST.REPORT.ACTIONS.TYPE.EXPORTED_TO_INTEGRATION,
        CONST.REPORT.ACTIONS.TYPE.EXPORTED_TO_QUICK_BOOKS,
        CONST.REPORT.ACTIONS.TYPE.FORWARDED,
        CONST.REPORT.ACTIONS.TYPE.INTEGRATIONS_MESSAGE,
        CONST.REPORT.ACTIONS.TYPE.MANAGER_ATTACH_RECEIPT,
        CONST.REPORT.ACTIONS.TYPE.MANAGER_DETACH_RECEIPT,
        CONST.REPORT.ACTIONS.TYPE.MARKED_REIMBURSED,
        CONST.REPORT.ACTIONS.TYPE.MARK_REIMBURSED_FROM_INTEGRATION,
        CONST.REPORT.ACTIONS.TYPE.OUTDATED_BANK_ACCOUNT,
        CONST.REPORT.ACTIONS.TYPE.REIMBURSEMENT_ACH_BOUNCE,
        CONST.REPORT.ACTIONS.TYPE.REIMBURSEMENT_ACH_CANCELLED,
        CONST.REPORT.ACTIONS.TYPE.REIMBURSEMENT_ACCOUNT_CHANGED,
        CONST.REPORT.ACTIONS.TYPE.REIMBURSEMENT_DELAYED,
        CONST.REPORT.ACTIONS.TYPE.REIMBURSEMENT_REQUESTED,
        CONST.REPORT.ACTIONS.TYPE.REIMBURSEMENT_SETUP,
        CONST.REPORT.ACTIONS.TYPE.SELECTED_FOR_RANDOM_AUDIT,
        CONST.REPORT.ACTIONS.TYPE.SHARE,
        CONST.REPORT.ACTIONS.TYPE.STRIPE_PAID,
        CONST.REPORT.ACTIONS.TYPE.TAKE_CONTROL,
        CONST.REPORT.ACTIONS.TYPE.UNAPPROVED,
        CONST.REPORT.ACTIONS.TYPE.UNSHARE,
    ].some((oldDotActionName) => oldDotActionName === action.actionName);
}

/**
 * Helper method to format message of OldDot Actions.
 * For now, we just concat all of the text elements of the message to create the full message.
 */
function getMessageOfOldDotReportAction(reportAction: OnyxEntry<ReportAction>): string {
    return reportAction?.message?.map((element) => element?.text).join('') ?? '';
}

function getMemberChangeMessagePlainText(reportAction: OnyxEntry<ReportAction>): string {
    const messageElements = getMemberChangeMessageElements(reportAction);
    return messageElements.map((element) => element.content).join('');
}

/**
 * Helper method to determine if the provided accountID has submitted an expense on the specified report.
 *
 * @param reportID
 * @param currentAccountID
 * @returns
 */
function hasRequestFromCurrentAccount(reportID: string, currentAccountID: number): boolean {
    if (!reportID) {
        return false;
    }

    const reportActions = Object.values(getAllReportActions(reportID));
    if (reportActions.length === 0) {
        return false;
    }

    return reportActions.some((action) => action.actionName === CONST.REPORT.ACTIONS.TYPE.IOU && action.actorAccountID === currentAccountID);
}

/**
 * Checks if a given report action corresponds to an actionable mention whisper.
 * @param reportAction
 */
function isActionableMentionWhisper(reportAction: OnyxEntry<ReportAction>): reportAction is ReportActionBase & OriginalMessageActionableMentionWhisper {
    return reportAction?.actionName === CONST.REPORT.ACTIONS.TYPE.ACTIONABLE_MENTION_WHISPER;
}

/**
 * Checks if a given report action corresponds to an actionable report mention whisper.
 * @param reportAction
 */
function isActionableReportMentionWhisper(reportAction: OnyxEntry<ReportAction>): reportAction is ReportActionBase & OriginalMessageActionableReportMentionWhisper {
    return reportAction?.actionName === CONST.REPORT.ACTIONS.TYPE.ACTIONABLE_REPORT_MENTION_WHISPER;
}

/**
 * Constructs a message for an actionable mention whisper report action.
 * @param reportAction
 * @returns the actionable mention whisper message.
 */
function getActionableMentionWhisperMessage(reportAction: OnyxEntry<ReportAction>): string {
    const originalMessage = reportAction?.originalMessage as OriginalMessageActionableMentionWhisper['originalMessage'];
    const targetAccountIDs: number[] = originalMessage?.inviteeAccountIDs ?? [];
    const personalDetails = PersonalDetailsUtils.getPersonalDetailsByIDs(targetAccountIDs, 0);
    const mentionElements = targetAccountIDs.map((accountID): string => {
        const personalDetail = personalDetails.find((personal) => personal.accountID === accountID);
        const displayName = PersonalDetailsUtils.getEffectiveDisplayName(personalDetail);
        const handleText = _.isEmpty(displayName) ? Localize.translateLocal('common.hidden') : displayName;
        return `<mention-user accountID=${accountID}>@${handleText}</mention-user>`;
    });
    const preMentionsText = 'Heads up, ';
    const mentions = mentionElements.join(', ').replace(/, ([^,]*)$/, ' and $1');
    const postMentionsText = ` ${mentionElements.length > 1 ? "aren't members" : "isn't a member"} of this room.`;

    return `${preMentionsText}${mentions}${postMentionsText}`;
}

/**
 * @private
 */
function isReportActionUnread(reportAction: OnyxEntry<ReportAction>, lastReadTime: string) {
    if (!lastReadTime) {
        return !isCreatedAction(reportAction);
    }

    return Boolean(reportAction && lastReadTime && reportAction.created && lastReadTime < reportAction.created);
}

/**
 * Check whether the current report action of the report is unread or not
 *
 */
function isCurrentActionUnread(report: Report | EmptyObject, reportAction: ReportAction): boolean {
    const lastReadTime = report.lastReadTime ?? '';
    const sortedReportActions = getSortedReportActions(Object.values(getAllReportActions(report.reportID)));
    const currentActionIndex = sortedReportActions.findIndex((action) => action.reportActionID === reportAction.reportActionID);
    if (currentActionIndex === -1) {
        return false;
    }
    const prevReportAction = sortedReportActions[currentActionIndex - 1];
    return isReportActionUnread(reportAction, lastReadTime) && (!prevReportAction || !isReportActionUnread(prevReportAction, lastReadTime));
}

/**
 * Checks if a given report action corresponds to a join request action.
 * @param reportAction
 */
function isActionableJoinRequest(reportAction: OnyxEntry<ReportAction>): reportAction is ReportActionBase & OriginalMessageJoinPolicyChangeLog {
    return reportAction?.actionName === CONST.REPORT.ACTIONS.TYPE.ACTIONABLE_JOIN_REQUEST;
}

function isActionableTrackExpense(reportAction: OnyxEntry<ReportAction>): reportAction is ReportActionBase & OriginalMessageActionableTrackedExpenseWhisper {
    return reportAction?.actionName === CONST.REPORT.ACTIONS.TYPE.ACTIONABLE_TRACK_EXPENSE_WHISPER;
}

/**
 * Checks if any report actions correspond to a join request action that is still pending.
 * @param reportID
 */
function isActionableJoinRequestPending(reportID: string): boolean {
    const sortedReportActions = getSortedReportActions(Object.values(getAllReportActions(reportID)));
    const findPendingRequest = sortedReportActions.find((reportActionItem) => isActionableJoinRequest(reportActionItem) && reportActionItem.originalMessage.choice === '');
    return !!findPendingRequest;
}

function isApprovedOrSubmittedReportAction(action: OnyxEntry<ReportAction> | EmptyObject) {
    return [CONST.REPORT.ACTIONS.TYPE.APPROVED, CONST.REPORT.ACTIONS.TYPE.SUBMITTED].some((type) => type === action?.actionName);
}

/**
 * Gets the text version of the message in a report action
 */
function getReportActionMessageText(reportAction: OnyxEntry<ReportAction> | EmptyObject): string {
    return reportAction?.message?.reduce((acc, curr) => `${acc}${curr?.text}`, '') ?? '';
}

function getDismissedViolationMessageText(originalMessage: OriginalMessageDismissedViolation['originalMessage']): string {
    const reason = originalMessage.reason;
    const violationName = originalMessage.violationName;
    return Localize.translateLocal(`violationDismissal.${violationName}.${reason}` as TranslationPaths);
}

/**
 * Check if the linked transaction is on hold
 */
function isLinkedTransactionHeld(reportActionID: string, reportID: string): boolean {
    return TransactionUtils.isOnHoldByTransactionID(getLinkedTransactionID(reportActionID, reportID) ?? '');
}

export {
    extractLinksFromMessageHtml,
    getDismissedViolationMessageText,
    getOneTransactionThreadReportID,
    getIOUReportIDFromReportActionPreview,
    getLastClosedReportAction,
    getLastVisibleAction,
    getLastVisibleMessage,
    getLatestReportActionFromOnyxData,
    getLinkedTransactionID,
    getMostRecentIOURequestActionID,
    getMostRecentReportActionLastModified,
    getNumberOfMoneyRequests,
    getParentReportAction,
    getReportAction,
    getReportActionMessageText,
    getWhisperedTo,
    isApprovedOrSubmittedReportAction,
    getReportPreviewAction,
    getSortedReportActions,
    getCombinedReportActions,
    getSortedReportActionsForDisplay,
    isConsecutiveActionMadeByPreviousActor,
    isCreatedAction,
    isCreatedTaskReportAction,
    isDeletedAction,
    isDeletedParentAction,
    isMessageDeleted,
    isModifiedExpenseAction,
    isMoneyRequestAction,
    isNotifiableReportAction,
    isPendingRemove,
    isReversedTransaction,
    isReportActionAttachment,
    isReportActionDeprecated,
    isReportPreviewAction,
    isSentMoneyReportAction,
    isSplitBillAction,
    isTrackExpenseAction,
    isTaskAction,
    doesReportHaveVisibleActions,
    isThreadParentMessage,
    isTransactionThread,
    isWhisperAction,
    isWhisperActionTargetedToOthers,
    isReimbursementQueuedAction,
    shouldReportActionBeVisible,
    shouldHideNewMarker,
    shouldReportActionBeVisibleAsLastAction,
    getContinuousReportActionChain,
    hasRequestFromCurrentAccount,
    getFirstVisibleReportActionID,
    isMemberChangeAction,
    getMemberChangeMessageFragment,
    isOldDotReportAction,
    getMessageOfOldDotReportAction,
    getMemberChangeMessagePlainText,
    isReimbursementDeQueuedAction,
    isActionableMentionWhisper,
    isActionableReportMentionWhisper,
    getActionableMentionWhisperMessage,
    isCurrentActionUnread,
    isActionableJoinRequest,
    isActionableJoinRequestPending,
    isActionableTrackExpense,
    isLinkedTransactionHeld,
};

export type {LastVisibleMessage};<|MERGE_RESOLUTION|>--- conflicted
+++ resolved
@@ -656,11 +656,7 @@
  * to ensure they will always be displayed in the same order (in case multiple actions have the same timestamp).
  * This is all handled with getSortedReportActions() which is used by several other methods to keep the code DRY.
  */
-<<<<<<< HEAD
-function getSortedReportActionsForDisplay(reportActions: ReportActions | ReportAction[] | null | undefined, shouldIncludeInvisibleActions = false): ReportAction[] {
-=======
 function getSortedReportActionsForDisplay(reportActions: OnyxEntry<ReportActions> | ReportAction[], shouldIncludeInvisibleActions = false): ReportAction[] {
->>>>>>> 60297477
     let filteredReportActions: ReportAction[] = [];
     if (!reportActions) {
         return [];
