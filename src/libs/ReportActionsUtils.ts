--- conflicted
+++ resolved
@@ -1349,26 +1349,17 @@
     return currentUserAccountID === reportAction?.actorAccountID;
 }
 
-<<<<<<< HEAD
-/**
- * Check if the report action is the trip preview
- */
-function isTripPreview(reportAction: OnyxEntry<ReportAction>): boolean {
-    return reportAction?.actionName === CONST.REPORT.ACTIONS.TYPE.TRIPPREVIEW;
-}
-
 /**
  * Get IOU action for a reportID and transactionID
  */
 function getIOUActionForReportID(reportID: string, transactionID: string): OnyxEntry<ReportAction> {
     const report = allReports?.[`${ONYXKEYS.COLLECTION.REPORT}${reportID}`];
     const reportActions = getAllReportActions(report?.reportID ?? '');
+    console.log(reportActions);
     const action = Object.values(reportActions ?? {})?.find((reportAction) => reportAction.actionName === 'IOU' && reportAction.originalMessage.IOUTransactionID === transactionID);
     return action;
 }
 
-=======
->>>>>>> 0150459d
 export {
     extractLinksFromMessageHtml,
     getDismissedViolationMessageText,
