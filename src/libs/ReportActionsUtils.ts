import {fastMerge, Str} from 'expensify-common';
import _ from 'lodash';
import lodashFindLast from 'lodash/findLast';
import type {NullishDeep, OnyxCollection, OnyxEntry, OnyxUpdate} from 'react-native-onyx';
import Onyx from 'react-native-onyx';
import type {ValueOf} from 'type-fest';
import CONST from '@src/CONST';
import type {TranslationPaths} from '@src/languages/types';
import ONYXKEYS from '@src/ONYXKEYS';
import type {OnyxInputOrEntry} from '@src/types/onyx';
import type {JoinWorkspaceResolution, OriginalMessageChangeLog, OriginalMessageExportIntegration} from '@src/types/onyx/OriginalMessage';
import type Report from '@src/types/onyx/Report';
import type ReportAction from '@src/types/onyx/ReportAction';
import type {Message, OldDotReportAction, OriginalMessage, ReportActions} from '@src/types/onyx/ReportAction';
import type ReportActionName from '@src/types/onyx/ReportActionName';
import {isEmptyObject} from '@src/types/utils/EmptyObject';
import DateUtils from './DateUtils';
import * as Environment from './Environment/Environment';
import getBase62ReportID from './getBase62ReportID';
import isReportMessageAttachment from './isReportMessageAttachment';
import * as Localize from './Localize';
import Log from './Log';
import type {MessageElementBase, MessageTextElement} from './MessageElement';
import Parser from './Parser';
import * as PersonalDetailsUtils from './PersonalDetailsUtils';
import * as ReportConnection from './ReportConnection';
import type {OptimisticIOUReportAction, PartialReportAction} from './ReportUtils';
import StringUtils from './StringUtils';
// eslint-disable-next-line import/no-cycle
import * as TransactionUtils from './TransactionUtils';

type LastVisibleMessage = {
    lastMessageTranslationKey?: string;
    lastMessageText: string;
    lastMessageHtml?: string;
};

type MemberChangeMessageUserMentionElement = {
    readonly kind: 'userMention';
    readonly accountID: number;
} & MessageElementBase;

type MemberChangeMessageRoomReferenceElement = {
    readonly kind: 'roomReference';
    readonly roomName: string;
    readonly roomID: number;
} & MessageElementBase;

type MemberChangeMessageElement = MessageTextElement | MemberChangeMessageUserMentionElement | MemberChangeMessageRoomReferenceElement;

let allReportActions: OnyxCollection<ReportActions>;
Onyx.connect({
    key: ONYXKEYS.COLLECTION.REPORT_ACTIONS,
    waitForCollectionCallback: true,
    callback: (actions) => {
        if (!actions) {
            return;
        }

        allReportActions = actions;
    },
});

let isNetworkOffline = false;
Onyx.connect({
    key: ONYXKEYS.NETWORK,
    callback: (val) => (isNetworkOffline = val?.isOffline ?? false),
});

let currentUserAccountID: number | undefined;
let currentEmail = '';
Onyx.connect({
    key: ONYXKEYS.SESSION,
    callback: (value) => {
        // When signed out, value is undefined
        if (!value) {
            return;
        }

        currentUserAccountID = value.accountID;
        currentEmail = value?.email ?? '';
    },
});

let environmentURL: string;
Environment.getEnvironmentURL().then((url: string) => (environmentURL = url));

/*
 * Url to the Xero non reimbursable expenses list
 */
const XERO_NON_REIMBURSABLE_EXPENSES_URL = 'https://go.xero.com/Bank/BankAccounts.aspx';

/*
 * Url to the NetSuite global search, which should be suffixed with the reportID.
 */
const NETSUITE_NON_REIMBURSABLE_EXPENSES_URL_PREFIX =
    'https://system.netsuite.com/app/common/search/ubersearchresults.nl?quicksearch=T&searchtype=Uber&frame=be&Uber_NAMEtype=KEYWORDSTARTSWITH&Uber_NAME=';

/*
 * Url prefix to any Salesforce transaction or transaction list.
 */
const SALESFORCE_EXPENSES_URL_PREFIX = 'https://login.salesforce.com/';

/*
 * Url to the QBO expenses list
 */
const QBO_EXPENSES_URL = 'https://qbo.intuit.com/app/expenses';

const POLICY_CHANGE_LOG_ARRAY = Object.values(CONST.REPORT.ACTIONS.TYPE.POLICY_CHANGE_LOG);

function isCreatedAction(reportAction: OnyxInputOrEntry<ReportAction>): boolean {
    return reportAction?.actionName === CONST.REPORT.ACTIONS.TYPE.CREATED;
}

function isDeletedAction(reportAction: OnyxInputOrEntry<ReportAction | OptimisticIOUReportAction>): boolean {
    const message = reportAction?.message ?? [];

    if (!Array.isArray(message)) {
        return message?.html === '' ?? message?.deleted;
    }

    // A legacy deleted comment has either an empty array or an object with html field with empty string as value
    const isLegacyDeletedComment = message.length === 0 || message[0]?.html === '';

    return isLegacyDeletedComment || !!message[0]?.deleted;
}

function getReportActionMessage(reportAction: PartialReportAction) {
    if (Array.isArray(reportAction?.message)) {
        return reportAction?.message?.[0];
    }
    return reportAction?.message;
}

function isDeletedParentAction(reportAction: OnyxInputOrEntry<ReportAction>): boolean {
    return (getReportActionMessage(reportAction)?.isDeletedParentAction ?? false) && (reportAction?.childVisibleActionCount ?? 0) > 0;
}

function isReversedTransaction(reportAction: OnyxInputOrEntry<ReportAction | OptimisticIOUReportAction>) {
    return (getReportActionMessage(reportAction)?.isReversedTransaction ?? false) && ((reportAction as ReportAction)?.childVisibleActionCount ?? 0) > 0;
}

function isPendingRemove(reportAction: OnyxInputOrEntry<ReportAction>): boolean {
    if (isEmptyObject(reportAction)) {
        return false;
    }
    return getReportActionMessage(reportAction)?.moderationDecision?.decision === CONST.MODERATION.MODERATOR_DECISION_PENDING_REMOVE;
}

function isMoneyRequestAction(reportAction: OnyxInputOrEntry<ReportAction>): reportAction is ReportAction<typeof CONST.REPORT.ACTIONS.TYPE.IOU> {
    return isActionOfType(reportAction, CONST.REPORT.ACTIONS.TYPE.IOU);
}

function isReportPreviewAction(reportAction: OnyxInputOrEntry<ReportAction>): reportAction is ReportAction<typeof CONST.REPORT.ACTIONS.TYPE.REPORT_PREVIEW> {
    return isActionOfType(reportAction, CONST.REPORT.ACTIONS.TYPE.REPORT_PREVIEW);
}

function isSubmittedAction(reportAction: OnyxInputOrEntry<ReportAction>): reportAction is ReportAction<typeof CONST.REPORT.ACTIONS.TYPE.SUBMITTED> {
    return isActionOfType(reportAction, CONST.REPORT.ACTIONS.TYPE.SUBMITTED);
}

function isModifiedExpenseAction(reportAction: OnyxInputOrEntry<ReportAction>): reportAction is ReportAction<typeof CONST.REPORT.ACTIONS.TYPE.MODIFIED_EXPENSE> {
    return isActionOfType(reportAction, CONST.REPORT.ACTIONS.TYPE.MODIFIED_EXPENSE);
}

function isPolicyChangeLogAction(reportAction: OnyxInputOrEntry<ReportAction>): reportAction is ReportAction<ValueOf<typeof CONST.REPORT.ACTIONS.TYPE.POLICY_CHANGE_LOG>> {
    return isActionOfType(reportAction, ...POLICY_CHANGE_LOG_ARRAY);
}

function isChronosOOOListAction(reportAction: OnyxInputOrEntry<ReportAction>): reportAction is ReportAction<typeof CONST.REPORT.ACTIONS.TYPE.CHRONOS_OOO_LIST> {
    return isActionOfType(reportAction, CONST.REPORT.ACTIONS.TYPE.CHRONOS_OOO_LIST);
}

function isAddCommentAction(reportAction: OnyxInputOrEntry<ReportAction>): reportAction is ReportAction<typeof CONST.REPORT.ACTIONS.TYPE.ADD_COMMENT> {
    return isActionOfType(reportAction, CONST.REPORT.ACTIONS.TYPE.ADD_COMMENT);
}

function isCreatedTaskReportAction(reportAction: OnyxInputOrEntry<ReportAction>): reportAction is ReportAction<typeof CONST.REPORT.ACTIONS.TYPE.ADD_COMMENT> {
    return isActionOfType(reportAction, CONST.REPORT.ACTIONS.TYPE.ADD_COMMENT) && !!getOriginalMessage(reportAction)?.taskReportID;
}

function isTripPreview(reportAction: OnyxInputOrEntry<ReportAction>): reportAction is ReportAction<typeof CONST.REPORT.ACTIONS.TYPE.TRIPPREVIEW> {
    return isActionOfType(reportAction, CONST.REPORT.ACTIONS.TYPE.TRIPPREVIEW);
}

function isActionOfType<T extends ReportActionName[]>(
    action: OnyxInputOrEntry<ReportAction>,
    ...actionNames: T
): action is {
    [K in keyof T]: ReportAction<T[K]>;
}[number] {
    const actionName = action?.actionName as T[number];

    // This is purely a performance optimization to limit the 'includes()' calls on Hermes
<<<<<<< HEAD
    if (actionNames.length === 1) {
        return actionNames[0] === actionName;
    }

    return actionNames.includes(actionName);
=======
    for (const i of actionNames) {
        if (i === actionName) {
            return true;
        }
    }

    return false;
>>>>>>> 53eee53a
}

function getOriginalMessage<T extends ReportActionName>(reportAction: OnyxInputOrEntry<ReportAction<T>>): OriginalMessage<T> | undefined {
    if (!Array.isArray(reportAction?.message)) {
        return reportAction?.message ?? reportAction?.originalMessage;
    }
    return reportAction.originalMessage;
}

function isExportIntegrationAction(reportAction: OnyxInputOrEntry<ReportAction>): boolean {
    return reportAction?.actionName === CONST.REPORT.ACTIONS.TYPE.EXPORTED_TO_INTEGRATION;
}

/**
 * We are in the process of deprecating reportAction.originalMessage and will be setting the db version of "message" to reportAction.message in the future see: https://github.com/Expensify/App/issues/39797
 * In the interim, we must check to see if we have an object or array for the reportAction.message, if we have an array we will use the originalMessage as this means we have not yet migrated.
 */
function getWhisperedTo(reportAction: OnyxInputOrEntry<ReportAction>): number[] {
    if (!reportAction) {
        return [];
    }
    const originalMessage = getOriginalMessage(reportAction);
    const message = getReportActionMessage(reportAction);

    if (!(originalMessage && typeof originalMessage === 'object' && 'whisperedTo' in originalMessage) && !(message && typeof message === 'object' && 'whisperedTo' in message)) {
        return [];
    }

    if (!Array.isArray(message) && typeof message === 'object' && 'whisperedTo' in message) {
        return message?.whisperedTo ?? [];
    }

    if (originalMessage && typeof originalMessage === 'object' && 'whisperedTo' in originalMessage) {
        return originalMessage?.whisperedTo ?? [];
    }

    if (typeof originalMessage !== 'object') {
        Log.info('Original message is not an object for reportAction: ', true, {reportActionID: reportAction?.reportActionID, actionName: reportAction?.actionName});
    }

    return [];
}

function isWhisperAction(reportAction: OnyxInputOrEntry<ReportAction>): boolean {
    return getWhisperedTo(reportAction).length > 0;
}

/**
 * Checks whether the report action is a whisper targeting someone other than the current user.
 */
function isWhisperActionTargetedToOthers(reportAction: OnyxInputOrEntry<ReportAction>): boolean {
    if (!isWhisperAction(reportAction)) {
        return false;
    }
    return !getWhisperedTo(reportAction).includes(currentUserAccountID ?? -1);
}

function isReimbursementQueuedAction(reportAction: OnyxInputOrEntry<ReportAction>): reportAction is ReportAction<typeof CONST.REPORT.ACTIONS.TYPE.REIMBURSEMENT_QUEUED> {
    return isActionOfType(reportAction, CONST.REPORT.ACTIONS.TYPE.REIMBURSEMENT_QUEUED);
}

function isMemberChangeAction(
    reportAction: OnyxInputOrEntry<ReportAction>,
): reportAction is ReportAction<ValueOf<typeof CONST.REPORT.ACTIONS.TYPE.ROOM_CHANGE_LOG | typeof CONST.REPORT.ACTIONS.TYPE.POLICY_CHANGE_LOG>> {
    return isActionOfType(
        reportAction,
        CONST.REPORT.ACTIONS.TYPE.ROOM_CHANGE_LOG.INVITE_TO_ROOM,
        CONST.REPORT.ACTIONS.TYPE.ROOM_CHANGE_LOG.REMOVE_FROM_ROOM,
        CONST.REPORT.ACTIONS.TYPE.POLICY_CHANGE_LOG.INVITE_TO_ROOM,
        CONST.REPORT.ACTIONS.TYPE.POLICY_CHANGE_LOG.REMOVE_FROM_ROOM,
        CONST.REPORT.ACTIONS.TYPE.POLICY_CHANGE_LOG.LEAVE_POLICY,
    );
}

function isInviteMemberAction(
    reportAction: OnyxEntry<ReportAction>,
): reportAction is ReportAction<typeof CONST.REPORT.ACTIONS.TYPE.ROOM_CHANGE_LOG.INVITE_TO_ROOM | typeof CONST.REPORT.ACTIONS.TYPE.POLICY_CHANGE_LOG.INVITE_TO_ROOM> {
    return isActionOfType(reportAction, CONST.REPORT.ACTIONS.TYPE.ROOM_CHANGE_LOG.INVITE_TO_ROOM, CONST.REPORT.ACTIONS.TYPE.POLICY_CHANGE_LOG.INVITE_TO_ROOM);
}

function isLeavePolicyAction(reportAction: OnyxEntry<ReportAction>): reportAction is ReportAction<typeof CONST.REPORT.ACTIONS.TYPE.POLICY_CHANGE_LOG.LEAVE_POLICY> {
    return isActionOfType(reportAction, CONST.REPORT.ACTIONS.TYPE.POLICY_CHANGE_LOG.LEAVE_POLICY);
}

function isReimbursementDeQueuedAction(reportAction: OnyxEntry<ReportAction>): reportAction is ReportAction<typeof CONST.REPORT.ACTIONS.TYPE.REIMBURSEMENT_DEQUEUED> {
    return isActionOfType(reportAction, CONST.REPORT.ACTIONS.TYPE.REIMBURSEMENT_DEQUEUED);
}

function isClosedAction(reportAction: OnyxEntry<ReportAction>): reportAction is ReportAction<typeof CONST.REPORT.ACTIONS.TYPE.CLOSED> {
    return isActionOfType(reportAction, CONST.REPORT.ACTIONS.TYPE.CLOSED);
}

function isRenamedAction(reportAction: OnyxEntry<ReportAction>): reportAction is ReportAction<typeof CONST.REPORT.ACTIONS.TYPE.RENAMED> {
    return isActionOfType(reportAction, CONST.REPORT.ACTIONS.TYPE.RENAMED);
}

function isRoomChangeLogAction(reportAction: OnyxEntry<ReportAction>): reportAction is ReportAction<ValueOf<typeof CONST.REPORT.ACTIONS.TYPE.ROOM_CHANGE_LOG>> {
    return isActionOfType(reportAction, ...Object.values(CONST.REPORT.ACTIONS.TYPE.ROOM_CHANGE_LOG));
}

function isInviteOrRemovedAction(
    reportAction: OnyxInputOrEntry<ReportAction>,
): reportAction is ReportAction<ValueOf<typeof CONST.REPORT.ACTIONS.TYPE.POLICY_CHANGE_LOG | typeof CONST.REPORT.ACTIONS.TYPE.ROOM_CHANGE_LOG>> {
    return isActionOfType(
        reportAction,
        CONST.REPORT.ACTIONS.TYPE.ROOM_CHANGE_LOG.INVITE_TO_ROOM,
        CONST.REPORT.ACTIONS.TYPE.ROOM_CHANGE_LOG.REMOVE_FROM_ROOM,
        CONST.REPORT.ACTIONS.TYPE.POLICY_CHANGE_LOG.INVITE_TO_ROOM,
        CONST.REPORT.ACTIONS.TYPE.POLICY_CHANGE_LOG.REMOVE_FROM_ROOM,
    );
}

/**
 * Returns whether the comment is a thread parent message/the first message in a thread
 */
function isThreadParentMessage(reportAction: OnyxEntry<ReportAction>, reportID: string): boolean {
    const {childType, childVisibleActionCount = 0, childReportID} = reportAction ?? {};
    return childType === CONST.REPORT.TYPE.CHAT && (childVisibleActionCount > 0 || String(childReportID) === reportID);
}

/**
 * Returns the parentReportAction if the given report is a thread/task.
 *
 * @deprecated Use Onyx.connect() or withOnyx() instead
 */
function getParentReportAction(report: OnyxInputOrEntry<Report>): OnyxEntry<ReportAction> {
    if (!report?.parentReportID || !report.parentReportActionID) {
        return undefined;
    }
    return allReportActions?.[`${ONYXKEYS.COLLECTION.REPORT_ACTIONS}${report.parentReportID}`]?.[report.parentReportActionID];
}

/**
 * Determines if the given report action is sent money report action by checking for 'pay' type and presence of IOUDetails object.
 */
function isSentMoneyReportAction(reportAction: OnyxEntry<ReportAction | OptimisticIOUReportAction>): boolean {
    return (
        isActionOfType(reportAction, CONST.REPORT.ACTIONS.TYPE.IOU) &&
        getOriginalMessage(reportAction)?.type === CONST.IOU.REPORT_ACTION_TYPE.PAY &&
        !!getOriginalMessage(reportAction)?.IOUDetails
    );
}

/**
 * Returns whether the thread is a transaction thread, which is any thread with IOU parent
 * report action from requesting money (type - create) or from sending money (type - pay with IOUDetails field)
 */
function isTransactionThread(parentReportAction: OnyxInputOrEntry<ReportAction>): boolean {
    if (isEmptyObject(parentReportAction) || !isMoneyRequestAction(parentReportAction)) {
        return false;
    }
    const originalMessage = getOriginalMessage(parentReportAction);
    return (
        originalMessage?.type === CONST.IOU.REPORT_ACTION_TYPE.CREATE ||
        originalMessage?.type === CONST.IOU.REPORT_ACTION_TYPE.TRACK ||
        (originalMessage?.type === CONST.IOU.REPORT_ACTION_TYPE.PAY && !!originalMessage?.IOUDetails)
    );
}

/**
 * Sort an array of reportActions by their created timestamp first, and reportActionID second
 * This gives us a stable order even in the case of multiple reportActions created on the same millisecond
 *
 */
function getSortedReportActions(reportActions: ReportAction[] | null, shouldSortInDescendingOrder = false): ReportAction[] {
    if (!Array.isArray(reportActions)) {
        throw new Error(`ReportActionsUtils.getSortedReportActions requires an array, received ${typeof reportActions}`);
    }

    const invertedMultiplier = shouldSortInDescendingOrder ? -1 : 1;

    const sortedActions = reportActions?.filter(Boolean).sort((first, second) => {
        // First sort by timestamp
        if (first.created !== second.created) {
            return (first.created < second.created ? -1 : 1) * invertedMultiplier;
        }

        // Then by action type, ensuring that `CREATED` actions always come first if they have the same timestamp as another action type
        if ((first.actionName === CONST.REPORT.ACTIONS.TYPE.CREATED || second.actionName === CONST.REPORT.ACTIONS.TYPE.CREATED) && first.actionName !== second.actionName) {
            return (first.actionName === CONST.REPORT.ACTIONS.TYPE.CREATED ? -1 : 1) * invertedMultiplier;
        }
        // Ensure that `REPORT_PREVIEW` actions always come after if they have the same timestamp as another action type
        if ((first.actionName === CONST.REPORT.ACTIONS.TYPE.REPORT_PREVIEW || second.actionName === CONST.REPORT.ACTIONS.TYPE.REPORT_PREVIEW) && first.actionName !== second.actionName) {
            return (first.actionName === CONST.REPORT.ACTIONS.TYPE.REPORT_PREVIEW ? 1 : -1) * invertedMultiplier;
        }

        // Then fallback on reportActionID as the final sorting criteria. It is a random number,
        // but using this will ensure that the order of reportActions with the same created time and action type
        // will be consistent across all users and devices
        return (first.reportActionID < second.reportActionID ? -1 : 1) * invertedMultiplier;
    });

    return sortedActions;
}

/**
 * Returns a sorted and filtered list of report actions from a report and it's associated child
 * transaction thread report in order to correctly display reportActions from both reports in the one-transaction report view.
 */
function getCombinedReportActions(
    reportActions: ReportAction[],
    transactionThreadReportID: string | null,
    transactionThreadReportActions: ReportAction[],
    reportID?: string,
): ReportAction[] {
    const isSentMoneyReport = reportActions.some((action) => isSentMoneyReportAction(action));

    // We don't want to combine report actions of transaction thread in iou report of send money request because we display the transaction report of send money request as a normal thread
    if (_.isEmpty(transactionThreadReportID) || isSentMoneyReport) {
        return reportActions;
    }

    // Usually, we filter out the created action from the transaction thread report actions, since we already have the parent report's created action in `reportActions`
    // However, in the case of moving track expense, the transaction thread will be created first in a track expense, thus we should keep the CREATED of the transaction thread and filter out CREATED action of the IOU
    // This makes sense because in a combined report action list, whichever CREATED is first need to be retained.
    const transactionThreadCreatedAction = transactionThreadReportActions?.find((action) => action.actionName === CONST.REPORT.ACTIONS.TYPE.CREATED);
    const parentReportCreatedAction = reportActions?.find((action) => action.actionName === CONST.REPORT.ACTIONS.TYPE.CREATED);

    let filteredTransactionThreadReportActions = transactionThreadReportActions;
    let filteredParentReportActions = reportActions;

    if (transactionThreadCreatedAction && parentReportCreatedAction && transactionThreadCreatedAction.created > parentReportCreatedAction.created) {
        filteredTransactionThreadReportActions = transactionThreadReportActions?.filter((action) => action.actionName !== CONST.REPORT.ACTIONS.TYPE.CREATED);
    } else if (transactionThreadCreatedAction) {
        filteredParentReportActions = reportActions?.filter((action) => action.actionName !== CONST.REPORT.ACTIONS.TYPE.CREATED);
    }

    const report = ReportConnection.getAllReports()?.[`${ONYXKEYS.COLLECTION.REPORT}${reportID}`];
    const isSelfDM = report?.chatType === CONST.REPORT.CHAT_TYPE.SELF_DM;
    // Filter out request and send money request actions because we don't want to show any preview actions for one transaction reports
    const filteredReportActions = [...filteredParentReportActions, ...filteredTransactionThreadReportActions].filter((action) => {
        if (!isMoneyRequestAction(action)) {
            return true;
        }
        const actionType = getOriginalMessage(action)?.type ?? '';
        if (isSelfDM) {
            return actionType !== CONST.IOU.REPORT_ACTION_TYPE.CREATE;
        }
        return actionType !== CONST.IOU.REPORT_ACTION_TYPE.CREATE && actionType !== CONST.IOU.REPORT_ACTION_TYPE.TRACK;
    });

    return getSortedReportActions(filteredReportActions, true);
}

/**
 * Finds most recent IOU request action ID.
 */
function getMostRecentIOURequestActionID(reportActions: ReportAction[] | null): string | null {
    if (!Array.isArray(reportActions)) {
        return null;
    }
    const iouRequestTypes: Array<ValueOf<typeof CONST.IOU.REPORT_ACTION_TYPE>> = [
        CONST.IOU.REPORT_ACTION_TYPE.CREATE,
        CONST.IOU.REPORT_ACTION_TYPE.SPLIT,
        CONST.IOU.REPORT_ACTION_TYPE.TRACK,
    ];
    const iouRequestActions =
        reportActions?.filter((action) => {
            if (!isActionOfType(action, CONST.REPORT.ACTIONS.TYPE.IOU)) {
                return false;
            }
            const actionType = getOriginalMessage(action)?.type;
            if (!actionType) {
                return false;
            }
            return iouRequestTypes.includes(actionType);
        }) ?? [];

    if (iouRequestActions.length === 0) {
        return null;
    }

    const sortedReportActions = getSortedReportActions(iouRequestActions);
    return sortedReportActions.at(-1)?.reportActionID ?? null;
}

/**
 * Returns array of links inside a given report action
 */
function extractLinksFromMessageHtml(reportAction: OnyxEntry<ReportAction>): string[] {
    const htmlContent = getReportActionHtml(reportAction);

    const regex = CONST.REGEX_LINK_IN_ANCHOR;

    if (!htmlContent) {
        return [];
    }

    return [...htmlContent.matchAll(regex)].map((match) => match[1]);
}

/**
 * Returns the report action immediately before the specified index.
 * @param reportActions - all actions
 * @param actionIndex - index of the action
 */
function findPreviousAction(reportActions: ReportAction[] | undefined, actionIndex: number): OnyxEntry<ReportAction> {
    if (!reportActions) {
        return undefined;
    }

    for (let i = actionIndex + 1; i < reportActions.length; i++) {
        // Find the next non-pending deletion report action, as the pending delete action means that it is not displayed in the UI, but still is in the report actions list.
        // If we are offline, all actions are pending but shown in the UI, so we take the previous action, even if it is a delete.
        if (isNetworkOffline || reportActions[i].pendingAction !== CONST.RED_BRICK_ROAD_PENDING_ACTION.DELETE) {
            return reportActions[i];
        }
    }

    return undefined;
}

/**
 * Returns true when the report action immediately before the specified index is a comment made by the same actor who who is leaving a comment in the action at the specified index.
 * Also checks to ensure that the comment is not too old to be shown as a grouped comment.
 *
 * @param actionIndex - index of the comment item in state to check
 */
function isConsecutiveActionMadeByPreviousActor(reportActions: ReportAction[] | undefined, actionIndex: number): boolean {
    const previousAction = findPreviousAction(reportActions, actionIndex);
    const currentAction = reportActions?.[actionIndex];

    // It's OK for there to be no previous action, and in that case, false will be returned
    // so that the comment isn't grouped
    if (!currentAction || !previousAction) {
        return false;
    }

    // Comments are only grouped if they happen within 5 minutes of each other
    if (new Date(currentAction.created).getTime() - new Date(previousAction.created).getTime() > 300000) {
        return false;
    }

    // Do not group if previous action was a created action
    if (previousAction.actionName === CONST.REPORT.ACTIONS.TYPE.CREATED) {
        return false;
    }

    // Do not group if previous or current action was a renamed action
    if (previousAction.actionName === CONST.REPORT.ACTIONS.TYPE.RENAMED || currentAction.actionName === CONST.REPORT.ACTIONS.TYPE.RENAMED) {
        return false;
    }

    // Do not group if the delegate account ID is different
    if (previousAction.delegateAccountID !== currentAction.delegateAccountID) {
        return false;
    }

    // Do not group if one of previous / current action is report preview and another one is not report preview
    if ((isReportPreviewAction(previousAction) && !isReportPreviewAction(currentAction)) || (isReportPreviewAction(currentAction) && !isReportPreviewAction(previousAction))) {
        return false;
    }

    if (isSubmittedAction(currentAction)) {
        const currentActionAdminAccountID = currentAction.adminAccountID;

        return currentActionAdminAccountID === previousAction.actorAccountID || currentActionAdminAccountID === previousAction.adminAccountID;
    }

    if (isSubmittedAction(previousAction)) {
        return typeof previousAction.adminAccountID === 'number'
            ? currentAction.actorAccountID === previousAction.adminAccountID
            : currentAction.actorAccountID === previousAction.actorAccountID;
    }

    return currentAction.actorAccountID === previousAction.actorAccountID;
}

/**
 * Checks if a reportAction is deprecated.
 */
function isReportActionDeprecated(reportAction: OnyxEntry<ReportAction>, key: string | number): boolean {
    if (!reportAction) {
        return true;
    }

    // HACK ALERT: We're temporarily filtering out any reportActions keyed by sequenceNumber
    // to prevent bugs during the migration from sequenceNumber -> reportActionID
    if (String(reportAction.sequenceNumber) === key) {
        Log.info('Front-end filtered out reportAction keyed by sequenceNumber!', false, reportAction);
        return true;
    }

    const deprecatedOldDotReportActions: ReportActionName[] = [
        CONST.REPORT.ACTIONS.TYPE.DELETED_ACCOUNT,
        CONST.REPORT.ACTIONS.TYPE.REIMBURSEMENT_REQUESTED,
        CONST.REPORT.ACTIONS.TYPE.REIMBURSEMENT_SETUP_REQUESTED,
        CONST.REPORT.ACTIONS.TYPE.DONATION,
    ];
    if (deprecatedOldDotReportActions.includes(reportAction.actionName)) {
        Log.info('Front end filtered out reportAction for being an older, deprecated report action', false, reportAction);
        return true;
    }

    return false;
}

const {POLICY_CHANGE_LOG: policyChangelogTypes, ROOM_CHANGE_LOG: roomChangeLogTypes, ...otherActionTypes} = CONST.REPORT.ACTIONS.TYPE;
const supportedActionTypes: ReportActionName[] = [...Object.values(otherActionTypes), ...Object.values(policyChangelogTypes), ...Object.values(roomChangeLogTypes)];

/**
 * Checks if a reportAction is fit for display, meaning that it's not deprecated, is of a valid
 * and supported type, it's not deleted and also not closed.
 */
function shouldReportActionBeVisible(reportAction: OnyxEntry<ReportAction>, key: string | number): boolean {
    if (!reportAction) {
        return false;
    }

    if (isReportActionDeprecated(reportAction, key)) {
        return false;
    }

    // Filter out any unsupported reportAction types
    if (!supportedActionTypes.includes(reportAction.actionName)) {
        return false;
    }

    // Ignore closed action here since we're already displaying a footer that explains why the report was closed
    if (reportAction.actionName === CONST.REPORT.ACTIONS.TYPE.CLOSED) {
        return false;
    }

    // Ignore markedAsReimbursed action here since we're already display message that explains the expense was paid
    // elsewhere in the IOU reportAction
    if (reportAction.actionName === CONST.REPORT.ACTIONS.TYPE.MARKED_REIMBURSED) {
        return false;
    }

    if (isWhisperActionTargetedToOthers(reportAction)) {
        return false;
    }

    if (isPendingRemove(reportAction) && !reportAction.childVisibleActionCount) {
        return false;
    }

    if (isTripPreview(reportAction)) {
        return true;
    }

    // All other actions are displayed except thread parents, deleted, or non-pending actions
    const isDeleted = isDeletedAction(reportAction);
    const isPending = !!reportAction.pendingAction;

    return !isDeleted || isPending || isDeletedParentAction(reportAction) || isReversedTransaction(reportAction);
}

/**
 * Checks if the new marker should be hidden for the report action.
 */
function shouldHideNewMarker(reportAction: OnyxEntry<ReportAction>): boolean {
    if (!reportAction) {
        return true;
    }
    return !isNetworkOffline && reportAction.pendingAction === CONST.RED_BRICK_ROAD_PENDING_ACTION.DELETE;
}

/**
 * Checks whether an action is actionable track expense.
 *
 */
function isActionableTrackExpense(reportAction: OnyxInputOrEntry<ReportAction>): reportAction is ReportAction<typeof CONST.REPORT.ACTIONS.TYPE.ACTIONABLE_TRACK_EXPENSE_WHISPER> {
    return isActionOfType(reportAction, CONST.REPORT.ACTIONS.TYPE.ACTIONABLE_TRACK_EXPENSE_WHISPER);
}

/**
 * Checks whether an action is actionable track expense and resolved.
 *
 */
function isResolvedActionTrackExpense(reportAction: OnyxEntry<ReportAction>): boolean {
    const originalMessage = getOriginalMessage(reportAction);
    const resolution = originalMessage && typeof originalMessage === 'object' && 'resolution' in originalMessage ? originalMessage?.resolution : null;
    return isActionableTrackExpense(reportAction) && !!resolution;
}

/**
 * Checks if a reportAction is fit for display as report last action, meaning that
 * it satisfies shouldReportActionBeVisible, it's not whisper action and not deleted.
 */
function shouldReportActionBeVisibleAsLastAction(reportAction: OnyxInputOrEntry<ReportAction>): boolean {
    if (!reportAction) {
        return false;
    }

    if (Object.keys(reportAction.errors ?? {}).length > 0) {
        return false;
    }

    // If a whisper action is the REPORT_PREVIEW action, we are displaying it.
    // If the action's message text is empty and it is not a deleted parent with visible child actions, hide it. Else, consider the action to be displayable.
    return (
        shouldReportActionBeVisible(reportAction, reportAction.reportActionID) &&
        !(isWhisperAction(reportAction) && !isReportPreviewAction(reportAction) && !isMoneyRequestAction(reportAction)) &&
        !(isDeletedAction(reportAction) && !isDeletedParentAction(reportAction)) &&
        !isResolvedActionTrackExpense(reportAction)
    );
}

/**
 * For policy change logs, report URLs are generated in the server,
 * which includes a baseURL placeholder that's replaced in the client.
 */
function replaceBaseURLInPolicyChangeLogAction(reportAction: ReportAction): ReportAction {
    if (!reportAction?.message || !isPolicyChangeLogAction(reportAction)) {
        return reportAction;
    }

    const updatedReportAction = _.clone(reportAction);

    if (!updatedReportAction.message) {
        return updatedReportAction;
    }

    if (Array.isArray(updatedReportAction.message) && updatedReportAction.message[0]) {
        updatedReportAction.message[0].html = getReportActionHtml(reportAction)?.replace('%baseURL', environmentURL);
    }

    return updatedReportAction;
}

function getLastVisibleAction(reportID: string, actionsToMerge: Record<string, NullishDeep<ReportAction> | null> = {}): OnyxEntry<ReportAction> {
    let reportActions: Array<ReportAction | null | undefined> = [];
    if (!_.isEmpty(actionsToMerge)) {
        reportActions = Object.values(fastMerge(allReportActions?.[`${ONYXKEYS.COLLECTION.REPORT_ACTIONS}${reportID}`] ?? {}, actionsToMerge ?? {}, true)) as Array<
            ReportAction | null | undefined
        >;
    } else {
        reportActions = Object.values(allReportActions?.[`${ONYXKEYS.COLLECTION.REPORT_ACTIONS}${reportID}`] ?? {});
    }
    const visibleReportActions = reportActions.filter((action): action is ReportAction => shouldReportActionBeVisibleAsLastAction(action));
    const sortedReportActions = getSortedReportActions(visibleReportActions, true);
    if (sortedReportActions.length === 0) {
        return undefined;
    }
    return sortedReportActions[0];
}

function getLastVisibleMessage(
    reportID: string,
    actionsToMerge: Record<string, NullishDeep<ReportAction> | null> = {},
    reportAction: OnyxInputOrEntry<ReportAction> | undefined = undefined,
): LastVisibleMessage {
    const lastVisibleAction = reportAction ?? getLastVisibleAction(reportID, actionsToMerge);
    const message = getReportActionMessage(lastVisibleAction);

    if (message && isReportMessageAttachment(message)) {
        return {
            lastMessageTranslationKey: CONST.TRANSLATION_KEYS.ATTACHMENT,
            lastMessageText: CONST.ATTACHMENT_MESSAGE_TEXT,
            lastMessageHtml: CONST.TRANSLATION_KEYS.ATTACHMENT,
        };
    }

    if (isCreatedAction(lastVisibleAction)) {
        return {
            lastMessageText: '',
        };
    }

    let messageText = getReportActionMessageText(lastVisibleAction) ?? '';
    if (messageText) {
        messageText = StringUtils.lineBreaksToSpaces(String(messageText)).substring(0, CONST.REPORT.LAST_MESSAGE_TEXT_MAX_LENGTH).trim();
    }
    return {
        lastMessageText: messageText,
    };
}

/**
 * A helper method to filter out report actions keyed by sequenceNumbers.
 */
function filterOutDeprecatedReportActions(reportActions: OnyxEntry<ReportActions>): ReportAction[] {
    return Object.entries(reportActions ?? {})
        .filter(([key, reportAction]) => !isReportActionDeprecated(reportAction, key))
        .map((entry) => entry[1]);
}

/**
 * This method returns the report actions that are ready for display in the ReportActionsView.
 * The report actions need to be sorted by created timestamp first, and reportActionID second
 * to ensure they will always be displayed in the same order (in case multiple actions have the same timestamp).
 * This is all handled with getSortedReportActions() which is used by several other methods to keep the code DRY.
 */
function getSortedReportActionsForDisplay(reportActions: OnyxEntry<ReportActions> | ReportAction[], shouldIncludeInvisibleActions = false): ReportAction[] {
    let filteredReportActions: ReportAction[] = [];
    if (!reportActions) {
        return [];
    }

    if (shouldIncludeInvisibleActions) {
        filteredReportActions = Object.values(reportActions).filter(Boolean);
    } else {
        filteredReportActions = Object.entries(reportActions)
            .filter(([key, reportAction]) => shouldReportActionBeVisible(reportAction, key))
            .map(([, reportAction]) => reportAction);
    }

    const baseURLAdjustedReportActions = filteredReportActions.map((reportAction) => replaceBaseURLInPolicyChangeLogAction(reportAction));
    return getSortedReportActions(baseURLAdjustedReportActions, true);
}

/**
 * In some cases, there can be multiple closed report actions in a chat report.
 * This method returns the last closed report action so we can always show the correct archived report reason.
 * Additionally, archived #admins and #announce do not have the closed report action so we will return null if none is found.
 *
 */
function getLastClosedReportAction(reportActions: OnyxEntry<ReportActions>): OnyxEntry<ReportAction> {
    // If closed report action is not present, return early
    if (!Object.values(reportActions ?? {}).some((action) => action.actionName === CONST.REPORT.ACTIONS.TYPE.CLOSED)) {
        return undefined;
    }

    const filteredReportActions = filterOutDeprecatedReportActions(reportActions);
    const sortedReportActions = getSortedReportActions(filteredReportActions);
    return lodashFindLast(sortedReportActions, (action) => action.actionName === CONST.REPORT.ACTIONS.TYPE.CLOSED);
}

/**
 * The first visible action is the second last action in sortedReportActions which satisfy following conditions:
 * 1. That is not pending deletion as pending deletion actions are kept in sortedReportActions in memory.
 * 2. That has at least one visible child action.
 * 3. While offline all actions in `sortedReportActions` are visible.
 * 4. We will get the second last action from filtered actions because the last
 *    action is always the created action
 */
function getFirstVisibleReportActionID(sortedReportActions: ReportAction[] = [], isOffline = false): string {
    if (!Array.isArray(sortedReportActions)) {
        return '';
    }
    const sortedFilterReportActions = sortedReportActions.filter((action) => !isDeletedAction(action) || (action?.childVisibleActionCount ?? 0) > 0 || isOffline);
    return sortedFilterReportActions.length > 1 ? sortedFilterReportActions[sortedFilterReportActions.length - 2].reportActionID : '';
}

/**
 * @returns The latest report action in the `onyxData` or `null` if one couldn't be found
 */
function getLatestReportActionFromOnyxData(onyxData: OnyxUpdate[] | null): NonNullable<OnyxEntry<ReportAction>> | null {
    const reportActionUpdate = onyxData?.find((onyxUpdate) => onyxUpdate.key.startsWith(ONYXKEYS.COLLECTION.REPORT_ACTIONS));

    if (!reportActionUpdate) {
        return null;
    }

    const reportActions = Object.values((reportActionUpdate.value as ReportActions) ?? {});
    const sortedReportActions = getSortedReportActions(reportActions);
    return sortedReportActions.at(-1) ?? null;
}

/**
 * Find the transaction associated with this reportAction, if one exists.
 */
function getLinkedTransactionID(reportActionOrID: string | OnyxEntry<ReportAction>, reportID?: string): string | null {
    const reportAction = typeof reportActionOrID === 'string' ? allReportActions?.[`${ONYXKEYS.COLLECTION.REPORT_ACTIONS}${reportID}`]?.[reportActionOrID] : reportActionOrID;
    if (!reportAction || !isMoneyRequestAction(reportAction)) {
        return null;
    }
    return getOriginalMessage(reportAction)?.IOUTransactionID ?? null;
}

function getReportAction(reportID: string, reportActionID: string): ReportAction | undefined {
    return allReportActions?.[`${ONYXKEYS.COLLECTION.REPORT_ACTIONS}${reportID}`]?.[reportActionID];
}

function getMostRecentReportActionLastModified(): string {
    // Start with the oldest date possible
    let mostRecentReportActionLastModified = DateUtils.getDBTime(0);

    // Flatten all the actions
    // Loop over them all to find the one that is the most recent
    const flatReportActions = Object.values(allReportActions ?? {})
        .flatMap((actions) => (actions ? Object.values(actions) : []))
        .filter(Boolean);
    flatReportActions.forEach((action) => {
        // Pending actions should not be counted here as a user could create a comment or some other action while offline and the server might know about
        // messages they have not seen yet.
        if (action.pendingAction) {
            return;
        }

        const lastModified = action.lastModified ?? action.created;

        if (lastModified < mostRecentReportActionLastModified) {
            return;
        }

        mostRecentReportActionLastModified = lastModified;
    });

    // We might not have actions so we also look at the report objects to see if any have a lastVisibleActionLastModified that is more recent. We don't need to get
    // any reports that have been updated before either a recently updated report or reportAction as we should be up to date on these
    Object.values(ReportConnection.getAllReports() ?? {}).forEach((report) => {
        const reportLastVisibleActionLastModified = report?.lastVisibleActionLastModified ?? report?.lastVisibleActionCreated;
        if (!reportLastVisibleActionLastModified || reportLastVisibleActionLastModified < mostRecentReportActionLastModified) {
            return;
        }

        mostRecentReportActionLastModified = reportLastVisibleActionLastModified;
    });

    return mostRecentReportActionLastModified;
}

/**
 * @returns The report preview action or `null` if one couldn't be found
 */
function getReportPreviewAction(chatReportID: string, iouReportID: string): OnyxEntry<ReportAction<typeof CONST.REPORT.ACTIONS.TYPE.REPORT_PREVIEW>> {
    return Object.values(allReportActions?.[`${ONYXKEYS.COLLECTION.REPORT_ACTIONS}${chatReportID}`] ?? {}).find(
        (reportAction): reportAction is ReportAction<typeof CONST.REPORT.ACTIONS.TYPE.REPORT_PREVIEW> =>
            reportAction && isActionOfType(reportAction, CONST.REPORT.ACTIONS.TYPE.REPORT_PREVIEW) && getOriginalMessage(reportAction)?.linkedReportID === iouReportID,
    );
}

/**
 * Get the iouReportID for a given report action.
 */
function getIOUReportIDFromReportActionPreview(reportAction: OnyxEntry<ReportAction>): string {
    return isActionOfType(reportAction, CONST.REPORT.ACTIONS.TYPE.REPORT_PREVIEW) ? getOriginalMessage(reportAction)?.linkedReportID ?? '-1' : '-1';
}

/**
 * A helper method to identify if the message is deleted or not.
 */
function isMessageDeleted(reportAction: OnyxInputOrEntry<ReportAction>): boolean {
    return getReportActionMessage(reportAction)?.isDeletedParentAction ?? false;
}

/**
 * Returns the number of expenses associated with a report preview
 */
function getNumberOfMoneyRequests(reportPreviewAction: OnyxEntry<ReportAction>): number {
    return reportPreviewAction?.childMoneyRequestCount ?? 0;
}

function isSplitBillAction(reportAction: OnyxInputOrEntry<ReportAction>): reportAction is ReportAction<typeof CONST.REPORT.ACTIONS.TYPE.IOU> {
    return isActionOfType(reportAction, CONST.REPORT.ACTIONS.TYPE.IOU) && getOriginalMessage(reportAction)?.type === CONST.IOU.REPORT_ACTION_TYPE.SPLIT;
}

function isTrackExpenseAction(reportAction: OnyxEntry<ReportAction | OptimisticIOUReportAction>): reportAction is ReportAction<typeof CONST.REPORT.ACTIONS.TYPE.IOU> {
    return isActionOfType(reportAction, CONST.REPORT.ACTIONS.TYPE.IOU) && getOriginalMessage(reportAction)?.type === CONST.IOU.REPORT_ACTION_TYPE.TRACK;
}

function isPayAction(reportAction: OnyxInputOrEntry<ReportAction | OptimisticIOUReportAction>): reportAction is ReportAction<typeof CONST.REPORT.ACTIONS.TYPE.IOU> {
    return isActionOfType(reportAction, CONST.REPORT.ACTIONS.TYPE.IOU) && getOriginalMessage(reportAction)?.type === CONST.IOU.REPORT_ACTION_TYPE.PAY;
}

function isTaskAction(reportAction: OnyxEntry<ReportAction>): boolean {
    const reportActionName = reportAction?.actionName;
    return (
        reportActionName === CONST.REPORT.ACTIONS.TYPE.TASK_COMPLETED ||
        reportActionName === CONST.REPORT.ACTIONS.TYPE.TASK_CANCELLED ||
        reportActionName === CONST.REPORT.ACTIONS.TYPE.TASK_REOPENED ||
        reportActionName === CONST.REPORT.ACTIONS.TYPE.TASK_EDITED
    );
}

// Get all IOU report actions for the report.
const iouRequestTypes = new Set<ValueOf<typeof CONST.IOU.REPORT_ACTION_TYPE>>([
    CONST.IOU.REPORT_ACTION_TYPE.CREATE,
    CONST.IOU.REPORT_ACTION_TYPE.SPLIT,
    CONST.IOU.REPORT_ACTION_TYPE.PAY,
    CONST.IOU.REPORT_ACTION_TYPE.TRACK,
]);
/**
 * Gets the reportID for the transaction thread associated with a report by iterating over the reportActions and identifying the IOU report actions.
 * Returns a reportID if there is exactly one transaction thread for the report, and null otherwise.
 */
function getOneTransactionThreadReportID(reportID: string, reportActions: OnyxEntry<ReportActions> | ReportAction[], isOffline: boolean | undefined = undefined): string | undefined {
    // If the report is not an IOU, Expense report, or Invoice, it shouldn't be treated as one-transaction report.
    const report = ReportConnection.getAllReports()?.[`${ONYXKEYS.COLLECTION.REPORT}${reportID}`];
    if (report?.type !== CONST.REPORT.TYPE.IOU && report?.type !== CONST.REPORT.TYPE.EXPENSE && report?.type !== CONST.REPORT.TYPE.INVOICE) {
        return;
    }

    const reportActionsArray = Array.isArray(reportActions) ? reportActions : Object.values(reportActions ?? {});
    if (!reportActionsArray.length) {
        return;
    }

    const iouRequestActions = [];
    for (const action of reportActionsArray) {
        if (!isMoneyRequestAction(action)) {
            // eslint-disable-next-line no-continue
            continue;
        }

        const originalMessage = getOriginalMessage(action);
        const actionType = originalMessage?.type;
        if (
            actionType &&
            iouRequestTypes.has(actionType) &&
            action.childReportID &&
            // Include deleted IOU reportActions if:
            // - they have an assocaited IOU transaction ID or
            // - they have visibile childActions (like comments) that we'd want to display
            // - the action is pending deletion and the user is offline
            (!!originalMessage?.IOUTransactionID ||
                // eslint-disable-next-line @typescript-eslint/prefer-nullish-coalescing
                (isMessageDeleted(action) && action.childVisibleActionCount) ||
                (action.pendingAction === CONST.RED_BRICK_ROAD_PENDING_ACTION.DELETE && (isOffline ?? isNetworkOffline)))
        ) {
            iouRequestActions.push(action);
        }
    }

    // If we don't have any IOU request actions, or we have more than one IOU request actions, this isn't a oneTransaction report
    if (!iouRequestActions.length || iouRequestActions.length > 1) {
        return;
    }

    const singleAction = iouRequestActions[0];
    const originalMessage = getOriginalMessage(singleAction);

    // If there's only one IOU request action associated with the report but it's been deleted, then we don't consider this a oneTransaction report
    // and want to display it using the standard view
    if ((originalMessage?.deleted ?? '') !== '' && isMoneyRequestAction(singleAction)) {
        return;
    }

    // Ensure we have a childReportID associated with the IOU report action
    return singleAction.childReportID;
}

/**
 * When we delete certain reports, we want to check whether there are any visible actions left to display.
 * If there are no visible actions left (including system messages), we can hide the report from view entirely
 */
function doesReportHaveVisibleActions(reportID: string, actionsToMerge: ReportActions = {}): boolean {
    const reportActions = Object.values(fastMerge(allReportActions?.[`${ONYXKEYS.COLLECTION.REPORT_ACTIONS}${reportID}`] ?? {}, actionsToMerge, true));
    const visibleReportActions = Object.values(reportActions ?? {}).filter((action) => shouldReportActionBeVisibleAsLastAction(action));

    // Exclude the task system message and the created message
    const visibleReportActionsWithoutTaskSystemMessage = visibleReportActions.filter((action) => !isTaskAction(action) && !isCreatedAction(action));
    return visibleReportActionsWithoutTaskSystemMessage.length > 0;
}

function getAllReportActions(reportID: string): ReportActions {
    return allReportActions?.[`${ONYXKEYS.COLLECTION.REPORT_ACTIONS}${reportID}`] ?? {};
}

/**
 * Check whether a report action is an attachment (a file, such as an image or a zip).
 *
 */
function isReportActionAttachment(reportAction: OnyxInputOrEntry<ReportAction>): boolean {
    const message = getReportActionMessage(reportAction);

    if (reportAction && ('isAttachmentOnly' in reportAction || 'isAttachmentWithText' in reportAction)) {
        return reportAction.isAttachmentOnly ?? reportAction.isAttachmentWithText ?? false;
    }

    if (message) {
        return isReportMessageAttachment(message);
    }

    return false;
}

// eslint-disable-next-line rulesdir/no-negated-variables
function isNotifiableReportAction(reportAction: OnyxEntry<ReportAction>): boolean {
    if (!reportAction) {
        return false;
    }

    const actions: ReportActionName[] = [CONST.REPORT.ACTIONS.TYPE.ADD_COMMENT, CONST.REPORT.ACTIONS.TYPE.IOU, CONST.REPORT.ACTIONS.TYPE.MODIFIED_EXPENSE];

    return actions.includes(reportAction.actionName);
}

function getMemberChangeMessageElements(reportAction: OnyxEntry<ReportAction>): readonly MemberChangeMessageElement[] {
    const isInviteAction = isInviteMemberAction(reportAction);
    const isLeaveAction = isLeavePolicyAction(reportAction);

    if (!isMemberChangeAction(reportAction)) {
        return [];
    }

    // Currently, we only render messages when members are invited
    let verb = Localize.translateLocal('workspace.invite.removed');
    if (isInviteAction) {
        verb = Localize.translateLocal('workspace.invite.invited');
    }

    if (isLeaveAction) {
        verb = Localize.translateLocal('workspace.invite.leftWorkspace');
    }

    const originalMessage = getOriginalMessage(reportAction);
    const targetAccountIDs: number[] = originalMessage?.targetAccountIDs ?? [];
    const personalDetails = PersonalDetailsUtils.getPersonalDetailsByIDs(targetAccountIDs, 0);

    const mentionElements = targetAccountIDs.map((accountID): MemberChangeMessageUserMentionElement => {
        const personalDetail = personalDetails.find((personal) => personal.accountID === accountID);
        const handleText = PersonalDetailsUtils.getEffectiveDisplayName(personalDetail) ?? Localize.translateLocal('common.hidden');

        return {
            kind: 'userMention',
            content: `@${handleText}`,
            accountID,
        };
    });

    const buildRoomElements = (): readonly MemberChangeMessageElement[] => {
        const roomName = originalMessage?.roomName;

        if (roomName) {
            const preposition = isInviteAction ? ` ${Localize.translateLocal('workspace.invite.to')} ` : ` ${Localize.translateLocal('workspace.invite.from')} `;

            if (originalMessage.reportID) {
                return [
                    {
                        kind: 'text',
                        content: preposition,
                    },
                    {
                        kind: 'roomReference',
                        roomName,
                        roomID: originalMessage.reportID,
                        content: roomName,
                    },
                ];
            }
        }

        return [];
    };

    return [
        {
            kind: 'text',
            content: `${verb} `,
        },
        ...Localize.formatMessageElementList(mentionElements),
        ...buildRoomElements(),
    ];
}

function getReportActionHtml(reportAction: PartialReportAction): string {
    return getReportActionMessage(reportAction)?.html ?? '';
}

function getReportActionText(reportAction: PartialReportAction): string {
    const message = getReportActionMessage(reportAction);
    // Sometime html can be an empty string
    // eslint-disable-next-line @typescript-eslint/prefer-nullish-coalescing
    const text = (message?.html || message?.text) ?? '';
    return text ? Parser.htmlToText(text) : '';
}

function getTextFromHtml(html?: string): string {
    return html ? Parser.htmlToText(html) : '';
}

function isOldDotLegacyAction(action: OldDotReportAction | PartialReportAction): action is PartialReportAction {
    return [
        CONST.REPORT.ACTIONS.TYPE.DELETED_ACCOUNT,
        CONST.REPORT.ACTIONS.TYPE.DONATION,
        CONST.REPORT.ACTIONS.TYPE.EXPORTED_TO_QUICK_BOOKS,
        CONST.REPORT.ACTIONS.TYPE.REIMBURSEMENT_REQUESTED,
        CONST.REPORT.ACTIONS.TYPE.REIMBURSEMENT_SETUP,
    ].some((oldDotActionName) => oldDotActionName === action?.actionName);
}

function isOldDotReportAction(action: ReportAction | OldDotReportAction) {
    return [
        CONST.REPORT.ACTIONS.TYPE.CHANGE_FIELD,
        CONST.REPORT.ACTIONS.TYPE.CHANGE_POLICY,
        CONST.REPORT.ACTIONS.TYPE.CHANGE_TYPE,
        CONST.REPORT.ACTIONS.TYPE.DELEGATE_SUBMIT,
        CONST.REPORT.ACTIONS.TYPE.EXPORTED_TO_CSV,
        CONST.REPORT.ACTIONS.TYPE.INTEGRATIONS_MESSAGE,
        CONST.REPORT.ACTIONS.TYPE.MANAGER_ATTACH_RECEIPT,
        CONST.REPORT.ACTIONS.TYPE.MANAGER_DETACH_RECEIPT,
        CONST.REPORT.ACTIONS.TYPE.MARKED_REIMBURSED,
        CONST.REPORT.ACTIONS.TYPE.MARK_REIMBURSED_FROM_INTEGRATION,
        CONST.REPORT.ACTIONS.TYPE.OUTDATED_BANK_ACCOUNT,
        CONST.REPORT.ACTIONS.TYPE.REIMBURSEMENT_ACH_BOUNCE,
        CONST.REPORT.ACTIONS.TYPE.REIMBURSEMENT_ACH_CANCELLED,
        CONST.REPORT.ACTIONS.TYPE.REIMBURSEMENT_ACCOUNT_CHANGED,
        CONST.REPORT.ACTIONS.TYPE.REIMBURSEMENT_DELAYED,
        CONST.REPORT.ACTIONS.TYPE.SELECTED_FOR_RANDOM_AUDIT,
        CONST.REPORT.ACTIONS.TYPE.SHARE,
        CONST.REPORT.ACTIONS.TYPE.STRIPE_PAID,
        CONST.REPORT.ACTIONS.TYPE.TAKE_CONTROL,
        CONST.REPORT.ACTIONS.TYPE.UNSHARE,
        CONST.REPORT.ACTIONS.TYPE.DELETED_ACCOUNT,
        CONST.REPORT.ACTIONS.TYPE.DONATION,
        CONST.REPORT.ACTIONS.TYPE.EXPORTED_TO_QUICK_BOOKS,
        CONST.REPORT.ACTIONS.TYPE.REIMBURSEMENT_REQUESTED,
        CONST.REPORT.ACTIONS.TYPE.REIMBURSEMENT_SETUP,
    ].some((oldDotActionName) => oldDotActionName === action.actionName);
}

function getMessageOfOldDotLegacyAction(legacyAction: PartialReportAction) {
    if (!Array.isArray(legacyAction?.message)) {
        return getReportActionText(legacyAction);
    }
    if (legacyAction.message.length !== 0) {
        // Sometime html can be an empty string
        // eslint-disable-next-line @typescript-eslint/prefer-nullish-coalescing
        return legacyAction?.message?.map((element) => getTextFromHtml(element?.html || element?.text)).join('') ?? '';
    }
    return '';
}

/**
 * Helper method to format message of OldDot Actions.
 */
function getMessageOfOldDotReportAction(oldDotAction: PartialReportAction | OldDotReportAction, withMarkdown = true): string {
    if (isOldDotLegacyAction(oldDotAction)) {
        return getMessageOfOldDotLegacyAction(oldDotAction);
    }

    const {originalMessage, actionName} = oldDotAction;
    switch (actionName) {
        case CONST.REPORT.ACTIONS.TYPE.CHANGE_FIELD: {
            const {oldValue, newValue, fieldName} = originalMessage;
            if (!oldValue) {
                return Localize.translateLocal('report.actions.type.changeFieldEmpty', {newValue, fieldName});
            }
            return Localize.translateLocal('report.actions.type.changeField', {oldValue, newValue, fieldName});
        }
        case CONST.REPORT.ACTIONS.TYPE.CHANGE_POLICY: {
            const {fromPolicy, toPolicy} = originalMessage;
            return Localize.translateLocal('report.actions.type.changePolicy', {fromPolicy, toPolicy});
        }
        case CONST.REPORT.ACTIONS.TYPE.DELEGATE_SUBMIT: {
            const {delegateUser, originalManager} = originalMessage;
            return Localize.translateLocal('report.actions.type.delegateSubmit', {delegateUser, originalManager});
        }
        case CONST.REPORT.ACTIONS.TYPE.EXPORTED_TO_CSV:
            return Localize.translateLocal('report.actions.type.exportedToCSV');
        case CONST.REPORT.ACTIONS.TYPE.INTEGRATIONS_MESSAGE: {
            const {result, label} = originalMessage;
            const errorMessage = result?.messages?.join(', ') ?? '';
            return Localize.translateLocal('report.actions.type.integrationsMessage', errorMessage, label);
        }
        case CONST.REPORT.ACTIONS.TYPE.MANAGER_ATTACH_RECEIPT:
            return Localize.translateLocal('report.actions.type.managerAttachReceipt');
        case CONST.REPORT.ACTIONS.TYPE.MANAGER_DETACH_RECEIPT:
            return Localize.translateLocal('report.actions.type.managerDetachReceipt');
        case CONST.REPORT.ACTIONS.TYPE.MARK_REIMBURSED_FROM_INTEGRATION: {
            const {amount, currency} = originalMessage;
            return Localize.translateLocal('report.actions.type.markedReimbursedFromIntegration', {amount, currency});
        }
        case CONST.REPORT.ACTIONS.TYPE.OUTDATED_BANK_ACCOUNT:
            return Localize.translateLocal('report.actions.type.outdatedBankAccount');
        case CONST.REPORT.ACTIONS.TYPE.REIMBURSEMENT_ACH_BOUNCE:
            return Localize.translateLocal('report.actions.type.reimbursementACHBounce');
        case CONST.REPORT.ACTIONS.TYPE.REIMBURSEMENT_ACH_CANCELLED:
            return Localize.translateLocal('report.actions.type.reimbursementACHCancelled');
        case CONST.REPORT.ACTIONS.TYPE.REIMBURSEMENT_ACCOUNT_CHANGED:
            return Localize.translateLocal('report.actions.type.reimbursementAccountChanged');
        case CONST.REPORT.ACTIONS.TYPE.REIMBURSEMENT_DELAYED:
            return Localize.translateLocal('report.actions.type.reimbursementDelayed');
        case CONST.REPORT.ACTIONS.TYPE.SELECTED_FOR_RANDOM_AUDIT:
            return Localize.translateLocal(`report.actions.type.selectedForRandomAudit${withMarkdown ? 'Markdown' : ''}`);
        case CONST.REPORT.ACTIONS.TYPE.SHARE:
            return Localize.translateLocal('report.actions.type.share', {to: originalMessage.to});
        case CONST.REPORT.ACTIONS.TYPE.UNSHARE:
            return Localize.translateLocal('report.actions.type.unshare', {to: originalMessage.to});
        case CONST.REPORT.ACTIONS.TYPE.TAKE_CONTROL:
            return Localize.translateLocal('report.actions.type.takeControl');
        default:
            return '';
    }
}

function getMemberChangeMessageFragment(reportAction: OnyxEntry<ReportAction>): Message {
    const messageElements: readonly MemberChangeMessageElement[] = getMemberChangeMessageElements(reportAction);
    const html = messageElements
        .map((messageElement) => {
            switch (messageElement.kind) {
                case 'userMention':
                    return `<mention-user accountID=${messageElement.accountID}>${messageElement.content}</mention-user>`;
                case 'roomReference':
                    return `<a href="${environmentURL}/r/${messageElement.roomID}" target="_blank">${messageElement.roomName}</a>`;
                default:
                    return messageElement.content;
            }
        })
        .join('');

    return {
        html: `<muted-text>${html}</muted-text>`,
        text: getReportActionMessage(reportAction) ? getReportActionText(reportAction) : '',
        type: CONST.REPORT.MESSAGE.TYPE.COMMENT,
    };
}

function getUpdateRoomDescriptionFragment(reportAction: ReportAction): Message {
    const html = getUpdateRoomDescriptionMessage(reportAction);
    return {
        html: `<muted-text>${html}</muted-text>`,
        text: getReportActionMessage(reportAction) ? getReportActionText(reportAction) : '',
        type: CONST.REPORT.MESSAGE.TYPE.COMMENT,
    };
}

function getMemberChangeMessagePlainText(reportAction: OnyxEntry<ReportAction>): string {
    const messageElements = getMemberChangeMessageElements(reportAction);
    return messageElements.map((element) => element.content).join('');
}

function getReportActionMessageFragments(action: ReportAction): Message[] {
    if (isOldDotReportAction(action)) {
        const oldDotMessage = getMessageOfOldDotReportAction(action);
        const html = isActionOfType(action, CONST.REPORT.ACTIONS.TYPE.SELECTED_FOR_RANDOM_AUDIT) ? Parser.replace(oldDotMessage) : oldDotMessage;
        return [{text: oldDotMessage, html: `<muted-text>${html}</muted-text>`, type: 'COMMENT'}];
    }

    if (isActionOfType(action, CONST.REPORT.ACTIONS.TYPE.ROOM_CHANGE_LOG.UPDATE_ROOM_DESCRIPTION)) {
        const message = getUpdateRoomDescriptionMessage(action);
        return [{text: message, html: `<muted-text>${message}</muted-text>`, type: 'COMMENT'}];
    }

    const actionMessage = action.previousMessage ?? action.message;
    if (Array.isArray(actionMessage)) {
        return actionMessage.filter((item): item is Message => !!item);
    }
    return actionMessage ? [actionMessage] : [];
}

/**
 * Helper method to determine if the provided accountID has submitted an expense on the specified report.
 *
 * @param reportID
 * @param currentAccountID
 * @returns
 */
function hasRequestFromCurrentAccount(reportID: string, currentAccountID: number): boolean {
    if (!reportID) {
        return false;
    }

    const reportActions = Object.values(getAllReportActions(reportID));
    if (reportActions.length === 0) {
        return false;
    }

    return reportActions.some((action) => action.actionName === CONST.REPORT.ACTIONS.TYPE.IOU && action.actorAccountID === currentAccountID);
}

/**
 * Checks if a given report action corresponds to an actionable mention whisper.
 * @param reportAction
 */
function isActionableMentionWhisper(reportAction: OnyxEntry<ReportAction>): reportAction is ReportAction<typeof CONST.REPORT.ACTIONS.TYPE.ACTIONABLE_MENTION_WHISPER> {
    return isActionOfType(reportAction, CONST.REPORT.ACTIONS.TYPE.ACTIONABLE_MENTION_WHISPER);
}

/**
 * Checks if a given report action corresponds to an actionable report mention whisper.
 * @param reportAction
 */
function isActionableReportMentionWhisper(reportAction: OnyxEntry<ReportAction>): reportAction is ReportAction<typeof CONST.REPORT.ACTIONS.TYPE.ACTIONABLE_REPORT_MENTION_WHISPER> {
    return isActionOfType(reportAction, CONST.REPORT.ACTIONS.TYPE.ACTIONABLE_REPORT_MENTION_WHISPER);
}

/**
 * Constructs a message for an actionable mention whisper report action.
 * @param reportAction
 * @returns the actionable mention whisper message.
 */
function getActionableMentionWhisperMessage(reportAction: OnyxEntry<ReportAction<typeof CONST.REPORT.ACTIONS.TYPE.ACTIONABLE_MENTION_WHISPER>>): string {
    if (!reportAction) {
        return '';
    }
    const originalMessage = getOriginalMessage(reportAction);
    const targetAccountIDs: number[] = originalMessage?.inviteeAccountIDs ?? [];
    const personalDetails = PersonalDetailsUtils.getPersonalDetailsByIDs(targetAccountIDs, 0);
    const mentionElements = targetAccountIDs.map((accountID): string => {
        const personalDetail = personalDetails.find((personal) => personal.accountID === accountID);
        const displayName = PersonalDetailsUtils.getEffectiveDisplayName(personalDetail);
        const handleText = _.isEmpty(displayName) ? Localize.translateLocal('common.hidden') : displayName;
        return `<mention-user accountID=${accountID}>@${handleText}</mention-user>`;
    });
    const preMentionsText = 'Heads up, ';
    const mentions = mentionElements.join(', ').replace(/, ([^,]*)$/, ' and $1');
    const postMentionsText = ` ${mentionElements.length > 1 ? "aren't members" : "isn't a member"} of this room.`;

    return `${preMentionsText}${mentions}${postMentionsText}`;
}

/**
 * @private
 */
function isReportActionUnread(reportAction: OnyxEntry<ReportAction>, lastReadTime: string) {
    if (!lastReadTime) {
        return !isCreatedAction(reportAction);
    }

    return !!(reportAction && lastReadTime && reportAction.created && lastReadTime < reportAction.created);
}

/**
 * Check whether the current report action of the report is unread or not
 *
 */
function isCurrentActionUnread(report: OnyxEntry<Report>, reportAction: ReportAction): boolean {
    const lastReadTime = report?.lastReadTime ?? '';
    const sortedReportActions = getSortedReportActions(Object.values(getAllReportActions(report?.reportID ?? '-1')));
    const currentActionIndex = sortedReportActions.findIndex((action) => action.reportActionID === reportAction.reportActionID);
    if (currentActionIndex === -1) {
        return false;
    }
    const prevReportAction = sortedReportActions[currentActionIndex - 1];
    return isReportActionUnread(reportAction, lastReadTime) && (!prevReportAction || !isReportActionUnread(prevReportAction, lastReadTime));
}

/**
 * Checks if a given report action corresponds to a join request action.
 * @param reportAction
 */
function isActionableJoinRequest(reportAction: OnyxEntry<ReportAction>): reportAction is ReportAction<typeof CONST.REPORT.ACTIONS.TYPE.ACTIONABLE_JOIN_REQUEST> {
    return isActionOfType(reportAction, CONST.REPORT.ACTIONS.TYPE.ACTIONABLE_JOIN_REQUEST);
}

/**
 * Checks if any report actions correspond to a join request action that is still pending.
 * @param reportID
 */
function isActionableJoinRequestPending(reportID: string): boolean {
    const findPendingRequest = Object.values(getAllReportActions(reportID)).find(
        (reportActionItem) => isActionableJoinRequest(reportActionItem) && getOriginalMessage(reportActionItem)?.choice === ('' as JoinWorkspaceResolution),
    );
    return !!findPendingRequest;
}

function isApprovedOrSubmittedReportAction(action: OnyxEntry<ReportAction>) {
    return [CONST.REPORT.ACTIONS.TYPE.APPROVED, CONST.REPORT.ACTIONS.TYPE.SUBMITTED].some((type) => type === action?.actionName);
}

/**
 * Gets the text version of the message in a report action
 */
function getReportActionMessageText(reportAction: OnyxEntry<ReportAction>): string {
    if (!Array.isArray(reportAction?.message)) {
        return getReportActionText(reportAction);
    }
    // Sometime html can be an empty string
    // eslint-disable-next-line @typescript-eslint/prefer-nullish-coalescing
    return reportAction?.message?.reduce((acc, curr) => `${acc}${getTextFromHtml(curr?.html || curr?.text)}`, '') ?? '';
}

function getDismissedViolationMessageText(originalMessage: ReportAction<typeof CONST.REPORT.ACTIONS.TYPE.DISMISSED_VIOLATION>['originalMessage']): string {
    const reason = originalMessage?.reason;
    const violationName = originalMessage?.violationName;
    return Localize.translateLocal(`violationDismissal.${violationName}.${reason}` as TranslationPaths);
}

/**
 * Check if the linked transaction is on hold
 */
function isLinkedTransactionHeld(reportActionID: string, reportID: string): boolean {
    return TransactionUtils.isOnHoldByTransactionID(getLinkedTransactionID(reportActionID, reportID) ?? '-1');
}

function getMentionedAccountIDsFromAction(reportAction: OnyxInputOrEntry<ReportAction>) {
    return isActionOfType(reportAction, CONST.REPORT.ACTIONS.TYPE.ADD_COMMENT) ? getOriginalMessage(reportAction)?.mentionedAccountIDs ?? [] : [];
}

function getMentionedEmailsFromMessage(message: string) {
    const mentionEmailRegex = /<mention-user>(.*?)<\/mention-user>/g;
    const matches = [...message.matchAll(mentionEmailRegex)];
    return matches.map((match) => Str.removeSMSDomain(match[1].substring(1)));
}

function didMessageMentionCurrentUser(reportAction: OnyxInputOrEntry<ReportAction>) {
    const accountIDsFromMessage = getMentionedAccountIDsFromAction(reportAction);
    const message = getReportActionMessage(reportAction)?.html ?? '';
    const emailsFromMessage = getMentionedEmailsFromMessage(message);
    return accountIDsFromMessage.includes(currentUserAccountID ?? -1) || emailsFromMessage.includes(currentEmail) || message.includes('<mention-here>');
}

/**
 * Check if the current user is the requestor of the action
 */
function wasActionTakenByCurrentUser(reportAction: OnyxInputOrEntry<ReportAction>): boolean {
    return currentUserAccountID === reportAction?.actorAccountID;
}

/**
 * Get IOU action for a reportID and transactionID
 */
function getIOUActionForReportID(reportID: string, transactionID: string): OnyxEntry<ReportAction> {
    const report = ReportConnection.getAllReports()?.[`${ONYXKEYS.COLLECTION.REPORT}${reportID}`];
    const reportActions = getAllReportActions(report?.reportID ?? '');
    const action = Object.values(reportActions ?? {})?.find((reportAction) => {
        const IOUTransactionID = isMoneyRequestAction(reportAction) ? getOriginalMessage(reportAction)?.IOUTransactionID : -1;
        return IOUTransactionID === transactionID;
    });
    return action;
}

/**
 * Get the track expense actionable whisper of the corresponding track expense
 */
function getTrackExpenseActionableWhisper(transactionID: string, chatReportID: string) {
    const chatReportActions = allReportActions?.[`${ONYXKEYS.COLLECTION.REPORT_ACTIONS}${chatReportID}`] ?? {};
    return Object.values(chatReportActions).find((action: ReportAction) => isActionableTrackExpense(action) && getOriginalMessage(action)?.transactionID === transactionID);
}

/**
 * Checks if a given report action corresponds to a add payment card action.
 * @param reportAction
 */
function isActionableAddPaymentCard(reportAction: OnyxEntry<ReportAction>): reportAction is ReportAction<typeof CONST.REPORT.ACTIONS.TYPE.ACTIONABLE_ADD_PAYMENT_CARD> {
    return reportAction?.actionName === CONST.REPORT.ACTIONS.TYPE.ACTIONABLE_ADD_PAYMENT_CARD;
}

function getExportIntegrationLastMessageText(reportAction: OnyxEntry<ReportAction>): string {
    const fragments = getExportIntegrationActionFragments(reportAction);
    return fragments.reduce((acc, fragment) => `${acc} ${fragment.text}`, '');
}

function getExportIntegrationMessageHTML(reportAction: OnyxEntry<ReportAction>): string {
    const fragments = getExportIntegrationActionFragments(reportAction);
    const htmlFragments = fragments.map((fragment) => (fragment.url ? `<a href="${fragment.url}">${fragment.text}</a>` : fragment.text));
    return htmlFragments.join(' ');
}

function getExportIntegrationActionFragments(reportAction: OnyxEntry<ReportAction>): Array<{text: string; url: string}> {
    if (reportAction?.actionName !== 'EXPORTINTEGRATION') {
        throw Error(`received wrong action type. actionName: ${reportAction?.actionName}`);
    }

    const isPending = reportAction?.pendingAction === CONST.RED_BRICK_ROAD_PENDING_ACTION.ADD;
    const originalMessage = (getOriginalMessage(reportAction) ?? {}) as OriginalMessageExportIntegration;
    const {label, markedManually} = originalMessage;
    const reimbursableUrls = originalMessage.reimbursableUrls ?? [];
    const nonReimbursableUrls = originalMessage.nonReimbursableUrls ?? [];
    const reportID = reportAction?.reportID ?? '';
    const wasExportedAfterBase62 = (reportAction?.created ?? '') > '2022-11-14';
    const base62ReportID = getBase62ReportID(Number(reportID));

    const result: Array<{text: string; url: string}> = [];
    if (isPending) {
        result.push({
            text: Localize.translateLocal('report.actions.type.exportedToIntegration.pending', {label}),
            url: '',
        });
    } else if (markedManually) {
        result.push({
            text: Localize.translateLocal('report.actions.type.exportedToIntegration.manual', {label}),
            url: '',
        });
    } else {
        result.push({
            text: Localize.translateLocal('report.actions.type.exportedToIntegration.automatic', {label}),
            url: '',
        });
    }

    if (reimbursableUrls.length === 1) {
        result.push({
            text: Localize.translateLocal('report.actions.type.exportedToIntegration.reimburseableLink'),
            url: reimbursableUrls[0],
        });
    }

    if (nonReimbursableUrls.length) {
        const text = Localize.translateLocal('report.actions.type.exportedToIntegration.nonReimbursableLink');
        let url = '';

        if (nonReimbursableUrls.length === 1) {
            url = nonReimbursableUrls[0];
        } else {
            switch (label) {
                case CONST.POLICY.CONNECTIONS.NAME_USER_FRIENDLY.xero:
                    url = XERO_NON_REIMBURSABLE_EXPENSES_URL;
                    break;
                case CONST.POLICY.CONNECTIONS.NAME_USER_FRIENDLY.netsuite:
                    url = NETSUITE_NON_REIMBURSABLE_EXPENSES_URL_PREFIX;
                    url += wasExportedAfterBase62 ? base62ReportID : reportID;
                    break;
                case CONST.POLICY.CONNECTIONS.NAME_USER_FRIENDLY.financialForce:
                    // The first three characters in a Salesforce ID is the expense type
                    url = nonReimbursableUrls[0].substring(0, SALESFORCE_EXPENSES_URL_PREFIX.length + 3);
                    break;
                default:
                    url = QBO_EXPENSES_URL;
            }
        }

        result.push({text, url});
    }

    return result;
}

function getUpdateRoomDescriptionMessage(reportAction: ReportAction): string {
    const originalMessage = getOriginalMessage(reportAction) as OriginalMessageChangeLog;
    if (originalMessage?.description) {
        return `${Localize.translateLocal('roomChangeLog.updateRoomDescription')} ${originalMessage?.description}`;
    }

    return Localize.translateLocal('roomChangeLog.clearRoomDescription');
}

export {
    doesReportHaveVisibleActions,
    extractLinksFromMessageHtml,
    getActionableMentionWhisperMessage,
    getAllReportActions,
    getCombinedReportActions,
    getDismissedViolationMessageText,
    getFirstVisibleReportActionID,
    getIOUActionForReportID,
    getIOUReportIDFromReportActionPreview,
    getLastClosedReportAction,
    getLastVisibleAction,
    getLastVisibleMessage,
    getLatestReportActionFromOnyxData,
    getLinkedTransactionID,
    getMemberChangeMessageFragment,
    getUpdateRoomDescriptionFragment,
    getMemberChangeMessagePlainText,
    getReportActionMessageFragments,
    getMessageOfOldDotReportAction,
    getMostRecentIOURequestActionID,
    getMostRecentReportActionLastModified,
    getNumberOfMoneyRequests,
    getOneTransactionThreadReportID,
    getOriginalMessage,
    getParentReportAction,
    getReportAction,
    getReportActionHtml,
    getReportActionMessage,
    getReportActionMessageText,
    getReportActionText,
    getReportPreviewAction,
    getSortedReportActions,
    getSortedReportActionsForDisplay,
    getTextFromHtml,
    getTrackExpenseActionableWhisper,
    getWhisperedTo,
    hasRequestFromCurrentAccount,
    isActionOfType,
    isActionableJoinRequest,
    isActionableJoinRequestPending,
    isActionableMentionWhisper,
    isActionableReportMentionWhisper,
    isActionableTrackExpense,
    isAddCommentAction,
    isApprovedOrSubmittedReportAction,
    isChronosOOOListAction,
    isClosedAction,
    isConsecutiveActionMadeByPreviousActor,
    isCreatedAction,
    isCreatedTaskReportAction,
    isCurrentActionUnread,
    isDeletedAction,
    isDeletedParentAction,
    isLinkedTransactionHeld,
    isMemberChangeAction,
    isExportIntegrationAction,
    isMessageDeleted,
    isModifiedExpenseAction,
    isMoneyRequestAction,
    isNotifiableReportAction,
    isOldDotReportAction,
    isPayAction,
    isPendingRemove,
    isPolicyChangeLogAction,
    isReimbursementDeQueuedAction,
    isReimbursementQueuedAction,
    isRenamedAction,
    isReportActionAttachment,
    isReportActionDeprecated,
    isReportPreviewAction,
    isResolvedActionTrackExpense,
    isReversedTransaction,
    isRoomChangeLogAction,
    isSentMoneyReportAction,
    isSplitBillAction,
    isTaskAction,
    isThreadParentMessage,
    isTrackExpenseAction,
    isTransactionThread,
    isTripPreview,
    isWhisperAction,
    isWhisperActionTargetedToOthers,
    shouldHideNewMarker,
    shouldReportActionBeVisible,
    shouldReportActionBeVisibleAsLastAction,
    wasActionTakenByCurrentUser,
    isInviteOrRemovedAction,
    isActionableAddPaymentCard,
    getExportIntegrationActionFragments,
    getExportIntegrationLastMessageText,
    getExportIntegrationMessageHTML,
    getUpdateRoomDescriptionMessage,
    didMessageMentionCurrentUser,
};

export type {LastVisibleMessage};<|MERGE_RESOLUTION|>--- conflicted
+++ resolved
@@ -192,13 +192,6 @@
     const actionName = action?.actionName as T[number];
 
     // This is purely a performance optimization to limit the 'includes()' calls on Hermes
-<<<<<<< HEAD
-    if (actionNames.length === 1) {
-        return actionNames[0] === actionName;
-    }
-
-    return actionNames.includes(actionName);
-=======
     for (const i of actionNames) {
         if (i === actionName) {
             return true;
@@ -206,7 +199,6 @@
     }
 
     return false;
->>>>>>> 53eee53a
 }
 
 function getOriginalMessage<T extends ReportActionName>(reportAction: OnyxInputOrEntry<ReportAction<T>>): OriginalMessage<T> | undefined {
