import fastMerge from 'expensify-common/lib/fastMerge';
import _ from 'lodash';
import lodashFindLast from 'lodash/findLast';
import type {OnyxCollection, OnyxEntry, OnyxUpdate} from 'react-native-onyx';
import Onyx from 'react-native-onyx';
import type {ValueOf} from 'type-fest';
import CONST from '@src/CONST';
import ONYXKEYS from '@src/ONYXKEYS';
import type {
    ActionName,
    ChangeLog,
    IOUMessage,
    OriginalMessageActionableMentionWhisper,
    OriginalMessageIOU,
    OriginalMessageJoinPolicyChangeLog,
    OriginalMessageReimbursementDequeued,
} from '@src/types/onyx/OriginalMessage';
import type Report from '@src/types/onyx/Report';
import type {Message, ReportActionBase, ReportActions} from '@src/types/onyx/ReportAction';
import type ReportAction from '@src/types/onyx/ReportAction';
import type {EmptyObject} from '@src/types/utils/EmptyObject';
import {isEmptyObject} from '@src/types/utils/EmptyObject';
import * as CollectionUtils from './CollectionUtils';
import * as Environment from './Environment/Environment';
import isReportMessageAttachment from './isReportMessageAttachment';
import * as Localize from './Localize';
import Log from './Log';
import type {MessageElementBase, MessageTextElement} from './MessageElement';
import * as PersonalDetailsUtils from './PersonalDetailsUtils';
import type {OptimisticIOUReportAction} from './ReportUtils';

type LastVisibleMessage = {
    lastMessageTranslationKey?: string;
    lastMessageText: string;
    lastMessageHtml?: string;
};

type MemberChangeMessageUserMentionElement = {
    readonly kind: 'userMention';
    readonly accountID: number;
} & MessageElementBase;

type MemberChangeMessageRoomReferenceElement = {
    readonly kind: 'roomReference';
    readonly roomName: string;
    readonly roomID: number;
} & MessageElementBase;

type MemberChangeMessageElement = MessageTextElement | MemberChangeMessageUserMentionElement | MemberChangeMessageRoomReferenceElement;

const policyChangeActionsSet = new Set<string>(Object.values(CONST.REPORT.ACTIONS.TYPE.POLICY_CHANGE_LOG));

let allReports: OnyxCollection<Report> = {};
Onyx.connect({
    key: ONYXKEYS.COLLECTION.REPORT,
    waitForCollectionCallback: true,
    callback: (reports) => {
        allReports = reports;
    },
});

const allReportActions: OnyxCollection<ReportActions> = {};
Onyx.connect({
    key: ONYXKEYS.COLLECTION.REPORT_ACTIONS,
    callback: (actions, key) => {
        if (!key || !actions) {
            return;
        }

        const reportID = CollectionUtils.extractCollectionItemID(key);
        allReportActions[reportID] = actions;
    },
});

let isNetworkOffline = false;
Onyx.connect({
    key: ONYXKEYS.NETWORK,
    callback: (val) => (isNetworkOffline = val?.isOffline ?? false),
});

let currentUserAccountID: number | undefined;
Onyx.connect({
    key: ONYXKEYS.SESSION,
    callback: (value) => {
        // When signed out, value is undefined
        if (!value) {
            return;
        }

        currentUserAccountID = value.accountID;
    },
});

let environmentURL: string;
Environment.getEnvironmentURL().then((url: string) => (environmentURL = url));

function isCreatedAction(reportAction: OnyxEntry<ReportAction>): boolean {
    return reportAction?.actionName === CONST.REPORT.ACTIONS.TYPE.CREATED;
}

function isDeletedAction(reportAction: OnyxEntry<ReportAction | OptimisticIOUReportAction>): boolean {
    const message = reportAction?.message ?? [];

    // A legacy deleted comment has either an empty array or an object with html field with empty string as value
    const isLegacyDeletedComment = message.length === 0 || message[0]?.html === '';

    return isLegacyDeletedComment || !!message[0]?.deleted;
}

function isDeletedParentAction(reportAction: OnyxEntry<ReportAction>): boolean {
    return (reportAction?.message?.[0]?.isDeletedParentAction ?? false) && (reportAction?.childVisibleActionCount ?? 0) > 0;
}

function isReversedTransaction(reportAction: OnyxEntry<ReportAction | OptimisticIOUReportAction>) {
    return (reportAction?.message?.[0]?.isReversedTransaction ?? false) && ((reportAction as ReportAction)?.childVisibleActionCount ?? 0) > 0;
}

function isPendingRemove(reportAction: OnyxEntry<ReportAction> | EmptyObject): boolean {
    if (isEmptyObject(reportAction)) {
        return false;
    }
    return reportAction?.message?.[0]?.moderationDecision?.decision === CONST.MODERATION.MODERATOR_DECISION_PENDING_REMOVE;
}

function isMoneyRequestAction(reportAction: OnyxEntry<ReportAction>): reportAction is ReportAction & OriginalMessageIOU {
    return reportAction?.actionName === CONST.REPORT.ACTIONS.TYPE.IOU;
}

function isReportPreviewAction(reportAction: OnyxEntry<ReportAction>): boolean {
    return reportAction?.actionName === CONST.REPORT.ACTIONS.TYPE.REPORT_PREVIEW;
}

function isReportActionSubmitted(reportAction: OnyxEntry<ReportAction>): boolean {
    return reportAction?.actionName === CONST.REPORT.ACTIONS.TYPE.SUBMITTED;
}

function isModifiedExpenseAction(reportAction: OnyxEntry<ReportAction> | ReportAction | Record<string, never>): boolean {
    return reportAction?.actionName === CONST.REPORT.ACTIONS.TYPE.MODIFIED_EXPENSE;
}

function isWhisperAction(reportAction: OnyxEntry<ReportAction> | EmptyObject): boolean {
    return (reportAction?.whisperedToAccountIDs ?? []).length > 0;
}

/**
 * Checks whether the report action is a whisper targeting someone other than the current user.
 */
function isWhisperActionTargetedToOthers(reportAction: OnyxEntry<ReportAction>): boolean {
    if (!isWhisperAction(reportAction)) {
        return false;
    }
    return !reportAction?.whisperedToAccountIDs?.includes(currentUserAccountID ?? 0);
}

function isReimbursementQueuedAction(reportAction: OnyxEntry<ReportAction>) {
    return reportAction?.actionName === CONST.REPORT.ACTIONS.TYPE.REIMBURSEMENT_QUEUED;
}

function isMemberChangeAction(reportAction: OnyxEntry<ReportAction>) {
    return (
<<<<<<< HEAD
        reportAction?.actionName === CONST.REPORT.ACTIONS.TYPE.ROOM_CHANGE_LOG.INVITE_TO_ROOM ||
        reportAction?.actionName === CONST.REPORT.ACTIONS.TYPE.ROOM_CHANGE_LOG.REMOVE_FROM_ROOM ||
        reportAction?.actionName === CONST.REPORT.ACTIONS.TYPE.POLICY_CHANGE_LOG.INVITE_TO_ROOM ||
        reportAction?.actionName === CONST.REPORT.ACTIONS.TYPE.POLICY_CHANGE_LOG.REMOVE_FROM_ROOM
=======
        reportAction?.actionName === CONST.REPORT.ACTIONS.TYPE.ROOMCHANGELOG.INVITE_TO_ROOM ||
        reportAction?.actionName === CONST.REPORT.ACTIONS.TYPE.ROOMCHANGELOG.REMOVE_FROM_ROOM ||
        reportAction?.actionName === CONST.REPORT.ACTIONS.TYPE.POLICYCHANGELOG.INVITE_TO_ROOM ||
        reportAction?.actionName === CONST.REPORT.ACTIONS.TYPE.POLICYCHANGELOG.REMOVE_FROM_ROOM ||
        reportAction?.actionName === CONST.REPORT.ACTIONS.TYPE.POLICYCHANGELOG.LEAVE_POLICY
>>>>>>> e994e698
    );
}

function isInviteMemberAction(reportAction: OnyxEntry<ReportAction>) {
    return reportAction?.actionName === CONST.REPORT.ACTIONS.TYPE.ROOM_CHANGE_LOG.INVITE_TO_ROOM || reportAction?.actionName === CONST.REPORT.ACTIONS.TYPE.POLICY_CHANGE_LOG.INVITE_TO_ROOM;
}

function isLeavePolicyAction(reportAction: OnyxEntry<ReportAction>) {
    return reportAction?.actionName === CONST.REPORT.ACTIONS.TYPE.POLICYCHANGELOG.LEAVE_POLICY;
}

function isReimbursementDeQueuedAction(reportAction: OnyxEntry<ReportAction>): reportAction is ReportActionBase & OriginalMessageReimbursementDequeued {
    return reportAction?.actionName === CONST.REPORT.ACTIONS.TYPE.REIMBURSEMENT_DEQUEUED;
}

/**
 * Returns whether the comment is a thread parent message/the first message in a thread
 */
function isThreadParentMessage(reportAction: OnyxEntry<ReportAction>, reportID: string): boolean {
    const {childType, childVisibleActionCount = 0, childReportID} = reportAction ?? {};
    return childType === CONST.REPORT.TYPE.CHAT && (childVisibleActionCount > 0 || String(childReportID) === reportID);
}

/**
 * Returns the parentReportAction if the given report is a thread/task.
 *
 * @deprecated Use Onyx.connect() or withOnyx() instead
 */
function getParentReportAction(report: OnyxEntry<Report> | EmptyObject): ReportAction | EmptyObject {
    if (!report?.parentReportID || !report.parentReportActionID) {
        return {};
    }
    return allReportActions?.[report.parentReportID]?.[report.parentReportActionID] ?? {};
}

/**
 * Determines if the given report action is sent money report action by checking for 'pay' type and presence of IOUDetails object.
 */
function isSentMoneyReportAction(reportAction: OnyxEntry<ReportAction | OptimisticIOUReportAction>): boolean {
    return (
        reportAction?.actionName === CONST.REPORT.ACTIONS.TYPE.IOU &&
        (reportAction?.originalMessage as IOUMessage)?.type === CONST.IOU.REPORT_ACTION_TYPE.PAY &&
        !!(reportAction?.originalMessage as IOUMessage)?.IOUDetails
    );
}

/**
 * Returns whether the thread is a transaction thread, which is any thread with IOU parent
 * report action from requesting money (type - create) or from sending money (type - pay with IOUDetails field)
 */
function isTransactionThread(parentReportAction: OnyxEntry<ReportAction> | EmptyObject): boolean {
    return (
        parentReportAction?.actionName === CONST.REPORT.ACTIONS.TYPE.IOU &&
        (parentReportAction.originalMessage.type === CONST.IOU.REPORT_ACTION_TYPE.CREATE ||
            parentReportAction.originalMessage.type === CONST.IOU.REPORT_ACTION_TYPE.TRACK ||
            (parentReportAction.originalMessage.type === CONST.IOU.REPORT_ACTION_TYPE.PAY && !!parentReportAction.originalMessage.IOUDetails))
    );
}

/**
 * Returns the reportID for the transaction thread associated with a report by iterating over the reportActions and identifying the IOU report actions with a childReportID. Returns a reportID if there is exactly one transaction thread for the report, and null otherwise.
 */
function getOneTransactionThreadReportID(reportID: string, reportActions: OnyxEntry<ReportActions> | ReportAction[]): string | null {
    // If the report is not an IOU or Expense report, it shouldn't be treated as one-transaction report.
    const report = allReports?.[`${ONYXKEYS.COLLECTION.REPORT}${reportID}`];
    if (report?.type !== CONST.REPORT.TYPE.IOU && report?.type !== CONST.REPORT.TYPE.EXPENSE) {
        return null;
    }

    const reportActionsArray = Object.values(reportActions ?? {});

    if (!reportActionsArray.length) {
        return null;
    }

    // Get all IOU report actions for the report.
    const iouRequestTypes: Array<ValueOf<typeof CONST.IOU.REPORT_ACTION_TYPE>> = [
        CONST.IOU.REPORT_ACTION_TYPE.CREATE,
        CONST.IOU.REPORT_ACTION_TYPE.SPLIT,
        CONST.IOU.REPORT_ACTION_TYPE.PAY,
        CONST.IOU.REPORT_ACTION_TYPE.TRACK,
    ];
    const iouRequestActions = reportActionsArray.filter(
        (action) =>
            action.actionName === CONST.REPORT.ACTIONS.TYPE.IOU &&
            (iouRequestTypes.includes(action.originalMessage.type) ?? []) &&
            action.childReportID &&
            action.originalMessage.IOUTransactionID,
    );

    // If we don't have any IOU request actions, or we have more than one IOU request actions, this isn't a oneTransaction report
    if (!iouRequestActions.length || iouRequestActions.length > 1) {
        return null;
    }

    // Ensure we have a childReportID associated with the IOU report action
    return iouRequestActions[0].childReportID ?? null;
}

/**
 * Sort an array of reportActions by their created timestamp first, and reportActionID second
 * This gives us a stable order even in the case of multiple reportActions created on the same millisecond
 *
 */
function getSortedReportActions(reportActions: ReportAction[] | null, shouldSortInDescendingOrder = false): ReportAction[] {
    if (!Array.isArray(reportActions)) {
        throw new Error(`ReportActionsUtils.getSortedReportActions requires an array, received ${typeof reportActions}`);
    }

    const invertedMultiplier = shouldSortInDescendingOrder ? -1 : 1;

    const sortedActions = reportActions?.filter(Boolean).sort((first, second) => {
        // First sort by timestamp
        if (first.created !== second.created) {
            return (first.created < second.created ? -1 : 1) * invertedMultiplier;
        }

        // Then by action type, ensuring that `CREATED` actions always come first if they have the same timestamp as another action type
        if ((first.actionName === CONST.REPORT.ACTIONS.TYPE.CREATED || second.actionName === CONST.REPORT.ACTIONS.TYPE.CREATED) && first.actionName !== second.actionName) {
            return (first.actionName === CONST.REPORT.ACTIONS.TYPE.CREATED ? -1 : 1) * invertedMultiplier;
        }
        // Ensure that `REPORT_PREVIEW` actions always come after if they have the same timestamp as another action type
        if ((first.actionName === CONST.REPORT.ACTIONS.TYPE.REPORT_PREVIEW || second.actionName === CONST.REPORT.ACTIONS.TYPE.REPORT_PREVIEW) && first.actionName !== second.actionName) {
            return (first.actionName === CONST.REPORT.ACTIONS.TYPE.REPORT_PREVIEW ? 1 : -1) * invertedMultiplier;
        }

        // Then fallback on reportActionID as the final sorting criteria. It is a random number,
        // but using this will ensure that the order of reportActions with the same created time and action type
        // will be consistent across all users and devices
        return (first.reportActionID < second.reportActionID ? -1 : 1) * invertedMultiplier;
    });

    return sortedActions;
}

/**
 * Returns the largest gapless range of reportActions including a the provided reportActionID, where a "gap" is defined as a reportAction's `previousReportActionID` not matching the previous reportAction in the sortedReportActions array.
 * See unit tests for example of inputs and expected outputs.
 * Note: sortedReportActions sorted in descending order
 */
function getContinuousReportActionChain(sortedReportActions: ReportAction[], id?: string): ReportAction[] {
    let index;

    if (id) {
        index = sortedReportActions.findIndex((reportAction) => reportAction.reportActionID === id);
    } else {
        index = sortedReportActions.findIndex(
            (reportAction) =>
                reportAction.pendingAction !== CONST.RED_BRICK_ROAD_PENDING_ACTION.ADD &&
                reportAction.pendingAction !== CONST.RED_BRICK_ROAD_PENDING_ACTION.DELETE &&
                !reportAction.isOptimisticAction,
        );
    }

    if (index === -1) {
        // if no non-pending action is found, that means all actions on the report are optimistic
        // in this case, we'll assume the whole chain of reportActions is continuous and return it in its entirety
        return id ? [] : sortedReportActions;
    }

    let startIndex = index;
    let endIndex = index;

    // Iterate forwards through the array, starting from endIndex. This loop checks the continuity of actions by:
    // 1. Comparing the current item's previousReportActionID with the next item's reportActionID.
    //    This ensures that we are moving in a sequence of related actions from newer to older.
    while (
        (endIndex < sortedReportActions.length - 1 && sortedReportActions[endIndex].previousReportActionID === sortedReportActions[endIndex + 1].reportActionID) ||
        !!sortedReportActions[endIndex + 1]?.whisperedToAccountIDs?.length ||
        !!sortedReportActions[endIndex]?.whisperedToAccountIDs?.length ||
        sortedReportActions[endIndex]?.actionName === CONST.REPORT.ACTIONS.TYPE.ROOM_CHANGE_LOG.INVITE_TO_ROOM ||
        sortedReportActions[endIndex + 1]?.actionName === CONST.REPORT.ACTIONS.TYPE.CLOSED ||
        sortedReportActions[endIndex + 1]?.actionName === CONST.REPORT.ACTIONS.TYPE.CREATED
    ) {
        endIndex++;
    }

    // Iterate backwards through the sortedReportActions, starting from startIndex. This loop has two main checks:
    // 1. It compares the current item's reportActionID with the previous item's previousReportActionID.
    //    This is to ensure continuity in a sequence of actions.
    // 2. If the first condition fails, it then checks if the previous item has a pendingAction of 'add'.
    //    This additional check is to include recently sent messages that might not yet be part of the established sequence.
    while (
        (startIndex > 0 && sortedReportActions[startIndex].reportActionID === sortedReportActions[startIndex - 1].previousReportActionID) ||
        sortedReportActions[startIndex - 1]?.pendingAction === CONST.RED_BRICK_ROAD_PENDING_ACTION.ADD ||
        sortedReportActions[startIndex - 1]?.pendingAction === CONST.RED_BRICK_ROAD_PENDING_ACTION.DELETE ||
        // eslint-disable-next-line @typescript-eslint/prefer-nullish-coalescing
        sortedReportActions[startIndex - 1]?.isOptimisticAction ||
        sortedReportActions[startIndex - 1]?.actionName === CONST.REPORT.ACTIONS.TYPE.ROOM_CHANGE_LOG.INVITE_TO_ROOM
    ) {
        startIndex--;
    }

    return sortedReportActions.slice(startIndex, endIndex + 1);
}

/**
 * Finds most recent IOU request action ID.
 */
function getMostRecentIOURequestActionID(reportActions: ReportAction[] | null): string | null {
    if (!Array.isArray(reportActions)) {
        return null;
    }
    const iouRequestTypes: Array<ValueOf<typeof CONST.IOU.REPORT_ACTION_TYPE>> = [
        CONST.IOU.REPORT_ACTION_TYPE.CREATE,
        CONST.IOU.REPORT_ACTION_TYPE.SPLIT,
        CONST.IOU.REPORT_ACTION_TYPE.TRACK,
    ];
    const iouRequestActions = reportActions?.filter((action) => action.actionName === CONST.REPORT.ACTIONS.TYPE.IOU && iouRequestTypes.includes(action.originalMessage.type)) ?? [];

    if (iouRequestActions.length === 0) {
        return null;
    }

    const sortedReportActions = getSortedReportActions(iouRequestActions);
    return sortedReportActions.at(-1)?.reportActionID ?? null;
}

/**
 * Returns array of links inside a given report action
 */
function extractLinksFromMessageHtml(reportAction: OnyxEntry<ReportAction>): string[] {
    const htmlContent = reportAction?.message?.[0]?.html;

    // Regex to get link in href prop inside of <a/> component
    const regex = /<a\s+(?:[^>]*?\s+)?href="([^"]*)"/gi;

    if (!htmlContent) {
        return [];
    }

    return [...htmlContent.matchAll(regex)].map((match) => match[1]);
}

/**
 * Returns the report action immediately before the specified index.
 * @param reportActions - all actions
 * @param actionIndex - index of the action
 */
function findPreviousAction(reportActions: ReportAction[] | null, actionIndex: number): OnyxEntry<ReportAction> {
    if (!reportActions) {
        return null;
    }

    for (let i = actionIndex + 1; i < reportActions.length; i++) {
        // Find the next non-pending deletion report action, as the pending delete action means that it is not displayed in the UI, but still is in the report actions list.
        // If we are offline, all actions are pending but shown in the UI, so we take the previous action, even if it is a delete.
        if (isNetworkOffline || reportActions[i].pendingAction !== CONST.RED_BRICK_ROAD_PENDING_ACTION.DELETE) {
            return reportActions[i];
        }
    }

    return null;
}

/**
 * Returns true when the report action immediately before the specified index is a comment made by the same actor who who is leaving a comment in the action at the specified index.
 * Also checks to ensure that the comment is not too old to be shown as a grouped comment.
 *
 * @param actionIndex - index of the comment item in state to check
 */
function isConsecutiveActionMadeByPreviousActor(reportActions: ReportAction[] | null, actionIndex: number): boolean {
    const previousAction = findPreviousAction(reportActions, actionIndex);
    const currentAction = reportActions?.[actionIndex];

    // It's OK for there to be no previous action, and in that case, false will be returned
    // so that the comment isn't grouped
    if (!currentAction || !previousAction) {
        return false;
    }

    // Comments are only grouped if they happen within 5 minutes of each other
    if (new Date(currentAction.created).getTime() - new Date(previousAction.created).getTime() > 300000) {
        return false;
    }

    // Do not group if previous action was a created action
    if (previousAction.actionName === CONST.REPORT.ACTIONS.TYPE.CREATED) {
        return false;
    }

    // Do not group if previous or current action was a renamed action
    if (previousAction.actionName === CONST.REPORT.ACTIONS.TYPE.RENAMED || currentAction.actionName === CONST.REPORT.ACTIONS.TYPE.RENAMED) {
        return false;
    }

    // Do not group if the delegate account ID is different
    if (previousAction.delegateAccountID !== currentAction.delegateAccountID) {
        return false;
    }

    // Do not group if one of previous / current action is report preview and another one is not report preview
    if ((isReportPreviewAction(previousAction) && !isReportPreviewAction(currentAction)) || (isReportPreviewAction(currentAction) && !isReportPreviewAction(previousAction))) {
        return false;
    }

    if (isReportActionSubmitted(currentAction)) {
        const currentActionAdminAccountID = currentAction.adminAccountID;

        return currentActionAdminAccountID === previousAction.actorAccountID || currentActionAdminAccountID === previousAction.adminAccountID;
    }

    if (isReportActionSubmitted(previousAction)) {
        return typeof previousAction.adminAccountID === 'number'
            ? currentAction.actorAccountID === previousAction.adminAccountID
            : currentAction.actorAccountID === previousAction.actorAccountID;
    }

    return currentAction.actorAccountID === previousAction.actorAccountID;
}

/**
 * Checks if a reportAction is deprecated.
 */
function isReportActionDeprecated(reportAction: OnyxEntry<ReportAction>, key: string | number): boolean {
    if (!reportAction) {
        return true;
    }

    // HACK ALERT: We're temporarily filtering out any reportActions keyed by sequenceNumber
    // to prevent bugs during the migration from sequenceNumber -> reportActionID
    if (String(reportAction.sequenceNumber) === key) {
        Log.info('Front-end filtered out reportAction keyed by sequenceNumber!', false, reportAction);
        return true;
    }

    return false;
}

const {POLICY_CHANGE_LOG: policyChangelogTypes, ROOM_CHANGE_LOG: roomChangeLogTypes, ...otherActionTypes} = CONST.REPORT.ACTIONS.TYPE;
const supportedActionTypes: ActionName[] = [...Object.values(otherActionTypes), ...Object.values(policyChangelogTypes), ...Object.values(roomChangeLogTypes)];

/**
 * Checks if a reportAction is fit for display, meaning that it's not deprecated, is of a valid
 * and supported type, it's not deleted and also not closed.
 */
function shouldReportActionBeVisible(reportAction: OnyxEntry<ReportAction>, key: string | number): boolean {
    if (!reportAction) {
        return false;
    }

    if (isReportActionDeprecated(reportAction, key)) {
        return false;
    }

    // Filter out any unsupported reportAction types
    if (!supportedActionTypes.includes(reportAction.actionName)) {
        return false;
    }

    // Ignore closed action here since we're already displaying a footer that explains why the report was closed
    if (reportAction.actionName === CONST.REPORT.ACTIONS.TYPE.CLOSED) {
        return false;
    }

    // Ignore markedAsReimbursed action here since we're already display message that explains the request was paid
    // elsewhere in the IOU reportAction
    if (reportAction.actionName === CONST.REPORT.ACTIONS.TYPE.MARKED_REIMBURSED) {
        return false;
    }

    if (isWhisperActionTargetedToOthers(reportAction)) {
        return false;
    }

    if (isPendingRemove(reportAction) && !reportAction.childVisibleActionCount) {
        return false;
    }

    // All other actions are displayed except thread parents, deleted, or non-pending actions
    const isDeleted = isDeletedAction(reportAction);
    const isPending = !!reportAction.pendingAction;
    return !isDeleted || isPending || isDeletedParentAction(reportAction) || isReversedTransaction(reportAction);
}

/**
 * Checks if the new marker should be hidden for the report action.
 */
function shouldHideNewMarker(reportAction: OnyxEntry<ReportAction>): boolean {
    if (!reportAction) {
        return true;
    }
    return !isNetworkOffline && reportAction.pendingAction === CONST.RED_BRICK_ROAD_PENDING_ACTION.DELETE;
}

/**
 * Checks if a reportAction is fit for display as report last action, meaning that
 * it satisfies shouldReportActionBeVisible, it's not whisper action and not deleted.
 */
function shouldReportActionBeVisibleAsLastAction(reportAction: OnyxEntry<ReportAction>): boolean {
    if (!reportAction) {
        return false;
    }

    if (Object.keys(reportAction.errors ?? {}).length > 0) {
        return false;
    }

    // If a whisper action is the REPORT_PREVIEW action, we are displaying it.
    // If the action's message text is empty and it is not a deleted parent with visible child actions, hide it. Else, consider the action to be displayable.
    return (
        shouldReportActionBeVisible(reportAction, reportAction.reportActionID) &&
        !(isWhisperAction(reportAction) && !isReportPreviewAction(reportAction) && !isMoneyRequestAction(reportAction)) &&
        !(isDeletedAction(reportAction) && !isDeletedParentAction(reportAction))
    );
}

/**
 * For policy change logs, report URLs are generated in the server,
 * which includes a baseURL placeholder that's replaced in the client.
 */
function replaceBaseURLInPolicyChangeLogAction(reportAction: ReportAction): ReportAction {
    if (!reportAction?.message || !policyChangeActionsSet.has(reportAction?.actionName)) {
        return reportAction;
    }

    const updatedReportAction = _.clone(reportAction);

    if (!updatedReportAction.message) {
        return updatedReportAction;
    }

    if (updatedReportAction.message[0]) {
        updatedReportAction.message[0].html = reportAction.message?.[0]?.html?.replace('%baseURL', environmentURL);
    }

    return updatedReportAction;
}

function getLastVisibleAction(reportID: string, actionsToMerge: OnyxCollection<ReportAction> = {}): OnyxEntry<ReportAction> {
    const reportActions = Object.values(fastMerge(allReportActions?.[reportID] ?? {}, actionsToMerge ?? {}, true));
    const visibleReportActions = Object.values(reportActions ?? {}).filter((action): action is ReportAction => shouldReportActionBeVisibleAsLastAction(action));
    const sortedReportActions = getSortedReportActions(visibleReportActions, true);
    if (sortedReportActions.length === 0) {
        return null;
    }
    return sortedReportActions[0];
}

function getLastVisibleMessage(reportID: string, actionsToMerge: OnyxCollection<ReportAction> = {}, reportAction: OnyxEntry<ReportAction> | undefined = undefined): LastVisibleMessage {
    const lastVisibleAction = reportAction ?? getLastVisibleAction(reportID, actionsToMerge);
    const message = lastVisibleAction?.message?.[0];

    if (message && isReportMessageAttachment(message)) {
        return {
            lastMessageTranslationKey: CONST.TRANSLATION_KEYS.ATTACHMENT,
            lastMessageText: CONST.ATTACHMENT_MESSAGE_TEXT,
            lastMessageHtml: CONST.TRANSLATION_KEYS.ATTACHMENT,
        };
    }

    if (isCreatedAction(lastVisibleAction)) {
        return {
            lastMessageText: '',
        };
    }

    let messageText = message?.text ?? '';
    if (messageText) {
        messageText = String(messageText).replace(CONST.REGEX.LINE_BREAK, ' ').substring(0, CONST.REPORT.LAST_MESSAGE_TEXT_MAX_LENGTH).trim();
    }
    return {
        lastMessageText: messageText,
    };
}

/**
 * A helper method to filter out report actions keyed by sequenceNumbers.
 */
function filterOutDeprecatedReportActions(reportActions: ReportActions | null): ReportAction[] {
    return Object.entries(reportActions ?? {})
        .filter(([key, reportAction]) => !isReportActionDeprecated(reportAction, key))
        .map((entry) => entry[1]);
}

/**
 * This method returns the report actions that are ready for display in the ReportActionsView.
 * The report actions need to be sorted by created timestamp first, and reportActionID second
 * to ensure they will always be displayed in the same order (in case multiple actions have the same timestamp).
 * This is all handled with getSortedReportActions() which is used by several other methods to keep the code DRY.
 */
function getSortedReportActionsForDisplay(reportActions: ReportActions | null | ReportAction[], shouldIncludeInvisibleActions = false): ReportAction[] {
    let filteredReportActions: ReportAction[] = [];
    if (!reportActions) {
        return [];
    }

    if (shouldIncludeInvisibleActions) {
        filteredReportActions = Object.values(reportActions);
    } else {
        filteredReportActions = Object.entries(reportActions)
            .filter(([key, reportAction]) => shouldReportActionBeVisible(reportAction, key))
            .map(([, reportAction]) => reportAction);
    }

    const baseURLAdjustedReportActions = filteredReportActions.map((reportAction) => replaceBaseURLInPolicyChangeLogAction(reportAction));
    return getSortedReportActions(baseURLAdjustedReportActions, true);
}

/**
 * In some cases, there can be multiple closed report actions in a chat report.
 * This method returns the last closed report action so we can always show the correct archived report reason.
 * Additionally, archived #admins and #announce do not have the closed report action so we will return null if none is found.
 *
 */
function getLastClosedReportAction(reportActions: ReportActions | null): OnyxEntry<ReportAction> {
    // If closed report action is not present, return early
    if (!Object.values(reportActions ?? {}).some((action) => action.actionName === CONST.REPORT.ACTIONS.TYPE.CLOSED)) {
        return null;
    }

    const filteredReportActions = filterOutDeprecatedReportActions(reportActions);
    const sortedReportActions = getSortedReportActions(filteredReportActions);
    return lodashFindLast(sortedReportActions, (action) => action.actionName === CONST.REPORT.ACTIONS.TYPE.CLOSED) ?? null;
}

/**
 * The first visible action is the second last action in sortedReportActions which satisfy following conditions:
 * 1. That is not pending deletion as pending deletion actions are kept in sortedReportActions in memory.
 * 2. That has at least one visible child action.
 * 3. While offline all actions in `sortedReportActions` are visible.
 * 4. We will get the second last action from filtered actions because the last
 *    action is always the created action
 */
function getFirstVisibleReportActionID(sortedReportActions: ReportAction[] = [], isOffline = false): string {
    if (!Array.isArray(sortedReportActions)) {
        return '';
    }
    const sortedFilterReportActions = sortedReportActions.filter((action) => !isDeletedAction(action) || (action?.childVisibleActionCount ?? 0) > 0 || isOffline);
    return sortedFilterReportActions.length > 1 ? sortedFilterReportActions[sortedFilterReportActions.length - 2].reportActionID : '';
}

/**
 * @returns The latest report action in the `onyxData` or `null` if one couldn't be found
 */
function getLatestReportActionFromOnyxData(onyxData: OnyxUpdate[] | null): OnyxEntry<ReportAction> {
    const reportActionUpdate = onyxData?.find((onyxUpdate) => onyxUpdate.key.startsWith(ONYXKEYS.COLLECTION.REPORT_ACTIONS));

    if (!reportActionUpdate) {
        return null;
    }

    const reportActions = Object.values((reportActionUpdate.value as ReportActions) ?? {});
    const sortedReportActions = getSortedReportActions(reportActions);
    return sortedReportActions.at(-1) ?? null;
}

/**
 * Find the transaction associated with this reportAction, if one exists.
 */
function getLinkedTransactionID(reportActionOrID: string | OnyxEntry<ReportAction>, reportID?: string): string | null {
    const reportAction = typeof reportActionOrID === 'string' ? allReportActions?.[reportID ?? '']?.[reportActionOrID] : reportActionOrID;
    if (!reportAction || reportAction.actionName !== CONST.REPORT.ACTIONS.TYPE.IOU) {
        return null;
    }
    return reportAction.originalMessage?.IOUTransactionID ?? null;
}

function getReportAction(reportID: string, reportActionID: string): OnyxEntry<ReportAction> {
    return allReportActions?.[reportID]?.[reportActionID] ?? null;
}

function getMostRecentReportActionLastModified(): string {
    // Start with the oldest date possible
    let mostRecentReportActionLastModified = new Date(0).toISOString();

    // Flatten all the actions
    // Loop over them all to find the one that is the most recent
    const flatReportActions = Object.values(allReportActions ?? {})
        .flatMap((actions) => (actions ? Object.values(actions) : []))
        .filter(Boolean);
    flatReportActions.forEach((action) => {
        // Pending actions should not be counted here as a user could create a comment or some other action while offline and the server might know about
        // messages they have not seen yet.
        if (action.pendingAction) {
            return;
        }

        const lastModified = action.lastModified ?? action.created;

        if (lastModified < mostRecentReportActionLastModified) {
            return;
        }

        mostRecentReportActionLastModified = lastModified;
    });

    // We might not have actions so we also look at the report objects to see if any have a lastVisibleActionLastModified that is more recent. We don't need to get
    // any reports that have been updated before either a recently updated report or reportAction as we should be up to date on these
    Object.values(allReports ?? {}).forEach((report) => {
        const reportLastVisibleActionLastModified = report?.lastVisibleActionLastModified ?? report?.lastVisibleActionCreated;
        if (!reportLastVisibleActionLastModified || reportLastVisibleActionLastModified < mostRecentReportActionLastModified) {
            return;
        }

        mostRecentReportActionLastModified = reportLastVisibleActionLastModified;
    });

    return mostRecentReportActionLastModified;
}

/**
 * @returns The report preview action or `null` if one couldn't be found
 */
function getReportPreviewAction(chatReportID: string, iouReportID: string): OnyxEntry<ReportAction> {
    return (
        Object.values(allReportActions?.[chatReportID] ?? {}).find(
            (reportAction) => reportAction && reportAction.actionName === CONST.REPORT.ACTIONS.TYPE.REPORT_PREVIEW && reportAction.originalMessage.linkedReportID === iouReportID,
        ) ?? null
    );
}

/**
 * Get the iouReportID for a given report action.
 */
function getIOUReportIDFromReportActionPreview(reportAction: OnyxEntry<ReportAction>): string {
    return reportAction?.actionName === CONST.REPORT.ACTIONS.TYPE.REPORT_PREVIEW ? reportAction.originalMessage.linkedReportID : '0';
}

function isCreatedTaskReportAction(reportAction: OnyxEntry<ReportAction>): boolean {
    return reportAction?.actionName === CONST.REPORT.ACTIONS.TYPE.ADD_COMMENT && !!reportAction.originalMessage?.taskReportID;
}

/**
 * A helper method to identify if the message is deleted or not.
 */
function isMessageDeleted(reportAction: OnyxEntry<ReportAction>): boolean {
    return reportAction?.message?.[0]?.isDeletedParentAction ?? false;
}

/**
 * Returns the number of money requests associated with a report preview
 */
function getNumberOfMoneyRequests(reportPreviewAction: OnyxEntry<ReportAction>): number {
    return reportPreviewAction?.childMoneyRequestCount ?? 0;
}

function isSplitBillAction(reportAction: OnyxEntry<ReportAction>): boolean {
    return reportAction?.actionName === CONST.REPORT.ACTIONS.TYPE.IOU && reportAction.originalMessage.type === CONST.IOU.REPORT_ACTION_TYPE.SPLIT;
}

function isTrackExpenseAction(reportAction: OnyxEntry<ReportAction | OptimisticIOUReportAction>): boolean {
    return reportAction?.actionName === CONST.REPORT.ACTIONS.TYPE.IOU && (reportAction.originalMessage as IOUMessage).type === CONST.IOU.REPORT_ACTION_TYPE.TRACK;
}

function isTaskAction(reportAction: OnyxEntry<ReportAction>): boolean {
    const reportActionName = reportAction?.actionName;
    return (
        reportActionName === CONST.REPORT.ACTIONS.TYPE.TASK_COMPLETED ||
        reportActionName === CONST.REPORT.ACTIONS.TYPE.TASK_CANCELLED ||
        reportActionName === CONST.REPORT.ACTIONS.TYPE.TASK_REOPENED ||
        reportActionName === CONST.REPORT.ACTIONS.TYPE.TASK_EDITED
    );
}

/**
 * When we delete certain reports, we want to check whether there are any visible actions left to display.
 * If there are no visible actions left (including system messages), we can hide the report from view entirely
 */
function doesReportHaveVisibleActions(reportID: string, actionsToMerge: ReportActions = {}): boolean {
    const reportActions = Object.values(fastMerge(allReportActions?.[reportID] ?? {}, actionsToMerge, true));
    const visibleReportActions = Object.values(reportActions ?? {}).filter((action) => shouldReportActionBeVisibleAsLastAction(action));

    // Exclude the task system message and the created message
    const visibleReportActionsWithoutTaskSystemMessage = visibleReportActions.filter((action) => !isTaskAction(action) && !isCreatedAction(action));
    return visibleReportActionsWithoutTaskSystemMessage.length > 0;
}

function getAllReportActions(reportID: string): ReportActions {
    return allReportActions?.[reportID] ?? {};
}

/**
 * Check whether a report action is an attachment (a file, such as an image or a zip).
 *
 */
function isReportActionAttachment(reportAction: OnyxEntry<ReportAction>): boolean {
    const message = reportAction?.message?.[0];

    if (reportAction && ('isAttachment' in reportAction || 'attachmentInfo' in reportAction)) {
        return reportAction?.isAttachment ?? !!reportAction?.attachmentInfo ?? false;
    }

    if (message) {
        return isReportMessageAttachment(message);
    }

    return false;
}

// eslint-disable-next-line rulesdir/no-negated-variables
function isNotifiableReportAction(reportAction: OnyxEntry<ReportAction>): boolean {
    if (!reportAction) {
        return false;
    }

    const actions: ActionName[] = [CONST.REPORT.ACTIONS.TYPE.ADD_COMMENT, CONST.REPORT.ACTIONS.TYPE.IOU, CONST.REPORT.ACTIONS.TYPE.MODIFIED_EXPENSE];

    return actions.includes(reportAction.actionName);
}

function getMemberChangeMessageElements(reportAction: OnyxEntry<ReportAction>): readonly MemberChangeMessageElement[] {
    const isInviteAction = isInviteMemberAction(reportAction);
    const isLeaveAction = isLeavePolicyAction(reportAction);

    // Currently, we only render messages when members are invited
    let verb = Localize.translateLocal('workspace.invite.removed');
    if (isInviteAction) {
        verb = Localize.translateLocal('workspace.invite.invited');
    }

    if (isLeaveAction) {
        verb = Localize.translateLocal('workspace.invite.leftWorkspace');
    }

    const originalMessage = reportAction?.originalMessage as ChangeLog;
    const targetAccountIDs: number[] = originalMessage?.targetAccountIDs ?? [];
    const personalDetails = PersonalDetailsUtils.getPersonalDetailsByIDs(targetAccountIDs, 0);

    const mentionElements = targetAccountIDs.map((accountID): MemberChangeMessageUserMentionElement => {
        const personalDetail = personalDetails.find((personal) => personal.accountID === accountID);
        const handleText = PersonalDetailsUtils.getEffectiveDisplayName(personalDetail) ?? Localize.translateLocal('common.hidden');

        return {
            kind: 'userMention',
            content: `@${handleText}`,
            accountID,
        };
    });

    const buildRoomElements = (): readonly MemberChangeMessageElement[] => {
        const roomName = originalMessage?.roomName;

        if (roomName) {
            const preposition = isInviteAction ? ` ${Localize.translateLocal('workspace.invite.to')} ` : ` ${Localize.translateLocal('workspace.invite.from')} `;

            if (originalMessage.reportID) {
                return [
                    {
                        kind: 'text',
                        content: preposition,
                    },
                    {
                        kind: 'roomReference',
                        roomName,
                        roomID: originalMessage.reportID,
                        content: roomName,
                    },
                ];
            }
        }

        return [];
    };

    return [
        {
            kind: 'text',
            content: `${verb} `,
        },
        ...Localize.formatMessageElementList(mentionElements),
        ...buildRoomElements(),
    ];
}

function getMemberChangeMessageFragment(reportAction: OnyxEntry<ReportAction>): Message {
    const messageElements: readonly MemberChangeMessageElement[] = getMemberChangeMessageElements(reportAction);
    const html = messageElements
        .map((messageElement) => {
            switch (messageElement.kind) {
                case 'userMention':
                    return `<mention-user accountID=${messageElement.accountID}>${messageElement.content}</mention-user>`;
                case 'roomReference':
                    return `<a href="${environmentURL}/r/${messageElement.roomID}" target="_blank">${messageElement.roomName}</a>`;
                default:
                    return messageElement.content;
            }
        })
        .join('');

    return {
        html: `<muted-text>${html}</muted-text>`,
        text: reportAction?.message?.[0] ? reportAction?.message?.[0]?.text : '',
        type: CONST.REPORT.MESSAGE.TYPE.COMMENT,
    };
}

function isOldDotReportAction(action: ReportAction): boolean {
    return [
        CONST.REPORT.ACTIONS.TYPE.CHANGE_FIELD,
        CONST.REPORT.ACTIONS.TYPE.CHANGE_POLICY,
        CONST.REPORT.ACTIONS.TYPE.CHANGE_TYPE,
        CONST.REPORT.ACTIONS.TYPE.DELEGATE_SUBMIT,
        CONST.REPORT.ACTIONS.TYPE.DELETED_ACCOUNT,
        CONST.REPORT.ACTIONS.TYPE.DONATION,
        CONST.REPORT.ACTIONS.TYPE.EXPORTED_TO_CSV,
        CONST.REPORT.ACTIONS.TYPE.EXPORTED_TO_INTEGRATION,
        CONST.REPORT.ACTIONS.TYPE.EXPORTED_TO_QUICK_BOOKS,
        CONST.REPORT.ACTIONS.TYPE.FORWARDED,
        CONST.REPORT.ACTIONS.TYPE.INTEGRATIONS_MESSAGE,
        CONST.REPORT.ACTIONS.TYPE.MANAGER_ATTACH_RECEIPT,
        CONST.REPORT.ACTIONS.TYPE.MANAGER_DETACH_RECEIPT,
        CONST.REPORT.ACTIONS.TYPE.MARKED_REIMBURSED,
        CONST.REPORT.ACTIONS.TYPE.MARK_REIMBURSED_FROM_INTEGRATION,
        CONST.REPORT.ACTIONS.TYPE.OUTDATED_BANK_ACCOUNT,
        CONST.REPORT.ACTIONS.TYPE.REIMBURSEMENTACH_BOUNCE,
        CONST.REPORT.ACTIONS.TYPE.REIMBURSEMENTACH_CANCELLED,
        CONST.REPORT.ACTIONS.TYPE.REIMBURSEMENT_ACCOUNT_CHANGED,
        CONST.REPORT.ACTIONS.TYPE.REIMBURSEMENT_DELAYED,
        CONST.REPORT.ACTIONS.TYPE.REIMBURSEMENT_REQUESTED,
        CONST.REPORT.ACTIONS.TYPE.REIMBURSEMENT_SETUP,
        CONST.REPORT.ACTIONS.TYPE.SELECTED_FOR_RANDOM_AUDIT,
        CONST.REPORT.ACTIONS.TYPE.SHARE,
        CONST.REPORT.ACTIONS.TYPE.STRIPE_PAID,
        CONST.REPORT.ACTIONS.TYPE.TAKE_CONTROL,
        CONST.REPORT.ACTIONS.TYPE.UNAPPROVED,
        CONST.REPORT.ACTIONS.TYPE.UNSHARE,
    ].some((oldDotActionName) => oldDotActionName === action.actionName);
}

/**
 * Helper method to format message of OldDot Actions.
 * For now, we just concat all of the text elements of the message to create the full message.
 */
function getMessageOfOldDotReportAction(reportAction: OnyxEntry<ReportAction>): string {
    return reportAction?.message?.map((element) => element?.text).join('') ?? '';
}

function getMemberChangeMessagePlainText(reportAction: OnyxEntry<ReportAction>): string {
    const messageElements = getMemberChangeMessageElements(reportAction);
    return messageElements.map((element) => element.content).join('');
}

/**
 * Helper method to determine if the provided accountID has made a request on the specified report.
 *
 * @param reportID
 * @param currentAccountID
 * @returns
 */
function hasRequestFromCurrentAccount(reportID: string, currentAccountID: number): boolean {
    if (!reportID) {
        return false;
    }

    const reportActions = Object.values(getAllReportActions(reportID));
    if (reportActions.length === 0) {
        return false;
    }

    return reportActions.some((action) => action.actionName === CONST.REPORT.ACTIONS.TYPE.IOU && action.actorAccountID === currentAccountID);
}

/**
 * Checks if a given report action corresponds to an actionable mention whisper.
 * @param reportAction
 */
function isActionableMentionWhisper(reportAction: OnyxEntry<ReportAction>): reportAction is ReportActionBase & OriginalMessageActionableMentionWhisper {
    return reportAction?.actionName === CONST.REPORT.ACTIONS.TYPE.ACTIONABLE_MENTION_WHISPER;
}

/**
 * Constructs a message for an actionable mention whisper report action.
 * @param reportAction
 * @returns the actionable mention whisper message.
 */
function getActionableMentionWhisperMessage(reportAction: OnyxEntry<ReportAction>): string {
    const originalMessage = reportAction?.originalMessage as OriginalMessageActionableMentionWhisper['originalMessage'];
    const targetAccountIDs: number[] = originalMessage?.inviteeAccountIDs ?? [];
    const personalDetails = PersonalDetailsUtils.getPersonalDetailsByIDs(targetAccountIDs, 0);
    const mentionElements = targetAccountIDs.map((accountID): string => {
        const personalDetail = personalDetails.find((personal) => personal.accountID === accountID);
        const displayName = PersonalDetailsUtils.getEffectiveDisplayName(personalDetail);
        const handleText = _.isEmpty(displayName) ? Localize.translateLocal('common.hidden') : displayName;
        return `<mention-user accountID=${accountID}>@${handleText}</mention-user>`;
    });
    const preMentionsText = 'Heads up, ';
    const mentions = mentionElements.join(', ').replace(/, ([^,]*)$/, ' and $1');
    const postMentionsText = ` ${mentionElements.length > 1 ? "aren't members" : "isn't a member"} of this room.`;

    return `${preMentionsText}${mentions}${postMentionsText}`;
}

/**
 * @private
 */
function isReportActionUnread(reportAction: OnyxEntry<ReportAction>, lastReadTime: string) {
    if (!lastReadTime) {
        return !isCreatedAction(reportAction);
    }

    return Boolean(reportAction && lastReadTime && reportAction.created && lastReadTime < reportAction.created);
}

/**
 * Check whether the current report action of the report is unread or not
 *
 */
function isCurrentActionUnread(report: Report | EmptyObject, reportAction: ReportAction): boolean {
    const lastReadTime = report.lastReadTime ?? '';
    const sortedReportActions = getSortedReportActions(Object.values(getAllReportActions(report.reportID)));
    const currentActionIndex = sortedReportActions.findIndex((action) => action.reportActionID === reportAction.reportActionID);
    if (currentActionIndex === -1) {
        return false;
    }
    const prevReportAction = sortedReportActions[currentActionIndex - 1];
    return isReportActionUnread(reportAction, lastReadTime) && (!prevReportAction || !isReportActionUnread(prevReportAction, lastReadTime));
}

/**
 * Checks if a given report action corresponds to a join request action.
 * @param reportAction
 */
function isActionableJoinRequest(reportAction: OnyxEntry<ReportAction>): boolean {
    return reportAction?.actionName === CONST.REPORT.ACTIONS.TYPE.ACTIONABLE_JOIN_REQUEST;
}

/**
 * Checks if any report actions correspond to a join request action that is still pending.
 * @param reportID
 */
function isActionableJoinRequestPending(reportID: string): boolean {
    const sortedReportActions = getSortedReportActions(Object.values(getAllReportActions(reportID)));
    const findPendingRequest = sortedReportActions.find(
        (reportActionItem) => isActionableJoinRequest(reportActionItem) && (reportActionItem as OriginalMessageJoinPolicyChangeLog)?.originalMessage?.choice === '',
    );
    return !!findPendingRequest;
}

function isApprovedOrSubmittedReportAction(action: OnyxEntry<ReportAction> | EmptyObject) {
    return [CONST.REPORT.ACTIONS.TYPE.APPROVED, CONST.REPORT.ACTIONS.TYPE.SUBMITTED].some((type) => type === action?.actionName);
}

/**
 * Gets the text version of the message in a report action
 */
function getReportActionMessageText(reportAction: OnyxEntry<ReportAction> | EmptyObject): string {
    return reportAction?.message?.reduce((acc, curr) => `${acc}${curr?.text}`, '') ?? '';
}

export {
    extractLinksFromMessageHtml,
    getOneTransactionThreadReportID,
    getIOUReportIDFromReportActionPreview,
    getLastClosedReportAction,
    getLastVisibleAction,
    getLastVisibleMessage,
    getLatestReportActionFromOnyxData,
    getLinkedTransactionID,
    getMostRecentIOURequestActionID,
    getMostRecentReportActionLastModified,
    getNumberOfMoneyRequests,
    getParentReportAction,
    getReportAction,
    getReportActionMessageText,
    isApprovedOrSubmittedReportAction,
    getReportPreviewAction,
    getSortedReportActions,
    getSortedReportActionsForDisplay,
    isConsecutiveActionMadeByPreviousActor,
    isCreatedAction,
    isCreatedTaskReportAction,
    isDeletedAction,
    isDeletedParentAction,
    isMessageDeleted,
    isModifiedExpenseAction,
    isMoneyRequestAction,
    isNotifiableReportAction,
    isPendingRemove,
    isReversedTransaction,
    isReportActionAttachment,
    isReportActionDeprecated,
    isReportPreviewAction,
    isSentMoneyReportAction,
    isSplitBillAction,
    isTrackExpenseAction,
    isTaskAction,
    doesReportHaveVisibleActions,
    isThreadParentMessage,
    isTransactionThread,
    isWhisperAction,
    isWhisperActionTargetedToOthers,
    isReimbursementQueuedAction,
    shouldReportActionBeVisible,
    shouldHideNewMarker,
    shouldReportActionBeVisibleAsLastAction,
    getContinuousReportActionChain,
    hasRequestFromCurrentAccount,
    getFirstVisibleReportActionID,
    isMemberChangeAction,
    getMemberChangeMessageFragment,
    isOldDotReportAction,
    getMessageOfOldDotReportAction,
    getMemberChangeMessagePlainText,
    isReimbursementDeQueuedAction,
    isActionableMentionWhisper,
    getActionableMentionWhisperMessage,
    isCurrentActionUnread,
    isActionableJoinRequest,
    isActionableJoinRequestPending,
};

export type {LastVisibleMessage};<|MERGE_RESOLUTION|>--- conflicted
+++ resolved
@@ -158,18 +158,11 @@
 
 function isMemberChangeAction(reportAction: OnyxEntry<ReportAction>) {
     return (
-<<<<<<< HEAD
         reportAction?.actionName === CONST.REPORT.ACTIONS.TYPE.ROOM_CHANGE_LOG.INVITE_TO_ROOM ||
         reportAction?.actionName === CONST.REPORT.ACTIONS.TYPE.ROOM_CHANGE_LOG.REMOVE_FROM_ROOM ||
         reportAction?.actionName === CONST.REPORT.ACTIONS.TYPE.POLICY_CHANGE_LOG.INVITE_TO_ROOM ||
-        reportAction?.actionName === CONST.REPORT.ACTIONS.TYPE.POLICY_CHANGE_LOG.REMOVE_FROM_ROOM
-=======
-        reportAction?.actionName === CONST.REPORT.ACTIONS.TYPE.ROOMCHANGELOG.INVITE_TO_ROOM ||
-        reportAction?.actionName === CONST.REPORT.ACTIONS.TYPE.ROOMCHANGELOG.REMOVE_FROM_ROOM ||
-        reportAction?.actionName === CONST.REPORT.ACTIONS.TYPE.POLICYCHANGELOG.INVITE_TO_ROOM ||
-        reportAction?.actionName === CONST.REPORT.ACTIONS.TYPE.POLICYCHANGELOG.REMOVE_FROM_ROOM ||
-        reportAction?.actionName === CONST.REPORT.ACTIONS.TYPE.POLICYCHANGELOG.LEAVE_POLICY
->>>>>>> e994e698
+        reportAction?.actionName === CONST.REPORT.ACTIONS.TYPE.POLICY_CHANGE_LOG.REMOVE_FROM_ROOM ||
+        reportAction?.actionName === CONST.REPORT.ACTIONS.TYPE.POLICY_CHANGE_LOG.LEAVE_POLICY
     );
 }
 
@@ -178,7 +171,7 @@
 }
 
 function isLeavePolicyAction(reportAction: OnyxEntry<ReportAction>) {
-    return reportAction?.actionName === CONST.REPORT.ACTIONS.TYPE.POLICYCHANGELOG.LEAVE_POLICY;
+    return reportAction?.actionName === CONST.REPORT.ACTIONS.TYPE.POLICY_CHANGE_LOG.LEAVE_POLICY;
 }
 
 function isReimbursementDeQueuedAction(reportAction: OnyxEntry<ReportAction>): reportAction is ReportActionBase & OriginalMessageReimbursementDequeued {
@@ -975,8 +968,8 @@
         CONST.REPORT.ACTIONS.TYPE.MARKED_REIMBURSED,
         CONST.REPORT.ACTIONS.TYPE.MARK_REIMBURSED_FROM_INTEGRATION,
         CONST.REPORT.ACTIONS.TYPE.OUTDATED_BANK_ACCOUNT,
-        CONST.REPORT.ACTIONS.TYPE.REIMBURSEMENTACH_BOUNCE,
-        CONST.REPORT.ACTIONS.TYPE.REIMBURSEMENTACH_CANCELLED,
+        CONST.REPORT.ACTIONS.TYPE.REIMBURSEMENT_ACH_BOUNCE,
+        CONST.REPORT.ACTIONS.TYPE.REIMBURSEMENT_ACH_CANCELLED,
         CONST.REPORT.ACTIONS.TYPE.REIMBURSEMENT_ACCOUNT_CHANGED,
         CONST.REPORT.ACTIONS.TYPE.REIMBURSEMENT_DELAYED,
         CONST.REPORT.ACTIONS.TYPE.REIMBURSEMENT_REQUESTED,
