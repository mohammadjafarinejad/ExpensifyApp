import {fastMerge, Str} from 'expensify-common';
import clone from 'lodash/clone';
import lodashFindLast from 'lodash/findLast';
import isEmpty from 'lodash/isEmpty';
import type {NullishDeep, OnyxCollection, OnyxEntry, OnyxUpdate} from 'react-native-onyx';
import Onyx from 'react-native-onyx';
import type {ValueOf} from 'type-fest';
import CONST from '@src/CONST';
import type {TranslationPaths} from '@src/languages/types';
import ONYXKEYS from '@src/ONYXKEYS';
import ROUTES from '@src/ROUTES';
import type {Locale, OnyxInputOrEntry, PrivatePersonalDetails} from '@src/types/onyx';
import type {JoinWorkspaceResolution, OriginalMessageChangeLog, OriginalMessageExportIntegration} from '@src/types/onyx/OriginalMessage';
import type Report from '@src/types/onyx/Report';
import type ReportAction from '@src/types/onyx/ReportAction';
import type {Message, OldDotReportAction, OriginalMessage, ReportActions} from '@src/types/onyx/ReportAction';
import type ReportActionName from '@src/types/onyx/ReportActionName';
import {isEmptyObject} from '@src/types/utils/EmptyObject';
import DateUtils from './DateUtils';
import * as Environment from './Environment/Environment';
import getBase62ReportID from './getBase62ReportID';
import isReportMessageAttachment from './isReportMessageAttachment';
import {formatPhoneNumber} from './LocalePhoneNumber';
import * as Localize from './Localize';
import Log from './Log';
import type {MessageElementBase, MessageTextElement} from './MessageElement';
import Parser from './Parser';
import * as PersonalDetailsUtils from './PersonalDetailsUtils';
import * as PolicyUtils from './PolicyUtils';
import type {OptimisticIOUReportAction, PartialReportAction} from './ReportUtils';
import StringUtils from './StringUtils';
// eslint-disable-next-line import/no-cycle
import * as TransactionUtils from './TransactionUtils';

type LastVisibleMessage = {
    lastMessageText: string;
    lastMessageHtml?: string;
};

type MemberChangeMessageUserMentionElement = {
    readonly kind: 'userMention';
    readonly accountID: number;
} & MessageElementBase;

type MemberChangeMessageRoomReferenceElement = {
    readonly kind: 'roomReference';
    readonly roomName: string;
    readonly roomID: number;
} & MessageElementBase;

type MemberChangeMessageElement = MessageTextElement | MemberChangeMessageUserMentionElement | MemberChangeMessageRoomReferenceElement;

let allReportActions: OnyxCollection<ReportActions>;
Onyx.connect({
    key: ONYXKEYS.COLLECTION.REPORT_ACTIONS,
    waitForCollectionCallback: true,
    callback: (actions) => {
        if (!actions) {
            return;
        }
        allReportActions = actions;
    },
});

let allReports: OnyxCollection<Report>;
Onyx.connect({
    key: ONYXKEYS.COLLECTION.REPORT,
    waitForCollectionCallback: true,
    callback: (value) => {
        allReports = value;
    },
});

let isNetworkOffline = false;
Onyx.connect({
    key: ONYXKEYS.NETWORK,
    callback: (val) => (isNetworkOffline = val?.isOffline ?? false),
});

let currentUserAccountID: number | undefined;
let currentEmail = '';
Onyx.connect({
    key: ONYXKEYS.SESSION,
    callback: (value) => {
        // When signed out, value is undefined
        if (!value) {
            return;
        }

        currentUserAccountID = value.accountID;
        currentEmail = value?.email ?? '';
    },
});

let privatePersonalDetails: PrivatePersonalDetails | undefined;
Onyx.connect({
    key: ONYXKEYS.PRIVATE_PERSONAL_DETAILS,
    callback: (personalDetails) => {
        privatePersonalDetails = personalDetails;
    },
});

let environmentURL: string;
Environment.getEnvironmentURL().then((url: string) => (environmentURL = url));

/*
 * Url to the Xero non reimbursable expenses list
 */
const XERO_NON_REIMBURSABLE_EXPENSES_URL = 'https://go.xero.com/Bank/BankAccounts.aspx';

/*
 * Url to the NetSuite global search, which should be suffixed with the reportID.
 */
const NETSUITE_NON_REIMBURSABLE_EXPENSES_URL_PREFIX =
    'https://system.netsuite.com/app/common/search/ubersearchresults.nl?quicksearch=T&searchtype=Uber&frame=be&Uber_NAMEtype=KEYWORDSTARTSWITH&Uber_NAME=';

/*
 * Url prefix to any Salesforce transaction or transaction list.
 */
const SALESFORCE_EXPENSES_URL_PREFIX = 'https://login.salesforce.com/';

/*
 * Url to the QBO expenses list
 */
const QBO_EXPENSES_URL = 'https://qbo.intuit.com/app/expenses';

const POLICY_CHANGE_LOG_ARRAY = Object.values(CONST.REPORT.ACTIONS.TYPE.POLICY_CHANGE_LOG);

function isCreatedAction(reportAction: OnyxInputOrEntry<ReportAction>): boolean {
    return reportAction?.actionName === CONST.REPORT.ACTIONS.TYPE.CREATED;
}

function isDeletedAction(reportAction: OnyxInputOrEntry<ReportAction | OptimisticIOUReportAction>): boolean {
    const message = reportAction?.message ?? [];

    if (!Array.isArray(message)) {
        return message?.html === '' || !!message?.deleted;
    }

    // A legacy deleted comment has either an empty array or an object with html field with empty string as value
    const isLegacyDeletedComment = message.length === 0 || message.at(0)?.html === '';

    return isLegacyDeletedComment || !!message.at(0)?.deleted;
}

function getReportActionMessage(reportAction: PartialReportAction) {
    return Array.isArray(reportAction?.message) ? reportAction.message.at(0) : reportAction?.message;
}

function isDeletedParentAction(reportAction: OnyxInputOrEntry<ReportAction>): boolean {
    return (getReportActionMessage(reportAction)?.isDeletedParentAction ?? false) && (reportAction?.childVisibleActionCount ?? 0) > 0;
}

function isReversedTransaction(reportAction: OnyxInputOrEntry<ReportAction | OptimisticIOUReportAction>) {
    return (getReportActionMessage(reportAction)?.isReversedTransaction ?? false) && ((reportAction as ReportAction)?.childVisibleActionCount ?? 0) > 0;
}

function isPendingRemove(reportAction: OnyxInputOrEntry<ReportAction>): boolean {
    return getReportActionMessage(reportAction)?.moderationDecision?.decision === CONST.MODERATION.MODERATOR_DECISION_PENDING_REMOVE;
}

function isMoneyRequestAction(reportAction: OnyxInputOrEntry<ReportAction>): reportAction is ReportAction<typeof CONST.REPORT.ACTIONS.TYPE.IOU> {
    return isActionOfType(reportAction, CONST.REPORT.ACTIONS.TYPE.IOU);
}

function isReportPreviewAction(reportAction: OnyxInputOrEntry<ReportAction>): reportAction is ReportAction<typeof CONST.REPORT.ACTIONS.TYPE.REPORT_PREVIEW> {
    return isActionOfType(reportAction, CONST.REPORT.ACTIONS.TYPE.REPORT_PREVIEW);
}

function isSubmittedAction(reportAction: OnyxInputOrEntry<ReportAction>): reportAction is ReportAction<typeof CONST.REPORT.ACTIONS.TYPE.SUBMITTED> {
    return isActionOfType(reportAction, CONST.REPORT.ACTIONS.TYPE.SUBMITTED);
}

function isSubmittedAndClosedAction(reportAction: OnyxInputOrEntry<ReportAction>): reportAction is ReportAction<typeof CONST.REPORT.ACTIONS.TYPE.SUBMITTED_AND_CLOSED> {
    return isActionOfType(reportAction, CONST.REPORT.ACTIONS.TYPE.SUBMITTED_AND_CLOSED);
}

function isApprovedAction(reportAction: OnyxInputOrEntry<ReportAction>): reportAction is ReportAction<typeof CONST.REPORT.ACTIONS.TYPE.APPROVED> {
    return isActionOfType(reportAction, CONST.REPORT.ACTIONS.TYPE.APPROVED);
}

function isUnapprovedAction(reportAction: OnyxInputOrEntry<ReportAction>): reportAction is ReportAction<typeof CONST.REPORT.ACTIONS.TYPE.UNAPPROVED> {
    return isActionOfType(reportAction, CONST.REPORT.ACTIONS.TYPE.UNAPPROVED);
}

function isForwardedAction(reportAction: OnyxInputOrEntry<ReportAction>): reportAction is ReportAction<typeof CONST.REPORT.ACTIONS.TYPE.FORWARDED> {
    return isActionOfType(reportAction, CONST.REPORT.ACTIONS.TYPE.FORWARDED);
}

function isModifiedExpenseAction(reportAction: OnyxInputOrEntry<ReportAction>): reportAction is ReportAction<typeof CONST.REPORT.ACTIONS.TYPE.MODIFIED_EXPENSE> {
    return isActionOfType(reportAction, CONST.REPORT.ACTIONS.TYPE.MODIFIED_EXPENSE);
}

function isPolicyChangeLogAction(reportAction: OnyxInputOrEntry<ReportAction>): reportAction is ReportAction<ValueOf<typeof CONST.REPORT.ACTIONS.TYPE.POLICY_CHANGE_LOG>> {
    return isActionOfType(reportAction, ...POLICY_CHANGE_LOG_ARRAY);
}

function isChronosOOOListAction(reportAction: OnyxInputOrEntry<ReportAction>): reportAction is ReportAction<typeof CONST.REPORT.ACTIONS.TYPE.CHRONOS_OOO_LIST> {
    return isActionOfType(reportAction, CONST.REPORT.ACTIONS.TYPE.CHRONOS_OOO_LIST);
}

function isAddCommentAction(reportAction: OnyxInputOrEntry<ReportAction>): reportAction is ReportAction<typeof CONST.REPORT.ACTIONS.TYPE.ADD_COMMENT> {
    return isActionOfType(reportAction, CONST.REPORT.ACTIONS.TYPE.ADD_COMMENT);
}

function isCreatedTaskReportAction(reportAction: OnyxInputOrEntry<ReportAction>): reportAction is ReportAction<typeof CONST.REPORT.ACTIONS.TYPE.ADD_COMMENT> {
    return isActionOfType(reportAction, CONST.REPORT.ACTIONS.TYPE.ADD_COMMENT) && !!getOriginalMessage(reportAction)?.taskReportID;
}

function isTripPreview(reportAction: OnyxInputOrEntry<ReportAction>): reportAction is ReportAction<typeof CONST.REPORT.ACTIONS.TYPE.TRIPPREVIEW> {
    return isActionOfType(reportAction, CONST.REPORT.ACTIONS.TYPE.TRIPPREVIEW);
}

function isActionOfType<T extends ReportActionName[]>(
    action: OnyxInputOrEntry<ReportAction>,
    ...actionNames: T
): action is {
    [K in keyof T]: ReportAction<T[K]>;
}[number] {
    const actionName = action?.actionName as T[number];

    // This is purely a performance optimization to limit the 'includes()' calls on Hermes
    for (const i of actionNames) {
        if (i === actionName) {
            return true;
        }
    }

    return false;
}

function getOriginalMessage<T extends ReportActionName>(reportAction: OnyxInputOrEntry<ReportAction<T>>): OriginalMessage<T> | undefined {
    if (!Array.isArray(reportAction?.message)) {
        // eslint-disable-next-line deprecation/deprecation
        return reportAction?.message ?? reportAction?.originalMessage;
    }
    // eslint-disable-next-line deprecation/deprecation
    return reportAction.originalMessage;
}

function isExportIntegrationAction(reportAction: OnyxInputOrEntry<ReportAction>): boolean {
    return reportAction?.actionName === CONST.REPORT.ACTIONS.TYPE.EXPORTED_TO_INTEGRATION;
}

/**
 * We are in the process of deprecating reportAction.originalMessage and will be setting the db version of "message" to reportAction.message in the future see: https://github.com/Expensify/App/issues/39797
 * In the interim, we must check to see if we have an object or array for the reportAction.message, if we have an array we will use the originalMessage as this means we have not yet migrated.
 */
function getWhisperedTo(reportAction: OnyxInputOrEntry<ReportAction>): number[] {
    if (!reportAction) {
        return [];
    }
    const originalMessage = getOriginalMessage(reportAction);
    const message = getReportActionMessage(reportAction);

    if (!(originalMessage && typeof originalMessage === 'object' && 'whisperedTo' in originalMessage) && !(message && typeof message === 'object' && 'whisperedTo' in message)) {
        return [];
    }

    if (message !== null && !Array.isArray(message) && typeof message === 'object' && 'whisperedTo' in message) {
        return message?.whisperedTo ?? [];
    }

    if (originalMessage && typeof originalMessage === 'object' && 'whisperedTo' in originalMessage) {
        return originalMessage?.whisperedTo ?? [];
    }

    if (typeof originalMessage !== 'object') {
        Log.info('Original message is not an object for reportAction: ', true, {
            reportActionID: reportAction?.reportActionID,
            actionName: reportAction?.actionName,
        });
    }

    return [];
}

function isWhisperAction(reportAction: OnyxInputOrEntry<ReportAction>): boolean {
    return getWhisperedTo(reportAction).length > 0;
}

/**
 * Checks whether the report action is a whisper targeting someone other than the current user.
 */
function isWhisperActionTargetedToOthers(reportAction: OnyxInputOrEntry<ReportAction>): boolean {
    if (!isWhisperAction(reportAction)) {
        return false;
    }
    return !getWhisperedTo(reportAction).includes(currentUserAccountID ?? CONST.DEFAULT_NUMBER_ID);
}

function isReimbursementQueuedAction(reportAction: OnyxInputOrEntry<ReportAction>): reportAction is ReportAction<typeof CONST.REPORT.ACTIONS.TYPE.REIMBURSEMENT_QUEUED> {
    return isActionOfType(reportAction, CONST.REPORT.ACTIONS.TYPE.REIMBURSEMENT_QUEUED);
}

function isMemberChangeAction(
    reportAction: OnyxInputOrEntry<ReportAction>,
): reportAction is ReportAction<ValueOf<typeof CONST.REPORT.ACTIONS.TYPE.ROOM_CHANGE_LOG | typeof CONST.REPORT.ACTIONS.TYPE.POLICY_CHANGE_LOG>> {
    return isActionOfType(
        reportAction,
        CONST.REPORT.ACTIONS.TYPE.ROOM_CHANGE_LOG.INVITE_TO_ROOM,
        CONST.REPORT.ACTIONS.TYPE.ROOM_CHANGE_LOG.REMOVE_FROM_ROOM,
        CONST.REPORT.ACTIONS.TYPE.POLICY_CHANGE_LOG.INVITE_TO_ROOM,
        CONST.REPORT.ACTIONS.TYPE.POLICY_CHANGE_LOG.REMOVE_FROM_ROOM,
        CONST.REPORT.ACTIONS.TYPE.POLICY_CHANGE_LOG.LEAVE_POLICY,
    );
}

function isInviteMemberAction(
    reportAction: OnyxEntry<ReportAction>,
): reportAction is ReportAction<typeof CONST.REPORT.ACTIONS.TYPE.ROOM_CHANGE_LOG.INVITE_TO_ROOM | typeof CONST.REPORT.ACTIONS.TYPE.POLICY_CHANGE_LOG.INVITE_TO_ROOM> {
    return isActionOfType(reportAction, CONST.REPORT.ACTIONS.TYPE.ROOM_CHANGE_LOG.INVITE_TO_ROOM, CONST.REPORT.ACTIONS.TYPE.POLICY_CHANGE_LOG.INVITE_TO_ROOM);
}

function isLeavePolicyAction(reportAction: OnyxEntry<ReportAction>): reportAction is ReportAction<typeof CONST.REPORT.ACTIONS.TYPE.POLICY_CHANGE_LOG.LEAVE_POLICY> {
    return isActionOfType(reportAction, CONST.REPORT.ACTIONS.TYPE.POLICY_CHANGE_LOG.LEAVE_POLICY);
}

function isReimbursementDeQueuedAction(reportAction: OnyxEntry<ReportAction>): reportAction is ReportAction<typeof CONST.REPORT.ACTIONS.TYPE.REIMBURSEMENT_DEQUEUED> {
    return isActionOfType(reportAction, CONST.REPORT.ACTIONS.TYPE.REIMBURSEMENT_DEQUEUED);
}

function isClosedAction(reportAction: OnyxEntry<ReportAction>): reportAction is ReportAction<typeof CONST.REPORT.ACTIONS.TYPE.CLOSED> {
    return isActionOfType(reportAction, CONST.REPORT.ACTIONS.TYPE.CLOSED);
}

function isRenamedAction(reportAction: OnyxEntry<ReportAction>): reportAction is ReportAction<typeof CONST.REPORT.ACTIONS.TYPE.RENAMED> {
    return isActionOfType(reportAction, CONST.REPORT.ACTIONS.TYPE.RENAMED);
}

function isRoomChangeLogAction(reportAction: OnyxEntry<ReportAction>): reportAction is ReportAction<ValueOf<typeof CONST.REPORT.ACTIONS.TYPE.ROOM_CHANGE_LOG>> {
    return isActionOfType(reportAction, ...Object.values(CONST.REPORT.ACTIONS.TYPE.ROOM_CHANGE_LOG));
}

function isInviteOrRemovedAction(
    reportAction: OnyxInputOrEntry<ReportAction>,
): reportAction is ReportAction<ValueOf<typeof CONST.REPORT.ACTIONS.TYPE.POLICY_CHANGE_LOG | typeof CONST.REPORT.ACTIONS.TYPE.ROOM_CHANGE_LOG>> {
    return isActionOfType(
        reportAction,
        CONST.REPORT.ACTIONS.TYPE.ROOM_CHANGE_LOG.INVITE_TO_ROOM,
        CONST.REPORT.ACTIONS.TYPE.ROOM_CHANGE_LOG.REMOVE_FROM_ROOM,
        CONST.REPORT.ACTIONS.TYPE.POLICY_CHANGE_LOG.INVITE_TO_ROOM,
        CONST.REPORT.ACTIONS.TYPE.POLICY_CHANGE_LOG.REMOVE_FROM_ROOM,
    );
}

/**
 * Returns whether the comment is a thread parent message/the first message in a thread
 */
function isThreadParentMessage(reportAction: OnyxEntry<ReportAction>, reportID: string | undefined): boolean {
    const {childType, childVisibleActionCount = 0, childReportID} = reportAction ?? {};
    return childType === CONST.REPORT.TYPE.CHAT && (childVisibleActionCount > 0 || String(childReportID) === reportID);
}

/**
 * Determines if the given report action is sent money report action by checking for 'pay' type and presence of IOUDetails object.
 */
function isSentMoneyReportAction(reportAction: OnyxEntry<ReportAction | OptimisticIOUReportAction>): boolean {
    return (
        isActionOfType(reportAction, CONST.REPORT.ACTIONS.TYPE.IOU) &&
        getOriginalMessage(reportAction)?.type === CONST.IOU.REPORT_ACTION_TYPE.PAY &&
        !!getOriginalMessage(reportAction)?.IOUDetails
    );
}

/**
 * Returns whether the thread is a transaction thread, which is any thread with IOU parent
 * report action from requesting money (type - create) or from sending money (type - pay with IOUDetails field)
 */
function isTransactionThread(parentReportAction: OnyxInputOrEntry<ReportAction>): boolean {
    if (isEmptyObject(parentReportAction) || !isMoneyRequestAction(parentReportAction)) {
        return false;
    }
    const originalMessage = getOriginalMessage(parentReportAction);
    return (
        originalMessage?.type === CONST.IOU.REPORT_ACTION_TYPE.CREATE ||
        originalMessage?.type === CONST.IOU.REPORT_ACTION_TYPE.TRACK ||
        (originalMessage?.type === CONST.IOU.REPORT_ACTION_TYPE.PAY && !!originalMessage?.IOUDetails)
    );
}

/**
 * Sort an array of reportActions by their created timestamp first, and reportActionID second
 * This gives us a stable order even in the case of multiple reportActions created on the same millisecond
 *
 */
function getSortedReportActions(reportActions: ReportAction[] | null, shouldSortInDescendingOrder = false): ReportAction[] {
    if (!Array.isArray(reportActions)) {
        throw new Error(`ReportActionsUtils.getSortedReportActions requires an array, received ${typeof reportActions}`);
    }

    const invertedMultiplier = shouldSortInDescendingOrder ? -1 : 1;

    const sortedActions = reportActions?.filter(Boolean).sort((first, second) => {
        // First sort by action type, ensuring that `CREATED` actions always come first if they have the same or even a later timestamp as another action type
        if ((first.actionName === CONST.REPORT.ACTIONS.TYPE.CREATED || second.actionName === CONST.REPORT.ACTIONS.TYPE.CREATED) && first.actionName !== second.actionName) {
            return (first.actionName === CONST.REPORT.ACTIONS.TYPE.CREATED ? -1 : 1) * invertedMultiplier;
        }

        // Then sort by timestamp
        if (first.created !== second.created) {
            return (first.created < second.created ? -1 : 1) * invertedMultiplier;
        }

        // Ensure that `REPORT_PREVIEW` actions always come after if they have the same timestamp as another action type
        if ((first.actionName === CONST.REPORT.ACTIONS.TYPE.REPORT_PREVIEW || second.actionName === CONST.REPORT.ACTIONS.TYPE.REPORT_PREVIEW) && first.actionName !== second.actionName) {
            return (first.actionName === CONST.REPORT.ACTIONS.TYPE.REPORT_PREVIEW ? 1 : -1) * invertedMultiplier;
        }

        // Then fallback on reportActionID as the final sorting criteria. It is a random number,
        // but using this will ensure that the order of reportActions with the same created time and action type
        // will be consistent across all users and devices
        return (first.reportActionID < second.reportActionID ? -1 : 1) * invertedMultiplier;
    });

    return sortedActions;
}

/**
 * Returns a sorted and filtered list of report actions from a report and it's associated child
 * transaction thread report in order to correctly display reportActions from both reports in the one-transaction report view.
 */
function getCombinedReportActions(
    reportActions: ReportAction[],
    transactionThreadReportID: string | null,
    transactionThreadReportActions: ReportAction[],
    reportID?: string,
    shouldFilterIOUAction = true,
): ReportAction[] {
    const isSentMoneyReport = reportActions.some((action) => isSentMoneyReportAction(action));

    // We don't want to combine report actions of transaction thread in iou report of send money request because we display the transaction report of send money request as a normal thread
    if (isEmpty(transactionThreadReportID) || isSentMoneyReport) {
        return reportActions;
    }

    // Usually, we filter out the created action from the transaction thread report actions, since we already have the parent report's created action in `reportActions`
    // However, in the case of moving track expense, the transaction thread will be created first in a track expense, thus we should keep the CREATED of the transaction thread and filter out CREATED action of the IOU
    // This makes sense because in a combined report action list, whichever CREATED is first need to be retained.
    const transactionThreadCreatedAction = transactionThreadReportActions?.find((action) => action.actionName === CONST.REPORT.ACTIONS.TYPE.CREATED);
    const parentReportCreatedAction = reportActions?.find((action) => action.actionName === CONST.REPORT.ACTIONS.TYPE.CREATED);

    let filteredTransactionThreadReportActions = transactionThreadReportActions;
    let filteredParentReportActions = reportActions;

    if (transactionThreadCreatedAction && parentReportCreatedAction && transactionThreadCreatedAction.created > parentReportCreatedAction.created) {
        filteredTransactionThreadReportActions = transactionThreadReportActions?.filter((action) => action.actionName !== CONST.REPORT.ACTIONS.TYPE.CREATED);
    } else if (transactionThreadCreatedAction) {
        filteredParentReportActions = reportActions?.filter((action) => action.actionName !== CONST.REPORT.ACTIONS.TYPE.CREATED);
    }

    const report = allReports?.[`${ONYXKEYS.COLLECTION.REPORT}${reportID}`];
    const isSelfDM = report?.chatType === CONST.REPORT.CHAT_TYPE.SELF_DM;
    // Filter out request and send money request actions because we don't want to show any preview actions for one transaction reports
    const filteredReportActions = [...filteredParentReportActions, ...filteredTransactionThreadReportActions].filter((action) => {
        if (!isMoneyRequestAction(action) || !shouldFilterIOUAction) {
            return true;
        }
        const actionType = getOriginalMessage(action)?.type ?? '';
        if (isSelfDM) {
            return actionType !== CONST.IOU.REPORT_ACTION_TYPE.CREATE;
        }
        return actionType !== CONST.IOU.REPORT_ACTION_TYPE.CREATE && actionType !== CONST.IOU.REPORT_ACTION_TYPE.TRACK;
    });

    return getSortedReportActions(filteredReportActions, true);
}

/**
 * Finds most recent IOU request action ID.
 */
function getMostRecentIOURequestActionID(reportActions: ReportAction[] | null): string | null {
    if (!Array.isArray(reportActions)) {
        return null;
    }
    const iouRequestTypes: Array<ValueOf<typeof CONST.IOU.REPORT_ACTION_TYPE>> = [
        CONST.IOU.REPORT_ACTION_TYPE.CREATE,
        CONST.IOU.REPORT_ACTION_TYPE.SPLIT,
        CONST.IOU.REPORT_ACTION_TYPE.TRACK,
    ];
    const iouRequestActions =
        reportActions?.filter((action) => {
            if (!isActionOfType(action, CONST.REPORT.ACTIONS.TYPE.IOU)) {
                return false;
            }
            const actionType = getOriginalMessage(action)?.type;
            if (!actionType) {
                return false;
            }
            return iouRequestTypes.includes(actionType);
        }) ?? [];

    if (iouRequestActions.length === 0) {
        return null;
    }

    const sortedReportActions = getSortedReportActions(iouRequestActions);
    return sortedReportActions.at(-1)?.reportActionID ?? null;
}

/**
 * Returns array of links inside a given report action
 */
function extractLinksFromMessageHtml(reportAction: OnyxEntry<ReportAction>): string[] {
    const htmlContent = getReportActionHtml(reportAction);

    const regex = CONST.REGEX_LINK_IN_ANCHOR;

    if (!htmlContent) {
        return [];
    }

    return [...htmlContent.matchAll(regex)].map((match) => match[1]);
}

/**
 * Returns the report action immediately before the specified index.
 * @param reportActions - all actions
 * @param actionIndex - index of the action
 */
function findPreviousAction(reportActions: ReportAction[] | undefined, actionIndex: number): OnyxEntry<ReportAction> {
    if (!reportActions) {
        return undefined;
    }

    for (let i = actionIndex + 1; i < reportActions.length; i++) {
        // Find the next non-pending deletion report action, as the pending delete action means that it is not displayed in the UI, but still is in the report actions list.
        // If we are offline, all actions are pending but shown in the UI, so we take the previous action, even if it is a delete.
        if (isNetworkOffline || reportActions.at(i)?.pendingAction !== CONST.RED_BRICK_ROAD_PENDING_ACTION.DELETE) {
            return reportActions.at(i);
        }
    }

    return undefined;
}

/**
 * Returns true when the report action immediately before the specified index is a comment made by the same actor who who is leaving a comment in the action at the specified index.
 * Also checks to ensure that the comment is not too old to be shown as a grouped comment.
 *
 * @param actionIndex - index of the comment item in state to check
 */
function isConsecutiveActionMadeByPreviousActor(reportActions: ReportAction[] | undefined, actionIndex: number): boolean {
    const previousAction = findPreviousAction(reportActions, actionIndex);
    const currentAction = reportActions?.[actionIndex];

    // It's OK for there to be no previous action, and in that case, false will be returned
    // so that the comment isn't grouped
    if (!currentAction || !previousAction) {
        return false;
    }

    // Comments are only grouped if they happen within 5 minutes of each other
    if (new Date(currentAction.created).getTime() - new Date(previousAction.created).getTime() > 300000) {
        return false;
    }

    // Do not group if previous action was a created action
    if (previousAction.actionName === CONST.REPORT.ACTIONS.TYPE.CREATED) {
        return false;
    }

    // Do not group if previous or current action was a renamed action
    if (previousAction.actionName === CONST.REPORT.ACTIONS.TYPE.RENAMED || currentAction.actionName === CONST.REPORT.ACTIONS.TYPE.RENAMED) {
        return false;
    }

    // Do not group if the delegate account ID is different
    if (previousAction.delegateAccountID !== currentAction.delegateAccountID) {
        return false;
    }

    // Do not group if one of previous / current action is report preview and another one is not report preview
    if ((isReportPreviewAction(previousAction) && !isReportPreviewAction(currentAction)) || (isReportPreviewAction(currentAction) && !isReportPreviewAction(previousAction))) {
        return false;
    }

    if (isSubmittedAction(currentAction)) {
        const currentActionAdminAccountID = currentAction.adminAccountID;

        return currentActionAdminAccountID === previousAction.actorAccountID || currentActionAdminAccountID === previousAction.adminAccountID;
    }

    if (isSubmittedAction(previousAction)) {
        return typeof previousAction.adminAccountID === 'number'
            ? currentAction.actorAccountID === previousAction.adminAccountID
            : currentAction.actorAccountID === previousAction.actorAccountID;
    }

    return currentAction.actorAccountID === previousAction.actorAccountID;
}

function isChronosAutomaticTimerAction(reportAction: OnyxInputOrEntry<ReportAction>, isChronosReport: boolean): boolean {
    const isAutomaticStartTimerAction = () => /start(?:ed|ing)?(?:\snow)?/i.test(getReportActionText(reportAction));
    const isAutomaticStopTimerAction = () => /stop(?:ped|ping)?(?:\snow)?/i.test(getReportActionText(reportAction));
    return isChronosReport && (isAutomaticStartTimerAction() || isAutomaticStopTimerAction());
}

/**
 * If the user sends consecutive actions to Chronos to automatically start/stop the timer,
 * then detect that and show each individually so that the user can easily see when they were sent.
 */
function isConsecutiveChronosAutomaticTimerAction(reportActions: ReportAction[], actionIndex: number, isChronosReport: boolean): boolean {
    const previousAction = findPreviousAction(reportActions, actionIndex);
    const currentAction = reportActions?.at(actionIndex);
    return isChronosAutomaticTimerAction(currentAction, isChronosReport) && isChronosAutomaticTimerAction(previousAction, isChronosReport);
}

/**
 * Checks if a reportAction is deprecated.
 */
function isReportActionDeprecated(reportAction: OnyxEntry<ReportAction>, key: string | number): boolean {
    if (!reportAction) {
        return true;
    }

    // HACK ALERT: We're temporarily filtering out any reportActions keyed by sequenceNumber
    // to prevent bugs during the migration from sequenceNumber -> reportActionID
    // eslint-disable-next-line deprecation/deprecation
    if (String(reportAction.sequenceNumber) === key) {
        Log.info('Front-end filtered out reportAction keyed by sequenceNumber!', false, reportAction);
        return true;
    }

    const deprecatedOldDotReportActions: ReportActionName[] = [
        CONST.REPORT.ACTIONS.TYPE.DELETED_ACCOUNT,
        CONST.REPORT.ACTIONS.TYPE.REIMBURSEMENT_REQUESTED,
        CONST.REPORT.ACTIONS.TYPE.REIMBURSEMENT_SETUP_REQUESTED,
        CONST.REPORT.ACTIONS.TYPE.DONATION,
    ];
    if (deprecatedOldDotReportActions.includes(reportAction.actionName)) {
        Log.info('Front end filtered out reportAction for being an older, deprecated report action', false, reportAction);
        return true;
    }

    return false;
}

const {POLICY_CHANGE_LOG: policyChangelogTypes, ROOM_CHANGE_LOG: roomChangeLogTypes, ...otherActionTypes} = CONST.REPORT.ACTIONS.TYPE;
const supportedActionTypes: ReportActionName[] = [...Object.values(otherActionTypes), ...Object.values(policyChangelogTypes), ...Object.values(roomChangeLogTypes)];

/**
 * Checks if a reportAction is fit for display, meaning that it's not deprecated, is of a valid
 * and supported type, it's not deleted and also not closed.
 */
function shouldReportActionBeVisible(reportAction: OnyxEntry<ReportAction>, key: string | number, canUserPerformWriteAction?: boolean): boolean {
    if (!reportAction) {
        return false;
    }

    if (isReportActionDeprecated(reportAction, key)) {
        return false;
    }

    // Filter out any unsupported reportAction types
    if (!supportedActionTypes.includes(reportAction.actionName)) {
        return false;
    }

    // Ignore closed action here since we're already displaying a footer that explains why the report was closed
    if (reportAction.actionName === CONST.REPORT.ACTIONS.TYPE.CLOSED) {
        return false;
    }

    // Ignore markedAsReimbursed action here since we're already display message that explains the expense was paid
    // elsewhere in the IOU reportAction
    if (reportAction.actionName === CONST.REPORT.ACTIONS.TYPE.MARKED_REIMBURSED) {
        return false;
    }

    if (isWhisperActionTargetedToOthers(reportAction)) {
        return false;
    }

    if (isPendingRemove(reportAction) && !reportAction.childVisibleActionCount) {
        return false;
    }

    if (
        (isActionableReportMentionWhisper(reportAction) || isActionableJoinRequestPendingReportAction(reportAction) || isActionableMentionWhisper(reportAction)) &&
        !canUserPerformWriteAction
    ) {
        return false;
    }

    if (isTripPreview(reportAction)) {
        return true;
    }

    // All other actions are displayed except thread parents, deleted, or non-pending actions
    const isDeleted = isDeletedAction(reportAction);
    const isPending = !!reportAction.pendingAction;

    return !isDeleted || isPending || isDeletedParentAction(reportAction) || isReversedTransaction(reportAction);
}

/**
 * Checks if the new marker should be hidden for the report action.
 */
function shouldHideNewMarker(reportAction: OnyxEntry<ReportAction>): boolean {
    if (!reportAction) {
        return true;
    }
    return !isNetworkOffline && reportAction.pendingAction === CONST.RED_BRICK_ROAD_PENDING_ACTION.DELETE;
}

/**
 * Checks whether an action is actionable track expense.
 *
 */
function isActionableTrackExpense(reportAction: OnyxInputOrEntry<ReportAction>): reportAction is ReportAction<typeof CONST.REPORT.ACTIONS.TYPE.ACTIONABLE_TRACK_EXPENSE_WHISPER> {
    return isActionOfType(reportAction, CONST.REPORT.ACTIONS.TYPE.ACTIONABLE_TRACK_EXPENSE_WHISPER);
}

/**
 * Checks whether an action is actionable track expense and resolved.
 *
 */
function isResolvedActionTrackExpense(reportAction: OnyxEntry<ReportAction>): boolean {
    const originalMessage = getOriginalMessage(reportAction);
    const resolution = originalMessage && typeof originalMessage === 'object' && 'resolution' in originalMessage ? originalMessage?.resolution : null;
    return isActionableTrackExpense(reportAction) && !!resolution;
}

/**
 * Checks if a reportAction is fit for display as report last action, meaning that
 * it satisfies shouldReportActionBeVisible, it's not whisper action and not deleted.
 */
function shouldReportActionBeVisibleAsLastAction(reportAction: OnyxInputOrEntry<ReportAction>, canUserPerformWriteAction?: boolean): boolean {
    if (!reportAction) {
        return false;
    }

    if (Object.keys(reportAction.errors ?? {}).length > 0) {
        return false;
    }

    // If a whisper action is the REPORT_PREVIEW action, we are displaying it.
    // If the action's message text is empty and it is not a deleted parent with visible child actions, hide it. Else, consider the action to be displayable.
    return (
        shouldReportActionBeVisible(reportAction, reportAction.reportActionID, canUserPerformWriteAction) &&
        !(isWhisperAction(reportAction) && !isReportPreviewAction(reportAction) && !isMoneyRequestAction(reportAction)) &&
        !(isDeletedAction(reportAction) && !isDeletedParentAction(reportAction)) &&
        !isResolvedActionTrackExpense(reportAction)
    );
}

/**
 * For policy change logs, report URLs are generated in the server,
 * which includes a baseURL placeholder that's replaced in the client.
 */
function replaceBaseURLInPolicyChangeLogAction(reportAction: ReportAction): ReportAction {
    if (!reportAction?.message || !isPolicyChangeLogAction(reportAction)) {
        return reportAction;
    }

    const updatedReportAction = clone(reportAction);

    if (!updatedReportAction.message) {
        return updatedReportAction;
    }

    if (Array.isArray(updatedReportAction.message)) {
        const message = updatedReportAction.message.at(0);

        if (message) {
            message.html = getReportActionHtml(reportAction)?.replace('%baseURL', environmentURL);
        }
    }

    return updatedReportAction;
}

function getLastVisibleAction(
    reportID: string | undefined,
    canUserPerformWriteAction?: boolean,
    actionsToMerge: Record<string, NullishDeep<ReportAction> | null> = {},
): OnyxEntry<ReportAction> {
    let reportActions: Array<ReportAction | null | undefined> = [];
    if (!isEmpty(actionsToMerge)) {
        reportActions = Object.values(fastMerge(allReportActions?.[`${ONYXKEYS.COLLECTION.REPORT_ACTIONS}${reportID}`] ?? {}, actionsToMerge ?? {}, true)) as Array<
            ReportAction | null | undefined
        >;
    } else {
        reportActions = Object.values(allReportActions?.[`${ONYXKEYS.COLLECTION.REPORT_ACTIONS}${reportID}`] ?? {});
    }
    const visibleReportActions = reportActions.filter((action): action is ReportAction => shouldReportActionBeVisibleAsLastAction(action, canUserPerformWriteAction));
    const sortedReportActions = getSortedReportActions(visibleReportActions, true);
    if (sortedReportActions.length === 0) {
        return undefined;
    }
    return sortedReportActions.at(0);
}

function formatLastMessageText(lastMessageText: string) {
    const trimmedMessage = String(lastMessageText).trim();

    // Add support for inline code containing only space characters
    // The message will appear as a blank space in the LHN
    if ((trimmedMessage === '' && lastMessageText.length > 0) || (trimmedMessage === '?\u2026' && lastMessageText.length > CONST.REPORT.MIN_LENGTH_LAST_MESSAGE_WITH_ELLIPSIS)) {
        return ' ';
    }

    return StringUtils.lineBreaksToSpaces(trimmedMessage).substring(0, CONST.REPORT.LAST_MESSAGE_TEXT_MAX_LENGTH).trim();
}

function getLastVisibleMessage(
    reportID: string | undefined,
    canUserPerformWriteAction?: boolean,
    actionsToMerge: Record<string, NullishDeep<ReportAction> | null> = {},
    reportAction: OnyxInputOrEntry<ReportAction> | undefined = undefined,
): LastVisibleMessage {
    const lastVisibleAction = reportAction ?? getLastVisibleAction(reportID, canUserPerformWriteAction, actionsToMerge);
    const message = getReportActionMessage(lastVisibleAction);

    if (message && isReportMessageAttachment(message)) {
        return {
            lastMessageText: CONST.ATTACHMENT_MESSAGE_TEXT,
            lastMessageHtml: CONST.TRANSLATION_KEYS.ATTACHMENT,
        };
    }

    if (isCreatedAction(lastVisibleAction)) {
        return {
            lastMessageText: '',
        };
    }

    let messageText = getReportActionMessageText(lastVisibleAction) ?? '';
    if (messageText) {
        messageText = formatLastMessageText(messageText);
    }
    return {
        lastMessageText: messageText,
    };
}

/**
 * A helper method to filter out report actions keyed by sequenceNumbers.
 */
function filterOutDeprecatedReportActions(reportActions: OnyxEntry<ReportActions>): ReportAction[] {
    return Object.entries(reportActions ?? {})
        .filter(([key, reportAction]) => !isReportActionDeprecated(reportAction, key))
        .map((entry) => entry[1]);
}

/**
 * This method returns the report actions that are ready for display in the ReportActionsView.
 * The report actions need to be sorted by created timestamp first, and reportActionID second
 * to ensure they will always be displayed in the same order (in case multiple actions have the same timestamp).
 * This is all handled with getSortedReportActions() which is used by several other methods to keep the code DRY.
 */
function getSortedReportActionsForDisplay(
    reportActions: OnyxEntry<ReportActions> | ReportAction[],
    canUserPerformWriteAction?: boolean,
    shouldIncludeInvisibleActions = false,
): ReportAction[] {
    let filteredReportActions: ReportAction[] = [];
    if (!reportActions) {
        return [];
    }

    if (shouldIncludeInvisibleActions) {
        filteredReportActions = Object.values(reportActions).filter(Boolean);
    } else {
        filteredReportActions = Object.entries(reportActions)
            .filter(([key, reportAction]) => shouldReportActionBeVisible(reportAction, key, canUserPerformWriteAction))
            .map(([, reportAction]) => reportAction);
    }

    const baseURLAdjustedReportActions = filteredReportActions.map((reportAction) => replaceBaseURLInPolicyChangeLogAction(reportAction));
    return getSortedReportActions(baseURLAdjustedReportActions, true);
}

/**
 * In some cases, there can be multiple closed report actions in a chat report.
 * This method returns the last closed report action so we can always show the correct archived report reason.
 * Additionally, archived #admins and #announce do not have the closed report action so we will return null if none is found.
 *
 */
function getLastClosedReportAction(reportActions: OnyxEntry<ReportActions>): OnyxEntry<ReportAction> {
    // If closed report action is not present, return early
    if (!Object.values(reportActions ?? {}).some((action) => action.actionName === CONST.REPORT.ACTIONS.TYPE.CLOSED)) {
        return undefined;
    }

    const filteredReportActions = filterOutDeprecatedReportActions(reportActions);
    const sortedReportActions = getSortedReportActions(filteredReportActions);
    return lodashFindLast(sortedReportActions, (action) => action.actionName === CONST.REPORT.ACTIONS.TYPE.CLOSED);
}

/**
 * The first visible action is the second last action in sortedReportActions which satisfy following conditions:
 * 1. That is not pending deletion as pending deletion actions are kept in sortedReportActions in memory.
 * 2. That has at least one visible child action.
 * 3. While offline all actions in `sortedReportActions` are visible.
 * 4. We will get the second last action from filtered actions because the last
 *    action is always the created action
 */
function getFirstVisibleReportActionID(sortedReportActions: ReportAction[] = [], isOffline = false): string | undefined {
    if (!Array.isArray(sortedReportActions)) {
        return '';
    }
    const sortedFilterReportActions = sortedReportActions.filter((action) => !isDeletedAction(action) || (action?.childVisibleActionCount ?? 0) > 0 || isOffline);
    return sortedFilterReportActions.length > 1 ? sortedFilterReportActions.at(sortedFilterReportActions.length - 2)?.reportActionID : undefined;
}

/**
 * @returns The latest report action in the `onyxData` or `null` if one couldn't be found
 */
function getLatestReportActionFromOnyxData(onyxData: OnyxUpdate[] | null): NonNullable<OnyxEntry<ReportAction>> | null {
    const reportActionUpdate = onyxData?.find((onyxUpdate) => onyxUpdate.key.startsWith(ONYXKEYS.COLLECTION.REPORT_ACTIONS));

    if (!reportActionUpdate) {
        return null;
    }

    const reportActions = Object.values((reportActionUpdate.value as ReportActions) ?? {});
    const sortedReportActions = getSortedReportActions(reportActions);
    return sortedReportActions.at(-1) ?? null;
}

/**
 * Find the transaction associated with this reportAction, if one exists.
 */
function getLinkedTransactionID(reportActionOrID: string | OnyxEntry<ReportAction>, reportID?: string): string | null {
    const reportAction = typeof reportActionOrID === 'string' ? allReportActions?.[`${ONYXKEYS.COLLECTION.REPORT_ACTIONS}${reportID}`]?.[reportActionOrID] : reportActionOrID;
    if (!reportAction || !isMoneyRequestAction(reportAction)) {
        return null;
    }
    return getOriginalMessage(reportAction)?.IOUTransactionID ?? null;
}

function getReportAction(reportID: string | undefined, reportActionID: string | undefined): ReportAction | undefined {
    if (!reportID || !reportActionID) {
<<<<<<< HEAD
        return;
    }
=======
        return undefined;
    }

>>>>>>> dae99d19
    return allReportActions?.[`${ONYXKEYS.COLLECTION.REPORT_ACTIONS}${reportID}`]?.[reportActionID];
}

function getMostRecentReportActionLastModified(): string {
    // Start with the oldest date possible
    let mostRecentReportActionLastModified = DateUtils.getDBTime(0);

    // Flatten all the actions
    // Loop over them all to find the one that is the most recent
    const flatReportActions = Object.values(allReportActions ?? {})
        .flatMap((actions) => (actions ? Object.values(actions) : []))
        .filter(Boolean);
    flatReportActions.forEach((action) => {
        // Pending actions should not be counted here as a user could create a comment or some other action while offline and the server might know about
        // messages they have not seen yet.
        if (action.pendingAction) {
            return;
        }

        const lastModified = action.lastModified ?? action.created;

        if (lastModified < mostRecentReportActionLastModified) {
            return;
        }

        mostRecentReportActionLastModified = lastModified;
    });

    // We might not have actions so we also look at the report objects to see if any have a lastVisibleActionLastModified that is more recent. We don't need to get
    // any reports that have been updated before either a recently updated report or reportAction as we should be up to date on these
    Object.values(allReports ?? {}).forEach((report) => {
        const reportLastVisibleActionLastModified = report?.lastVisibleActionLastModified ?? report?.lastVisibleActionCreated;
        if (!reportLastVisibleActionLastModified || reportLastVisibleActionLastModified < mostRecentReportActionLastModified) {
            return;
        }

        mostRecentReportActionLastModified = reportLastVisibleActionLastModified;
    });

    return mostRecentReportActionLastModified;
}

/**
 * @returns The report preview action or `null` if one couldn't be found
 */
function getReportPreviewAction(chatReportID: string | undefined, iouReportID: string | undefined): OnyxEntry<ReportAction<typeof CONST.REPORT.ACTIONS.TYPE.REPORT_PREVIEW>> {
    if (!chatReportID || !iouReportID) {
        return;
    }

    return Object.values(allReportActions?.[`${ONYXKEYS.COLLECTION.REPORT_ACTIONS}${chatReportID}`] ?? {}).find(
        (reportAction): reportAction is ReportAction<typeof CONST.REPORT.ACTIONS.TYPE.REPORT_PREVIEW> =>
            reportAction && isActionOfType(reportAction, CONST.REPORT.ACTIONS.TYPE.REPORT_PREVIEW) && getOriginalMessage(reportAction)?.linkedReportID === iouReportID,
    );
}

/**
 * Get the iouReportID for a given report action.
 */
function getIOUReportIDFromReportActionPreview(reportAction: OnyxEntry<ReportAction>): string | undefined {
    return isActionOfType(reportAction, CONST.REPORT.ACTIONS.TYPE.REPORT_PREVIEW) ? getOriginalMessage(reportAction)?.linkedReportID : undefined;
}

/**
 * A helper method to identify if the message is deleted or not.
 */
function isMessageDeleted(reportAction: OnyxInputOrEntry<ReportAction>): boolean {
    return getReportActionMessage(reportAction)?.isDeletedParentAction ?? false;
}

/**
 * Returns the number of expenses associated with a report preview
 */
function getNumberOfMoneyRequests(reportPreviewAction: OnyxEntry<ReportAction>): number {
    return reportPreviewAction?.childMoneyRequestCount ?? 0;
}

function isSplitBillAction(reportAction: OnyxInputOrEntry<ReportAction>): reportAction is ReportAction<typeof CONST.REPORT.ACTIONS.TYPE.IOU> {
    return isActionOfType(reportAction, CONST.REPORT.ACTIONS.TYPE.IOU) && getOriginalMessage(reportAction)?.type === CONST.IOU.REPORT_ACTION_TYPE.SPLIT;
}

function isTrackExpenseAction(reportAction: OnyxEntry<ReportAction | OptimisticIOUReportAction>): reportAction is ReportAction<typeof CONST.REPORT.ACTIONS.TYPE.IOU> {
    return isActionOfType(reportAction, CONST.REPORT.ACTIONS.TYPE.IOU) && getOriginalMessage(reportAction)?.type === CONST.IOU.REPORT_ACTION_TYPE.TRACK;
}

function isPayAction(reportAction: OnyxInputOrEntry<ReportAction | OptimisticIOUReportAction>): reportAction is ReportAction<typeof CONST.REPORT.ACTIONS.TYPE.IOU> {
    return isActionOfType(reportAction, CONST.REPORT.ACTIONS.TYPE.IOU) && getOriginalMessage(reportAction)?.type === CONST.IOU.REPORT_ACTION_TYPE.PAY;
}

function isTaskAction(reportAction: OnyxEntry<ReportAction>): boolean {
    const reportActionName = reportAction?.actionName;
    return (
        reportActionName === CONST.REPORT.ACTIONS.TYPE.TASK_COMPLETED ||
        reportActionName === CONST.REPORT.ACTIONS.TYPE.TASK_CANCELLED ||
        reportActionName === CONST.REPORT.ACTIONS.TYPE.TASK_REOPENED ||
        reportActionName === CONST.REPORT.ACTIONS.TYPE.TASK_EDITED
    );
}

/**
 * @param actionName - The name of the action
 * @returns - Whether the action is a tag modification action
 * */
function isTagModificationAction(actionName: string): boolean {
    return (
        actionName === CONST.REPORT.ACTIONS.TYPE.POLICY_CHANGE_LOG.ADD_TAG ||
        actionName === CONST.REPORT.ACTIONS.TYPE.POLICY_CHANGE_LOG.UPDATE_TAG_ENABLED ||
        actionName === CONST.REPORT.ACTIONS.TYPE.POLICY_CHANGE_LOG.UPDATE_TAG_NAME ||
        actionName === CONST.REPORT.ACTIONS.TYPE.POLICY_CHANGE_LOG.DELETE_TAG ||
        actionName === CONST.REPORT.ACTIONS.TYPE.POLICY_CHANGE_LOG.UPDATE_TAG
    );
}

// Get all IOU report actions for the report.
const iouRequestTypes = new Set<ValueOf<typeof CONST.IOU.REPORT_ACTION_TYPE>>([
    CONST.IOU.REPORT_ACTION_TYPE.CREATE,
    CONST.IOU.REPORT_ACTION_TYPE.SPLIT,
    CONST.IOU.REPORT_ACTION_TYPE.PAY,
    CONST.IOU.REPORT_ACTION_TYPE.TRACK,
]);

/**
 * Gets the reportID for the transaction thread associated with a report by iterating over the reportActions and identifying the IOU report actions.
 * Returns a reportID if there is exactly one transaction thread for the report, and null otherwise.
 */
function getOneTransactionThreadReportID(
    reportID: string | undefined,
    reportActions: OnyxEntry<ReportActions> | ReportAction[],
    isOffline: boolean | undefined = undefined,
): string | undefined {
    // If the report is not an IOU, Expense report, or Invoice, it shouldn't be treated as one-transaction report.
    const report = allReports?.[`${ONYXKEYS.COLLECTION.REPORT}${reportID}`];
    if (report?.type !== CONST.REPORT.TYPE.IOU && report?.type !== CONST.REPORT.TYPE.EXPENSE && report?.type !== CONST.REPORT.TYPE.INVOICE) {
        return;
    }

    const reportActionsArray = Array.isArray(reportActions) ? reportActions : Object.values(reportActions ?? {});
    if (!reportActionsArray.length) {
        return;
    }

    const iouRequestActions = [];
    for (const action of reportActionsArray) {
        if (!isMoneyRequestAction(action)) {
            // eslint-disable-next-line no-continue
            continue;
        }

        const originalMessage = getOriginalMessage(action);
        const actionType = originalMessage?.type;
        if (
            actionType &&
            iouRequestTypes.has(actionType) &&
            action.childReportID &&
            // Include deleted IOU reportActions if:
            // - they have an assocaited IOU transaction ID or
            // - they have visibile childActions (like comments) that we'd want to display
            // - the action is pending deletion and the user is offline
            (!!originalMessage?.IOUTransactionID ||
                // eslint-disable-next-line @typescript-eslint/prefer-nullish-coalescing
                (isMessageDeleted(action) && action.childVisibleActionCount) ||
                (action.pendingAction === CONST.RED_BRICK_ROAD_PENDING_ACTION.DELETE && (isOffline ?? isNetworkOffline)))
        ) {
            iouRequestActions.push(action);
        }
    }

    // If we don't have any IOU request actions, or we have more than one IOU request actions, this isn't a oneTransaction report
    if (!iouRequestActions.length || iouRequestActions.length > 1) {
        return;
    }

    const singleAction = iouRequestActions.at(0);
    const originalMessage = getOriginalMessage(singleAction);

    // If there's only one IOU request action associated with the report but it's been deleted, then we don't consider this a oneTransaction report
    // and want to display it using the standard view
    if (((originalMessage?.deleted ?? '') !== '' || isDeletedAction(singleAction)) && isMoneyRequestAction(singleAction)) {
        return;
    }

    // Ensure we have a childReportID associated with the IOU report action
    return singleAction?.childReportID;
}

/**
 * When we delete certain reports, we want to check whether there are any visible actions left to display.
 * If there are no visible actions left (including system messages), we can hide the report from view entirely
 */
function doesReportHaveVisibleActions(reportID: string, canUserPerformWriteAction?: boolean, actionsToMerge: ReportActions = {}): boolean {
    const reportActions = Object.values(fastMerge(allReportActions?.[`${ONYXKEYS.COLLECTION.REPORT_ACTIONS}${reportID}`] ?? {}, actionsToMerge, true));
    const visibleReportActions = Object.values(reportActions ?? {}).filter((action) => shouldReportActionBeVisibleAsLastAction(action, canUserPerformWriteAction));

    // Exclude the task system message and the created message
    const visibleReportActionsWithoutTaskSystemMessage = visibleReportActions.filter((action) => !isTaskAction(action) && !isCreatedAction(action));
    return visibleReportActionsWithoutTaskSystemMessage.length > 0;
}

function getAllReportActions(reportID: string | undefined): ReportActions {
    return allReportActions?.[`${ONYXKEYS.COLLECTION.REPORT_ACTIONS}${reportID}`] ?? {};
}

/**
 * Check whether a report action is an attachment (a file, such as an image or a zip).
 *
 */
function isReportActionAttachment(reportAction: OnyxInputOrEntry<ReportAction>): boolean {
    const message = getReportActionMessage(reportAction);

    if (reportAction && ('isAttachmentOnly' in reportAction || 'isAttachmentWithText' in reportAction)) {
        return reportAction.isAttachmentOnly ?? reportAction.isAttachmentWithText ?? false;
    }

    if (message) {
        return isReportMessageAttachment(message);
    }

    return false;
}

// eslint-disable-next-line rulesdir/no-negated-variables
function isNotifiableReportAction(reportAction: OnyxEntry<ReportAction>): boolean {
    if (!reportAction) {
        return false;
    }

    const actions: ReportActionName[] = [CONST.REPORT.ACTIONS.TYPE.ADD_COMMENT, CONST.REPORT.ACTIONS.TYPE.IOU, CONST.REPORT.ACTIONS.TYPE.MODIFIED_EXPENSE];

    return actions.includes(reportAction.actionName);
}

function getMemberChangeMessageElements(reportAction: OnyxEntry<ReportAction>): readonly MemberChangeMessageElement[] {
    const isInviteAction = isInviteMemberAction(reportAction);
    const isLeaveAction = isLeavePolicyAction(reportAction);

    if (!isMemberChangeAction(reportAction)) {
        return [];
    }

    // Currently, we only render messages when members are invited
    let verb = Localize.translateLocal('workspace.invite.removed');
    if (isInviteAction) {
        verb = Localize.translateLocal('workspace.invite.invited');
    }

    if (isLeaveAction) {
        verb = Localize.translateLocal('workspace.invite.leftWorkspace');
    }

    const originalMessage = getOriginalMessage(reportAction);
    const targetAccountIDs: number[] = originalMessage?.targetAccountIDs ?? [];
    const personalDetails = PersonalDetailsUtils.getPersonalDetailsByIDs(targetAccountIDs, 0);

    const mentionElements = targetAccountIDs.map((accountID): MemberChangeMessageUserMentionElement => {
        const personalDetail = personalDetails.find((personal) => personal.accountID === accountID);
        const handleText = PersonalDetailsUtils.getEffectiveDisplayName(personalDetail) ?? Localize.translateLocal('common.hidden');

        return {
            kind: 'userMention',
            content: `@${handleText}`,
            accountID,
        };
    });

    const buildRoomElements = (): readonly MemberChangeMessageElement[] => {
        const roomName = originalMessage?.roomName;

        if (roomName) {
            const preposition = isInviteAction ? ` ${Localize.translateLocal('workspace.invite.to')} ` : ` ${Localize.translateLocal('workspace.invite.from')} `;

            if (originalMessage.reportID) {
                return [
                    {
                        kind: 'text',
                        content: preposition,
                    },
                    {
                        kind: 'roomReference',
                        roomName,
                        roomID: originalMessage.reportID,
                        content: roomName,
                    },
                ];
            }
        }

        return [];
    };

    return [
        {
            kind: 'text',
            content: `${verb} `,
        },
        ...Localize.formatMessageElementList(mentionElements),
        ...buildRoomElements(),
    ];
}

function getReportActionHtml(reportAction: PartialReportAction): string {
    return getReportActionMessage(reportAction)?.html ?? '';
}

function getReportActionText(reportAction: PartialReportAction): string {
    const message = getReportActionMessage(reportAction);
    // Sometime html can be an empty string
    // eslint-disable-next-line @typescript-eslint/prefer-nullish-coalescing
    const text = (message?.html || message?.text) ?? '';
    return text ? Parser.htmlToText(text) : '';
}

function getTextFromHtml(html?: string): string {
    return html ? Parser.htmlToText(html) : '';
}

function isOldDotLegacyAction(action: OldDotReportAction | PartialReportAction): action is PartialReportAction {
    return [
        CONST.REPORT.ACTIONS.TYPE.DELETED_ACCOUNT,
        CONST.REPORT.ACTIONS.TYPE.DONATION,
        CONST.REPORT.ACTIONS.TYPE.EXPORTED_TO_QUICK_BOOKS,
        CONST.REPORT.ACTIONS.TYPE.REIMBURSEMENT_REQUESTED,
        CONST.REPORT.ACTIONS.TYPE.REIMBURSEMENT_SETUP,
    ].some((oldDotActionName) => oldDotActionName === action?.actionName);
}

function isOldDotReportAction(action: ReportAction | OldDotReportAction) {
    if (!action || !action.actionName) {
        return false;
    }
    return [
        CONST.REPORT.ACTIONS.TYPE.CHANGE_FIELD,
        CONST.REPORT.ACTIONS.TYPE.CHANGE_POLICY,
        CONST.REPORT.ACTIONS.TYPE.CHANGE_TYPE,
        CONST.REPORT.ACTIONS.TYPE.DELEGATE_SUBMIT,
        CONST.REPORT.ACTIONS.TYPE.EXPORTED_TO_CSV,
        CONST.REPORT.ACTIONS.TYPE.INTEGRATIONS_MESSAGE,
        CONST.REPORT.ACTIONS.TYPE.MANAGER_ATTACH_RECEIPT,
        CONST.REPORT.ACTIONS.TYPE.MANAGER_DETACH_RECEIPT,
        CONST.REPORT.ACTIONS.TYPE.MARKED_REIMBURSED,
        CONST.REPORT.ACTIONS.TYPE.MARK_REIMBURSED_FROM_INTEGRATION,
        CONST.REPORT.ACTIONS.TYPE.OUTDATED_BANK_ACCOUNT,
        CONST.REPORT.ACTIONS.TYPE.REIMBURSEMENT_ACH_BOUNCE,
        CONST.REPORT.ACTIONS.TYPE.REIMBURSEMENT_ACH_CANCELLED,
        CONST.REPORT.ACTIONS.TYPE.REIMBURSEMENT_ACCOUNT_CHANGED,
        CONST.REPORT.ACTIONS.TYPE.REIMBURSEMENT_DELAYED,
        CONST.REPORT.ACTIONS.TYPE.SELECTED_FOR_RANDOM_AUDIT,
        CONST.REPORT.ACTIONS.TYPE.SHARE,
        CONST.REPORT.ACTIONS.TYPE.STRIPE_PAID,
        CONST.REPORT.ACTIONS.TYPE.TAKE_CONTROL,
        CONST.REPORT.ACTIONS.TYPE.UNSHARE,
        CONST.REPORT.ACTIONS.TYPE.DELETED_ACCOUNT,
        CONST.REPORT.ACTIONS.TYPE.DONATION,
        CONST.REPORT.ACTIONS.TYPE.EXPORTED_TO_QUICK_BOOKS,
        CONST.REPORT.ACTIONS.TYPE.REIMBURSEMENT_REQUESTED,
        CONST.REPORT.ACTIONS.TYPE.REIMBURSEMENT_SETUP,
    ].some((oldDotActionName) => oldDotActionName === action.actionName);
}

function getMessageOfOldDotLegacyAction(legacyAction: PartialReportAction) {
    if (!Array.isArray(legacyAction?.message)) {
        return getReportActionText(legacyAction);
    }
    if (legacyAction.message.length !== 0) {
        // Sometime html can be an empty string
        // eslint-disable-next-line @typescript-eslint/prefer-nullish-coalescing
        return legacyAction?.message?.map((element) => getTextFromHtml(element?.html || element?.text)).join('') ?? '';
    }
    return '';
}

/**
 * Helper method to format message of OldDot Actions.
 */
function getMessageOfOldDotReportAction(oldDotAction: PartialReportAction | OldDotReportAction, withMarkdown = true): string {
    if (isOldDotLegacyAction(oldDotAction)) {
        return getMessageOfOldDotLegacyAction(oldDotAction);
    }

    const {originalMessage, actionName} = oldDotAction;
    switch (actionName) {
        case CONST.REPORT.ACTIONS.TYPE.CHANGE_FIELD: {
            const {oldValue, newValue, fieldName} = originalMessage;
            if (!oldValue) {
                return Localize.translateLocal('report.actions.type.changeFieldEmpty', {newValue, fieldName});
            }
            return Localize.translateLocal('report.actions.type.changeField', {oldValue, newValue, fieldName});
        }
        case CONST.REPORT.ACTIONS.TYPE.CHANGE_POLICY: {
            const {fromPolicy, toPolicy} = originalMessage;
            return Localize.translateLocal('report.actions.type.changePolicy', {fromPolicy, toPolicy});
        }
        case CONST.REPORT.ACTIONS.TYPE.DELEGATE_SUBMIT: {
            const {delegateUser, originalManager} = originalMessage;
            return Localize.translateLocal('report.actions.type.delegateSubmit', {delegateUser, originalManager});
        }
        case CONST.REPORT.ACTIONS.TYPE.EXPORTED_TO_CSV:
            return Localize.translateLocal('report.actions.type.exportedToCSV');
        case CONST.REPORT.ACTIONS.TYPE.INTEGRATIONS_MESSAGE: {
            const {result, label} = originalMessage;
            const errorMessage = result?.messages?.join(', ') ?? '';
            return Localize.translateLocal('report.actions.type.integrationsMessage', {errorMessage, label});
        }
        case CONST.REPORT.ACTIONS.TYPE.MANAGER_ATTACH_RECEIPT:
            return Localize.translateLocal('report.actions.type.managerAttachReceipt');
        case CONST.REPORT.ACTIONS.TYPE.MANAGER_DETACH_RECEIPT:
            return Localize.translateLocal('report.actions.type.managerDetachReceipt');
        case CONST.REPORT.ACTIONS.TYPE.MARK_REIMBURSED_FROM_INTEGRATION: {
            const {amount, currency} = originalMessage;
            return Localize.translateLocal('report.actions.type.markedReimbursedFromIntegration', {amount, currency});
        }
        case CONST.REPORT.ACTIONS.TYPE.OUTDATED_BANK_ACCOUNT:
            return Localize.translateLocal('report.actions.type.outdatedBankAccount');
        case CONST.REPORT.ACTIONS.TYPE.REIMBURSEMENT_ACH_BOUNCE:
            return Localize.translateLocal('report.actions.type.reimbursementACHBounce');
        case CONST.REPORT.ACTIONS.TYPE.REIMBURSEMENT_ACH_CANCELLED:
            return Localize.translateLocal('report.actions.type.reimbursementACHCancelled');
        case CONST.REPORT.ACTIONS.TYPE.REIMBURSEMENT_ACCOUNT_CHANGED:
            return Localize.translateLocal('report.actions.type.reimbursementAccountChanged');
        case CONST.REPORT.ACTIONS.TYPE.REIMBURSEMENT_DELAYED:
            return Localize.translateLocal('report.actions.type.reimbursementDelayed');
        case CONST.REPORT.ACTIONS.TYPE.SELECTED_FOR_RANDOM_AUDIT:
            return Localize.translateLocal(`report.actions.type.selectedForRandomAudit${withMarkdown ? 'Markdown' : ''}`);
        case CONST.REPORT.ACTIONS.TYPE.SHARE:
            return Localize.translateLocal('report.actions.type.share', {to: originalMessage.to});
        case CONST.REPORT.ACTIONS.TYPE.UNSHARE:
            return Localize.translateLocal('report.actions.type.unshare', {to: originalMessage.to});
        case CONST.REPORT.ACTIONS.TYPE.TAKE_CONTROL:
            return Localize.translateLocal('report.actions.type.takeControl');
        default:
            return '';
    }
}

function getMemberChangeMessageFragment(reportAction: OnyxEntry<ReportAction>): Message {
    const messageElements: readonly MemberChangeMessageElement[] = getMemberChangeMessageElements(reportAction);
    const html = messageElements
        .map((messageElement) => {
            switch (messageElement.kind) {
                case 'userMention':
                    return `<mention-user accountID=${messageElement.accountID}>${messageElement.content}</mention-user>`;
                case 'roomReference':
                    return `<a href="${environmentURL}/r/${messageElement.roomID}" target="_blank">${messageElement.roomName}</a>`;
                default:
                    return messageElement.content;
            }
        })
        .join('');

    return {
        html: `<muted-text>${html}</muted-text>`,
        text: getReportActionMessage(reportAction) ? getReportActionText(reportAction) : '',
        type: CONST.REPORT.MESSAGE.TYPE.COMMENT,
    };
}

function getUpdateRoomDescriptionFragment(reportAction: ReportAction): Message {
    const html = getUpdateRoomDescriptionMessage(reportAction);
    return {
        html: `<muted-text>${html}</muted-text>`,
        text: getReportActionMessage(reportAction) ? getReportActionText(reportAction) : '',
        type: CONST.REPORT.MESSAGE.TYPE.COMMENT,
    };
}

function getMemberChangeMessagePlainText(reportAction: OnyxEntry<ReportAction>): string {
    const messageElements = getMemberChangeMessageElements(reportAction);
    return messageElements.map((element) => element.content).join('');
}

function getReportActionMessageFragments(action: ReportAction): Message[] {
    if (isOldDotReportAction(action)) {
        const oldDotMessage = getMessageOfOldDotReportAction(action);
        const html = isActionOfType(action, CONST.REPORT.ACTIONS.TYPE.SELECTED_FOR_RANDOM_AUDIT) ? Parser.replace(oldDotMessage) : oldDotMessage;
        return [{text: oldDotMessage, html: `<muted-text>${html}</muted-text>`, type: 'COMMENT'}];
    }

    if (isActionOfType(action, CONST.REPORT.ACTIONS.TYPE.ROOM_CHANGE_LOG.UPDATE_ROOM_DESCRIPTION)) {
        const message = getUpdateRoomDescriptionMessage(action);
        return [{text: message, html: `<muted-text>${message}</muted-text>`, type: 'COMMENT'}];
    }

    if (isActionOfType(action, CONST.REPORT.ACTIONS.TYPE.REIMBURSED)) {
        const message = getReportActionMessageText(action);
        return [{text: message, html: `<muted-text>${message}</muted-text>`, type: 'COMMENT'}];
    }

    const actionMessage = action.previousMessage ?? action.message;
    if (Array.isArray(actionMessage)) {
        return actionMessage.filter((item): item is Message => !!item);
    }
    return actionMessage ? [actionMessage] : [];
}

/**
 * Helper method to determine if the provided accountID has submitted an expense on the specified report.
 *
 * @param reportID
 * @param currentAccountID
 * @returns
 */
function hasRequestFromCurrentAccount(reportID: string, currentAccountID: number): boolean {
    if (!reportID) {
        return false;
    }

    const reportActions = Object.values(getAllReportActions(reportID));
    if (reportActions.length === 0) {
        return false;
    }

    return reportActions.some((action) => action.actionName === CONST.REPORT.ACTIONS.TYPE.IOU && action.actorAccountID === currentAccountID);
}

/**
 * Checks if a given report action corresponds to an actionable mention whisper.
 * @param reportAction
 */
function isActionableMentionWhisper(reportAction: OnyxEntry<ReportAction>): reportAction is ReportAction<typeof CONST.REPORT.ACTIONS.TYPE.ACTIONABLE_MENTION_WHISPER> {
    return isActionOfType(reportAction, CONST.REPORT.ACTIONS.TYPE.ACTIONABLE_MENTION_WHISPER);
}

/**
 * Checks if a given report action corresponds to an actionable report mention whisper.
 * @param reportAction
 */
function isActionableReportMentionWhisper(reportAction: OnyxEntry<ReportAction>): reportAction is ReportAction<typeof CONST.REPORT.ACTIONS.TYPE.ACTIONABLE_REPORT_MENTION_WHISPER> {
    return isActionOfType(reportAction, CONST.REPORT.ACTIONS.TYPE.ACTIONABLE_REPORT_MENTION_WHISPER);
}

/**
 * Constructs a message for an actionable mention whisper report action.
 * @param reportAction
 * @returns the actionable mention whisper message.
 */
function getActionableMentionWhisperMessage(reportAction: OnyxEntry<ReportAction<typeof CONST.REPORT.ACTIONS.TYPE.ACTIONABLE_MENTION_WHISPER>>): string {
    if (!reportAction) {
        return '';
    }
    const originalMessage = getOriginalMessage(reportAction);
    const targetAccountIDs: number[] = originalMessage?.inviteeAccountIDs ?? [];
    const personalDetails = PersonalDetailsUtils.getPersonalDetailsByIDs(targetAccountIDs, 0);
    const mentionElements = targetAccountIDs.map((accountID): string => {
        const personalDetail = personalDetails.find((personal) => personal.accountID === accountID);
        const displayName = PersonalDetailsUtils.getEffectiveDisplayName(personalDetail);
        const handleText = isEmpty(displayName) ? Localize.translateLocal('common.hidden') : displayName;
        return `<mention-user accountID=${accountID}>@${handleText}</mention-user>`;
    });
    const preMentionsText = 'Heads up, ';
    const mentions = mentionElements.join(', ').replace(/, ([^,]*)$/, ' and $1');
    const postMentionsText = ` ${mentionElements.length > 1 ? "aren't members" : "isn't a member"} of this room.`;

    return `${preMentionsText}${mentions}${postMentionsText}`;
}

/**
 * Note: Prefer `ReportActionsUtils.isCurrentActionUnread` over this method, if applicable.
 * Check whether a specific report action is unread.
 */
function isReportActionUnread(reportAction: OnyxEntry<ReportAction>, lastReadTime?: string) {
    if (!lastReadTime) {
        return !isCreatedAction(reportAction);
    }

    return !!(reportAction && lastReadTime && reportAction.created && lastReadTime < reportAction.created);
}

/**
 * Check whether the current report action of the report is unread or not
 *
 */
function isCurrentActionUnread(report: OnyxEntry<Report>, reportAction: ReportAction): boolean {
    const lastReadTime = report?.lastReadTime ?? '';
    const sortedReportActions = getSortedReportActions(Object.values(getAllReportActions(report?.reportID)));
    const currentActionIndex = sortedReportActions.findIndex((action) => action.reportActionID === reportAction.reportActionID);
    if (currentActionIndex === -1) {
        return false;
    }
    const prevReportAction = sortedReportActions.at(currentActionIndex - 1);
    return isReportActionUnread(reportAction, lastReadTime) && (currentActionIndex === 0 || !prevReportAction || !isReportActionUnread(prevReportAction, lastReadTime));
}

/**
 * Checks if a given report action corresponds to a join request action.
 * @param reportAction
 */
function isActionableJoinRequest(reportAction: OnyxEntry<ReportAction>): reportAction is ReportAction<typeof CONST.REPORT.ACTIONS.TYPE.ACTIONABLE_JOIN_REQUEST> {
    return isActionOfType(reportAction, CONST.REPORT.ACTIONS.TYPE.ACTIONABLE_JOIN_REQUEST);
}

function isActionableJoinRequestPendingReportAction(reportAction: OnyxEntry<ReportAction>): boolean {
    return isActionableJoinRequest(reportAction) && getOriginalMessage(reportAction)?.choice === ('' as JoinWorkspaceResolution);
}

function getActionableJoinRequestPendingReportAction(reportID: string): OnyxEntry<ReportAction> {
    const findPendingRequest = Object.values(getAllReportActions(reportID)).find((reportActionItem) => isActionableJoinRequestPendingReportAction(reportActionItem));
    return findPendingRequest;
}

/**
 * Checks if any report actions correspond to a join request action that is still pending.
 * @param reportID
 */
function isActionableJoinRequestPending(reportID: string): boolean {
    return !!getActionableJoinRequestPendingReportAction(reportID);
}

function isApprovedOrSubmittedReportAction(action: OnyxEntry<ReportAction>) {
    return [CONST.REPORT.ACTIONS.TYPE.APPROVED, CONST.REPORT.ACTIONS.TYPE.SUBMITTED].some((type) => type === action?.actionName);
}

/**
 * Gets the text version of the message in a report action
 */
function getReportActionMessageText(reportAction: OnyxEntry<ReportAction>): string {
    if (!Array.isArray(reportAction?.message)) {
        return getReportActionText(reportAction);
    }
    // Sometime html can be an empty string
    // eslint-disable-next-line @typescript-eslint/prefer-nullish-coalescing
    return reportAction?.message?.reduce((acc, curr) => `${acc}${getTextFromHtml(curr?.html || curr?.text)}`, '') ?? '';
}

function getDismissedViolationMessageText(originalMessage: ReportAction<typeof CONST.REPORT.ACTIONS.TYPE.DISMISSED_VIOLATION>['originalMessage']): string {
    const reason = originalMessage?.reason;
    const violationName = originalMessage?.violationName;
    return Localize.translateLocal(`violationDismissal.${violationName}.${reason}` as TranslationPaths);
}

/**
 * Check if the linked transaction is on hold
 */
function isLinkedTransactionHeld(reportActionID: string, reportID: string): boolean {
    const linkedTransactionID = getLinkedTransactionID(reportActionID, reportID);
    return linkedTransactionID ? TransactionUtils.isOnHoldByTransactionID(linkedTransactionID) : false;
}

function getMentionedAccountIDsFromAction(reportAction: OnyxInputOrEntry<ReportAction>) {
    return isActionOfType(reportAction, CONST.REPORT.ACTIONS.TYPE.ADD_COMMENT) ? getOriginalMessage(reportAction)?.mentionedAccountIDs ?? [] : [];
}

function getMentionedEmailsFromMessage(message: string) {
    const mentionEmailRegex = /<mention-user>(.*?)<\/mention-user>/g;
    const matches = [...message.matchAll(mentionEmailRegex)];
    return matches.map((match) => Str.removeSMSDomain(match[1].substring(1)));
}

function didMessageMentionCurrentUser(reportAction: OnyxInputOrEntry<ReportAction>) {
    const accountIDsFromMessage = getMentionedAccountIDsFromAction(reportAction);
    const message = getReportActionMessage(reportAction)?.html ?? '';
    const emailsFromMessage = getMentionedEmailsFromMessage(message);
    return accountIDsFromMessage.includes(currentUserAccountID ?? CONST.DEFAULT_NUMBER_ID) || emailsFromMessage.includes(currentEmail) || message.includes('<mention-here>');
}

/**
 * Check if the current user is the requestor of the action
 */
function wasActionTakenByCurrentUser(reportAction: OnyxInputOrEntry<ReportAction>): boolean {
    return currentUserAccountID === reportAction?.actorAccountID;
}

/**
 * Get IOU action for a reportID and transactionID
 */
function getIOUActionForReportID(reportID: string, transactionID: string): OnyxEntry<ReportAction> {
    const report = allReports?.[`${ONYXKEYS.COLLECTION.REPORT}${reportID}`];
    const reportActions = getAllReportActions(report?.reportID);
    const action = Object.values(reportActions ?? {})?.find((reportAction) => {
        const IOUTransactionID = isMoneyRequestAction(reportAction) ? getOriginalMessage(reportAction)?.IOUTransactionID : undefined;
        return IOUTransactionID === transactionID;
    });
    return action;
}

/**
 * Get the track expense actionable whisper of the corresponding track expense
 */
function getTrackExpenseActionableWhisper(transactionID: string | undefined, chatReportID: string | undefined) {
    if (!transactionID || !chatReportID) {
        return undefined;
    }

    const chatReportActions = allReportActions?.[`${ONYXKEYS.COLLECTION.REPORT_ACTIONS}${chatReportID}`] ?? {};
    return Object.values(chatReportActions).find((action: ReportAction) => isActionableTrackExpense(action) && getOriginalMessage(action)?.transactionID === transactionID);
}

/**
 * Checks if a given report action corresponds to a add payment card action.
 * @param reportAction
 */
function isActionableAddPaymentCard(reportAction: OnyxEntry<ReportAction>): reportAction is ReportAction<typeof CONST.REPORT.ACTIONS.TYPE.ACTIONABLE_ADD_PAYMENT_CARD> {
    return reportAction?.actionName === CONST.REPORT.ACTIONS.TYPE.ACTIONABLE_ADD_PAYMENT_CARD;
}

function getExportIntegrationLastMessageText(reportAction: OnyxEntry<ReportAction>): string {
    const fragments = getExportIntegrationActionFragments(reportAction);
    return fragments.reduce((acc, fragment) => `${acc} ${fragment.text}`, '');
}

function getExportIntegrationMessageHTML(reportAction: OnyxEntry<ReportAction>): string {
    const fragments = getExportIntegrationActionFragments(reportAction);
    const htmlFragments = fragments.map((fragment) => (fragment.url ? `<a href="${fragment.url}">${fragment.text}</a>` : fragment.text));
    return htmlFragments.join(' ');
}

function getExportIntegrationActionFragments(reportAction: OnyxEntry<ReportAction>): Array<{text: string; url: string}> {
    if (reportAction?.actionName !== 'EXPORTINTEGRATION') {
        throw Error(`received wrong action type. actionName: ${reportAction?.actionName}`);
    }

    const isPending = reportAction?.pendingAction === CONST.RED_BRICK_ROAD_PENDING_ACTION.ADD;
    const originalMessage = (getOriginalMessage(reportAction) ?? {}) as OriginalMessageExportIntegration;
    const {label, markedManually} = originalMessage;
    const reimbursableUrls = originalMessage.reimbursableUrls ?? [];
    const nonReimbursableUrls = originalMessage.nonReimbursableUrls ?? [];
    const reportID = reportAction?.reportID;
    const wasExportedAfterBase62 = (reportAction?.created ?? '') > '2022-11-14';
    const base62ReportID = getBase62ReportID(Number(reportID));

    const result: Array<{text: string; url: string}> = [];
    if (isPending) {
        result.push({
            text: Localize.translateLocal('report.actions.type.exportedToIntegration.pending', {label}),
            url: '',
        });
    } else if (markedManually) {
        result.push({
            text: Localize.translateLocal('report.actions.type.exportedToIntegration.manual', {label}),
            url: '',
        });
    } else {
        result.push({
            text: Localize.translateLocal('report.actions.type.exportedToIntegration.automatic', {label}),
            url: '',
        });
    }

    if (reimbursableUrls.length === 1) {
        result.push({
            text: Localize.translateLocal('report.actions.type.exportedToIntegration.reimburseableLink'),
            url: reimbursableUrls.at(0) ?? '',
        });
    }

    if (nonReimbursableUrls.length) {
        const text = Localize.translateLocal('report.actions.type.exportedToIntegration.nonReimbursableLink');
        let url = '';

        if (nonReimbursableUrls.length === 1) {
            url = nonReimbursableUrls.at(0) ?? '';
        } else {
            switch (label) {
                case CONST.POLICY.CONNECTIONS.NAME_USER_FRIENDLY.xero:
                    url = XERO_NON_REIMBURSABLE_EXPENSES_URL;
                    break;
                case CONST.POLICY.CONNECTIONS.NAME_USER_FRIENDLY.netsuite:
                    url = NETSUITE_NON_REIMBURSABLE_EXPENSES_URL_PREFIX;
                    url += wasExportedAfterBase62 ? base62ReportID : reportID;
                    break;
                case CONST.POLICY.CONNECTIONS.NAME_USER_FRIENDLY.financialForce:
                    // The first three characters in a Salesforce ID is the expense type
                    url = nonReimbursableUrls.at(0)?.substring(0, SALESFORCE_EXPENSES_URL_PREFIX.length + 3) ?? '';
                    break;
                default:
                    url = QBO_EXPENSES_URL;
            }
        }

        result.push({text, url});
    }

    return result;
}

function getUpdateRoomDescriptionMessage(reportAction: ReportAction): string {
    const originalMessage = getOriginalMessage(reportAction) as OriginalMessageChangeLog;
    if (originalMessage?.description) {
        return `${Localize.translateLocal('roomChangeLog.updateRoomDescription')} ${originalMessage?.description}`;
    }

    return Localize.translateLocal('roomChangeLog.clearRoomDescription');
}

function isPolicyChangeLogAddEmployeeMessage(reportAction: OnyxInputOrEntry<ReportAction>): reportAction is ReportAction<typeof CONST.REPORT.ACTIONS.TYPE.POLICY_CHANGE_LOG.ADD_EMPLOYEE> {
    return isActionOfType(reportAction, CONST.REPORT.ACTIONS.TYPE.POLICY_CHANGE_LOG.ADD_EMPLOYEE);
}

function getPolicyChangeLogAddEmployeeMessage(reportAction: OnyxInputOrEntry<ReportAction>): string {
    if (!isPolicyChangeLogAddEmployeeMessage(reportAction)) {
        return '';
    }

    const originalMessage = getOriginalMessage(reportAction);
    const email = originalMessage?.email ?? '';
    const role = originalMessage?.role ?? '';
    const formattedEmail = formatPhoneNumber(email);
    return Localize.translateLocal('report.actions.type.addEmployee', {email: formattedEmail, role});
}

function isPolicyChangeLogChangeRoleMessage(reportAction: OnyxInputOrEntry<ReportAction>): reportAction is ReportAction<typeof CONST.REPORT.ACTIONS.TYPE.POLICY_CHANGE_LOG.UPDATE_EMPLOYEE> {
    return isActionOfType(reportAction, CONST.REPORT.ACTIONS.TYPE.POLICY_CHANGE_LOG.UPDATE_EMPLOYEE);
}

function getPolicyChangeLogChangeRoleMessage(reportAction: OnyxInputOrEntry<ReportAction>): string {
    if (!isPolicyChangeLogChangeRoleMessage(reportAction)) {
        return '';
    }
    const originalMessage = getOriginalMessage(reportAction);
    const email = originalMessage?.email ?? '';
    const newRole = originalMessage?.newValue ?? '';
    const oldRole = originalMessage?.oldValue ?? '';
    return Localize.translateLocal('report.actions.type.updateRole', {email, newRole, currentRole: oldRole});
}

function isPolicyChangeLogDeleteMemberMessage(
    reportAction: OnyxInputOrEntry<ReportAction>,
): reportAction is ReportAction<typeof CONST.REPORT.ACTIONS.TYPE.POLICY_CHANGE_LOG.DELETE_EMPLOYEE> {
    return isActionOfType(reportAction, CONST.REPORT.ACTIONS.TYPE.POLICY_CHANGE_LOG.DELETE_EMPLOYEE);
}

function getPolicyChangeLogDeleteMemberMessage(reportAction: OnyxInputOrEntry<ReportAction>): string {
    if (!isPolicyChangeLogDeleteMemberMessage(reportAction)) {
        return '';
    }
    const originalMessage = getOriginalMessage(reportAction);
    const email = originalMessage?.email ?? '';
    const role = originalMessage?.role ?? '';
    return Localize.translateLocal('report.actions.type.removeMember', {email, role});
}

function getRemovedConnectionMessage(reportAction: OnyxEntry<ReportAction>): string {
    if (!isActionOfType(reportAction, CONST.REPORT.ACTIONS.TYPE.POLICY_CHANGE_LOG.DELETE_INTEGRATION)) {
        return '';
    }
    const originalMessage = getOriginalMessage(reportAction);
    const connectionName = originalMessage?.connectionName;
    return connectionName ? Localize.translateLocal('report.actions.type.removedConnection', {connectionName}) : '';
}

function getRenamedAction(reportAction: OnyxEntry<ReportAction<typeof CONST.REPORT.ACTIONS.TYPE.RENAMED>>) {
    const originalMessage = getOriginalMessage(reportAction);
    return Localize.translateLocal('newRoomPage.renamedRoomAction', {
        oldName: originalMessage?.oldName ?? '',
        newName: originalMessage?.newName ?? '',
    });
}

function getRemovedFromApprovalChainMessage(reportAction: OnyxEntry<ReportAction<typeof CONST.REPORT.ACTIONS.TYPE.REMOVED_FROM_APPROVAL_CHAIN>>) {
    const originalMessage = getOriginalMessage(reportAction);
    const submittersNames = PersonalDetailsUtils.getPersonalDetailsByIDs(originalMessage?.submittersAccountIDs ?? [], currentUserAccountID ?? CONST.DEFAULT_NUMBER_ID).map(
        ({displayName, login}) => displayName ?? login ?? 'Unknown Submitter',
    );
    return Localize.translateLocal('workspaceActions.removedFromApprovalWorkflow', {submittersNames, count: submittersNames.length});
}

function isCardIssuedAction(reportAction: OnyxEntry<ReportAction>) {
    return isActionOfType(
        reportAction,
        CONST.REPORT.ACTIONS.TYPE.CARD_ISSUED,
        CONST.REPORT.ACTIONS.TYPE.CARD_ISSUED_VIRTUAL,
        CONST.REPORT.ACTIONS.TYPE.CARD_MISSING_ADDRESS,
        CONST.REPORT.ACTIONS.TYPE.CARD_ASSIGNED,
    );
}

function getCardIssuedMessage(reportAction: OnyxEntry<ReportAction>, shouldRenderHTML = false, policyID = '-1', shouldDisplayLinkToCard = false) {
    const cardIssuedActionOriginalMessage = isActionOfType(
        reportAction,
        CONST.REPORT.ACTIONS.TYPE.CARD_ISSUED,
        CONST.REPORT.ACTIONS.TYPE.CARD_ISSUED_VIRTUAL,
        CONST.REPORT.ACTIONS.TYPE.CARD_ASSIGNED,
        CONST.REPORT.ACTIONS.TYPE.CARD_MISSING_ADDRESS,
    )
        ? getOriginalMessage(reportAction)
        : undefined;

    const assigneeAccountID = cardIssuedActionOriginalMessage?.assigneeAccountID ?? CONST.DEFAULT_NUMBER_ID;
    const cardID = cardIssuedActionOriginalMessage?.cardID ?? CONST.DEFAULT_NUMBER_ID;
    const assigneeDetails = PersonalDetailsUtils.getPersonalDetailsByIDs([assigneeAccountID], currentUserAccountID ?? CONST.DEFAULT_NUMBER_ID).at(0);
    const isPolicyAdmin = PolicyUtils.isPolicyAdmin(PolicyUtils.getPolicy(policyID));
    const assignee = shouldRenderHTML ? `<mention-user accountID="${assigneeAccountID}"/>` : assigneeDetails?.firstName ?? assigneeDetails?.login ?? '';
    const navigateRoute = isPolicyAdmin ? ROUTES.EXPENSIFY_CARD_DETAILS.getRoute(policyID, String(cardID)) : ROUTES.SETTINGS_DOMAINCARD_DETAIL.getRoute(String(cardID));
    const expensifyCardLink =
        shouldRenderHTML && shouldDisplayLinkToCard
            ? `<a href='${environmentURL}/${navigateRoute}'>${Localize.translateLocal('cardPage.expensifyCard')}</a>`
            : Localize.translateLocal('cardPage.expensifyCard');
    const companyCardLink = shouldRenderHTML
        ? `<a href='${environmentURL}/${ROUTES.SETTINGS_WALLET}'>${Localize.translateLocal('workspace.companyCards.companyCard')}</a>`
        : Localize.translateLocal('workspace.companyCards.companyCard');

    const missingDetails =
        !privatePersonalDetails?.legalFirstName ||
        !privatePersonalDetails?.legalLastName ||
        !privatePersonalDetails?.dob ||
        !privatePersonalDetails?.phoneNumber ||
        isEmptyObject(privatePersonalDetails?.addresses) ||
        privatePersonalDetails.addresses.length === 0;

    const isAssigneeCurrentUser = currentUserAccountID === assigneeAccountID;

    const shouldShowAddMissingDetailsMessage = !isAssigneeCurrentUser || (reportAction?.actionName === CONST.REPORT.ACTIONS.TYPE.CARD_MISSING_ADDRESS && missingDetails);
    switch (reportAction?.actionName) {
        case CONST.REPORT.ACTIONS.TYPE.CARD_ISSUED:
            return Localize.translateLocal('workspace.expensifyCard.issuedCard', {assignee});
        case CONST.REPORT.ACTIONS.TYPE.CARD_ISSUED_VIRTUAL:
            return Localize.translateLocal('workspace.expensifyCard.issuedCardVirtual', {assignee, link: expensifyCardLink});
        case CONST.REPORT.ACTIONS.TYPE.CARD_ASSIGNED:
            return Localize.translateLocal('workspace.companyCards.assignedCard', {assignee, link: companyCardLink});
        case CONST.REPORT.ACTIONS.TYPE.CARD_MISSING_ADDRESS:
            return Localize.translateLocal(`workspace.expensifyCard.${shouldShowAddMissingDetailsMessage ? 'issuedCardNoShippingDetails' : 'addedShippingDetails'}`, {assignee});
        default:
            return '';
    }
}

function getReportActionsLength() {
    return Object.keys(allReportActions ?? {}).length;
}

function wasActionCreatedWhileOffline(action: ReportAction, isOffline: boolean, lastOfflineAt: Date | undefined, lastOnlineAt: Date | undefined, locale: Locale): boolean {
    // The user was never online.
    if (!lastOnlineAt) {
        return true;
    }

    // The user never was never offline.
    if (!lastOfflineAt) {
        return false;
    }

    const actionCreatedAt = DateUtils.getLocalDateFromDatetime(locale, action.created);

    // The action was created before the user went offline.
    if (actionCreatedAt <= lastOfflineAt) {
        return false;
    }

    // The action was created while the user was offline.
    if (isOffline || actionCreatedAt < lastOnlineAt) {
        return true;
    }

    // The action was created after the user went back online.
    return false;
}

export {
    doesReportHaveVisibleActions,
    extractLinksFromMessageHtml,
    formatLastMessageText,
    isReportActionUnread,
    getActionableMentionWhisperMessage,
    getAllReportActions,
    getCombinedReportActions,
    getDismissedViolationMessageText,
    getFirstVisibleReportActionID,
    getIOUActionForReportID,
    getIOUReportIDFromReportActionPreview,
    getLastClosedReportAction,
    getLastVisibleAction,
    getLastVisibleMessage,
    getLatestReportActionFromOnyxData,
    getLinkedTransactionID,
    getMemberChangeMessageFragment,
    getUpdateRoomDescriptionFragment,
    getMemberChangeMessagePlainText,
    getReportActionMessageFragments,
    getMessageOfOldDotReportAction,
    getMostRecentIOURequestActionID,
    getMostRecentReportActionLastModified,
    getNumberOfMoneyRequests,
    getOneTransactionThreadReportID,
    getOriginalMessage,
    getRemovedFromApprovalChainMessage,
    getReportAction,
    getReportActionHtml,
    getReportActionMessage,
    getReportActionMessageText,
    getReportActionText,
    getReportPreviewAction,
    getSortedReportActions,
    getSortedReportActionsForDisplay,
    getTextFromHtml,
    getTrackExpenseActionableWhisper,
    getWhisperedTo,
    hasRequestFromCurrentAccount,
    isActionOfType,
    isActionableJoinRequest,
    isActionableJoinRequestPending,
    isActionableMentionWhisper,
    isActionableReportMentionWhisper,
    isActionableTrackExpense,
    isAddCommentAction,
    isApprovedOrSubmittedReportAction,
    isChronosOOOListAction,
    isClosedAction,
    isConsecutiveActionMadeByPreviousActor,
    isConsecutiveChronosAutomaticTimerAction,
    isCreatedAction,
    isCreatedTaskReportAction,
    isCurrentActionUnread,
    isDeletedAction,
    isDeletedParentAction,
    isLinkedTransactionHeld,
    isMemberChangeAction,
    isExportIntegrationAction,
    isMessageDeleted,
    isModifiedExpenseAction,
    isMoneyRequestAction,
    isNotifiableReportAction,
    isOldDotReportAction,
    isPayAction,
    isPendingRemove,
    isPolicyChangeLogAction,
    isReimbursementDeQueuedAction,
    isReimbursementQueuedAction,
    isRenamedAction,
    isReportActionAttachment,
    isReportActionDeprecated,
    isReportPreviewAction,
    isResolvedActionTrackExpense,
    isReversedTransaction,
    isRoomChangeLogAction,
    isSentMoneyReportAction,
    isSplitBillAction,
    isTaskAction,
    isThreadParentMessage,
    isTrackExpenseAction,
    isTransactionThread,
    isTripPreview,
    isWhisperAction,
    isSubmittedAction,
    isSubmittedAndClosedAction,
    isApprovedAction,
    isUnapprovedAction,
    isForwardedAction,
    isWhisperActionTargetedToOthers,
    isTagModificationAction,
    shouldHideNewMarker,
    shouldReportActionBeVisible,
    shouldReportActionBeVisibleAsLastAction,
    wasActionTakenByCurrentUser,
    isInviteOrRemovedAction,
    isActionableAddPaymentCard,
    getExportIntegrationActionFragments,
    getExportIntegrationLastMessageText,
    getExportIntegrationMessageHTML,
    getUpdateRoomDescriptionMessage,
    didMessageMentionCurrentUser,
    getPolicyChangeLogAddEmployeeMessage,
    getPolicyChangeLogChangeRoleMessage,
    getPolicyChangeLogDeleteMemberMessage,
    getRenamedAction,
    isCardIssuedAction,
    getCardIssuedMessage,
    getRemovedConnectionMessage,
    getActionableJoinRequestPendingReportAction,
    getReportActionsLength,
    wasActionCreatedWhileOffline,
};

export type {LastVisibleMessage};<|MERGE_RESOLUTION|>--- conflicted
+++ resolved
@@ -933,14 +933,9 @@
 
 function getReportAction(reportID: string | undefined, reportActionID: string | undefined): ReportAction | undefined {
     if (!reportID || !reportActionID) {
-<<<<<<< HEAD
-        return;
-    }
-=======
         return undefined;
     }
 
->>>>>>> dae99d19
     return allReportActions?.[`${ONYXKEYS.COLLECTION.REPORT_ACTIONS}${reportID}`]?.[reportActionID];
 }
 
