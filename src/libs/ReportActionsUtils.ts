import {fastMerge} from 'expensify-common';
import _ from 'lodash';
import lodashFindLast from 'lodash/findLast';
import type {OnyxCollection, OnyxCollectionInputValue, OnyxEntry, OnyxUpdate} from 'react-native-onyx';
import Onyx from 'react-native-onyx';
import type {ValueOf} from 'type-fest';
import CONST from '@src/CONST';
import type {TranslationPaths} from '@src/languages/types';
import ONYXKEYS from '@src/ONYXKEYS';
import type {OnyxInputOrEntry} from '@src/types/onyx';
import type {JoinWorkspaceResolution} from '@src/types/onyx/OriginalMessage';
import type Report from '@src/types/onyx/Report';
import type {Message, OriginalMessage, ReportActions} from '@src/types/onyx/ReportAction';
import type ReportAction from '@src/types/onyx/ReportAction';
import type ReportActionName from '@src/types/onyx/ReportActionName';
import type {EmptyObject} from '@src/types/utils/EmptyObject';
import {isEmptyObject} from '@src/types/utils/EmptyObject';
import DateUtils from './DateUtils';
import * as Environment from './Environment/Environment';
import isReportMessageAttachment from './isReportMessageAttachment';
import * as Localize from './Localize';
import Log from './Log';
import type {MessageElementBase, MessageTextElement} from './MessageElement';
import {parseHtmlToText} from './OnyxAwareParser';
import * as PersonalDetailsUtils from './PersonalDetailsUtils';
import * as ReportConnection from './ReportConnection';
import type {OptimisticIOUReportAction, PartialReportAction} from './ReportUtils';
import StringUtils from './StringUtils';
import * as TransactionUtils from './TransactionUtils';

type LastVisibleMessage = {
    lastMessageTranslationKey?: string;
    lastMessageText: string;
    lastMessageHtml?: string;
};

type MemberChangeMessageUserMentionElement = {
    readonly kind: 'userMention';
    readonly accountID: number;
} & MessageElementBase;

type MemberChangeMessageRoomReferenceElement = {
    readonly kind: 'roomReference';
    readonly roomName: string;
    readonly roomID: number;
} & MessageElementBase;

type MemberChangeMessageElement = MessageTextElement | MemberChangeMessageUserMentionElement | MemberChangeMessageRoomReferenceElement;

let allReportActions: OnyxCollection<ReportActions>;
Onyx.connect({
    key: ONYXKEYS.COLLECTION.REPORT_ACTIONS,
    waitForCollectionCallback: true,
    callback: (actions) => {
        if (!actions) {
            return;
        }

        allReportActions = actions;
    },
});

let isNetworkOffline = false;
Onyx.connect({
    key: ONYXKEYS.NETWORK,
    callback: (val) => (isNetworkOffline = val?.isOffline ?? false),
});

let currentUserAccountID: number | undefined;
Onyx.connect({
    key: ONYXKEYS.SESSION,
    callback: (value) => {
        // When signed out, value is undefined
        if (!value) {
            return;
        }

        currentUserAccountID = value.accountID;
    },
});

let environmentURL: string;
Environment.getEnvironmentURL().then((url: string) => (environmentURL = url));

function isCreatedAction(reportAction: OnyxInputOrEntry<ReportAction>): boolean {
    return reportAction?.actionName === CONST.REPORT.ACTIONS.TYPE.CREATED;
}

function isDeletedAction(reportAction: OnyxInputOrEntry<ReportAction | OptimisticIOUReportAction>): boolean {
    const message = reportAction?.message ?? [];

    if (!Array.isArray(message)) {
        return message?.html === '' ?? message?.deleted;
    }

    // A legacy deleted comment has either an empty array or an object with html field with empty string as value
    const isLegacyDeletedComment = message.length === 0 || message[0]?.html === '';

    return isLegacyDeletedComment || !!message[0]?.deleted;
}

function getReportActionMessage(reportAction: PartialReportAction) {
    if (Array.isArray(reportAction?.message)) {
        return reportAction?.message?.[0];
    }
    return reportAction?.message;
}

function isDeletedParentAction(reportAction: OnyxInputOrEntry<ReportAction>): boolean {
    return (getReportActionMessage(reportAction)?.isDeletedParentAction ?? false) && (reportAction?.childVisibleActionCount ?? 0) > 0;
}

function isReversedTransaction(reportAction: OnyxInputOrEntry<ReportAction | OptimisticIOUReportAction>) {
    return (getReportActionMessage(reportAction)?.isReversedTransaction ?? false) && ((reportAction as ReportAction)?.childVisibleActionCount ?? 0) > 0;
}

function isPendingRemove(reportAction: OnyxInputOrEntry<ReportAction> | EmptyObject): boolean {
    if (isEmptyObject(reportAction)) {
        return false;
    }
    return getReportActionMessage(reportAction)?.moderationDecision?.decision === CONST.MODERATION.MODERATOR_DECISION_PENDING_REMOVE;
}

function isMoneyRequestAction(reportAction: OnyxInputOrEntry<ReportAction>): reportAction is ReportAction<typeof CONST.REPORT.ACTIONS.TYPE.IOU> {
    return isActionOfType(reportAction, CONST.REPORT.ACTIONS.TYPE.IOU);
}

function isReportPreviewAction(reportAction: OnyxInputOrEntry<ReportAction>): reportAction is ReportAction<typeof CONST.REPORT.ACTIONS.TYPE.REPORT_PREVIEW> {
    return isActionOfType(reportAction, CONST.REPORT.ACTIONS.TYPE.REPORT_PREVIEW);
}

function isSubmittedAction(reportAction: OnyxInputOrEntry<ReportAction>): reportAction is ReportAction<typeof CONST.REPORT.ACTIONS.TYPE.SUBMITTED> {
    return isActionOfType(reportAction, CONST.REPORT.ACTIONS.TYPE.SUBMITTED);
}

function isModifiedExpenseAction(reportAction: OnyxInputOrEntry<ReportAction>): reportAction is ReportAction<typeof CONST.REPORT.ACTIONS.TYPE.MODIFIED_EXPENSE> {
    return isActionOfType(reportAction, CONST.REPORT.ACTIONS.TYPE.MODIFIED_EXPENSE);
}

function isPolicyChangeLogAction(reportAction: OnyxInputOrEntry<ReportAction>): reportAction is ReportAction<ValueOf<typeof CONST.REPORT.ACTIONS.TYPE.POLICY_CHANGE_LOG>> {
    return isActionOfType(reportAction, ...Object.values(CONST.REPORT.ACTIONS.TYPE.POLICY_CHANGE_LOG));
}

function isChronosOOOListAction(reportAction: OnyxInputOrEntry<ReportAction>): reportAction is ReportAction<typeof CONST.REPORT.ACTIONS.TYPE.CHRONOS_OOO_LIST> {
    return isActionOfType(reportAction, CONST.REPORT.ACTIONS.TYPE.CHRONOS_OOO_LIST);
}

function isAddCommentAction(reportAction: OnyxInputOrEntry<ReportAction>): reportAction is ReportAction<typeof CONST.REPORT.ACTIONS.TYPE.ADD_COMMENT> {
    return isActionOfType(reportAction, CONST.REPORT.ACTIONS.TYPE.ADD_COMMENT);
}

function isCreatedTaskReportAction(reportAction: OnyxInputOrEntry<ReportAction>): reportAction is ReportAction<typeof CONST.REPORT.ACTIONS.TYPE.ADD_COMMENT> {
    return isActionOfType(reportAction, CONST.REPORT.ACTIONS.TYPE.ADD_COMMENT) && !!getOriginalMessage(reportAction)?.taskReportID;
}

function isTripPreview(reportAction: OnyxInputOrEntry<ReportAction>): reportAction is ReportAction<typeof CONST.REPORT.ACTIONS.TYPE.TRIPPREVIEW> {
    return isActionOfType(reportAction, CONST.REPORT.ACTIONS.TYPE.TRIPPREVIEW);
}

function isActionOfType<T extends ReportActionName[]>(
    action: OnyxInputOrEntry<ReportAction>,
    ...actionNames: T
): action is {
    [K in keyof T]: ReportAction<T[K]>;
}[number] {
    return actionNames.includes(action?.actionName as T[number]);
}

function getOriginalMessage<T extends ReportActionName>(reportAction: OnyxInputOrEntry<ReportAction<T>>): OriginalMessage<T> | undefined {
    if (!Array.isArray(reportAction?.message)) {
        return reportAction?.message ?? reportAction?.originalMessage;
    }
    return reportAction.originalMessage;
}

/**
 * We are in the process of deprecating reportAction.originalMessage and will be setting the db version of "message" to reportAction.message in the future see: https://github.com/Expensify/App/issues/39797
 * In the interim, we must check to see if we have an object or array for the reportAction.message, if we have an array we will use the originalMessage as this means we have not yet migrated.
 */
function getWhisperedTo(reportAction: OnyxInputOrEntry<ReportAction>): number[] {
    if (!reportAction) {
        return [];
    }
    const originalMessage = getOriginalMessage(reportAction);
    const message = getReportActionMessage(reportAction);

    if (!(originalMessage && 'whisperedTo' in originalMessage) && !(message && 'whisperedTo' in message)) {
        return [];
    }

    if (!Array.isArray(message) && typeof message === 'object' && 'whisperedTo' in message) {
        return message?.whisperedTo ?? [];
    }

    if (originalMessage && 'whisperedTo' in originalMessage) {
        return originalMessage?.whisperedTo ?? [];
    }

    return [];
}

function isWhisperAction(reportAction: OnyxInputOrEntry<ReportAction>): boolean {
    return getWhisperedTo(reportAction).length > 0;
}

/**
 * Checks whether the report action is a whisper targeting someone other than the current user.
 */
function isWhisperActionTargetedToOthers(reportAction: OnyxInputOrEntry<ReportAction>): boolean {
    if (!isWhisperAction(reportAction)) {
        return false;
    }
    return !getWhisperedTo(reportAction).includes(currentUserAccountID ?? -1);
}

function isReimbursementQueuedAction(reportAction: OnyxInputOrEntry<ReportAction>): reportAction is ReportAction<typeof CONST.REPORT.ACTIONS.TYPE.REIMBURSEMENT_QUEUED> {
    return isActionOfType(reportAction, CONST.REPORT.ACTIONS.TYPE.REIMBURSEMENT_QUEUED);
}

function isMemberChangeAction(
    reportAction: OnyxInputOrEntry<ReportAction>,
): reportAction is ReportAction<ValueOf<typeof CONST.REPORT.ACTIONS.TYPE.ROOM_CHANGE_LOG | typeof CONST.REPORT.ACTIONS.TYPE.POLICY_CHANGE_LOG>> {
    return isActionOfType(
        reportAction,
        CONST.REPORT.ACTIONS.TYPE.ROOM_CHANGE_LOG.INVITE_TO_ROOM,
        CONST.REPORT.ACTIONS.TYPE.ROOM_CHANGE_LOG.REMOVE_FROM_ROOM,
        CONST.REPORT.ACTIONS.TYPE.POLICY_CHANGE_LOG.INVITE_TO_ROOM,
        CONST.REPORT.ACTIONS.TYPE.POLICY_CHANGE_LOG.REMOVE_FROM_ROOM,
        CONST.REPORT.ACTIONS.TYPE.POLICY_CHANGE_LOG.LEAVE_POLICY,
    );
}

function isInviteMemberAction(
    reportAction: OnyxEntry<ReportAction>,
): reportAction is ReportAction<typeof CONST.REPORT.ACTIONS.TYPE.ROOM_CHANGE_LOG.INVITE_TO_ROOM | typeof CONST.REPORT.ACTIONS.TYPE.POLICY_CHANGE_LOG.INVITE_TO_ROOM> {
    return isActionOfType(reportAction, CONST.REPORT.ACTIONS.TYPE.ROOM_CHANGE_LOG.INVITE_TO_ROOM, CONST.REPORT.ACTIONS.TYPE.POLICY_CHANGE_LOG.INVITE_TO_ROOM);
}

function isLeavePolicyAction(reportAction: OnyxEntry<ReportAction>): reportAction is ReportAction<typeof CONST.REPORT.ACTIONS.TYPE.POLICY_CHANGE_LOG.LEAVE_POLICY> {
    return isActionOfType(reportAction, CONST.REPORT.ACTIONS.TYPE.POLICY_CHANGE_LOG.LEAVE_POLICY);
}

function isReimbursementDeQueuedAction(reportAction: OnyxEntry<ReportAction>): reportAction is ReportAction<typeof CONST.REPORT.ACTIONS.TYPE.REIMBURSEMENT_DEQUEUED> {
    return isActionOfType(reportAction, CONST.REPORT.ACTIONS.TYPE.REIMBURSEMENT_DEQUEUED);
}

function isClosedAction(reportAction: OnyxEntry<ReportAction>): reportAction is ReportAction<typeof CONST.REPORT.ACTIONS.TYPE.CLOSED> {
    return isActionOfType(reportAction, CONST.REPORT.ACTIONS.TYPE.CLOSED);
}

function isRenamedAction(reportAction: OnyxEntry<ReportAction>): reportAction is ReportAction<typeof CONST.REPORT.ACTIONS.TYPE.RENAMED> {
    return isActionOfType(reportAction, CONST.REPORT.ACTIONS.TYPE.RENAMED);
}

function isRoomChangeLogAction(reportAction: OnyxEntry<ReportAction>): reportAction is ReportAction<ValueOf<typeof CONST.REPORT.ACTIONS.TYPE.ROOM_CHANGE_LOG>> {
    return isActionOfType(reportAction, ...Object.values(CONST.REPORT.ACTIONS.TYPE.ROOM_CHANGE_LOG));
}

/**
 * Returns whether the comment is a thread parent message/the first message in a thread
 */
function isThreadParentMessage(reportAction: OnyxEntry<ReportAction>, reportID: string): boolean {
    const {childType, childVisibleActionCount = 0, childReportID} = reportAction ?? {};
    return childType === CONST.REPORT.TYPE.CHAT && (childVisibleActionCount > 0 || String(childReportID) === reportID);
}

/**
 * Returns the parentReportAction if the given report is a thread/task.
 *
 * @deprecated Use Onyx.connect() or withOnyx() instead
 */
function getParentReportAction(report: OnyxInputOrEntry<Report> | EmptyObject): ReportAction | EmptyObject {
    if (!report?.parentReportID || !report.parentReportActionID) {
        return {};
    }
    return allReportActions?.[`${ONYXKEYS.COLLECTION.REPORT_ACTIONS}${report.parentReportID}`]?.[report.parentReportActionID] ?? {};
}

/**
 * Determines if the given report action is sent money report action by checking for 'pay' type and presence of IOUDetails object.
 */
function isSentMoneyReportAction(reportAction: OnyxEntry<ReportAction | OptimisticIOUReportAction>): boolean {
    return (
        isActionOfType(reportAction, CONST.REPORT.ACTIONS.TYPE.IOU) &&
        getOriginalMessage(reportAction)?.type === CONST.IOU.REPORT_ACTION_TYPE.PAY &&
        !!getOriginalMessage(reportAction)?.IOUDetails
    );
}

/**
 * Returns whether the thread is a transaction thread, which is any thread with IOU parent
 * report action from requesting money (type - create) or from sending money (type - pay with IOUDetails field)
 */
function isTransactionThread(parentReportAction: OnyxInputOrEntry<ReportAction> | EmptyObject): boolean {
    if (isEmptyObject(parentReportAction) || !isMoneyRequestAction(parentReportAction)) {
        return false;
    }
    const originalMessage = getOriginalMessage(parentReportAction);
    return (
        originalMessage?.type === CONST.IOU.REPORT_ACTION_TYPE.CREATE ||
        originalMessage?.type === CONST.IOU.REPORT_ACTION_TYPE.TRACK ||
        (originalMessage?.type === CONST.IOU.REPORT_ACTION_TYPE.PAY && !!originalMessage?.IOUDetails)
    );
}

/**
 * Sort an array of reportActions by their created timestamp first, and reportActionID second
 * This gives us a stable order even in the case of multiple reportActions created on the same millisecond
 *
 */
function getSortedReportActions(reportActions: ReportAction[] | null, shouldSortInDescendingOrder = false): ReportAction[] {
    if (!Array.isArray(reportActions)) {
        throw new Error(`ReportActionsUtils.getSortedReportActions requires an array, received ${typeof reportActions}`);
    }

    const invertedMultiplier = shouldSortInDescendingOrder ? -1 : 1;

    const sortedActions = reportActions?.filter(Boolean).sort((first, second) => {
        // First sort by timestamp
        if (first.created !== second.created) {
            return (first.created < second.created ? -1 : 1) * invertedMultiplier;
        }

        // Then by action type, ensuring that `CREATED` actions always come first if they have the same timestamp as another action type
        if ((first.actionName === CONST.REPORT.ACTIONS.TYPE.CREATED || second.actionName === CONST.REPORT.ACTIONS.TYPE.CREATED) && first.actionName !== second.actionName) {
            return (first.actionName === CONST.REPORT.ACTIONS.TYPE.CREATED ? -1 : 1) * invertedMultiplier;
        }
        // Ensure that `REPORT_PREVIEW` actions always come after if they have the same timestamp as another action type
        if ((first.actionName === CONST.REPORT.ACTIONS.TYPE.REPORT_PREVIEW || second.actionName === CONST.REPORT.ACTIONS.TYPE.REPORT_PREVIEW) && first.actionName !== second.actionName) {
            return (first.actionName === CONST.REPORT.ACTIONS.TYPE.REPORT_PREVIEW ? 1 : -1) * invertedMultiplier;
        }

        // Then fallback on reportActionID as the final sorting criteria. It is a random number,
        // but using this will ensure that the order of reportActions with the same created time and action type
        // will be consistent across all users and devices
        return (first.reportActionID < second.reportActionID ? -1 : 1) * invertedMultiplier;
    });

    return sortedActions;
}

function isOptimisticAction(reportAction: ReportAction) {
    return (
        !!reportAction.isOptimisticAction ||
        reportAction.pendingAction === CONST.RED_BRICK_ROAD_PENDING_ACTION.ADD ||
        reportAction.pendingAction === CONST.RED_BRICK_ROAD_PENDING_ACTION.DELETE
    );
}

function shouldIgnoreGap(currentReportAction: ReportAction | undefined, nextReportAction: ReportAction | undefined) {
    if (!currentReportAction || !nextReportAction) {
        return false;
    }
    return (
        isOptimisticAction(currentReportAction) ||
        isOptimisticAction(nextReportAction) ||
        !!getWhisperedTo(currentReportAction).length ||
        !!getWhisperedTo(nextReportAction).length ||
        currentReportAction.actionName === CONST.REPORT.ACTIONS.TYPE.ROOM_CHANGE_LOG.INVITE_TO_ROOM ||
        nextReportAction.actionName === CONST.REPORT.ACTIONS.TYPE.CREATED ||
        nextReportAction.actionName === CONST.REPORT.ACTIONS.TYPE.CLOSED
    );
}

/**
 * Returns a sorted and filtered list of report actions from a report and it's associated child
 * transaction thread report in order to correctly display reportActions from both reports in the one-transaction report view.
 */
function getCombinedReportActions(reportActions: ReportAction[], transactionThreadReportActions: ReportAction[], reportID?: string): ReportAction[] {
    if (isEmptyObject(transactionThreadReportActions)) {
        return reportActions;
    }

    // Filter out the created action from the transaction thread report actions, since we already have the parent report's created action in `reportActions`
    const filteredTransactionThreadReportActions = transactionThreadReportActions?.filter((action) => action.actionName !== CONST.REPORT.ACTIONS.TYPE.CREATED);

    const report = ReportConnection.getAllReports()?.[`${ONYXKEYS.COLLECTION.REPORT}${reportID}`];
    const isSelfDM = report?.chatType === CONST.REPORT.CHAT_TYPE.SELF_DM;
    // Filter out request and send money request actions because we don't want to show any preview actions for one transaction reports
    const filteredReportActions = [...reportActions, ...filteredTransactionThreadReportActions].filter((action) => {
        if (!isMoneyRequestAction(action)) {
            return true;
        }
        const actionType = getOriginalMessage(action)?.type ?? '';
        if (isSelfDM) {
            return actionType !== CONST.IOU.REPORT_ACTION_TYPE.CREATE && !isSentMoneyReportAction(action);
        }
        return actionType !== CONST.IOU.REPORT_ACTION_TYPE.CREATE && actionType !== CONST.IOU.REPORT_ACTION_TYPE.TRACK && !isSentMoneyReportAction(action);
    });

    return getSortedReportActions(filteredReportActions, true);
}

/**
 * Returns the largest gapless range of reportActions including a the provided reportActionID, where a "gap" is defined as a reportAction's `previousReportActionID` not matching the previous reportAction in the sortedReportActions array.
 * See unit tests for example of inputs and expected outputs.
 * Note: sortedReportActions sorted in descending order
 */
function getContinuousReportActionChain(sortedReportActions: ReportAction[], id?: string): ReportAction[] {
    let index;

    if (id) {
        index = sortedReportActions.findIndex((reportAction) => reportAction.reportActionID === id);
    } else {
        index = sortedReportActions.findIndex((reportAction) => !isOptimisticAction(reportAction));
    }

    if (index === -1) {
        // if no non-pending action is found, that means all actions on the report are optimistic
        // in this case, we'll assume the whole chain of reportActions is continuous and return it in its entirety
        return id ? [] : sortedReportActions;
    }

    let startIndex = index;
    let endIndex = index;

    // Iterate forwards through the array, starting from endIndex. i.e: newer to older
    // This loop checks the continuity of actions by comparing the current item's previousReportActionID with the next item's reportActionID.
    // It ignores optimistic actions, whispers and InviteToRoom actions
    while (
        (endIndex < sortedReportActions.length - 1 && sortedReportActions[endIndex].previousReportActionID === sortedReportActions[endIndex + 1].reportActionID) ||
        shouldIgnoreGap(sortedReportActions[endIndex], sortedReportActions[endIndex + 1])
    ) {
        endIndex++;
    }

    // Iterate backwards through the sortedReportActions, starting from startIndex. (older to newer)
    // This loop ensuress continuity in a sequence of actions by comparing the current item's reportActionID with the previous item's previousReportActionID.
    while (
        (startIndex > 0 && sortedReportActions[startIndex].reportActionID === sortedReportActions[startIndex - 1].previousReportActionID) ||
        shouldIgnoreGap(sortedReportActions[startIndex], sortedReportActions[startIndex - 1])
    ) {
        startIndex--;
    }

    return sortedReportActions.slice(startIndex, endIndex + 1);
}

/**
 * Finds most recent IOU request action ID.
 */
function getMostRecentIOURequestActionID(reportActions: ReportAction[] | null): string | null {
    if (!Array.isArray(reportActions)) {
        return null;
    }
    const iouRequestTypes: Array<ValueOf<typeof CONST.IOU.REPORT_ACTION_TYPE>> = [
        CONST.IOU.REPORT_ACTION_TYPE.CREATE,
        CONST.IOU.REPORT_ACTION_TYPE.SPLIT,
        CONST.IOU.REPORT_ACTION_TYPE.TRACK,
    ];
    const iouRequestActions =
        reportActions?.filter((action) => {
            if (!isActionOfType(action, CONST.REPORT.ACTIONS.TYPE.IOU)) {
                return false;
            }
            const actionType = getOriginalMessage(action)?.type;
            if (!actionType) {
                return false;
            }
            return iouRequestTypes.includes(actionType);
        }) ?? [];

    if (iouRequestActions.length === 0) {
        return null;
    }

    const sortedReportActions = getSortedReportActions(iouRequestActions);
    return sortedReportActions.at(-1)?.reportActionID ?? null;
}

/**
 * Returns array of links inside a given report action
 */
function extractLinksFromMessageHtml(reportAction: OnyxEntry<ReportAction>): string[] {
    const htmlContent = getReportActionHtml(reportAction);

    const regex = CONST.REGEX_LINK_IN_ANCHOR;

    if (!htmlContent) {
        return [];
    }

    return [...htmlContent.matchAll(regex)].map((match) => match[1]);
}

/**
 * Returns the report action immediately before the specified index.
 * @param reportActions - all actions
 * @param actionIndex - index of the action
 */
function findPreviousAction(reportActions: ReportAction[] | undefined, actionIndex: number): OnyxEntry<ReportAction> {
    if (!reportActions) {
        return undefined;
    }

    for (let i = actionIndex + 1; i < reportActions.length; i++) {
        // Find the next non-pending deletion report action, as the pending delete action means that it is not displayed in the UI, but still is in the report actions list.
        // If we are offline, all actions are pending but shown in the UI, so we take the previous action, even if it is a delete.
        if (isNetworkOffline || reportActions[i].pendingAction !== CONST.RED_BRICK_ROAD_PENDING_ACTION.DELETE) {
            return reportActions[i];
        }
    }

    return undefined;
}

/**
 * Returns true when the report action immediately before the specified index is a comment made by the same actor who who is leaving a comment in the action at the specified index.
 * Also checks to ensure that the comment is not too old to be shown as a grouped comment.
 *
 * @param actionIndex - index of the comment item in state to check
 */
function isConsecutiveActionMadeByPreviousActor(reportActions: ReportAction[] | undefined, actionIndex: number): boolean {
    const previousAction = findPreviousAction(reportActions, actionIndex);
    const currentAction = reportActions?.[actionIndex];

    // It's OK for there to be no previous action, and in that case, false will be returned
    // so that the comment isn't grouped
    if (!currentAction || !previousAction) {
        return false;
    }

    // Comments are only grouped if they happen within 5 minutes of each other
    if (new Date(currentAction.created).getTime() - new Date(previousAction.created).getTime() > 300000) {
        return false;
    }

    // Do not group if previous action was a created action
    if (previousAction.actionName === CONST.REPORT.ACTIONS.TYPE.CREATED) {
        return false;
    }

    // Do not group if previous or current action was a renamed action
    if (previousAction.actionName === CONST.REPORT.ACTIONS.TYPE.RENAMED || currentAction.actionName === CONST.REPORT.ACTIONS.TYPE.RENAMED) {
        return false;
    }

    // Do not group if the delegate account ID is different
    if (previousAction.delegateAccountID !== currentAction.delegateAccountID) {
        return false;
    }

    // Do not group if one of previous / current action is report preview and another one is not report preview
    if ((isReportPreviewAction(previousAction) && !isReportPreviewAction(currentAction)) || (isReportPreviewAction(currentAction) && !isReportPreviewAction(previousAction))) {
        return false;
    }

    if (isSubmittedAction(currentAction)) {
        const currentActionAdminAccountID = currentAction.adminAccountID;

        return currentActionAdminAccountID === previousAction.actorAccountID || currentActionAdminAccountID === previousAction.adminAccountID;
    }

    if (isSubmittedAction(previousAction)) {
        return typeof previousAction.adminAccountID === 'number'
            ? currentAction.actorAccountID === previousAction.adminAccountID
            : currentAction.actorAccountID === previousAction.actorAccountID;
    }

    return currentAction.actorAccountID === previousAction.actorAccountID;
}

/**
 * Checks if a reportAction is deprecated.
 */
function isReportActionDeprecated(reportAction: OnyxEntry<ReportAction>, key: string | number): boolean {
    if (!reportAction) {
        return true;
    }

    // HACK ALERT: We're temporarily filtering out any reportActions keyed by sequenceNumber
    // to prevent bugs during the migration from sequenceNumber -> reportActionID
    if (String(reportAction.sequenceNumber) === key) {
        Log.info('Front-end filtered out reportAction keyed by sequenceNumber!', false, reportAction);
        return true;
    }

    const deprecatedOldDotReportActions: ReportActionName[] = [
        CONST.REPORT.ACTIONS.TYPE.DELETED_ACCOUNT,
        CONST.REPORT.ACTIONS.TYPE.REIMBURSEMENT_REQUESTED,
        CONST.REPORT.ACTIONS.TYPE.REIMBURSEMENT_SETUP_REQUESTED,
        CONST.REPORT.ACTIONS.TYPE.DONATION,
    ];
    if (deprecatedOldDotReportActions.includes(reportAction.actionName)) {
        Log.info('Front end filtered out reportAction for being an older, deprecated report action', false, reportAction);
        return true;
    }

    return false;
}

const {POLICY_CHANGE_LOG: policyChangelogTypes, ROOM_CHANGE_LOG: roomChangeLogTypes, ...otherActionTypes} = CONST.REPORT.ACTIONS.TYPE;
const supportedActionTypes: ReportActionName[] = [...Object.values(otherActionTypes), ...Object.values(policyChangelogTypes), ...Object.values(roomChangeLogTypes)];

/**
 * Checks if a reportAction is fit for display, meaning that it's not deprecated, is of a valid
 * and supported type, it's not deleted and also not closed.
 */
function shouldReportActionBeVisible(reportAction: OnyxEntry<ReportAction>, key: string | number): boolean {
    if (!reportAction) {
        return false;
    }

    if (isReportActionDeprecated(reportAction, key)) {
        return false;
    }

    // Filter out any unsupported reportAction types
    if (!supportedActionTypes.includes(reportAction.actionName)) {
        return false;
    }

    // Ignore closed action here since we're already displaying a footer that explains why the report was closed
    if (reportAction.actionName === CONST.REPORT.ACTIONS.TYPE.CLOSED) {
        return false;
    }

    // Ignore markedAsReimbursed action here since we're already display message that explains the expense was paid
    // elsewhere in the IOU reportAction
    if (reportAction.actionName === CONST.REPORT.ACTIONS.TYPE.MARKED_REIMBURSED) {
        return false;
    }

    if (isWhisperActionTargetedToOthers(reportAction)) {
        return false;
    }

    if (isPendingRemove(reportAction) && !reportAction.childVisibleActionCount) {
        return false;
    }

    if (isTripPreview(reportAction)) {
        return true;
    }

    // All other actions are displayed except thread parents, deleted, or non-pending actions
    const isDeleted = isDeletedAction(reportAction);
    const isPending = !!reportAction.pendingAction;

    return !isDeleted || isPending || isDeletedParentAction(reportAction) || isReversedTransaction(reportAction);
}

/**
 * Checks if the new marker should be hidden for the report action.
 */
function shouldHideNewMarker(reportAction: OnyxEntry<ReportAction>): boolean {
    if (!reportAction) {
        return true;
    }
    return !isNetworkOffline && reportAction.pendingAction === CONST.RED_BRICK_ROAD_PENDING_ACTION.DELETE;
}

/**
 * Checks whether an action is actionable track expense.
 *
 */
function isActionableTrackExpense(reportAction: OnyxInputOrEntry<ReportAction>): reportAction is ReportAction<typeof CONST.REPORT.ACTIONS.TYPE.ACTIONABLE_TRACK_EXPENSE_WHISPER> {
    return isActionOfType(reportAction, CONST.REPORT.ACTIONS.TYPE.ACTIONABLE_TRACK_EXPENSE_WHISPER);
}

/**
 * Checks whether an action is actionable track expense and resolved.
 *
 */
function isResolvedActionTrackExpense(reportAction: OnyxEntry<ReportAction>): boolean {
    const resolution = reportAction && 'resolution' in reportAction ? reportAction?.resolution : null;
    return isActionableTrackExpense(reportAction) && !!resolution;
}

/**
 * Checks if a reportAction is fit for display as report last action, meaning that
 * it satisfies shouldReportActionBeVisible, it's not whisper action and not deleted.
 */
function shouldReportActionBeVisibleAsLastAction(reportAction: OnyxInputOrEntry<ReportAction>): boolean {
    if (!reportAction) {
        return false;
    }

    if (Object.keys(reportAction.errors ?? {}).length > 0) {
        return false;
    }

    // If a whisper action is the REPORT_PREVIEW action, we are displaying it.
    // If the action's message text is empty and it is not a deleted parent with visible child actions, hide it. Else, consider the action to be displayable.
    return (
        shouldReportActionBeVisible(reportAction, reportAction.reportActionID) &&
        !(isWhisperAction(reportAction) && !isReportPreviewAction(reportAction) && !isMoneyRequestAction(reportAction)) &&
        !(isDeletedAction(reportAction) && !isDeletedParentAction(reportAction)) &&
        !isResolvedActionTrackExpense(reportAction)
    );
}

/**
 * For policy change logs, report URLs are generated in the server,
 * which includes a baseURL placeholder that's replaced in the client.
 */
function replaceBaseURLInPolicyChangeLogAction(reportAction: ReportAction): ReportAction {
    if (!reportAction?.message || !isPolicyChangeLogAction(reportAction)) {
        return reportAction;
    }

    const updatedReportAction = _.clone(reportAction);

    if (!updatedReportAction.message) {
        return updatedReportAction;
    }

    if (Array.isArray(updatedReportAction.message) && updatedReportAction.message[0]) {
        updatedReportAction.message[0].html = getReportActionHtml(reportAction)?.replace('%baseURL', environmentURL);
    }

    return updatedReportAction;
}

function getLastVisibleAction(reportID: string, actionsToMerge: OnyxCollection<ReportAction> | OnyxCollectionInputValue<ReportAction> = {}): OnyxEntry<ReportAction> {
    let reportActions: Array<ReportAction | null | undefined> = [];
    if (_.isEmpty(actionsToMerge) === false) {
        reportActions = Object.values(fastMerge(allReportActions?.[`${ONYXKEYS.COLLECTION.REPORT_ACTIONS}${reportID}`] ?? {}, actionsToMerge ?? {}, true));
    } else {
        reportActions = Object.values(allReportActions?.[`${ONYXKEYS.COLLECTION.REPORT_ACTIONS}${reportID}`] ?? {});
    }
    const visibleReportActions = reportActions.filter((action): action is ReportAction => shouldReportActionBeVisibleAsLastAction(action));
    const sortedReportActions = getSortedReportActions(visibleReportActions, true);
    if (sortedReportActions.length === 0) {
        return undefined;
    }
    return sortedReportActions[0];
}

function getLastVisibleMessage(
    reportID: string,
    actionsToMerge: OnyxCollection<ReportAction> | OnyxCollectionInputValue<ReportAction> = {},
    reportAction: OnyxInputOrEntry<ReportAction> | undefined = undefined,
): LastVisibleMessage {
    const lastVisibleAction = reportAction ?? getLastVisibleAction(reportID, actionsToMerge);
    const message = getReportActionMessage(lastVisibleAction);

    if (message && isReportMessageAttachment(message)) {
        return {
            lastMessageTranslationKey: CONST.TRANSLATION_KEYS.ATTACHMENT,
            lastMessageText: CONST.ATTACHMENT_MESSAGE_TEXT,
            lastMessageHtml: CONST.TRANSLATION_KEYS.ATTACHMENT,
        };
    }

    if (isCreatedAction(lastVisibleAction)) {
        return {
            lastMessageText: '',
        };
    }

    let messageText = getTextFromHtml(message?.html) ?? '';
    if (messageText) {
        messageText = StringUtils.lineBreaksToSpaces(String(messageText)).substring(0, CONST.REPORT.LAST_MESSAGE_TEXT_MAX_LENGTH).trim();
    }
    return {
        lastMessageText: messageText,
    };
}

/**
 * A helper method to filter out report actions keyed by sequenceNumbers.
 */
function filterOutDeprecatedReportActions(reportActions: OnyxEntry<ReportActions>): ReportAction[] {
    return Object.entries(reportActions ?? {})
        .filter(([key, reportAction]) => !isReportActionDeprecated(reportAction, key))
        .map((entry) => entry[1]);
}

/**
 * This method returns the report actions that are ready for display in the ReportActionsView.
 * The report actions need to be sorted by created timestamp first, and reportActionID second
 * to ensure they will always be displayed in the same order (in case multiple actions have the same timestamp).
 * This is all handled with getSortedReportActions() which is used by several other methods to keep the code DRY.
 */
function getSortedReportActionsForDisplay(reportActions: OnyxEntry<ReportActions> | ReportAction[], shouldIncludeInvisibleActions = false): ReportAction[] {
    let filteredReportActions: ReportAction[] = [];
    if (!reportActions) {
        return [];
    }

    if (shouldIncludeInvisibleActions) {
        filteredReportActions = Object.values(reportActions).filter(Boolean);
    } else {
        filteredReportActions = Object.entries(reportActions)
            .filter(([key, reportAction]) => shouldReportActionBeVisible(reportAction, key))
            .map(([, reportAction]) => reportAction);
    }

    const baseURLAdjustedReportActions = filteredReportActions.map((reportAction) => replaceBaseURLInPolicyChangeLogAction(reportAction));
    return getSortedReportActions(baseURLAdjustedReportActions, true);
}

/**
 * In some cases, there can be multiple closed report actions in a chat report.
 * This method returns the last closed report action so we can always show the correct archived report reason.
 * Additionally, archived #admins and #announce do not have the closed report action so we will return null if none is found.
 *
 */
function getLastClosedReportAction(reportActions: OnyxEntry<ReportActions>): OnyxEntry<ReportAction> {
    // If closed report action is not present, return early
    if (!Object.values(reportActions ?? {}).some((action) => action.actionName === CONST.REPORT.ACTIONS.TYPE.CLOSED)) {
        return undefined;
    }

    const filteredReportActions = filterOutDeprecatedReportActions(reportActions);
    const sortedReportActions = getSortedReportActions(filteredReportActions);
    return lodashFindLast(sortedReportActions, (action) => action.actionName === CONST.REPORT.ACTIONS.TYPE.CLOSED);
}

/**
 * The first visible action is the second last action in sortedReportActions which satisfy following conditions:
 * 1. That is not pending deletion as pending deletion actions are kept in sortedReportActions in memory.
 * 2. That has at least one visible child action.
 * 3. While offline all actions in `sortedReportActions` are visible.
 * 4. We will get the second last action from filtered actions because the last
 *    action is always the created action
 */
function getFirstVisibleReportActionID(sortedReportActions: ReportAction[] = [], isOffline = false): string {
    if (!Array.isArray(sortedReportActions)) {
        return '';
    }
    const sortedFilterReportActions = sortedReportActions.filter((action) => !isDeletedAction(action) || (action?.childVisibleActionCount ?? 0) > 0 || isOffline);
    return sortedFilterReportActions.length > 1 ? sortedFilterReportActions[sortedFilterReportActions.length - 2].reportActionID : '';
}

/**
 * @returns The latest report action in the `onyxData` or `null` if one couldn't be found
 */
function getLatestReportActionFromOnyxData(onyxData: OnyxUpdate[] | null): NonNullable<OnyxEntry<ReportAction>> | null {
    const reportActionUpdate = onyxData?.find((onyxUpdate) => onyxUpdate.key.startsWith(ONYXKEYS.COLLECTION.REPORT_ACTIONS));

    if (!reportActionUpdate) {
        return null;
    }

    const reportActions = Object.values((reportActionUpdate.value as ReportActions) ?? {});
    const sortedReportActions = getSortedReportActions(reportActions);
    return sortedReportActions.at(-1) ?? null;
}

/**
 * Find the transaction associated with this reportAction, if one exists.
 */
function getLinkedTransactionID(reportActionOrID: string | OnyxEntry<ReportAction>, reportID?: string): string | null {
    const reportAction = typeof reportActionOrID === 'string' ? allReportActions?.[`${ONYXKEYS.COLLECTION.REPORT_ACTIONS}${reportID}`]?.[reportActionOrID] : reportActionOrID;
    if (!reportAction || !isMoneyRequestAction(reportAction)) {
        return null;
    }
    return getOriginalMessage(reportAction)?.IOUTransactionID ?? null;
}

function getReportAction(reportID: string, reportActionID: string): ReportAction | undefined {
    return allReportActions?.[`${ONYXKEYS.COLLECTION.REPORT_ACTIONS}${reportID}`]?.[reportActionID];
}

function getMostRecentReportActionLastModified(): string {
    // Start with the oldest date possible
    let mostRecentReportActionLastModified = DateUtils.getDBTime(0);

    // Flatten all the actions
    // Loop over them all to find the one that is the most recent
    const flatReportActions = Object.values(allReportActions ?? {})
        .flatMap((actions) => (actions ? Object.values(actions) : []))
        .filter(Boolean);
    flatReportActions.forEach((action) => {
        // Pending actions should not be counted here as a user could create a comment or some other action while offline and the server might know about
        // messages they have not seen yet.
        if (action.pendingAction) {
            return;
        }

        const lastModified = action.lastModified ?? action.created;

        if (lastModified < mostRecentReportActionLastModified) {
            return;
        }

        mostRecentReportActionLastModified = lastModified;
    });

    // We might not have actions so we also look at the report objects to see if any have a lastVisibleActionLastModified that is more recent. We don't need to get
    // any reports that have been updated before either a recently updated report or reportAction as we should be up to date on these
    Object.values(ReportConnection.getAllReports() ?? {}).forEach((report) => {
        const reportLastVisibleActionLastModified = report?.lastVisibleActionLastModified ?? report?.lastVisibleActionCreated;
        if (!reportLastVisibleActionLastModified || reportLastVisibleActionLastModified < mostRecentReportActionLastModified) {
            return;
        }

        mostRecentReportActionLastModified = reportLastVisibleActionLastModified;
    });

    return mostRecentReportActionLastModified;
}

/**
 * @returns The report preview action or `null` if one couldn't be found
 */
function getReportPreviewAction(chatReportID: string, iouReportID: string): OnyxEntry<ReportAction<typeof CONST.REPORT.ACTIONS.TYPE.REPORT_PREVIEW>> {
    return Object.values(allReportActions?.[`${ONYXKEYS.COLLECTION.REPORT_ACTIONS}${chatReportID}`] ?? {}).find(
        (reportAction): reportAction is ReportAction<typeof CONST.REPORT.ACTIONS.TYPE.REPORT_PREVIEW> =>
            reportAction && isActionOfType(reportAction, CONST.REPORT.ACTIONS.TYPE.REPORT_PREVIEW) && getOriginalMessage(reportAction)?.linkedReportID === iouReportID,
    );
}

/**
 * Get the iouReportID for a given report action.
 */
function getIOUReportIDFromReportActionPreview(reportAction: OnyxEntry<ReportAction>): string {
    return isActionOfType(reportAction, CONST.REPORT.ACTIONS.TYPE.REPORT_PREVIEW) ? getOriginalMessage(reportAction)?.linkedReportID ?? '-1' : '-1';
}

/**
 * A helper method to identify if the message is deleted or not.
 */
function isMessageDeleted(reportAction: OnyxInputOrEntry<ReportAction>): boolean {
    return getReportActionMessage(reportAction)?.isDeletedParentAction ?? false;
}

/**
 * Returns the number of expenses associated with a report preview
 */
function getNumberOfMoneyRequests(reportPreviewAction: OnyxEntry<ReportAction>): number {
    return reportPreviewAction?.childMoneyRequestCount ?? 0;
}

function isSplitBillAction(reportAction: OnyxInputOrEntry<ReportAction>): reportAction is ReportAction<typeof CONST.REPORT.ACTIONS.TYPE.IOU> {
    return isActionOfType(reportAction, CONST.REPORT.ACTIONS.TYPE.IOU) && getOriginalMessage(reportAction)?.type === CONST.IOU.REPORT_ACTION_TYPE.SPLIT;
}

function isTrackExpenseAction(reportAction: OnyxEntry<ReportAction | OptimisticIOUReportAction>): reportAction is ReportAction<typeof CONST.REPORT.ACTIONS.TYPE.IOU> {
    return isActionOfType(reportAction, CONST.REPORT.ACTIONS.TYPE.IOU) && getOriginalMessage(reportAction)?.type === CONST.IOU.REPORT_ACTION_TYPE.TRACK;
}

function isPayAction(reportAction: OnyxInputOrEntry<ReportAction | OptimisticIOUReportAction>): reportAction is ReportAction<typeof CONST.REPORT.ACTIONS.TYPE.IOU> {
    return isActionOfType(reportAction, CONST.REPORT.ACTIONS.TYPE.IOU) && getOriginalMessage(reportAction)?.type === CONST.IOU.REPORT_ACTION_TYPE.PAY;
}

function isTaskAction(reportAction: OnyxEntry<ReportAction>): boolean {
    const reportActionName = reportAction?.actionName;
    return (
        reportActionName === CONST.REPORT.ACTIONS.TYPE.TASK_COMPLETED ||
        reportActionName === CONST.REPORT.ACTIONS.TYPE.TASK_CANCELLED ||
        reportActionName === CONST.REPORT.ACTIONS.TYPE.TASK_REOPENED ||
        reportActionName === CONST.REPORT.ACTIONS.TYPE.TASK_EDITED
    );
}

/**
 * Gets the reportID for the transaction thread associated with a report by iterating over the reportActions and identifying the IOU report actions.
 * Returns a reportID if there is exactly one transaction thread for the report, and null otherwise.
 */
function getOneTransactionThreadReportID(reportID: string, reportActions: OnyxEntry<ReportActions> | ReportAction[], isOffline: boolean | undefined = undefined): string | undefined {
    // If the report is not an IOU, Expense report, or Invoice, it shouldn't be treated as one-transaction report.
    const report = ReportConnection.getAllReports()?.[`${ONYXKEYS.COLLECTION.REPORT}${reportID}`];
    if (report?.type !== CONST.REPORT.TYPE.IOU && report?.type !== CONST.REPORT.TYPE.EXPENSE && report?.type !== CONST.REPORT.TYPE.INVOICE) {
        return;
    }

    const reportActionsArray = Object.values(reportActions ?? {});
    if (!reportActionsArray.length) {
        return;
    }

    // Get all IOU report actions for the report.
    const iouRequestTypes: Array<ValueOf<typeof CONST.IOU.REPORT_ACTION_TYPE>> = [
        CONST.IOU.REPORT_ACTION_TYPE.CREATE,
        CONST.IOU.REPORT_ACTION_TYPE.SPLIT,
        CONST.IOU.REPORT_ACTION_TYPE.PAY,
        CONST.IOU.REPORT_ACTION_TYPE.TRACK,
    ];

    const iouRequestActions = reportActionsArray.filter((action) => {
        if (!isMoneyRequestAction(action)) {
            return false;
        }
        const originalMessage = getOriginalMessage(action);
        const actionType = originalMessage?.type;
        return (
            actionType &&
            (iouRequestTypes.includes(actionType) ?? []) &&
            action.childReportID &&
            // Include deleted IOU reportActions if:
            // - they have an assocaited IOU transaction ID or
            // - they have visibile childActions (like comments) that we'd want to display
            // - the action is pending deletion and the user is offline
            (!!originalMessage?.IOUTransactionID ||
                // eslint-disable-next-line @typescript-eslint/prefer-nullish-coalescing
                (isMessageDeleted(action) && action.childVisibleActionCount) ||
                (action.pendingAction === CONST.RED_BRICK_ROAD_PENDING_ACTION.DELETE && (isOffline ?? isNetworkOffline)))
        );
    });

    // If we don't have any IOU request actions, or we have more than one IOU request actions, this isn't a oneTransaction report
    if (!iouRequestActions.length || iouRequestActions.length > 1) {
        return;
    }

    // If there's only one IOU request action associated with the report but it's been deleted, then we don't consider this a oneTransaction report
    // and want to display it using the standard view
    if (isMoneyRequestAction(iouRequestActions[0]) && (getOriginalMessage(iouRequestActions[0])?.deleted ?? '') !== '') {
        return;
    }

    // Ensure we have a childReportID associated with the IOU report action
    return iouRequestActions[0].childReportID;
}

/**
 * When we delete certain reports, we want to check whether there are any visible actions left to display.
 * If there are no visible actions left (including system messages), we can hide the report from view entirely
 */
function doesReportHaveVisibleActions(reportID: string, actionsToMerge: ReportActions = {}): boolean {
    const reportActions = Object.values(fastMerge(allReportActions?.[`${ONYXKEYS.COLLECTION.REPORT_ACTIONS}${reportID}`] ?? {}, actionsToMerge, true));
    const visibleReportActions = Object.values(reportActions ?? {}).filter((action) => shouldReportActionBeVisibleAsLastAction(action));

    // Exclude the task system message and the created message
    const visibleReportActionsWithoutTaskSystemMessage = visibleReportActions.filter((action) => !isTaskAction(action) && !isCreatedAction(action));
    return visibleReportActionsWithoutTaskSystemMessage.length > 0;
}

function getAllReportActions(reportID: string): ReportActions {
    return allReportActions?.[`${ONYXKEYS.COLLECTION.REPORT_ACTIONS}${reportID}`] ?? {};
}

/**
 * Check whether a report action is an attachment (a file, such as an image or a zip).
 *
 */
function isReportActionAttachment(reportAction: OnyxInputOrEntry<ReportAction>): boolean {
    const message = getReportActionMessage(reportAction);

    if (reportAction && ('isAttachment' in reportAction || 'attachmentInfo' in reportAction)) {
        return reportAction?.isAttachment ?? !!reportAction?.attachmentInfo ?? false;
    }

    if (message) {
        return isReportMessageAttachment(message);
    }

    return false;
}

// eslint-disable-next-line rulesdir/no-negated-variables
function isNotifiableReportAction(reportAction: OnyxEntry<ReportAction>): boolean {
    if (!reportAction) {
        return false;
    }

    const actions: ReportActionName[] = [CONST.REPORT.ACTIONS.TYPE.ADD_COMMENT, CONST.REPORT.ACTIONS.TYPE.IOU, CONST.REPORT.ACTIONS.TYPE.MODIFIED_EXPENSE];

    return actions.includes(reportAction.actionName);
}

function getMemberChangeMessageElements(reportAction: OnyxEntry<ReportAction>): readonly MemberChangeMessageElement[] {
    const isInviteAction = isInviteMemberAction(reportAction);
    const isLeaveAction = isLeavePolicyAction(reportAction);

    if (!isMemberChangeAction(reportAction)) {
        return [];
    }

    // Currently, we only render messages when members are invited
    let verb = Localize.translateLocal('workspace.invite.removed');
    if (isInviteAction) {
        verb = Localize.translateLocal('workspace.invite.invited');
    }

    if (isLeaveAction) {
        verb = Localize.translateLocal('workspace.invite.leftWorkspace');
    }

    const originalMessage = getOriginalMessage(reportAction);
    const targetAccountIDs: number[] = originalMessage?.targetAccountIDs ?? [];
    const personalDetails = PersonalDetailsUtils.getPersonalDetailsByIDs(targetAccountIDs, 0);

    const mentionElements = targetAccountIDs.map((accountID): MemberChangeMessageUserMentionElement => {
        const personalDetail = personalDetails.find((personal) => personal.accountID === accountID);
        const handleText = PersonalDetailsUtils.getEffectiveDisplayName(personalDetail) ?? Localize.translateLocal('common.hidden');

        return {
            kind: 'userMention',
            content: `@${handleText}`,
            accountID,
        };
    });

    const buildRoomElements = (): readonly MemberChangeMessageElement[] => {
        const roomName = originalMessage?.roomName;

        if (roomName) {
            const preposition = isInviteAction ? ` ${Localize.translateLocal('workspace.invite.to')} ` : ` ${Localize.translateLocal('workspace.invite.from')} `;

            if (originalMessage.reportID) {
                return [
                    {
                        kind: 'text',
                        content: preposition,
                    },
                    {
                        kind: 'roomReference',
                        roomName,
                        roomID: originalMessage.reportID,
                        content: roomName,
                    },
                ];
            }
        }

        return [];
    };

    return [
        {
            kind: 'text',
            content: `${verb} `,
        },
        ...Localize.formatMessageElementList(mentionElements),
        ...buildRoomElements(),
    ];
}

function getReportActionHtml(reportAction: PartialReportAction): string {
    return getReportActionMessage(reportAction)?.html ?? '';
}

const parser = new ExpensiMark();
function getReportActionText(reportAction: PartialReportAction): string {
<<<<<<< HEAD
    const html = getReportActionHtml(reportAction);
    return html ? parser.htmlToText(html) : '';
}

function getTextFromHtml(html?: string): string {
    return html ? parser.htmlToText(html) : '';
=======
    const message = getReportActionMessage(reportAction);
    // Sometime html can be an empty string
    // eslint-disable-next-line @typescript-eslint/prefer-nullish-coalescing
    const text = (message?.html || message?.text) ?? '';
    return text ? parseHtmlToText(text) : '';
}

function getTextFromHtml(html?: string): string {
    return html ? parseHtmlToText(html) : '';
>>>>>>> da7d7a16
}

function getMemberChangeMessageFragment(reportAction: OnyxEntry<ReportAction>): Message {
    const messageElements: readonly MemberChangeMessageElement[] = getMemberChangeMessageElements(reportAction);
    const html = messageElements
        .map((messageElement) => {
            switch (messageElement.kind) {
                case 'userMention':
                    return `<mention-user accountID=${messageElement.accountID}>${messageElement.content}</mention-user>`;
                case 'roomReference':
                    return `<a href="${environmentURL}/r/${messageElement.roomID}" target="_blank">${messageElement.roomName}</a>`;
                default:
                    return messageElement.content;
            }
        })
        .join('');

    return {
        html: `<muted-text>${html}</muted-text>`,
        text: getReportActionMessage(reportAction) ? getReportActionText(reportAction) : '',
        type: CONST.REPORT.MESSAGE.TYPE.COMMENT,
    };
}

function isOldDotReportAction(action: ReportAction): boolean {
    return [
        CONST.REPORT.ACTIONS.TYPE.CHANGE_FIELD,
        CONST.REPORT.ACTIONS.TYPE.CHANGE_POLICY,
        CONST.REPORT.ACTIONS.TYPE.CHANGE_TYPE,
        CONST.REPORT.ACTIONS.TYPE.DELEGATE_SUBMIT,
        CONST.REPORT.ACTIONS.TYPE.DELETED_ACCOUNT,
        CONST.REPORT.ACTIONS.TYPE.DONATION,
        CONST.REPORT.ACTIONS.TYPE.EXPORTED_TO_CSV,
        CONST.REPORT.ACTIONS.TYPE.EXPORTED_TO_INTEGRATION,
        CONST.REPORT.ACTIONS.TYPE.EXPORTED_TO_QUICK_BOOKS,
        CONST.REPORT.ACTIONS.TYPE.FORWARDED,
        CONST.REPORT.ACTIONS.TYPE.INTEGRATIONS_MESSAGE,
        CONST.REPORT.ACTIONS.TYPE.MANAGER_ATTACH_RECEIPT,
        CONST.REPORT.ACTIONS.TYPE.MANAGER_DETACH_RECEIPT,
        CONST.REPORT.ACTIONS.TYPE.MARKED_REIMBURSED,
        CONST.REPORT.ACTIONS.TYPE.MARK_REIMBURSED_FROM_INTEGRATION,
        CONST.REPORT.ACTIONS.TYPE.OUTDATED_BANK_ACCOUNT,
        CONST.REPORT.ACTIONS.TYPE.REIMBURSEMENT_ACH_BOUNCE,
        CONST.REPORT.ACTIONS.TYPE.REIMBURSEMENT_ACH_CANCELLED,
        CONST.REPORT.ACTIONS.TYPE.REIMBURSEMENT_ACCOUNT_CHANGED,
        CONST.REPORT.ACTIONS.TYPE.REIMBURSEMENT_DELAYED,
        CONST.REPORT.ACTIONS.TYPE.REIMBURSEMENT_REQUESTED,
        CONST.REPORT.ACTIONS.TYPE.REIMBURSEMENT_SETUP,
        CONST.REPORT.ACTIONS.TYPE.SELECTED_FOR_RANDOM_AUDIT,
        CONST.REPORT.ACTIONS.TYPE.SHARE,
        CONST.REPORT.ACTIONS.TYPE.STRIPE_PAID,
        CONST.REPORT.ACTIONS.TYPE.TAKE_CONTROL,
        CONST.REPORT.ACTIONS.TYPE.UNAPPROVED,
        CONST.REPORT.ACTIONS.TYPE.UNSHARE,
    ].some((oldDotActionName) => oldDotActionName === action.actionName);
}

/**
 * Helper method to format message of OldDot Actions.
 * For now, we just concat all of the text elements of the message to create the full message.
 */
function getMessageOfOldDotReportAction(reportAction: OnyxEntry<ReportAction>): string {
    if (!Array.isArray(reportAction?.message)) {
        return getReportActionText(reportAction);
    }
    // Sometime html can be an empty string
    // eslint-disable-next-line @typescript-eslint/prefer-nullish-coalescing
    return reportAction?.message?.map((element) => getTextFromHtml(element?.html || element?.text)).join('') ?? '';
}

function getMemberChangeMessagePlainText(reportAction: OnyxEntry<ReportAction>): string {
    const messageElements = getMemberChangeMessageElements(reportAction);
    return messageElements.map((element) => element.content).join('');
}

/**
 * Helper method to determine if the provided accountID has submitted an expense on the specified report.
 *
 * @param reportID
 * @param currentAccountID
 * @returns
 */
function hasRequestFromCurrentAccount(reportID: string, currentAccountID: number): boolean {
    if (!reportID) {
        return false;
    }

    const reportActions = Object.values(getAllReportActions(reportID));
    if (reportActions.length === 0) {
        return false;
    }

    return reportActions.some((action) => action.actionName === CONST.REPORT.ACTIONS.TYPE.IOU && action.actorAccountID === currentAccountID);
}

/**
 * Checks if a given report action corresponds to an actionable mention whisper.
 * @param reportAction
 */
function isActionableMentionWhisper(reportAction: OnyxEntry<ReportAction>): reportAction is ReportAction<typeof CONST.REPORT.ACTIONS.TYPE.ACTIONABLE_MENTION_WHISPER> {
    return isActionOfType(reportAction, CONST.REPORT.ACTIONS.TYPE.ACTIONABLE_MENTION_WHISPER);
}

/**
 * Checks if a given report action corresponds to an actionable report mention whisper.
 * @param reportAction
 */
function isActionableReportMentionWhisper(reportAction: OnyxEntry<ReportAction>): reportAction is ReportAction<typeof CONST.REPORT.ACTIONS.TYPE.ACTIONABLE_REPORT_MENTION_WHISPER> {
    return isActionOfType(reportAction, CONST.REPORT.ACTIONS.TYPE.ACTIONABLE_REPORT_MENTION_WHISPER);
}

/**
 * Constructs a message for an actionable mention whisper report action.
 * @param reportAction
 * @returns the actionable mention whisper message.
 */
function getActionableMentionWhisperMessage(reportAction: OnyxEntry<ReportAction<typeof CONST.REPORT.ACTIONS.TYPE.ACTIONABLE_MENTION_WHISPER>>): string {
    if (!reportAction) {
        return '';
    }
    const originalMessage = getOriginalMessage(reportAction);
    const targetAccountIDs: number[] = originalMessage?.inviteeAccountIDs ?? [];
    const personalDetails = PersonalDetailsUtils.getPersonalDetailsByIDs(targetAccountIDs, 0);
    const mentionElements = targetAccountIDs.map((accountID): string => {
        const personalDetail = personalDetails.find((personal) => personal.accountID === accountID);
        const displayName = PersonalDetailsUtils.getEffectiveDisplayName(personalDetail);
        const handleText = _.isEmpty(displayName) ? Localize.translateLocal('common.hidden') : displayName;
        return `<mention-user accountID=${accountID}>@${handleText}</mention-user>`;
    });
    const preMentionsText = 'Heads up, ';
    const mentions = mentionElements.join(', ').replace(/, ([^,]*)$/, ' and $1');
    const postMentionsText = ` ${mentionElements.length > 1 ? "aren't members" : "isn't a member"} of this room.`;

    return `${preMentionsText}${mentions}${postMentionsText}`;
}

/**
 * @private
 */
function isReportActionUnread(reportAction: OnyxEntry<ReportAction>, lastReadTime: string) {
    if (!lastReadTime) {
        return !isCreatedAction(reportAction);
    }

    return !!(reportAction && lastReadTime && reportAction.created && lastReadTime < reportAction.created);
}

/**
 * Check whether the current report action of the report is unread or not
 *
 */
function isCurrentActionUnread(report: Report | EmptyObject, reportAction: ReportAction): boolean {
    const lastReadTime = report.lastReadTime ?? '';
    const sortedReportActions = getSortedReportActions(Object.values(getAllReportActions(report.reportID)));
    const currentActionIndex = sortedReportActions.findIndex((action) => action.reportActionID === reportAction.reportActionID);
    if (currentActionIndex === -1) {
        return false;
    }
    const prevReportAction = sortedReportActions[currentActionIndex - 1];
    return isReportActionUnread(reportAction, lastReadTime) && (!prevReportAction || !isReportActionUnread(prevReportAction, lastReadTime));
}

/**
 * Checks if a given report action corresponds to a join request action.
 * @param reportAction
 */
function isActionableJoinRequest(reportAction: OnyxEntry<ReportAction>): reportAction is ReportAction<typeof CONST.REPORT.ACTIONS.TYPE.ACTIONABLE_JOIN_REQUEST> {
    return isActionOfType(reportAction, CONST.REPORT.ACTIONS.TYPE.ACTIONABLE_JOIN_REQUEST);
}

/**
 * Checks if any report actions correspond to a join request action that is still pending.
 * @param reportID
 */
function isActionableJoinRequestPending(reportID: string): boolean {
    const findPendingRequest = Object.values(getAllReportActions(reportID)).find(
        (reportActionItem) => isActionableJoinRequest(reportActionItem) && getOriginalMessage(reportActionItem)?.choice === ('' as JoinWorkspaceResolution),
    );
    return !!findPendingRequest;
}

function isApprovedOrSubmittedReportAction(action: OnyxEntry<ReportAction> | EmptyObject) {
    return [CONST.REPORT.ACTIONS.TYPE.APPROVED, CONST.REPORT.ACTIONS.TYPE.SUBMITTED].some((type) => type === action?.actionName);
}

/**
 * Gets the text version of the message in a report action
 */
function getReportActionMessageText(reportAction: OnyxEntry<ReportAction> | EmptyObject): string {
    if (!Array.isArray(reportAction?.message)) {
        return getReportActionText(reportAction);
    }
    // Sometime html can be an empty string
    // eslint-disable-next-line @typescript-eslint/prefer-nullish-coalescing
    return reportAction?.message?.reduce((acc, curr) => `${acc}${getTextFromHtml(curr?.html || curr?.text)}`, '') ?? '';
}

function getDismissedViolationMessageText(originalMessage: ReportAction<typeof CONST.REPORT.ACTIONS.TYPE.DISMISSED_VIOLATION>['originalMessage']): string {
    const reason = originalMessage?.reason;
    const violationName = originalMessage?.violationName;
    return Localize.translateLocal(`violationDismissal.${violationName}.${reason}` as TranslationPaths);
}

/**
 * Check if the linked transaction is on hold
 */
function isLinkedTransactionHeld(reportActionID: string, reportID: string): boolean {
    return TransactionUtils.isOnHoldByTransactionID(getLinkedTransactionID(reportActionID, reportID) ?? '-1');
}

/**
 * Check if the current user is the requestor of the action
 */
function wasActionTakenByCurrentUser(reportAction: OnyxInputOrEntry<ReportAction>): boolean {
    return currentUserAccountID === reportAction?.actorAccountID;
}

/**
 * Get IOU action for a reportID and transactionID
 */
function getIOUActionForReportID(reportID: string, transactionID: string): OnyxEntry<ReportAction> {
    const report = ReportConnection.getAllReports()?.[`${ONYXKEYS.COLLECTION.REPORT}${reportID}`];
    const reportActions = getAllReportActions(report?.reportID ?? '');
    const action = Object.values(reportActions ?? {})?.find((reportAction) => {
        const IOUTransactionID = isMoneyRequestAction(reportAction) ? getOriginalMessage(reportAction)?.IOUTransactionID : -1;
        return IOUTransactionID === transactionID;
    });
    return action;
}

export {
    extractLinksFromMessageHtml,
    getDismissedViolationMessageText,
    getOneTransactionThreadReportID,
    getIOUReportIDFromReportActionPreview,
    getLastClosedReportAction,
    getLastVisibleAction,
    getLastVisibleMessage,
    getLatestReportActionFromOnyxData,
    getLinkedTransactionID,
    getMostRecentIOURequestActionID,
    getMostRecentReportActionLastModified,
    getNumberOfMoneyRequests,
    getParentReportAction,
    getReportAction,
    getReportActionMessageText,
    getWhisperedTo,
    isApprovedOrSubmittedReportAction,
    getReportPreviewAction,
    getSortedReportActions,
    getCombinedReportActions,
    getSortedReportActionsForDisplay,
    isConsecutiveActionMadeByPreviousActor,
    isCreatedAction,
    isCreatedTaskReportAction,
    isDeletedAction,
    isDeletedParentAction,
    isMessageDeleted,
    isModifiedExpenseAction,
    isMoneyRequestAction,
    isNotifiableReportAction,
    isPendingRemove,
    isReversedTransaction,
    isReportActionAttachment,
    isReportActionDeprecated,
    isReportPreviewAction,
    isSentMoneyReportAction,
    isSplitBillAction,
    isTrackExpenseAction,
    isPayAction,
    isTaskAction,
    doesReportHaveVisibleActions,
    isThreadParentMessage,
    isTransactionThread,
    isWhisperAction,
    isWhisperActionTargetedToOthers,
    isReimbursementQueuedAction,
    shouldReportActionBeVisible,
    shouldHideNewMarker,
    shouldReportActionBeVisibleAsLastAction,
    getContinuousReportActionChain,
    hasRequestFromCurrentAccount,
    getFirstVisibleReportActionID,
    isMemberChangeAction,
    getMemberChangeMessageFragment,
    isOldDotReportAction,
    getMessageOfOldDotReportAction,
    getMemberChangeMessagePlainText,
    isReimbursementDeQueuedAction,
    isActionableMentionWhisper,
    isActionableReportMentionWhisper,
    getActionableMentionWhisperMessage,
    isCurrentActionUnread,
    isActionableJoinRequest,
    isActionableJoinRequestPending,
    getReportActionText,
    getReportActionHtml,
    getReportActionMessage,
    getOriginalMessage,
    isActionOfType,
    isActionableTrackExpense,
    getAllReportActions,
    isLinkedTransactionHeld,
    wasActionTakenByCurrentUser,
    isResolvedActionTrackExpense,
    isClosedAction,
    isRenamedAction,
    isRoomChangeLogAction,
    isChronosOOOListAction,
    isAddCommentAction,
    isPolicyChangeLogAction,
    getTextFromHtml,
    isTripPreview,
    getIOUActionForReportID,
};

export type {LastVisibleMessage};<|MERGE_RESOLUTION|>--- conflicted
+++ resolved
@@ -1124,16 +1124,7 @@
     return getReportActionMessage(reportAction)?.html ?? '';
 }
 
-const parser = new ExpensiMark();
 function getReportActionText(reportAction: PartialReportAction): string {
-<<<<<<< HEAD
-    const html = getReportActionHtml(reportAction);
-    return html ? parser.htmlToText(html) : '';
-}
-
-function getTextFromHtml(html?: string): string {
-    return html ? parser.htmlToText(html) : '';
-=======
     const message = getReportActionMessage(reportAction);
     // Sometime html can be an empty string
     // eslint-disable-next-line @typescript-eslint/prefer-nullish-coalescing
@@ -1143,7 +1134,6 @@
 
 function getTextFromHtml(html?: string): string {
     return html ? parseHtmlToText(html) : '';
->>>>>>> da7d7a16
 }
 
 function getMemberChangeMessageFragment(reportAction: OnyxEntry<ReportAction>): Message {
