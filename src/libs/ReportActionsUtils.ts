import {format} from 'date-fns';
import {fastMerge, Str} from 'expensify-common';
import clone from 'lodash/clone';
import lodashFindLast from 'lodash/findLast';
import isEmpty from 'lodash/isEmpty';
import type {NullishDeep, OnyxCollection, OnyxEntry, OnyxUpdate} from 'react-native-onyx';
import Onyx from 'react-native-onyx';
import type {ValueOf} from 'type-fest';
import usePrevious from '@hooks/usePrevious';
import CONST from '@src/CONST';
import IntlStore from '@src/languages/IntlStore';
import type {TranslationPaths} from '@src/languages/types';
import ONYXKEYS from '@src/ONYXKEYS';
import ROUTES from '@src/ROUTES';
import type {Card, Locale, OnyxInputOrEntry, OriginalMessageIOU, Policy, PrivatePersonalDetails} from '@src/types/onyx';
import type {JoinWorkspaceResolution, OriginalMessageChangeLog, OriginalMessageExportIntegration} from '@src/types/onyx/OriginalMessage';
import type {PolicyReportFieldType} from '@src/types/onyx/Policy';
import type Report from '@src/types/onyx/Report';
import type ReportAction from '@src/types/onyx/ReportAction';
import type {Message, OldDotReportAction, OriginalMessage, ReportActions} from '@src/types/onyx/ReportAction';
import type ReportActionName from '@src/types/onyx/ReportActionName';
import {isEmptyObject} from '@src/types/utils/EmptyObject';
import {convertAmountToDisplayString, convertToDisplayString, convertToShortDisplayString} from './CurrencyUtils';
import DateUtils from './DateUtils';
import {getEnvironmentURL} from './Environment/Environment';
import getBase62ReportID from './getBase62ReportID';
import {isReportMessageAttachment} from './isReportMessageAttachment';
import {toLocaleOrdinal} from './LocaleDigitUtils';
import {formatPhoneNumber} from './LocalePhoneNumber';
import {formatMessageElementList, translateLocal} from './Localize';
import Log from './Log';
import type {MessageElementBase, MessageTextElement} from './MessageElement';
import Parser from './Parser';
import {getEffectiveDisplayName, getPersonalDetailByEmail, getPersonalDetailsByIDs} from './PersonalDetailsUtils';
import {getPolicy, isPolicyAdmin as isPolicyAdminPolicyUtils} from './PolicyUtils';
import type {getReportName, OptimisticIOUReportAction, PartialReportAction} from './ReportUtils';
import StringUtils from './StringUtils';
import {isOnHoldByTransactionID} from './TransactionUtils';
import {getReportFieldTypeTranslationKey} from './WorkspaceReportFieldUtils';

type LastVisibleMessage = {
    lastMessageText: string;
    lastMessageHtml?: string;
};

type MemberChangeMessageUserMentionElement = {
    readonly kind: 'userMention';
    readonly accountID: number;
} & MessageElementBase;

type MemberChangeMessageRoomReferenceElement = {
    readonly kind: 'roomReference';
    readonly roomName: string;
    readonly roomID: number;
} & MessageElementBase;

type MemberChangeMessageElement = MessageTextElement | MemberChangeMessageUserMentionElement | MemberChangeMessageRoomReferenceElement;

let allReportActions: OnyxCollection<ReportActions>;
Onyx.connect({
    key: ONYXKEYS.COLLECTION.REPORT_ACTIONS,
    waitForCollectionCallback: true,
    callback: (actions) => {
        if (!actions) {
            return;
        }
        allReportActions = actions;
    },
});

let allReports: OnyxCollection<Report>;
Onyx.connect({
    key: ONYXKEYS.COLLECTION.REPORT,
    waitForCollectionCallback: true,
    callback: (value) => {
        allReports = value;
    },
});

let isNetworkOffline = false;
Onyx.connect({
    key: ONYXKEYS.NETWORK,
    callback: (val) => (isNetworkOffline = val?.isOffline ?? false),
});

let currentUserAccountID: number | undefined;
let currentEmail = '';
Onyx.connect({
    key: ONYXKEYS.SESSION,
    callback: (value) => {
        // When signed out, value is undefined
        if (!value) {
            return;
        }

        currentUserAccountID = value.accountID;
        currentEmail = value?.email ?? '';
    },
});

let privatePersonalDetails: PrivatePersonalDetails | undefined;
Onyx.connect({
    key: ONYXKEYS.PRIVATE_PERSONAL_DETAILS,
    callback: (personalDetails) => {
        privatePersonalDetails = personalDetails;
    },
});

let environmentURL: string;
getEnvironmentURL().then((url: string) => (environmentURL = url));

/*
 * Url to the Xero non reimbursable expenses list
 */
const XERO_NON_REIMBURSABLE_EXPENSES_URL = 'https://go.xero.com/Bank/BankAccounts.aspx';

/*
 * Url to the NetSuite global search, which should be suffixed with the reportID.
 */
const NETSUITE_NON_REIMBURSABLE_EXPENSES_URL_PREFIX =
    'https://system.netsuite.com/app/common/search/ubersearchresults.nl?quicksearch=T&searchtype=Uber&frame=be&Uber_NAMEtype=KEYWORDSTARTSWITH&Uber_NAME=';

/*
 * Url prefix to any Salesforce transaction or transaction list.
 */
const SALESFORCE_EXPENSES_URL_PREFIX = 'https://login.salesforce.com/';

/*
 * Url to the QBO expenses list
 */
const QBO_EXPENSES_URL = 'https://qbo.intuit.com/app/expenses';

const POLICY_CHANGE_LOG_ARRAY = new Set<ReportActionName>(Object.values(CONST.REPORT.ACTIONS.TYPE.POLICY_CHANGE_LOG));

const ROOM_CHANGE_LOG_ARRAY = new Set<ReportActionName>(Object.values(CONST.REPORT.ACTIONS.TYPE.ROOM_CHANGE_LOG));

const MEMBER_CHANGE_ARRAY = new Set<ReportActionName>([
    CONST.REPORT.ACTIONS.TYPE.ROOM_CHANGE_LOG.INVITE_TO_ROOM,
    CONST.REPORT.ACTIONS.TYPE.ROOM_CHANGE_LOG.REMOVE_FROM_ROOM,
    CONST.REPORT.ACTIONS.TYPE.POLICY_CHANGE_LOG.INVITE_TO_ROOM,
    CONST.REPORT.ACTIONS.TYPE.POLICY_CHANGE_LOG.REMOVE_FROM_ROOM,
    CONST.REPORT.ACTIONS.TYPE.POLICY_CHANGE_LOG.LEAVE_POLICY,
]);

function isCreatedAction(reportAction: OnyxInputOrEntry<ReportAction>): boolean {
    return reportAction?.actionName === CONST.REPORT.ACTIONS.TYPE.CREATED;
}

function isDeletedAction(reportAction: OnyxInputOrEntry<ReportAction | OptimisticIOUReportAction>): boolean {
    if (isInviteOrRemovedAction(reportAction)) {
        return false;
    }

    const message = reportAction?.message ?? [];

    if (!Array.isArray(message)) {
        return message?.html === '' || !!message?.deleted;
    }
    const originalMessage = getOriginalMessage(reportAction);

    // A legacy deleted comment has either an empty array or an object with html field with empty string as value
    const isLegacyDeletedComment = message.length === 0 || message.at(0)?.html === '';

    return isLegacyDeletedComment || !!message.at(0)?.deleted || (!!originalMessage && 'deleted' in originalMessage && !!originalMessage?.deleted);
}

/**
 * This function will add attachment ID attribute on img and video HTML tags inside the passed html content
 * of a report action. This attachment id is the reportActionID concatenated with the order index that the attachment
 * appears inside the report action message so as to identify attachments with identical source inside a report action.
 */
function getHtmlWithAttachmentID(html: string, reportActionID: string | undefined) {
    if (!reportActionID) {
        return html;
    }

    let attachmentID = 0;
    return html.replace(/<img |<video /g, (m) => m.concat(`${CONST.ATTACHMENT_ID_ATTRIBUTE}="${reportActionID}_${++attachmentID}" `));
}

function getReportActionMessage(reportAction: PartialReportAction) {
    return Array.isArray(reportAction?.message) ? reportAction.message.at(0) : reportAction?.message;
}

function isDeletedParentAction(reportAction: OnyxInputOrEntry<ReportAction>): boolean {
    return (getReportActionMessage(reportAction)?.isDeletedParentAction ?? false) && (reportAction?.childVisibleActionCount ?? 0) > 0;
}

function isReversedTransaction(reportAction: OnyxInputOrEntry<ReportAction | OptimisticIOUReportAction>) {
    return (getReportActionMessage(reportAction)?.isReversedTransaction ?? false) && ((reportAction as ReportAction)?.childVisibleActionCount ?? 0) > 0;
}

function isPendingRemove(reportAction: OnyxInputOrEntry<ReportAction>): boolean {
    return getReportActionMessage(reportAction)?.moderationDecision?.decision === CONST.MODERATION.MODERATOR_DECISION_PENDING_REMOVE;
}

function isMoneyRequestAction(reportAction: OnyxInputOrEntry<ReportAction>): reportAction is ReportAction<typeof CONST.REPORT.ACTIONS.TYPE.IOU> {
    return isActionOfType(reportAction, CONST.REPORT.ACTIONS.TYPE.IOU);
}

function isReportPreviewAction(reportAction: OnyxInputOrEntry<ReportAction>): reportAction is ReportAction<typeof CONST.REPORT.ACTIONS.TYPE.REPORT_PREVIEW> {
    return isActionOfType(reportAction, CONST.REPORT.ACTIONS.TYPE.REPORT_PREVIEW);
}

function isSubmittedAction(reportAction: OnyxInputOrEntry<ReportAction>): reportAction is ReportAction<typeof CONST.REPORT.ACTIONS.TYPE.SUBMITTED> {
    return isActionOfType(reportAction, CONST.REPORT.ACTIONS.TYPE.SUBMITTED);
}

function isSubmittedAndClosedAction(reportAction: OnyxInputOrEntry<ReportAction>): reportAction is ReportAction<typeof CONST.REPORT.ACTIONS.TYPE.SUBMITTED_AND_CLOSED> {
    return isActionOfType(reportAction, CONST.REPORT.ACTIONS.TYPE.SUBMITTED_AND_CLOSED);
}

function isMarkAsClosedAction(reportAction: OnyxInputOrEntry<ReportAction>): reportAction is ReportAction<typeof CONST.REPORT.ACTIONS.TYPE.CLOSED> {
    return isActionOfType(reportAction, CONST.REPORT.ACTIONS.TYPE.CLOSED) && !!getOriginalMessage(reportAction)?.amount;
}

function isApprovedAction(reportAction: OnyxInputOrEntry<ReportAction>): reportAction is ReportAction<typeof CONST.REPORT.ACTIONS.TYPE.APPROVED> {
    return isActionOfType(reportAction, CONST.REPORT.ACTIONS.TYPE.APPROVED);
}

function isUnapprovedAction(reportAction: OnyxInputOrEntry<ReportAction>): reportAction is ReportAction<typeof CONST.REPORT.ACTIONS.TYPE.UNAPPROVED> {
    return isActionOfType(reportAction, CONST.REPORT.ACTIONS.TYPE.UNAPPROVED);
}

function isForwardedAction(reportAction: OnyxInputOrEntry<ReportAction>): reportAction is ReportAction<typeof CONST.REPORT.ACTIONS.TYPE.FORWARDED> {
    return isActionOfType(reportAction, CONST.REPORT.ACTIONS.TYPE.FORWARDED);
}

function isModifiedExpenseAction(reportAction: OnyxInputOrEntry<ReportAction>): reportAction is ReportAction<typeof CONST.REPORT.ACTIONS.TYPE.MODIFIED_EXPENSE> {
    return isActionOfType(reportAction, CONST.REPORT.ACTIONS.TYPE.MODIFIED_EXPENSE);
}

function isMovedTransactionAction(reportAction: OnyxInputOrEntry<ReportAction>): reportAction is ReportAction<typeof CONST.REPORT.ACTIONS.TYPE.MOVED_TRANSACTION> {
    return isActionOfType(reportAction, CONST.REPORT.ACTIONS.TYPE.MOVED_TRANSACTION);
}

function isPolicyChangeLogAction(reportAction: OnyxInputOrEntry<ReportAction>): reportAction is ReportAction<ValueOf<typeof CONST.REPORT.ACTIONS.TYPE.POLICY_CHANGE_LOG>> {
    return reportAction?.actionName ? POLICY_CHANGE_LOG_ARRAY.has(reportAction.actionName) : false;
}

function isChronosOOOListAction(reportAction: OnyxInputOrEntry<ReportAction>): reportAction is ReportAction<typeof CONST.REPORT.ACTIONS.TYPE.CHRONOS_OOO_LIST> {
    return isActionOfType(reportAction, CONST.REPORT.ACTIONS.TYPE.CHRONOS_OOO_LIST);
}

function isAddCommentAction(reportAction: OnyxInputOrEntry<ReportAction>): reportAction is ReportAction<typeof CONST.REPORT.ACTIONS.TYPE.ADD_COMMENT> {
    return isActionOfType(reportAction, CONST.REPORT.ACTIONS.TYPE.ADD_COMMENT);
}

function isCreatedTaskReportAction(reportAction: OnyxInputOrEntry<ReportAction>): reportAction is ReportAction<typeof CONST.REPORT.ACTIONS.TYPE.ADD_COMMENT> {
    return isActionOfType(reportAction, CONST.REPORT.ACTIONS.TYPE.ADD_COMMENT) && !!getOriginalMessage(reportAction)?.taskReportID;
}

function isTripPreview(reportAction: OnyxInputOrEntry<ReportAction>): reportAction is ReportAction<typeof CONST.REPORT.ACTIONS.TYPE.TRIP_PREVIEW> {
    return isActionOfType(reportAction, CONST.REPORT.ACTIONS.TYPE.TRIP_PREVIEW);
}

function isActionOfType<T extends ReportActionName>(action: OnyxInputOrEntry<ReportAction>, actionName: T): action is ReportAction<T> {
    return action?.actionName === actionName;
}

function getOriginalMessage<T extends ReportActionName>(reportAction: OnyxInputOrEntry<ReportAction<T>>): OriginalMessage<T> | undefined {
    if (!Array.isArray(reportAction?.message)) {
        // eslint-disable-next-line deprecation/deprecation
        return reportAction?.message ?? reportAction?.originalMessage;
    }
    // eslint-disable-next-line deprecation/deprecation
    return reportAction.originalMessage;
}

function isExportIntegrationAction(reportAction: OnyxInputOrEntry<ReportAction>): reportAction is ReportAction<typeof CONST.REPORT.ACTIONS.TYPE.EXPORTED_TO_INTEGRATION> {
    return reportAction?.actionName === CONST.REPORT.ACTIONS.TYPE.EXPORTED_TO_INTEGRATION;
}

function isIntegrationMessageAction(reportAction: OnyxInputOrEntry<ReportAction>): reportAction is ReportAction<typeof CONST.REPORT.ACTIONS.TYPE.INTEGRATIONS_MESSAGE> {
    return reportAction?.actionName === CONST.REPORT.ACTIONS.TYPE.INTEGRATIONS_MESSAGE;
}

function isTravelUpdate(reportAction: OnyxInputOrEntry<ReportAction>): reportAction is ReportAction<typeof CONST.REPORT.ACTIONS.TYPE.TRAVEL_UPDATE> {
    return isActionOfType(reportAction, CONST.REPORT.ACTIONS.TYPE.TRAVEL_UPDATE);
}

/**
 * We are in the process of deprecating reportAction.originalMessage and will be setting the db version of "message" to reportAction.message in the future see: https://github.com/Expensify/App/issues/39797
 * In the interim, we must check to see if we have an object or array for the reportAction.message, if we have an array we will use the originalMessage as this means we have not yet migrated.
 */
function getWhisperedTo(reportAction: OnyxInputOrEntry<ReportAction>): number[] {
    if (!reportAction) {
        return [];
    }
    const originalMessage = getOriginalMessage(reportAction);
    const message = getReportActionMessage(reportAction);

    if (!(originalMessage && typeof originalMessage === 'object' && 'whisperedTo' in originalMessage) && !(message && typeof message === 'object' && 'whisperedTo' in message)) {
        return [];
    }

    if (message !== null && !Array.isArray(message) && typeof message === 'object' && 'whisperedTo' in message) {
        return message?.whisperedTo ?? [];
    }

    if (originalMessage && typeof originalMessage === 'object' && 'whisperedTo' in originalMessage) {
        return originalMessage?.whisperedTo ?? [];
    }

    if (typeof originalMessage !== 'object') {
        Log.info('Original message is not an object for reportAction: ', true, {
            reportActionID: reportAction?.reportActionID,
            actionName: reportAction?.actionName,
        });
    }

    return [];
}

function isWhisperAction(reportAction: OnyxInputOrEntry<ReportAction>): boolean {
    return getWhisperedTo(reportAction).length > 0;
}

/**
 * Checks whether the report action is a whisper targeting someone other than the current user.
 */
function isWhisperActionTargetedToOthers(reportAction: OnyxInputOrEntry<ReportAction>): boolean {
    if (!isWhisperAction(reportAction)) {
        return false;
    }
    return !getWhisperedTo(reportAction).includes(currentUserAccountID ?? CONST.DEFAULT_NUMBER_ID);
}

function isReimbursementQueuedAction(reportAction: OnyxInputOrEntry<ReportAction>): reportAction is ReportAction<typeof CONST.REPORT.ACTIONS.TYPE.REIMBURSEMENT_QUEUED> {
    return isActionOfType(reportAction, CONST.REPORT.ACTIONS.TYPE.REIMBURSEMENT_QUEUED);
}

function isMemberChangeAction(
    reportAction: OnyxInputOrEntry<ReportAction>,
): reportAction is ReportAction<ValueOf<typeof CONST.REPORT.ACTIONS.TYPE.ROOM_CHANGE_LOG | typeof CONST.REPORT.ACTIONS.TYPE.POLICY_CHANGE_LOG>> {
    return reportAction?.actionName ? MEMBER_CHANGE_ARRAY.has(reportAction.actionName) : false;
}

function isInviteMemberAction(
    reportAction: OnyxEntry<ReportAction>,
): reportAction is ReportAction<typeof CONST.REPORT.ACTIONS.TYPE.ROOM_CHANGE_LOG.INVITE_TO_ROOM | typeof CONST.REPORT.ACTIONS.TYPE.POLICY_CHANGE_LOG.INVITE_TO_ROOM> {
    return isActionOfType(reportAction, CONST.REPORT.ACTIONS.TYPE.ROOM_CHANGE_LOG.INVITE_TO_ROOM) || isActionOfType(reportAction, CONST.REPORT.ACTIONS.TYPE.POLICY_CHANGE_LOG.INVITE_TO_ROOM);
}

function isLeavePolicyAction(reportAction: OnyxEntry<ReportAction>): reportAction is ReportAction<typeof CONST.REPORT.ACTIONS.TYPE.POLICY_CHANGE_LOG.LEAVE_POLICY> {
    return isActionOfType(reportAction, CONST.REPORT.ACTIONS.TYPE.POLICY_CHANGE_LOG.LEAVE_POLICY);
}

function isReimbursementCanceledAction(reportAction: OnyxEntry<ReportAction>): reportAction is ReportAction<typeof CONST.REPORT.ACTIONS.TYPE.REIMBURSEMENT_ACH_CANCELED> {
    return isActionOfType(reportAction, CONST.REPORT.ACTIONS.TYPE.REIMBURSEMENT_ACH_CANCELED);
}

function isReimbursementDeQueuedAction(reportAction: OnyxEntry<ReportAction>): reportAction is ReportAction<typeof CONST.REPORT.ACTIONS.TYPE.REIMBURSEMENT_DEQUEUED> {
    return isActionOfType(reportAction, CONST.REPORT.ACTIONS.TYPE.REIMBURSEMENT_DEQUEUED);
}

function isReimbursementDeQueuedOrCanceledAction(
    reportAction: OnyxEntry<ReportAction>,
): reportAction is ReportAction<typeof CONST.REPORT.ACTIONS.TYPE.REIMBURSEMENT_DEQUEUED | typeof CONST.REPORT.ACTIONS.TYPE.REIMBURSEMENT_ACH_CANCELED> {
    return isReimbursementDeQueuedAction(reportAction) || isReimbursementCanceledAction(reportAction);
}

function isClosedAction(reportAction: OnyxEntry<ReportAction>): reportAction is ReportAction<typeof CONST.REPORT.ACTIONS.TYPE.CLOSED> {
    return isActionOfType(reportAction, CONST.REPORT.ACTIONS.TYPE.CLOSED);
}

function isRenamedAction(reportAction: OnyxEntry<ReportAction>): reportAction is ReportAction<typeof CONST.REPORT.ACTIONS.TYPE.RENAMED> {
    return isActionOfType(reportAction, CONST.REPORT.ACTIONS.TYPE.RENAMED);
}

function isReopenedAction(reportAction: OnyxEntry<ReportAction>): reportAction is ReportAction<typeof CONST.REPORT.ACTIONS.TYPE.REOPENED> {
    return isActionOfType(reportAction, CONST.REPORT.ACTIONS.TYPE.REOPENED);
}

function isRoomChangeLogAction(reportAction: OnyxEntry<ReportAction>): reportAction is ReportAction<ValueOf<typeof CONST.REPORT.ACTIONS.TYPE.ROOM_CHANGE_LOG>> {
    return reportAction?.actionName ? ROOM_CHANGE_LOG_ARRAY.has(reportAction.actionName) : false;
}

function isInviteOrRemovedAction(
    reportAction: OnyxInputOrEntry<ReportAction>,
): reportAction is ReportAction<ValueOf<typeof CONST.REPORT.ACTIONS.TYPE.POLICY_CHANGE_LOG | typeof CONST.REPORT.ACTIONS.TYPE.ROOM_CHANGE_LOG>> {
    return (
        isActionOfType(reportAction, CONST.REPORT.ACTIONS.TYPE.ROOM_CHANGE_LOG.INVITE_TO_ROOM) ||
        isActionOfType(reportAction, CONST.REPORT.ACTIONS.TYPE.ROOM_CHANGE_LOG.REMOVE_FROM_ROOM) ||
        isActionOfType(reportAction, CONST.REPORT.ACTIONS.TYPE.POLICY_CHANGE_LOG.INVITE_TO_ROOM) ||
        isActionOfType(reportAction, CONST.REPORT.ACTIONS.TYPE.POLICY_CHANGE_LOG.REMOVE_FROM_ROOM)
    );
}

/**
 * Returns whether the comment is a thread parent message/the first message in a thread
 */
function isThreadParentMessage(reportAction: OnyxEntry<ReportAction>, reportID: string | undefined): boolean {
    const {childType, childVisibleActionCount = 0, childReportID} = reportAction ?? {};
    return childType === CONST.REPORT.TYPE.CHAT && (childVisibleActionCount > 0 || String(childReportID) === reportID);
}

/**
 * Determines if the given report action is sent money report action by checking for 'pay' type and presence of IOUDetails object.
 */
function isSentMoneyReportAction(reportAction: OnyxEntry<ReportAction | OptimisticIOUReportAction>): boolean {
    return (
        isActionOfType(reportAction, CONST.REPORT.ACTIONS.TYPE.IOU) &&
        getOriginalMessage(reportAction)?.type === CONST.IOU.REPORT_ACTION_TYPE.PAY &&
        !!getOriginalMessage(reportAction)?.IOUDetails
    );
}

/**
 * Returns whether the thread is a transaction thread, which is any thread with IOU parent
 * report action from requesting money (type - create) or from sending money (type - pay with IOUDetails field)
 */
function isTransactionThread(parentReportAction: OnyxInputOrEntry<ReportAction>): boolean {
    if (isEmptyObject(parentReportAction) || !isMoneyRequestAction(parentReportAction)) {
        return false;
    }
    const originalMessage = getOriginalMessage(parentReportAction);
    return (
        originalMessage?.type === CONST.IOU.REPORT_ACTION_TYPE.CREATE ||
        originalMessage?.type === CONST.IOU.REPORT_ACTION_TYPE.TRACK ||
        (originalMessage?.type === CONST.IOU.REPORT_ACTION_TYPE.PAY && !!originalMessage?.IOUDetails)
    );
}

/**
 * Sort an array of reportActions by their created timestamp first, and reportActionID second
 * This gives us a stable order even in the case of multiple reportActions created on the same millisecond
 *
 */
function getSortedReportActions(reportActions: ReportAction[] | null, shouldSortInDescendingOrder = false): ReportAction[] {
    if (!Array.isArray(reportActions)) {
        throw new Error(`ReportActionsUtils.getSortedReportActions requires an array, received ${typeof reportActions}`);
    }

    const invertedMultiplier = shouldSortInDescendingOrder ? -1 : 1;

    const sortedActions = reportActions?.filter(Boolean).sort((first, second) => {
        // First sort by action type, ensuring that `CREATED` actions always come first if they have the same or even a later timestamp as another action type
        if ((first.actionName === CONST.REPORT.ACTIONS.TYPE.CREATED || second.actionName === CONST.REPORT.ACTIONS.TYPE.CREATED) && first.actionName !== second.actionName) {
            return (first.actionName === CONST.REPORT.ACTIONS.TYPE.CREATED ? -1 : 1) * invertedMultiplier;
        }

        // Ensure that neither first's nor second's created property is undefined
        if (first.created === undefined || second.created === undefined) {
            return (first.created === undefined ? -1 : 1) * invertedMultiplier;
        }

        // Then sort by timestamp
        if (first.created !== second.created) {
            return (first.created < second.created ? -1 : 1) * invertedMultiplier;
        }

        // Ensure that `REPORT_PREVIEW` actions always come after if they have the same timestamp as another action type
        if ((first.actionName === CONST.REPORT.ACTIONS.TYPE.REPORT_PREVIEW || second.actionName === CONST.REPORT.ACTIONS.TYPE.REPORT_PREVIEW) && first.actionName !== second.actionName) {
            return (first.actionName === CONST.REPORT.ACTIONS.TYPE.REPORT_PREVIEW ? 1 : -1) * invertedMultiplier;
        }

        // Then fallback on reportActionID as the final sorting criteria. It is a random number,
        // but using this will ensure that the order of reportActions with the same created time and action type
        // will be consistent across all users and devices
        return (first.reportActionID < second.reportActionID ? -1 : 1) * invertedMultiplier;
    });

    return sortedActions;
}

/**
 * Returns a sorted and filtered list of report actions from a report and it's associated child
 * transaction thread report in order to correctly display reportActions from both reports in the one-transaction report view.
 */
function getCombinedReportActions(
    reportActions: ReportAction[],
    transactionThreadReportID: string | null,
    transactionThreadReportActions: ReportAction[],
    reportID?: string,
): ReportAction[] {
    const isSentMoneyReport = reportActions.some((action) => isSentMoneyReportAction(action));

    // We don't want to combine report actions of transaction thread in iou report of send money request because we display the transaction report of send money request as a normal thread
    if (isEmpty(transactionThreadReportID) || isSentMoneyReport) {
        return reportActions;
    }

    // Usually, we filter out the created action from the transaction thread report actions, since we already have the parent report's created action in `reportActions`
    // However, in the case of moving track expense, the transaction thread will be created first in a track expense, thus we should keep the CREATED of the transaction thread and filter out CREATED action of the IOU
    // This makes sense because in a combined report action list, whichever CREATED is first need to be retained.
    const transactionThreadCreatedAction = transactionThreadReportActions?.find((action) => action.actionName === CONST.REPORT.ACTIONS.TYPE.CREATED);
    const parentReportCreatedAction = reportActions?.find((action) => action.actionName === CONST.REPORT.ACTIONS.TYPE.CREATED);

    let filteredTransactionThreadReportActions = transactionThreadReportActions;
    let filteredParentReportActions = reportActions;

    if (transactionThreadCreatedAction && parentReportCreatedAction && transactionThreadCreatedAction.created > parentReportCreatedAction.created) {
        filteredTransactionThreadReportActions = transactionThreadReportActions?.filter((action) => action.actionName !== CONST.REPORT.ACTIONS.TYPE.CREATED);
    } else if (transactionThreadCreatedAction) {
        filteredParentReportActions = reportActions?.filter((action) => action.actionName !== CONST.REPORT.ACTIONS.TYPE.CREATED);
    }

    const report = allReports?.[`${ONYXKEYS.COLLECTION.REPORT}${reportID}`];
    const isSelfDM = report?.chatType === CONST.REPORT.CHAT_TYPE.SELF_DM;
    // Filter out request and send money request actions because we don't want to show any preview actions for one transaction reports
    const filteredReportActions = [...filteredParentReportActions, ...filteredTransactionThreadReportActions].filter((action) => {
        if (!isMoneyRequestAction(action)) {
            return true;
        }
        const actionType = getOriginalMessage(action)?.type ?? '';
        if (isSelfDM) {
            return actionType !== CONST.IOU.REPORT_ACTION_TYPE.CREATE;
        }
        return actionType !== CONST.IOU.REPORT_ACTION_TYPE.CREATE && actionType !== CONST.IOU.REPORT_ACTION_TYPE.TRACK;
    });

    return getSortedReportActions(filteredReportActions, true);
}

const iouRequestTypes: Array<ValueOf<typeof CONST.IOU.REPORT_ACTION_TYPE>> = [CONST.IOU.REPORT_ACTION_TYPE.CREATE, CONST.IOU.REPORT_ACTION_TYPE.SPLIT, CONST.IOU.REPORT_ACTION_TYPE.TRACK];

// Get all IOU report actions for the report.
const iouRequestTypesSet = new Set<ValueOf<typeof CONST.IOU.REPORT_ACTION_TYPE>>([...iouRequestTypes, CONST.IOU.REPORT_ACTION_TYPE.PAY]);

/**
 * Finds most recent IOU request action ID.
 */
function getMostRecentIOURequestActionID(reportActions: ReportAction[] | null): string | null {
    if (!Array.isArray(reportActions)) {
        return null;
    }
    const iouRequestActions =
        reportActions?.filter((action) => {
            if (!isActionOfType(action, CONST.REPORT.ACTIONS.TYPE.IOU)) {
                return false;
            }
            const actionType = getOriginalMessage(action)?.type;
            if (!actionType) {
                return false;
            }
            return iouRequestTypes.includes(actionType);
        }) ?? [];

    if (iouRequestActions.length === 0) {
        return null;
    }

    const sortedReportActions = getSortedReportActions(iouRequestActions);
    return sortedReportActions.at(-1)?.reportActionID ?? null;
}

/**
 * Returns array of links inside a given report action
 */
function extractLinksFromMessageHtml(reportAction: OnyxEntry<ReportAction>): string[] {
    const htmlContent = getReportActionHtml(reportAction);

    const regex = CONST.REGEX_LINK_IN_ANCHOR;

    if (!htmlContent) {
        return [];
    }

    return [...htmlContent.matchAll(regex)].map((match) => match[1]);
}

/**
 * Returns the report action immediately before the specified index.
 * @param reportActions - all actions
 * @param actionIndex - index of the action
 */
function findPreviousAction(reportActions: ReportAction[], actionIndex: number): OnyxEntry<ReportAction> {
    for (let i = actionIndex + 1; i < reportActions.length; i++) {
        // Find the next non-pending deletion report action, as the pending delete action means that it is not displayed in the UI, but still is in the report actions list.
        // If we are offline, all actions are pending but shown in the UI, so we take the previous action, even if it is a delete.
        if (isNetworkOffline || reportActions.at(i)?.pendingAction !== CONST.RED_BRICK_ROAD_PENDING_ACTION.DELETE) {
            return reportActions.at(i);
        }
    }

    return undefined;
}

/**
 * Returns the report action immediately after the specified index.
 * @param reportActions - all actions
 * @param actionIndex - index of the action
 */
function findNextAction(reportActions: ReportAction[], actionIndex: number): OnyxEntry<ReportAction> {
    for (let i = actionIndex - 1; i >= 0; i--) {
        // Find the next non-pending deletion report action, as the pending delete action means that it is not displayed in the UI, but still is in the report actions list.
        // If we are offline, all actions are pending but shown in the UI, so we take the previous action, even if it is a delete.
        if (isNetworkOffline || reportActions.at(i)?.pendingAction !== CONST.RED_BRICK_ROAD_PENDING_ACTION.DELETE) {
            return reportActions.at(i);
        }
    }

    return undefined;
}

/**
 * Returns true when the previous report action (before actionIndex) is made by the same actor who performed the action at actionIndex.
 * Also checks to ensure that the comment is not too old to be shown as a grouped comment.
 *
 * @param reportActions - report actions ordered from latest
 * @param actionIndex - index of the comment item in state to check
 */
function isConsecutiveActionMadeByPreviousActor(reportActions: ReportAction[], actionIndex: number): boolean {
    const previousAction = findPreviousAction(reportActions, actionIndex);
    const currentAction = reportActions.at(actionIndex);

    return canActionsBeGrouped(currentAction, previousAction);
}

/**
 * Returns true when the next report action (after actionIndex) is made by the same actor who performed the action at actionIndex.
 * Also checks to ensure that the comment is not too old to be shown as a grouped comment.
 *
 * @param reportActions - report actions ordered from oldest
 * @param actionIndex - index of the comment item in state to check
 */
function hasNextActionMadeBySameActor(reportActions: ReportAction[], actionIndex: number) {
    const currentAction = reportActions.at(actionIndex);
    const nextAction = findNextAction(reportActions, actionIndex);

    if (actionIndex === 0) {
        return false;
    }

    return canActionsBeGrouped(currentAction, nextAction);
}

/**
 * Combines the logic for grouping chat messages isConsecutiveActionMadeByPreviousActor and hasNextActionMadeBySameActor.
 * Returns true when messages are made by the same actor and not separated by more than 5 minutes.
 *
 * @param currentAction - Chronologically - latest action.
 * @param adjacentAction - Chronologically - previous action. Named adjacentAction to avoid confusion as isConsecutiveActionMadeByPreviousActor and hasNextActionMadeBySameActor take action lists that are in opposite orders.
 */
function canActionsBeGrouped(currentAction?: ReportAction, adjacentAction?: ReportAction): boolean {
    // It's OK for there to be no previous action, and in that case, false will be returned
    // so that the comment isn't grouped
    if (!currentAction || !adjacentAction) {
        return false;
    }

    // Comments are only grouped if they happen within 5 minutes of each adjacent
    if (new Date(currentAction?.created).getTime() - new Date(adjacentAction.created).getTime() > CONST.REPORT.ACTIONS.MAX_GROUPING_TIME) {
        return false;
    }
    // Do not group if adjacent action was a created action
    if (adjacentAction.actionName === CONST.REPORT.ACTIONS.TYPE.CREATED) {
        return false;
    }

    // Do not group if adjacent or current action was a renamed action
    if (adjacentAction.actionName === CONST.REPORT.ACTIONS.TYPE.RENAMED || currentAction.actionName === CONST.REPORT.ACTIONS.TYPE.RENAMED) {
        return false;
    }

    // Do not group if the delegate account ID is different
    if (adjacentAction.delegateAccountID !== currentAction.delegateAccountID) {
        return false;
    }

    // Do not group if one of previous / adjacent action is report preview and another one is not report preview
    if ((isReportPreviewAction(adjacentAction) && !isReportPreviewAction(currentAction)) || (isReportPreviewAction(currentAction) && !isReportPreviewAction(adjacentAction))) {
        return false;
    }

    if (isSubmittedAction(currentAction)) {
        const currentActionAdminAccountID = currentAction.adminAccountID;
        return typeof currentActionAdminAccountID === 'number'
            ? currentActionAdminAccountID === adjacentAction.actorAccountID
            : currentAction.actorAccountID === adjacentAction.actorAccountID;
    }

    if (isSubmittedAction(adjacentAction)) {
        return typeof adjacentAction.adminAccountID === 'number'
            ? currentAction.actorAccountID === adjacentAction.adminAccountID
            : currentAction.actorAccountID === adjacentAction.actorAccountID;
    }

    return currentAction.actorAccountID === adjacentAction.actorAccountID;
}
function isChronosAutomaticTimerAction(reportAction: OnyxInputOrEntry<ReportAction>, isChronosReport: boolean): boolean {
    const isAutomaticStartTimerAction = () => /start(?:ed|ing)?(?:\snow)?/i.test(getReportActionText(reportAction));
    const isAutomaticStopTimerAction = () => /stop(?:ped|ping)?(?:\snow)?/i.test(getReportActionText(reportAction));
    return isChronosReport && (isAutomaticStartTimerAction() || isAutomaticStopTimerAction());
}

/**
 * If the user sends consecutive actions to Chronos to automatically start/stop the timer,
 * then detect that and show each individually so that the user can easily see when they were sent.
 */
function isConsecutiveChronosAutomaticTimerAction(reportActions: ReportAction[], actionIndex: number, isChronosReport: boolean): boolean {
    const previousAction = findPreviousAction(reportActions, actionIndex);
    const currentAction = reportActions?.at(actionIndex);
    return isChronosAutomaticTimerAction(currentAction, isChronosReport) && isChronosAutomaticTimerAction(previousAction, isChronosReport);
}

/**
 * Checks if a reportAction is deprecated.
 */
function isReportActionDeprecated(reportAction: OnyxEntry<ReportAction>, key: string | number): boolean {
    if (!reportAction) {
        return true;
    }

    // HACK ALERT: We're temporarily filtering out any reportActions keyed by sequenceNumber
    // to prevent bugs during the migration from sequenceNumber -> reportActionID
    // eslint-disable-next-line deprecation/deprecation
    if (String(reportAction.sequenceNumber) === key) {
        Log.info('Front-end filtered out reportAction keyed by sequenceNumber!', false, reportAction);
        return true;
    }

    const deprecatedOldDotReportActions: ReportActionName[] = [
        CONST.REPORT.ACTIONS.TYPE.DELETED_ACCOUNT,
        CONST.REPORT.ACTIONS.TYPE.REIMBURSEMENT_REQUESTED,
        CONST.REPORT.ACTIONS.TYPE.REIMBURSEMENT_SETUP_REQUESTED,
        CONST.REPORT.ACTIONS.TYPE.DONATION,
        CONST.REPORT.ACTIONS.TYPE.REIMBURSED,
    ];
    if (deprecatedOldDotReportActions.includes(reportAction.actionName)) {
        return true;
    }

    return false;
}

/**
 * Checks if a given report action corresponds to an actionable mention whisper.
 * @param reportAction
 */
function isActionableMentionWhisper(reportAction: OnyxEntry<ReportAction>): reportAction is ReportAction<typeof CONST.REPORT.ACTIONS.TYPE.ACTIONABLE_MENTION_WHISPER> {
    return isActionOfType(reportAction, CONST.REPORT.ACTIONS.TYPE.ACTIONABLE_MENTION_WHISPER);
}

/**
 * Checks if a given report action corresponds to an actionable report mention whisper.
 * @param reportAction
 */
function isActionableReportMentionWhisper(reportAction: OnyxEntry<ReportAction>): reportAction is ReportAction<typeof CONST.REPORT.ACTIONS.TYPE.ACTIONABLE_REPORT_MENTION_WHISPER> {
    return isActionOfType(reportAction, CONST.REPORT.ACTIONS.TYPE.ACTIONABLE_REPORT_MENTION_WHISPER);
}

/**
 * Checks if a given report action corresponds to a welcome whisper.
 * @param reportAction
 */
function isExpenseChatWelcomeWhisper(reportAction: OnyxEntry<ReportAction>): reportAction is ReportAction<typeof CONST.REPORT.ACTIONS.TYPE.POLICY_EXPENSE_CHAT_WELCOME_WHISPER> {
    return isActionOfType(reportAction, CONST.REPORT.ACTIONS.TYPE.POLICY_EXPENSE_CHAT_WELCOME_WHISPER);
}

/**
 * Checks whether an action is actionable track expense.
 */
function isActionableTrackExpense(reportAction: OnyxInputOrEntry<ReportAction>): reportAction is ReportAction<typeof CONST.REPORT.ACTIONS.TYPE.ACTIONABLE_TRACK_EXPENSE_WHISPER> {
    return isActionOfType(reportAction, CONST.REPORT.ACTIONS.TYPE.ACTIONABLE_TRACK_EXPENSE_WHISPER);
}

function isActionableWhisper(
    reportAction: OnyxEntry<ReportAction>,
): reportAction is ReportAction<
    | typeof CONST.REPORT.ACTIONS.TYPE.ACTIONABLE_MENTION_WHISPER
    | typeof CONST.REPORT.ACTIONS.TYPE.ACTIONABLE_TRACK_EXPENSE_WHISPER
    | typeof CONST.REPORT.ACTIONS.TYPE.ACTIONABLE_REPORT_MENTION_WHISPER
> {
    return isActionableMentionWhisper(reportAction) || isActionableTrackExpense(reportAction) || isActionableReportMentionWhisper(reportAction);
}

const {POLICY_CHANGE_LOG: policyChangelogTypes, ROOM_CHANGE_LOG: roomChangeLogTypes, ...otherActionTypes} = CONST.REPORT.ACTIONS.TYPE;
const supportedActionTypes: ReportActionName[] = [...Object.values(otherActionTypes), ...Object.values(policyChangelogTypes), ...Object.values(roomChangeLogTypes)];

/**
 * Checks whether an action is actionable track expense and resolved.
 *
 */
function isResolvedActionableWhisper(reportAction: OnyxEntry<ReportAction>): boolean {
    const originalMessage = getOriginalMessage(reportAction);
    const resolution = originalMessage && typeof originalMessage === 'object' && 'resolution' in originalMessage ? originalMessage?.resolution : null;
    return !!resolution;
}

/**
 * Checks whether an action is concierge category options and resolved.
 */
function isResolvedConciergeCategoryOptions(reportAction: OnyxEntry<ReportAction>): boolean {
    const originalMessage = getOriginalMessage(reportAction);
    const selectedCategory = originalMessage && typeof originalMessage === 'object' && 'selectedCategory' in originalMessage ? originalMessage?.selectedCategory : null;
    return !!selectedCategory;
}

/**
 * Checks if a reportAction is fit for display, meaning that it's not deprecated, is of a valid
 * and supported type, it's not deleted and also not closed.
 */
function shouldReportActionBeVisible(reportAction: OnyxEntry<ReportAction>, key: string | number, canUserPerformWriteAction?: boolean): boolean {
    if (!reportAction) {
        return false;
    }

    if (isReportActionDeprecated(reportAction, key)) {
        return false;
    }

    // Filter out any unsupported reportAction types
    if (!supportedActionTypes.includes(reportAction.actionName)) {
        return false;
    }

    // Ignore closed action here since we're already displaying a footer that explains why the report was closed
    if (reportAction.actionName === CONST.REPORT.ACTIONS.TYPE.CLOSED && !isMarkAsClosedAction(reportAction)) {
        return false;
    }

    // Ignore markedAsReimbursed action here since we're already display message that explains the expense was paid
    // elsewhere in the IOU reportAction
    if (reportAction.actionName === CONST.REPORT.ACTIONS.TYPE.MARKED_REIMBURSED) {
        return false;
    }

    if (isWhisperActionTargetedToOthers(reportAction)) {
        return false;
    }

    if (isPendingRemove(reportAction) && !reportAction.childVisibleActionCount) {
        return false;
    }

    if (
        (isActionableReportMentionWhisper(reportAction) || isActionableJoinRequestPendingReportAction(reportAction) || isActionableMentionWhisper(reportAction)) &&
        !canUserPerformWriteAction
    ) {
        return false;
    }

    if (isTripPreview(reportAction) || isTravelUpdate(reportAction)) {
        return true;
    }

    // If action is actionable whisper and resolved by user, then we don't want to render anything
    if (isActionableWhisper(reportAction) && isResolvedActionableWhisper(reportAction)) {
        return false;
    }

    // All other actions are displayed except thread parents, deleted, or non-pending actions
    const isDeleted = isDeletedAction(reportAction);
    const isPending = !!reportAction.pendingAction;

    return !isDeleted || isPending || isDeletedParentAction(reportAction) || isReversedTransaction(reportAction);
}

/**
 * Checks if the new marker should be hidden for the report action.
 */
function shouldHideNewMarker(reportAction: OnyxEntry<ReportAction>): boolean {
    if (!reportAction) {
        return true;
    }
    return !isNetworkOffline && reportAction.pendingAction === CONST.RED_BRICK_ROAD_PENDING_ACTION.DELETE;
}

/**
 * Checks if a reportAction is fit for display as report last action, meaning that
 * it satisfies shouldReportActionBeVisible, it's not whisper action and not deleted.
 */
function shouldReportActionBeVisibleAsLastAction(reportAction: OnyxInputOrEntry<ReportAction>, canUserPerformWriteAction?: boolean): boolean {
    if (!reportAction) {
        return false;
    }

    if (Object.keys(reportAction.errors ?? {}).length > 0) {
        return false;
    }

    // If a whisper action is the REPORT_PREVIEW action, we are displaying it.
    // If the action's message text is empty and it is not a deleted parent with visible child actions, hide it. Else, consider the action to be displayable.
    return (
        shouldReportActionBeVisible(reportAction, reportAction.reportActionID, canUserPerformWriteAction) &&
        !(isWhisperAction(reportAction) && !isReportPreviewAction(reportAction) && !isMoneyRequestAction(reportAction)) &&
        !(isDeletedAction(reportAction) && !isDeletedParentAction(reportAction))
    );
}

/**
 * For policy change logs, report URLs are generated in the server,
 * which includes a baseURL placeholder that's replaced in the client.
 */
function replaceBaseURLInPolicyChangeLogAction(reportAction: ReportAction): ReportAction {
    if (!reportAction?.message || !isPolicyChangeLogAction(reportAction)) {
        return reportAction;
    }

    const updatedReportAction = clone(reportAction);

    if (!updatedReportAction.message) {
        return updatedReportAction;
    }

    if (Array.isArray(updatedReportAction.message)) {
        const message = updatedReportAction.message.at(0);

        if (message) {
            message.html = getReportActionHtml(reportAction)?.replace('%baseURL', environmentURL);
        }
    }

    return updatedReportAction;
}

function getLastVisibleAction(
    reportID: string | undefined,
    canUserPerformWriteAction?: boolean,
    actionsToMerge: Record<string, NullishDeep<ReportAction> | null> = {},
    reportActionsParam: OnyxCollection<ReportActions> = allReportActions,
): OnyxEntry<ReportAction> {
    let reportActions: Array<ReportAction | null | undefined> = [];
    if (!isEmpty(actionsToMerge)) {
        reportActions = Object.values(fastMerge(reportActionsParam?.[`${ONYXKEYS.COLLECTION.REPORT_ACTIONS}${reportID}`] ?? {}, actionsToMerge ?? {}, true)) as Array<
            ReportAction | null | undefined
        >;
    } else {
        reportActions = Object.values(allReportActions?.[`${ONYXKEYS.COLLECTION.REPORT_ACTIONS}${reportID}`] ?? {});
    }
    const visibleReportActions = reportActions.filter((action): action is ReportAction => shouldReportActionBeVisibleAsLastAction(action, canUserPerformWriteAction));
    const sortedReportActions = getSortedReportActions(visibleReportActions, true);
    if (sortedReportActions.length === 0) {
        return undefined;
    }
    return sortedReportActions.at(0);
}

function formatLastMessageText(lastMessageText: string | undefined) {
    const trimmedMessage = String(lastMessageText).trim();

    // Add support for inline code containing only space characters
    // The message will appear as a blank space in the LHN
    if (
        (trimmedMessage === '' && (lastMessageText?.length ?? 0) > 0) ||
        (trimmedMessage === '?\u2026' && (lastMessageText?.length ?? 0) > CONST.REPORT.MIN_LENGTH_LAST_MESSAGE_WITH_ELLIPSIS)
    ) {
        return ' ';
    }

    return StringUtils.lineBreaksToSpaces(trimmedMessage).substring(0, CONST.REPORT.LAST_MESSAGE_TEXT_MAX_LENGTH).trim();
}

function getLastVisibleMessage(
    reportID: string | undefined,
    canUserPerformWriteAction?: boolean,
    actionsToMerge: Record<string, NullishDeep<ReportAction> | null> = {},
    reportAction: OnyxInputOrEntry<ReportAction> | undefined = undefined,
): LastVisibleMessage {
    const lastVisibleAction = reportAction ?? getLastVisibleAction(reportID, canUserPerformWriteAction, actionsToMerge);
    const message = getReportActionMessage(lastVisibleAction);

    if (message && isReportMessageAttachment(message)) {
        return {
            lastMessageText: CONST.ATTACHMENT_MESSAGE_TEXT,
            lastMessageHtml: CONST.TRANSLATION_KEYS.ATTACHMENT,
        };
    }

    if (isCreatedAction(lastVisibleAction)) {
        return {
            lastMessageText: '',
        };
    }

    let messageText = getReportActionMessageText(lastVisibleAction) ?? '';
    if (messageText) {
        messageText = formatLastMessageText(messageText);
    }
    return {
        lastMessageText: messageText,
    };
}

/**
 * A helper method to filter out report actions keyed by sequenceNumbers.
 */
function filterOutDeprecatedReportActions(reportActions: OnyxEntry<ReportActions>): ReportAction[] {
    return Object.entries(reportActions ?? {})
        .filter(([key, reportAction]) => !isReportActionDeprecated(reportAction, key))
        .map((entry) => entry[1]);
}

/**
 * Helper for filtering out Report Actions that are either:
 * - ReportPreview with shouldShow set to false and without a pending action
 * - Money request with parent action deleted
 */
function getFilteredReportActionsForReportView(actions: ReportAction[]) {
    const isDeletedMoneyRequest = (action: ReportAction) => isDeletedParentAction(action) && isMoneyRequestAction(action);
    const isHiddenReportPreviewWithoutPendingAction = (action: ReportAction) => isReportPreviewAction(action) && action.pendingAction === undefined && !action.shouldShow;
    return actions.filter((action) => !isDeletedMoneyRequest(action) && !isHiddenReportPreviewWithoutPendingAction(action));
}

/**
 * This method returns the report actions that are ready for display in the ReportActionsView.
 * The report actions need to be sorted by created timestamp first, and reportActionID second
 * to ensure they will always be displayed in the same order (in case multiple actions have the same timestamp).
 * This is all handled with getSortedReportActions() which is used by several other methods to keep the code DRY.
 */
function getSortedReportActionsForDisplay(
    reportActions: OnyxEntry<ReportActions> | ReportAction[],
    canUserPerformWriteAction?: boolean,
    shouldIncludeInvisibleActions = false,
): ReportAction[] {
    let filteredReportActions: ReportAction[] = [];
    if (!reportActions) {
        return [];
    }

    if (shouldIncludeInvisibleActions) {
        filteredReportActions = Object.values(reportActions).filter(Boolean);
    } else {
        filteredReportActions = Object.entries(reportActions)
            .filter(([key, reportAction]) => shouldReportActionBeVisible(reportAction, key, canUserPerformWriteAction))
            .map(([, reportAction]) => reportAction);
    }

    const baseURLAdjustedReportActions = filteredReportActions.map((reportAction) => replaceBaseURLInPolicyChangeLogAction(reportAction));
    return getSortedReportActions(baseURLAdjustedReportActions, true);
}

/**
 * In some cases, there can be multiple closed report actions in a chat report.
 * This method returns the last closed report action so we can always show the correct archived report reason.
 * Additionally, archived #admins and #announce do not have the closed report action so we will return null if none is found.
 *
 */
function getLastClosedReportAction(reportActions: OnyxEntry<ReportActions>): OnyxEntry<ReportAction> {
    // If closed report action is not present, return early
    if (
        !Object.values(reportActions ?? {}).some((action) => {
            return action?.actionName === CONST.REPORT.ACTIONS.TYPE.CLOSED;
        })
    ) {
        return undefined;
    }

    const filteredReportActions = filterOutDeprecatedReportActions(reportActions);
    const sortedReportActions = getSortedReportActions(filteredReportActions);
    return lodashFindLast(sortedReportActions, (action) => action.actionName === CONST.REPORT.ACTIONS.TYPE.CLOSED);
}

/**
 * The first visible action is the second last action in sortedReportActions which satisfy following conditions:
 * 1. That is not pending deletion as pending deletion actions are kept in sortedReportActions in memory.
 * 2. That has at least one visible child action.
 * 3. While offline all actions in `sortedReportActions` are visible.
 * 4. We will get the second last action from filtered actions because the last
 *    action is always the created action
 */
function getFirstVisibleReportActionID(sortedReportActions: ReportAction[] = [], isOffline = false): string | undefined {
    if (!Array.isArray(sortedReportActions)) {
        return '';
    }
    const sortedFilterReportActions = sortedReportActions.filter((action) => !isDeletedAction(action) || (action?.childVisibleActionCount ?? 0) > 0 || isOffline);
    return sortedFilterReportActions.length > 1 ? sortedFilterReportActions.at(sortedFilterReportActions.length - 2)?.reportActionID : undefined;
}

/**
 * @returns The latest report action in the `onyxData` or `null` if one couldn't be found
 */
function getLatestReportActionFromOnyxData(onyxData: OnyxUpdate[] | null): NonNullable<OnyxEntry<ReportAction>> | null {
    const reportActionUpdate = onyxData?.find((onyxUpdate) => onyxUpdate.key.startsWith(ONYXKEYS.COLLECTION.REPORT_ACTIONS));

    if (!reportActionUpdate) {
        return null;
    }

    const reportActions = Object.values((reportActionUpdate.value as ReportActions) ?? {});
    const sortedReportActions = getSortedReportActions(reportActions);
    return sortedReportActions.at(-1) ?? null;
}

/**
 * Find the transaction associated with this reportAction, if one exists.
 */
function getLinkedTransactionID(reportActionOrID: string | OnyxEntry<ReportAction> | undefined, reportID?: string): string | undefined {
    const reportAction = typeof reportActionOrID === 'string' ? allReportActions?.[`${ONYXKEYS.COLLECTION.REPORT_ACTIONS}${reportID}`]?.[reportActionOrID] : reportActionOrID;
    if (!reportAction || !isMoneyRequestAction(reportAction)) {
        return undefined;
    }
    return getOriginalMessage(reportAction)?.IOUTransactionID;
}

function getReportAction(reportID: string | undefined, reportActionID: string | undefined): ReportAction | undefined {
    if (!reportID || !reportActionID) {
        return undefined;
    }

    return allReportActions?.[`${ONYXKEYS.COLLECTION.REPORT_ACTIONS}${reportID}`]?.[reportActionID];
}

/**
 * @returns The report preview action or `null` if one couldn't be found
 */
function getReportPreviewAction(chatReportID: string | undefined, iouReportID: string | undefined): OnyxEntry<ReportAction<typeof CONST.REPORT.ACTIONS.TYPE.REPORT_PREVIEW>> {
    if (!chatReportID || !iouReportID) {
        return;
    }

    return Object.values(allReportActions?.[`${ONYXKEYS.COLLECTION.REPORT_ACTIONS}${chatReportID}`] ?? {}).find(
        (reportAction): reportAction is ReportAction<typeof CONST.REPORT.ACTIONS.TYPE.REPORT_PREVIEW> =>
            reportAction && isActionOfType(reportAction, CONST.REPORT.ACTIONS.TYPE.REPORT_PREVIEW) && getOriginalMessage(reportAction)?.linkedReportID === iouReportID,
    );
}

/**
 * Get the iouReportID for a given report action.
 */
function getIOUReportIDFromReportActionPreview(reportAction: OnyxEntry<ReportAction>): string | undefined {
    return isActionOfType(reportAction, CONST.REPORT.ACTIONS.TYPE.REPORT_PREVIEW) ? getOriginalMessage(reportAction)?.linkedReportID : undefined;
}

/**
 * A helper method to identify if the message is deleted or not.
 */
function isMessageDeleted(reportAction: OnyxInputOrEntry<ReportAction>): boolean {
    return getReportActionMessage(reportAction)?.isDeletedParentAction ?? false;
}

/**
 * Simple hook to check whether the PureReportActionItem should return item based on whether the ReportPreview was recently deleted and the PureReportActionItem has not yet unloaded
 */
function useTableReportViewActionRenderConditionals({childMoneyRequestCount, childVisibleActionCount, pendingAction, actionName}: ReportAction) {
    const previousChildMoneyRequestCount = usePrevious(childMoneyRequestCount);

    const isActionAReportPreview = actionName === CONST.REPORT.ACTIONS.TYPE.REPORT_PREVIEW;
    const isActionInUpdateState = pendingAction === CONST.RED_BRICK_ROAD_PENDING_ACTION.UPDATE;
    const reportsCount = childMoneyRequestCount;
    const previousReportsCount = previousChildMoneyRequestCount ?? 0;
    const commentsCount = childVisibleActionCount ?? 0;

    const isEmptyPreviewWithComments = reportsCount === 0 && commentsCount > 0 && previousReportsCount > 0;

    // We only want to remove the item if the ReportPreview has comments but no reports, so we avoid having a PureReportActionItem with no ReportPreview but only comments
    return !(isActionAReportPreview && isActionInUpdateState && isEmptyPreviewWithComments);
}

/**
 * Returns the number of expenses associated with a report preview
 */
function getNumberOfMoneyRequests(reportPreviewAction: OnyxEntry<ReportAction>): number {
    return reportPreviewAction?.childMoneyRequestCount ?? 0;
}

function isSplitBillAction(reportAction: OnyxInputOrEntry<ReportAction>): reportAction is ReportAction<typeof CONST.REPORT.ACTIONS.TYPE.IOU> {
    return isActionOfType(reportAction, CONST.REPORT.ACTIONS.TYPE.IOU) && getOriginalMessage(reportAction)?.type === CONST.IOU.REPORT_ACTION_TYPE.SPLIT;
}

function isIOURequestReportAction(reportAction: OnyxInputOrEntry<ReportAction>): boolean {
    const type = isMoneyRequestAction(reportAction) && getOriginalMessage(reportAction)?.type;
    return !!type && iouRequestTypes.includes(type);
}

function isTrackExpenseAction(reportAction: OnyxEntry<ReportAction | OptimisticIOUReportAction>): reportAction is ReportAction<typeof CONST.REPORT.ACTIONS.TYPE.IOU> {
    return isActionOfType(reportAction, CONST.REPORT.ACTIONS.TYPE.IOU) && getOriginalMessage(reportAction)?.type === CONST.IOU.REPORT_ACTION_TYPE.TRACK;
}

function isPayAction(reportAction: OnyxInputOrEntry<ReportAction | OptimisticIOUReportAction>): reportAction is ReportAction<typeof CONST.REPORT.ACTIONS.TYPE.IOU> {
    return isActionOfType(reportAction, CONST.REPORT.ACTIONS.TYPE.IOU) && getOriginalMessage(reportAction)?.type === CONST.IOU.REPORT_ACTION_TYPE.PAY;
}

function isTaskAction(reportAction: OnyxEntry<ReportAction>): boolean {
    const reportActionName = reportAction?.actionName;
    return (
        reportActionName === CONST.REPORT.ACTIONS.TYPE.TASK_COMPLETED ||
        reportActionName === CONST.REPORT.ACTIONS.TYPE.TASK_CANCELLED ||
        reportActionName === CONST.REPORT.ACTIONS.TYPE.TASK_REOPENED ||
        reportActionName === CONST.REPORT.ACTIONS.TYPE.TASK_EDITED
    );
}

/**
 * @param actionName - The name of the action
 * @returns - Whether the action is a tag modification action
 * */
function isTagModificationAction(actionName: string): boolean {
    return (
        actionName === CONST.REPORT.ACTIONS.TYPE.POLICY_CHANGE_LOG.ADD_TAG ||
        actionName === CONST.REPORT.ACTIONS.TYPE.POLICY_CHANGE_LOG.UPDATE_TAG_ENABLED ||
        actionName === CONST.REPORT.ACTIONS.TYPE.POLICY_CHANGE_LOG.UPDATE_TAG_NAME ||
        actionName === CONST.REPORT.ACTIONS.TYPE.POLICY_CHANGE_LOG.DELETE_TAG ||
        actionName === CONST.REPORT.ACTIONS.TYPE.POLICY_CHANGE_LOG.DELETE_MULTIPLE_TAGS ||
        actionName === CONST.REPORT.ACTIONS.TYPE.POLICY_CHANGE_LOG.UPDATE_TAG
    );
}

/**
 * Used for Send Money flow, which is a special case where we have no IOU create action and only one IOU pay action.
 * In other reports, pay actions do not count as a transactions, but this is an exception to this rule.
 */
function getSendMoneyFlowOneTransactionThreadID(actions: OnyxEntry<ReportActions> | ReportAction[], chatReport: OnyxEntry<Report>) {
    if (!chatReport) {
        return undefined;
    }

    const iouActions = Object.values(actions ?? {}).filter(isMoneyRequestAction);

    // sendMoneyFlow has only one IOU action...
    if (iouActions.length !== 1) {
        return undefined;
    }

    // ...which is 'pay'...
    const isFirstActionPay = getOriginalMessage(iouActions.at(0))?.type === CONST.IOU.REPORT_ACTION_TYPE.PAY;

    const {type, chatType, parentReportID, parentReportActionID} = chatReport;

    // ...and can only be triggered on DM chats
    const isDM = type === CONST.REPORT.TYPE.CHAT && !chatType && !(parentReportID && parentReportActionID);

    return isFirstActionPay && isDM ? iouActions.at(0)?.childReportID : undefined;
}

/** Whether action has no linked report by design */
const isIOUActionTypeExcludedFromFiltering = (type: OriginalMessageIOU['type'] | undefined) =>
    [CONST.IOU.REPORT_ACTION_TYPE.SPLIT, CONST.IOU.REPORT_ACTION_TYPE.TRACK, CONST.IOU.REPORT_ACTION_TYPE.PAY].some((actionType) => actionType === type);

/**
 * Determines whether the given action is an IOU and, if a list of report transaction IDs is provided,
 * whether it corresponds to one of those transactions. This covers a rare case where IOU report actions was
 * not deleted or moved after the expense was removed from the report.
 *
 * For compatibility and to avoid using isMoneyRequest next to this function as it is checked here already:
 * - If the action is not a money request and `defaultToFalseForNonIOU` is false (default), the result is true.
 * - If no `reportTransactionIDs` are provided, the function returns true if the action is an IOU.
 * - If `reportTransactionIDs` are provided, the function checks if the IOU transaction ID from the action matches any of them.
 */
const isIOUActionMatchingTransactionList = (
    action: ReportAction,
    reportTransactionIDs?: string[],
    defaultToFalseForNonIOU = false,
): action is ReportAction<typeof CONST.REPORT.ACTIONS.TYPE.IOU> => {
    if (!isMoneyRequestAction(action)) {
        return !defaultToFalseForNonIOU;
    }

    if (isIOUActionTypeExcludedFromFiltering(getOriginalMessage(action)?.type) || reportTransactionIDs === undefined) {
        return true;
    }

    const {IOUTransactionID} = getOriginalMessage(action) ?? {};
    return !!IOUTransactionID && reportTransactionIDs.includes(IOUTransactionID);
};

/**
 * Gets the reportID for the transaction thread associated with a report by iterating over the reportActions and identifying the IOU report actions.
 * Returns a reportID if there is exactly one transaction thread for the report, and null otherwise.
 */
function getOneTransactionThreadReportID(
    report: OnyxEntry<Report>,
    chatReport: OnyxEntry<Report>,
    reportActions: OnyxEntry<ReportActions> | ReportAction[],
    isOffline: boolean | undefined = undefined,
    reportTransactionIDs?: string[],
): string | undefined {
    // If the report is not an IOU, Expense report, or Invoice, it shouldn't be treated as one-transaction report.
    if (report?.type !== CONST.REPORT.TYPE.IOU && report?.type !== CONST.REPORT.TYPE.EXPENSE && report?.type !== CONST.REPORT.TYPE.INVOICE) {
        return;
    }

    const reportActionsArray = Array.isArray(reportActions) ? reportActions : Object.values(reportActions ?? {});
    if (!reportActionsArray.length) {
        return;
    }

    const sendMoneyFlowID = getSendMoneyFlowOneTransactionThreadID(reportActions, chatReport);

    if (sendMoneyFlowID) {
        return sendMoneyFlowID;
    }

    const iouRequestActions = [];
    for (const action of reportActionsArray) {
        // If the original message is a 'pay' IOU, it shouldn't be added to the transaction count.
        // However, it is excluded from the matching function in order to display it properly, so we need to compare the type here.
        if (!isIOUActionMatchingTransactionList(action, reportTransactionIDs, true) || getOriginalMessage(action)?.type === CONST.IOU.REPORT_ACTION_TYPE.PAY) {
            // eslint-disable-next-line no-continue
            continue;
        }

        const originalMessage = getOriginalMessage(action);
        const actionType = originalMessage?.type;
        if (
            actionType &&
            iouRequestTypesSet.has(actionType) &&
            action.childReportID &&
            // Include deleted IOU reportActions if:
            // - they have an associated IOU transaction ID or
            // - they have visible childActions (like comments) that we'd want to display
            // - the action is pending deletion and the user is offline
            (!!originalMessage?.IOUTransactionID ||
                // eslint-disable-next-line @typescript-eslint/prefer-nullish-coalescing
                (isMessageDeleted(action) && action.childVisibleActionCount) ||
                (action.pendingAction === CONST.RED_BRICK_ROAD_PENDING_ACTION.DELETE && (isOffline ?? isNetworkOffline)))
        ) {
            iouRequestActions.push(action);
        }
    }

    // If we don't have any IOU request actions, or we have more than one IOU request actions, this isn't a oneTransaction report
    if (!iouRequestActions.length || iouRequestActions.length > 1) {
        return;
    }

    const singleAction = iouRequestActions.at(0);
    const originalMessage = getOriginalMessage(singleAction);

    // If there's only one IOU request action associated with the report but it's been deleted, then we don't consider this a oneTransaction report
    // and want to display it using the standard view
    if (((originalMessage?.deleted ?? '') !== '' || isDeletedAction(singleAction)) && isMoneyRequestAction(singleAction)) {
        return;
    }

    // Ensure we have a childReportID associated with the IOU report action
    return singleAction?.childReportID;
}

/**
 * When we delete certain reports, we want to check whether there are any visible actions left to display.
 * If there are no visible actions left (including system messages), we can hide the report from view entirely
 */
function doesReportHaveVisibleActions(reportID: string, canUserPerformWriteAction?: boolean, actionsToMerge: ReportActions = {}): boolean {
    const reportActions = Object.values(fastMerge(allReportActions?.[`${ONYXKEYS.COLLECTION.REPORT_ACTIONS}${reportID}`] ?? {}, actionsToMerge, true));
    const visibleReportActions = Object.values(reportActions ?? {}).filter((action) => shouldReportActionBeVisibleAsLastAction(action, canUserPerformWriteAction));

    // Exclude the task system message and the created message
    const visibleReportActionsWithoutTaskSystemMessage = visibleReportActions.filter((action) => !isTaskAction(action) && !isCreatedAction(action));
    return visibleReportActionsWithoutTaskSystemMessage.length > 0;
}

function getAllReportActions(reportID: string | undefined): ReportActions {
    return allReportActions?.[`${ONYXKEYS.COLLECTION.REPORT_ACTIONS}${reportID}`] ?? {};
}

/**
 * Check whether a report action is an attachment (a file, such as an image or a zip).
 *
 */
function isReportActionAttachment(reportAction: OnyxInputOrEntry<ReportAction>): boolean {
    const message = getReportActionMessage(reportAction);

    if (reportAction && ('isAttachmentOnly' in reportAction || 'isAttachmentWithText' in reportAction)) {
        return reportAction.isAttachmentOnly ?? reportAction.isAttachmentWithText ?? false;
    }

    if (message) {
        return isReportMessageAttachment(message);
    }

    return false;
}

// eslint-disable-next-line rulesdir/no-negated-variables
function isNotifiableReportAction(reportAction: OnyxEntry<ReportAction>): boolean {
    if (!reportAction) {
        return false;
    }

    const actions: ReportActionName[] = [CONST.REPORT.ACTIONS.TYPE.ADD_COMMENT, CONST.REPORT.ACTIONS.TYPE.IOU, CONST.REPORT.ACTIONS.TYPE.MODIFIED_EXPENSE];

    return actions.includes(reportAction.actionName);
}

// We pass getReportName as a param to avoid cyclic dependency.
function getMemberChangeMessageElements(reportAction: OnyxEntry<ReportAction>, getReportNameCallback: typeof getReportName): readonly MemberChangeMessageElement[] {
    const isInviteAction = isInviteMemberAction(reportAction);
    const isLeaveAction = isLeavePolicyAction(reportAction);

    if (!isMemberChangeAction(reportAction)) {
        return [];
    }

    // Currently, we only render messages when members are invited
    let verb = translateLocal('workspace.invite.removed');
    if (isInviteAction) {
        verb = translateLocal('workspace.invite.invited');
    }

    if (isLeaveAction) {
        verb = getPolicyChangeLogEmployeeLeftMessage(reportAction);
    }

    const originalMessage = getOriginalMessage(reportAction);
    const targetAccountIDs: number[] = originalMessage?.targetAccountIDs ?? [];
    const personalDetails = getPersonalDetailsByIDs({accountIDs: targetAccountIDs, currentUserAccountID: 0});

    const mentionElements = targetAccountIDs.map((accountID): MemberChangeMessageUserMentionElement => {
        const personalDetail = personalDetails.find((personal) => personal.accountID === accountID);
        const handleText = getEffectiveDisplayName(personalDetail) ?? translateLocal('common.hidden');

        return {
            kind: 'userMention',
            content: `@${handleText}`,
            accountID,
        };
    });

    const buildRoomElements = (): readonly MemberChangeMessageElement[] => {
        const roomName = getReportNameCallback(allReports?.[`${ONYXKEYS.COLLECTION.REPORT}${originalMessage?.reportID}`]) || originalMessage?.roomName;
        if (roomName && originalMessage) {
            const preposition = isInviteAction ? ` ${translateLocal('workspace.invite.to')} ` : ` ${translateLocal('workspace.invite.from')} `;

            if (originalMessage.reportID) {
                return [
                    {
                        kind: 'text',
                        content: preposition,
                    },
                    {
                        kind: 'roomReference',
                        roomName,
                        roomID: originalMessage.reportID,
                        content: roomName,
                    },
                ];
            }
        }

        return [];
    };

    return [
        {
            kind: 'text',
            content: `${verb} `,
        },
        ...formatMessageElementList(mentionElements),
        ...buildRoomElements(),
    ];
}

function getReportActionHtml(reportAction: PartialReportAction): string {
    return getReportActionMessage(reportAction)?.html ?? '';
}

function getReportActionText(reportAction: PartialReportAction): string {
    const message = getReportActionMessage(reportAction);
    // Sometime html can be an empty string
    // eslint-disable-next-line @typescript-eslint/prefer-nullish-coalescing
    const text = (message?.html || message?.text) ?? '';
    return text ? Parser.htmlToText(text) : '';
}

function getTextFromHtml(html?: string): string {
    return html ? Parser.htmlToText(html) : '';
}

function isOldDotLegacyAction(action: OldDotReportAction | PartialReportAction): action is PartialReportAction {
    return [
        CONST.REPORT.ACTIONS.TYPE.DELETED_ACCOUNT,
        CONST.REPORT.ACTIONS.TYPE.DONATION,
        CONST.REPORT.ACTIONS.TYPE.EXPORTED_TO_QUICK_BOOKS,
        CONST.REPORT.ACTIONS.TYPE.REIMBURSEMENT_REQUESTED,
        CONST.REPORT.ACTIONS.TYPE.REIMBURSEMENT_SETUP,
    ].some((oldDotActionName) => oldDotActionName === action?.actionName);
}

function isOldDotReportAction(action: ReportAction | OldDotReportAction) {
    if (!action || !action.actionName) {
        return false;
    }
    return [
        CONST.REPORT.ACTIONS.TYPE.CHANGE_FIELD,
        CONST.REPORT.ACTIONS.TYPE.CHANGE_TYPE,
        CONST.REPORT.ACTIONS.TYPE.DELEGATE_SUBMIT,
        CONST.REPORT.ACTIONS.TYPE.EXPORTED_TO_CSV,
        CONST.REPORT.ACTIONS.TYPE.INTEGRATIONS_MESSAGE,
        CONST.REPORT.ACTIONS.TYPE.MANAGER_ATTACH_RECEIPT,
        CONST.REPORT.ACTIONS.TYPE.MANAGER_DETACH_RECEIPT,
        CONST.REPORT.ACTIONS.TYPE.MARKED_REIMBURSED,
        CONST.REPORT.ACTIONS.TYPE.MARK_REIMBURSED_FROM_INTEGRATION,
        CONST.REPORT.ACTIONS.TYPE.OUTDATED_BANK_ACCOUNT,
        CONST.REPORT.ACTIONS.TYPE.REIMBURSEMENT_ACH_BOUNCE,
        CONST.REPORT.ACTIONS.TYPE.REIMBURSEMENT_ACH_CANCELED,
        CONST.REPORT.ACTIONS.TYPE.REIMBURSEMENT_ACCOUNT_CHANGED,
        CONST.REPORT.ACTIONS.TYPE.REIMBURSEMENT_DELAYED,
        CONST.REPORT.ACTIONS.TYPE.SELECTED_FOR_RANDOM_AUDIT,
        CONST.REPORT.ACTIONS.TYPE.SHARE,
        CONST.REPORT.ACTIONS.TYPE.STRIPE_PAID,
        CONST.REPORT.ACTIONS.TYPE.TAKE_CONTROL,
        CONST.REPORT.ACTIONS.TYPE.UNSHARE,
        CONST.REPORT.ACTIONS.TYPE.DELETED_ACCOUNT,
        CONST.REPORT.ACTIONS.TYPE.DONATION,
        CONST.REPORT.ACTIONS.TYPE.EXPORTED_TO_QUICK_BOOKS,
        CONST.REPORT.ACTIONS.TYPE.REIMBURSEMENT_REQUESTED,
        CONST.REPORT.ACTIONS.TYPE.REIMBURSEMENT_SETUP,
    ].some((oldDotActionName) => oldDotActionName === action.actionName);
}

function getMessageOfOldDotLegacyAction(legacyAction: PartialReportAction) {
    if (!Array.isArray(legacyAction?.message)) {
        return getReportActionText(legacyAction);
    }
    if (legacyAction.message.length !== 0) {
        // Sometime html can be an empty string
        // eslint-disable-next-line @typescript-eslint/prefer-nullish-coalescing
        return legacyAction?.message?.map((element) => getTextFromHtml(element?.html || element?.text)).join('') ?? '';
    }
    return '';
}

/**
 * Helper method to format message of OldDot Actions.
 */
function getMessageOfOldDotReportAction(oldDotAction: PartialReportAction | OldDotReportAction, withMarkdown = true): string {
    if (isOldDotLegacyAction(oldDotAction)) {
        return getMessageOfOldDotLegacyAction(oldDotAction);
    }

    const {originalMessage, actionName} = oldDotAction;
    switch (actionName) {
        case CONST.REPORT.ACTIONS.TYPE.CHANGE_FIELD: {
            const {oldValue, newValue, fieldName} = originalMessage;
            if (!oldValue) {
                return translateLocal('report.actions.type.changeFieldEmpty', {newValue, fieldName});
            }
            return translateLocal('report.actions.type.changeField', {oldValue, newValue, fieldName});
        }
        case CONST.REPORT.ACTIONS.TYPE.DELEGATE_SUBMIT: {
            const {delegateUser, originalManager} = originalMessage;
            return translateLocal('report.actions.type.delegateSubmit', {delegateUser, originalManager});
        }
        case CONST.REPORT.ACTIONS.TYPE.EXPORTED_TO_CSV:
            return translateLocal('report.actions.type.exportedToCSV');
        case CONST.REPORT.ACTIONS.TYPE.INTEGRATIONS_MESSAGE: {
            const {result, label} = originalMessage;
            const errorMessage = result?.messages?.join(', ') ?? '';
            const linkText = result?.link?.text ?? '';
            const linkURL = result?.link?.url ?? '';
            return translateLocal('report.actions.type.integrationsMessage', {errorMessage, label, linkText, linkURL});
        }
        case CONST.REPORT.ACTIONS.TYPE.MANAGER_ATTACH_RECEIPT:
            return translateLocal('report.actions.type.managerAttachReceipt');
        case CONST.REPORT.ACTIONS.TYPE.MANAGER_DETACH_RECEIPT:
            return translateLocal('report.actions.type.managerDetachReceipt');
        case CONST.REPORT.ACTIONS.TYPE.MARK_REIMBURSED_FROM_INTEGRATION: {
            const {amount, currency} = originalMessage;
            return translateLocal('report.actions.type.markedReimbursedFromIntegration', {amount, currency});
        }
        case CONST.REPORT.ACTIONS.TYPE.OUTDATED_BANK_ACCOUNT:
            return translateLocal('report.actions.type.outdatedBankAccount');
        case CONST.REPORT.ACTIONS.TYPE.REIMBURSEMENT_ACH_BOUNCE:
            return translateLocal('report.actions.type.reimbursementACHBounce');
        case CONST.REPORT.ACTIONS.TYPE.REIMBURSEMENT_ACH_CANCELED:
            return translateLocal('report.actions.type.reimbursementACHCancelled');
        case CONST.REPORT.ACTIONS.TYPE.REIMBURSEMENT_ACCOUNT_CHANGED:
            return translateLocal('report.actions.type.reimbursementAccountChanged');
        case CONST.REPORT.ACTIONS.TYPE.REIMBURSEMENT_DELAYED:
            return translateLocal('report.actions.type.reimbursementDelayed');
        case CONST.REPORT.ACTIONS.TYPE.SELECTED_FOR_RANDOM_AUDIT:
            return translateLocal(`report.actions.type.selectedForRandomAudit${withMarkdown ? 'Markdown' : ''}`);
        case CONST.REPORT.ACTIONS.TYPE.SHARE:
            return translateLocal('report.actions.type.share', {to: originalMessage.to});
        case CONST.REPORT.ACTIONS.TYPE.UNSHARE:
            return translateLocal('report.actions.type.unshare', {to: originalMessage.to});
        case CONST.REPORT.ACTIONS.TYPE.TAKE_CONTROL:
            return translateLocal('report.actions.type.takeControl');
        default:
            return '';
    }
}

function getTravelUpdateMessage(action: ReportAction<'TRAVEL_TRIP_ROOM_UPDATE'>, formatDate?: (datetime: string, includeTimezone: boolean, isLowercase?: boolean | undefined) => string) {
    const details = getOriginalMessage(action);
    const formattedStartDate = formatDate?.(details?.start.date ?? '', false) ?? format(details?.start.date ?? '', CONST.DATE.FNS_DATE_TIME_FORMAT_STRING);

    switch (details?.operation) {
        case CONST.TRAVEL.UPDATE_OPERATION_TYPE.BOOKING_TICKETED:
            return translateLocal('travel.updates.bookingTicketed', {
                airlineCode: details.route?.airlineCode ?? '',
                origin: details.start.shortName ?? '',
                destination: details.end?.shortName ?? '',
                startDate: formattedStartDate,
                confirmationID: details.confirmations?.at(0)?.value,
            });

        case CONST.TRAVEL.UPDATE_OPERATION_TYPE.TICKET_VOIDED:
            return translateLocal('travel.updates.ticketVoided', {
                airlineCode: details.route?.airlineCode ?? '',
                origin: details.start.shortName ?? '',
                destination: details.end?.shortName ?? '',
                startDate: formattedStartDate,
            });

        case CONST.TRAVEL.UPDATE_OPERATION_TYPE.TICKET_REFUNDED:
            return translateLocal('travel.updates.ticketRefunded', {
                airlineCode: details.route?.airlineCode ?? '',
                origin: details.start.shortName ?? '',
                destination: details.end?.shortName ?? '',
                startDate: formattedStartDate,
            });

        case CONST.TRAVEL.UPDATE_OPERATION_TYPE.FLIGHT_CANCELLED:
            return translateLocal('travel.updates.flightCancelled', {
                airlineCode: details.route?.airlineCode ?? '',
                origin: details.start.shortName ?? '',
                destination: details.end?.shortName ?? '',
                startDate: formattedStartDate,
            });

        case CONST.TRAVEL.UPDATE_OPERATION_TYPE.FLIGHT_SCHEDULE_CHANGE_PENDING:
            return translateLocal('travel.updates.flightScheduleChangePending', {
                airlineCode: details.route?.airlineCode ?? '',
            });

        case CONST.TRAVEL.UPDATE_OPERATION_TYPE.FLIGHT_SCHEDULE_CHANGE_CLOSED:
            return translateLocal('travel.updates.flightScheduleChangeClosed', {
                airlineCode: details.route?.airlineCode ?? '',
                startDate: formattedStartDate,
            });

        case CONST.TRAVEL.UPDATE_OPERATION_TYPE.FLIGHT_CHANGED:
            return translateLocal('travel.updates.flightUpdated', {
                airlineCode: details.route?.airlineCode ?? '',
                origin: details.start.shortName ?? '',
                destination: details.end?.shortName ?? '',
                startDate: formattedStartDate,
            });

        case CONST.TRAVEL.UPDATE_OPERATION_TYPE.FLIGHT_CABIN_CHANGED:
            return translateLocal('travel.updates.flightCabinChanged', {
                airlineCode: details.route?.airlineCode ?? '',
                cabinClass: details.route?.class ?? '',
            });

        case CONST.TRAVEL.UPDATE_OPERATION_TYPE.FLIGHT_SEAT_CONFIRMED:
            return translateLocal('travel.updates.flightSeatConfirmed', {
                airlineCode: details.route?.airlineCode ?? '',
            });

        case CONST.TRAVEL.UPDATE_OPERATION_TYPE.FLIGHT_SEAT_CHANGED:
            return translateLocal('travel.updates.flightSeatChanged', {
                airlineCode: details.route?.airlineCode ?? '',
            });

        case CONST.TRAVEL.UPDATE_OPERATION_TYPE.FLIGHT_SEAT_CANCELLED:
            return translateLocal('travel.updates.flightSeatCancelled', {
                airlineCode: details.route?.airlineCode ?? '',
            });

        case CONST.TRAVEL.UPDATE_OPERATION_TYPE.PAYMENT_DECLINED:
            return translateLocal('travel.updates.paymentDeclined');

        case CONST.TRAVEL.UPDATE_OPERATION_TYPE.BOOKING_CANCELED_BY_TRAVELER:
            return translateLocal('travel.updates.bookingCancelledByTraveler', {
                type: details.type,
                id: details.reservationID,
            });

        case CONST.TRAVEL.UPDATE_OPERATION_TYPE.BOOKING_CANCELED_BY_VENDOR:
            return translateLocal('travel.updates.bookingCancelledByVendor', {
                type: details.type,
                id: details.reservationID,
            });

        case CONST.TRAVEL.UPDATE_OPERATION_TYPE.BOOKING_REBOOKED:
            return translateLocal('travel.updates.bookingRebooked', {
                type: details.type,
                id: details.confirmations?.at(0)?.value,
            });

        case CONST.TRAVEL.UPDATE_OPERATION_TYPE.BOOKING_UPDATED:
            return translateLocal('travel.updates.bookingUpdated', {
                type: details.type,
            });

        case CONST.TRAVEL.UPDATE_OPERATION_TYPE.TRIP_UPDATED:
            if (details.type === CONST.RESERVATION_TYPE.CAR || details.type === CONST.RESERVATION_TYPE.HOTEL) {
                return translateLocal('travel.updates.defaultUpdate', {
                    type: details.type,
                });
            }
            if (details.type === CONST.RESERVATION_TYPE.TRAIN) {
                return translateLocal('travel.updates.railTicketUpdate', {
                    origin: details.start.cityName ?? details.start.shortName ?? '',
                    destination: details.end.cityName ?? details.end.shortName ?? '',
                    startDate: formattedStartDate,
                });
            }
            return translateLocal('travel.updates.flightUpdated', {
                airlineCode: details.route?.airlineCode ?? '',
                origin: details.start.shortName ?? '',
                destination: details.end?.shortName ?? '',
                startDate: formattedStartDate,
            });
        case CONST.TRAVEL.UPDATE_OPERATION_TYPE.BOOKING_OTHER_UPDATE:
            if (details.type === CONST.RESERVATION_TYPE.CAR || details.type === CONST.RESERVATION_TYPE.HOTEL) {
                return translateLocal('travel.updates.defaultUpdate', {
                    type: details.type,
                });
            }
            if (details.type === CONST.RESERVATION_TYPE.TRAIN) {
                return translateLocal('travel.updates.railTicketUpdate', {
                    origin: details.start.cityName ?? details.start.shortName ?? '',
                    destination: details.end.cityName ?? details.end.shortName ?? '',
                    startDate: formattedStartDate,
                });
            }
            return translateLocal('travel.updates.flightUpdated', {
                airlineCode: details.route?.airlineCode ?? '',
                origin: details.start.shortName ?? '',
                destination: details.end?.shortName ?? '',
                startDate: formattedStartDate,
            });

        case CONST.TRAVEL.UPDATE_OPERATION_TYPE.REFUND:
            return translateLocal('travel.updates.railTicketRefund', {
                origin: details.start.cityName ?? details.start.shortName ?? '',
                destination: details.end.cityName ?? details.end.shortName ?? '',
                startDate: formattedStartDate,
            });

        case CONST.TRAVEL.UPDATE_OPERATION_TYPE.EXCHANGE:
            return translateLocal('travel.updates.railTicketExchange', {
                origin: details.start.cityName ?? details.start.shortName ?? '',
                destination: details.end.cityName ?? details.end.shortName ?? '',
                startDate: formattedStartDate,
            });

        default:
            return translateLocal('travel.updates.defaultUpdate', {
                type: details?.type ?? '',
            });
    }
}

function getMemberChangeMessageFragment(reportAction: OnyxEntry<ReportAction>, getReportNameCallback: typeof getReportName): Message {
    const messageElements: readonly MemberChangeMessageElement[] = getMemberChangeMessageElements(reportAction, getReportNameCallback);
    const html = messageElements
        .map((messageElement) => {
            switch (messageElement.kind) {
                case 'userMention':
                    return `<mention-user accountID=${messageElement.accountID}>${messageElement.content}</mention-user>`;
                case 'roomReference':
                    return `<a href="${environmentURL}/r/${messageElement.roomID}" target="_blank">${messageElement.roomName}</a>`;
                default:
                    return messageElement.content;
            }
        })
        .join('');

    return {
        html: `<muted-text>${html}</muted-text>`,
        text: getReportActionMessage(reportAction) ? getReportActionText(reportAction) : '',
        type: CONST.REPORT.MESSAGE.TYPE.COMMENT,
    };
}

function getLeaveRoomMessage() {
    return translateLocal('report.actions.type.leftTheChat');
}

function getReopenedMessage(): string {
    return translateLocal('iou.reopened');
}

function getReceiptScanFailedMessage() {
    return translateLocal('receipt.scanFailed');
}

function getUpdateRoomDescriptionFragment(reportAction: ReportAction): Message {
    const html = getUpdateRoomDescriptionMessage(reportAction);
    return {
        html: `<muted-text>${html}</muted-text>`,
        text: getReportActionMessage(reportAction) ? getReportActionText(reportAction) : '',
        type: CONST.REPORT.MESSAGE.TYPE.COMMENT,
    };
}

function getReportActionMessageFragments(action: ReportAction): Message[] {
    if (isOldDotReportAction(action)) {
        const oldDotMessage = getMessageOfOldDotReportAction(action);
        const html = isActionOfType(action, CONST.REPORT.ACTIONS.TYPE.SELECTED_FOR_RANDOM_AUDIT) ? Parser.replace(oldDotMessage) : oldDotMessage;
        return [{text: oldDotMessage, html: `<muted-text>${html}</muted-text>`, type: 'COMMENT'}];
    }

    if (isActionOfType(action, CONST.REPORT.ACTIONS.TYPE.ROOM_CHANGE_LOG.UPDATE_ROOM_DESCRIPTION)) {
        const message = getUpdateRoomDescriptionMessage(action);
        return [{text: message, html: `<muted-text>${message}</muted-text>`, type: 'COMMENT'}];
    }

    if (isActionOfType(action, CONST.REPORT.ACTIONS.TYPE.POLICY_CHANGE_LOG.UPDATE_DESCRIPTION)) {
        const message = getWorkspaceDescriptionUpdatedMessage(action);
        return [{text: message, html: `<muted-text>${message}</muted-text>`, type: 'COMMENT'}];
    }

    if (isActionOfType(action, CONST.REPORT.ACTIONS.TYPE.REIMBURSED)) {
        const message = getReportActionMessageText(action);
        return [{text: message, html: `<muted-text>${message}</muted-text>`, type: 'COMMENT'}];
    }

    if (isActionOfType(action, CONST.REPORT.ACTIONS.TYPE.RETRACTED)) {
        const message = getRetractedMessage();
        return [{text: message, html: `<muted-text>${message}</muted-text>`, type: 'COMMENT'}];
    }

    if (isActionOfType(action, CONST.REPORT.ACTIONS.TYPE.REOPENED)) {
        const message = getReopenedMessage();
        return [{text: message, html: `<muted-text>${message}</muted-text>`, type: 'COMMENT'}];
    }

    if (isActionOfType(action, CONST.REPORT.ACTIONS.TYPE.TRAVEL_UPDATE)) {
        const message = getTravelUpdateMessage(action);
        return [{text: message, html: `<muted-text>${message}</muted-text>`, type: 'COMMENT'}];
    }

    if (isConciergeCategoryOptions(action)) {
        const message = getReportActionMessageText(action);
        return [{text: message, html: message, type: 'COMMENT'}];
    }

    const actionMessage = action.previousMessage ?? action.message;
    if (Array.isArray(actionMessage)) {
        return actionMessage.filter((item): item is Message => !!item);
    }
    return actionMessage ? [actionMessage] : [];
}

/**
 * Helper method to determine if the provided accountID has submitted an expense on the specified report.
 *
 * @param reportID
 * @param currentAccountID
 * @returns
 */
function hasRequestFromCurrentAccount(reportID: string | undefined, currentAccountID: number): boolean {
    if (!reportID) {
        return false;
    }

    const reportActions = Object.values(getAllReportActions(reportID));
    if (reportActions.length === 0) {
        return false;
    }

    return reportActions.some((action) => action.actionName === CONST.REPORT.ACTIONS.TYPE.IOU && action.actorAccountID === currentAccountID);
}

/**
 * Constructs a message for an actionable mention whisper report action.
 * @param reportAction
 * @returns the actionable mention whisper message.
 */
function getActionableMentionWhisperMessage(reportAction: OnyxEntry<ReportAction<typeof CONST.REPORT.ACTIONS.TYPE.ACTIONABLE_MENTION_WHISPER>>): string {
    if (!reportAction) {
        return '';
    }
    const originalMessage = getOriginalMessage(reportAction);
    const targetAccountIDs: number[] = originalMessage?.inviteeAccountIDs ?? [];
    const personalDetails = getPersonalDetailsByIDs({accountIDs: targetAccountIDs, currentUserAccountID: 0});
    const mentionElements = targetAccountIDs.map((accountID): string => {
        const personalDetail = personalDetails.find((personal) => personal.accountID === accountID);
        const displayName = getEffectiveDisplayName(personalDetail);
        const handleText = isEmpty(displayName) ? translateLocal('common.hidden') : displayName;
        return `<mention-user accountID=${accountID}>@${handleText}</mention-user>`;
    });
    const preMentionsText = 'Heads up, ';
    const mentions = mentionElements.join(', ').replace(/, ([^,]*)$/, ' and $1');
    const postMentionsText = ` ${mentionElements.length > 1 ? "aren't members" : "isn't a member"} of this room.`;

    return `${preMentionsText}${mentions}${postMentionsText}`;
}

/**
 * Note: Prefer `ReportActionsUtils.isCurrentActionUnread` over this method, if applicable.
 * Check whether a specific report action is unread.
 */
function isReportActionUnread(reportAction: OnyxEntry<ReportAction>, lastReadTime?: string) {
    if (!lastReadTime) {
        return !isCreatedAction(reportAction);
    }

    return !!(reportAction && lastReadTime && reportAction.created && lastReadTime < reportAction.created);
}

/**
 * Check whether the current report action of the report is unread or not
 *
 */
function isCurrentActionUnread(report: OnyxEntry<Report>, reportAction: ReportAction): boolean {
    const lastReadTime = report?.lastReadTime ?? '';
    const sortedReportActions = getSortedReportActions(Object.values(getAllReportActions(report?.reportID)));
    const currentActionIndex = sortedReportActions.findIndex((action) => action.reportActionID === reportAction.reportActionID);
    if (currentActionIndex === -1) {
        return false;
    }
    const prevReportAction = sortedReportActions.at(currentActionIndex - 1);
    return isReportActionUnread(reportAction, lastReadTime) && (currentActionIndex === 0 || !prevReportAction || !isReportActionUnread(prevReportAction, lastReadTime));
}

/**
 * Checks if a given report action corresponds to a join request action.
 * @param reportAction
 */
function isActionableJoinRequest(reportAction: OnyxEntry<ReportAction>): reportAction is ReportAction<typeof CONST.REPORT.ACTIONS.TYPE.ACTIONABLE_JOIN_REQUEST> {
    return isActionOfType(reportAction, CONST.REPORT.ACTIONS.TYPE.ACTIONABLE_JOIN_REQUEST);
}

function isActionableJoinRequestPendingReportAction(reportAction: OnyxEntry<ReportAction>): boolean {
    return isActionableJoinRequest(reportAction) && getOriginalMessage(reportAction)?.choice === ('' as JoinWorkspaceResolution);
}

function isConciergeCategoryOptions(reportAction: OnyxEntry<ReportAction>): reportAction is ReportAction<typeof CONST.REPORT.ACTIONS.TYPE.CONCIERGE_CATEGORY_OPTIONS> {
    return isActionOfType(reportAction, CONST.REPORT.ACTIONS.TYPE.CONCIERGE_CATEGORY_OPTIONS);
}

function getActionableJoinRequestPendingReportAction(reportID: string): OnyxEntry<ReportAction> {
    const findPendingRequest = Object.values(getAllReportActions(reportID)).find((reportActionItem) => isActionableJoinRequestPendingReportAction(reportActionItem));
    return findPendingRequest;
}

/**
 * Checks if any report actions correspond to a join request action that is still pending.
 * @param reportID
 */
function isActionableJoinRequestPending(reportID: string): boolean {
    return !!getActionableJoinRequestPendingReportAction(reportID);
}

function isApprovedOrSubmittedReportAction(action: OnyxEntry<ReportAction>) {
    return [CONST.REPORT.ACTIONS.TYPE.APPROVED, CONST.REPORT.ACTIONS.TYPE.SUBMITTED].some((type) => type === action?.actionName);
}

/**
 * Gets the text version of the message in a report action
 */
function getReportActionMessageText(reportAction: OnyxEntry<ReportAction>): string {
    if (!Array.isArray(reportAction?.message)) {
        return getReportActionText(reportAction);
    }
    // Sometime html can be an empty string
    // eslint-disable-next-line @typescript-eslint/prefer-nullish-coalescing
    return reportAction?.message?.reduce((acc, curr) => `${acc}${getTextFromHtml(curr?.html || curr?.text)}`, '') ?? '';
}

function getDismissedViolationMessageText(originalMessage: ReportAction<typeof CONST.REPORT.ACTIONS.TYPE.DISMISSED_VIOLATION>['originalMessage']): string {
    const reason = originalMessage?.reason;
    const violationName = originalMessage?.violationName;
    return translateLocal(`violationDismissal.${violationName}.${reason}` as TranslationPaths);
}

/**
 * Check if the linked transaction is on hold
 */
function isLinkedTransactionHeld(reportActionID: string | undefined, reportID: string | undefined): boolean {
    const linkedTransactionID = getLinkedTransactionID(reportActionID, reportID);
    return linkedTransactionID ? isOnHoldByTransactionID(linkedTransactionID) : false;
}

function getMentionedAccountIDsFromAction(reportAction: OnyxInputOrEntry<ReportAction>) {
    return isActionOfType(reportAction, CONST.REPORT.ACTIONS.TYPE.ADD_COMMENT) ? (getOriginalMessage(reportAction)?.mentionedAccountIDs ?? []) : [];
}

function getMentionedEmailsFromMessage(message: string) {
    const mentionEmailRegex = /<mention-user>(.*?)<\/mention-user>/g;
    const matches = [...message.matchAll(mentionEmailRegex)];
    return matches.map((match) => Str.removeSMSDomain(match[1].substring(1)));
}

function didMessageMentionCurrentUser(reportAction: OnyxInputOrEntry<ReportAction>) {
    const accountIDsFromMessage = getMentionedAccountIDsFromAction(reportAction);
    const message = getReportActionMessage(reportAction)?.html ?? '';
    const emailsFromMessage = getMentionedEmailsFromMessage(message);
    return accountIDsFromMessage.includes(currentUserAccountID ?? CONST.DEFAULT_NUMBER_ID) || emailsFromMessage.includes(currentEmail) || message.includes('<mention-here>');
}

/**
 * Check if the current user is the requestor of the action
 */
function wasActionTakenByCurrentUser(reportAction: OnyxInputOrEntry<ReportAction>): boolean {
    return currentUserAccountID === reportAction?.actorAccountID;
}

/**
 * Get IOU action for a reportID and transactionID
 */
function getIOUActionForReportID(reportID: string | undefined, transactionID: string | undefined): OnyxEntry<ReportAction> {
    if (!reportID || !transactionID) {
        return undefined;
    }
    const reportActions = getAllReportActions(reportID);

    return getIOUActionForTransactionID(Object.values(reportActions ?? {}), transactionID);
}

/**
 * Get the IOU action for a transactionID from given reportActions
 */
function getIOUActionForTransactionID(reportActions: ReportAction[], transactionID: string): OnyxEntry<ReportAction> {
    return reportActions.find((reportAction) => {
        const IOUTransactionID = isMoneyRequestAction(reportAction) ? getOriginalMessage(reportAction)?.IOUTransactionID : undefined;
        return IOUTransactionID === transactionID;
    });
}

/**
 * Get the track expense actionable whisper of the corresponding track expense
 */
function getTrackExpenseActionableWhisper(transactionID: string | undefined, chatReportID: string | undefined) {
    if (!transactionID || !chatReportID) {
        return undefined;
    }

    const chatReportActions = allReportActions?.[`${ONYXKEYS.COLLECTION.REPORT_ACTIONS}${chatReportID}`] ?? {};
    return Object.values(chatReportActions).find((action: ReportAction) => isActionableTrackExpense(action) && getOriginalMessage(action)?.transactionID === transactionID);
}

/**
 * Checks if a given report action corresponds to a add payment card action.
 * @param reportAction
 */
function isActionableAddPaymentCard(reportAction: OnyxEntry<ReportAction>): reportAction is ReportAction<typeof CONST.REPORT.ACTIONS.TYPE.ACTIONABLE_ADD_PAYMENT_CARD> {
    return reportAction?.actionName === CONST.REPORT.ACTIONS.TYPE.ACTIONABLE_ADD_PAYMENT_CARD;
}

function getExportIntegrationLastMessageText(reportAction: OnyxEntry<ReportAction>): string {
    const fragments = getExportIntegrationActionFragments(reportAction);
    return fragments.reduce((acc, fragment) => `${acc} ${fragment.text}`, '');
}

function getExportIntegrationMessageHTML(reportAction: OnyxEntry<ReportAction>): string {
    const fragments = getExportIntegrationActionFragments(reportAction);
    const htmlFragments = fragments.map((fragment) => (fragment.url ? `<a href="${fragment.url}">${fragment.text}</a>` : fragment.text));
    return htmlFragments.join(' ');
}

function getExportIntegrationActionFragments(reportAction: OnyxEntry<ReportAction>): Array<{text: string; url: string}> {
    if (reportAction?.actionName !== CONST.REPORT.ACTIONS.TYPE.EXPORTED_TO_INTEGRATION) {
        throw Error(`received wrong action type. actionName: ${reportAction?.actionName}`);
    }

    const isPending = reportAction?.pendingAction === CONST.RED_BRICK_ROAD_PENDING_ACTION.ADD;
    const originalMessage = (getOriginalMessage(reportAction) ?? {}) as OriginalMessageExportIntegration;
    const {label, markedManually, automaticAction} = originalMessage;
    const reimbursableUrls = originalMessage.reimbursableUrls ?? [];
    const nonReimbursableUrls = originalMessage.nonReimbursableUrls ?? [];
    const reportID = reportAction?.reportID;
    const wasExportedAfterBase62 = (reportAction?.created ?? '') > '2022-11-14';
    const base62ReportID = getBase62ReportID(Number(reportID));

    const result: Array<{text: string; url: string}> = [];
    if (isPending) {
        result.push({
            text: translateLocal('report.actions.type.exportedToIntegration.pending', {label}),
            url: '',
        });
    } else if (markedManually) {
        result.push({
            text: translateLocal('report.actions.type.exportedToIntegration.manual', {label}),
            url: '',
        });
    } else if (automaticAction) {
        result.push({
            text: translateLocal('report.actions.type.exportedToIntegration.automaticActionOne', {label}),
            url: '',
        });
        const url = CONST.HELP_DOC_LINKS[label as keyof typeof CONST.HELP_DOC_LINKS];
        result.push({
            text: translateLocal('report.actions.type.exportedToIntegration.automaticActionTwo'),
            url: url || '',
        });
    } else {
        result.push({
            text: translateLocal('report.actions.type.exportedToIntegration.automatic', {label}),
            url: '',
        });
    }
    if (reimbursableUrls.length || nonReimbursableUrls.length) {
        result.push({
            text: translateLocal('report.actions.type.exportedToIntegration.automaticActionThree'),
            url: '',
        });
    }
    if (reimbursableUrls.length === 1) {
        const shouldAddPeriod = nonReimbursableUrls.length === 0;
        result.push({
            text: translateLocal('report.actions.type.exportedToIntegration.reimburseableLink') + (shouldAddPeriod ? '.' : ''),
            url: reimbursableUrls.at(0) ?? '',
        });
    }
    if (reimbursableUrls.length === 1 && nonReimbursableUrls.length) {
        result.push({
            text: translateLocal('common.and'),
            url: '',
        });
    }
    if (nonReimbursableUrls.length) {
        const text = translateLocal('report.actions.type.exportedToIntegration.nonReimbursableLink');
        let url = '';

        if (nonReimbursableUrls.length === 1) {
            url = nonReimbursableUrls.at(0) ?? '';
        } else {
            switch (label) {
                case CONST.POLICY.CONNECTIONS.NAME_USER_FRIENDLY.xero:
                    url = XERO_NON_REIMBURSABLE_EXPENSES_URL;
                    break;
                case CONST.POLICY.CONNECTIONS.NAME_USER_FRIENDLY.netsuite:
                    url = NETSUITE_NON_REIMBURSABLE_EXPENSES_URL_PREFIX;
                    url += wasExportedAfterBase62 ? base62ReportID : reportID;
                    break;
                case CONST.POLICY.CONNECTIONS.NAME_USER_FRIENDLY.financialForce:
                    // The first three characters in a Salesforce ID is the expense type
                    url = nonReimbursableUrls.at(0)?.substring(0, SALESFORCE_EXPENSES_URL_PREFIX.length + 3) ?? '';
                    break;
                default:
                    url = QBO_EXPENSES_URL;
            }
        }

        result.push({text, url});
    }

    return result;
}

function getUpdateRoomDescriptionMessage(reportAction: ReportAction): string {
    const originalMessage = getOriginalMessage(reportAction) as OriginalMessageChangeLog;
    if (originalMessage?.description) {
        return `${translateLocal('roomChangeLog.updateRoomDescription')} ${originalMessage?.description}`;
    }

    return translateLocal('roomChangeLog.clearRoomDescription');
}

function getRetractedMessage(): string {
    return translateLocal('iou.retracted');
}

function isPolicyChangeLogAddEmployeeMessage(reportAction: OnyxInputOrEntry<ReportAction>): reportAction is ReportAction<typeof CONST.REPORT.ACTIONS.TYPE.POLICY_CHANGE_LOG.ADD_EMPLOYEE> {
    return isActionOfType(reportAction, CONST.REPORT.ACTIONS.TYPE.POLICY_CHANGE_LOG.ADD_EMPLOYEE);
}

function getPolicyChangeLogAddEmployeeMessage(reportAction: OnyxInputOrEntry<ReportAction>): string {
    if (!isPolicyChangeLogAddEmployeeMessage(reportAction)) {
        return '';
    }

    const originalMessage = getOriginalMessage(reportAction);
    const email = originalMessage?.email ?? '';
    const role = translateLocal('workspace.common.roleName', {role: originalMessage?.role ?? ''}).toLowerCase();
    const formattedEmail = formatPhoneNumber(email);
    return translateLocal('report.actions.type.addEmployee', {email: formattedEmail, role});
}

function isPolicyChangeLogChangeRoleMessage(reportAction: OnyxInputOrEntry<ReportAction>): reportAction is ReportAction<typeof CONST.REPORT.ACTIONS.TYPE.POLICY_CHANGE_LOG.UPDATE_EMPLOYEE> {
    return isActionOfType(reportAction, CONST.REPORT.ACTIONS.TYPE.POLICY_CHANGE_LOG.UPDATE_EMPLOYEE);
}

function getPolicyChangeLogUpdateEmployee(reportAction: OnyxInputOrEntry<ReportAction>): string {
    if (!isPolicyChangeLogChangeRoleMessage(reportAction)) {
        return '';
    }

    const originalMessage = getOriginalMessage(reportAction);
    const email = originalMessage?.email ?? '';
    const field = originalMessage?.field;
    const customFieldType = Object.values(CONST.CUSTOM_FIELD_KEYS).find((value) => value === field);
    if (customFieldType) {
        const translationKey = field === CONST.CUSTOM_FIELD_KEYS.customField1 ? 'report.actions.type.updatedCustomField1' : 'report.actions.type.updatedCustomField2';
        return translateLocal(translationKey, {
            email,
            newValue: typeof originalMessage?.newValue === 'string' ? originalMessage?.newValue : '',
            previousValue: typeof originalMessage?.oldValue === 'string' ? originalMessage?.oldValue : '',
        });
    }
    const newRole = translateLocal('workspace.common.roleName', {role: typeof originalMessage?.newValue === 'string' ? originalMessage?.newValue : ''}).toLowerCase();
    const oldRole = translateLocal('workspace.common.roleName', {role: typeof originalMessage?.oldValue === 'string' ? originalMessage?.oldValue : ''}).toLowerCase();
    return translateLocal('report.actions.type.updateRole', {email, newRole, currentRole: oldRole});
}

function getPolicyChangeLogEmployeeLeftMessage(reportAction: ReportAction, useName = false): string {
    if (!isLeavePolicyAction(reportAction)) {
        return '';
    }
    const originalMessage = getOriginalMessage(reportAction);
    const personalDetails = getPersonalDetailsByIDs({accountIDs: reportAction.actorAccountID ? [reportAction.actorAccountID] : [], currentUserAccountID: 0})?.at(0);
    if (!!originalMessage && !originalMessage.email) {
        originalMessage.email = personalDetails?.login;
    }
    const nameOrEmail = useName && !!personalDetails?.firstName ? `${personalDetails?.firstName}:` : (originalMessage?.email ?? '');
    const formattedNameOrEmail = formatPhoneNumber(nameOrEmail);
    return translateLocal('report.actions.type.leftWorkspace', {nameOrEmail: formattedNameOrEmail});
}

function isPolicyChangeLogDeleteMemberMessage(
    reportAction: OnyxInputOrEntry<ReportAction>,
): reportAction is ReportAction<typeof CONST.REPORT.ACTIONS.TYPE.POLICY_CHANGE_LOG.DELETE_EMPLOYEE> {
    return isActionOfType(reportAction, CONST.REPORT.ACTIONS.TYPE.POLICY_CHANGE_LOG.DELETE_EMPLOYEE);
}

function getWorkspaceDescriptionUpdatedMessage(action: ReportAction) {
    const {oldDescription, newDescription} = getOriginalMessage(action as ReportAction<typeof CONST.REPORT.ACTIONS.TYPE.POLICY_CHANGE_LOG.UPDATE_DESCRIPTION>) ?? {};
    const message =
        typeof oldDescription === 'string' && newDescription ? translateLocal('workspaceActions.updateWorkspaceDescription', {newDescription, oldDescription}) : getReportActionText(action);
    return message;
}

function getWorkspaceCurrencyUpdateMessage(action: ReportAction) {
    const {oldCurrency, newCurrency} = getOriginalMessage(action as ReportAction<typeof CONST.REPORT.ACTIONS.TYPE.POLICY_CHANGE_LOG.UPDATE_CURRENCY>) ?? {};
    const message = oldCurrency && newCurrency ? translateLocal('workspaceActions.updatedWorkspaceCurrencyAction', {oldCurrency, newCurrency}) : getReportActionText(action);
    return message;
}

type AutoReportingFrequencyKey = ValueOf<typeof CONST.POLICY.AUTO_REPORTING_FREQUENCIES>;
type AutoReportingFrequencyDisplayNames = Record<AutoReportingFrequencyKey, string>;

const getAutoReportingFrequencyDisplayNames = (): AutoReportingFrequencyDisplayNames => ({
    [CONST.POLICY.AUTO_REPORTING_FREQUENCIES.MONTHLY]: translateLocal('workflowsPage.frequencies.monthly'),
    [CONST.POLICY.AUTO_REPORTING_FREQUENCIES.IMMEDIATE]: translateLocal('workflowsPage.frequencies.daily'),
    [CONST.POLICY.AUTO_REPORTING_FREQUENCIES.WEEKLY]: translateLocal('workflowsPage.frequencies.weekly'),
    [CONST.POLICY.AUTO_REPORTING_FREQUENCIES.SEMI_MONTHLY]: translateLocal('workflowsPage.frequencies.twiceAMonth'),
    [CONST.POLICY.AUTO_REPORTING_FREQUENCIES.TRIP]: translateLocal('workflowsPage.frequencies.byTrip'),
    [CONST.POLICY.AUTO_REPORTING_FREQUENCIES.MANUAL]: translateLocal('workflowsPage.frequencies.manually'),
    [CONST.POLICY.AUTO_REPORTING_FREQUENCIES.INSTANT]: translateLocal('workflowsPage.frequencies.instant'),
});

function getWorkspaceFrequencyUpdateMessage(action: ReportAction): string {
    const {oldFrequency, newFrequency} = getOriginalMessage(action as ReportAction<typeof CONST.REPORT.ACTIONS.TYPE.POLICY_CHANGE_LOG.UPDATE_AUTO_REPORTING_FREQUENCY>) ?? {};

    if (!oldFrequency || !newFrequency) {
        return getReportActionText(action);
    }

    const frequencyDisplayNames = getAutoReportingFrequencyDisplayNames();
    const oldFrequencyTranslation = frequencyDisplayNames[oldFrequency]?.toLowerCase();
    const newFrequencyTranslation = frequencyDisplayNames[newFrequency]?.toLowerCase();

    if (!oldFrequencyTranslation || !newFrequencyTranslation) {
        return getReportActionText(action);
    }

    return translateLocal('workspaceActions.updatedWorkspaceFrequencyAction', {
        oldFrequency: oldFrequencyTranslation,
        newFrequency: newFrequencyTranslation,
    });
}

function getWorkspaceCategoryUpdateMessage(action: ReportAction, policy?: OnyxEntry<Policy>): string {
    const {categoryName, oldValue, newName, oldName, updatedField, newValue, currency} =
        getOriginalMessage(action as ReportAction<typeof CONST.REPORT.ACTIONS.TYPE.POLICY_CHANGE_LOG.ADD_CATEGORY>) ?? {};

    if (action.actionName === CONST.REPORT.ACTIONS.TYPE.POLICY_CHANGE_LOG.ADD_CATEGORY && categoryName) {
        return translateLocal('workspaceActions.addCategory', {
            categoryName,
        });
    }

    if (action.actionName === CONST.REPORT.ACTIONS.TYPE.POLICY_CHANGE_LOG.DELETE_CATEGORY && categoryName) {
        return translateLocal('workspaceActions.deleteCategory', {
            categoryName,
        });
    }

    if (action.actionName === CONST.REPORT.ACTIONS.TYPE.POLICY_CHANGE_LOG.UPDATE_CATEGORY && categoryName) {
        if (updatedField === 'commentHint') {
            return translateLocal('workspaceActions.updatedDescriptionHint', {
                oldValue: oldValue as string | undefined,
                newValue: newValue as string | undefined,
                categoryName,
            });
        }

        if (updatedField === 'enabled') {
            return translateLocal('workspaceActions.updateCategory', {
                oldValue: !!oldValue,
                categoryName,
            });
        }

        if (updatedField === 'areCommentsRequired' && typeof oldValue === 'boolean') {
            return translateLocal('workspaceActions.updateAreCommentsRequired', {
                oldValue,
                categoryName,
            });
        }

        if (updatedField === 'Payroll Code' && typeof oldValue === 'string' && typeof newValue === 'string') {
            return translateLocal('workspaceActions.updateCategoryPayrollCode', {
                oldValue,
                categoryName,
                newValue,
            });
        }

        if (updatedField === 'GL Code' && typeof oldValue === 'string' && typeof newValue === 'string') {
            return translateLocal('workspaceActions.updateCategoryGLCode', {
                oldValue,
                categoryName,
                newValue,
            });
        }

        if (updatedField === 'maxExpenseAmount' && (typeof oldValue === 'string' || typeof oldValue === 'number')) {
            return translateLocal('workspaceActions.updateCategoryMaxExpenseAmount', {
                oldAmount: Number(oldValue) ? convertAmountToDisplayString(Number(oldValue), currency) : undefined,
                newAmount: Number(newValue ?? 0) ? convertAmountToDisplayString(Number(newValue), currency) : undefined,
                categoryName,
            });
        }

        if (updatedField === 'expenseLimitType' && typeof newValue === 'string' && typeof oldValue === 'string') {
            return translateLocal('workspaceActions.updateCategoryExpenseLimitType', {
                categoryName,
                oldValue: oldValue ? translateLocal(`workspace.rules.categoryRules.expenseLimitTypes.${oldValue}` as TranslationPaths) : undefined,
                newValue: translateLocal(`workspace.rules.categoryRules.expenseLimitTypes.${newValue}` as TranslationPaths),
            });
        }

        if (updatedField === 'maxAmountNoReceipt' && typeof oldValue !== 'boolean' && typeof newValue !== 'boolean') {
            const maxExpenseAmountToDisplay = policy?.maxExpenseAmountNoReceipt === CONST.DISABLED_MAX_EXPENSE_VALUE ? 0 : policy?.maxExpenseAmountNoReceipt;

            const formatAmount = () => convertToShortDisplayString(maxExpenseAmountToDisplay, policy?.outputCurrency ?? CONST.CURRENCY.USD);
            const getTranslation = (value?: number | string) => {
                if (value === CONST.DISABLED_MAX_EXPENSE_VALUE) {
                    return translateLocal('workspace.rules.categoryRules.requireReceiptsOverList.never');
                }
                if (value === 0) {
                    return translateLocal('workspace.rules.categoryRules.requireReceiptsOverList.always');
                }

                return translateLocal('workspace.rules.categoryRules.requireReceiptsOverList.default', {defaultAmount: formatAmount()});
            };

            return translateLocal('workspaceActions.updateCategoryMaxAmountNoReceipt', {
                categoryName,
                oldValue: getTranslation(oldValue),
                newValue: getTranslation(newValue),
            });
        }
    }

    if (action.actionName === CONST.REPORT.ACTIONS.TYPE.POLICY_CHANGE_LOG.SET_CATEGORY_NAME && oldName && newName) {
        return translateLocal('workspaceActions.setCategoryName', {
            oldName,
            newName,
        });
    }

    return getReportActionText(action);
}

function getWorkspaceTagUpdateMessage(action: ReportAction): string {
    const {tagListName, tagName, enabled, newName, newValue, oldName, oldValue, updatedField, count} =
        getOriginalMessage(action as ReportAction<typeof CONST.REPORT.ACTIONS.TYPE.POLICY_CHANGE_LOG.ADD_CATEGORY>) ?? {};

    if (action.actionName === CONST.REPORT.ACTIONS.TYPE.POLICY_CHANGE_LOG.ADD_TAG && tagListName && tagName) {
        return translateLocal('workspaceActions.addTag', {
            tagListName,
            tagName,
        });
    }

    if (action.actionName === CONST.REPORT.ACTIONS.TYPE.POLICY_CHANGE_LOG.DELETE_TAG && tagListName && tagName) {
        return translateLocal('workspaceActions.deleteTag', {
            tagListName,
            tagName,
        });
    }

    if (action.actionName === CONST.REPORT.ACTIONS.TYPE.POLICY_CHANGE_LOG.DELETE_MULTIPLE_TAGS && count && tagListName) {
        return translateLocal('workspaceActions.deleteMultipleTags', {
            count,
            tagListName,
        });
    }

    if (action.actionName === CONST.REPORT.ACTIONS.TYPE.POLICY_CHANGE_LOG.UPDATE_TAG_ENABLED && tagListName && tagName) {
        return translateLocal('workspaceActions.updateTagEnabled', {
            tagListName,
            tagName,
            enabled,
        });
    }

    if (action.actionName === CONST.REPORT.ACTIONS.TYPE.POLICY_CHANGE_LOG.UPDATE_TAG_NAME && tagListName && newName && oldName) {
        return translateLocal('workspaceActions.updateTagName', {
            tagListName,
            newName,
            oldName,
        });
    }

    if (
        action.actionName === CONST.REPORT.ACTIONS.TYPE.POLICY_CHANGE_LOG.UPDATE_TAG &&
        tagListName &&
        (typeof oldValue === 'string' || typeof oldValue === 'undefined') &&
        typeof newValue === 'string' &&
        tagName &&
        updatedField
    ) {
        return translateLocal('workspaceActions.updateTag', {
            tagListName,
            oldValue,
            newValue,
            tagName,
            updatedField,
        });
    }

    return getReportActionText(action);
}

function getTagListNameUpdatedMessage(action: ReportAction): string {
    const {oldName, newName} = getOriginalMessage(action as ReportAction<typeof CONST.REPORT.ACTIONS.TYPE.POLICY_CHANGE_LOG.UPDATE_TAG_LIST_NAME>) ?? {};
    if (newName && oldName) {
        return translateLocal('workspaceActions.updateTagListName', {
            oldName,
            newName,
        });
    }
    return getReportActionText(action);
}

function getWorkspaceCustomUnitUpdatedMessage(action: ReportAction): string {
    const {oldValue, newValue, customUnitName, updatedField} = getOriginalMessage(action as ReportAction<typeof CONST.REPORT.ACTIONS.TYPE.POLICY_CHANGE_LOG.UPDATE_CUSTOM_UNIT>) ?? {};

    if (customUnitName === 'Distance' && updatedField === 'taxEnabled' && typeof newValue === 'boolean') {
        return translateLocal('workspaceActions.updateCustomUnitTaxEnabled', {
            newValue,
        });
    }

    if (customUnitName && typeof oldValue === 'string' && typeof newValue === 'string' && updatedField) {
        return translateLocal('workspaceActions.updateCustomUnit', {
            customUnitName,
            newValue,
            oldValue,
            updatedField,
        });
    }

    return getReportActionText(action);
}

function getWorkspaceCustomUnitRateAddedMessage(action: ReportAction): string {
    const {customUnitName, rateName} = getOriginalMessage(action as ReportAction<typeof CONST.REPORT.ACTIONS.TYPE.POLICY_CHANGE_LOG.ADD_CATEGORY>) ?? {};

    if (customUnitName && rateName) {
        return translateLocal('workspaceActions.addCustomUnitRate', {
            customUnitName,
            rateName,
        });
    }

    return getReportActionText(action);
}

function getWorkspaceCustomUnitRateUpdatedMessage(action: ReportAction): string {
    const {customUnitName, customUnitRateName, updatedField, oldValue, newValue, newTaxPercentage, oldTaxPercentage} =
        getOriginalMessage(action as ReportAction<typeof CONST.REPORT.ACTIONS.TYPE.POLICY_CHANGE_LOG.UPDATE_CUSTOM_UNIT_RATE>) ?? {};

    if (customUnitName && customUnitRateName && updatedField === 'rate' && typeof oldValue === 'string' && typeof newValue === 'string') {
        return translateLocal('workspaceActions.updatedCustomUnitRate', {
            customUnitName,
            customUnitRateName,
            updatedField,
            oldValue,
            newValue,
        });
    }

    if (customUnitRateName && updatedField === 'taxRateExternalID' && typeof newValue === 'string' && newTaxPercentage) {
        return translateLocal('workspaceActions.updatedCustomUnitTaxRateExternalID', {
            customUnitRateName,
            newValue,
            newTaxPercentage,
            oldTaxPercentage,
            oldValue: oldValue as string | undefined,
        });
    }

    if (customUnitRateName && updatedField === 'taxClaimablePercentage' && typeof newValue === 'number' && customUnitRateName) {
        return translateLocal('workspaceActions.updatedCustomUnitTaxClaimablePercentage', {
            customUnitRateName,
            newValue: parseFloat(parseFloat(newValue ?? 0).toFixed(2)),
            oldValue: typeof oldValue === 'number' ? parseFloat(parseFloat(oldValue ?? 0).toFixed(2)) : undefined,
        });
    }

    return getReportActionText(action);
}

function getWorkspaceCustomUnitRateDeletedMessage(action: ReportAction): string {
    const {customUnitName, rateName} = getOriginalMessage(action as ReportAction<typeof CONST.REPORT.ACTIONS.TYPE.POLICY_CHANGE_LOG.DELETE_CUSTOM_UNIT_RATE>) ?? {};
    if (customUnitName && rateName) {
        return translateLocal('workspaceActions.deleteCustomUnitRate', {
            customUnitName,
            rateName,
        });
    }

    return getReportActionText(action);
}

function getWorkspaceReportFieldAddMessage(action: ReportAction): string {
    const {fieldName, fieldType} = getOriginalMessage(action as ReportAction<typeof CONST.REPORT.ACTIONS.TYPE.POLICY_CHANGE_LOG.ADD_CATEGORY>) ?? {};

    if (fieldName && fieldType) {
        return translateLocal('workspaceActions.addedReportField', {
            fieldName,
            fieldType: translateLocal(getReportFieldTypeTranslationKey(fieldType as PolicyReportFieldType)).toLowerCase(),
        });
    }

    return getReportActionText(action);
}

function getWorkspaceReportFieldUpdateMessage(action: ReportAction): string {
    const {updateType, fieldName, defaultValue, optionName, allEnabled, optionEnabled, toggledOptionsCount} =
        getOriginalMessage(action as ReportAction<typeof CONST.REPORT.ACTIONS.TYPE.POLICY_CHANGE_LOG.UPDATE_REPORT_FIELD>) ?? {};

    if (updateType === 'updatedDefaultValue' && fieldName && defaultValue) {
        return translateLocal('workspaceActions.updateReportFieldDefaultValue', {
            fieldName,
            defaultValue,
        });
    }

    if (updateType === 'addedOption' && fieldName && optionName) {
        return translateLocal('workspaceActions.addedReportFieldOption', {
            fieldName,
            optionName,
        });
    }

    if (updateType === 'changedOptionDisabled' && fieldName && optionName) {
        return translateLocal('workspaceActions.updateReportFieldOptionDisabled', {
            fieldName,
            optionName,
            optionEnabled: !!optionEnabled,
        });
    }

    if (updateType === 'updatedAllDisabled' && fieldName && optionName) {
        return translateLocal('workspaceActions.updateReportFieldAllOptionsDisabled', {
            fieldName,
            optionName,
            allEnabled: !!allEnabled,
            toggledOptionsCount,
        });
    }

    if (updateType === 'removedOption' && fieldName && optionName) {
        return translateLocal('workspaceActions.removedReportFieldOption', {
            fieldName,
            optionName,
        });
    }

    return getReportActionText(action);
}

function getWorkspaceReportFieldDeleteMessage(action: ReportAction): string {
    const {fieldType, fieldName} = getOriginalMessage(action as ReportAction<typeof CONST.REPORT.ACTIONS.TYPE.POLICY_CHANGE_LOG.ADD_CATEGORY>) ?? {};

    if (fieldType && fieldName) {
        return translateLocal('workspaceActions.deleteReportField', {
            fieldName,
            fieldType: translateLocal(getReportFieldTypeTranslationKey(fieldType as PolicyReportFieldType)).toLowerCase(),
        });
    }

    return getReportActionText(action);
}

function getWorkspaceUpdateFieldMessage(action: ReportAction): string {
    const {newValue, oldValue, updatedField} = getOriginalMessage(action as ReportAction<typeof CONST.REPORT.ACTIONS.TYPE.POLICY_CHANGE_LOG.UPDATE_FIELD>) ?? {};

    const newValueTranslationKey = CONST.POLICY.APPROVAL_MODE_TRANSLATION_KEYS[newValue as keyof typeof CONST.POLICY.APPROVAL_MODE_TRANSLATION_KEYS];
    const oldValueTranslationKey = CONST.POLICY.APPROVAL_MODE_TRANSLATION_KEYS[oldValue as keyof typeof CONST.POLICY.APPROVAL_MODE_TRANSLATION_KEYS];

    if (updatedField && updatedField === CONST.POLICY.COLLECTION_KEYS.APPROVAL_MODE && oldValueTranslationKey && newValueTranslationKey) {
        return translateLocal('workspaceActions.updateApprovalMode', {
            newValue: translateLocal(`workspaceApprovalModes.${newValueTranslationKey}` as TranslationPaths),
            oldValue: translateLocal(`workspaceApprovalModes.${oldValueTranslationKey}` as TranslationPaths),
            fieldName: updatedField,
        });
    }

    if (updatedField && updatedField === CONST.POLICY.EXPENSE_REPORT_RULES.PREVENT_SELF_APPROVAL && typeof oldValue === 'string' && typeof newValue === 'string') {
        return translateLocal('workspaceActions.preventSelfApproval', {
            oldValue,
            newValue,
        });
    }

    if (updatedField && updatedField === CONST.POLICY.EXPENSE_REPORT_RULES.MAX_EXPENSE_AGE && typeof oldValue === 'string' && typeof newValue === 'string') {
        return translateLocal('workspaceActions.updateMaxExpenseAge', {
            oldValue,
            newValue,
        });
    }
    if (
        updatedField &&
        updatedField === CONST.POLICY.COLLECTION_KEYS.AUTOREPORTING_OFFSET &&
        (typeof oldValue === 'string' || typeof oldValue === 'number') &&
        (typeof newValue === 'string' || typeof newValue === 'number')
    ) {
        const getAutoReportingOffsetToDisplay = (autoReportingOffset: string | number) => {
            if (autoReportingOffset === CONST.POLICY.AUTO_REPORTING_OFFSET.LAST_DAY_OF_MONTH) {
                return translateLocal('workflowsPage.frequencies.lastDayOfMonth');
            }
            if (autoReportingOffset === CONST.POLICY.AUTO_REPORTING_OFFSET.LAST_BUSINESS_DAY_OF_MONTH) {
                return translateLocal('workflowsPage.frequencies.lastBusinessDayOfMonth');
            }
            if (typeof autoReportingOffset === 'number') {
                return toLocaleOrdinal(IntlStore.getCurrentLocale(), autoReportingOffset, false);
            }
            return '';
        };
        return translateLocal('workspaceActions.updateMonthlyOffset', {
            newValue: getAutoReportingOffsetToDisplay(newValue),
            oldValue: getAutoReportingOffsetToDisplay(oldValue),
        });
    }
    return getReportActionText(action);
}

function getPolicyChangeLogMaxExpenseAmountNoReceiptMessage(action: ReportAction): string {
    const {oldMaxExpenseAmountNoReceipt, newMaxExpenseAmountNoReceipt, currency} =
        getOriginalMessage(action as ReportAction<typeof CONST.REPORT.ACTIONS.TYPE.POLICY_CHANGE_LOG.UPDATE_MAX_EXPENSE_AMOUNT_NO_RECEIPT>) ?? {};

    if (typeof oldMaxExpenseAmountNoReceipt === 'number' && typeof newMaxExpenseAmountNoReceipt === 'number') {
        return translateLocal('workspaceActions.updateMaxExpenseAmountNoReceipt', {
            oldValue: convertToDisplayString(oldMaxExpenseAmountNoReceipt, currency),
            newValue: convertToDisplayString(newMaxExpenseAmountNoReceipt, currency),
        });
    }

    return getReportActionText(action);
}

function getPolicyChangeLogMaxExpenseAmountMessage(action: ReportAction): string {
    const {oldMaxExpenseAmount, newMaxExpenseAmount, currency} =
        getOriginalMessage(action as ReportAction<typeof CONST.REPORT.ACTIONS.TYPE.POLICY_CHANGE_LOG.UPDATE_MAX_EXPENSE_AMOUNT>) ?? {};

    if (typeof oldMaxExpenseAmount === 'number' && typeof newMaxExpenseAmount === 'number') {
        return translateLocal('workspaceActions.updateMaxExpenseAmount', {
            oldValue: convertToDisplayString(oldMaxExpenseAmount, currency),
            newValue: convertToDisplayString(newMaxExpenseAmount, currency),
        });
    }

    return getReportActionText(action);
}

function getPolicyChangeLogDefaultBillableMessage(action: ReportAction): string {
    const {oldDefaultBillable, newDefaultBillable} = getOriginalMessage(action as ReportAction<typeof CONST.REPORT.ACTIONS.TYPE.POLICY_CHANGE_LOG.UPDATE_DEFAULT_BILLABLE>) ?? {};

    if (typeof oldDefaultBillable === 'string' && typeof newDefaultBillable === 'string') {
        return translateLocal('workspaceActions.updateDefaultBillable', {
            oldValue: oldDefaultBillable,
            newValue: newDefaultBillable,
        });
    }

    return getReportActionText(action);
}

function getPolicyChangeLogDefaultReimbursableMessage(action: ReportAction): string {
    const {oldDefaultReimbursable, newDefaultReimbursable} = getOriginalMessage(action as ReportAction<typeof CONST.REPORT.ACTIONS.TYPE.POLICY_CHANGE_LOG.UPDATE_DEFAULT_REIMBURSABLE>) ?? {};

    if (typeof oldDefaultReimbursable === 'string' && typeof newDefaultReimbursable === 'string') {
        return translateLocal('workspaceActions.updateDefaultReimbursable', {
            oldValue: oldDefaultReimbursable,
            newValue: newDefaultReimbursable,
        });
    }

    return getReportActionText(action);
}

function getPolicyChangeLogDefaultTitleEnforcedMessage(action: ReportAction): string {
    const {value} = getOriginalMessage(action as ReportAction<typeof CONST.REPORT.ACTIONS.TYPE.POLICY_CHANGE_LOG.UPDATE_DEFAULT_TITLE_ENFORCED>) ?? {};

    if (typeof value === 'boolean') {
        return translateLocal('workspaceActions.updateDefaultTitleEnforced', {
            value,
        });
    }

    return getReportActionText(action);
}

function getPolicyChangeLogDeleteMemberMessage(reportAction: OnyxInputOrEntry<ReportAction>): string {
    if (!isPolicyChangeLogDeleteMemberMessage(reportAction)) {
        return '';
    }
    const originalMessage = getOriginalMessage(reportAction);
    const email = originalMessage?.email ?? '';
    const role = translateLocal('workspace.common.roleName', {role: originalMessage?.role ?? ''}).toLowerCase();
    return translateLocal('report.actions.type.removeMember', {email, role});
}

function getAddedConnectionMessage(reportAction: OnyxEntry<ReportAction>): string {
    if (!isActionOfType(reportAction, CONST.REPORT.ACTIONS.TYPE.POLICY_CHANGE_LOG.ADD_INTEGRATION)) {
        return '';
    }
    const originalMessage = getOriginalMessage(reportAction);
    const connectionName = originalMessage?.connectionName;
    return connectionName ? translateLocal('report.actions.type.addedConnection', {connectionName}) : '';
}

function getRemovedConnectionMessage(reportAction: OnyxEntry<ReportAction>): string {
    if (!isActionOfType(reportAction, CONST.REPORT.ACTIONS.TYPE.POLICY_CHANGE_LOG.DELETE_INTEGRATION)) {
        return '';
    }
    const originalMessage = getOriginalMessage(reportAction);
    const connectionName = originalMessage?.connectionName;
    return connectionName ? translateLocal('report.actions.type.removedConnection', {connectionName}) : '';
}

function getRenamedAction(reportAction: OnyxEntry<ReportAction<typeof CONST.REPORT.ACTIONS.TYPE.RENAMED>>, isExpenseReport: boolean, actorName?: string) {
    const originalMessage = getOriginalMessage(reportAction);
    return translateLocal('newRoomPage.renamedRoomAction', {
        actorName,
        isExpenseReport,
        oldName: originalMessage?.oldName ?? '',
        newName: originalMessage?.newName ?? '',
    });
}

function getAddedApprovalRuleMessage(reportAction: OnyxEntry<ReportAction>) {
    const {name, approverAccountID, approverEmail, field, approverName} =
        getOriginalMessage(reportAction as ReportAction<typeof CONST.REPORT.ACTIONS.TYPE.POLICY_CHANGE_LOG.ADD_APPROVER_RULE>) ?? {};

    if (name && approverAccountID && approverEmail && field && approverName) {
        return translateLocal('workspaceActions.addApprovalRule', {
            approverEmail,
            approverName,
            field,
            name,
        });
    }

    return getReportActionText(reportAction);
}

function getDeletedApprovalRuleMessage(reportAction: OnyxEntry<ReportAction>) {
    const {name, approverAccountID, approverEmail, field, approverName} =
        getOriginalMessage(reportAction as ReportAction<typeof CONST.REPORT.ACTIONS.TYPE.POLICY_CHANGE_LOG.DELETE_APPROVER_RULE>) ?? {};

    if (name && approverAccountID && approverEmail && field && approverName) {
        return translateLocal('workspaceActions.deleteApprovalRule', {
            approverEmail,
            approverName,
            field,
            name,
        });
    }

    return getReportActionText(reportAction);
}

function getUpdatedApprovalRuleMessage(reportAction: OnyxEntry<ReportAction>) {
    const {field, oldApproverEmail, oldApproverName, newApproverEmail, newApproverName, name} =
        getOriginalMessage(reportAction as ReportAction<typeof CONST.REPORT.ACTIONS.TYPE.POLICY_CHANGE_LOG.UPDATE_APPROVER_RULE>) ?? {};

    if (field && oldApproverEmail && newApproverEmail && name) {
        return translateLocal('workspaceActions.updateApprovalRule', {
            field,
            name,
            newApproverEmail,
            newApproverName,
            oldApproverEmail,
            oldApproverName,
        });
    }
    return getReportActionText(reportAction);
}

function getRemovedFromApprovalChainMessage(reportAction: OnyxEntry<ReportAction<typeof CONST.REPORT.ACTIONS.TYPE.REMOVED_FROM_APPROVAL_CHAIN>>) {
    const originalMessage = getOriginalMessage(reportAction);
    const submittersNames = getPersonalDetailsByIDs({
        accountIDs: originalMessage?.submittersAccountIDs ?? [],
        currentUserAccountID: currentUserAccountID ?? CONST.DEFAULT_NUMBER_ID,
    }).map(({displayName, login}) => displayName ?? login ?? 'Unknown Submitter');
    return translateLocal('workspaceActions.removedFromApprovalWorkflow', {submittersNames, count: submittersNames.length});
}

function getDemotedFromWorkspaceMessage(reportAction: OnyxEntry<ReportAction<typeof CONST.REPORT.ACTIONS.TYPE.DEMOTED_FROM_WORKSPACE>>) {
    const originalMessage = getOriginalMessage(reportAction);
    const policyName = originalMessage?.policyName ?? translateLocal('workspace.common.workspace');
    const oldRole = translateLocal('workspace.common.roleName', {role: originalMessage?.oldRole}).toLowerCase();
    return translateLocal('workspaceActions.demotedFromWorkspace', {policyName, oldRole});
}

function getUpdatedAuditRateMessage(reportAction: OnyxEntry<ReportAction>) {
    const {oldAuditRate, newAuditRate} = getOriginalMessage(reportAction as ReportAction<typeof CONST.REPORT.ACTIONS.TYPE.POLICY_CHANGE_LOG.UPDATE_AUDIT_RATE>) ?? {};

    if (typeof oldAuditRate !== 'number' || typeof newAuditRate !== 'number') {
        return getReportActionText(reportAction);
    }
    return translateLocal('workspaceActions.updatedAuditRate', {oldAuditRate, newAuditRate});
}

function getUpdatedManualApprovalThresholdMessage(reportAction: OnyxEntry<ReportAction>) {
    const {
        oldLimit,
        newLimit,
        currency = CONST.CURRENCY.USD,
    } = getOriginalMessage(reportAction as ReportAction<typeof CONST.REPORT.ACTIONS.TYPE.POLICY_CHANGE_LOG.UPDATE_MANUAL_APPROVAL_THRESHOLD>) ?? {};

    if (typeof oldLimit !== 'number' || typeof oldLimit !== 'number') {
        return getReportActionText(reportAction);
    }
    return translateLocal('workspaceActions.updatedManualApprovalThreshold', {oldLimit: convertToDisplayString(oldLimit, currency), newLimit: convertToDisplayString(newLimit, currency)});
}

function isCardIssuedAction(
    reportAction: OnyxEntry<ReportAction>,
): reportAction is ReportAction<
    | typeof CONST.REPORT.ACTIONS.TYPE.CARD_ISSUED
    | typeof CONST.REPORT.ACTIONS.TYPE.CARD_ISSUED_VIRTUAL
    | typeof CONST.REPORT.ACTIONS.TYPE.CARD_MISSING_ADDRESS
    | typeof CONST.REPORT.ACTIONS.TYPE.CARD_ASSIGNED
> {
    return (
        isActionOfType(reportAction, CONST.REPORT.ACTIONS.TYPE.CARD_ISSUED) ||
        isActionOfType(reportAction, CONST.REPORT.ACTIONS.TYPE.CARD_ISSUED_VIRTUAL) ||
        isActionOfType(reportAction, CONST.REPORT.ACTIONS.TYPE.CARD_MISSING_ADDRESS) ||
        isActionOfType(reportAction, CONST.REPORT.ACTIONS.TYPE.CARD_ASSIGNED)
    );
}

function shouldShowAddMissingDetails(actionName?: ReportActionName, card?: Card) {
    const missingDetails =
        !privatePersonalDetails?.legalFirstName ||
        !privatePersonalDetails?.legalLastName ||
        !privatePersonalDetails?.dob ||
        !privatePersonalDetails?.phoneNumber ||
        isEmptyObject(privatePersonalDetails?.addresses) ||
        privatePersonalDetails.addresses.length === 0;

    return actionName === CONST.REPORT.ACTIONS.TYPE.CARD_MISSING_ADDRESS && (card?.state === CONST.EXPENSIFY_CARD.STATE.STATE_NOT_ISSUED || missingDetails);
}

function getJoinRequestMessage(reportAction: ReportAction<typeof CONST.REPORT.ACTIONS.TYPE.ACTIONABLE_JOIN_REQUEST>) {
    // This will be fixed as part of https://github.com/Expensify/Expensify/issues/507850
    // eslint-disable-next-line deprecation/deprecation
    const policy = getPolicy(getOriginalMessage(reportAction)?.policyID);
    const userDetail = getPersonalDetailByEmail(getOriginalMessage(reportAction)?.email ?? '');
    const userName = userDetail?.firstName ? `${userDetail.displayName} (${userDetail.login})` : (userDetail?.login ?? getOriginalMessage(reportAction)?.email);
    return translateLocal('workspace.inviteMessage.joinRequest', {user: userName ?? '', workspaceName: policy?.name ?? ''});
}

function getCardIssuedMessage({
    reportAction,
    shouldRenderHTML = false,
    policyID = '-1',
    card,
}: {
    reportAction: OnyxEntry<ReportAction>;
    shouldRenderHTML?: boolean;
    policyID?: string;
    card?: Card;
}) {
    const cardIssuedActionOriginalMessage = isCardIssuedAction(reportAction) ? getOriginalMessage(reportAction) : undefined;

    const assigneeAccountID = cardIssuedActionOriginalMessage?.assigneeAccountID ?? CONST.DEFAULT_NUMBER_ID;
    const cardID = cardIssuedActionOriginalMessage?.cardID ?? CONST.DEFAULT_NUMBER_ID;
    // This will be fixed as part of https://github.com/Expensify/Expensify/issues/507850
    // eslint-disable-next-line deprecation/deprecation
    const isPolicyAdmin = isPolicyAdminPolicyUtils(getPolicy(policyID));
    const assignee = shouldRenderHTML ? `<mention-user accountID="${assigneeAccountID}"/>` : Parser.htmlToText(`<mention-user accountID="${assigneeAccountID}"/>`);
    const navigateRoute = isPolicyAdmin ? ROUTES.EXPENSIFY_CARD_DETAILS.getRoute(policyID, String(cardID)) : ROUTES.SETTINGS_DOMAIN_CARD_DETAIL.getRoute(String(cardID));
    const expensifyCardLink =
        shouldRenderHTML && !!card ? `<a href='${environmentURL}/${navigateRoute}'>${translateLocal('cardPage.expensifyCard')}</a>` : translateLocal('cardPage.expensifyCard');
    const companyCardLink = shouldRenderHTML
        ? `<a href='${environmentURL}/${ROUTES.SETTINGS_WALLET}'>${translateLocal('workspace.companyCards.companyCard')}</a>`
        : translateLocal('workspace.companyCards.companyCard');
    const isAssigneeCurrentUser = currentUserAccountID === assigneeAccountID;
    const shouldShowAddMissingDetailsMessage = !isAssigneeCurrentUser || shouldShowAddMissingDetails(reportAction?.actionName, card);
    switch (reportAction?.actionName) {
        case CONST.REPORT.ACTIONS.TYPE.CARD_ISSUED:
            return translateLocal('workspace.expensifyCard.issuedCard', {assignee});
        case CONST.REPORT.ACTIONS.TYPE.CARD_ISSUED_VIRTUAL:
            return translateLocal('workspace.expensifyCard.issuedCardVirtual', {assignee, link: expensifyCardLink});
        case CONST.REPORT.ACTIONS.TYPE.CARD_ASSIGNED:
            return translateLocal('workspace.companyCards.assignedCard', {assignee, link: companyCardLink});
        case CONST.REPORT.ACTIONS.TYPE.CARD_MISSING_ADDRESS:
            return translateLocal(`workspace.expensifyCard.${shouldShowAddMissingDetailsMessage ? 'issuedCardNoShippingDetails' : 'addedShippingDetails'}`, {assignee});
        default:
            return '';
    }
}

function getReportActionsLength() {
    return Object.keys(allReportActions ?? {}).length;
}

function getReportActions(report: Report) {
    return allReportActions?.[`${ONYXKEYS.COLLECTION.REPORT_ACTIONS}${report.reportID}`];
}

/**
 * @private
 */
function wasActionCreatedWhileOffline(action: ReportAction, isOffline: boolean, lastOfflineAt: Date | undefined, lastOnlineAt: Date | undefined, locale: Locale): boolean {
    // The user has never gone offline or never come back online
    if (!lastOfflineAt || !lastOnlineAt) {
        return false;
    }

    const actionCreatedAt = DateUtils.getLocalDateFromDatetime(locale, action.created);

    // The action was created before the user went offline.
    if (actionCreatedAt <= lastOfflineAt) {
        return false;
    }

    // The action was created while the user was offline.
    if (isOffline || actionCreatedAt < lastOnlineAt) {
        return true;
    }

    // The action was created after the user went back online.
    return false;
}

/**
 * Whether a message is NOT from the active user, and it was received while the user was offline.
 */
function wasMessageReceivedWhileOffline(action: ReportAction, isOffline: boolean, lastOfflineAt: Date | undefined, lastOnlineAt: Date | undefined, locale: Locale = CONST.LOCALES.DEFAULT) {
    const wasByCurrentUser = wasActionTakenByCurrentUser(action);
    const wasCreatedOffline = wasActionCreatedWhileOffline(action, isOffline, lastOfflineAt, lastOnlineAt, locale);

    return !wasByCurrentUser && wasCreatedOffline && !(action.pendingAction === CONST.RED_BRICK_ROAD_PENDING_ACTION.ADD || action.isOptimisticAction);
}

function getReportActionFromExpensifyCard(cardID: number) {
    return Object.values(allReportActions ?? {})
        .map((reportActions) => Object.values(reportActions ?? {}))
        .flat()
        .find((reportAction) => {
            const cardIssuedActionOriginalMessage = isActionOfType(reportAction, CONST.REPORT.ACTIONS.TYPE.CARD_ISSUED_VIRTUAL) ? getOriginalMessage(reportAction) : undefined;
            return cardIssuedActionOriginalMessage?.cardID === cardID;
        });
}

function getIntegrationSyncFailedMessage(action: OnyxEntry<ReportAction>): string {
    const {label, errorMessage} = getOriginalMessage(action as ReportAction<typeof CONST.REPORT.ACTIONS.TYPE.INTEGRATION_SYNC_FAILED>) ?? {label: '', errorMessage: ''};
    return translateLocal('report.actions.type.integrationSyncFailed', {label, errorMessage});
}

export {
    doesReportHaveVisibleActions,
    extractLinksFromMessageHtml,
    formatLastMessageText,
    isReportActionUnread,
    getHtmlWithAttachmentID,
    getActionableMentionWhisperMessage,
    getAllReportActions,
    getCombinedReportActions,
    getDismissedViolationMessageText,
    getFirstVisibleReportActionID,
    getIOUActionForReportID,
    getIOUActionForTransactionID,
    getIOUReportIDFromReportActionPreview,
    getLastClosedReportAction,
    getLastVisibleAction,
    getLastVisibleMessage,
    getLatestReportActionFromOnyxData,
    getLinkedTransactionID,
    getMemberChangeMessageFragment,
    getUpdateRoomDescriptionFragment,
    getReportActionMessageFragments,
    getMessageOfOldDotReportAction,
    getMostRecentIOURequestActionID,
    getNumberOfMoneyRequests,
    getOneTransactionThreadReportID,
    getOriginalMessage,
    getAddedApprovalRuleMessage,
    getDeletedApprovalRuleMessage,
    getUpdatedApprovalRuleMessage,
    getRemovedFromApprovalChainMessage,
    getDemotedFromWorkspaceMessage,
    getReportAction,
    getReportActionHtml,
    getReportActionMessage,
    getReportActionMessageText,
    getReportActionText,
    getReportPreviewAction,
    getSortedReportActions,
    getSortedReportActionsForDisplay,
    getTextFromHtml,
    getTrackExpenseActionableWhisper,
    getWhisperedTo,
    hasRequestFromCurrentAccount,
    isActionOfType,
    isActionableWhisper,
    isActionableJoinRequest,
    isActionableJoinRequestPending,
    isActionableMentionWhisper,
    isActionableReportMentionWhisper,
    isActionableTrackExpense,
    isExpenseChatWelcomeWhisper,
    isConciergeCategoryOptions,
    isResolvedConciergeCategoryOptions,
    isAddCommentAction,
    isApprovedOrSubmittedReportAction,
    isIOURequestReportAction,
    isChronosOOOListAction,
    isClosedAction,
    isConsecutiveActionMadeByPreviousActor,
    isConsecutiveChronosAutomaticTimerAction,
    hasNextActionMadeBySameActor,
    isCreatedAction,
    isCreatedTaskReportAction,
    isCurrentActionUnread,
    isDeletedAction,
    isDeletedParentAction,
    isLinkedTransactionHeld,
    isMemberChangeAction,
    isExportIntegrationAction,
    isIntegrationMessageAction,
    isMessageDeleted,
    useTableReportViewActionRenderConditionals,
    isModifiedExpenseAction,
    isMovedTransactionAction,
    isMoneyRequestAction,
    isNotifiableReportAction,
    isOldDotReportAction,
    isPayAction,
    isPendingRemove,
    isPolicyChangeLogAction,
    isReimbursementCanceledAction,
    isReimbursementDeQueuedAction,
    isReimbursementDeQueuedOrCanceledAction,
    isReimbursementQueuedAction,
    isRenamedAction,
    isReportActionAttachment,
    isReportActionDeprecated,
    isReportPreviewAction,
    isReversedTransaction,
    getMentionedAccountIDsFromAction,
    isRoomChangeLogAction,
    isSentMoneyReportAction,
    isSplitBillAction,
    isTaskAction,
    isThreadParentMessage,
    isTrackExpenseAction,
    isTransactionThread,
    isTripPreview,
    isWhisperAction,
    isSubmittedAction,
    isSubmittedAndClosedAction,
    isMarkAsClosedAction,
    isApprovedAction,
    isUnapprovedAction,
    isForwardedAction,
    isWhisperActionTargetedToOthers,
    isTagModificationAction,
    isIOUActionMatchingTransactionList,
    isResolvedActionableWhisper,
    shouldHideNewMarker,
    shouldReportActionBeVisible,
    shouldReportActionBeVisibleAsLastAction,
    wasActionTakenByCurrentUser,
    isInviteOrRemovedAction,
    isActionableAddPaymentCard,
    getExportIntegrationActionFragments,
    getExportIntegrationLastMessageText,
    getExportIntegrationMessageHTML,
    getUpdateRoomDescriptionMessage,
    didMessageMentionCurrentUser,
    getPolicyChangeLogAddEmployeeMessage,
    getPolicyChangeLogUpdateEmployee,
    getPolicyChangeLogDeleteMemberMessage,
    getPolicyChangeLogEmployeeLeftMessage,
    getRenamedAction,
    isCardIssuedAction,
    getCardIssuedMessage,
    getRemovedConnectionMessage,
    getActionableJoinRequestPendingReportAction,
    getReportActionsLength,
    getFilteredReportActionsForReportView,
    wasMessageReceivedWhileOffline,
    shouldShowAddMissingDetails,
    getJoinRequestMessage,
    getTravelUpdateMessage,
    getWorkspaceCategoryUpdateMessage,
    getWorkspaceUpdateFieldMessage,
    getWorkspaceCurrencyUpdateMessage,
    getWorkspaceFrequencyUpdateMessage,
    getPolicyChangeLogMaxExpenseAmountNoReceiptMessage,
    getPolicyChangeLogMaxExpenseAmountMessage,
    getPolicyChangeLogDefaultBillableMessage,
    getPolicyChangeLogDefaultTitleEnforcedMessage,
    getWorkspaceDescriptionUpdatedMessage,
    getWorkspaceReportFieldAddMessage,
    getWorkspaceCustomUnitRateAddedMessage,
    getSendMoneyFlowOneTransactionThreadID,
    getWorkspaceTagUpdateMessage,
    getWorkspaceReportFieldUpdateMessage,
    getWorkspaceReportFieldDeleteMessage,
    getUpdatedAuditRateMessage,
    getUpdatedManualApprovalThresholdMessage,
    getWorkspaceCustomUnitRateDeletedMessage,
    getAddedConnectionMessage,
    getWorkspaceCustomUnitRateUpdatedMessage,
    getTagListNameUpdatedMessage,
    getWorkspaceCustomUnitUpdatedMessage,
    getReportActions,
    getReopenedMessage,
    getLeaveRoomMessage,
    getRetractedMessage,
    getReportActionFromExpensifyCard,
    isReopenedAction,
    getIntegrationSyncFailedMessage,
<<<<<<< HEAD
    getPolicyChangeLogDefaultReimbursableMessage,
    getManagerOnVacation,
    getVacationer,
    getSubmittedTo,
=======
>>>>>>> 312508a5
    getReceiptScanFailedMessage,
};

export type {LastVisibleMessage};<|MERGE_RESOLUTION|>--- conflicted
+++ resolved
@@ -3113,13 +3113,7 @@
     getReportActionFromExpensifyCard,
     isReopenedAction,
     getIntegrationSyncFailedMessage,
-<<<<<<< HEAD
     getPolicyChangeLogDefaultReimbursableMessage,
-    getManagerOnVacation,
-    getVacationer,
-    getSubmittedTo,
-=======
->>>>>>> 312508a5
     getReceiptScanFailedMessage,
 };
 
