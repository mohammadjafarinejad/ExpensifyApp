import {fastMerge, Str} from 'expensify-common';
import clone from 'lodash/clone';
import lodashFindLast from 'lodash/findLast';
import isEmpty from 'lodash/isEmpty';
import type {NullishDeep, OnyxCollection, OnyxEntry, OnyxUpdate} from 'react-native-onyx';
import Onyx from 'react-native-onyx';
import type {ValueOf} from 'type-fest';
import CONST from '@src/CONST';
import type {TranslationPaths} from '@src/languages/types';
import ONYXKEYS from '@src/ONYXKEYS';
import ROUTES from '@src/ROUTES';
import type {Locale, OnyxInputOrEntry, PersonalDetailsList, PrivatePersonalDetails} from '@src/types/onyx';
import type {JoinWorkspaceResolution, OriginalMessageChangeLog, OriginalMessageExportIntegration} from '@src/types/onyx/OriginalMessage';
import type Report from '@src/types/onyx/Report';
import type ReportAction from '@src/types/onyx/ReportAction';
import type {Message, OldDotReportAction, OriginalMessage, ReportActions} from '@src/types/onyx/ReportAction';
import type ReportActionName from '@src/types/onyx/ReportActionName';
import {isEmptyObject} from '@src/types/utils/EmptyObject';
import DateUtils from './DateUtils';
import {getEnvironmentURL} from './Environment/Environment';
import getBase62ReportID from './getBase62ReportID';
import isReportMessageAttachment from './isReportMessageAttachment';
import {formatPhoneNumber} from './LocalePhoneNumber';
import {formatMessageElementList, translateLocal} from './Localize';
import Log from './Log';
import type {MessageElementBase, MessageTextElement} from './MessageElement';
import Parser from './Parser';
import {getEffectiveDisplayName, getPersonalDetailsByIDs} from './PersonalDetailsUtils';
import {getPolicy, isPolicyAdmin as isPolicyAdminPolicyUtils} from './PolicyUtils';
import type {getReportName, OptimisticIOUReportAction, PartialReportAction} from './ReportUtils';
import StringUtils from './StringUtils';
import {isOnHoldByTransactionID} from './TransactionUtils';

type LastVisibleMessage = {
    lastMessageText: string;
    lastMessageHtml?: string;
};

type MemberChangeMessageUserMentionElement = {
    readonly kind: 'userMention';
    readonly accountID: number;
} & MessageElementBase;

type MemberChangeMessageRoomReferenceElement = {
    readonly kind: 'roomReference';
    readonly roomName: string;
    readonly roomID: number;
} & MessageElementBase;

type MemberChangeMessageElement = MessageTextElement | MemberChangeMessageUserMentionElement | MemberChangeMessageRoomReferenceElement;

let allReportActions: OnyxCollection<ReportActions>;
Onyx.connect({
    key: ONYXKEYS.COLLECTION.REPORT_ACTIONS,
    waitForCollectionCallback: true,
    callback: (actions) => {
        if (!actions) {
            return;
        }
        allReportActions = actions;
    },
});

let allReports: OnyxCollection<Report>;
Onyx.connect({
    key: ONYXKEYS.COLLECTION.REPORT,
    waitForCollectionCallback: true,
    callback: (value) => {
        allReports = value;
    },
});

let isNetworkOffline = false;
Onyx.connect({
    key: ONYXKEYS.NETWORK,
    callback: (val) => (isNetworkOffline = val?.isOffline ?? false),
});

let currentUserAccountID: number | undefined;
let currentEmail = '';
Onyx.connect({
    key: ONYXKEYS.SESSION,
    callback: (value) => {
        // When signed out, value is undefined
        if (!value) {
            return;
        }

        currentUserAccountID = value.accountID;
        currentEmail = value?.email ?? '';
    },
});

let privatePersonalDetails: PrivatePersonalDetails | undefined;
Onyx.connect({
    key: ONYXKEYS.PRIVATE_PERSONAL_DETAILS,
    callback: (personalDetails) => {
        privatePersonalDetails = personalDetails;
    },
});

let environmentURL: string;
getEnvironmentURL().then((url: string) => (environmentURL = url));

/*
 * Url to the Xero non reimbursable expenses list
 */
const XERO_NON_REIMBURSABLE_EXPENSES_URL = 'https://go.xero.com/Bank/BankAccounts.aspx';

/*
 * Url to the NetSuite global search, which should be suffixed with the reportID.
 */
const NETSUITE_NON_REIMBURSABLE_EXPENSES_URL_PREFIX =
    'https://system.netsuite.com/app/common/search/ubersearchresults.nl?quicksearch=T&searchtype=Uber&frame=be&Uber_NAMEtype=KEYWORDSTARTSWITH&Uber_NAME=';

/*
 * Url prefix to any Salesforce transaction or transaction list.
 */
const SALESFORCE_EXPENSES_URL_PREFIX = 'https://login.salesforce.com/';

/*
 * Url to the QBO expenses list
 */
const QBO_EXPENSES_URL = 'https://qbo.intuit.com/app/expenses';

const POLICY_CHANGE_LOG_ARRAY = Object.values(CONST.REPORT.ACTIONS.TYPE.POLICY_CHANGE_LOG);

function isCreatedAction(reportAction: OnyxInputOrEntry<ReportAction>): boolean {
    return reportAction?.actionName === CONST.REPORT.ACTIONS.TYPE.CREATED;
}

function isDeletedAction(reportAction: OnyxInputOrEntry<ReportAction | OptimisticIOUReportAction>): boolean {
    const message = reportAction?.message ?? [];

    if (!Array.isArray(message)) {
        return message?.html === '' || !!message?.deleted;
    }

    // A legacy deleted comment has either an empty array or an object with html field with empty string as value
    const isLegacyDeletedComment = message.length === 0 || message.at(0)?.html === '';

    return isLegacyDeletedComment || !!message.at(0)?.deleted;
}

function getReportActionMessage(reportAction: PartialReportAction) {
    return Array.isArray(reportAction?.message) ? reportAction.message.at(0) : reportAction?.message;
}

function isDeletedParentAction(reportAction: OnyxInputOrEntry<ReportAction>): boolean {
    return (getReportActionMessage(reportAction)?.isDeletedParentAction ?? false) && (reportAction?.childVisibleActionCount ?? 0) > 0;
}

function isReversedTransaction(reportAction: OnyxInputOrEntry<ReportAction | OptimisticIOUReportAction>) {
    return (getReportActionMessage(reportAction)?.isReversedTransaction ?? false) && ((reportAction as ReportAction)?.childVisibleActionCount ?? 0) > 0;
}

function isPendingRemove(reportAction: OnyxInputOrEntry<ReportAction>): boolean {
    return getReportActionMessage(reportAction)?.moderationDecision?.decision === CONST.MODERATION.MODERATOR_DECISION_PENDING_REMOVE;
}

function isMoneyRequestAction(reportAction: OnyxInputOrEntry<ReportAction>): reportAction is ReportAction<typeof CONST.REPORT.ACTIONS.TYPE.IOU> {
    return isActionOfType(reportAction, CONST.REPORT.ACTIONS.TYPE.IOU);
}

function isReportPreviewAction(reportAction: OnyxInputOrEntry<ReportAction>): reportAction is ReportAction<typeof CONST.REPORT.ACTIONS.TYPE.REPORT_PREVIEW> {
    return isActionOfType(reportAction, CONST.REPORT.ACTIONS.TYPE.REPORT_PREVIEW);
}

function isSubmittedAction(reportAction: OnyxInputOrEntry<ReportAction>): reportAction is ReportAction<typeof CONST.REPORT.ACTIONS.TYPE.SUBMITTED> {
    return isActionOfType(reportAction, CONST.REPORT.ACTIONS.TYPE.SUBMITTED);
}

function isSubmittedAndClosedAction(reportAction: OnyxInputOrEntry<ReportAction>): reportAction is ReportAction<typeof CONST.REPORT.ACTIONS.TYPE.SUBMITTED_AND_CLOSED> {
    return isActionOfType(reportAction, CONST.REPORT.ACTIONS.TYPE.SUBMITTED_AND_CLOSED);
}

function isApprovedAction(reportAction: OnyxInputOrEntry<ReportAction>): reportAction is ReportAction<typeof CONST.REPORT.ACTIONS.TYPE.APPROVED> {
    return isActionOfType(reportAction, CONST.REPORT.ACTIONS.TYPE.APPROVED);
}

function isUnapprovedAction(reportAction: OnyxInputOrEntry<ReportAction>): reportAction is ReportAction<typeof CONST.REPORT.ACTIONS.TYPE.UNAPPROVED> {
    return isActionOfType(reportAction, CONST.REPORT.ACTIONS.TYPE.UNAPPROVED);
}

function isForwardedAction(reportAction: OnyxInputOrEntry<ReportAction>): reportAction is ReportAction<typeof CONST.REPORT.ACTIONS.TYPE.FORWARDED> {
    return isActionOfType(reportAction, CONST.REPORT.ACTIONS.TYPE.FORWARDED);
}

function isModifiedExpenseAction(reportAction: OnyxInputOrEntry<ReportAction>): reportAction is ReportAction<typeof CONST.REPORT.ACTIONS.TYPE.MODIFIED_EXPENSE> {
    return isActionOfType(reportAction, CONST.REPORT.ACTIONS.TYPE.MODIFIED_EXPENSE);
}

function isPolicyChangeLogAction(reportAction: OnyxInputOrEntry<ReportAction>): reportAction is ReportAction<ValueOf<typeof CONST.REPORT.ACTIONS.TYPE.POLICY_CHANGE_LOG>> {
    return isActionOfType(reportAction, ...POLICY_CHANGE_LOG_ARRAY);
}

function isChronosOOOListAction(reportAction: OnyxInputOrEntry<ReportAction>): reportAction is ReportAction<typeof CONST.REPORT.ACTIONS.TYPE.CHRONOS_OOO_LIST> {
    return isActionOfType(reportAction, CONST.REPORT.ACTIONS.TYPE.CHRONOS_OOO_LIST);
}

function isAddCommentAction(reportAction: OnyxInputOrEntry<ReportAction>): reportAction is ReportAction<typeof CONST.REPORT.ACTIONS.TYPE.ADD_COMMENT> {
    return isActionOfType(reportAction, CONST.REPORT.ACTIONS.TYPE.ADD_COMMENT);
}

function isCreatedTaskReportAction(reportAction: OnyxInputOrEntry<ReportAction>): reportAction is ReportAction<typeof CONST.REPORT.ACTIONS.TYPE.ADD_COMMENT> {
    return isActionOfType(reportAction, CONST.REPORT.ACTIONS.TYPE.ADD_COMMENT) && !!getOriginalMessage(reportAction)?.taskReportID;
}

function isTripPreview(reportAction: OnyxInputOrEntry<ReportAction>): reportAction is ReportAction<typeof CONST.REPORT.ACTIONS.TYPE.TRIPPREVIEW> {
    return isActionOfType(reportAction, CONST.REPORT.ACTIONS.TYPE.TRIPPREVIEW);
}

function isActionOfType<T extends ReportActionName[]>(
    action: OnyxInputOrEntry<ReportAction>,
    ...actionNames: T
): action is {
    [K in keyof T]: ReportAction<T[K]>;
}[number] {
    const actionName = action?.actionName as T[number];

    // This is purely a performance optimization to limit the 'includes()' calls on Hermes
    for (const i of actionNames) {
        if (i === actionName) {
            return true;
        }
    }

    return false;
}

function getOriginalMessage<T extends ReportActionName>(reportAction: OnyxInputOrEntry<ReportAction<T>>): OriginalMessage<T> | undefined {
    if (!Array.isArray(reportAction?.message)) {
        // eslint-disable-next-line deprecation/deprecation
        return reportAction?.message ?? reportAction?.originalMessage;
    }
    // eslint-disable-next-line deprecation/deprecation
    return reportAction.originalMessage;
}

function isExportIntegrationAction(reportAction: OnyxInputOrEntry<ReportAction>): boolean {
    return reportAction?.actionName === CONST.REPORT.ACTIONS.TYPE.EXPORTED_TO_INTEGRATION;
}

/**
 * We are in the process of deprecating reportAction.originalMessage and will be setting the db version of "message" to reportAction.message in the future see: https://github.com/Expensify/App/issues/39797
 * In the interim, we must check to see if we have an object or array for the reportAction.message, if we have an array we will use the originalMessage as this means we have not yet migrated.
 */
function getWhisperedTo(reportAction: OnyxInputOrEntry<ReportAction>): number[] {
    if (!reportAction) {
        return [];
    }
    const originalMessage = getOriginalMessage(reportAction);
    const message = getReportActionMessage(reportAction);

    if (!(originalMessage && typeof originalMessage === 'object' && 'whisperedTo' in originalMessage) && !(message && typeof message === 'object' && 'whisperedTo' in message)) {
        return [];
    }

    if (message !== null && !Array.isArray(message) && typeof message === 'object' && 'whisperedTo' in message) {
        return message?.whisperedTo ?? [];
    }

    if (originalMessage && typeof originalMessage === 'object' && 'whisperedTo' in originalMessage) {
        return originalMessage?.whisperedTo ?? [];
    }

    if (typeof originalMessage !== 'object') {
        Log.info('Original message is not an object for reportAction: ', true, {
            reportActionID: reportAction?.reportActionID,
            actionName: reportAction?.actionName,
        });
    }

    return [];
}

function isWhisperAction(reportAction: OnyxInputOrEntry<ReportAction>): boolean {
    return getWhisperedTo(reportAction).length > 0;
}

/**
 * Checks whether the report action is a whisper targeting someone other than the current user.
 */
function isWhisperActionTargetedToOthers(reportAction: OnyxInputOrEntry<ReportAction>): boolean {
    if (!isWhisperAction(reportAction)) {
        return false;
    }
    return !getWhisperedTo(reportAction).includes(currentUserAccountID ?? CONST.DEFAULT_NUMBER_ID);
}

function isReimbursementQueuedAction(reportAction: OnyxInputOrEntry<ReportAction>): reportAction is ReportAction<typeof CONST.REPORT.ACTIONS.TYPE.REIMBURSEMENT_QUEUED> {
    return isActionOfType(reportAction, CONST.REPORT.ACTIONS.TYPE.REIMBURSEMENT_QUEUED);
}

function isMemberChangeAction(
    reportAction: OnyxInputOrEntry<ReportAction>,
): reportAction is ReportAction<ValueOf<typeof CONST.REPORT.ACTIONS.TYPE.ROOM_CHANGE_LOG | typeof CONST.REPORT.ACTIONS.TYPE.POLICY_CHANGE_LOG>> {
    return isActionOfType(
        reportAction,
        CONST.REPORT.ACTIONS.TYPE.ROOM_CHANGE_LOG.INVITE_TO_ROOM,
        CONST.REPORT.ACTIONS.TYPE.ROOM_CHANGE_LOG.REMOVE_FROM_ROOM,
        CONST.REPORT.ACTIONS.TYPE.POLICY_CHANGE_LOG.INVITE_TO_ROOM,
        CONST.REPORT.ACTIONS.TYPE.POLICY_CHANGE_LOG.REMOVE_FROM_ROOM,
        CONST.REPORT.ACTIONS.TYPE.POLICY_CHANGE_LOG.LEAVE_POLICY,
    );
}

function isInviteMemberAction(
    reportAction: OnyxEntry<ReportAction>,
): reportAction is ReportAction<typeof CONST.REPORT.ACTIONS.TYPE.ROOM_CHANGE_LOG.INVITE_TO_ROOM | typeof CONST.REPORT.ACTIONS.TYPE.POLICY_CHANGE_LOG.INVITE_TO_ROOM> {
    return isActionOfType(reportAction, CONST.REPORT.ACTIONS.TYPE.ROOM_CHANGE_LOG.INVITE_TO_ROOM, CONST.REPORT.ACTIONS.TYPE.POLICY_CHANGE_LOG.INVITE_TO_ROOM);
}

function isLeavePolicyAction(reportAction: OnyxEntry<ReportAction>): reportAction is ReportAction<typeof CONST.REPORT.ACTIONS.TYPE.POLICY_CHANGE_LOG.LEAVE_POLICY> {
    return isActionOfType(reportAction, CONST.REPORT.ACTIONS.TYPE.POLICY_CHANGE_LOG.LEAVE_POLICY);
}

function isReimbursementDeQueuedAction(reportAction: OnyxEntry<ReportAction>): reportAction is ReportAction<typeof CONST.REPORT.ACTIONS.TYPE.REIMBURSEMENT_DEQUEUED> {
    return isActionOfType(reportAction, CONST.REPORT.ACTIONS.TYPE.REIMBURSEMENT_DEQUEUED);
}

function isClosedAction(reportAction: OnyxEntry<ReportAction>): reportAction is ReportAction<typeof CONST.REPORT.ACTIONS.TYPE.CLOSED> {
    return isActionOfType(reportAction, CONST.REPORT.ACTIONS.TYPE.CLOSED);
}

function isRenamedAction(reportAction: OnyxEntry<ReportAction>): reportAction is ReportAction<typeof CONST.REPORT.ACTIONS.TYPE.RENAMED> {
    return isActionOfType(reportAction, CONST.REPORT.ACTIONS.TYPE.RENAMED);
}

function isRoomChangeLogAction(reportAction: OnyxEntry<ReportAction>): reportAction is ReportAction<ValueOf<typeof CONST.REPORT.ACTIONS.TYPE.ROOM_CHANGE_LOG>> {
    return isActionOfType(reportAction, ...Object.values(CONST.REPORT.ACTIONS.TYPE.ROOM_CHANGE_LOG));
}

function isInviteOrRemovedAction(
    reportAction: OnyxInputOrEntry<ReportAction>,
): reportAction is ReportAction<ValueOf<typeof CONST.REPORT.ACTIONS.TYPE.POLICY_CHANGE_LOG | typeof CONST.REPORT.ACTIONS.TYPE.ROOM_CHANGE_LOG>> {
    return isActionOfType(
        reportAction,
        CONST.REPORT.ACTIONS.TYPE.ROOM_CHANGE_LOG.INVITE_TO_ROOM,
        CONST.REPORT.ACTIONS.TYPE.ROOM_CHANGE_LOG.REMOVE_FROM_ROOM,
        CONST.REPORT.ACTIONS.TYPE.POLICY_CHANGE_LOG.INVITE_TO_ROOM,
        CONST.REPORT.ACTIONS.TYPE.POLICY_CHANGE_LOG.REMOVE_FROM_ROOM,
    );
}

/**
 * Returns whether the comment is a thread parent message/the first message in a thread
 */
function isThreadParentMessage(reportAction: OnyxEntry<ReportAction>, reportID: string | undefined): boolean {
    const {childType, childVisibleActionCount = 0, childReportID} = reportAction ?? {};
    return childType === CONST.REPORT.TYPE.CHAT && (childVisibleActionCount > 0 || String(childReportID) === reportID);
}

/**
 * Determines if the given report action is sent money report action by checking for 'pay' type and presence of IOUDetails object.
 */
function isSentMoneyReportAction(reportAction: OnyxEntry<ReportAction | OptimisticIOUReportAction>): boolean {
    return (
        isActionOfType(reportAction, CONST.REPORT.ACTIONS.TYPE.IOU) &&
        getOriginalMessage(reportAction)?.type === CONST.IOU.REPORT_ACTION_TYPE.PAY &&
        !!getOriginalMessage(reportAction)?.IOUDetails
    );
}

/**
 * Returns whether the thread is a transaction thread, which is any thread with IOU parent
 * report action from requesting money (type - create) or from sending money (type - pay with IOUDetails field)
 */
function isTransactionThread(parentReportAction: OnyxInputOrEntry<ReportAction>): boolean {
    if (isEmptyObject(parentReportAction) || !isMoneyRequestAction(parentReportAction)) {
        return false;
    }
    const originalMessage = getOriginalMessage(parentReportAction);
    return (
        originalMessage?.type === CONST.IOU.REPORT_ACTION_TYPE.CREATE ||
        originalMessage?.type === CONST.IOU.REPORT_ACTION_TYPE.TRACK ||
        (originalMessage?.type === CONST.IOU.REPORT_ACTION_TYPE.PAY && !!originalMessage?.IOUDetails)
    );
}

/**
 * Sort an array of reportActions by their created timestamp first, and reportActionID second
 * This gives us a stable order even in the case of multiple reportActions created on the same millisecond
 *
 */
function getSortedReportActions(reportActions: ReportAction[] | null, shouldSortInDescendingOrder = false): ReportAction[] {
    if (!Array.isArray(reportActions)) {
        throw new Error(`ReportActionsUtils.getSortedReportActions requires an array, received ${typeof reportActions}`);
    }

    const invertedMultiplier = shouldSortInDescendingOrder ? -1 : 1;

    const sortedActions = reportActions?.filter(Boolean).sort((first, second) => {
        // First sort by action type, ensuring that `CREATED` actions always come first if they have the same or even a later timestamp as another action type
        if ((first.actionName === CONST.REPORT.ACTIONS.TYPE.CREATED || second.actionName === CONST.REPORT.ACTIONS.TYPE.CREATED) && first.actionName !== second.actionName) {
            return (first.actionName === CONST.REPORT.ACTIONS.TYPE.CREATED ? -1 : 1) * invertedMultiplier;
        }

        // Then sort by timestamp
        if (first.created !== second.created) {
            return (first.created < second.created ? -1 : 1) * invertedMultiplier;
        }

        // Ensure that `REPORT_PREVIEW` actions always come after if they have the same timestamp as another action type
        if ((first.actionName === CONST.REPORT.ACTIONS.TYPE.REPORT_PREVIEW || second.actionName === CONST.REPORT.ACTIONS.TYPE.REPORT_PREVIEW) && first.actionName !== second.actionName) {
            return (first.actionName === CONST.REPORT.ACTIONS.TYPE.REPORT_PREVIEW ? 1 : -1) * invertedMultiplier;
        }

        // Then fallback on reportActionID as the final sorting criteria. It is a random number,
        // but using this will ensure that the order of reportActions with the same created time and action type
        // will be consistent across all users and devices
        return (first.reportActionID < second.reportActionID ? -1 : 1) * invertedMultiplier;
    });

    return sortedActions;
}

/**
 * Returns a sorted and filtered list of report actions from a report and it's associated child
 * transaction thread report in order to correctly display reportActions from both reports in the one-transaction report view.
 */
function getCombinedReportActions(
    reportActions: ReportAction[],
    transactionThreadReportID: string | null,
    transactionThreadReportActions: ReportAction[],
    reportID?: string,
    shouldFilterIOUAction = true,
): ReportAction[] {
    const isSentMoneyReport = reportActions.some((action) => isSentMoneyReportAction(action));

    // We don't want to combine report actions of transaction thread in iou report of send money request because we display the transaction report of send money request as a normal thread
    if (isEmpty(transactionThreadReportID) || isSentMoneyReport) {
        return reportActions;
    }

    // Usually, we filter out the created action from the transaction thread report actions, since we already have the parent report's created action in `reportActions`
    // However, in the case of moving track expense, the transaction thread will be created first in a track expense, thus we should keep the CREATED of the transaction thread and filter out CREATED action of the IOU
    // This makes sense because in a combined report action list, whichever CREATED is first need to be retained.
    const transactionThreadCreatedAction = transactionThreadReportActions?.find((action) => action.actionName === CONST.REPORT.ACTIONS.TYPE.CREATED);
    const parentReportCreatedAction = reportActions?.find((action) => action.actionName === CONST.REPORT.ACTIONS.TYPE.CREATED);

    let filteredTransactionThreadReportActions = transactionThreadReportActions;
    let filteredParentReportActions = reportActions;

    if (transactionThreadCreatedAction && parentReportCreatedAction && transactionThreadCreatedAction.created > parentReportCreatedAction.created) {
        filteredTransactionThreadReportActions = transactionThreadReportActions?.filter((action) => action.actionName !== CONST.REPORT.ACTIONS.TYPE.CREATED);
    } else if (transactionThreadCreatedAction) {
        filteredParentReportActions = reportActions?.filter((action) => action.actionName !== CONST.REPORT.ACTIONS.TYPE.CREATED);
    }

    const report = allReports?.[`${ONYXKEYS.COLLECTION.REPORT}${reportID}`];
    const isSelfDM = report?.chatType === CONST.REPORT.CHAT_TYPE.SELF_DM;
    // Filter out request and send money request actions because we don't want to show any preview actions for one transaction reports
    const filteredReportActions = [...filteredParentReportActions, ...filteredTransactionThreadReportActions].filter((action) => {
        if (!isMoneyRequestAction(action) || !shouldFilterIOUAction) {
            return true;
        }
        const actionType = getOriginalMessage(action)?.type ?? '';
        if (isSelfDM) {
            return actionType !== CONST.IOU.REPORT_ACTION_TYPE.CREATE;
        }
        return actionType !== CONST.IOU.REPORT_ACTION_TYPE.CREATE && actionType !== CONST.IOU.REPORT_ACTION_TYPE.TRACK;
    });

    return getSortedReportActions(filteredReportActions, true);
}

/**
 * Finds most recent IOU request action ID.
 */
function getMostRecentIOURequestActionID(reportActions: ReportAction[] | null): string | null {
    if (!Array.isArray(reportActions)) {
        return null;
    }
    const iouRequestTypes: Array<ValueOf<typeof CONST.IOU.REPORT_ACTION_TYPE>> = [
        CONST.IOU.REPORT_ACTION_TYPE.CREATE,
        CONST.IOU.REPORT_ACTION_TYPE.SPLIT,
        CONST.IOU.REPORT_ACTION_TYPE.TRACK,
    ];
    const iouRequestActions =
        reportActions?.filter((action) => {
            if (!isActionOfType(action, CONST.REPORT.ACTIONS.TYPE.IOU)) {
                return false;
            }
            const actionType = getOriginalMessage(action)?.type;
            if (!actionType) {
                return false;
            }
            return iouRequestTypes.includes(actionType);
        }) ?? [];

    if (iouRequestActions.length === 0) {
        return null;
    }

    const sortedReportActions = getSortedReportActions(iouRequestActions);
    return sortedReportActions.at(-1)?.reportActionID ?? null;
}

/**
 * Returns array of links inside a given report action
 */
function extractLinksFromMessageHtml(reportAction: OnyxEntry<ReportAction>): string[] {
    const htmlContent = getReportActionHtml(reportAction);

    const regex = CONST.REGEX_LINK_IN_ANCHOR;

    if (!htmlContent) {
        return [];
    }

    return [...htmlContent.matchAll(regex)].map((match) => match[1]);
}

/**
 * Returns the report action immediately before the specified index.
 * @param reportActions - all actions
 * @param actionIndex - index of the action
 */
function findPreviousAction(reportActions: ReportAction[] | undefined, actionIndex: number): OnyxEntry<ReportAction> {
    if (!reportActions) {
        return undefined;
    }

    for (let i = actionIndex + 1; i < reportActions.length; i++) {
        // Find the next non-pending deletion report action, as the pending delete action means that it is not displayed in the UI, but still is in the report actions list.
        // If we are offline, all actions are pending but shown in the UI, so we take the previous action, even if it is a delete.
        if (isNetworkOffline || reportActions.at(i)?.pendingAction !== CONST.RED_BRICK_ROAD_PENDING_ACTION.DELETE) {
            return reportActions.at(i);
        }
    }

    return undefined;
}

/**
 * Returns true when the report action immediately before the specified index is a comment made by the same actor who who is leaving a comment in the action at the specified index.
 * Also checks to ensure that the comment is not too old to be shown as a grouped comment.
 *
 * @param actionIndex - index of the comment item in state to check
 */
function isConsecutiveActionMadeByPreviousActor(reportActions: ReportAction[] | undefined, actionIndex: number): boolean {
    const previousAction = findPreviousAction(reportActions, actionIndex);
    const currentAction = reportActions?.[actionIndex];

    // It's OK for there to be no previous action, and in that case, false will be returned
    // so that the comment isn't grouped
    if (!currentAction || !previousAction) {
        return false;
    }

    // Comments are only grouped if they happen within 5 minutes of each other
    if (new Date(currentAction.created).getTime() - new Date(previousAction.created).getTime() > 300000) {
        return false;
    }

    // Do not group if previous action was a created action
    if (previousAction.actionName === CONST.REPORT.ACTIONS.TYPE.CREATED) {
        return false;
    }

    // Do not group if previous or current action was a renamed action
    if (previousAction.actionName === CONST.REPORT.ACTIONS.TYPE.RENAMED || currentAction.actionName === CONST.REPORT.ACTIONS.TYPE.RENAMED) {
        return false;
    }

    // Do not group if the delegate account ID is different
    if (previousAction.delegateAccountID !== currentAction.delegateAccountID) {
        return false;
    }

    // Do not group if one of previous / current action is report preview and another one is not report preview
    if ((isReportPreviewAction(previousAction) && !isReportPreviewAction(currentAction)) || (isReportPreviewAction(currentAction) && !isReportPreviewAction(previousAction))) {
        return false;
    }

    if (isSubmittedAction(currentAction)) {
        const currentActionAdminAccountID = currentAction.adminAccountID;

        return currentActionAdminAccountID === previousAction.actorAccountID || currentActionAdminAccountID === previousAction.adminAccountID;
    }

    if (isSubmittedAction(previousAction)) {
        return typeof previousAction.adminAccountID === 'number'
            ? currentAction.actorAccountID === previousAction.adminAccountID
            : currentAction.actorAccountID === previousAction.actorAccountID;
    }

    return currentAction.actorAccountID === previousAction.actorAccountID;
}

function isChronosAutomaticTimerAction(reportAction: OnyxInputOrEntry<ReportAction>, isChronosReport: boolean): boolean {
    const isAutomaticStartTimerAction = () => /start(?:ed|ing)?(?:\snow)?/i.test(getReportActionText(reportAction));
    const isAutomaticStopTimerAction = () => /stop(?:ped|ping)?(?:\snow)?/i.test(getReportActionText(reportAction));
    return isChronosReport && (isAutomaticStartTimerAction() || isAutomaticStopTimerAction());
}

/**
 * If the user sends consecutive actions to Chronos to automatically start/stop the timer,
 * then detect that and show each individually so that the user can easily see when they were sent.
 */
function isConsecutiveChronosAutomaticTimerAction(reportActions: ReportAction[], actionIndex: number, isChronosReport: boolean): boolean {
    const previousAction = findPreviousAction(reportActions, actionIndex);
    const currentAction = reportActions?.at(actionIndex);
    return isChronosAutomaticTimerAction(currentAction, isChronosReport) && isChronosAutomaticTimerAction(previousAction, isChronosReport);
}

/**
 * Checks if a reportAction is deprecated.
 */
function isReportActionDeprecated(reportAction: OnyxEntry<ReportAction>, key: string | number): boolean {
    if (!reportAction) {
        return true;
    }

    // HACK ALERT: We're temporarily filtering out any reportActions keyed by sequenceNumber
    // to prevent bugs during the migration from sequenceNumber -> reportActionID
    // eslint-disable-next-line deprecation/deprecation
    if (String(reportAction.sequenceNumber) === key) {
        Log.info('Front-end filtered out reportAction keyed by sequenceNumber!', false, reportAction);
        return true;
    }

    const deprecatedOldDotReportActions: ReportActionName[] = [
        CONST.REPORT.ACTIONS.TYPE.DELETED_ACCOUNT,
        CONST.REPORT.ACTIONS.TYPE.REIMBURSEMENT_REQUESTED,
        CONST.REPORT.ACTIONS.TYPE.REIMBURSEMENT_SETUP_REQUESTED,
        CONST.REPORT.ACTIONS.TYPE.DONATION,
    ];
    if (deprecatedOldDotReportActions.includes(reportAction.actionName)) {
        Log.info('Front end filtered out reportAction for being an older, deprecated report action', false, reportAction);
        return true;
    }

    return false;
}

/**
 * Checks if a given report action corresponds to an actionable mention whisper.
 * @param reportAction
 */
function isActionableMentionWhisper(reportAction: OnyxEntry<ReportAction>): reportAction is ReportAction<typeof CONST.REPORT.ACTIONS.TYPE.ACTIONABLE_MENTION_WHISPER> {
    return isActionOfType(reportAction, CONST.REPORT.ACTIONS.TYPE.ACTIONABLE_MENTION_WHISPER);
}

/**
 * Checks if a given report action corresponds to an actionable report mention whisper.
 * @param reportAction
 */
function isActionableReportMentionWhisper(reportAction: OnyxEntry<ReportAction>): reportAction is ReportAction<typeof CONST.REPORT.ACTIONS.TYPE.ACTIONABLE_REPORT_MENTION_WHISPER> {
    return isActionOfType(reportAction, CONST.REPORT.ACTIONS.TYPE.ACTIONABLE_REPORT_MENTION_WHISPER);
}

/**
 * Checks whether an action is actionable track expense.
 */
function isActionableTrackExpense(reportAction: OnyxInputOrEntry<ReportAction>): reportAction is ReportAction<typeof CONST.REPORT.ACTIONS.TYPE.ACTIONABLE_TRACK_EXPENSE_WHISPER> {
    return isActionOfType(reportAction, CONST.REPORT.ACTIONS.TYPE.ACTIONABLE_TRACK_EXPENSE_WHISPER);
}

function isActionableWhisper(
    reportAction: OnyxEntry<ReportAction>,
): reportAction is ReportAction<
    | typeof CONST.REPORT.ACTIONS.TYPE.ACTIONABLE_MENTION_WHISPER
    | typeof CONST.REPORT.ACTIONS.TYPE.ACTIONABLE_TRACK_EXPENSE_WHISPER
    | typeof CONST.REPORT.ACTIONS.TYPE.ACTIONABLE_REPORT_MENTION_WHISPER
> {
    return isActionableMentionWhisper(reportAction) || isActionableTrackExpense(reportAction) || isActionableReportMentionWhisper(reportAction);
}

const {POLICY_CHANGE_LOG: policyChangelogTypes, ROOM_CHANGE_LOG: roomChangeLogTypes, ...otherActionTypes} = CONST.REPORT.ACTIONS.TYPE;
const supportedActionTypes: ReportActionName[] = [...Object.values(otherActionTypes), ...Object.values(policyChangelogTypes), ...Object.values(roomChangeLogTypes)];

/**
 * Checks whether an action is actionable track expense and resolved.
 *
 */
function isResolvedActionableWhisper(reportAction: OnyxEntry<ReportAction>): boolean {
    const originalMessage = getOriginalMessage(reportAction);
    const resolution = originalMessage && typeof originalMessage === 'object' && 'resolution' in originalMessage ? originalMessage?.resolution : null;
    return !!resolution;
}

/**
 * Checks if a reportAction is fit for display, meaning that it's not deprecated, is of a valid
 * and supported type, it's not deleted and also not closed.
 */
function shouldReportActionBeVisible(reportAction: OnyxEntry<ReportAction>, key: string | number, canUserPerformWriteAction?: boolean): boolean {
    if (!reportAction) {
        return false;
    }

    if (isReportActionDeprecated(reportAction, key)) {
        return false;
    }

    // Filter out any unsupported reportAction types
    if (!supportedActionTypes.includes(reportAction.actionName)) {
        return false;
    }

    // Ignore closed action here since we're already displaying a footer that explains why the report was closed
    if (reportAction.actionName === CONST.REPORT.ACTIONS.TYPE.CLOSED) {
        return false;
    }

    // Ignore markedAsReimbursed action here since we're already display message that explains the expense was paid
    // elsewhere in the IOU reportAction
    if (reportAction.actionName === CONST.REPORT.ACTIONS.TYPE.MARKED_REIMBURSED) {
        return false;
    }

    if (isWhisperActionTargetedToOthers(reportAction)) {
        return false;
    }

    if (isPendingRemove(reportAction) && !reportAction.childVisibleActionCount) {
        return false;
    }

    if (
        (isActionableReportMentionWhisper(reportAction) || isActionableJoinRequestPendingReportAction(reportAction) || isActionableMentionWhisper(reportAction)) &&
        !canUserPerformWriteAction
    ) {
        return false;
    }

    if (isTripPreview(reportAction)) {
        return true;
    }

    // If action is actionable whisper and resolved by user, then we don't want to render anything
    if (isActionableWhisper(reportAction) && isResolvedActionableWhisper(reportAction)) {
        return false;
    }

    // All other actions are displayed except thread parents, deleted, or non-pending actions
    const isDeleted = isDeletedAction(reportAction);
    const isPending = !!reportAction.pendingAction;

    return !isDeleted || isPending || isDeletedParentAction(reportAction) || isReversedTransaction(reportAction);
}

/**
 * Checks if the new marker should be hidden for the report action.
 */
function shouldHideNewMarker(reportAction: OnyxEntry<ReportAction>): boolean {
    if (!reportAction) {
        return true;
    }
    return !isNetworkOffline && reportAction.pendingAction === CONST.RED_BRICK_ROAD_PENDING_ACTION.DELETE;
}

/**
 * Checks if a reportAction is fit for display as report last action, meaning that
 * it satisfies shouldReportActionBeVisible, it's not whisper action and not deleted.
 */
function shouldReportActionBeVisibleAsLastAction(reportAction: OnyxInputOrEntry<ReportAction>, canUserPerformWriteAction?: boolean): boolean {
    if (!reportAction) {
        return false;
    }

    if (Object.keys(reportAction.errors ?? {}).length > 0) {
        return false;
    }

    // If a whisper action is the REPORT_PREVIEW action, we are displaying it.
    // If the action's message text is empty and it is not a deleted parent with visible child actions, hide it. Else, consider the action to be displayable.
    return (
        shouldReportActionBeVisible(reportAction, reportAction.reportActionID, canUserPerformWriteAction) &&
        !(isWhisperAction(reportAction) && !isReportPreviewAction(reportAction) && !isMoneyRequestAction(reportAction)) &&
        !(isDeletedAction(reportAction) && !isDeletedParentAction(reportAction))
    );
}

/**
 * For policy change logs, report URLs are generated in the server,
 * which includes a baseURL placeholder that's replaced in the client.
 */
function replaceBaseURLInPolicyChangeLogAction(reportAction: ReportAction): ReportAction {
    if (!reportAction?.message || !isPolicyChangeLogAction(reportAction)) {
        return reportAction;
    }

    const updatedReportAction = clone(reportAction);

    if (!updatedReportAction.message) {
        return updatedReportAction;
    }

    if (Array.isArray(updatedReportAction.message)) {
        const message = updatedReportAction.message.at(0);

        if (message) {
            message.html = getReportActionHtml(reportAction)?.replace('%baseURL', environmentURL);
        }
    }

    return updatedReportAction;
}

function getLastVisibleAction(
    reportID: string | undefined,
    canUserPerformWriteAction?: boolean,
    actionsToMerge: Record<string, NullishDeep<ReportAction> | null> = {},
    reportActionsParam: OnyxCollection<ReportActions> = allReportActions,
): OnyxEntry<ReportAction> {
    let reportActions: Array<ReportAction | null | undefined> = [];
    if (!isEmpty(actionsToMerge)) {
        reportActions = Object.values(fastMerge(reportActionsParam?.[`${ONYXKEYS.COLLECTION.REPORT_ACTIONS}${reportID}`] ?? {}, actionsToMerge ?? {}, true)) as Array<
            ReportAction | null | undefined
        >;
    } else {
        reportActions = Object.values(allReportActions?.[`${ONYXKEYS.COLLECTION.REPORT_ACTIONS}${reportID}`] ?? {});
    }
    const visibleReportActions = reportActions.filter((action): action is ReportAction => shouldReportActionBeVisibleAsLastAction(action, canUserPerformWriteAction));
    const sortedReportActions = getSortedReportActions(visibleReportActions, true);
    if (sortedReportActions.length === 0) {
        return undefined;
    }
    return sortedReportActions.at(0);
}

function formatLastMessageText(lastMessageText: string | undefined) {
    const trimmedMessage = String(lastMessageText).trim();

    // Add support for inline code containing only space characters
    // The message will appear as a blank space in the LHN
    if (
        (trimmedMessage === '' && (lastMessageText?.length ?? 0) > 0) ||
        (trimmedMessage === '?\u2026' && (lastMessageText?.length ?? 0) > CONST.REPORT.MIN_LENGTH_LAST_MESSAGE_WITH_ELLIPSIS)
    ) {
        return ' ';
    }

    return StringUtils.lineBreaksToSpaces(trimmedMessage).substring(0, CONST.REPORT.LAST_MESSAGE_TEXT_MAX_LENGTH).trim();
}

function getLastVisibleMessage(
    reportID: string | undefined,
    canUserPerformWriteAction?: boolean,
    actionsToMerge: Record<string, NullishDeep<ReportAction> | null> = {},
    reportAction: OnyxInputOrEntry<ReportAction> | undefined = undefined,
): LastVisibleMessage {
    const lastVisibleAction = reportAction ?? getLastVisibleAction(reportID, canUserPerformWriteAction, actionsToMerge);
    const message = getReportActionMessage(lastVisibleAction);

    if (message && isReportMessageAttachment(message)) {
        return {
            lastMessageText: CONST.ATTACHMENT_MESSAGE_TEXT,
            lastMessageHtml: CONST.TRANSLATION_KEYS.ATTACHMENT,
        };
    }

    if (isCreatedAction(lastVisibleAction)) {
        return {
            lastMessageText: '',
        };
    }

    let messageText = getReportActionMessageText(lastVisibleAction) ?? '';
    if (messageText) {
        messageText = formatLastMessageText(messageText);
    }
    return {
        lastMessageText: messageText,
    };
}

/**
 * A helper method to filter out report actions keyed by sequenceNumbers.
 */
function filterOutDeprecatedReportActions(reportActions: OnyxEntry<ReportActions>): ReportAction[] {
    return Object.entries(reportActions ?? {})
        .filter(([key, reportAction]) => !isReportActionDeprecated(reportAction, key))
        .map((entry) => entry[1]);
}

/**
 * This method returns the report actions that are ready for display in the ReportActionsView.
 * The report actions need to be sorted by created timestamp first, and reportActionID second
 * to ensure they will always be displayed in the same order (in case multiple actions have the same timestamp).
 * This is all handled with getSortedReportActions() which is used by several other methods to keep the code DRY.
 */
function getSortedReportActionsForDisplay(
    reportActions: OnyxEntry<ReportActions> | ReportAction[],
    canUserPerformWriteAction?: boolean,
    shouldIncludeInvisibleActions = false,
): ReportAction[] {
    let filteredReportActions: ReportAction[] = [];
    if (!reportActions) {
        return [];
    }

    if (shouldIncludeInvisibleActions) {
        filteredReportActions = Object.values(reportActions).filter(Boolean);
    } else {
        filteredReportActions = Object.entries(reportActions)
            .filter(([key, reportAction]) => shouldReportActionBeVisible(reportAction, key, canUserPerformWriteAction))
            .map(([, reportAction]) => reportAction);
    }

    const baseURLAdjustedReportActions = filteredReportActions.map((reportAction) => replaceBaseURLInPolicyChangeLogAction(reportAction));
    return getSortedReportActions(baseURLAdjustedReportActions, true);
}

/**
 * In some cases, there can be multiple closed report actions in a chat report.
 * This method returns the last closed report action so we can always show the correct archived report reason.
 * Additionally, archived #admins and #announce do not have the closed report action so we will return null if none is found.
 *
 */
function getLastClosedReportAction(reportActions: OnyxEntry<ReportActions>): OnyxEntry<ReportAction> {
    // If closed report action is not present, return early
    if (!Object.values(reportActions ?? {}).some((action) => action.actionName === CONST.REPORT.ACTIONS.TYPE.CLOSED)) {
        return undefined;
    }

    const filteredReportActions = filterOutDeprecatedReportActions(reportActions);
    const sortedReportActions = getSortedReportActions(filteredReportActions);
    return lodashFindLast(sortedReportActions, (action) => action.actionName === CONST.REPORT.ACTIONS.TYPE.CLOSED);
}

/**
 * The first visible action is the second last action in sortedReportActions which satisfy following conditions:
 * 1. That is not pending deletion as pending deletion actions are kept in sortedReportActions in memory.
 * 2. That has at least one visible child action.
 * 3. While offline all actions in `sortedReportActions` are visible.
 * 4. We will get the second last action from filtered actions because the last
 *    action is always the created action
 */
function getFirstVisibleReportActionID(sortedReportActions: ReportAction[] = [], isOffline = false): string | undefined {
    if (!Array.isArray(sortedReportActions)) {
        return '';
    }
    const sortedFilterReportActions = sortedReportActions.filter((action) => !isDeletedAction(action) || (action?.childVisibleActionCount ?? 0) > 0 || isOffline);
    return sortedFilterReportActions.length > 1 ? sortedFilterReportActions.at(sortedFilterReportActions.length - 2)?.reportActionID : undefined;
}

/**
 * @returns The latest report action in the `onyxData` or `null` if one couldn't be found
 */
function getLatestReportActionFromOnyxData(onyxData: OnyxUpdate[] | null): NonNullable<OnyxEntry<ReportAction>> | null {
    const reportActionUpdate = onyxData?.find((onyxUpdate) => onyxUpdate.key.startsWith(ONYXKEYS.COLLECTION.REPORT_ACTIONS));

    if (!reportActionUpdate) {
        return null;
    }

    const reportActions = Object.values((reportActionUpdate.value as ReportActions) ?? {});
    const sortedReportActions = getSortedReportActions(reportActions);
    return sortedReportActions.at(-1) ?? null;
}

/**
 * Find the transaction associated with this reportAction, if one exists.
 */
function getLinkedTransactionID(reportActionOrID: string | OnyxEntry<ReportAction> | undefined, reportID?: string): string | undefined {
    const reportAction = typeof reportActionOrID === 'string' ? allReportActions?.[`${ONYXKEYS.COLLECTION.REPORT_ACTIONS}${reportID}`]?.[reportActionOrID] : reportActionOrID;
    if (!reportAction || !isMoneyRequestAction(reportAction)) {
        return undefined;
    }
    return getOriginalMessage(reportAction)?.IOUTransactionID;
}

function getReportAction(reportID: string | undefined, reportActionID: string | undefined): ReportAction | undefined {
    if (!reportID || !reportActionID) {
        return undefined;
    }

    return allReportActions?.[`${ONYXKEYS.COLLECTION.REPORT_ACTIONS}${reportID}`]?.[reportActionID];
}

function getMostRecentReportActionLastModified(): string {
    // Start with the oldest date possible
    let mostRecentReportActionLastModified = DateUtils.getDBTime(0);

    // Flatten all the actions
    // Loop over them all to find the one that is the most recent
    const flatReportActions = Object.values(allReportActions ?? {})
        .flatMap((actions) => (actions ? Object.values(actions) : []))
        .filter(Boolean);
    flatReportActions.forEach((action) => {
        // Pending actions should not be counted here as a user could create a comment or some other action while offline and the server might know about
        // messages they have not seen yet.
        if (action.pendingAction) {
            return;
        }

        const lastModified = action.lastModified ?? action.created;

        if (lastModified < mostRecentReportActionLastModified) {
            return;
        }

        mostRecentReportActionLastModified = lastModified;
    });

    // We might not have actions so we also look at the report objects to see if any have a lastVisibleActionLastModified that is more recent. We don't need to get
    // any reports that have been updated before either a recently updated report or reportAction as we should be up to date on these
    Object.values(allReports ?? {}).forEach((report) => {
        const reportLastVisibleActionLastModified = report?.lastVisibleActionLastModified ?? report?.lastVisibleActionCreated;
        if (!reportLastVisibleActionLastModified || reportLastVisibleActionLastModified < mostRecentReportActionLastModified) {
            return;
        }

        mostRecentReportActionLastModified = reportLastVisibleActionLastModified;
    });

    return mostRecentReportActionLastModified;
}

/**
 * @returns The report preview action or `null` if one couldn't be found
 */
function getReportPreviewAction(chatReportID: string | undefined, iouReportID: string | undefined): OnyxEntry<ReportAction<typeof CONST.REPORT.ACTIONS.TYPE.REPORT_PREVIEW>> {
    if (!chatReportID || !iouReportID) {
        return;
    }

    return Object.values(allReportActions?.[`${ONYXKEYS.COLLECTION.REPORT_ACTIONS}${chatReportID}`] ?? {}).find(
        (reportAction): reportAction is ReportAction<typeof CONST.REPORT.ACTIONS.TYPE.REPORT_PREVIEW> =>
            reportAction && isActionOfType(reportAction, CONST.REPORT.ACTIONS.TYPE.REPORT_PREVIEW) && getOriginalMessage(reportAction)?.linkedReportID === iouReportID,
    );
}

/**
 * Get the iouReportID for a given report action.
 */
function getIOUReportIDFromReportActionPreview(reportAction: OnyxEntry<ReportAction>): string | undefined {
    return isActionOfType(reportAction, CONST.REPORT.ACTIONS.TYPE.REPORT_PREVIEW) ? getOriginalMessage(reportAction)?.linkedReportID : undefined;
}

/**
 * A helper method to identify if the message is deleted or not.
 */
function isMessageDeleted(reportAction: OnyxInputOrEntry<ReportAction>): boolean {
    return getReportActionMessage(reportAction)?.isDeletedParentAction ?? false;
}

/**
 * Returns the number of expenses associated with a report preview
 */
function getNumberOfMoneyRequests(reportPreviewAction: OnyxEntry<ReportAction>): number {
    return reportPreviewAction?.childMoneyRequestCount ?? 0;
}

function isSplitBillAction(reportAction: OnyxInputOrEntry<ReportAction>): reportAction is ReportAction<typeof CONST.REPORT.ACTIONS.TYPE.IOU> {
    return isActionOfType(reportAction, CONST.REPORT.ACTIONS.TYPE.IOU) && getOriginalMessage(reportAction)?.type === CONST.IOU.REPORT_ACTION_TYPE.SPLIT;
}

function isTrackExpenseAction(reportAction: OnyxEntry<ReportAction | OptimisticIOUReportAction>): reportAction is ReportAction<typeof CONST.REPORT.ACTIONS.TYPE.IOU> {
    return isActionOfType(reportAction, CONST.REPORT.ACTIONS.TYPE.IOU) && getOriginalMessage(reportAction)?.type === CONST.IOU.REPORT_ACTION_TYPE.TRACK;
}

function isPayAction(reportAction: OnyxInputOrEntry<ReportAction | OptimisticIOUReportAction>): reportAction is ReportAction<typeof CONST.REPORT.ACTIONS.TYPE.IOU> {
    return isActionOfType(reportAction, CONST.REPORT.ACTIONS.TYPE.IOU) && getOriginalMessage(reportAction)?.type === CONST.IOU.REPORT_ACTION_TYPE.PAY;
}

function isTaskAction(reportAction: OnyxEntry<ReportAction>): boolean {
    const reportActionName = reportAction?.actionName;
    return (
        reportActionName === CONST.REPORT.ACTIONS.TYPE.TASK_COMPLETED ||
        reportActionName === CONST.REPORT.ACTIONS.TYPE.TASK_CANCELLED ||
        reportActionName === CONST.REPORT.ACTIONS.TYPE.TASK_REOPENED ||
        reportActionName === CONST.REPORT.ACTIONS.TYPE.TASK_EDITED
    );
}

/**
 * @param actionName - The name of the action
 * @returns - Whether the action is a tag modification action
 * */
function isTagModificationAction(actionName: string): boolean {
    return (
        actionName === CONST.REPORT.ACTIONS.TYPE.POLICY_CHANGE_LOG.ADD_TAG ||
        actionName === CONST.REPORT.ACTIONS.TYPE.POLICY_CHANGE_LOG.UPDATE_TAG_ENABLED ||
        actionName === CONST.REPORT.ACTIONS.TYPE.POLICY_CHANGE_LOG.UPDATE_TAG_NAME ||
        actionName === CONST.REPORT.ACTIONS.TYPE.POLICY_CHANGE_LOG.DELETE_TAG ||
        actionName === CONST.REPORT.ACTIONS.TYPE.POLICY_CHANGE_LOG.UPDATE_TAG
    );
}

// Get all IOU report actions for the report.
const iouRequestTypes = new Set<ValueOf<typeof CONST.IOU.REPORT_ACTION_TYPE>>([
    CONST.IOU.REPORT_ACTION_TYPE.CREATE,
    CONST.IOU.REPORT_ACTION_TYPE.SPLIT,
    CONST.IOU.REPORT_ACTION_TYPE.PAY,
    CONST.IOU.REPORT_ACTION_TYPE.TRACK,
]);

/**
 * Gets the reportID for the transaction thread associated with a report by iterating over the reportActions and identifying the IOU report actions.
 * Returns a reportID if there is exactly one transaction thread for the report, and null otherwise.
 */
function getOneTransactionThreadReportID(
    reportID: string | undefined,
    reportActions: OnyxEntry<ReportActions> | ReportAction[],
    isOffline: boolean | undefined = undefined,
): string | undefined {
    // If the report is not an IOU, Expense report, or Invoice, it shouldn't be treated as one-transaction report.
    const report = allReports?.[`${ONYXKEYS.COLLECTION.REPORT}${reportID}`];
    if (report?.type !== CONST.REPORT.TYPE.IOU && report?.type !== CONST.REPORT.TYPE.EXPENSE && report?.type !== CONST.REPORT.TYPE.INVOICE) {
        return;
    }

    const reportActionsArray = Array.isArray(reportActions) ? reportActions : Object.values(reportActions ?? {});
    if (!reportActionsArray.length) {
        return;
    }

    const iouRequestActions = [];
    for (const action of reportActionsArray) {
        if (!isMoneyRequestAction(action)) {
            // eslint-disable-next-line no-continue
            continue;
        }

        const originalMessage = getOriginalMessage(action);
        const actionType = originalMessage?.type;
        if (
            actionType &&
            iouRequestTypes.has(actionType) &&
            action.childReportID &&
            // Include deleted IOU reportActions if:
            // - they have an assocaited IOU transaction ID or
            // - they have visibile childActions (like comments) that we'd want to display
            // - the action is pending deletion and the user is offline
            (!!originalMessage?.IOUTransactionID ||
                // eslint-disable-next-line @typescript-eslint/prefer-nullish-coalescing
                (isMessageDeleted(action) && action.childVisibleActionCount) ||
                (action.pendingAction === CONST.RED_BRICK_ROAD_PENDING_ACTION.DELETE && (isOffline ?? isNetworkOffline)))
        ) {
            iouRequestActions.push(action);
        }
    }

    // If we don't have any IOU request actions, or we have more than one IOU request actions, this isn't a oneTransaction report
    if (!iouRequestActions.length || iouRequestActions.length > 1) {
        return;
    }

    const singleAction = iouRequestActions.at(0);
    const originalMessage = getOriginalMessage(singleAction);

    // If there's only one IOU request action associated with the report but it's been deleted, then we don't consider this a oneTransaction report
    // and want to display it using the standard view
    if (((originalMessage?.deleted ?? '') !== '' || isDeletedAction(singleAction)) && isMoneyRequestAction(singleAction)) {
        return;
    }

    // Ensure we have a childReportID associated with the IOU report action
    return singleAction?.childReportID;
}

/**
 * When we delete certain reports, we want to check whether there are any visible actions left to display.
 * If there are no visible actions left (including system messages), we can hide the report from view entirely
 */
function doesReportHaveVisibleActions(reportID: string, canUserPerformWriteAction?: boolean, actionsToMerge: ReportActions = {}): boolean {
    const reportActions = Object.values(fastMerge(allReportActions?.[`${ONYXKEYS.COLLECTION.REPORT_ACTIONS}${reportID}`] ?? {}, actionsToMerge, true));
    const visibleReportActions = Object.values(reportActions ?? {}).filter((action) => shouldReportActionBeVisibleAsLastAction(action, canUserPerformWriteAction));

    // Exclude the task system message and the created message
    const visibleReportActionsWithoutTaskSystemMessage = visibleReportActions.filter((action) => !isTaskAction(action) && !isCreatedAction(action));
    return visibleReportActionsWithoutTaskSystemMessage.length > 0;
}

function getAllReportActions(reportID: string | undefined): ReportActions {
    return allReportActions?.[`${ONYXKEYS.COLLECTION.REPORT_ACTIONS}${reportID}`] ?? {};
}

/**
 * Check whether a report action is an attachment (a file, such as an image or a zip).
 *
 */
function isReportActionAttachment(reportAction: OnyxInputOrEntry<ReportAction>): boolean {
    const message = getReportActionMessage(reportAction);

    if (reportAction && ('isAttachmentOnly' in reportAction || 'isAttachmentWithText' in reportAction)) {
        return reportAction.isAttachmentOnly ?? reportAction.isAttachmentWithText ?? false;
    }

    if (message) {
        return isReportMessageAttachment(message);
    }

    return false;
}

// eslint-disable-next-line rulesdir/no-negated-variables
function isNotifiableReportAction(reportAction: OnyxEntry<ReportAction>): boolean {
    if (!reportAction) {
        return false;
    }

    const actions: ReportActionName[] = [CONST.REPORT.ACTIONS.TYPE.ADD_COMMENT, CONST.REPORT.ACTIONS.TYPE.IOU, CONST.REPORT.ACTIONS.TYPE.MODIFIED_EXPENSE];

    return actions.includes(reportAction.actionName);
}

// We pass getReportName as a param to avoid cyclic dependency.
function getMemberChangeMessageElements(reportAction: OnyxEntry<ReportAction>, getReportNameCallback: typeof getReportName): readonly MemberChangeMessageElement[] {
    const isInviteAction = isInviteMemberAction(reportAction);
    const isLeaveAction = isLeavePolicyAction(reportAction);

    if (!isMemberChangeAction(reportAction)) {
        return [];
    }

    // Currently, we only render messages when members are invited
    let verb = translateLocal('workspace.invite.removed');
    if (isInviteAction) {
        verb = translateLocal('workspace.invite.invited');
    }

    if (isLeaveAction) {
        verb = getPolicyChangeLogEmployeeLeftMessage(reportAction);
    }

    const originalMessage = getOriginalMessage(reportAction);
    const targetAccountIDs: number[] = originalMessage?.targetAccountIDs ?? [];
    const personalDetails = getPersonalDetailsByIDs({accountIDs: targetAccountIDs, currentUserAccountID: 0});

    const mentionElements = targetAccountIDs.map((accountID): MemberChangeMessageUserMentionElement => {
        const personalDetail = personalDetails.find((personal) => personal.accountID === accountID);
        const handleText = getEffectiveDisplayName(personalDetail) ?? translateLocal('common.hidden');

        return {
            kind: 'userMention',
            content: `@${handleText}`,
            accountID,
        };
    });

    const buildRoomElements = (): readonly MemberChangeMessageElement[] => {
        const roomName = getReportNameCallback(allReports?.[`${ONYXKEYS.COLLECTION.REPORT}${originalMessage?.reportID}`]);
        if (roomName && originalMessage) {
            const preposition = isInviteAction ? ` ${translateLocal('workspace.invite.to')} ` : ` ${translateLocal('workspace.invite.from')} `;

            if (originalMessage.reportID) {
                return [
                    {
                        kind: 'text',
                        content: preposition,
                    },
                    {
                        kind: 'roomReference',
                        roomName,
                        roomID: originalMessage.reportID,
                        content: roomName,
                    },
                ];
            }
        }

        return [];
    };

    return [
        {
            kind: 'text',
            content: `${verb} `,
        },
        ...formatMessageElementList(mentionElements),
        ...buildRoomElements(),
    ];
}

function getReportActionHtml(reportAction: PartialReportAction): string {
    return getReportActionMessage(reportAction)?.html ?? '';
}

function getReportActionText(reportAction: PartialReportAction): string {
    const message = getReportActionMessage(reportAction);
    // Sometime html can be an empty string
    // eslint-disable-next-line @typescript-eslint/prefer-nullish-coalescing
    const text = (message?.html || message?.text) ?? '';
    return text ? Parser.htmlToText(text) : '';
}

function getTextFromHtml(html?: string): string {
    return html ? Parser.htmlToText(html) : '';
}

function isOldDotLegacyAction(action: OldDotReportAction | PartialReportAction): action is PartialReportAction {
    return [
        CONST.REPORT.ACTIONS.TYPE.DELETED_ACCOUNT,
        CONST.REPORT.ACTIONS.TYPE.DONATION,
        CONST.REPORT.ACTIONS.TYPE.EXPORTED_TO_QUICK_BOOKS,
        CONST.REPORT.ACTIONS.TYPE.REIMBURSEMENT_REQUESTED,
        CONST.REPORT.ACTIONS.TYPE.REIMBURSEMENT_SETUP,
    ].some((oldDotActionName) => oldDotActionName === action?.actionName);
}

function isOldDotReportAction(action: ReportAction | OldDotReportAction) {
    if (!action || !action.actionName) {
        return false;
    }
    return [
        CONST.REPORT.ACTIONS.TYPE.CHANGE_FIELD,
        CONST.REPORT.ACTIONS.TYPE.CHANGE_POLICY,
        CONST.REPORT.ACTIONS.TYPE.CHANGE_TYPE,
        CONST.REPORT.ACTIONS.TYPE.DELEGATE_SUBMIT,
        CONST.REPORT.ACTIONS.TYPE.EXPORTED_TO_CSV,
        CONST.REPORT.ACTIONS.TYPE.INTEGRATIONS_MESSAGE,
        CONST.REPORT.ACTIONS.TYPE.MANAGER_ATTACH_RECEIPT,
        CONST.REPORT.ACTIONS.TYPE.MANAGER_DETACH_RECEIPT,
        CONST.REPORT.ACTIONS.TYPE.MARKED_REIMBURSED,
        CONST.REPORT.ACTIONS.TYPE.MARK_REIMBURSED_FROM_INTEGRATION,
        CONST.REPORT.ACTIONS.TYPE.OUTDATED_BANK_ACCOUNT,
        CONST.REPORT.ACTIONS.TYPE.REIMBURSEMENT_ACH_BOUNCE,
        CONST.REPORT.ACTIONS.TYPE.REIMBURSEMENT_ACH_CANCELLED,
        CONST.REPORT.ACTIONS.TYPE.REIMBURSEMENT_ACCOUNT_CHANGED,
        CONST.REPORT.ACTIONS.TYPE.REIMBURSEMENT_DELAYED,
        CONST.REPORT.ACTIONS.TYPE.SELECTED_FOR_RANDOM_AUDIT,
        CONST.REPORT.ACTIONS.TYPE.SHARE,
        CONST.REPORT.ACTIONS.TYPE.STRIPE_PAID,
        CONST.REPORT.ACTIONS.TYPE.TAKE_CONTROL,
        CONST.REPORT.ACTIONS.TYPE.UNSHARE,
        CONST.REPORT.ACTIONS.TYPE.DELETED_ACCOUNT,
        CONST.REPORT.ACTIONS.TYPE.DONATION,
        CONST.REPORT.ACTIONS.TYPE.EXPORTED_TO_QUICK_BOOKS,
        CONST.REPORT.ACTIONS.TYPE.REIMBURSEMENT_REQUESTED,
        CONST.REPORT.ACTIONS.TYPE.REIMBURSEMENT_SETUP,
    ].some((oldDotActionName) => oldDotActionName === action.actionName);
}

function getMessageOfOldDotLegacyAction(legacyAction: PartialReportAction) {
    if (!Array.isArray(legacyAction?.message)) {
        return getReportActionText(legacyAction);
    }
    if (legacyAction.message.length !== 0) {
        // Sometime html can be an empty string
        // eslint-disable-next-line @typescript-eslint/prefer-nullish-coalescing
        return legacyAction?.message?.map((element) => getTextFromHtml(element?.html || element?.text)).join('') ?? '';
    }
    return '';
}

/**
 * Helper method to format message of OldDot Actions.
 */
function getMessageOfOldDotReportAction(oldDotAction: PartialReportAction | OldDotReportAction, withMarkdown = true): string {
    if (isOldDotLegacyAction(oldDotAction)) {
        return getMessageOfOldDotLegacyAction(oldDotAction);
    }

    const {originalMessage, actionName} = oldDotAction;
    switch (actionName) {
        case CONST.REPORT.ACTIONS.TYPE.CHANGE_FIELD: {
            const {oldValue, newValue, fieldName} = originalMessage;
            if (!oldValue) {
                return translateLocal('report.actions.type.changeFieldEmpty', {newValue, fieldName});
            }
            return translateLocal('report.actions.type.changeField', {oldValue, newValue, fieldName});
        }
        case CONST.REPORT.ACTIONS.TYPE.CHANGE_POLICY: {
            const {fromPolicy, toPolicy} = originalMessage;
            return translateLocal('report.actions.type.changePolicy', {fromPolicy, toPolicy});
        }
        case CONST.REPORT.ACTIONS.TYPE.DELEGATE_SUBMIT: {
            const {delegateUser, originalManager} = originalMessage;
            return translateLocal('report.actions.type.delegateSubmit', {delegateUser, originalManager});
        }
        case CONST.REPORT.ACTIONS.TYPE.EXPORTED_TO_CSV:
            return translateLocal('report.actions.type.exportedToCSV');
        case CONST.REPORT.ACTIONS.TYPE.INTEGRATIONS_MESSAGE: {
            const {result, label} = originalMessage;
            const errorMessage = result?.messages?.join(', ') ?? '';
            return translateLocal('report.actions.type.integrationsMessage', {errorMessage, label});
        }
        case CONST.REPORT.ACTIONS.TYPE.MANAGER_ATTACH_RECEIPT:
            return translateLocal('report.actions.type.managerAttachReceipt');
        case CONST.REPORT.ACTIONS.TYPE.MANAGER_DETACH_RECEIPT:
            return translateLocal('report.actions.type.managerDetachReceipt');
        case CONST.REPORT.ACTIONS.TYPE.MARK_REIMBURSED_FROM_INTEGRATION: {
            const {amount, currency} = originalMessage;
            return translateLocal('report.actions.type.markedReimbursedFromIntegration', {amount, currency});
        }
        case CONST.REPORT.ACTIONS.TYPE.OUTDATED_BANK_ACCOUNT:
            return translateLocal('report.actions.type.outdatedBankAccount');
        case CONST.REPORT.ACTIONS.TYPE.REIMBURSEMENT_ACH_BOUNCE:
            return translateLocal('report.actions.type.reimbursementACHBounce');
        case CONST.REPORT.ACTIONS.TYPE.REIMBURSEMENT_ACH_CANCELLED:
            return translateLocal('report.actions.type.reimbursementACHCancelled');
        case CONST.REPORT.ACTIONS.TYPE.REIMBURSEMENT_ACCOUNT_CHANGED:
            return translateLocal('report.actions.type.reimbursementAccountChanged');
        case CONST.REPORT.ACTIONS.TYPE.REIMBURSEMENT_DELAYED:
            return translateLocal('report.actions.type.reimbursementDelayed');
        case CONST.REPORT.ACTIONS.TYPE.SELECTED_FOR_RANDOM_AUDIT:
            return translateLocal(`report.actions.type.selectedForRandomAudit${withMarkdown ? 'Markdown' : ''}`);
        case CONST.REPORT.ACTIONS.TYPE.SHARE:
            return translateLocal('report.actions.type.share', {to: originalMessage.to});
        case CONST.REPORT.ACTIONS.TYPE.UNSHARE:
            return translateLocal('report.actions.type.unshare', {to: originalMessage.to});
        case CONST.REPORT.ACTIONS.TYPE.TAKE_CONTROL:
            return translateLocal('report.actions.type.takeControl');
        default:
            return '';
    }
}

function getMemberChangeMessageFragment(reportAction: OnyxEntry<ReportAction>, getReportNameCallback: typeof getReportName): Message {
    const messageElements: readonly MemberChangeMessageElement[] = getMemberChangeMessageElements(reportAction, getReportNameCallback);
    const html = messageElements
        .map((messageElement) => {
            switch (messageElement.kind) {
                case 'userMention':
                    return `<mention-user accountID=${messageElement.accountID}>${messageElement.content}</mention-user>`;
                case 'roomReference':
                    return `<a href="${environmentURL}/r/${messageElement.roomID}" target="_blank">${messageElement.roomName}</a>`;
                default:
                    return messageElement.content;
            }
        })
        .join('');

    return {
        html: `<muted-text>${html}</muted-text>`,
        text: getReportActionMessage(reportAction) ? getReportActionText(reportAction) : '',
        type: CONST.REPORT.MESSAGE.TYPE.COMMENT,
    };
}

function getUpdateRoomDescriptionFragment(reportAction: ReportAction): Message {
    const html = getUpdateRoomDescriptionMessage(reportAction);
    return {
        html: `<muted-text>${html}</muted-text>`,
        text: getReportActionMessage(reportAction) ? getReportActionText(reportAction) : '',
        type: CONST.REPORT.MESSAGE.TYPE.COMMENT,
    };
}

function getReportActionMessageFragments(action: ReportAction): Message[] {
    if (isOldDotReportAction(action)) {
        const oldDotMessage = getMessageOfOldDotReportAction(action);
        const html = isActionOfType(action, CONST.REPORT.ACTIONS.TYPE.SELECTED_FOR_RANDOM_AUDIT) ? Parser.replace(oldDotMessage) : oldDotMessage;
        return [{text: oldDotMessage, html: `<muted-text>${html}</muted-text>`, type: 'COMMENT'}];
    }

    if (isActionOfType(action, CONST.REPORT.ACTIONS.TYPE.ROOM_CHANGE_LOG.UPDATE_ROOM_DESCRIPTION)) {
        const message = getUpdateRoomDescriptionMessage(action);
        return [{text: message, html: `<muted-text>${message}</muted-text>`, type: 'COMMENT'}];
    }

    if (isActionOfType(action, CONST.REPORT.ACTIONS.TYPE.REIMBURSED)) {
        const message = getReportActionMessageText(action);
        return [{text: message, html: `<muted-text>${message}</muted-text>`, type: 'COMMENT'}];
    }

    const actionMessage = action.previousMessage ?? action.message;
    if (Array.isArray(actionMessage)) {
        return actionMessage.filter((item): item is Message => !!item);
    }
    return actionMessage ? [actionMessage] : [];
}

/**
 * Helper method to determine if the provided accountID has submitted an expense on the specified report.
 *
 * @param reportID
 * @param currentAccountID
 * @returns
 */
function hasRequestFromCurrentAccount(reportID: string, currentAccountID: number): boolean {
    if (!reportID) {
        return false;
    }

    const reportActions = Object.values(getAllReportActions(reportID));
    if (reportActions.length === 0) {
        return false;
    }

    return reportActions.some((action) => action.actionName === CONST.REPORT.ACTIONS.TYPE.IOU && action.actorAccountID === currentAccountID);
}

/**
 * Constructs a message for an actionable mention whisper report action.
 * @param reportAction
 * @returns the actionable mention whisper message.
 */
function getActionableMentionWhisperMessage(reportAction: OnyxEntry<ReportAction<typeof CONST.REPORT.ACTIONS.TYPE.ACTIONABLE_MENTION_WHISPER>>): string {
    if (!reportAction) {
        return '';
    }
    const originalMessage = getOriginalMessage(reportAction);
    const targetAccountIDs: number[] = originalMessage?.inviteeAccountIDs ?? [];
    const personalDetails = getPersonalDetailsByIDs({accountIDs: targetAccountIDs, currentUserAccountID: 0});
    const mentionElements = targetAccountIDs.map((accountID): string => {
        const personalDetail = personalDetails.find((personal) => personal.accountID === accountID);
        const displayName = getEffectiveDisplayName(personalDetail);
        const handleText = isEmpty(displayName) ? translateLocal('common.hidden') : displayName;
        return `<mention-user accountID=${accountID}>@${handleText}</mention-user>`;
    });
    const preMentionsText = 'Heads up, ';
    const mentions = mentionElements.join(', ').replace(/, ([^,]*)$/, ' and $1');
    const postMentionsText = ` ${mentionElements.length > 1 ? "aren't members" : "isn't a member"} of this room.`;

    return `${preMentionsText}${mentions}${postMentionsText}`;
}

/**
 * Note: Prefer `ReportActionsUtils.isCurrentActionUnread` over this method, if applicable.
 * Check whether a specific report action is unread.
 */
function isReportActionUnread(reportAction: OnyxEntry<ReportAction>, lastReadTime?: string) {
    if (!lastReadTime) {
        return !isCreatedAction(reportAction);
    }

    return !!(reportAction && lastReadTime && reportAction.created && lastReadTime < reportAction.created);
}

/**
 * Check whether the current report action of the report is unread or not
 *
 */
function isCurrentActionUnread(report: OnyxEntry<Report>, reportAction: ReportAction): boolean {
    const lastReadTime = report?.lastReadTime ?? '';
    const sortedReportActions = getSortedReportActions(Object.values(getAllReportActions(report?.reportID)));
    const currentActionIndex = sortedReportActions.findIndex((action) => action.reportActionID === reportAction.reportActionID);
    if (currentActionIndex === -1) {
        return false;
    }
    const prevReportAction = sortedReportActions.at(currentActionIndex - 1);
    return isReportActionUnread(reportAction, lastReadTime) && (currentActionIndex === 0 || !prevReportAction || !isReportActionUnread(prevReportAction, lastReadTime));
}

/**
 * Checks if a given report action corresponds to a join request action.
 * @param reportAction
 */
function isActionableJoinRequest(reportAction: OnyxEntry<ReportAction>): reportAction is ReportAction<typeof CONST.REPORT.ACTIONS.TYPE.ACTIONABLE_JOIN_REQUEST> {
    return isActionOfType(reportAction, CONST.REPORT.ACTIONS.TYPE.ACTIONABLE_JOIN_REQUEST);
}

function isActionableJoinRequestPendingReportAction(reportAction: OnyxEntry<ReportAction>): boolean {
    return isActionableJoinRequest(reportAction) && getOriginalMessage(reportAction)?.choice === ('' as JoinWorkspaceResolution);
}

function getActionableJoinRequestPendingReportAction(reportID: string): OnyxEntry<ReportAction> {
    const findPendingRequest = Object.values(getAllReportActions(reportID)).find((reportActionItem) => isActionableJoinRequestPendingReportAction(reportActionItem));
    return findPendingRequest;
}

/**
 * Checks if any report actions correspond to a join request action that is still pending.
 * @param reportID
 */
function isActionableJoinRequestPending(reportID: string): boolean {
    return !!getActionableJoinRequestPendingReportAction(reportID);
}

function isApprovedOrSubmittedReportAction(action: OnyxEntry<ReportAction>) {
    return [CONST.REPORT.ACTIONS.TYPE.APPROVED, CONST.REPORT.ACTIONS.TYPE.SUBMITTED].some((type) => type === action?.actionName);
}

/**
 * Gets the text version of the message in a report action
 */
function getReportActionMessageText(reportAction: OnyxEntry<ReportAction>): string {
    if (!Array.isArray(reportAction?.message)) {
        return getReportActionText(reportAction);
    }
    // Sometime html can be an empty string
    // eslint-disable-next-line @typescript-eslint/prefer-nullish-coalescing
    return reportAction?.message?.reduce((acc, curr) => `${acc}${getTextFromHtml(curr?.html || curr?.text)}`, '') ?? '';
}

function getDismissedViolationMessageText(originalMessage: ReportAction<typeof CONST.REPORT.ACTIONS.TYPE.DISMISSED_VIOLATION>['originalMessage']): string {
    const reason = originalMessage?.reason;
    const violationName = originalMessage?.violationName;
    return translateLocal(`violationDismissal.${violationName}.${reason}` as TranslationPaths);
}

/**
 * Check if the linked transaction is on hold
 */
function isLinkedTransactionHeld(reportActionID: string, reportID: string): boolean {
    const linkedTransactionID = getLinkedTransactionID(reportActionID, reportID);
    return linkedTransactionID ? isOnHoldByTransactionID(linkedTransactionID) : false;
}

function getMentionedAccountIDsFromAction(reportAction: OnyxInputOrEntry<ReportAction>) {
    return isActionOfType(reportAction, CONST.REPORT.ACTIONS.TYPE.ADD_COMMENT) ? getOriginalMessage(reportAction)?.mentionedAccountIDs ?? [] : [];
}

function getMentionedEmailsFromMessage(message: string) {
    const mentionEmailRegex = /<mention-user>(.*?)<\/mention-user>/g;
    const matches = [...message.matchAll(mentionEmailRegex)];
    return matches.map((match) => Str.removeSMSDomain(match[1].substring(1)));
}

function didMessageMentionCurrentUser(reportAction: OnyxInputOrEntry<ReportAction>) {
    const accountIDsFromMessage = getMentionedAccountIDsFromAction(reportAction);
    const message = getReportActionMessage(reportAction)?.html ?? '';
    const emailsFromMessage = getMentionedEmailsFromMessage(message);
    return accountIDsFromMessage.includes(currentUserAccountID ?? CONST.DEFAULT_NUMBER_ID) || emailsFromMessage.includes(currentEmail) || message.includes('<mention-here>');
}

/**
 * Check if the current user is the requestor of the action
 */
function wasActionTakenByCurrentUser(reportAction: OnyxInputOrEntry<ReportAction>): boolean {
    return currentUserAccountID === reportAction?.actorAccountID;
}

/**
 * Get IOU action for a reportID and transactionID
 */
function getIOUActionForReportID(reportID: string | undefined, transactionID: string): OnyxEntry<ReportAction> {
    if (!reportID) {
        return;
    }
    const report = allReports?.[`${ONYXKEYS.COLLECTION.REPORT}${reportID}`];
    const reportActions = getAllReportActions(report?.reportID);
    const action = Object.values(reportActions ?? {})?.find((reportAction) => {
        const IOUTransactionID = isMoneyRequestAction(reportAction) ? getOriginalMessage(reportAction)?.IOUTransactionID : undefined;
        return IOUTransactionID === transactionID;
    });
    return action;
}

/**
 * Get the track expense actionable whisper of the corresponding track expense
 */
function getTrackExpenseActionableWhisper(transactionID: string | undefined, chatReportID: string | undefined) {
    if (!transactionID || !chatReportID) {
        return undefined;
    }

    const chatReportActions = allReportActions?.[`${ONYXKEYS.COLLECTION.REPORT_ACTIONS}${chatReportID}`] ?? {};
    return Object.values(chatReportActions).find((action: ReportAction) => isActionableTrackExpense(action) && getOriginalMessage(action)?.transactionID === transactionID);
}

/**
 * Checks if a given report action corresponds to a add payment card action.
 * @param reportAction
 */
function isActionableAddPaymentCard(reportAction: OnyxEntry<ReportAction>): reportAction is ReportAction<typeof CONST.REPORT.ACTIONS.TYPE.ACTIONABLE_ADD_PAYMENT_CARD> {
    return reportAction?.actionName === CONST.REPORT.ACTIONS.TYPE.ACTIONABLE_ADD_PAYMENT_CARD;
}

function getExportIntegrationLastMessageText(reportAction: OnyxEntry<ReportAction>): string {
    const fragments = getExportIntegrationActionFragments(reportAction);
    return fragments.reduce((acc, fragment) => `${acc} ${fragment.text}`, '');
}

function getExportIntegrationMessageHTML(reportAction: OnyxEntry<ReportAction>): string {
    const fragments = getExportIntegrationActionFragments(reportAction);
    const htmlFragments = fragments.map((fragment) => (fragment.url ? `<a href="${fragment.url}">${fragment.text}</a>` : fragment.text));
    return htmlFragments.join(' ');
}

function getExportIntegrationActionFragments(reportAction: OnyxEntry<ReportAction>): Array<{text: string; url: string}> {
    if (reportAction?.actionName !== 'EXPORTINTEGRATION') {
        throw Error(`received wrong action type. actionName: ${reportAction?.actionName}`);
    }

    const isPending = reportAction?.pendingAction === CONST.RED_BRICK_ROAD_PENDING_ACTION.ADD;
    const originalMessage = (getOriginalMessage(reportAction) ?? {}) as OriginalMessageExportIntegration;
    const {label, markedManually} = originalMessage;
    const reimbursableUrls = originalMessage.reimbursableUrls ?? [];
    const nonReimbursableUrls = originalMessage.nonReimbursableUrls ?? [];
    const reportID = reportAction?.reportID;
    const wasExportedAfterBase62 = (reportAction?.created ?? '') > '2022-11-14';
    const base62ReportID = getBase62ReportID(Number(reportID));

    const result: Array<{text: string; url: string}> = [];
    if (isPending) {
        result.push({
            text: translateLocal('report.actions.type.exportedToIntegration.pending', {label}),
            url: '',
        });
    } else if (markedManually) {
        result.push({
            text: translateLocal('report.actions.type.exportedToIntegration.manual', {label}),
            url: '',
        });
    } else {
        result.push({
            text: translateLocal('report.actions.type.exportedToIntegration.automatic', {label}),
            url: '',
        });
    }

    if (reimbursableUrls.length === 1) {
        result.push({
            text: translateLocal('report.actions.type.exportedToIntegration.reimburseableLink'),
            url: reimbursableUrls.at(0) ?? '',
        });
    }

    if (nonReimbursableUrls.length) {
        const text = translateLocal('report.actions.type.exportedToIntegration.nonReimbursableLink');
        let url = '';

        if (nonReimbursableUrls.length === 1) {
            url = nonReimbursableUrls.at(0) ?? '';
        } else {
            switch (label) {
                case CONST.POLICY.CONNECTIONS.NAME_USER_FRIENDLY.xero:
                    url = XERO_NON_REIMBURSABLE_EXPENSES_URL;
                    break;
                case CONST.POLICY.CONNECTIONS.NAME_USER_FRIENDLY.netsuite:
                    url = NETSUITE_NON_REIMBURSABLE_EXPENSES_URL_PREFIX;
                    url += wasExportedAfterBase62 ? base62ReportID : reportID;
                    break;
                case CONST.POLICY.CONNECTIONS.NAME_USER_FRIENDLY.financialForce:
                    // The first three characters in a Salesforce ID is the expense type
                    url = nonReimbursableUrls.at(0)?.substring(0, SALESFORCE_EXPENSES_URL_PREFIX.length + 3) ?? '';
                    break;
                default:
                    url = QBO_EXPENSES_URL;
            }
        }

        result.push({text, url});
    }

    return result;
}

function getUpdateRoomDescriptionMessage(reportAction: ReportAction): string {
    const originalMessage = getOriginalMessage(reportAction) as OriginalMessageChangeLog;
    if (originalMessage?.description) {
        return `${translateLocal('roomChangeLog.updateRoomDescription')} ${originalMessage?.description}`;
    }

    return translateLocal('roomChangeLog.clearRoomDescription');
}

function isPolicyChangeLogAddEmployeeMessage(reportAction: OnyxInputOrEntry<ReportAction>): reportAction is ReportAction<typeof CONST.REPORT.ACTIONS.TYPE.POLICY_CHANGE_LOG.ADD_EMPLOYEE> {
    return isActionOfType(reportAction, CONST.REPORT.ACTIONS.TYPE.POLICY_CHANGE_LOG.ADD_EMPLOYEE);
}

function getPolicyChangeLogAddEmployeeMessage(reportAction: OnyxInputOrEntry<ReportAction>): string {
    if (!isPolicyChangeLogAddEmployeeMessage(reportAction)) {
        return '';
    }

    const originalMessage = getOriginalMessage(reportAction);
    const email = originalMessage?.email ?? '';
    const role = originalMessage?.role ?? '';
    const formattedEmail = formatPhoneNumber(email);
    return translateLocal('report.actions.type.addEmployee', {email: formattedEmail, role});
}

function isPolicyChangeLogChangeRoleMessage(reportAction: OnyxInputOrEntry<ReportAction>): reportAction is ReportAction<typeof CONST.REPORT.ACTIONS.TYPE.POLICY_CHANGE_LOG.UPDATE_EMPLOYEE> {
    return isActionOfType(reportAction, CONST.REPORT.ACTIONS.TYPE.POLICY_CHANGE_LOG.UPDATE_EMPLOYEE);
}

function getPolicyChangeLogChangeRoleMessage(reportAction: OnyxInputOrEntry<ReportAction>): string {
    if (!isPolicyChangeLogChangeRoleMessage(reportAction)) {
        return '';
    }
    const originalMessage = getOriginalMessage(reportAction);
    const email = originalMessage?.email ?? '';
    const newRole = originalMessage?.newValue ?? '';
    const oldRole = originalMessage?.oldValue ?? '';
    return translateLocal('report.actions.type.updateRole', {email, newRole, currentRole: oldRole});
}

function getPolicyChangeLogEmployeeLeftMessage(reportAction: ReportAction, useName = false): string {
    if (!isLeavePolicyAction(reportAction)) {
        return '';
    }
    const originalMessage = getOriginalMessage(reportAction);
    const personalDetails = getPersonalDetailsByIDs({accountIDs: reportAction.actorAccountID ? [reportAction.actorAccountID] : [], currentUserAccountID: 0})?.at(0);
    if (!!originalMessage && !originalMessage.email) {
        originalMessage.email = personalDetails?.login;
    }
    const nameOrEmail = useName && !!personalDetails?.firstName ? `${personalDetails?.firstName}:` : originalMessage?.email ?? '';
    const formattedNameOrEmail = formatPhoneNumber(nameOrEmail);
    return translateLocal('report.actions.type.leftWorkspace', {nameOrEmail: formattedNameOrEmail});
}

function isPolicyChangeLogDeleteMemberMessage(
    reportAction: OnyxInputOrEntry<ReportAction>,
): reportAction is ReportAction<typeof CONST.REPORT.ACTIONS.TYPE.POLICY_CHANGE_LOG.DELETE_EMPLOYEE> {
    return isActionOfType(reportAction, CONST.REPORT.ACTIONS.TYPE.POLICY_CHANGE_LOG.DELETE_EMPLOYEE);
}

function getPolicyChangeLogDeleteMemberMessage(reportAction: OnyxInputOrEntry<ReportAction>): string {
    if (!isPolicyChangeLogDeleteMemberMessage(reportAction)) {
        return '';
    }
    const originalMessage = getOriginalMessage(reportAction);
    const email = originalMessage?.email ?? '';
    const role = originalMessage?.role ?? '';
    return translateLocal('report.actions.type.removeMember', {email, role});
}

function isPolicyChangeLogUpdateAutoReportingFrequencyMessage(
    reportAction: OnyxInputOrEntry<ReportAction>,
): reportAction is ReportAction<typeof CONST.REPORT.ACTIONS.TYPE.POLICY_CHANGE_LOG.UPDATE_AUTO_REPORTING_FREQUENCY> {
    return isActionOfType(reportAction, CONST.REPORT.ACTIONS.TYPE.POLICY_CHANGE_LOG.UPDATE_AUTO_REPORTING_FREQUENCY);
}

function getPolicyChangeLogUpdateAutoReportingFrequencyMessage(reportAction: OnyxInputOrEntry<ReportAction>): string {
    if (!isPolicyChangeLogUpdateAutoReportingFrequencyMessage(reportAction)) {
        return '';
    }
    const originalMessage = getOriginalMessage(reportAction);
    const oldFrequency = translateLocal(`workspace.common.frequency.${originalMessage?.oldFrequency}` as TranslationPaths);
    const newFrequency = translateLocal(`workspace.common.frequency.${originalMessage?.newFrequency}` as TranslationPaths);
    return translateLocal('report.actions.type.updateAutoReportingFrequency', {oldFrequency, newFrequency});
}

function getRemovedConnectionMessage(reportAction: OnyxEntry<ReportAction>): string {
    if (!isActionOfType(reportAction, CONST.REPORT.ACTIONS.TYPE.POLICY_CHANGE_LOG.DELETE_INTEGRATION)) {
        return '';
    }
    const originalMessage = getOriginalMessage(reportAction);
    const connectionName = originalMessage?.connectionName;
    return connectionName ? translateLocal('report.actions.type.removedConnection', {connectionName}) : '';
}

function getRenamedAction(reportAction: OnyxEntry<ReportAction<typeof CONST.REPORT.ACTIONS.TYPE.RENAMED>>) {
    const originalMessage = getOriginalMessage(reportAction);
    return translateLocal('newRoomPage.renamedRoomAction', {
        oldName: originalMessage?.oldName ?? '',
        newName: originalMessage?.newName ?? '',
    });
}

function getRemovedFromApprovalChainMessage(reportAction: OnyxEntry<ReportAction<typeof CONST.REPORT.ACTIONS.TYPE.REMOVED_FROM_APPROVAL_CHAIN>>) {
    const originalMessage = getOriginalMessage(reportAction);
    const submittersNames = getPersonalDetailsByIDs({
        accountIDs: originalMessage?.submittersAccountIDs ?? [],
        currentUserAccountID: currentUserAccountID ?? CONST.DEFAULT_NUMBER_ID,
    }).map(({displayName, login}) => displayName ?? login ?? 'Unknown Submitter');
    return translateLocal('workspaceActions.removedFromApprovalWorkflow', {submittersNames, count: submittersNames.length});
}

function isCardIssuedAction(reportAction: OnyxEntry<ReportAction>) {
    return isActionOfType(
        reportAction,
        CONST.REPORT.ACTIONS.TYPE.CARD_ISSUED,
        CONST.REPORT.ACTIONS.TYPE.CARD_ISSUED_VIRTUAL,
        CONST.REPORT.ACTIONS.TYPE.CARD_MISSING_ADDRESS,
        CONST.REPORT.ACTIONS.TYPE.CARD_ASSIGNED,
    );
}

function getCardIssuedMessage({
    reportAction,
    shouldRenderHTML = false,
    policyID = '-1',
    shouldDisplayLinkToCard = false,
    personalDetails,
}: {
    reportAction: OnyxEntry<ReportAction>;
    shouldRenderHTML?: boolean;
    policyID?: string;
    shouldDisplayLinkToCard?: boolean;
    personalDetails?: Partial<PersonalDetailsList>;
}) {
    const cardIssuedActionOriginalMessage = isActionOfType(
        reportAction,
        CONST.REPORT.ACTIONS.TYPE.CARD_ISSUED,
        CONST.REPORT.ACTIONS.TYPE.CARD_ISSUED_VIRTUAL,
        CONST.REPORT.ACTIONS.TYPE.CARD_ASSIGNED,
        CONST.REPORT.ACTIONS.TYPE.CARD_MISSING_ADDRESS,
    )
        ? getOriginalMessage(reportAction)
        : undefined;

    const assigneeAccountID = cardIssuedActionOriginalMessage?.assigneeAccountID ?? CONST.DEFAULT_NUMBER_ID;
    const cardID = cardIssuedActionOriginalMessage?.cardID ?? CONST.DEFAULT_NUMBER_ID;
    const assigneeDetails = getPersonalDetailsByIDs({
        accountIDs: [assigneeAccountID],
        currentUserAccountID: currentUserAccountID ?? CONST.DEFAULT_NUMBER_ID,
        personalDetailsParam: personalDetails,
    }).at(0);
    const isPolicyAdmin = isPolicyAdminPolicyUtils(getPolicy(policyID));
    const assignee = shouldRenderHTML ? `<mention-user accountID="${assigneeAccountID}"/>` : assigneeDetails?.firstName ?? assigneeDetails?.login ?? '';
    const navigateRoute = isPolicyAdmin ? ROUTES.EXPENSIFY_CARD_DETAILS.getRoute(policyID, String(cardID)) : ROUTES.SETTINGS_DOMAINCARD_DETAIL.getRoute(String(cardID));
    const expensifyCardLink =
        shouldRenderHTML && shouldDisplayLinkToCard
            ? `<a href='${environmentURL}/${navigateRoute}'>${translateLocal('cardPage.expensifyCard')}</a>`
            : translateLocal('cardPage.expensifyCard');
    const companyCardLink = shouldRenderHTML
        ? `<a href='${environmentURL}/${ROUTES.SETTINGS_WALLET}'>${translateLocal('workspace.companyCards.companyCard')}</a>`
        : translateLocal('workspace.companyCards.companyCard');

    const missingDetails =
        !privatePersonalDetails?.legalFirstName ||
        !privatePersonalDetails?.legalLastName ||
        !privatePersonalDetails?.dob ||
        !privatePersonalDetails?.phoneNumber ||
        isEmptyObject(privatePersonalDetails?.addresses) ||
        privatePersonalDetails.addresses.length === 0;

    const isAssigneeCurrentUser = currentUserAccountID === assigneeAccountID;

    const shouldShowAddMissingDetailsMessage = !isAssigneeCurrentUser || (reportAction?.actionName === CONST.REPORT.ACTIONS.TYPE.CARD_MISSING_ADDRESS && missingDetails);
    switch (reportAction?.actionName) {
        case CONST.REPORT.ACTIONS.TYPE.CARD_ISSUED:
            return translateLocal('workspace.expensifyCard.issuedCard', {assignee});
        case CONST.REPORT.ACTIONS.TYPE.CARD_ISSUED_VIRTUAL:
            return translateLocal('workspace.expensifyCard.issuedCardVirtual', {assignee, link: expensifyCardLink});
        case CONST.REPORT.ACTIONS.TYPE.CARD_ASSIGNED:
            return translateLocal('workspace.companyCards.assignedCard', {assignee, link: companyCardLink});
        case CONST.REPORT.ACTIONS.TYPE.CARD_MISSING_ADDRESS:
            return translateLocal(`workspace.expensifyCard.${shouldShowAddMissingDetailsMessage ? 'issuedCardNoShippingDetails' : 'addedShippingDetails'}`, {assignee});
        default:
            return '';
    }
}

function getReportActionsLength() {
    return Object.keys(allReportActions ?? {}).length;
}

function wasActionCreatedWhileOffline(action: ReportAction, isOffline: boolean, lastOfflineAt: Date | undefined, lastOnlineAt: Date | undefined, locale: Locale): boolean {
    // The user was never online.
    if (!lastOnlineAt) {
        return true;
    }

    // The user never was never offline.
    if (!lastOfflineAt) {
        return false;
    }

    const actionCreatedAt = DateUtils.getLocalDateFromDatetime(locale, action.created);

    // The action was created before the user went offline.
    if (actionCreatedAt <= lastOfflineAt) {
        return false;
    }

    // The action was created while the user was offline.
    if (isOffline || actionCreatedAt < lastOnlineAt) {
        return true;
    }

    // The action was created after the user went back online.
    return false;
}

export {
    doesReportHaveVisibleActions,
    extractLinksFromMessageHtml,
    formatLastMessageText,
    isReportActionUnread,
    getActionableMentionWhisperMessage,
    getAllReportActions,
    getCombinedReportActions,
    getDismissedViolationMessageText,
    getFirstVisibleReportActionID,
    getIOUActionForReportID,
    getIOUReportIDFromReportActionPreview,
    getLastClosedReportAction,
    getLastVisibleAction,
    getLastVisibleMessage,
    getLatestReportActionFromOnyxData,
    getLinkedTransactionID,
    getMemberChangeMessageFragment,
    getUpdateRoomDescriptionFragment,
    getReportActionMessageFragments,
    getMessageOfOldDotReportAction,
    getMostRecentIOURequestActionID,
    getMostRecentReportActionLastModified,
    getNumberOfMoneyRequests,
    getOneTransactionThreadReportID,
    getOriginalMessage,
    getRemovedFromApprovalChainMessage,
    getReportAction,
    getReportActionHtml,
    getReportActionMessage,
    getReportActionMessageText,
    getReportActionText,
    getReportPreviewAction,
    getSortedReportActions,
    getSortedReportActionsForDisplay,
    getTextFromHtml,
    getTrackExpenseActionableWhisper,
    getWhisperedTo,
    hasRequestFromCurrentAccount,
    isActionOfType,
    isActionableWhisper,
    isActionableJoinRequest,
    isActionableJoinRequestPending,
    isActionableMentionWhisper,
    isActionableReportMentionWhisper,
    isActionableTrackExpense,
    isAddCommentAction,
    isApprovedOrSubmittedReportAction,
    isChronosOOOListAction,
    isClosedAction,
    isConsecutiveActionMadeByPreviousActor,
    isConsecutiveChronosAutomaticTimerAction,
    isCreatedAction,
    isCreatedTaskReportAction,
    isCurrentActionUnread,
    isDeletedAction,
    isDeletedParentAction,
    isLinkedTransactionHeld,
    isMemberChangeAction,
    isExportIntegrationAction,
    isMessageDeleted,
    isModifiedExpenseAction,
    isMoneyRequestAction,
    isNotifiableReportAction,
    isOldDotReportAction,
    isPayAction,
    isPendingRemove,
    isPolicyChangeLogAction,
    isReimbursementDeQueuedAction,
    isReimbursementQueuedAction,
    isRenamedAction,
    isReportActionAttachment,
    isReportActionDeprecated,
    isReportPreviewAction,
    isReversedTransaction,
    isRoomChangeLogAction,
    isSentMoneyReportAction,
    isSplitBillAction,
    isTaskAction,
    isThreadParentMessage,
    isTrackExpenseAction,
    isTransactionThread,
    isTripPreview,
    isWhisperAction,
    isSubmittedAction,
    isSubmittedAndClosedAction,
    isApprovedAction,
    isUnapprovedAction,
    isForwardedAction,
    isWhisperActionTargetedToOthers,
    isTagModificationAction,
    shouldHideNewMarker,
    shouldReportActionBeVisible,
    shouldReportActionBeVisibleAsLastAction,
    wasActionTakenByCurrentUser,
    isInviteOrRemovedAction,
    isActionableAddPaymentCard,
    getExportIntegrationActionFragments,
    getExportIntegrationLastMessageText,
    getExportIntegrationMessageHTML,
    getUpdateRoomDescriptionMessage,
    didMessageMentionCurrentUser,
    getPolicyChangeLogAddEmployeeMessage,
    getPolicyChangeLogChangeRoleMessage,
    getPolicyChangeLogDeleteMemberMessage,
<<<<<<< HEAD
    getPolicyChangeLogUpdateAutoReportingFrequencyMessage,
=======
    getPolicyChangeLogEmployeeLeftMessage,
>>>>>>> 99b57175
    getRenamedAction,
    isCardIssuedAction,
    getCardIssuedMessage,
    getRemovedConnectionMessage,
    getActionableJoinRequestPendingReportAction,
    getReportActionsLength,
    wasActionCreatedWhileOffline,
};

export type {LastVisibleMessage};<|MERGE_RESOLUTION|>--- conflicted
+++ resolved
@@ -2047,11 +2047,8 @@
     getPolicyChangeLogAddEmployeeMessage,
     getPolicyChangeLogChangeRoleMessage,
     getPolicyChangeLogDeleteMemberMessage,
-<<<<<<< HEAD
     getPolicyChangeLogUpdateAutoReportingFrequencyMessage,
-=======
     getPolicyChangeLogEmployeeLeftMessage,
->>>>>>> 99b57175
     getRenamedAction,
     isCardIssuedAction,
     getCardIssuedMessage,
