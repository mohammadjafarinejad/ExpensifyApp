--- conflicted
+++ resolved
@@ -273,14 +273,7 @@
 }
 
 function isExportIntegrationAction(reportAction: OnyxInputOrEntry<ReportAction>): boolean {
-<<<<<<< HEAD
-    return (
-        (reportAction?.actionName === CONST.REPORT.ACTIONS.TYPE.INTEGRATIONS_MESSAGE && !!getOriginalMessage(reportAction as ReportAction<'INTEGRATIONSMESSAGE'>)?.result?.success) ||
-        (reportAction?.actionName === CONST.REPORT.ACTIONS.TYPE.EXPORTED_TO_INTEGRATION && !!getOriginalMessage(reportAction as ReportAction<'EXPORTINTEGRATION'>)?.markedManually)
-    );
-=======
     return reportAction?.actionName === CONST.REPORT.ACTIONS.TYPE.EXPORTED_TO_INTEGRATION;
->>>>>>> f7c19954
 }
 
 /**
