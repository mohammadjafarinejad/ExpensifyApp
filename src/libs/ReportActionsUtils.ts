import _ from 'lodash';
import lodashFindLast from 'lodash/findLast';
import Onyx, {OnyxCollection, OnyxEntry, OnyxUpdate} from 'react-native-onyx';
import OnyxUtils from 'react-native-onyx/lib/utils';
import {ValueOf} from 'type-fest';
import CONST from '@src/CONST';
import ONYXKEYS from '@src/ONYXKEYS';
import {ActionName, CommonOriginalMessage} from '@src/types/onyx/OriginalMessage';
import PersonalDetails from '@src/types/onyx/PersonalDetails';
import Report from '@src/types/onyx/Report';
import ReportAction, {ReportActions} from '@src/types/onyx/ReportAction';
import * as CollectionUtils from './CollectionUtils';
import * as Environment from './Environment/Environment';
import isReportMessageAttachment from './isReportMessageAttachment';
import * as LocalePhoneNumber from './LocalePhoneNumber';
import * as Localize from './Localize';
import Log from './Log';

type LastVisibleMessage = {
    lastMessageTranslationKey?: string;
    lastMessageText: string;
    lastMessageHtml?: string;
};

type MessageActionItemChanelLog = {
    kind: string;
    content?: string;
    accountID?: number;
    isComma?: boolean;
    roomName?: string;
    roomID?: number;
};

const allReports: OnyxCollection<Report> = {};
Onyx.connect({
    key: ONYXKEYS.COLLECTION.REPORT,
    callback: (report, key) => {
        if (!key || !report) {
            return;
        }

        const reportID = CollectionUtils.extractCollectionItemID(key);
        allReports[reportID] = report;
    },
});

const allReportActions: OnyxCollection<ReportActions> = {};
Onyx.connect({
    key: ONYXKEYS.COLLECTION.REPORT_ACTIONS,
    callback: (actions, key) => {
        if (!key || !actions) {
            return;
        }

        const reportID = CollectionUtils.extractCollectionItemID(key);
        allReportActions[reportID] = actions;
    },
});

let allPersonalDetails: OnyxEntry<Record<string, PersonalDetails>> = null;
Onyx.connect({
    key: ONYXKEYS.PERSONAL_DETAILS_LIST,
    callback: (val) => (allPersonalDetails = val),
});

let isNetworkOffline = false;
Onyx.connect({
    key: ONYXKEYS.NETWORK,
    callback: (val) => (isNetworkOffline = val?.isOffline ?? false),
});

let environmentURL: string;
Environment.getEnvironmentURL().then((url: string) => (environmentURL = url));

function isCreatedAction(reportAction: OnyxEntry<ReportAction>): boolean {
    return reportAction?.actionName === CONST.REPORT.ACTIONS.TYPE.CREATED;
}

function isDeletedAction(reportAction: OnyxEntry<ReportAction>): boolean {
    // A deleted comment has either an empty array or an object with html field with empty string as value
    const message = reportAction?.message ?? [];
    return message.length === 0 || message[0]?.html === '';
}

function isDeletedParentAction(reportAction: OnyxEntry<ReportAction>): boolean {
    return (reportAction?.message?.[0]?.isDeletedParentAction ?? false) && (reportAction?.childVisibleActionCount ?? 0) > 0;
}

function isReversedTransaction(reportAction: OnyxEntry<ReportAction>) {
    return (reportAction?.message?.[0]?.isReversedTransaction ?? false) && (reportAction?.childVisibleActionCount ?? 0) > 0;
}

function isPendingRemove(reportAction: OnyxEntry<ReportAction>): boolean {
    return reportAction?.message?.[0]?.moderationDecision?.decision === CONST.MODERATION.MODERATOR_DECISION_PENDING_REMOVE;
}

function isMoneyRequestAction(reportAction: OnyxEntry<ReportAction>): boolean {
    return reportAction?.actionName === CONST.REPORT.ACTIONS.TYPE.IOU;
}

function isReportPreviewAction(reportAction: OnyxEntry<ReportAction>): boolean {
    return reportAction?.actionName === CONST.REPORT.ACTIONS.TYPE.REPORTPREVIEW;
}

function isModifiedExpenseAction(reportAction: OnyxEntry<ReportAction>): boolean {
    return reportAction?.actionName === CONST.REPORT.ACTIONS.TYPE.MODIFIEDEXPENSE;
}

function isWhisperAction(reportAction: OnyxEntry<ReportAction>): boolean {
    return (reportAction?.whisperedToAccountIDs ?? []).length > 0;
}

function isReimbursementQueuedAction(reportAction: OnyxEntry<ReportAction>) {
    return reportAction?.actionName === CONST.REPORT.ACTIONS.TYPE.REIMBURSEMENTQUEUED;
}

function isChannelLogMemberAction(reportAction: OnyxEntry<ReportAction>) {
    return (
        reportAction?.actionName === CONST.REPORT.ACTIONS.TYPE.ROOMCHANGELOG.INVITE_TO_ROOM ||
        reportAction?.actionName === CONST.REPORT.ACTIONS.TYPE.ROOMCHANGELOG.REMOVE_FROM_ROOM ||
        reportAction?.actionName === CONST.REPORT.ACTIONS.TYPE.POLICYCHANGELOG.INVITE_TO_ROOM ||
        reportAction?.actionName === CONST.REPORT.ACTIONS.TYPE.POLICYCHANGELOG.REMOVE_FROM_ROOM
    );
}

function isInvitedRoom(reportAction: OnyxEntry<ReportAction>) {
    return reportAction?.actionName === CONST.REPORT.ACTIONS.TYPE.ROOMCHANGELOG.INVITE_TO_ROOM || reportAction?.actionName === CONST.REPORT.ACTIONS.TYPE.POLICYCHANGELOG.INVITE_TO_ROOM;
}

/**
 * Returns whether the comment is a thread parent message/the first message in a thread
 */
function isThreadParentMessage(reportAction: OnyxEntry<ReportAction>, reportID: string): boolean {
    const {childType, childVisibleActionCount = 0, childReportID} = reportAction ?? {};
    return childType === CONST.REPORT.TYPE.CHAT && (childVisibleActionCount > 0 || String(childReportID) === reportID);
}

/**
 * Returns the parentReportAction if the given report is a thread/task.
 *
 * @deprecated Use Onyx.connect() or withOnyx() instead
 */
function getParentReportAction(report: OnyxEntry<Report>, allReportActionsParam?: OnyxCollection<ReportActions>): ReportAction | Record<string, never> {
    if (!report?.parentReportID || !report.parentReportActionID) {
        return {};
    }
    return (allReportActionsParam ?? allReportActions)?.[report.parentReportID]?.[report.parentReportActionID] ?? {};
}

/**
 * Determines if the given report action is sent money report action by checking for 'pay' type and presence of IOUDetails object.
 */
function isSentMoneyReportAction(reportAction: OnyxEntry<ReportAction>): boolean {
    return (
        reportAction?.actionName === CONST.REPORT.ACTIONS.TYPE.IOU && reportAction?.originalMessage?.type === CONST.IOU.REPORT_ACTION_TYPE.PAY && !!reportAction?.originalMessage?.IOUDetails
    );
}

/**
 * Returns whether the thread is a transaction thread, which is any thread with IOU parent
 * report action from requesting money (type - create) or from sending money (type - pay with IOUDetails field)
 */
function isTransactionThread(parentReportAction: OnyxEntry<ReportAction>): boolean {
    return (
        parentReportAction?.actionName === CONST.REPORT.ACTIONS.TYPE.IOU &&
        (parentReportAction.originalMessage.type === CONST.IOU.REPORT_ACTION_TYPE.CREATE ||
            (parentReportAction.originalMessage.type === CONST.IOU.REPORT_ACTION_TYPE.PAY && !!parentReportAction.originalMessage.IOUDetails))
    );
}

/**
 * Sort an array of reportActions by their created timestamp first, and reportActionID second
 * This gives us a stable order even in the case of multiple reportActions created on the same millisecond
 *
 */
function getSortedReportActions(reportActions: ReportAction[] | null, shouldSortInDescendingOrder = false): ReportAction[] {
    if (!Array.isArray(reportActions)) {
        throw new Error(`ReportActionsUtils.getSortedReportActions requires an array, received ${typeof reportActions}`);
    }

    const invertedMultiplier = shouldSortInDescendingOrder ? -1 : 1;

    return reportActions?.filter(Boolean).sort((first, second) => {
        // First sort by timestamp
        if (first.created !== second.created) {
            return (first.created < second.created ? -1 : 1) * invertedMultiplier;
        }

        // Then by action type, ensuring that `CREATED` actions always come first if they have the same timestamp as another action type
        if ((first.actionName === CONST.REPORT.ACTIONS.TYPE.CREATED || second.actionName === CONST.REPORT.ACTIONS.TYPE.CREATED) && first.actionName !== second.actionName) {
            return (first.actionName === CONST.REPORT.ACTIONS.TYPE.CREATED ? -1 : 1) * invertedMultiplier;
        }
        // Ensure that `REPORTPREVIEW` actions always come after if they have the same timestamp as another action type
        if ((first.actionName === CONST.REPORT.ACTIONS.TYPE.REPORTPREVIEW || second.actionName === CONST.REPORT.ACTIONS.TYPE.REPORTPREVIEW) && first.actionName !== second.actionName) {
            return (first.actionName === CONST.REPORT.ACTIONS.TYPE.REPORTPREVIEW ? 1 : -1) * invertedMultiplier;
        }

        // Then fallback on reportActionID as the final sorting criteria. It is a random number,
        // but using this will ensure that the order of reportActions with the same created time and action type
        // will be consistent across all users and devices
        return (first.reportActionID < second.reportActionID ? -1 : 1) * invertedMultiplier;
    });
}

/**
 * Finds most recent IOU request action ID.
 */
function getMostRecentIOURequestActionID(reportActions: ReportAction[] | null): string | null {
    if (!Array.isArray(reportActions)) {
        return null;
    }
    const iouRequestTypes: Array<ValueOf<typeof CONST.IOU.REPORT_ACTION_TYPE>> = [CONST.IOU.REPORT_ACTION_TYPE.CREATE, CONST.IOU.REPORT_ACTION_TYPE.SPLIT];
    const iouRequestActions = reportActions?.filter((action) => action.actionName === CONST.REPORT.ACTIONS.TYPE.IOU && iouRequestTypes.includes(action.originalMessage.type)) ?? [];

    if (iouRequestActions.length === 0) {
        return null;
    }

    const sortedReportActions = getSortedReportActions(iouRequestActions);
    return sortedReportActions.at(-1)?.reportActionID ?? null;
}

/**
 * Returns array of links inside a given report action
 */
function extractLinksFromMessageHtml(reportAction: OnyxEntry<ReportAction>): string[] {
    const htmlContent = reportAction?.message?.[0]?.html;

    // Regex to get link in href prop inside of <a/> component
    const regex = /<a\s+(?:[^>]*?\s+)?href="([^"]*)"/gi;

    if (!htmlContent) {
        return [];
    }

    return [...htmlContent.matchAll(regex)].map((match) => match[1]);
}

/**
 * Returns the report action immediately before the specified index.
 * @param reportActions - all actions
 * @param actionIndex - index of the action
 */
function findPreviousAction(reportActions: ReportAction[] | null, actionIndex: number): OnyxEntry<ReportAction> {
    if (!reportActions) {
        return null;
    }

    for (let i = actionIndex + 1; i < reportActions.length; i++) {
        // Find the next non-pending deletion report action, as the pending delete action means that it is not displayed in the UI, but still is in the report actions list.
        // If we are offline, all actions are pending but shown in the UI, so we take the previous action, even if it is a delete.
        if (isNetworkOffline || reportActions[i].pendingAction !== CONST.RED_BRICK_ROAD_PENDING_ACTION.DELETE) {
            return reportActions[i];
        }
    }

    return null;
}

/**
 * Returns true when the report action immediately before the specified index is a comment made by the same actor who who is leaving a comment in the action at the specified index.
 * Also checks to ensure that the comment is not too old to be shown as a grouped comment.
 *
 * @param actionIndex - index of the comment item in state to check
 */
function isConsecutiveActionMadeByPreviousActor(reportActions: ReportAction[] | null, actionIndex: number): boolean {
    const previousAction = findPreviousAction(reportActions, actionIndex);
    const currentAction = reportActions?.[actionIndex];

    // It's OK for there to be no previous action, and in that case, false will be returned
    // so that the comment isn't grouped
    if (!currentAction || !previousAction) {
        return false;
    }

    // Comments are only grouped if they happen within 5 minutes of each other
    if (new Date(currentAction.created).getTime() - new Date(previousAction.created).getTime() > 300000) {
        return false;
    }

    // Do not group if previous action was a created action
    if (previousAction.actionName === CONST.REPORT.ACTIONS.TYPE.CREATED) {
        return false;
    }

    // Do not group if previous or current action was a renamed action
    if (previousAction.actionName === CONST.REPORT.ACTIONS.TYPE.RENAMED || currentAction.actionName === CONST.REPORT.ACTIONS.TYPE.RENAMED) {
        return false;
    }

    // Do not group if the delegate account ID is different
    if (previousAction.delegateAccountID !== currentAction.delegateAccountID) {
        return false;
    }

    // Do not group if one of previous / current action is report preview and another one is not report preview
    if ((isReportPreviewAction(previousAction) && !isReportPreviewAction(currentAction)) || (isReportPreviewAction(currentAction) && !isReportPreviewAction(previousAction))) {
        return false;
    }

    return currentAction.actorAccountID === previousAction.actorAccountID;
}

/**
 * Checks if a reportAction is deprecated.
 */
function isReportActionDeprecated(reportAction: OnyxEntry<ReportAction>, key: string | number): boolean {
    if (!reportAction) {
        return true;
    }

    // HACK ALERT: We're temporarily filtering out any reportActions keyed by sequenceNumber
    // to prevent bugs during the migration from sequenceNumber -> reportActionID
    if (String(reportAction.sequenceNumber) === key) {
        Log.info('Front-end filtered out reportAction keyed by sequenceNumber!', false, reportAction);
        return true;
    }

    return false;
}

const {POLICYCHANGELOG: policyChangelogTypes, ROOMCHANGELOG: roomChangeLogTypes, ...otherActionTypes} = CONST.REPORT.ACTIONS.TYPE;
const supportedActionTypes: ActionName[] = [...Object.values(otherActionTypes), ...Object.values(policyChangelogTypes), ...Object.values(roomChangeLogTypes)];

/**
 * Checks if a reportAction is fit for display, meaning that it's not deprecated, is of a valid
 * and supported type, it's not deleted and also not closed.
 */
function shouldReportActionBeVisible(reportAction: OnyxEntry<ReportAction>, key: string | number): boolean {
    if (!reportAction) {
        return false;
    }

    if (isReportActionDeprecated(reportAction, key)) {
        return false;
    }

    if (reportAction.actionName === CONST.REPORT.ACTIONS.TYPE.TASKEDITED) {
        return false;
    }

    // Filter out any unsupported reportAction types
    if (!supportedActionTypes.includes(reportAction.actionName)) {
        return false;
    }

    // Ignore closed action here since we're already displaying a footer that explains why the report was closed
    if (reportAction.actionName === CONST.REPORT.ACTIONS.TYPE.CLOSED) {
        return false;
    }

    if (isPendingRemove(reportAction)) {
        return false;
    }

    // All other actions are displayed except thread parents, deleted, or non-pending actions
    const isDeleted = isDeletedAction(reportAction);
    const isPending = !!reportAction.pendingAction;
    return !isDeleted || isPending || isDeletedParentAction(reportAction) || isReversedTransaction(reportAction);
}

/**
 * Checks if a reportAction is fit for display as report last action, meaning that
 * it satisfies shouldReportActionBeVisible, it's not whisper action and not deleted.
 */
function shouldReportActionBeVisibleAsLastAction(reportAction: OnyxEntry<ReportAction>): boolean {
    if (!reportAction) {
        return false;
    }

    if (Object.keys(reportAction.errors ?? {}).length > 0) {
        return false;
    }

    // If a whisper action is the REPORTPREVIEW action, we are displaying it.
    // If the action's message text is empty and it is not a deleted parent with visible child actions, hide it. Else, consider the action to be displayable.
    return (
        shouldReportActionBeVisible(reportAction, reportAction.reportActionID) &&
        !(isWhisperAction(reportAction) && !isReportPreviewAction(reportAction) && !isMoneyRequestAction(reportAction)) &&
        !(isDeletedAction(reportAction) && !isDeletedParentAction(reportAction))
    );
}

/**
 * For invite to room and remove from room policy change logs, report URLs are generated in the server,
 * which includes a baseURL placeholder that's replaced in the client.
 */
function replaceBaseURL(reportAction: ReportAction): ReportAction {
    if (!reportAction) {
        return reportAction;
    }

    if (
        !reportAction ||
        (reportAction.actionName !== CONST.REPORT.ACTIONS.TYPE.POLICYCHANGELOG.INVITE_TO_ROOM && reportAction.actionName !== CONST.REPORT.ACTIONS.TYPE.POLICYCHANGELOG.REMOVE_FROM_ROOM)
    ) {
        return reportAction;
    }
    if (!reportAction.message) {
        return reportAction;
    }
    const updatedReportAction = _.clone(reportAction);
    if (!updatedReportAction.message) {
        return updatedReportAction;
    }
    updatedReportAction.message[0].html = reportAction.message[0].html?.replace('%baseURL', environmentURL);
    return updatedReportAction;
}

/**
 */
function getLastVisibleAction(reportID: string, actionsToMerge: ReportActions = {}): OnyxEntry<ReportAction> {
    const reportActions = Object.values(OnyxUtils.fastMerge(allReportActions?.[reportID] ?? {}, actionsToMerge));
    const visibleReportActions = Object.values(reportActions ?? {}).filter((action) => shouldReportActionBeVisibleAsLastAction(action));
    const sortedReportActions = getSortedReportActions(visibleReportActions, true);
    if (sortedReportActions.length === 0) {
        return null;
    }
    return sortedReportActions[0];
}

function getLastVisibleMessage(reportID: string, actionsToMerge: ReportActions = {}): LastVisibleMessage {
    const lastVisibleAction = getLastVisibleAction(reportID, actionsToMerge);
    const message = lastVisibleAction?.message?.[0];

    if (message && isReportMessageAttachment(message)) {
        return {
            lastMessageTranslationKey: CONST.TRANSLATION_KEYS.ATTACHMENT,
            lastMessageText: CONST.ATTACHMENT_MESSAGE_TEXT,
            lastMessageHtml: CONST.TRANSLATION_KEYS.ATTACHMENT,
        };
    }

    if (isCreatedAction(lastVisibleAction)) {
        return {
            lastMessageText: '',
        };
    }

    let messageText = message?.text ?? '';
    if (messageText) {
        messageText = String(messageText).replace(CONST.REGEX.AFTER_FIRST_LINE_BREAK, '').substring(0, CONST.REPORT.LAST_MESSAGE_TEXT_MAX_LENGTH).trim();
    }
    return {
        lastMessageText: messageText,
    };
}

/**
 * A helper method to filter out report actions keyed by sequenceNumbers.
 */
function filterOutDeprecatedReportActions(reportActions: ReportActions | null): ReportAction[] {
    return Object.entries(reportActions ?? {})
        .filter(([key, reportAction]) => !isReportActionDeprecated(reportAction, key))
        .map((entry) => entry[1]);
}

/**
 * This method returns the report actions that are ready for display in the ReportActionsView.
 * The report actions need to be sorted by created timestamp first, and reportActionID second
 * to ensure they will always be displayed in the same order (in case multiple actions have the same timestamp).
 * This is all handled with getSortedReportActions() which is used by several other methods to keep the code DRY.
 */
function getSortedReportActionsForDisplay(reportActions: ReportActions | null): ReportAction[] {
    const filteredReportActions = Object.entries(reportActions ?? {})
        .filter(([key, reportAction]) => shouldReportActionBeVisible(reportAction, key))
        .map((entry) => entry[1]);
    const baseURLAdjustedReportActions = filteredReportActions.map((reportAction) => replaceBaseURL(reportAction));
    return getSortedReportActions(baseURLAdjustedReportActions, true);
}

/**
 * In some cases, there can be multiple closed report actions in a chat report.
 * This method returns the last closed report action so we can always show the correct archived report reason.
 * Additionally, archived #admins and #announce do not have the closed report action so we will return null if none is found.
 *
 */
function getLastClosedReportAction(reportActions: ReportActions | null): OnyxEntry<ReportAction> {
    // If closed report action is not present, return early
    if (!Object.values(reportActions ?? {}).some((action) => action.actionName === CONST.REPORT.ACTIONS.TYPE.CLOSED)) {
        return null;
    }

    const filteredReportActions = filterOutDeprecatedReportActions(reportActions);
    const sortedReportActions = getSortedReportActions(filteredReportActions);
    return lodashFindLast(sortedReportActions, (action) => action.actionName === CONST.REPORT.ACTIONS.TYPE.CLOSED) ?? null;
}

/**
 * The first visible action is the second last action in sortedReportActions which satisfy following conditions:
 * 1. That is not pending deletion as pending deletion actions are kept in sortedReportActions in memory.
 * 2. That has at least one visible child action.
 * 3. While offline all actions in `sortedReportActions` are visible.
 * 4. We will get the second last action from filtered actions because the last
 *    action is always the created action
 */
function getFirstVisibleReportActionID(sortedReportActions: ReportAction[] = [], isOffline = false): string {
    if (!Array.isArray(sortedReportActions)) {
        return '';
    }
    const sortedFilterReportActions = sortedReportActions.filter((action) => !isDeletedAction(action) || (action?.childVisibleActionCount ?? 0) > 0 || isOffline);
    return sortedFilterReportActions.length > 1 ? sortedFilterReportActions[sortedFilterReportActions.length - 2].reportActionID : '';
}

/**
 * @returns The latest report action in the `onyxData` or `null` if one couldn't be found
 */
function getLatestReportActionFromOnyxData(onyxData: OnyxUpdate[] | null): OnyxEntry<ReportAction> {
    const reportActionUpdate = onyxData?.find((onyxUpdate) => onyxUpdate.key.startsWith(ONYXKEYS.COLLECTION.REPORT_ACTIONS));

    if (!reportActionUpdate) {
        return null;
    }

    const reportActions = Object.values((reportActionUpdate.value as ReportActions) ?? {});
    const sortedReportActions = getSortedReportActions(reportActions);
    return sortedReportActions.at(-1) ?? null;
}

/**
 * Find the transaction associated with this reportAction, if one exists.
 */
function getLinkedTransactionID(reportID: string, reportActionID: string): string | null {
    const reportAction = allReportActions?.[reportID]?.[reportActionID];
    if (!reportAction || reportAction.actionName !== CONST.REPORT.ACTIONS.TYPE.IOU) {
        return null;
    }
    return reportAction.originalMessage.IOUTransactionID ?? null;
}

function getReportAction(reportID: string, reportActionID: string): OnyxEntry<ReportAction> {
    return allReportActions?.[reportID]?.[reportActionID] ?? null;
}

function getMostRecentReportActionLastModified(): string {
    // Start with the oldest date possible
    let mostRecentReportActionLastModified = new Date(0).toISOString();

    // Flatten all the actions
    // Loop over them all to find the one that is the most recent
    const flatReportActions = Object.values(allReportActions ?? {})
        .flatMap((actions) => (actions ? Object.values(actions) : []))
        .filter(Boolean);
    flatReportActions.forEach((action) => {
        // Pending actions should not be counted here as a user could create a comment or some other action while offline and the server might know about
        // messages they have not seen yet.
        if (action.pendingAction) {
            return;
        }

        const lastModified = action.lastModified ?? action.created;

        if (lastModified < mostRecentReportActionLastModified) {
            return;
        }

        mostRecentReportActionLastModified = lastModified;
    });

    // We might not have actions so we also look at the report objects to see if any have a lastVisibleActionLastModified that is more recent. We don't need to get
    // any reports that have been updated before either a recently updated report or reportAction as we should be up to date on these
    Object.values(allReports ?? {}).forEach((report) => {
        const reportLastVisibleActionLastModified = report?.lastVisibleActionLastModified ?? report?.lastVisibleActionCreated;
        if (!reportLastVisibleActionLastModified || reportLastVisibleActionLastModified < mostRecentReportActionLastModified) {
            return;
        }

        mostRecentReportActionLastModified = reportLastVisibleActionLastModified;
    });

    return mostRecentReportActionLastModified;
}

/**
 * @returns The report preview action or `null` if one couldn't be found
 */
function getReportPreviewAction(chatReportID: string, iouReportID: string): OnyxEntry<ReportAction> {
    return (
        Object.values(allReportActions?.[chatReportID] ?? {}).find(
            (reportAction) => reportAction && reportAction.actionName === CONST.REPORT.ACTIONS.TYPE.REPORTPREVIEW && reportAction.originalMessage.linkedReportID === iouReportID,
        ) ?? null
    );
}

/**
 * Get the iouReportID for a given report action.
 */
function getIOUReportIDFromReportActionPreview(reportAction: OnyxEntry<ReportAction>): string {
    return reportAction?.actionName === CONST.REPORT.ACTIONS.TYPE.REPORTPREVIEW ? reportAction.originalMessage.linkedReportID : '';
}

function isCreatedTaskReportAction(reportAction: OnyxEntry<ReportAction>): boolean {
    return reportAction?.actionName === CONST.REPORT.ACTIONS.TYPE.ADDCOMMENT && !!reportAction.originalMessage?.taskReportID;
}

/**
 * A helper method to identify if the message is deleted or not.
 */
function isMessageDeleted(reportAction: OnyxEntry<ReportAction>): boolean {
    return reportAction?.message?.[0]?.isDeletedParentAction ?? false;
}

/**
 * Returns the number of money requests associated with a report preview
 */
function getNumberOfMoneyRequests(reportPreviewAction: OnyxEntry<ReportAction>): number {
    return reportPreviewAction?.childMoneyRequestCount ?? 0;
}

function isSplitBillAction(reportAction: OnyxEntry<ReportAction>): boolean {
    return reportAction?.actionName === CONST.REPORT.ACTIONS.TYPE.IOU && reportAction.originalMessage.type === CONST.IOU.REPORT_ACTION_TYPE.SPLIT;
}

function isTaskAction(reportAction: OnyxEntry<ReportAction>): boolean {
    const reportActionName = reportAction?.actionName;
    return (
        reportActionName === CONST.REPORT.ACTIONS.TYPE.TASKCOMPLETED ||
        reportActionName === CONST.REPORT.ACTIONS.TYPE.TASKCANCELLED ||
        reportActionName === CONST.REPORT.ACTIONS.TYPE.TASKREOPENED
    );
}

function getAllReportActions(reportID: string): ReportActions {
    return allReportActions?.[reportID] ?? {};
}

/**
 * Check whether a report action is an attachment (a file, such as an image or a zip).
 *
 */
function isReportActionAttachment(reportAction: OnyxEntry<ReportAction>): boolean {
    const message = reportAction?.message?.[0];

    if (reportAction && 'isAttachment' in reportAction) {
        return reportAction.isAttachment ?? false;
    }

    if (message) {
        return isReportMessageAttachment(message);
    }

    return false;
}

// eslint-disable-next-line rulesdir/no-negated-variables
function isNotifiableReportAction(reportAction: OnyxEntry<ReportAction>): boolean {
    if (!reportAction) {
        return false;
    }

    const actions: ActionName[] = [CONST.REPORT.ACTIONS.TYPE.ADDCOMMENT, CONST.REPORT.ACTIONS.TYPE.IOU, CONST.REPORT.ACTIONS.TYPE.MODIFIEDEXPENSE];

    return actions.includes(reportAction.actionName);
}

<<<<<<< HEAD
function getChannelLogMemberAction(reportAction: OnyxEntry<ReportAction>) {
    const messageItems: MessageActionItemChanelLog[] = [];
    const isInviteRoom = isInvitedRoom(reportAction);

    const verb = isInviteRoom ? Localize.translateLocal('workspace.invite.invited') : Localize.translateLocal('workspace.invite.removed');

    messageItems.push({
        kind: 'text',
        content: `${verb} `,
    });

    const originalMessage = reportAction?.originalMessage as CommonOriginalMessage;
    const targetAccountIDs: number[] = originalMessage?.targetAccountIDs ?? [];
    const mentions = targetAccountIDs.map((accountID) => {
        const personalDetail = allPersonalDetails?.[accountID];

        if (personalDetail) {
            const displayNameOrLogin =
                LocalePhoneNumber.formatPhoneNumber(personalDetail.login ?? '') || personalDetail?.displayName ? personalDetail?.displayName : Localize.translateLocal('common.hidden');
            return {content: `@${displayNameOrLogin}`, accountID};
        }
        return {content: '', accountID: 0};
    });

    const lastMention = mentions.pop();

    if (mentions.length === 0) {
        messageItems.push({
            kind: 'userMention',
            ...lastMention,
        });
    } else if (mentions.length === 1) {
        messageItems.push(
            {
                kind: 'userMention',
                ...mentions[0],
            },
            {
                kind: 'text',
                content: ` ${Localize.translateLocal('common.and')} `,
            },
            {
                kind: 'userMention',
                ...lastMention,
            },
        );
    } else {
        mentions.forEach((mention) => {
            messageItems.push({
                kind: 'userMention',
                ...mention,
                content: `${mention.content}, `,
                isComma: true,
            });
        });

        messageItems.push(
            {
                kind: 'text',
                content: `${Localize.translateLocal('common.and')} `,
            },
            {
                kind: 'userMention',
                ...lastMention,
            },
        );
    }

    const roomName = originalMessage?.roomName;
    if (roomName) {
        const preposition = isInviteRoom ? ` ${Localize.translateLocal('workspace.invite.to')} ` : ` ${Localize.translateLocal('workspace.invite.from')} `;

        messageItems.push(
            {
                kind: 'text',
                content: preposition,
            },
            {
                kind: 'roomReference',
                roomName,
                roomID: originalMessage?.reportID,
                content: roomName,
            },
        );
    }

    return messageItems;
}

function getActionItemFragmentChanelLog(reportAction: OnyxEntry<ReportAction>) {
    const messageItems: MessageActionItemChanelLog[] = getChannelLogMemberAction(reportAction);
    let html = '<muted-text>';
    messageItems.forEach((messageItem) => {
        switch (messageItem.kind) {
            case 'userMention':
                html += `<mention-user accountID=${messageItem.accountID}></mention-user>${messageItem.isComma ? ', ' : ''}`;
                break;
            case 'roomReference':
                html += `<a href="${environmentURL}/r/${messageItem.roomID}">${messageItem.roomName}</a>`;
                break;
            default:
                html += messageItem.content;
        }
    });

    html += '</muted-text>';

    return {
        html,
        text: reportAction?.message ? reportAction?.message[0].text : '',
        type: CONST.REPORT.MESSAGE.TYPE.COMMENT,
    };
=======
/**
 * Helper method to determine if the provided accountID has made a request on the specified report.
 *
 * @param reportID
 * @param currentAccountID
 * @returns
 */
function hasRequestFromCurrentAccount(reportID: string, currentAccountID: number): boolean {
    if (!reportID) {
        return false;
    }

    const reportActions = Object.values(getAllReportActions(reportID));
    if (reportActions.length === 0) {
        return false;
    }

    return reportActions.some((action) => action.actionName === CONST.REPORT.ACTIONS.TYPE.IOU && action.actorAccountID === currentAccountID);
>>>>>>> 5fb1e057
}

export {
    extractLinksFromMessageHtml,
    getAllReportActions,
    getIOUReportIDFromReportActionPreview,
    getLastClosedReportAction,
    getLastVisibleAction,
    getLastVisibleMessage,
    getLatestReportActionFromOnyxData,
    getLinkedTransactionID,
    getMostRecentIOURequestActionID,
    getMostRecentReportActionLastModified,
    getNumberOfMoneyRequests,
    getParentReportAction,
    getReportAction,
    getReportPreviewAction,
    getSortedReportActions,
    getSortedReportActionsForDisplay,
    isConsecutiveActionMadeByPreviousActor,
    isCreatedAction,
    isCreatedTaskReportAction,
    isDeletedAction,
    isDeletedParentAction,
    isMessageDeleted,
    isModifiedExpenseAction,
    isMoneyRequestAction,
    isNotifiableReportAction,
    isPendingRemove,
    isReversedTransaction,
    isReportActionAttachment,
    isReportActionDeprecated,
    isReportPreviewAction,
    isSentMoneyReportAction,
    isSplitBillAction,
    isTaskAction,
    isThreadParentMessage,
    isTransactionThread,
    isWhisperAction,
    isReimbursementQueuedAction,
    shouldReportActionBeVisible,
    shouldReportActionBeVisibleAsLastAction,
    hasRequestFromCurrentAccount,
    getFirstVisibleReportActionID,
    isChannelLogMemberAction,
    getChannelLogMemberAction,
    getActionItemFragmentChanelLog,
    isInvitedRoom,
};<|MERGE_RESOLUTION|>--- conflicted
+++ resolved
@@ -653,7 +653,6 @@
     return actions.includes(reportAction.actionName);
 }
 
-<<<<<<< HEAD
 function getChannelLogMemberAction(reportAction: OnyxEntry<ReportAction>) {
     const messageItems: MessageActionItemChanelLog[] = [];
     const isInviteRoom = isInvitedRoom(reportAction);
@@ -766,7 +765,8 @@
         text: reportAction?.message ? reportAction?.message[0].text : '',
         type: CONST.REPORT.MESSAGE.TYPE.COMMENT,
     };
-=======
+}
+
 /**
  * Helper method to determine if the provided accountID has made a request on the specified report.
  *
@@ -785,7 +785,6 @@
     }
 
     return reportActions.some((action) => action.actionName === CONST.REPORT.ACTIONS.TYPE.IOU && action.actorAccountID === currentAccountID);
->>>>>>> 5fb1e057
 }
 
 export {
