--- conflicted
+++ resolved
@@ -377,21 +377,16 @@
  * Returns a sorted and filtered list of report actions from a report and it's associated child
  * transaction thread report in order to correctly display reportActions from both reports in the one-transaction report view.
  */
-<<<<<<< HEAD
-function getCombinedReportActions(reportActions: ReportAction[], transactionThreadReportActions: ReportAction[], reportID?: string): ReportAction[] {
-    const isSentMoneyReport = reportActions.some((action) => isSentMoneyReportAction(action));
-
-    // We don't want to combine report actions of transaction thread in iou report of send money request because we display the transaction report of send money request as a normal thread
-    if (isEmptyObject(transactionThreadReportActions) || isSentMoneyReport) {
-=======
 function getCombinedReportActions(
     reportActions: ReportAction[],
     transactionThreadReportID: string | null,
     transactionThreadReportActions: ReportAction[],
     reportID?: string,
 ): ReportAction[] {
-    if (_.isEmpty(transactionThreadReportID)) {
->>>>>>> 050641a6
+    const isSentMoneyReport = reportActions.some((action) => isSentMoneyReportAction(action));
+
+    // We don't want to combine report actions of transaction thread in iou report of send money request because we display the transaction report of send money request as a normal thread
+    if (_.isEmpty(transactionThreadReportID) || isSentMoneyReport) {
         return reportActions;
     }
 
