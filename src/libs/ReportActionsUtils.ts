--- conflicted
+++ resolved
@@ -1108,18 +1108,17 @@
     return reportAction?.message?.reduce((acc, curr) => `${acc}${curr?.text}`, '') ?? '';
 }
 
-<<<<<<< HEAD
 function getDismissedViolationMessageText(originalMessage): string {
     const reason = originalMessage.reason;
     const violationName = originalMessage.violationName;
     return Localize.translateLocal(`violationDismissal.${violationName}.${reason}`);
-=======
+}
+
 /**
  * Check if the linked transaction is on hold
  */
 function isLinkedTransactionHeld(reportActionID: string, reportID: string): boolean {
     return TransactionUtils.isOnHoldByTransactionID(getLinkedTransactionID(reportActionID, reportID) ?? '');
->>>>>>> bfa99906
 }
 
 export {
