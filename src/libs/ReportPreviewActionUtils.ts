import type {OnyxCollection} from 'react-native-onyx';
import type {ValueOf} from 'type-fest';
import CONST from '@src/CONST';
import type {Policy, Report, Transaction, TransactionViolation} from '@src/types/onyx';
import {isApprover as isApproverMember} from './actions/Policy/Member';
import {getCurrentUserAccountID} from './actions/Report';
import {arePaymentsEnabled, getConnectedIntegration, getCorrectedAutoReportingFrequency, hasAccountingConnections, hasIntegrationAutoSync, isPrefferedExporter} from './PolicyUtils';
import {
    getReportNameValuePairs,
    getReportTransactions,
    hasViolations as hasAnyViolations,
    isArchivedReport,
    isClosedReport,
    isCurrentUserSubmitter,
    isExpenseReport,
    isInvoiceReport,
    isIOUReport,
    isOpenReport,
    isPayer,
    isProcessingReport,
    isReportApproved,
    isSettled,
} from './ReportUtils';
import {getSession} from './SessionUtils';

function canSubmit(report: Report, violations: OnyxCollection<TransactionViolation[]>, policy?: Policy) {
    const isExpense = isExpenseReport(report);
    const isSubmitter = isCurrentUserSubmitter(report.reportID);
    const isOpen = isOpenReport(report);
    const isManualSubmitEnabled = getCorrectedAutoReportingFrequency(policy) === CONST.POLICY.AUTO_REPORTING_FREQUENCIES.MANUAL;
    const hasViolations = hasAnyViolations(report.reportID, violations);
    return isExpense && isSubmitter && isOpen && isManualSubmitEnabled && !hasViolations;
}

function canApprove(report: Report, violations: OnyxCollection<TransactionViolation[]>, policy?: Policy, transactions?: Transaction[]) {
    const isExpense = isExpenseReport(report);
    const isApprover = isApproverMember(policy, getCurrentUserAccountID());
    const isProcessing = isProcessingReport(report);
    const isApprovalEnabled = policy ? policy.approvalMode && policy.approvalMode !== CONST.POLICY.APPROVAL_MODE.OPTIONAL : false;
    const hasViolations = hasAnyViolations(report.reportID, violations);
    const reportTransactions = transactions ?? getReportTransactions(report?.reportID);
    return isExpense && isApprover && isProcessing && isApprovalEnabled && !hasViolations && reportTransactions.length > 0;
}

function canPay(report: Report, violations: OnyxCollection<TransactionViolation[]>, policy?: Policy) {
    const isReportPayer = isPayer(getSession(), report, false, policy);
    const isExpense = isExpenseReport(report);
    const isPaymentsEnabled = arePaymentsEnabled(policy);
    const isProcessing = isProcessingReport(report);
    const isApprovalEnabled = policy ? policy.approvalMode && policy.approvalMode !== CONST.POLICY.APPROVAL_MODE.OPTIONAL : false;
    const isSubmittedWithoutApprovalsEnabled = !isApprovalEnabled && isProcessing;
    const isApproved = isReportApproved({report}) || isSubmittedWithoutApprovalsEnabled;
    const isClosed = isClosedReport(report);
    const hasViolations = hasAnyViolations(report.reportID, violations);
    const isInvoice = isInvoiceReport(report);
    const isIOU = isIOUReport(report);

    const reportNameValuePairs = getReportNameValuePairs(report.chatReportID);
    const isChatReportArchived = isArchivedReport(reportNameValuePairs);

    if (!isReportPayer) {
        return false;
    }
<<<<<<< HEAD

    if (isChatReportArchived) {
        return false;
    }

    return (isExpense && isPaymentsEnabled && (isApproved || isClosed) && !hasViolations) || ((isInvoice || isIOU) && isProcessing);
=======
    return (isExpense && isPaymentsEnabled && ((isApproved && !report.isWaitingOnBankAccount) || isClosed) && !hasViolations) || ((isInvoice || isIOU) && isProcessing);
>>>>>>> 4c5750ae
}

function canExport(report: Report, violations: OnyxCollection<TransactionViolation[]>, policy?: Policy) {
    const isExpense = isExpenseReport(report);
    const isExporter = policy ? isPrefferedExporter(policy) : false;
    const isApproved = isReportApproved({report});
    const isReimbursed = isSettled(report);
    const isClosed = isClosedReport(report);
    const hasAccountingConnection = hasAccountingConnections(policy);
    const connectedIntegration = getConnectedIntegration(policy);
    const syncEnabled = hasIntegrationAutoSync(policy, connectedIntegration);
    const hasViolations = hasAnyViolations(report.reportID, violations);
    if (isExpense && isExporter && hasAccountingConnection && !syncEnabled && !hasViolations) {
        return isApproved || isReimbursed || isClosed;
    }
    return false;
}

function canReview(report: Report, violations: OnyxCollection<TransactionViolation[]>, policy?: Policy) {
    const hasViolations = hasAnyViolations(report.reportID, violations);
    const isSubmitter = isCurrentUserSubmitter(report.reportID);
    const isApprover = isApproverMember(policy, getCurrentUserAccountID());
    const areWorkflowsEnabled = policy ? policy.areWorkflowsEnabled : false;
    return hasViolations && (isSubmitter || isApprover) && areWorkflowsEnabled;
}

function getReportPreviewAction(
    violations: OnyxCollection<TransactionViolation[]>,
    report?: Report,
    policy?: Policy,
    transactions?: Transaction[],
): ValueOf<typeof CONST.REPORT.REPORT_PREVIEW_ACTIONS> {
    if (!report) {
        return CONST.REPORT.REPORT_PREVIEW_ACTIONS.VIEW;
    }
    if (canSubmit(report, violations, policy)) {
        return CONST.REPORT.REPORT_PREVIEW_ACTIONS.SUBMIT;
    }
    if (canApprove(report, violations, policy, transactions)) {
        return CONST.REPORT.REPORT_PREVIEW_ACTIONS.APPROVE;
    }
    if (canPay(report, violations, policy)) {
        return CONST.REPORT.REPORT_PREVIEW_ACTIONS.PAY;
    }
    if (canExport(report, violations, policy)) {
        return CONST.REPORT.REPORT_PREVIEW_ACTIONS.EXPORT_TO_ACCOUNTING;
    }
    if (canReview(report, violations, policy)) {
        return CONST.REPORT.REPORT_PREVIEW_ACTIONS.REVIEW;
    }

    return CONST.REPORT.REPORT_PREVIEW_ACTIONS.VIEW;
}

export default getReportPreviewAction;<|MERGE_RESOLUTION|>--- conflicted
+++ resolved
@@ -61,16 +61,12 @@
     if (!isReportPayer) {
         return false;
     }
-<<<<<<< HEAD
 
     if (isChatReportArchived) {
         return false;
     }
 
-    return (isExpense && isPaymentsEnabled && (isApproved || isClosed) && !hasViolations) || ((isInvoice || isIOU) && isProcessing);
-=======
     return (isExpense && isPaymentsEnabled && ((isApproved && !report.isWaitingOnBankAccount) || isClosed) && !hasViolations) || ((isInvoice || isIOU) && isProcessing);
->>>>>>> 4c5750ae
 }
 
 function canExport(report: Report, violations: OnyxCollection<TransactionViolation[]>, policy?: Policy) {
