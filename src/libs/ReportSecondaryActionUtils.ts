import type {OnyxCollection, OnyxEntry} from 'react-native-onyx';
import type {ValueOf} from 'type-fest';
import CONST from '@src/CONST';
import ONYXKEYS from '@src/ONYXKEYS';
import type {ExportTemplate, Policy, Report, ReportAction, ReportNameValuePairs, Transaction, TransactionViolation} from '@src/types/onyx';
import {isApprover as isApproverUtils} from './actions/Policy/Member';
import {getCurrentUserAccountID, getCurrentUserEmail} from './actions/Report';
import {
    arePaymentsEnabled as arePaymentsEnabledUtils,
    getConnectedIntegration,
    getCorrectedAutoReportingFrequency,
    getSubmitToAccountID,
    getValidConnectedIntegration,
    hasIntegrationAutoSync,
    isInstantSubmitEnabled,
    isPolicyAdmin,
    isPolicyMember,
    isPreferredExporter,
    isSubmitAndClose,
} from './PolicyUtils';
import {getIOUActionForReportID, getIOUActionForTransactionID, getOneTransactionThreadReportID, isPayAction} from './ReportActionsUtils';
import {getReportPrimaryAction, isPrimaryPayAction} from './ReportPrimaryActionUtils';
import {
    canAddTransaction,
<<<<<<< HEAD
    canDeleteReport,
=======
>>>>>>> 10f58c47
    canEditReportPolicy,
    canHoldUnholdReportAction,
    canRejectReportAction,
    getTransactionDetails,
    hasOnlyHeldExpenses,
    hasOnlyNonReimbursableTransactions,
    hasReportBeenReopened as hasReportBeenReopenedUtils,
    hasReportBeenRetracted as hasReportBeenRetractedUtils,
    isArchivedReport,
    isClosedReport as isClosedReportUtils,
    isCurrentUserSubmitter,
    isExpenseReport as isExpenseReportUtils,
    isExported as isExportedUtils,
    isHoldCreator,
    isInvoiceReport as isInvoiceReportUtils,
    isIOUReport as isIOUReportUtils,
    isMoneyRequestReportEligibleForMerge,
    isOpenReport as isOpenReportUtils,
    isPayer as isPayerUtils,
    isProcessingReport as isProcessingReportUtils,
    isReportApproved as isReportApprovedUtils,
    isReportManager as isReportManagerUtils,
    isSelfDM as isSelfDMReportUtils,
    isSettled,
    isWorkspaceEligibleForReportChange,
} from './ReportUtils';
import {getSession} from './SessionUtils';
import {
    allHavePendingRTERViolation,
    getOriginalTransactionWithSplitInfo,
    hasReceipt as hasReceiptTransactionUtils,
<<<<<<< HEAD
=======
    isCardTransaction as isCardTransactionUtils,
    isDemoTransaction,
>>>>>>> 10f58c47
    isDuplicate,
    isOnHold as isOnHoldTransactionUtils,
    isPending,
    isReceiptBeingScanned,
    shouldShowBrokenConnectionViolationForMultipleTransactions,
} from './TransactionUtils';

function isAddExpenseAction(report: Report, reportTransactions: Transaction[], isReportArchived = false) {
    const isReportSubmitter = isCurrentUserSubmitter(report);

    if (!isReportSubmitter || reportTransactions.length === 0) {
        return false;
    }

    return canAddTransaction(report, isReportArchived);
}

function isSplitAction(report: Report, reportTransactions: Transaction[], policy?: Policy): boolean {
    if (Number(reportTransactions?.length) !== 1) {
        return false;
    }

    const reportTransaction = reportTransactions.at(0);

    const isScanning = hasReceiptTransactionUtils(reportTransaction) && isReceiptBeingScanned(reportTransaction);
    if (isPending(reportTransaction) || isScanning || !!reportTransaction?.errors) {
        return false;
    }

    const {amount} = getTransactionDetails(reportTransaction) ?? {};
    if (!amount) {
        return false;
    }

    const {isExpenseSplit, isBillSplit} = getOriginalTransactionWithSplitInfo(reportTransaction);
    if (isExpenseSplit || isBillSplit) {
        return false;
    }

    if (!isExpenseReportUtils(report)) {
        return false;
    }

    if (report.stateNum && report.stateNum >= CONST.REPORT.STATE_NUM.APPROVED) {
        return false;
    }

    if (hasOnlyNonReimbursableTransactions(report.reportID) && isSubmitAndClose(policy) && isInstantSubmitEnabled(policy)) {
        return false;
    }

    const isSubmitter = isCurrentUserSubmitter(report);
    const isAdmin = policy?.role === CONST.POLICY.ROLE.ADMIN;
    const isManager = (report.managerID ?? CONST.DEFAULT_NUMBER_ID) === getCurrentUserAccountID();
    const isOpenReport = isOpenReportUtils(report);
    const isPolicyExpenseChat = !!policy?.isPolicyExpenseChatEnabled;
    const currentUserEmail = getCurrentUserEmail();
    const userIsPolicyMember = isPolicyMember(policy, currentUserEmail);

    if (!(userIsPolicyMember && isPolicyExpenseChat)) {
        return false;
    }

    if (isOpenReport) {
        return isSubmitter || isAdmin;
    }

    return isSubmitter || isAdmin || isManager;
}

function isSubmitAction(
    report: Report,
    reportTransactions: Transaction[],
    policy?: Policy,
    reportNameValuePairs?: ReportNameValuePairs,
    reportActions?: ReportAction[],
    isChatReportArchived = false,
    primaryAction?: ValueOf<typeof CONST.REPORT.PRIMARY_ACTIONS> | '',
): boolean {
    if (isArchivedReport(reportNameValuePairs) || isChatReportArchived) {
        return false;
    }

    const transactionAreComplete = reportTransactions.every((transaction) => transaction.amount !== 0 || transaction.modifiedAmount !== 0);

    if (!transactionAreComplete) {
        return false;
    }

    if (reportTransactions.length > 0 && reportTransactions.every((transaction) => isPending(transaction))) {
        return false;
    }

    const isExpenseReport = isExpenseReportUtils(report);

    if (!isExpenseReport || report?.total === 0) {
        return false;
    }

    const isReportSubmitter = isCurrentUserSubmitter(report);
    const isAdmin = policy?.role === CONST.POLICY.ROLE.ADMIN;
    const isManager = report.managerID === getCurrentUserAccountID();
    if (!isReportSubmitter && !isAdmin && !isManager) {
        return false;
    }

    const isOpenReport = isOpenReportUtils(report);
    if (!isOpenReport) {
        return false;
    }

    const submitToAccountID = getSubmitToAccountID(policy, report);
    if (submitToAccountID === report.ownerAccountID && policy?.preventSelfApproval) {
        return false;
    }

    const hasReportBeenRetracted = hasReportBeenReopenedUtils(report, reportActions) || hasReportBeenRetractedUtils(report, reportActions);
    if (hasReportBeenRetracted && isReportSubmitter) {
        return false;
    }

    if (isAdmin || isManager) {
        return true;
    }

    const autoReportingFrequency = getCorrectedAutoReportingFrequency(policy);

    const isScheduledSubmitEnabled = policy?.harvesting?.enabled && autoReportingFrequency !== CONST.POLICY.AUTO_REPORTING_FREQUENCIES.MANUAL;

    return !!isScheduledSubmitEnabled || primaryAction !== CONST.REPORT.SECONDARY_ACTIONS.SUBMIT;
}

function isApproveAction(report: Report, reportTransactions: Transaction[], violations: OnyxCollection<TransactionViolation[]>, policy?: Policy): boolean {
    const isAnyReceiptBeingScanned = reportTransactions?.some((transaction) => isReceiptBeingScanned(transaction));

    if (isAnyReceiptBeingScanned) {
        return false;
    }

    const currentUserAccountID = getCurrentUserAccountID();
    const managerID = report?.managerID ?? CONST.DEFAULT_NUMBER_ID;
    const isCurrentUserManager = managerID === currentUserAccountID;
    if (!isCurrentUserManager) {
        return false;
    }
    const isProcessingReport = isProcessingReportUtils(report);
    if (!isProcessingReport) {
        return false;
    }

    const isPreventSelfApprovalEnabled = policy?.preventSelfApproval;
    const isReportSubmitter = isCurrentUserSubmitter(report);

    if (isPreventSelfApprovalEnabled && isReportSubmitter) {
        return false;
    }
    const isExpenseReport = isExpenseReportUtils(report);
    const reportHasDuplicatedTransactions = reportTransactions.some((transaction) => isDuplicate(transaction, true));

    if (isExpenseReport && isProcessingReport && reportHasDuplicatedTransactions) {
        return true;
    }

    if (reportTransactions.length > 0 && reportTransactions.every((transaction) => isPending(transaction))) {
        return false;
    }

    const transactionIDs = reportTransactions.map((t) => t.transactionID);

    const hasAllPendingRTERViolations = allHavePendingRTERViolation(reportTransactions, violations);

    if (hasAllPendingRTERViolations) {
        return true;
    }

    const isAdmin = policy?.role === CONST.POLICY.ROLE.ADMIN;

    const shouldShowBrokenConnectionViolation = shouldShowBrokenConnectionViolationForMultipleTransactions(transactionIDs, report, policy, violations);
    const isReportApprover = isApproverUtils(policy, currentUserAccountID);
    const userControlsReport = isReportApprover || isAdmin;
    return userControlsReport && shouldShowBrokenConnectionViolation;
}

function isUnapproveAction(report: Report, policy?: Policy): boolean {
    const isExpenseReport = isExpenseReportUtils(report);
    const isReportApprover = isApproverUtils(policy, getCurrentUserAccountID());
    const isReportApproved = isReportApprovedUtils({report});
    const isReportSettled = isSettled(report);
    const isPaymentProcessing = report.isWaitingOnBankAccount && report.statusNum === CONST.REPORT.STATUS_NUM.APPROVED;
    const isAdmin = policy?.role === CONST.POLICY.ROLE.ADMIN;
    const isManager = report.managerID === getCurrentUserAccountID();

    if (isReportSettled || !isExpenseReport || !isReportApproved || isPaymentProcessing) {
        return false;
    }

    if (report.statusNum === CONST.REPORT.STATUS_NUM.APPROVED) {
        return isManager || isAdmin;
    }

    return isReportApprover;
}

function isCancelPaymentAction(report: Report, reportTransactions: Transaction[], policy?: Policy): boolean {
    const isExpenseReport = isExpenseReportUtils(report);

    if (!isExpenseReport) {
        return false;
    }

    const isAdmin = policy?.role === CONST.POLICY.ROLE.ADMIN;
    const isPayer = isPayerUtils(getSession(), report, false, policy);

    if (!isAdmin || !isPayer) {
        return false;
    }

    const isReportPaidElsewhere = report.stateNum === CONST.REPORT.STATE_NUM.APPROVED && report.statusNum === CONST.REPORT.STATUS_NUM.REIMBURSED;

    if (isReportPaidElsewhere) {
        return true;
    }

    const isPaymentProcessing = !!report.isWaitingOnBankAccount && report.statusNum === CONST.REPORT.STATUS_NUM.APPROVED;

    const payActions = reportTransactions.reduce((acc, transaction) => {
        const action = getIOUActionForReportID(report.reportID, transaction.transactionID);
        if (action && isPayAction(action)) {
            acc.push(action);
        }
        return acc;
    }, [] as ReportAction[]);

    const hasDailyNachaCutoffPassed = payActions.some((action) => {
        const now = new Date();
        const paymentDatetime = new Date(action.created);
        const nowUTC = new Date(Date.UTC(now.getUTCFullYear(), now.getUTCMonth(), now.getUTCDate(), now.getUTCHours(), now.getUTCMinutes(), now.getUTCSeconds()));
        const cutoffTimeUTC = new Date(Date.UTC(paymentDatetime.getUTCFullYear(), paymentDatetime.getUTCMonth(), paymentDatetime.getUTCDate(), 23, 45, 0));
        return nowUTC.getTime() < cutoffTimeUTC.getTime();
    });

    return isPaymentProcessing && !hasDailyNachaCutoffPassed;
}

function isExportAction(report: Report, policy?: Policy): boolean {
    if (!policy) {
        return false;
    }

    const hasAccountingConnection = !!getValidConnectedIntegration(policy);
    if (!hasAccountingConnection) {
        return false;
    }

    const isInvoiceReport = isInvoiceReportUtils(report);

    // We don't allow export to accounting for invoice reports in OD so we want to align with that here.
    if (isInvoiceReport) {
        return false;
    }

    const isExpenseReport = isExpenseReportUtils(report);

    if (!isExpenseReport) {
        return false;
    }

    const isReportApproved = isReportApprovedUtils({report});
    const isReportPayer = isPayerUtils(getSession(), report, false, policy);
    const arePaymentsEnabled = arePaymentsEnabledUtils(policy);
    const isReportClosed = isClosedReportUtils(report);

    const isReportSettled = isSettled(report);
    if (isReportPayer && arePaymentsEnabled && (isReportApproved || isReportClosed || isReportSettled)) {
        return true;
    }

    const isAdmin = policy?.role === CONST.POLICY.ROLE.ADMIN;
    const isReportReimbursed = report.statusNum === CONST.REPORT.STATUS_NUM.REIMBURSED;
    const connectedIntegration = getConnectedIntegration(policy);
    const syncEnabled = hasIntegrationAutoSync(policy, connectedIntegration);
    const isReportFinished = isReportApproved || isReportReimbursed || isReportClosed;

    return isAdmin && isReportFinished && syncEnabled;
}

function isMarkAsExportedAction(report: Report, policy?: Policy): boolean {
    if (!policy) {
        return false;
    }

    const hasAccountingConnection = !!getValidConnectedIntegration(policy);
    if (!hasAccountingConnection) {
        return false;
    }

    const isInvoiceReport = isInvoiceReportUtils(report);
    const isReportSender = isCurrentUserSubmitter(report);

    if (isInvoiceReport && isReportSender) {
        return true;
    }

    const isExpenseReport = isExpenseReportUtils(report);

    if (!isExpenseReport) {
        return false;
    }

    const isReportPayer = isPayerUtils(getSession(), report, false, policy);
    const arePaymentsEnabled = arePaymentsEnabledUtils(policy);
    const isReportApproved = isReportApprovedUtils({report});
    const isReportClosed = isClosedReportUtils(report);
    const isReportClosedOrApproved = isReportClosed || isReportApproved;

    if (isReportPayer && arePaymentsEnabled && isReportClosedOrApproved) {
        return true;
    }

    const isReportReimbursed = isSettled(report);
    const connectedIntegration = getConnectedIntegration(policy);
    const syncEnabled = hasIntegrationAutoSync(policy, connectedIntegration);
    const isReportFinished = isReportClosedOrApproved || isReportReimbursed;

    if (!isReportFinished) {
        return false;
    }

    const isAdmin = policy?.role === CONST.POLICY.ROLE.ADMIN;

    const isExporter = isPreferredExporter(policy);

    return (isAdmin && syncEnabled) || (isExporter && !syncEnabled);
}

function isHoldAction(report: Report, chatReport: OnyxEntry<Report>, reportTransactions: Transaction[], reportActions?: ReportAction[]): boolean {
    const transactionThreadReportID = getOneTransactionThreadReportID(report, chatReport, reportActions);
    const isOneExpenseReport = reportTransactions.length === 1;
    const transaction = reportTransactions.at(0);

    if ((!!reportActions && !transactionThreadReportID) || !isOneExpenseReport || !transaction) {
        return false;
    }

    return !!reportActions && isHoldActionForTransaction(report, transaction, reportActions);
}

function isHoldActionForTransaction(report: Report, reportTransaction: Transaction, reportActions: ReportAction[]): boolean {
    const isExpenseReport = isExpenseReportUtils(report);
    const isIOUReport = isIOUReportUtils(report);
    const iouOrExpenseReport = isExpenseReport || isIOUReport;
    const action = getIOUActionForTransactionID(reportActions, reportTransaction.transactionID);
    const {canHoldRequest} = canHoldUnholdReportAction(action);

    if (!iouOrExpenseReport || !canHoldRequest) {
        return false;
    }

    const isReportOnHold = isOnHoldTransactionUtils(reportTransaction);

    if (isReportOnHold) {
        return false;
    }

    const isOpenReport = isOpenReportUtils(report);
    const isSubmitter = isCurrentUserSubmitter(report);
    const isReportManager = isReportManagerUtils(report);

    if (isOpenReport && (isSubmitter || isReportManager)) {
        return true;
    }

    const isProcessingReport = isProcessingReportUtils(report);

    return isProcessingReport;
}

function isChangeWorkspaceAction(report: Report, policies: OnyxCollection<Policy>, reportActions?: ReportAction[]): boolean {
    const availablePolicies = Object.values(policies ?? {}).filter((newPolicy) => isWorkspaceEligibleForReportChange(newPolicy, report, policies));
    let hasAvailablePolicies = availablePolicies.length > 1;
    if (!hasAvailablePolicies && availablePolicies.length === 1) {
        hasAvailablePolicies = !report.policyID || report.policyID !== availablePolicies?.at(0)?.id;
    }
    const reportPolicy = policies?.[`${ONYXKEYS.COLLECTION.POLICY}${report.policyID}`];
    return hasAvailablePolicies && canEditReportPolicy(report, reportPolicy) && !isExportedUtils(reportActions);
}

function isDeleteAction(report: Report, reportTransactions: Transaction[], reportActions: ReportAction[], policy?: Policy): boolean {
<<<<<<< HEAD
    return canDeleteReport(report, reportTransactions, reportActions, policy);
=======
    const isExpenseReport = isExpenseReportUtils(report);
    const isIOUReport = isIOUReportUtils(report);
    const isUnreported = isSelfDMReportUtils(report);
    const transaction = reportTransactions.at(0);
    const transactionID = transaction?.transactionID;
    const isOwner = transactionID ? getIOUActionForTransactionID(reportActions, transactionID)?.actorAccountID === getCurrentUserAccountID() : false;
    const isReportOpenOrProcessing = isOpenReportUtils(report) || isProcessingReportUtils(report);
    const isSingleTransaction = reportTransactions.length === 1;
    const isInvoiceReport = isInvoiceReportUtils(report);

    if (reportTransactions.length > 0 && reportTransactions.every((t) => isDemoTransaction(t))) {
        return true;
    }

    if (isUnreported) {
        return isOwner;
    }

    if (isInvoiceReport) {
        return report?.ownerAccountID === getCurrentUserAccountID() && isReportOpenOrProcessing && policy?.approvalMode !== CONST.POLICY.APPROVAL_MODE.OPTIONAL;
    }

    // Users cannot delete a report in the unreported or IOU cases, but they can delete individual transactions.
    // So we check if the reportTransactions length is 1 which means they're viewing a single transaction and thus can delete it.
    if (isIOUReport) {
        return isSingleTransaction && isOwner && isReportOpenOrProcessing;
    }

    if (isExpenseReport) {
        const isCardTransactionWithCorporateLiability =
            isSingleTransaction && isCardTransactionUtils(transaction) && transaction?.comment?.liabilityType === CONST.TRANSACTION.LIABILITY_TYPE.RESTRICT;

        if (isCardTransactionWithCorporateLiability) {
            return false;
        }

        const isReportSubmitter = isCurrentUserSubmitter(report);
        const isApprovalEnabled = policy ? policy.approvalMode && policy.approvalMode !== CONST.POLICY.APPROVAL_MODE.OPTIONAL : false;
        const isForwarded = isProcessingReportUtils(report) && isApprovalEnabled && !isAwaitingFirstLevelApproval(report);

        return isReportSubmitter && isReportOpenOrProcessing && !isForwarded;
    }

    return false;
>>>>>>> 10f58c47
}

function isRetractAction(report: Report, policy?: Policy): boolean {
    const isExpenseReport = isExpenseReportUtils(report);

    // This should be removed after we change how instant submit works
    const isInstantSubmit = isInstantSubmitEnabled(policy);

    if (!isExpenseReport || isInstantSubmit) {
        return false;
    }

    const isReportSubmitter = isCurrentUserSubmitter(report);
    if (!isReportSubmitter) {
        return false;
    }

    const isProcessingReport = isProcessingReportUtils(report);
    if (!isProcessingReport) {
        return false;
    }

    return true;
}

function isReopenAction(report: Report, policy?: Policy): boolean {
    const isExpenseReport = isExpenseReportUtils(report);
    if (!isExpenseReport) {
        return false;
    }

    const isClosedReport = isClosedReportUtils(report);
    if (!isClosedReport) {
        return false;
    }

    const isAdmin = policy?.role === CONST.POLICY.ROLE.ADMIN;
    if (!isAdmin) {
        return false;
    }

    return true;
}

/**
 * Checks whether the supplied report supports merging transactions from it.
 */
function isMergeAction(parentReport: Report, reportTransactions: Transaction[], policy?: Policy): boolean {
    // Do not show merge action if there are multiple transactions
    if (reportTransactions.length !== 1) {
        return false;
    }

    // Temporary disable merge action for IOU reports
    // See: https://github.com/Expensify/App/issues/70329#issuecomment-3277062003
    if (isIOUReportUtils(parentReport)) {
        return false;
    }

    const isAnyReceiptBeingScanned = reportTransactions?.some((transaction) => isReceiptBeingScanned(transaction));

    if (isAnyReceiptBeingScanned) {
        return false;
    }

    if (isSelfDMReportUtils(parentReport)) {
        return true;
    }

    if (hasOnlyNonReimbursableTransactions(parentReport.reportID) && isSubmitAndClose(policy) && isInstantSubmitEnabled(policy)) {
        return false;
    }

    const isAdmin = policy?.role === CONST.POLICY.ROLE.ADMIN;

    return isMoneyRequestReportEligibleForMerge(parentReport.reportID, isAdmin);
}

function isRemoveHoldAction(report: Report, chatReport: OnyxEntry<Report>, reportTransactions: Transaction[], reportActions?: ReportAction[], policy?: Policy): boolean {
    const isReportOnHold = reportTransactions.some(isOnHoldTransactionUtils);

    if (!isReportOnHold) {
        return false;
    }

    const transactionThreadReportID = getOneTransactionThreadReportID(report, chatReport, reportActions);

    if (!transactionThreadReportID) {
        return false;
    }

    const isHolder = reportTransactions.some((transaction) => isHoldCreator(transaction, transactionThreadReportID));

    if (isHolder) {
        return false;
    }

    return policy?.role === CONST.POLICY.ROLE.ADMIN;
}

function isRemoveHoldActionForTransaction(report: Report, reportTransaction: Transaction, policy?: Policy): boolean {
    return isOnHoldTransactionUtils(reportTransaction) && policy?.role === CONST.POLICY.ROLE.ADMIN && !isHoldCreator(reportTransaction, report.reportID);
}

function getSecondaryReportActions({
    report,
    chatReport,
    reportTransactions,
    violations,
    policy,
    reportNameValuePairs,
    reportActions,
    policies,
    isChatReportArchived = false,
}: {
    report: Report;
    chatReport: OnyxEntry<Report>;
    reportTransactions: Transaction[];
    violations: OnyxCollection<TransactionViolation[]>;
    policy?: Policy;
    reportNameValuePairs?: ReportNameValuePairs;
    reportActions?: ReportAction[];
    policies?: OnyxCollection<Policy>;
    canUseNewDotSplits?: boolean;
    isChatReportArchived?: boolean;
}): Array<ValueOf<typeof CONST.REPORT.SECONDARY_ACTIONS>> {
    const options: Array<ValueOf<typeof CONST.REPORT.SECONDARY_ACTIONS>> = [];

    if (isPrimaryPayAction(report, policy, reportNameValuePairs) && hasOnlyHeldExpenses(report?.reportID)) {
        options.push(CONST.REPORT.SECONDARY_ACTIONS.PAY);
    }

    if (isAddExpenseAction(report, reportTransactions, isChatReportArchived || isArchivedReport(reportNameValuePairs))) {
        options.push(CONST.REPORT.SECONDARY_ACTIONS.ADD_EXPENSE);
    }

    const primaryAction = getReportPrimaryAction({
        report,
        chatReport,
        reportTransactions,
        violations,
        policy,
        reportNameValuePairs,
        reportActions,
        isChatReportArchived,
    });

    if (isSubmitAction(report, reportTransactions, policy, reportNameValuePairs, reportActions, isChatReportArchived, primaryAction)) {
        options.push(CONST.REPORT.SECONDARY_ACTIONS.SUBMIT);
    }

    if (isApproveAction(report, reportTransactions, violations, policy)) {
        options.push(CONST.REPORT.SECONDARY_ACTIONS.APPROVE);
    }

    if (isUnapproveAction(report, policy)) {
        options.push(CONST.REPORT.SECONDARY_ACTIONS.UNAPPROVE);
    }

    if (isCancelPaymentAction(report, reportTransactions, policy)) {
        options.push(CONST.REPORT.SECONDARY_ACTIONS.CANCEL_PAYMENT);
    }

    if (isRetractAction(report, policy)) {
        options.push(CONST.REPORT.SECONDARY_ACTIONS.RETRACT);
    }

    if (isReopenAction(report, policy)) {
        options.push(CONST.REPORT.SECONDARY_ACTIONS.REOPEN);
    }

    if (isHoldAction(report, chatReport, reportTransactions, reportActions)) {
        options.push(CONST.REPORT.SECONDARY_ACTIONS.HOLD);
    }

    if (isRemoveHoldAction(report, chatReport, reportTransactions, reportActions, policy)) {
        options.push(CONST.REPORT.SECONDARY_ACTIONS.REMOVE_HOLD);
    }

    if (canRejectReportAction(report, policy)) {
        options.push(CONST.REPORT.SECONDARY_ACTIONS.REJECT);
    }

    if (isSplitAction(report, reportTransactions, policy)) {
        options.push(CONST.REPORT.SECONDARY_ACTIONS.SPLIT);
    }

    if (isMergeAction(report, reportTransactions, policy)) {
        options.push(CONST.REPORT.SECONDARY_ACTIONS.MERGE);
    }

    options.push(CONST.REPORT.SECONDARY_ACTIONS.EXPORT);

    options.push(CONST.REPORT.SECONDARY_ACTIONS.DOWNLOAD_PDF);

    if (isChangeWorkspaceAction(report, policies, reportActions)) {
        options.push(CONST.REPORT.SECONDARY_ACTIONS.CHANGE_WORKSPACE);
    }

    if (isExpenseReportUtils(report) && isProcessingReportUtils(report) && isPolicyAdmin(policy)) {
        options.push(CONST.REPORT.SECONDARY_ACTIONS.CHANGE_APPROVER);
    }

    options.push(CONST.REPORT.SECONDARY_ACTIONS.VIEW_DETAILS);

    if (isDeleteAction(report, reportTransactions, reportActions ?? [], policy)) {
        options.push(CONST.REPORT.SECONDARY_ACTIONS.DELETE);
    }

    return options;
}

function getSecondaryExportReportActions(
    report: Report,
    policy?: Policy,
    reportActions?: ReportAction[],
    integrationsExportTemplates?: ExportTemplate[],
    customInAppTemplates?: ExportTemplate[],
): Array<ValueOf<string>> {
    const options: Array<ValueOf<string>> = [];
    if (isExportAction(report, policy)) {
        options.push(CONST.REPORT.EXPORT_OPTIONS.EXPORT_TO_INTEGRATION);
    }

    if (isMarkAsExportedAction(report, policy)) {
        options.push(CONST.REPORT.EXPORT_OPTIONS.MARK_AS_EXPORTED);
    }

    options.push(CONST.REPORT.EXPORT_OPTIONS.DOWNLOAD_CSV, CONST.REPORT.EXPORT_OPTIONS.EXPENSE_LEVEL_EXPORT, CONST.REPORT.EXPORT_OPTIONS.REPORT_LEVEL_EXPORT);

    // Add any custom IS templates that have been added to the user's account as export options
    if (integrationsExportTemplates && integrationsExportTemplates.length > 0) {
        for (const template of integrationsExportTemplates) {
            options.push(template.name);
        }
    }

    // Add any in-app export templates that the user has created as export options
    if (customInAppTemplates && customInAppTemplates.length > 0) {
        for (const template of customInAppTemplates) {
            options.push(template.name);
        }
    }

    return options;
}

function getSecondaryTransactionThreadActions(
    parentReport: Report,
    reportTransaction: Transaction,
    reportActions: ReportAction[],
    policy: OnyxEntry<Policy>,
    transactionThreadReport?: OnyxEntry<Report>,
): Array<ValueOf<typeof CONST.REPORT.TRANSACTION_SECONDARY_ACTIONS>> {
    const options: Array<ValueOf<typeof CONST.REPORT.TRANSACTION_SECONDARY_ACTIONS>> = [];

    if (isHoldActionForTransaction(parentReport, reportTransaction, reportActions)) {
        options.push(CONST.REPORT.TRANSACTION_SECONDARY_ACTIONS.HOLD);
    }

    if (transactionThreadReport && isRemoveHoldActionForTransaction(transactionThreadReport, reportTransaction, policy)) {
        options.push(CONST.REPORT.TRANSACTION_SECONDARY_ACTIONS.REMOVE_HOLD);
    }

    if (canRejectReportAction(parentReport, policy)) {
        options.push(CONST.REPORT.TRANSACTION_SECONDARY_ACTIONS.REJECT);
    }

    if (isSplitAction(parentReport, [reportTransaction], policy)) {
        options.push(CONST.REPORT.TRANSACTION_SECONDARY_ACTIONS.SPLIT);
    }

    if (isMergeAction(parentReport, [reportTransaction], policy)) {
        options.push(CONST.REPORT.TRANSACTION_SECONDARY_ACTIONS.MERGE);
    }

    options.push(CONST.REPORT.TRANSACTION_SECONDARY_ACTIONS.VIEW_DETAILS);

    if (isDeleteAction(parentReport, [reportTransaction], reportActions ?? [])) {
        options.push(CONST.REPORT.TRANSACTION_SECONDARY_ACTIONS.DELETE);
    }

    return options;
}
export {getSecondaryReportActions, getSecondaryTransactionThreadActions, isDeleteAction, isMergeAction, getSecondaryExportReportActions, isSplitAction};<|MERGE_RESOLUTION|>--- conflicted
+++ resolved
@@ -22,10 +22,7 @@
 import {getReportPrimaryAction, isPrimaryPayAction} from './ReportPrimaryActionUtils';
 import {
     canAddTransaction,
-<<<<<<< HEAD
     canDeleteReport,
-=======
->>>>>>> 10f58c47
     canEditReportPolicy,
     canHoldUnholdReportAction,
     canRejectReportAction,
@@ -57,11 +54,8 @@
     allHavePendingRTERViolation,
     getOriginalTransactionWithSplitInfo,
     hasReceipt as hasReceiptTransactionUtils,
-<<<<<<< HEAD
-=======
     isCardTransaction as isCardTransactionUtils,
     isDemoTransaction,
->>>>>>> 10f58c47
     isDuplicate,
     isOnHold as isOnHoldTransactionUtils,
     isPending,
@@ -450,54 +444,7 @@
 }
 
 function isDeleteAction(report: Report, reportTransactions: Transaction[], reportActions: ReportAction[], policy?: Policy): boolean {
-<<<<<<< HEAD
     return canDeleteReport(report, reportTransactions, reportActions, policy);
-=======
-    const isExpenseReport = isExpenseReportUtils(report);
-    const isIOUReport = isIOUReportUtils(report);
-    const isUnreported = isSelfDMReportUtils(report);
-    const transaction = reportTransactions.at(0);
-    const transactionID = transaction?.transactionID;
-    const isOwner = transactionID ? getIOUActionForTransactionID(reportActions, transactionID)?.actorAccountID === getCurrentUserAccountID() : false;
-    const isReportOpenOrProcessing = isOpenReportUtils(report) || isProcessingReportUtils(report);
-    const isSingleTransaction = reportTransactions.length === 1;
-    const isInvoiceReport = isInvoiceReportUtils(report);
-
-    if (reportTransactions.length > 0 && reportTransactions.every((t) => isDemoTransaction(t))) {
-        return true;
-    }
-
-    if (isUnreported) {
-        return isOwner;
-    }
-
-    if (isInvoiceReport) {
-        return report?.ownerAccountID === getCurrentUserAccountID() && isReportOpenOrProcessing && policy?.approvalMode !== CONST.POLICY.APPROVAL_MODE.OPTIONAL;
-    }
-
-    // Users cannot delete a report in the unreported or IOU cases, but they can delete individual transactions.
-    // So we check if the reportTransactions length is 1 which means they're viewing a single transaction and thus can delete it.
-    if (isIOUReport) {
-        return isSingleTransaction && isOwner && isReportOpenOrProcessing;
-    }
-
-    if (isExpenseReport) {
-        const isCardTransactionWithCorporateLiability =
-            isSingleTransaction && isCardTransactionUtils(transaction) && transaction?.comment?.liabilityType === CONST.TRANSACTION.LIABILITY_TYPE.RESTRICT;
-
-        if (isCardTransactionWithCorporateLiability) {
-            return false;
-        }
-
-        const isReportSubmitter = isCurrentUserSubmitter(report);
-        const isApprovalEnabled = policy ? policy.approvalMode && policy.approvalMode !== CONST.POLICY.APPROVAL_MODE.OPTIONAL : false;
-        const isForwarded = isProcessingReportUtils(report) && isApprovalEnabled && !isAwaitingFirstLevelApproval(report);
-
-        return isReportSubmitter && isReportOpenOrProcessing && !isForwarded;
-    }
-
-    return false;
->>>>>>> 10f58c47
 }
 
 function isRetractAction(report: Report, policy?: Policy): boolean {
