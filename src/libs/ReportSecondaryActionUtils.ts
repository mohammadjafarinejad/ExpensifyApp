--- conflicted
+++ resolved
@@ -35,7 +35,6 @@
 import {getSession} from './SessionUtils';
 import {allHavePendingRTERViolation, isDuplicate, isOnHold as isOnHoldTransactionUtils, shouldShowBrokenConnectionViolationForMultipleTransactions} from './TransactionUtils';
 
-<<<<<<< HEAD
 function isAddExpenseAction(report: Report, reportTransactions: Transaction[]) {
     const isReportSubmitter = isCurrentUserSubmitter(report.reportID);
 
@@ -47,15 +46,6 @@
 }
 
 function isSubmitAction(report: Report, policy?: Policy): boolean {
-=======
-function isSubmitAction(report: Report, reportTransactions: Transaction[], policy?: Policy): boolean {
-    const transactionAreComplete = reportTransactions.every((transaction) => transaction.amount !== 0 || transaction.modifiedAmount !== 0);
-
-    if (!transactionAreComplete) {
-        return false;
-    }
-
->>>>>>> 44e1cadf
     const isExpenseReport = isExpenseReportUtils(report);
 
     if (!isExpenseReport || report?.total === 0) {
@@ -413,15 +403,11 @@
 ): Array<ValueOf<typeof CONST.REPORT.SECONDARY_ACTIONS>> {
     const options: Array<ValueOf<typeof CONST.REPORT.SECONDARY_ACTIONS>> = [];
 
-<<<<<<< HEAD
     if (isAddExpenseAction(report, reportTransactions)) {
         options.push(CONST.REPORT.SECONDARY_ACTIONS.ADD_EXPENSE);
     }
 
-    if (isSubmitAction(report, policy)) {
-=======
     if (isSubmitAction(report, reportTransactions, policy)) {
->>>>>>> 44e1cadf
         options.push(CONST.REPORT.SECONDARY_ACTIONS.SUBMIT);
     }
 
