import type {OnyxCollection} from 'react-native-onyx';
import type {ValueOf} from 'type-fest';
import CONST from '@src/CONST';
import ONYXKEYS from '@src/ONYXKEYS';
import type {Policy, Report, ReportAction, ReportNameValuePairs, Transaction, TransactionViolation} from '@src/types/onyx';
import {isApprover as isApproverUtils} from './actions/Policy/Member';
import {getCurrentUserAccountID} from './actions/Report';
import {
    arePaymentsEnabled as arePaymentsEnabledUtils,
    getConnectedIntegration,
    getCorrectedAutoReportingFrequency,
    getSubmitToAccountID,
    hasAccountingConnections,
    hasIntegrationAutoSync,
    isInstantSubmitEnabled,
    isPreferredExporter,
    isSubmitAndClose as isSubmitAndCloseUtils,
} from './PolicyUtils';
import {getIOUActionForReportID, getIOUActionForTransactionID, getOneTransactionThreadReportID, isPayAction} from './ReportActionsUtils';
import {isPrimaryPayAction} from './ReportPrimaryActionUtils';
import {
    canAddTransaction,
    canEditFieldOfMoneyRequest,
    canEditReportPolicy,
    canHoldUnholdReportAction,
    hasOnlyHeldExpenses,
    hasReportBeenReopened as hasReportBeenReopenedUtils,
    isArchivedReport,
    isAwaitingFirstLevelApproval,
    isClosedReport as isClosedReportUtils,
    isCurrentUserSubmitter,
    isExpenseReport as isExpenseReportUtils,
    isExported as isExportedUtils,
    isInvoiceReport as isInvoiceReportUtils,
    isIOUReport as isIOUReportUtils,
    isOpenReport as isOpenReportUtils,
    isPayer as isPayerUtils,
    isProcessingReport as isProcessingReportUtils,
    isReportApproved as isReportApprovedUtils,
    isReportManager as isReportManagerUtils,
    isSelfDM as isSelfDMReportUtils,
    isSettled,
    isWorkspaceEligibleForReportChange,
} from './ReportUtils';
import {getSession} from './SessionUtils';
import {
    allHavePendingRTERViolation,
    isCardTransaction as isCardTransactionUtils,
    isDuplicate,
    isOnHold as isOnHoldTransactionUtils,
    shouldShowBrokenConnectionViolationForMultipleTransactions,
} from './TransactionUtils';

function isAddExpenseAction(report: Report, reportTransactions: Transaction[]) {
    const isReportSubmitter = isCurrentUserSubmitter(report.reportID);

    if (!isReportSubmitter || reportTransactions.length === 0) {
        return false;
    }

    return canAddTransaction(report);
}

<<<<<<< HEAD
function isSplitAction(report: Report, reportTransactions: Transaction[], policy?: Policy): boolean {
    if (Number(reportTransactions?.length) !== 1) {
        return false;
    }

    const reportTransaction = reportTransactions.at(0);

    const isScanning = hasReceiptTransactionUtils(reportTransaction) && isReceiptBeingScanned(reportTransaction);
    if (isPending(reportTransaction) || isScanning || !!reportTransaction?.errors) {
        return false;
    }

    const {amount} = getTransactionDetails(reportTransaction) ?? {};
    if (!amount) {
        return false;
    }

    const {isExpenseSplit, isBillSplit} = getOriginalTransactionWithSplitInfo(reportTransaction);
    if (isExpenseSplit || isBillSplit) {
        return false;
    }

    if (!isExpenseReportUtils(report)) {
        return false;
    }

    if (report.stateNum && report.stateNum >= CONST.REPORT.STATE_NUM.APPROVED) {
        return false;
    }

    const isSubmitter = isCurrentUserSubmitter(report.reportID);
    const isAdmin = policy?.role === CONST.POLICY.ROLE.ADMIN;
    const isManager = (report.managerID ?? CONST.DEFAULT_NUMBER_ID) === getCurrentUserAccountID();

    return isSubmitter || isAdmin || isManager;
}

function isSubmitAction(report: Report, reportTransactions: Transaction[], policy?: Policy, reportNameValuePairs?: ReportNameValuePairs, reportActions?: ReportAction[]): boolean {
=======
function isSubmitAction(report: Report, reportTransactions: Transaction[], policy?: Policy, reportNameValuePairs?: ReportNameValuePairs): boolean {
>>>>>>> cd6c5577
    if (isArchivedReport(reportNameValuePairs)) {
        return false;
    }

    const transactionAreComplete = reportTransactions.every((transaction) => transaction.amount !== 0 || transaction.modifiedAmount !== 0);

    if (!transactionAreComplete) {
        return false;
    }

    const isExpenseReport = isExpenseReportUtils(report);

    if (!isExpenseReport || report?.total === 0) {
        return false;
    }

    const isReportSubmitter = isCurrentUserSubmitter(report.reportID);
    const isReportApprover = isApproverUtils(policy, getCurrentUserAccountID());
    if (!isReportSubmitter && !isReportApprover) {
        return false;
    }

    const isOpenReport = isOpenReportUtils(report);
    if (!isOpenReport) {
        return false;
    }

    const submitToAccountID = getSubmitToAccountID(policy, report);
    if (submitToAccountID === report.ownerAccountID && policy?.preventSelfApproval) {
        return false;
    }

    const hasReportBeenReopened = hasReportBeenReopenedUtils(reportActions);
    if (hasReportBeenReopened && isReportSubmitter) {
        return false;
    }

    const isAdmin = policy?.role === CONST.POLICY.ROLE.ADMIN;
    const isManager = report.managerID === getCurrentUserAccountID();
    if (isAdmin || isManager) {
        return true;
    }

    const autoReportingFrequency = getCorrectedAutoReportingFrequency(policy);

    const isScheduledSubmitEnabled = policy?.harvesting?.enabled && autoReportingFrequency !== CONST.POLICY.AUTO_REPORTING_FREQUENCIES.MANUAL;

    return !!isScheduledSubmitEnabled;
}

function isApproveAction(report: Report, reportTransactions: Transaction[], violations: OnyxCollection<TransactionViolation[]>, policy?: Policy): boolean {
    const currentUserAccountID = getCurrentUserAccountID();
    const managerID = report?.managerID ?? CONST.DEFAULT_NUMBER_ID;
    const isCurrentUserManager = managerID === currentUserAccountID;
    if (!isCurrentUserManager) {
        return false;
    }
    const isExpenseReport = isExpenseReportUtils(report);
    const isReportApprover = isApproverUtils(policy, currentUserAccountID);
    const isProcessingReport = isProcessingReportUtils(report);
    const reportHasDuplicatedTransactions = reportTransactions.some((transaction) => isDuplicate(transaction.transactionID));

    const isPreventSelfApprovalEnabled = policy?.preventSelfApproval;
    const isReportSubmitter = isCurrentUserSubmitter(report.reportID);

    if (isPreventSelfApprovalEnabled && isReportSubmitter) {
        return false;
    }

    if (isExpenseReport && isReportApprover && isProcessingReport && reportHasDuplicatedTransactions) {
        return true;
    }

    const transactionIDs = reportTransactions.map((t) => t.transactionID);

    const hasAllPendingRTERViolations = allHavePendingRTERViolation(transactionIDs, violations);

    if (hasAllPendingRTERViolations) {
        return true;
    }

    const isAdmin = policy?.role === CONST.POLICY.ROLE.ADMIN;

    const shouldShowBrokenConnectionViolation = shouldShowBrokenConnectionViolationForMultipleTransactions(transactionIDs, report, policy, violations);

    const userControlsReport = isReportApprover || isAdmin;
    return userControlsReport && shouldShowBrokenConnectionViolation;
}

function isUnapproveAction(report: Report, policy?: Policy): boolean {
    const isExpenseReport = isExpenseReportUtils(report);
    const isReportApprover = isApproverUtils(policy, getCurrentUserAccountID());
    const isReportApproved = isReportApprovedUtils({report});
    const isReportSettled = isSettled(report);
    const isPaymentProcessing = report.isWaitingOnBankAccount && report.statusNum === CONST.REPORT.STATUS_NUM.APPROVED;

    if (isReportSettled || isPaymentProcessing) {
        return false;
    }

    return isExpenseReport && isReportApprover && isReportApproved;
}

function isCancelPaymentAction(report: Report, reportTransactions: Transaction[], policy?: Policy): boolean {
    const isExpenseReport = isExpenseReportUtils(report);

    if (!isExpenseReport) {
        return false;
    }

    const isAdmin = policy?.role === CONST.POLICY.ROLE.ADMIN;
    const isPayer = isPayerUtils(getSession(), report, false, policy);

    if (!isAdmin || !isPayer) {
        return false;
    }

    const isReportPaidElsewhere = report.stateNum === CONST.REPORT.STATE_NUM.APPROVED && report.statusNum === CONST.REPORT.STATUS_NUM.REIMBURSED;

    if (isReportPaidElsewhere) {
        return true;
    }

    const isPaymentProcessing = !!report.isWaitingOnBankAccount && report.statusNum === CONST.REPORT.STATUS_NUM.APPROVED;

    const payActions = reportTransactions.reduce((acc, transaction) => {
        const action = getIOUActionForReportID(report.reportID, transaction.transactionID);
        if (action && isPayAction(action)) {
            acc.push(action);
        }
        return acc;
    }, [] as ReportAction[]);

    const hasDailyNachaCutoffPassed = payActions.some((action) => {
        const now = new Date();
        const paymentDatetime = new Date(action.created);
        const nowUTC = new Date(Date.UTC(now.getUTCFullYear(), now.getUTCMonth(), now.getUTCDate(), now.getUTCHours(), now.getUTCMinutes(), now.getUTCSeconds()));
        const cutoffTimeUTC = new Date(Date.UTC(paymentDatetime.getUTCFullYear(), paymentDatetime.getUTCMonth(), paymentDatetime.getUTCDate(), 23, 45, 0));
        return nowUTC.getTime() < cutoffTimeUTC.getTime();
    });

    return isPaymentProcessing && !hasDailyNachaCutoffPassed;
}

function isExportAction(report: Report, policy?: Policy, reportActions?: ReportAction[]): boolean {
    if (!policy) {
        return false;
    }

    const hasAccountingConnection = hasAccountingConnections(policy);
    if (!hasAccountingConnection) {
        return false;
    }

    const isInvoiceReport = isInvoiceReportUtils(report);
    const isReportSender = isCurrentUserSubmitter(report.reportID);

    if (isInvoiceReport && isReportSender) {
        return true;
    }

    const isExpenseReport = isExpenseReportUtils(report);

    if (!isExpenseReport) {
        return false;
    }

    const isReportApproved = isReportApprovedUtils({report});
    const isReportPayer = isPayerUtils(getSession(), report, false, policy);
    const arePaymentsEnabled = arePaymentsEnabledUtils(policy);
    const isReportClosed = isClosedReportUtils(report);

    if (isReportPayer && arePaymentsEnabled && (isReportApproved || isReportClosed)) {
        return true;
    }

    const isAdmin = policy?.role === CONST.POLICY.ROLE.ADMIN;
    const isReportReimbursed = report.statusNum === CONST.REPORT.STATUS_NUM.REIMBURSED;
    const connectedIntegration = getConnectedIntegration(policy);
    const syncEnabled = hasIntegrationAutoSync(policy, connectedIntegration);
    const isReportExported = isExportedUtils(reportActions);
    const isReportFinished = isReportApproved || isReportReimbursed || isReportClosed;

    return isAdmin && isReportFinished && syncEnabled && !isReportExported;
}

function isMarkAsExportedAction(report: Report, policy?: Policy): boolean {
    if (!policy) {
        return false;
    }

    const hasAccountingConnection = hasAccountingConnections(policy);
    if (!hasAccountingConnection) {
        return false;
    }

    const isInvoiceReport = isInvoiceReportUtils(report);
    const isReportSender = isCurrentUserSubmitter(report.reportID);

    if (isInvoiceReport && isReportSender) {
        return true;
    }

    const isExpenseReport = isExpenseReportUtils(report);

    if (!isExpenseReport) {
        return false;
    }

    const isReportPayer = isPayerUtils(getSession(), report, false, policy);
    const arePaymentsEnabled = arePaymentsEnabledUtils(policy);
    const isReportApproved = isReportApprovedUtils({report});
    const isReportClosed = isClosedReportUtils(report);
    const isReportClosedOrApproved = isReportClosed || isReportApproved;

    if (isReportPayer && arePaymentsEnabled && isReportClosedOrApproved) {
        return true;
    }

    const isReportReimbursed = isSettled(report);
    const connectedIntegration = getConnectedIntegration(policy);
    const syncEnabled = hasIntegrationAutoSync(policy, connectedIntegration);
    const isReportFinished = isReportClosedOrApproved || isReportReimbursed;

    if (!isReportFinished) {
        return false;
    }

    const isAdmin = policy?.role === CONST.POLICY.ROLE.ADMIN;

    const isExporter = isPreferredExporter(policy);

    return (isAdmin && syncEnabled) || (isExporter && !syncEnabled);
}

function isHoldAction(report: Report, reportTransactions: Transaction[], reportActions?: ReportAction[]): boolean {
    const transactionThreadReportID = getOneTransactionThreadReportID(report.reportID, reportActions);
    const isOneExpenseReport = reportTransactions.length === 1;
    const transaction = reportTransactions.at(0);

    if ((!!reportActions && !transactionThreadReportID) || !isOneExpenseReport || !transaction) {
        return false;
    }

    return !!reportActions && isHoldActionForTransaction(report, transaction, reportActions);
}

function isHoldActionForTransaction(report: Report, reportTransaction: Transaction, reportActions: ReportAction[]): boolean {
    const isExpenseReport = isExpenseReportUtils(report);
    const isIOUReport = isIOUReportUtils(report);
    const iouOrExpenseReport = isExpenseReport || isIOUReport;
    const action = getIOUActionForTransactionID(reportActions, reportTransaction.transactionID);
    const {canHoldRequest} = canHoldUnholdReportAction(action);

    if (!iouOrExpenseReport || !canHoldRequest) {
        return false;
    }

    const isReportOnHold = isOnHoldTransactionUtils(reportTransaction);

    if (isReportOnHold) {
        return false;
    }

    const isOpenReport = isOpenReportUtils(report);
    const isSubmitter = isCurrentUserSubmitter(report.reportID);
    const isReportManager = isReportManagerUtils(report);

    if (isOpenReport && (isSubmitter || isReportManager)) {
        return true;
    }

    const isProcessingReport = isProcessingReportUtils(report);

    return isProcessingReport;
}

function isChangeWorkspaceAction(report: Report, policies: OnyxCollection<Policy>): boolean {
    const availablePolicies = Object.values(policies ?? {}).filter((newPolicy) => isWorkspaceEligibleForReportChange(newPolicy, report, policies));
    let hasAvailablePolicies = availablePolicies.length > 1;
    if (!hasAvailablePolicies && availablePolicies.length === 1) {
        hasAvailablePolicies = !report.policyID || report.policyID !== availablePolicies?.at(0)?.id;
    }
    const reportPolicy = policies?.[`${ONYXKEYS.COLLECTION.POLICY}${report.policyID}`];
    return hasAvailablePolicies && canEditReportPolicy(report, reportPolicy);
}

function isMoveTransactionAction(reportTransactions: Transaction[], reportActions?: ReportAction[]) {
    const transaction = reportTransactions.at(0);

    if (reportTransactions.length !== 1 || !transaction || !reportActions) {
        return false;
    }

    const iouReportAction = getIOUActionForTransactionID(reportActions, transaction.transactionID);

    const canMoveExpense = canEditFieldOfMoneyRequest(iouReportAction, CONST.EDIT_REQUEST_FIELD.REPORT);

    return canMoveExpense;
}

function isDeleteAction(report: Report, reportTransactions: Transaction[], reportActions: ReportAction[], policy?: Policy): boolean {
    const isExpenseReport = isExpenseReportUtils(report);
    const isIOUReport = isIOUReportUtils(report);
    const isUnreported = isSelfDMReportUtils(report);
    const transaction = reportTransactions.at(0);
    const transactionID = transaction?.transactionID;
    const isOwner = transactionID ? getIOUActionForTransactionID(reportActions, transactionID)?.actorAccountID === getCurrentUserAccountID() : false;
    const isReportOpenOrProcessing = isOpenReportUtils(report) || isProcessingReportUtils(report);
    const isSingleTransaction = reportTransactions.length === 1;

    if (isUnreported) {
        return isOwner;
    }

    // Users cannot delete a report in the unrepeorted or IOU cases, but they can delete individual transactions.
    // So we check if the reportTransactions length is 1 which means they're viewing a single transaction and thus can delete it.
    if (isIOUReport) {
        return isSingleTransaction && isOwner && isReportOpenOrProcessing;
    }

    if (isExpenseReport) {
        const isCardTransactionWithCorporateLiability =
            isSingleTransaction && isCardTransactionUtils(transaction) && transaction?.comment?.liabilityType === CONST.TRANSACTION.LIABILITY_TYPE.RESTRICT;

        if (isCardTransactionWithCorporateLiability) {
            return false;
        }

        const isReportSubmitter = isCurrentUserSubmitter(report.reportID);
        const isApprovalEnabled = policy ? policy.approvalMode && policy.approvalMode !== CONST.POLICY.APPROVAL_MODE.OPTIONAL : false;
        const isForwarded = isProcessingReportUtils(report) && isApprovalEnabled && !isAwaitingFirstLevelApproval(report);

        return isReportSubmitter && isReportOpenOrProcessing && !isForwarded;
    }

    return false;
}

function isRetractAction(report: Report, policy?: Policy): boolean {
    const isExpenseReport = isExpenseReportUtils(report);
    const isSubmitAndClose = isSubmitAndCloseUtils(policy);

    // This should be removed after we change how instant submit works
    const isInstantSubmit = isInstantSubmitEnabled(policy);

    if (!isExpenseReport || isSubmitAndClose || isInstantSubmit) {
        return false;
    }

    const isReportSubmitter = isCurrentUserSubmitter(report.reportID);
    if (!isReportSubmitter) {
        return false;
    }

    const isProcessingReport = isProcessingReportUtils(report);
    if (!isProcessingReport) {
        return false;
    }

    return true;
}

function isReopenAction(report: Report, policy?: Policy): boolean {
    const isExpenseReport = isExpenseReportUtils(report);
    if (!isExpenseReport) {
        return false;
    }

    const isClosedReport = isClosedReportUtils(report);
    if (!isClosedReport) {
        return false;
    }

    const isAdmin = policy?.role === CONST.POLICY.ROLE.ADMIN;
    if (!isAdmin) {
        return false;
    }

    return true;
}

function getSecondaryReportActions(
    report: Report,
    reportTransactions: Transaction[],
    violations: OnyxCollection<TransactionViolation[]>,
    policy?: Policy,
    reportNameValuePairs?: ReportNameValuePairs,
    reportActions?: ReportAction[],
    canUseRetractNewDot?: boolean,
    canUseTableReportView?: boolean,
    policies?: OnyxCollection<Policy>,
): Array<ValueOf<typeof CONST.REPORT.SECONDARY_ACTIONS>> {
    const options: Array<ValueOf<typeof CONST.REPORT.SECONDARY_ACTIONS>> = [];

    if (isPrimaryPayAction(report, policy, reportNameValuePairs) && hasOnlyHeldExpenses(report?.reportID)) {
        options.push(CONST.REPORT.SECONDARY_ACTIONS.PAY);
    }

    if (canUseTableReportView && isAddExpenseAction(report, reportTransactions)) {
        options.push(CONST.REPORT.SECONDARY_ACTIONS.ADD_EXPENSE);
    }

    if (isSubmitAction(report, reportTransactions, policy, reportNameValuePairs, reportActions)) {
        options.push(CONST.REPORT.SECONDARY_ACTIONS.SUBMIT);
    }

    if (isApproveAction(report, reportTransactions, violations, policy)) {
        options.push(CONST.REPORT.SECONDARY_ACTIONS.APPROVE);
    }

    if (isUnapproveAction(report, policy)) {
        options.push(CONST.REPORT.SECONDARY_ACTIONS.UNAPPROVE);
    }

    if (isCancelPaymentAction(report, reportTransactions, policy)) {
        options.push(CONST.REPORT.SECONDARY_ACTIONS.CANCEL_PAYMENT);
    }

    if (isExportAction(report, policy, reportActions)) {
        options.push(CONST.REPORT.SECONDARY_ACTIONS.EXPORT_TO_ACCOUNTING);
    }

    if (isMarkAsExportedAction(report, policy)) {
        options.push(CONST.REPORT.SECONDARY_ACTIONS.MARK_AS_EXPORTED);
    }

    if (canUseRetractNewDot && isRetractAction(report, policy)) {
        options.push(CONST.REPORT.SECONDARY_ACTIONS.RETRACT);
    }

    if (canUseRetractNewDot && isReopenAction(report, policy)) {
        options.push(CONST.REPORT.SECONDARY_ACTIONS.REOPEN);
    }

    if (isHoldAction(report, reportTransactions, reportActions)) {
        options.push(CONST.REPORT.SECONDARY_ACTIONS.HOLD);
    }

    options.push(CONST.REPORT.SECONDARY_ACTIONS.DOWNLOAD_CSV);

    options.push(CONST.REPORT.SECONDARY_ACTIONS.DOWNLOAD_PDF);

    if (isChangeWorkspaceAction(report, policies)) {
        options.push(CONST.REPORT.SECONDARY_ACTIONS.CHANGE_WORKSPACE);
    }

    if (isMoveTransactionAction(reportTransactions, reportActions)) {
        options.push(CONST.REPORT.SECONDARY_ACTIONS.MOVE_EXPENSE);
    }

    options.push(CONST.REPORT.SECONDARY_ACTIONS.VIEW_DETAILS);

    if (isDeleteAction(report, reportTransactions, reportActions ?? [], policy)) {
        options.push(CONST.REPORT.SECONDARY_ACTIONS.DELETE);
    }

    return options;
}

function getSecondaryTransactionThreadActions(
    parentReport: Report,
    reportTransaction: Transaction,
    reportActions: ReportAction[],
): Array<ValueOf<typeof CONST.REPORT.TRANSACTION_SECONDARY_ACTIONS>> {
    const options: Array<ValueOf<typeof CONST.REPORT.TRANSACTION_SECONDARY_ACTIONS>> = [];

    if (isHoldActionForTransaction(parentReport, reportTransaction, reportActions)) {
        options.push(CONST.REPORT.TRANSACTION_SECONDARY_ACTIONS.HOLD);
    }

    options.push(CONST.REPORT.TRANSACTION_SECONDARY_ACTIONS.VIEW_DETAILS);

    if (isDeleteAction(parentReport, [reportTransaction], reportActions ?? [])) {
        options.push(CONST.REPORT.TRANSACTION_SECONDARY_ACTIONS.DELETE);
    }

    return options;
}
export {getSecondaryReportActions, getSecondaryTransactionThreadActions, isDeleteAction};<|MERGE_RESOLUTION|>--- conflicted
+++ resolved
@@ -61,7 +61,6 @@
     return canAddTransaction(report);
 }
 
-<<<<<<< HEAD
 function isSplitAction(report: Report, reportTransactions: Transaction[], policy?: Policy): boolean {
     if (Number(reportTransactions?.length) !== 1) {
         return false;
@@ -100,9 +99,6 @@
 }
 
 function isSubmitAction(report: Report, reportTransactions: Transaction[], policy?: Policy, reportNameValuePairs?: ReportNameValuePairs, reportActions?: ReportAction[]): boolean {
-=======
-function isSubmitAction(report: Report, reportTransactions: Transaction[], policy?: Policy, reportNameValuePairs?: ReportNameValuePairs): boolean {
->>>>>>> cd6c5577
     if (isArchivedReport(reportNameValuePairs)) {
         return false;
     }
