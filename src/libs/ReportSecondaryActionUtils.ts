--- conflicted
+++ resolved
@@ -13,11 +13,8 @@
     getValidConnectedIntegration,
     hasIntegrationAutoSync,
     isInstantSubmitEnabled,
-<<<<<<< HEAD
     isPolicyAdmin,
-=======
     isPolicyMember,
->>>>>>> 813b99d8
     isPreferredExporter,
 } from './PolicyUtils';
 import {getIOUActionForReportID, getIOUActionForTransactionID, getOneTransactionThreadReportID, isPayAction} from './ReportActionsUtils';
