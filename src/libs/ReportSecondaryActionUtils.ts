import type {OnyxCollection, OnyxEntry} from 'react-native-onyx';
import type {ValueOf} from 'type-fest';
import CONST from '@src/CONST';
import ONYXKEYS from '@src/ONYXKEYS';
import type {Policy, Report, ReportAction, ReportNameValuePairs, Transaction, TransactionViolation} from '@src/types/onyx';
import {isApprover as isApproverUtils} from './actions/Policy/Member';
import {getCurrentUserAccountID} from './actions/Report';
import {
    arePaymentsEnabled as arePaymentsEnabledUtils,
    getConnectedIntegration,
    getCorrectedAutoReportingFrequency,
    getSubmitToAccountID,
    getValidConnectedIntegration,
    hasIntegrationAutoSync,
    isInstantSubmitEnabled,
    isPreferredExporter,
    isSubmitAndClose as isSubmitAndCloseUtils,
} from './PolicyUtils';
import {getIOUActionForReportID, getIOUActionForTransactionID, getOneTransactionThreadReportID, isPayAction} from './ReportActionsUtils';
import {isPrimaryPayAction} from './ReportPrimaryActionUtils';
import {
    canAddTransaction,
    canEditReportPolicy,
    canHoldUnholdReportAction,
    getTransactionDetails,
    hasOnlyHeldExpenses,
    hasReportBeenReopened as hasReportBeenReopenedUtils,
    isArchivedReport,
    isAwaitingFirstLevelApproval,
    isClosedReport as isClosedReportUtils,
    isCurrentUserSubmitter,
    isExpenseReport as isExpenseReportUtils,
    isExported as isExportedUtils,
    isInvoiceReport as isInvoiceReportUtils,
    isIOUReport as isIOUReportUtils,
    isOpenReport as isOpenReportUtils,
    isPayer as isPayerUtils,
    isProcessingReport as isProcessingReportUtils,
    isReportApproved as isReportApprovedUtils,
    isReportManager as isReportManagerUtils,
    isSelfDM as isSelfDMReportUtils,
    isSettled,
    isWorkspaceEligibleForReportChange,
} from './ReportUtils';
import {getSession} from './SessionUtils';
import {
    allHavePendingRTERViolation,
    getOriginalTransactionWithSplitInfo,
    hasReceipt as hasReceiptTransactionUtils,
    isCardTransaction as isCardTransactionUtils,
    isDuplicate,
    isOnHold as isOnHoldTransactionUtils,
    isPending,
    isReceiptBeingScanned,
    shouldShowBrokenConnectionViolationForMultipleTransactions,
} from './TransactionUtils';

function isAddExpenseAction(report: Report, reportTransactions: Transaction[], isReportArchived = false) {
    const isReportSubmitter = isCurrentUserSubmitter(report.reportID);

    if (!isReportSubmitter || reportTransactions.length === 0) {
        return false;
    }

    return canAddTransaction(report, isReportArchived);
}

function isSplitAction(report: Report, reportTransactions: Transaction[], policy?: Policy): boolean {
    if (Number(reportTransactions?.length) !== 1) {
        return false;
    }

    const reportTransaction = reportTransactions.at(0);

    const isScanning = hasReceiptTransactionUtils(reportTransaction) && isReceiptBeingScanned(reportTransaction);
    if (isPending(reportTransaction) || isScanning || !!reportTransaction?.errors) {
        return false;
    }

    const {amount} = getTransactionDetails(reportTransaction) ?? {};
    if (!amount) {
        return false;
    }

    const {isExpenseSplit, isBillSplit} = getOriginalTransactionWithSplitInfo(reportTransaction);
    if (isExpenseSplit || isBillSplit) {
        return false;
    }

    if (!isExpenseReportUtils(report)) {
        return false;
    }

    if (report.stateNum && report.stateNum >= CONST.REPORT.STATE_NUM.APPROVED) {
        return false;
    }

    const isSubmitter = isCurrentUserSubmitter(report.reportID);
    const isAdmin = policy?.role === CONST.POLICY.ROLE.ADMIN;
    const isManager = (report.managerID ?? CONST.DEFAULT_NUMBER_ID) === getCurrentUserAccountID();

    return isSubmitter || isAdmin || isManager;
}

function isSubmitAction(
    report: Report,
    reportTransactions: Transaction[],
    policy?: Policy,
    reportNameValuePairs?: ReportNameValuePairs,
    reportActions?: ReportAction[],
    isChatReportArchived = false,
): boolean {
    if (isArchivedReport(reportNameValuePairs) || isChatReportArchived) {
        return false;
    }

    const transactionAreComplete = reportTransactions.every((transaction) => transaction.amount !== 0 || transaction.modifiedAmount !== 0);

    if (!transactionAreComplete) {
        return false;
    }

    const isExpenseReport = isExpenseReportUtils(report);

    if (!isExpenseReport || report?.total === 0) {
        return false;
    }

    const isReportSubmitter = isCurrentUserSubmitter(report.reportID);
    const isReportApprover = isApproverUtils(policy, getCurrentUserAccountID());
    const isAdmin = policy?.role === CONST.POLICY.ROLE.ADMIN;
    const isManager = report.managerID === getCurrentUserAccountID();
    if (!isReportSubmitter && !isReportApprover && !isAdmin && !isManager) {
        return false;
    }

    const isOpenReport = isOpenReportUtils(report);
    if (!isOpenReport) {
        return false;
    }

    const submitToAccountID = getSubmitToAccountID(policy, report);
    if (submitToAccountID === report.ownerAccountID && policy?.preventSelfApproval) {
        return false;
    }

    const hasReportBeenReopened = hasReportBeenReopenedUtils(reportActions);
    if (hasReportBeenReopened && isReportSubmitter) {
        return false;
    }

    if (isAdmin || isManager) {
        return true;
    }

    const autoReportingFrequency = getCorrectedAutoReportingFrequency(policy);

    const isScheduledSubmitEnabled = policy?.harvesting?.enabled && autoReportingFrequency !== CONST.POLICY.AUTO_REPORTING_FREQUENCIES.MANUAL;

    return !!isScheduledSubmitEnabled;
}

function isApproveAction(report: Report, reportTransactions: Transaction[], violations: OnyxCollection<TransactionViolation[]>, policy?: Policy): boolean {
    const isAnyReceiptBeingScanned = reportTransactions?.some((transaction) => isReceiptBeingScanned(transaction));

    if (isAnyReceiptBeingScanned) {
        return false;
    }

    const currentUserAccountID = getCurrentUserAccountID();
    const managerID = report?.managerID ?? CONST.DEFAULT_NUMBER_ID;
    const isCurrentUserManager = managerID === currentUserAccountID;
    if (!isCurrentUserManager) {
        return false;
    }
    const isExpenseReport = isExpenseReportUtils(report);
    const isReportApprover = isApproverUtils(policy, currentUserAccountID);
    const isProcessingReport = isProcessingReportUtils(report);
    const reportHasDuplicatedTransactions = reportTransactions.some((transaction) => isDuplicate(transaction.transactionID));

    const isPreventSelfApprovalEnabled = policy?.preventSelfApproval;
    const isReportSubmitter = isCurrentUserSubmitter(report.reportID);

    if (isPreventSelfApprovalEnabled && isReportSubmitter) {
        return false;
    }

    if (isExpenseReport && isProcessingReport && reportHasDuplicatedTransactions) {
        return true;
    }

    const transactionIDs = reportTransactions.map((t) => t.transactionID);

    const hasAllPendingRTERViolations = allHavePendingRTERViolation(transactionIDs, violations);

    if (hasAllPendingRTERViolations) {
        return true;
    }

    const isAdmin = policy?.role === CONST.POLICY.ROLE.ADMIN;

    const shouldShowBrokenConnectionViolation = shouldShowBrokenConnectionViolationForMultipleTransactions(transactionIDs, report, policy, violations);

    const userControlsReport = isReportApprover || isAdmin;
    return userControlsReport && shouldShowBrokenConnectionViolation;
}

function isUnapproveAction(report: Report, policy?: Policy): boolean {
    const isExpenseReport = isExpenseReportUtils(report);
    const isReportApprover = isApproverUtils(policy, getCurrentUserAccountID());
    const isReportApproved = isReportApprovedUtils({report});
    const isReportSettled = isSettled(report);
    const isPaymentProcessing = report.isWaitingOnBankAccount && report.statusNum === CONST.REPORT.STATUS_NUM.APPROVED;

    if (isReportSettled || isPaymentProcessing) {
        return false;
    }

    return isExpenseReport && isReportApprover && isReportApproved;
}

function isCancelPaymentAction(report: Report, reportTransactions: Transaction[], policy?: Policy): boolean {
    const isExpenseReport = isExpenseReportUtils(report);

    if (!isExpenseReport) {
        return false;
    }

    const isAdmin = policy?.role === CONST.POLICY.ROLE.ADMIN;
    const isPayer = isPayerUtils(getSession(), report, false, policy);

    if (!isAdmin || !isPayer) {
        return false;
    }

    const isReportPaidElsewhere = report.stateNum === CONST.REPORT.STATE_NUM.APPROVED && report.statusNum === CONST.REPORT.STATUS_NUM.REIMBURSED;

    if (isReportPaidElsewhere) {
        return true;
    }

    const isPaymentProcessing = !!report.isWaitingOnBankAccount && report.statusNum === CONST.REPORT.STATUS_NUM.APPROVED;

    const payActions = reportTransactions.reduce((acc, transaction) => {
        const action = getIOUActionForReportID(report.reportID, transaction.transactionID);
        if (action && isPayAction(action)) {
            acc.push(action);
        }
        return acc;
    }, [] as ReportAction[]);

    const hasDailyNachaCutoffPassed = payActions.some((action) => {
        const now = new Date();
        const paymentDatetime = new Date(action.created);
        const nowUTC = new Date(Date.UTC(now.getUTCFullYear(), now.getUTCMonth(), now.getUTCDate(), now.getUTCHours(), now.getUTCMinutes(), now.getUTCSeconds()));
        const cutoffTimeUTC = new Date(Date.UTC(paymentDatetime.getUTCFullYear(), paymentDatetime.getUTCMonth(), paymentDatetime.getUTCDate(), 23, 45, 0));
        return nowUTC.getTime() < cutoffTimeUTC.getTime();
    });

    return isPaymentProcessing && !hasDailyNachaCutoffPassed;
}

function isExportAction(report: Report, policy?: Policy, reportActions?: ReportAction[]): boolean {
    if (!policy) {
        return false;
    }

    const hasAccountingConnection = !!getValidConnectedIntegration(policy);
    if (!hasAccountingConnection) {
        return false;
    }

    const isInvoiceReport = isInvoiceReportUtils(report);

    // We don't allow export to accounting for invoice reports in OD so we want to align with that here.
    if (isInvoiceReport) {
        return false;
    }

    const isExpenseReport = isExpenseReportUtils(report);

    if (!isExpenseReport) {
        return false;
    }

    const isReportApproved = isReportApprovedUtils({report});
    const isReportPayer = isPayerUtils(getSession(), report, false, policy);
    const arePaymentsEnabled = arePaymentsEnabledUtils(policy);
    const isReportClosed = isClosedReportUtils(report);

    if (isReportPayer && arePaymentsEnabled && (isReportApproved || isReportClosed)) {
        return true;
    }

    const isAdmin = policy?.role === CONST.POLICY.ROLE.ADMIN;
    const isReportReimbursed = report.statusNum === CONST.REPORT.STATUS_NUM.REIMBURSED;
    const connectedIntegration = getConnectedIntegration(policy);
    const syncEnabled = hasIntegrationAutoSync(policy, connectedIntegration);
    const isReportExported = isExportedUtils(reportActions);
    const isReportFinished = isReportApproved || isReportReimbursed || isReportClosed;

    return isAdmin && isReportFinished && syncEnabled && !isReportExported;
}

function isMarkAsExportedAction(report: Report, policy?: Policy): boolean {
    if (!policy) {
        return false;
    }

    const hasAccountingConnection = !!getValidConnectedIntegration(policy);
    if (!hasAccountingConnection) {
        return false;
    }

    const isInvoiceReport = isInvoiceReportUtils(report);
    const isReportSender = isCurrentUserSubmitter(report.reportID);

    if (isInvoiceReport && isReportSender) {
        return true;
    }

    const isExpenseReport = isExpenseReportUtils(report);

    if (!isExpenseReport) {
        return false;
    }

    const isReportPayer = isPayerUtils(getSession(), report, false, policy);
    const arePaymentsEnabled = arePaymentsEnabledUtils(policy);
    const isReportApproved = isReportApprovedUtils({report});
    const isReportClosed = isClosedReportUtils(report);
    const isReportClosedOrApproved = isReportClosed || isReportApproved;

    if (isReportPayer && arePaymentsEnabled && isReportClosedOrApproved) {
        return true;
    }

    const isReportReimbursed = isSettled(report);
    const connectedIntegration = getConnectedIntegration(policy);
    const syncEnabled = hasIntegrationAutoSync(policy, connectedIntegration);
    const isReportFinished = isReportClosedOrApproved || isReportReimbursed;

    if (!isReportFinished) {
        return false;
    }

    const isAdmin = policy?.role === CONST.POLICY.ROLE.ADMIN;

    const isExporter = isPreferredExporter(policy);

    return (isAdmin && syncEnabled) || (isExporter && !syncEnabled);
}

function isHoldAction(report: Report, chatReport: OnyxEntry<Report>, reportTransactions: Transaction[], reportActions?: ReportAction[]): boolean {
    const transactionThreadReportID = getOneTransactionThreadReportID(report, chatReport, reportActions);
    const isOneExpenseReport = reportTransactions.length === 1;
    const transaction = reportTransactions.at(0);

    if ((!!reportActions && !transactionThreadReportID) || !isOneExpenseReport || !transaction) {
        return false;
    }

    return !!reportActions && isHoldActionForTransaction(report, transaction, reportActions);
}

function isHoldActionForTransaction(report: Report, reportTransaction: Transaction, reportActions: ReportAction[]): boolean {
    const isExpenseReport = isExpenseReportUtils(report);
    const isIOUReport = isIOUReportUtils(report);
    const iouOrExpenseReport = isExpenseReport || isIOUReport;
    const action = getIOUActionForTransactionID(reportActions, reportTransaction.transactionID);
    const {canHoldRequest} = canHoldUnholdReportAction(action);

    if (!iouOrExpenseReport || !canHoldRequest) {
        return false;
    }

    const isReportOnHold = isOnHoldTransactionUtils(reportTransaction);

    if (isReportOnHold) {
        return false;
    }

    const isOpenReport = isOpenReportUtils(report);
    const isSubmitter = isCurrentUserSubmitter(report.reportID);
    const isReportManager = isReportManagerUtils(report);

    if (isOpenReport && (isSubmitter || isReportManager)) {
        return true;
    }

    const isProcessingReport = isProcessingReportUtils(report);

    return isProcessingReport;
}

function isChangeWorkspaceAction(report: Report, policies: OnyxCollection<Policy>): boolean {
    const availablePolicies = Object.values(policies ?? {}).filter((newPolicy) => isWorkspaceEligibleForReportChange(newPolicy, report, policies));
    let hasAvailablePolicies = availablePolicies.length > 1;
    if (!hasAvailablePolicies && availablePolicies.length === 1) {
        hasAvailablePolicies = !report.policyID || report.policyID !== availablePolicies?.at(0)?.id;
    }
    const reportPolicy = policies?.[`${ONYXKEYS.COLLECTION.POLICY}${report.policyID}`];
    return hasAvailablePolicies && canEditReportPolicy(report, reportPolicy);
}

function isDeleteAction(report: Report, reportTransactions: Transaction[], reportActions: ReportAction[], policy?: Policy): boolean {
    const isExpenseReport = isExpenseReportUtils(report);
    const isIOUReport = isIOUReportUtils(report);
    const isUnreported = isSelfDMReportUtils(report);
    const transaction = reportTransactions.at(0);
    const transactionID = transaction?.transactionID;
    const isOwner = transactionID ? getIOUActionForTransactionID(reportActions, transactionID)?.actorAccountID === getCurrentUserAccountID() : false;
    const isReportOpenOrProcessing = isOpenReportUtils(report) || isProcessingReportUtils(report);
    const isSingleTransaction = reportTransactions.length === 1;

    if (isUnreported) {
        return isOwner;
    }

    // Users cannot delete a report in the unreported or IOU cases, but they can delete individual transactions.
    // So we check if the reportTransactions length is 1 which means they're viewing a single transaction and thus can delete it.
    if (isIOUReport) {
        return isSingleTransaction && isOwner && isReportOpenOrProcessing;
    }

    if (isExpenseReport) {
        const isCardTransactionWithCorporateLiability =
            isSingleTransaction && isCardTransactionUtils(transaction) && transaction?.comment?.liabilityType === CONST.TRANSACTION.LIABILITY_TYPE.RESTRICT;

        if (isCardTransactionWithCorporateLiability) {
            return false;
        }

        const isReportSubmitter = isCurrentUserSubmitter(report.reportID);
        const isApprovalEnabled = policy ? policy.approvalMode && policy.approvalMode !== CONST.POLICY.APPROVAL_MODE.OPTIONAL : false;
        const isForwarded = isProcessingReportUtils(report) && isApprovalEnabled && !isAwaitingFirstLevelApproval(report);

        return isReportSubmitter && isReportOpenOrProcessing && !isForwarded;
    }

    return false;
}

function isRetractAction(report: Report, policy?: Policy): boolean {
    const isExpenseReport = isExpenseReportUtils(report);
    const isSubmitAndClose = isSubmitAndCloseUtils(policy);

    // This should be removed after we change how instant submit works
    const isInstantSubmit = isInstantSubmitEnabled(policy);

    if (!isExpenseReport || isSubmitAndClose || isInstantSubmit) {
        return false;
    }

    const isReportSubmitter = isCurrentUserSubmitter(report.reportID);
    if (!isReportSubmitter) {
        return false;
    }

    const isProcessingReport = isProcessingReportUtils(report);
    if (!isProcessingReport) {
        return false;
    }

    return true;
}

function isReopenAction(report: Report, policy?: Policy): boolean {
    const isExpenseReport = isExpenseReportUtils(report);
    if (!isExpenseReport) {
        return false;
    }

    const isClosedReport = isClosedReportUtils(report);
    if (!isClosedReport) {
        return false;
    }

    const isAdmin = policy?.role === CONST.POLICY.ROLE.ADMIN;
    if (!isAdmin) {
        return false;
    }

    return true;
}

function getSecondaryReportActions({
    report,
    chatReport,
    reportTransactions,
    violations,
    policy,
    reportNameValuePairs,
    reportActions,
    policies,
    isChatReportArchived = false,
}: {
    report: Report;
    chatReport: OnyxEntry<Report>;
    reportTransactions: Transaction[];
    violations: OnyxCollection<TransactionViolation[]>;
    policy?: Policy;
    reportNameValuePairs?: ReportNameValuePairs;
    reportActions?: ReportAction[];
    policies?: OnyxCollection<Policy>;
    canUseNewDotSplits?: boolean;
    isChatReportArchived?: boolean;
}): Array<ValueOf<typeof CONST.REPORT.SECONDARY_ACTIONS>> {
    const options: Array<ValueOf<typeof CONST.REPORT.SECONDARY_ACTIONS>> = [];

    if (isPrimaryPayAction(report, policy, reportNameValuePairs) && hasOnlyHeldExpenses(report?.reportID)) {
        options.push(CONST.REPORT.SECONDARY_ACTIONS.PAY);
    }

    if (isAddExpenseAction(report, reportTransactions, isChatReportArchived || isArchivedReport(reportNameValuePairs))) {
        options.push(CONST.REPORT.SECONDARY_ACTIONS.ADD_EXPENSE);
    }

    if (isSubmitAction(report, reportTransactions, policy, reportNameValuePairs, reportActions, isChatReportArchived)) {
        options.push(CONST.REPORT.SECONDARY_ACTIONS.SUBMIT);
    }

    if (isApproveAction(report, reportTransactions, violations, policy)) {
        options.push(CONST.REPORT.SECONDARY_ACTIONS.APPROVE);
    }

    if (isUnapproveAction(report, policy)) {
        options.push(CONST.REPORT.SECONDARY_ACTIONS.UNAPPROVE);
    }

    if (isCancelPaymentAction(report, reportTransactions, policy)) {
        options.push(CONST.REPORT.SECONDARY_ACTIONS.CANCEL_PAYMENT);
    }

<<<<<<< HEAD
    if (canUseRetractNewDot && isRetractAction(report, policy)) {
=======
    if (isExportAction(report, policy, reportActions)) {
        options.push(CONST.REPORT.SECONDARY_ACTIONS.EXPORT_TO_ACCOUNTING);
    }

    if (isMarkAsExportedAction(report, policy)) {
        options.push(CONST.REPORT.SECONDARY_ACTIONS.MARK_AS_EXPORTED);
    }

    if (isRetractAction(report, policy)) {
>>>>>>> a2bce5b8
        options.push(CONST.REPORT.SECONDARY_ACTIONS.RETRACT);
    }

    if (isReopenAction(report, policy)) {
        options.push(CONST.REPORT.SECONDARY_ACTIONS.REOPEN);
    }

    if (isHoldAction(report, chatReport, reportTransactions, reportActions)) {
        options.push(CONST.REPORT.SECONDARY_ACTIONS.HOLD);
    }

    if (isSplitAction(report, reportTransactions, policy)) {
        options.push(CONST.REPORT.SECONDARY_ACTIONS.SPLIT);
    }

    options.push(CONST.REPORT.SECONDARY_ACTIONS.EXPORT);

    options.push(CONST.REPORT.SECONDARY_ACTIONS.DOWNLOAD_PDF);

    if (isChangeWorkspaceAction(report, policies)) {
        options.push(CONST.REPORT.SECONDARY_ACTIONS.CHANGE_WORKSPACE);
    }

    options.push(CONST.REPORT.SECONDARY_ACTIONS.VIEW_DETAILS);

    if (isDeleteAction(report, reportTransactions, reportActions ?? [], policy)) {
        options.push(CONST.REPORT.SECONDARY_ACTIONS.DELETE);
    }

    return options;
}

function getSecondaryExportReportActions(report: Report, policy?: Policy, reportActions?: ReportAction[]): Array<ValueOf<typeof CONST.REPORT.EXPORT_OPTIONS>> {
    const options: Array<ValueOf<typeof CONST.REPORT.EXPORT_OPTIONS>> = [];

    if (isExportAction(report, policy, reportActions)) {
        options.push(CONST.REPORT.EXPORT_OPTIONS.EXPORT_TO_INTEGRATION);
    }

    if (isMarkAsExportedAction(report, policy)) {
        options.push(CONST.REPORT.EXPORT_OPTIONS.MARK_AS_EXPORTED);
    }

    options.push(CONST.REPORT.EXPORT_OPTIONS.DOWNLOAD_CSV);

    return options;
}

function getSecondaryTransactionThreadActions(
    parentReport: Report,
    reportTransaction: Transaction,
    reportActions: ReportAction[],
    policy: OnyxEntry<Policy>,
): Array<ValueOf<typeof CONST.REPORT.TRANSACTION_SECONDARY_ACTIONS>> {
    const options: Array<ValueOf<typeof CONST.REPORT.TRANSACTION_SECONDARY_ACTIONS>> = [];

    if (isHoldActionForTransaction(parentReport, reportTransaction, reportActions)) {
        options.push(CONST.REPORT.TRANSACTION_SECONDARY_ACTIONS.HOLD);
    }

    if (isSplitAction(parentReport, [reportTransaction], policy)) {
        options.push(CONST.REPORT.TRANSACTION_SECONDARY_ACTIONS.SPLIT);
    }

    options.push(CONST.REPORT.TRANSACTION_SECONDARY_ACTIONS.VIEW_DETAILS);

    if (isDeleteAction(parentReport, [reportTransaction], reportActions ?? [])) {
        options.push(CONST.REPORT.TRANSACTION_SECONDARY_ACTIONS.DELETE);
    }

    return options;
}
export {getSecondaryReportActions, getSecondaryTransactionThreadActions, isDeleteAction, getSecondaryExportReportActions};<|MERGE_RESOLUTION|>--- conflicted
+++ resolved
@@ -532,19 +532,7 @@
         options.push(CONST.REPORT.SECONDARY_ACTIONS.CANCEL_PAYMENT);
     }
 
-<<<<<<< HEAD
-    if (canUseRetractNewDot && isRetractAction(report, policy)) {
-=======
-    if (isExportAction(report, policy, reportActions)) {
-        options.push(CONST.REPORT.SECONDARY_ACTIONS.EXPORT_TO_ACCOUNTING);
-    }
-
-    if (isMarkAsExportedAction(report, policy)) {
-        options.push(CONST.REPORT.SECONDARY_ACTIONS.MARK_AS_EXPORTED);
-    }
-
     if (isRetractAction(report, policy)) {
->>>>>>> a2bce5b8
         options.push(CONST.REPORT.SECONDARY_ACTIONS.RETRACT);
     }
 
