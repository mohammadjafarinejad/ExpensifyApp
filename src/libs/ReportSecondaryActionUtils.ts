import type {OnyxCollection, OnyxEntry} from 'react-native-onyx';
import type {ValueOf} from 'type-fest';
import CONST from '@src/CONST';
import ONYXKEYS from '@src/ONYXKEYS';
import type {Policy, Report, ReportAction, ReportNameValuePairs, Transaction, TransactionViolation} from '@src/types/onyx';
import {isApprover as isApproverUtils} from './actions/Policy/Member';
import {getCurrentUserAccountID} from './actions/Report';
import {
    arePaymentsEnabled as arePaymentsEnabledUtils,
    getConnectedIntegration,
    getCorrectedAutoReportingFrequency,
    getSubmitToAccountID,
    getValidConnectedIntegration,
    hasIntegrationAutoSync,
    isInstantSubmitEnabled,
    isPreferredExporter,
} from './PolicyUtils';
import {getIOUActionForReportID, getIOUActionForTransactionID, getOneTransactionThreadReportID, isPayAction} from './ReportActionsUtils';
import {getReportPrimaryAction, isPrimaryPayAction} from './ReportPrimaryActionUtils';
import {
    canAddTransaction,
    canEditReportPolicy,
    canHoldUnholdReportAction,
    getTransactionDetails,
    hasOnlyHeldExpenses,
    hasReportBeenReopened as hasReportBeenReopenedUtils,
    isArchivedReport,
    isAwaitingFirstLevelApproval,
    isClosedReport as isClosedReportUtils,
    isCurrentUserSubmitter,
    isExpenseReport as isExpenseReportUtils,
    isExported as isExportedUtils,
    isInvoiceReport as isInvoiceReportUtils,
    isIOUReport as isIOUReportUtils,
    isOpenReport as isOpenReportUtils,
    isPayer as isPayerUtils,
    isProcessingReport as isProcessingReportUtils,
    isReportApproved as isReportApprovedUtils,
    isReportManager as isReportManagerUtils,
    isSelfDM as isSelfDMReportUtils,
    isSettled,
    isWorkspaceEligibleForReportChange,
} from './ReportUtils';
import {getSession} from './SessionUtils';
import {
    allHavePendingRTERViolation,
    getOriginalTransactionWithSplitInfo,
    hasReceipt as hasReceiptTransactionUtils,
    isCardTransaction as isCardTransactionUtils,
    isDuplicate,
    isOnHold as isOnHoldTransactionUtils,
    isPending,
    isReceiptBeingScanned,
    shouldShowBrokenConnectionViolationForMultipleTransactions,
} from './TransactionUtils';

function isAddExpenseAction(report: Report, reportTransactions: Transaction[], isReportArchived = false) {
    const isReportSubmitter = isCurrentUserSubmitter(report.reportID);
<<<<<<< HEAD
    if (!isReportSubmitter) {
=======

    if (!isReportSubmitter || reportTransactions.length === 0) {
>>>>>>> da0805a6
        return false;
    }

    return canAddTransaction(report, isReportArchived);
}

function isSplitAction(report: Report, reportTransactions: Transaction[], policy?: Policy): boolean {
    if (Number(reportTransactions?.length) !== 1) {
        return false;
    }

    const reportTransaction = reportTransactions.at(0);

    const isScanning = hasReceiptTransactionUtils(reportTransaction) && isReceiptBeingScanned(reportTransaction);
    if (isPending(reportTransaction) || isScanning || !!reportTransaction?.errors) {
        return false;
    }

    const {amount} = getTransactionDetails(reportTransaction) ?? {};
    if (!amount) {
        return false;
    }

    const {isExpenseSplit, isBillSplit} = getOriginalTransactionWithSplitInfo(reportTransaction);
    if (isExpenseSplit || isBillSplit) {
        return false;
    }

    if (!isExpenseReportUtils(report)) {
        return false;
    }

    if (report.stateNum && report.stateNum >= CONST.REPORT.STATE_NUM.APPROVED) {
        return false;
    }

    const isSubmitter = isCurrentUserSubmitter(report.reportID);
    const isAdmin = policy?.role === CONST.POLICY.ROLE.ADMIN;
    const isManager = (report.managerID ?? CONST.DEFAULT_NUMBER_ID) === getCurrentUserAccountID();

    return isSubmitter || isAdmin || isManager;
}

function isSubmitAction(
    report: Report,
    reportTransactions: Transaction[],
    policy?: Policy,
    reportNameValuePairs?: ReportNameValuePairs,
    reportActions?: ReportAction[],
    isChatReportArchived = false,
    primaryAction?: ValueOf<typeof CONST.REPORT.PRIMARY_ACTIONS> | '',
): boolean {
    if (isArchivedReport(reportNameValuePairs) || isChatReportArchived) {
        return false;
    }

    const transactionAreComplete = reportTransactions.every((transaction) => transaction.amount !== 0 || transaction.modifiedAmount !== 0);

    if (!transactionAreComplete) {
        return false;
    }

    if (reportTransactions.length > 0 && reportTransactions.every((transaction) => isPending(transaction))) {
        return false;
    }

    const isExpenseReport = isExpenseReportUtils(report);

    if (!isExpenseReport || report?.total === 0) {
        return false;
    }

    const isReportSubmitter = isCurrentUserSubmitter(report.reportID);
    const isReportApprover = isApproverUtils(policy, getCurrentUserAccountID());
    const isAdmin = policy?.role === CONST.POLICY.ROLE.ADMIN;
    const isManager = report.managerID === getCurrentUserAccountID();
    if (!isReportSubmitter && !isReportApprover && !isAdmin && !isManager) {
        return false;
    }

    const isOpenReport = isOpenReportUtils(report);
    if (!isOpenReport) {
        return false;
    }

    const submitToAccountID = getSubmitToAccountID(policy, report);
    if (submitToAccountID === report.ownerAccountID && policy?.preventSelfApproval) {
        return false;
    }

    const hasReportBeenReopened = hasReportBeenReopenedUtils(reportActions);
    if (hasReportBeenReopened && isReportSubmitter) {
        return false;
    }

    if (isAdmin || isManager) {
        return true;
    }

    const autoReportingFrequency = getCorrectedAutoReportingFrequency(policy);

    const isScheduledSubmitEnabled = policy?.harvesting?.enabled && autoReportingFrequency !== CONST.POLICY.AUTO_REPORTING_FREQUENCIES.MANUAL;

    return !!isScheduledSubmitEnabled || primaryAction !== CONST.REPORT.SECONDARY_ACTIONS.SUBMIT;
}

function isApproveAction(report: Report, reportTransactions: Transaction[], violations: OnyxCollection<TransactionViolation[]>, policy?: Policy): boolean {
    const isAnyReceiptBeingScanned = reportTransactions?.some((transaction) => isReceiptBeingScanned(transaction));

    if (isAnyReceiptBeingScanned) {
        return false;
    }

    const currentUserAccountID = getCurrentUserAccountID();
    const managerID = report?.managerID ?? CONST.DEFAULT_NUMBER_ID;
    const isCurrentUserManager = managerID === currentUserAccountID;
    if (!isCurrentUserManager) {
        return false;
    }
    const isProcessingReport = isProcessingReportUtils(report);
    if (!isProcessingReport) {
        return false;
    }

    const isPreventSelfApprovalEnabled = policy?.preventSelfApproval;
    const isReportSubmitter = isCurrentUserSubmitter(report.reportID);

    if (isPreventSelfApprovalEnabled && isReportSubmitter) {
        return false;
    }
    const isExpenseReport = isExpenseReportUtils(report);
    const reportHasDuplicatedTransactions = reportTransactions.some((transaction) => isDuplicate(transaction));

    if (isExpenseReport && isProcessingReport && reportHasDuplicatedTransactions) {
        return true;
    }

    if (reportTransactions.length > 0 && reportTransactions.every((transaction) => isPending(transaction))) {
        return false;
    }

    const transactionIDs = reportTransactions.map((t) => t.transactionID);

    const hasAllPendingRTERViolations = allHavePendingRTERViolation(reportTransactions, violations);

    if (hasAllPendingRTERViolations) {
        return true;
    }

    const isAdmin = policy?.role === CONST.POLICY.ROLE.ADMIN;

    const shouldShowBrokenConnectionViolation = shouldShowBrokenConnectionViolationForMultipleTransactions(transactionIDs, report, policy, violations);
    const isReportApprover = isApproverUtils(policy, currentUserAccountID);
    const userControlsReport = isReportApprover || isAdmin;
    return userControlsReport && shouldShowBrokenConnectionViolation;
}

function isUnapproveAction(report: Report, policy?: Policy): boolean {
    const isExpenseReport = isExpenseReportUtils(report);
    const isReportApprover = isApproverUtils(policy, getCurrentUserAccountID());
    const isReportApproved = isReportApprovedUtils({report});
    const isReportSettled = isSettled(report);
    const isPaymentProcessing = report.isWaitingOnBankAccount && report.statusNum === CONST.REPORT.STATUS_NUM.APPROVED;

    if (isReportSettled || isPaymentProcessing) {
        return false;
    }

    return isExpenseReport && isReportApprover && isReportApproved;
}

function isCancelPaymentAction(report: Report, reportTransactions: Transaction[], policy?: Policy): boolean {
    const isExpenseReport = isExpenseReportUtils(report);

    if (!isExpenseReport) {
        return false;
    }

    const isAdmin = policy?.role === CONST.POLICY.ROLE.ADMIN;
    const isPayer = isPayerUtils(getSession(), report, false, policy);

    if (!isAdmin || !isPayer) {
        return false;
    }

    const isReportPaidElsewhere = report.stateNum === CONST.REPORT.STATE_NUM.APPROVED && report.statusNum === CONST.REPORT.STATUS_NUM.REIMBURSED;

    if (isReportPaidElsewhere) {
        return true;
    }

    const isPaymentProcessing = !!report.isWaitingOnBankAccount && report.statusNum === CONST.REPORT.STATUS_NUM.APPROVED;

    const payActions = reportTransactions.reduce((acc, transaction) => {
        const action = getIOUActionForReportID(report.reportID, transaction.transactionID);
        if (action && isPayAction(action)) {
            acc.push(action);
        }
        return acc;
    }, [] as ReportAction[]);

    const hasDailyNachaCutoffPassed = payActions.some((action) => {
        const now = new Date();
        const paymentDatetime = new Date(action.created);
        const nowUTC = new Date(Date.UTC(now.getUTCFullYear(), now.getUTCMonth(), now.getUTCDate(), now.getUTCHours(), now.getUTCMinutes(), now.getUTCSeconds()));
        const cutoffTimeUTC = new Date(Date.UTC(paymentDatetime.getUTCFullYear(), paymentDatetime.getUTCMonth(), paymentDatetime.getUTCDate(), 23, 45, 0));
        return nowUTC.getTime() < cutoffTimeUTC.getTime();
    });

    return isPaymentProcessing && !hasDailyNachaCutoffPassed;
}

function isExportAction(report: Report, policy?: Policy, reportActions?: ReportAction[]): boolean {
    if (!policy) {
        return false;
    }

    const hasAccountingConnection = !!getValidConnectedIntegration(policy);
    if (!hasAccountingConnection) {
        return false;
    }

    const isInvoiceReport = isInvoiceReportUtils(report);

    // We don't allow export to accounting for invoice reports in OD so we want to align with that here.
    if (isInvoiceReport) {
        return false;
    }

    const isExpenseReport = isExpenseReportUtils(report);

    if (!isExpenseReport) {
        return false;
    }

    const isReportApproved = isReportApprovedUtils({report});
    const isReportPayer = isPayerUtils(getSession(), report, false, policy);
    const arePaymentsEnabled = arePaymentsEnabledUtils(policy);
    const isReportClosed = isClosedReportUtils(report);

    const isReportSettled = isSettled(report);
    if (isReportPayer && arePaymentsEnabled && (isReportApproved || isReportClosed || isReportSettled)) {
        return true;
    }

    const isAdmin = policy?.role === CONST.POLICY.ROLE.ADMIN;
    const isReportReimbursed = report.statusNum === CONST.REPORT.STATUS_NUM.REIMBURSED;
    const connectedIntegration = getConnectedIntegration(policy);
    const syncEnabled = hasIntegrationAutoSync(policy, connectedIntegration);
    const isReportExported = isExportedUtils(reportActions);
    const isReportFinished = isReportApproved || isReportReimbursed || isReportClosed;

    return isAdmin && isReportFinished && syncEnabled && !isReportExported;
}

function isMarkAsExportedAction(report: Report, policy?: Policy): boolean {
    if (!policy) {
        return false;
    }

    const hasAccountingConnection = !!getValidConnectedIntegration(policy);
    if (!hasAccountingConnection) {
        return false;
    }

    const isInvoiceReport = isInvoiceReportUtils(report);
    const isReportSender = isCurrentUserSubmitter(report.reportID);

    if (isInvoiceReport && isReportSender) {
        return true;
    }

    const isExpenseReport = isExpenseReportUtils(report);

    if (!isExpenseReport) {
        return false;
    }

    const isReportPayer = isPayerUtils(getSession(), report, false, policy);
    const arePaymentsEnabled = arePaymentsEnabledUtils(policy);
    const isReportApproved = isReportApprovedUtils({report});
    const isReportClosed = isClosedReportUtils(report);
    const isReportClosedOrApproved = isReportClosed || isReportApproved;

    if (isReportPayer && arePaymentsEnabled && isReportClosedOrApproved) {
        return true;
    }

    const isReportReimbursed = isSettled(report);
    const connectedIntegration = getConnectedIntegration(policy);
    const syncEnabled = hasIntegrationAutoSync(policy, connectedIntegration);
    const isReportFinished = isReportClosedOrApproved || isReportReimbursed;

    if (!isReportFinished) {
        return false;
    }

    const isAdmin = policy?.role === CONST.POLICY.ROLE.ADMIN;

    const isExporter = isPreferredExporter(policy);

    return (isAdmin && syncEnabled) || (isExporter && !syncEnabled);
}

function isHoldAction(report: Report, chatReport: OnyxEntry<Report>, reportTransactions: Transaction[], reportActions?: ReportAction[]): boolean {
    const transactionThreadReportID = getOneTransactionThreadReportID(report, chatReport, reportActions);
    const isOneExpenseReport = reportTransactions.length === 1;
    const transaction = reportTransactions.at(0);

    if ((!!reportActions && !transactionThreadReportID) || !isOneExpenseReport || !transaction) {
        return false;
    }

    return !!reportActions && isHoldActionForTransaction(report, transaction, reportActions);
}

function isHoldActionForTransaction(report: Report, reportTransaction: Transaction, reportActions: ReportAction[]): boolean {
    const isExpenseReport = isExpenseReportUtils(report);
    const isIOUReport = isIOUReportUtils(report);
    const iouOrExpenseReport = isExpenseReport || isIOUReport;
    const action = getIOUActionForTransactionID(reportActions, reportTransaction.transactionID);
    const {canHoldRequest} = canHoldUnholdReportAction(action);

    if (!iouOrExpenseReport || !canHoldRequest) {
        return false;
    }

    const isReportOnHold = isOnHoldTransactionUtils(reportTransaction);

    if (isReportOnHold) {
        return false;
    }

    const isOpenReport = isOpenReportUtils(report);
    const isSubmitter = isCurrentUserSubmitter(report.reportID);
    const isReportManager = isReportManagerUtils(report);

    if (isOpenReport && (isSubmitter || isReportManager)) {
        return true;
    }

    const isProcessingReport = isProcessingReportUtils(report);

    return isProcessingReport;
}

function isChangeWorkspaceAction(report: Report, policies: OnyxCollection<Policy>): boolean {
    const availablePolicies = Object.values(policies ?? {}).filter((newPolicy) => isWorkspaceEligibleForReportChange(newPolicy, report, policies));
    let hasAvailablePolicies = availablePolicies.length > 1;
    if (!hasAvailablePolicies && availablePolicies.length === 1) {
        hasAvailablePolicies = !report.policyID || report.policyID !== availablePolicies?.at(0)?.id;
    }
    const reportPolicy = policies?.[`${ONYXKEYS.COLLECTION.POLICY}${report.policyID}`];
    return hasAvailablePolicies && canEditReportPolicy(report, reportPolicy);
}

function isDeleteAction(report: Report, reportTransactions: Transaction[], reportActions: ReportAction[], policy?: Policy): boolean {
    const isExpenseReport = isExpenseReportUtils(report);
    const isIOUReport = isIOUReportUtils(report);
    const isUnreported = isSelfDMReportUtils(report);
    const transaction = reportTransactions.at(0);
    const transactionID = transaction?.transactionID;
    const isOwner = transactionID ? getIOUActionForTransactionID(reportActions, transactionID)?.actorAccountID === getCurrentUserAccountID() : false;
    const isReportOpenOrProcessing = isOpenReportUtils(report) || isProcessingReportUtils(report);
    const isSingleTransaction = reportTransactions.length === 1;
    const isInvoiceReport = isInvoiceReportUtils(report);

    if (isUnreported) {
        return isOwner;
    }

    if (isInvoiceReport) {
        return report?.ownerAccountID === getCurrentUserAccountID() && isReportOpenOrProcessing;
    }

    // Users cannot delete a report in the unreported or IOU cases, but they can delete individual transactions.
    // So we check if the reportTransactions length is 1 which means they're viewing a single transaction and thus can delete it.
    if (isIOUReport) {
        return isSingleTransaction && isOwner && isReportOpenOrProcessing;
    }

    if (isExpenseReport) {
        const isCardTransactionWithCorporateLiability =
            isSingleTransaction && isCardTransactionUtils(transaction) && transaction?.comment?.liabilityType === CONST.TRANSACTION.LIABILITY_TYPE.RESTRICT;

        if (isCardTransactionWithCorporateLiability) {
            return false;
        }

        const isReportSubmitter = isCurrentUserSubmitter(report.reportID);
        const isApprovalEnabled = policy ? policy.approvalMode && policy.approvalMode !== CONST.POLICY.APPROVAL_MODE.OPTIONAL : false;
        const isForwarded = isProcessingReportUtils(report) && isApprovalEnabled && !isAwaitingFirstLevelApproval(report);

        return isReportSubmitter && isReportOpenOrProcessing && !isForwarded;
    }

    return false;
}

function isRetractAction(report: Report, policy?: Policy): boolean {
    const isExpenseReport = isExpenseReportUtils(report);

    // This should be removed after we change how instant submit works
    const isInstantSubmit = isInstantSubmitEnabled(policy);

    if (!isExpenseReport || isInstantSubmit) {
        return false;
    }

    const isReportSubmitter = isCurrentUserSubmitter(report.reportID);
    if (!isReportSubmitter) {
        return false;
    }

    const isProcessingReport = isProcessingReportUtils(report);
    if (!isProcessingReport) {
        return false;
    }

    return true;
}

function isReopenAction(report: Report, policy?: Policy): boolean {
    const isExpenseReport = isExpenseReportUtils(report);
    if (!isExpenseReport) {
        return false;
    }

    const isClosedReport = isClosedReportUtils(report);
    if (!isClosedReport) {
        return false;
    }

    const isAdmin = policy?.role === CONST.POLICY.ROLE.ADMIN;
    if (!isAdmin) {
        return false;
    }

    return true;
}

function getSecondaryReportActions({
    report,
    chatReport,
    reportTransactions,
    violations,
    policy,
    reportNameValuePairs,
    reportActions,
    policies,
    isChatReportArchived = false,
}: {
    report: Report;
    chatReport: OnyxEntry<Report>;
    reportTransactions: Transaction[];
    violations: OnyxCollection<TransactionViolation[]>;
    policy?: Policy;
    reportNameValuePairs?: ReportNameValuePairs;
    reportActions?: ReportAction[];
    policies?: OnyxCollection<Policy>;
    canUseNewDotSplits?: boolean;
    isChatReportArchived?: boolean;
}): Array<ValueOf<typeof CONST.REPORT.SECONDARY_ACTIONS>> {
    const options: Array<ValueOf<typeof CONST.REPORT.SECONDARY_ACTIONS>> = [];

    if (isPrimaryPayAction(report, policy, reportNameValuePairs) && hasOnlyHeldExpenses(report?.reportID)) {
        options.push(CONST.REPORT.SECONDARY_ACTIONS.PAY);
    }

    if (isAddExpenseAction(report, reportTransactions, isChatReportArchived || isArchivedReport(reportNameValuePairs))) {
        options.push(CONST.REPORT.SECONDARY_ACTIONS.ADD_EXPENSE);
    }

    const primaryAction = getReportPrimaryAction({
        report,
        chatReport,
        reportTransactions,
        violations,
        policy,
        reportNameValuePairs,
        reportActions,
        isChatReportArchived,
    });

    if (isSubmitAction(report, reportTransactions, policy, reportNameValuePairs, reportActions, isChatReportArchived, primaryAction)) {
        options.push(CONST.REPORT.SECONDARY_ACTIONS.SUBMIT);
    }

    if (isApproveAction(report, reportTransactions, violations, policy)) {
        options.push(CONST.REPORT.SECONDARY_ACTIONS.APPROVE);
    }

    if (isUnapproveAction(report, policy)) {
        options.push(CONST.REPORT.SECONDARY_ACTIONS.UNAPPROVE);
    }

    if (isCancelPaymentAction(report, reportTransactions, policy)) {
        options.push(CONST.REPORT.SECONDARY_ACTIONS.CANCEL_PAYMENT);
    }

    if (isExportAction(report, policy, reportActions)) {
        options.push(CONST.REPORT.SECONDARY_ACTIONS.EXPORT_TO_ACCOUNTING);
    }

    if (isMarkAsExportedAction(report, policy)) {
        options.push(CONST.REPORT.SECONDARY_ACTIONS.MARK_AS_EXPORTED);
    }

    if (isRetractAction(report, policy)) {
        options.push(CONST.REPORT.SECONDARY_ACTIONS.RETRACT);
    }

    if (isReopenAction(report, policy)) {
        options.push(CONST.REPORT.SECONDARY_ACTIONS.REOPEN);
    }

    if (isHoldAction(report, chatReport, reportTransactions, reportActions)) {
        options.push(CONST.REPORT.SECONDARY_ACTIONS.HOLD);
    }

    if (isSplitAction(report, reportTransactions, policy)) {
        options.push(CONST.REPORT.SECONDARY_ACTIONS.SPLIT);
    }

    options.push(CONST.REPORT.SECONDARY_ACTIONS.DOWNLOAD_CSV);

    options.push(CONST.REPORT.SECONDARY_ACTIONS.DOWNLOAD_PDF);

    if (isChangeWorkspaceAction(report, policies)) {
        options.push(CONST.REPORT.SECONDARY_ACTIONS.CHANGE_WORKSPACE);
    }

    options.push(CONST.REPORT.SECONDARY_ACTIONS.VIEW_DETAILS);

    if (isDeleteAction(report, reportTransactions, reportActions ?? [], policy)) {
        options.push(CONST.REPORT.SECONDARY_ACTIONS.DELETE);
    }

    return options;
}

function getSecondaryTransactionThreadActions(
    parentReport: Report,
    reportTransaction: Transaction,
    reportActions: ReportAction[],
    policy: OnyxEntry<Policy>,
): Array<ValueOf<typeof CONST.REPORT.TRANSACTION_SECONDARY_ACTIONS>> {
    const options: Array<ValueOf<typeof CONST.REPORT.TRANSACTION_SECONDARY_ACTIONS>> = [];

    if (isHoldActionForTransaction(parentReport, reportTransaction, reportActions)) {
        options.push(CONST.REPORT.TRANSACTION_SECONDARY_ACTIONS.HOLD);
    }

    if (isSplitAction(parentReport, [reportTransaction], policy)) {
        options.push(CONST.REPORT.TRANSACTION_SECONDARY_ACTIONS.SPLIT);
    }

    options.push(CONST.REPORT.TRANSACTION_SECONDARY_ACTIONS.VIEW_DETAILS);

    if (isDeleteAction(parentReport, [reportTransaction], reportActions ?? [])) {
        options.push(CONST.REPORT.TRANSACTION_SECONDARY_ACTIONS.DELETE);
    }

    return options;
}
export {getSecondaryReportActions, getSecondaryTransactionThreadActions, isDeleteAction};<|MERGE_RESOLUTION|>--- conflicted
+++ resolved
@@ -56,12 +56,8 @@
 
 function isAddExpenseAction(report: Report, reportTransactions: Transaction[], isReportArchived = false) {
     const isReportSubmitter = isCurrentUserSubmitter(report.reportID);
-<<<<<<< HEAD
-    if (!isReportSubmitter) {
-=======
 
     if (!isReportSubmitter || reportTransactions.length === 0) {
->>>>>>> da0805a6
         return false;
     }
 
