import type {OnyxCollection, OnyxEntry} from 'react-native-onyx';
import type {ValueOf} from 'type-fest';
import CONST from '@src/CONST';
import ONYXKEYS from '@src/ONYXKEYS';
import type {Policy, Report, ReportAction, ReportNameValuePairs, Transaction, TransactionViolation} from '@src/types/onyx';
import {isApprover as isApproverUtils} from './actions/Policy/Member';
import {getCurrentUserAccountID} from './actions/Report';
import {
    arePaymentsEnabled as arePaymentsEnabledUtils,
    getConnectedIntegration,
    getCorrectedAutoReportingFrequency,
    getSubmitToAccountID,
    getValidConnectedIntegration,
    hasIntegrationAutoSync,
    isInstantSubmitEnabled,
    isPreferredExporter,
} from './PolicyUtils';
import {getIOUActionForReportID, getIOUActionForTransactionID, getOneTransactionThreadReportID, isPayAction} from './ReportActionsUtils';
import {isPrimaryPayAction} from './ReportPrimaryActionUtils';
import {
    canAddTransaction,
    canEditReportPolicy,
    canHoldUnholdReportAction,
    getTransactionDetails,
    hasOnlyHeldExpenses,
    hasReportBeenReopened as hasReportBeenReopenedUtils,
    isArchivedReport,
    isAwaitingFirstLevelApproval,
    isClosedReport as isClosedReportUtils,
    isCurrentUserSubmitter,
    isExpenseReport as isExpenseReportUtils,
    isExported as isExportedUtils,
    isInvoiceReport as isInvoiceReportUtils,
    isIOUReport as isIOUReportUtils,
    isOpenReport as isOpenReportUtils,
    isPayer as isPayerUtils,
    isProcessingReport as isProcessingReportUtils,
    isReportApproved as isReportApprovedUtils,
    isReportManager as isReportManagerUtils,
    isSelfDM as isSelfDMReportUtils,
    isSettled,
    isWorkspaceEligibleForReportChange,
} from './ReportUtils';
import {getSession} from './SessionUtils';
import {
    allHavePendingRTERViolation,
    getOriginalTransactionWithSplitInfo,
    hasReceipt as hasReceiptTransactionUtils,
    isCardTransaction as isCardTransactionUtils,
    isDuplicate,
    isOnHold as isOnHoldTransactionUtils,
    isPending,
    isReceiptBeingScanned,
    shouldShowBrokenConnectionViolationForMultipleTransactions,
} from './TransactionUtils';

function isAddExpenseAction(report: Report, reportTransactions: Transaction[], isReportArchived = false) {
    const isReportSubmitter = isCurrentUserSubmitter(report.reportID);

    if (!isReportSubmitter || reportTransactions.length === 0) {
        return false;
    }

    return canAddTransaction(report, isReportArchived);
}

function isSplitAction(report: Report, reportTransactions: Transaction[], policy?: Policy): boolean {
    if (Number(reportTransactions?.length) !== 1) {
        return false;
    }

    const reportTransaction = reportTransactions.at(0);

    const isScanning = hasReceiptTransactionUtils(reportTransaction) && isReceiptBeingScanned(reportTransaction);
    if (isPending(reportTransaction) || isScanning || !!reportTransaction?.errors) {
        return false;
    }

    const {amount} = getTransactionDetails(reportTransaction) ?? {};
    if (!amount) {
        return false;
    }

    const {isExpenseSplit, isBillSplit} = getOriginalTransactionWithSplitInfo(reportTransaction);
    if (isExpenseSplit || isBillSplit) {
        return false;
    }

    if (!isExpenseReportUtils(report)) {
        return false;
    }

    if (report.stateNum && report.stateNum >= CONST.REPORT.STATE_NUM.APPROVED) {
        return false;
    }

    const isSubmitter = isCurrentUserSubmitter(report.reportID);
    const isAdmin = policy?.role === CONST.POLICY.ROLE.ADMIN;
    const isManager = (report.managerID ?? CONST.DEFAULT_NUMBER_ID) === getCurrentUserAccountID();

    return isSubmitter || isAdmin || isManager;
}

function isSubmitAction(
    report: Report,
    reportTransactions: Transaction[],
    policy?: Policy,
    reportNameValuePairs?: ReportNameValuePairs,
    reportActions?: ReportAction[],
    isChatReportArchived = false,
): boolean {
    if (isArchivedReport(reportNameValuePairs) || isChatReportArchived) {
        return false;
    }

    const transactionAreComplete = reportTransactions.every((transaction) => transaction.amount !== 0 || transaction.modifiedAmount !== 0);

    if (!transactionAreComplete) {
        return false;
    }

    const isExpenseReport = isExpenseReportUtils(report);

    if (!isExpenseReport || report?.total === 0) {
        return false;
    }

    const isReportSubmitter = isCurrentUserSubmitter(report.reportID);
    const isReportApprover = isApproverUtils(policy, getCurrentUserAccountID());
    const isAdmin = policy?.role === CONST.POLICY.ROLE.ADMIN;
    const isManager = report.managerID === getCurrentUserAccountID();
    if (!isReportSubmitter && !isReportApprover && !isAdmin && !isManager) {
        return false;
    }

    const isOpenReport = isOpenReportUtils(report);
    if (!isOpenReport) {
        return false;
    }

    const submitToAccountID = getSubmitToAccountID(policy, report);
    if (submitToAccountID === report.ownerAccountID && policy?.preventSelfApproval) {
        return false;
    }

    const hasReportBeenReopened = hasReportBeenReopenedUtils(reportActions);
    if (hasReportBeenReopened && isReportSubmitter) {
        return false;
    }

    if (isAdmin || isManager) {
        return true;
    }

    const autoReportingFrequency = getCorrectedAutoReportingFrequency(policy);

    const isScheduledSubmitEnabled = policy?.harvesting?.enabled && autoReportingFrequency !== CONST.POLICY.AUTO_REPORTING_FREQUENCIES.MANUAL;

    return !!isScheduledSubmitEnabled;
}

function isApproveAction(report: Report, reportTransactions: Transaction[], violations: OnyxCollection<TransactionViolation[]>, policy?: Policy): boolean {
    const isAnyReceiptBeingScanned = reportTransactions?.some((transaction) => isReceiptBeingScanned(transaction));

    if (isAnyReceiptBeingScanned) {
        return false;
    }

    const currentUserAccountID = getCurrentUserAccountID();
    const managerID = report?.managerID ?? CONST.DEFAULT_NUMBER_ID;
    const isCurrentUserManager = managerID === currentUserAccountID;
    if (!isCurrentUserManager) {
        return false;
    }
    const isProcessingReport = isProcessingReportUtils(report);
<<<<<<< HEAD
    const reportHasDuplicatedTransactions = reportTransactions.some((transaction) => isDuplicate(transaction));
=======
    if (!isProcessingReport) {
        return false;
    }
>>>>>>> 39f3cf40

    const isPreventSelfApprovalEnabled = policy?.preventSelfApproval;
    const isReportSubmitter = isCurrentUserSubmitter(report.reportID);

    if (isPreventSelfApprovalEnabled && isReportSubmitter) {
        return false;
    }
    const isExpenseReport = isExpenseReportUtils(report);
    const reportHasDuplicatedTransactions = reportTransactions.some((transaction) => isDuplicate(transaction.transactionID));

    if (isExpenseReport && isProcessingReport && reportHasDuplicatedTransactions) {
        return true;
    }

    const transactionIDs = reportTransactions.map((t) => t.transactionID);

    const hasAllPendingRTERViolations = allHavePendingRTERViolation(reportTransactions, violations);

    if (hasAllPendingRTERViolations) {
        return true;
    }

    const isAdmin = policy?.role === CONST.POLICY.ROLE.ADMIN;

    const shouldShowBrokenConnectionViolation = shouldShowBrokenConnectionViolationForMultipleTransactions(transactionIDs, report, policy, violations);
    const isReportApprover = isApproverUtils(policy, currentUserAccountID);
    const userControlsReport = isReportApprover || isAdmin;
    return userControlsReport && shouldShowBrokenConnectionViolation;
}

function isUnapproveAction(report: Report, policy?: Policy): boolean {
    const isExpenseReport = isExpenseReportUtils(report);
    const isReportApprover = isApproverUtils(policy, getCurrentUserAccountID());
    const isReportApproved = isReportApprovedUtils({report});
    const isReportSettled = isSettled(report);
    const isPaymentProcessing = report.isWaitingOnBankAccount && report.statusNum === CONST.REPORT.STATUS_NUM.APPROVED;

    if (isReportSettled || isPaymentProcessing) {
        return false;
    }

    return isExpenseReport && isReportApprover && isReportApproved;
}

function isCancelPaymentAction(report: Report, reportTransactions: Transaction[], policy?: Policy): boolean {
    const isExpenseReport = isExpenseReportUtils(report);

    if (!isExpenseReport) {
        return false;
    }

    const isAdmin = policy?.role === CONST.POLICY.ROLE.ADMIN;
    const isPayer = isPayerUtils(getSession(), report, false, policy);

    if (!isAdmin || !isPayer) {
        return false;
    }

    const isReportPaidElsewhere = report.stateNum === CONST.REPORT.STATE_NUM.APPROVED && report.statusNum === CONST.REPORT.STATUS_NUM.REIMBURSED;

    if (isReportPaidElsewhere) {
        return true;
    }

    const isPaymentProcessing = !!report.isWaitingOnBankAccount && report.statusNum === CONST.REPORT.STATUS_NUM.APPROVED;

    const payActions = reportTransactions.reduce((acc, transaction) => {
        const action = getIOUActionForReportID(report.reportID, transaction.transactionID);
        if (action && isPayAction(action)) {
            acc.push(action);
        }
        return acc;
    }, [] as ReportAction[]);

    const hasDailyNachaCutoffPassed = payActions.some((action) => {
        const now = new Date();
        const paymentDatetime = new Date(action.created);
        const nowUTC = new Date(Date.UTC(now.getUTCFullYear(), now.getUTCMonth(), now.getUTCDate(), now.getUTCHours(), now.getUTCMinutes(), now.getUTCSeconds()));
        const cutoffTimeUTC = new Date(Date.UTC(paymentDatetime.getUTCFullYear(), paymentDatetime.getUTCMonth(), paymentDatetime.getUTCDate(), 23, 45, 0));
        return nowUTC.getTime() < cutoffTimeUTC.getTime();
    });

    return isPaymentProcessing && !hasDailyNachaCutoffPassed;
}

function isExportAction(report: Report, policy?: Policy, reportActions?: ReportAction[]): boolean {
    if (!policy) {
        return false;
    }

    const hasAccountingConnection = !!getValidConnectedIntegration(policy);
    if (!hasAccountingConnection) {
        return false;
    }

    const isInvoiceReport = isInvoiceReportUtils(report);

    // We don't allow export to accounting for invoice reports in OD so we want to align with that here.
    if (isInvoiceReport) {
        return false;
    }

    const isExpenseReport = isExpenseReportUtils(report);

    if (!isExpenseReport) {
        return false;
    }

    const isReportApproved = isReportApprovedUtils({report});
    const isReportPayer = isPayerUtils(getSession(), report, false, policy);
    const arePaymentsEnabled = arePaymentsEnabledUtils(policy);
    const isReportClosed = isClosedReportUtils(report);

    if (isReportPayer && arePaymentsEnabled && (isReportApproved || isReportClosed)) {
        return true;
    }

    const isAdmin = policy?.role === CONST.POLICY.ROLE.ADMIN;
    const isReportReimbursed = report.statusNum === CONST.REPORT.STATUS_NUM.REIMBURSED;
    const connectedIntegration = getConnectedIntegration(policy);
    const syncEnabled = hasIntegrationAutoSync(policy, connectedIntegration);
    const isReportExported = isExportedUtils(reportActions);
    const isReportFinished = isReportApproved || isReportReimbursed || isReportClosed;

    return isAdmin && isReportFinished && syncEnabled && !isReportExported;
}

function isMarkAsExportedAction(report: Report, policy?: Policy): boolean {
    if (!policy) {
        return false;
    }

    const hasAccountingConnection = !!getValidConnectedIntegration(policy);
    if (!hasAccountingConnection) {
        return false;
    }

    const isInvoiceReport = isInvoiceReportUtils(report);
    const isReportSender = isCurrentUserSubmitter(report.reportID);

    if (isInvoiceReport && isReportSender) {
        return true;
    }

    const isExpenseReport = isExpenseReportUtils(report);

    if (!isExpenseReport) {
        return false;
    }

    const isReportPayer = isPayerUtils(getSession(), report, false, policy);
    const arePaymentsEnabled = arePaymentsEnabledUtils(policy);
    const isReportApproved = isReportApprovedUtils({report});
    const isReportClosed = isClosedReportUtils(report);
    const isReportClosedOrApproved = isReportClosed || isReportApproved;

    if (isReportPayer && arePaymentsEnabled && isReportClosedOrApproved) {
        return true;
    }

    const isReportReimbursed = isSettled(report);
    const connectedIntegration = getConnectedIntegration(policy);
    const syncEnabled = hasIntegrationAutoSync(policy, connectedIntegration);
    const isReportFinished = isReportClosedOrApproved || isReportReimbursed;

    if (!isReportFinished) {
        return false;
    }

    const isAdmin = policy?.role === CONST.POLICY.ROLE.ADMIN;

    const isExporter = isPreferredExporter(policy);

    return (isAdmin && syncEnabled) || (isExporter && !syncEnabled);
}

function isHoldAction(report: Report, chatReport: OnyxEntry<Report>, reportTransactions: Transaction[], reportActions?: ReportAction[]): boolean {
    const transactionThreadReportID = getOneTransactionThreadReportID(report, chatReport, reportActions);
    const isOneExpenseReport = reportTransactions.length === 1;
    const transaction = reportTransactions.at(0);

    if ((!!reportActions && !transactionThreadReportID) || !isOneExpenseReport || !transaction) {
        return false;
    }

    return !!reportActions && isHoldActionForTransaction(report, transaction, reportActions);
}

function isHoldActionForTransaction(report: Report, reportTransaction: Transaction, reportActions: ReportAction[]): boolean {
    const isExpenseReport = isExpenseReportUtils(report);
    const isIOUReport = isIOUReportUtils(report);
    const iouOrExpenseReport = isExpenseReport || isIOUReport;
    const action = getIOUActionForTransactionID(reportActions, reportTransaction.transactionID);
    const {canHoldRequest} = canHoldUnholdReportAction(action);

    if (!iouOrExpenseReport || !canHoldRequest) {
        return false;
    }

    const isReportOnHold = isOnHoldTransactionUtils(reportTransaction);

    if (isReportOnHold) {
        return false;
    }

    const isOpenReport = isOpenReportUtils(report);
    const isSubmitter = isCurrentUserSubmitter(report.reportID);
    const isReportManager = isReportManagerUtils(report);

    if (isOpenReport && (isSubmitter || isReportManager)) {
        return true;
    }

    const isProcessingReport = isProcessingReportUtils(report);

    return isProcessingReport;
}

function isChangeWorkspaceAction(report: Report, policies: OnyxCollection<Policy>): boolean {
    const availablePolicies = Object.values(policies ?? {}).filter((newPolicy) => isWorkspaceEligibleForReportChange(newPolicy, report, policies));
    let hasAvailablePolicies = availablePolicies.length > 1;
    if (!hasAvailablePolicies && availablePolicies.length === 1) {
        hasAvailablePolicies = !report.policyID || report.policyID !== availablePolicies?.at(0)?.id;
    }
    const reportPolicy = policies?.[`${ONYXKEYS.COLLECTION.POLICY}${report.policyID}`];
    return hasAvailablePolicies && canEditReportPolicy(report, reportPolicy);
}

function isDeleteAction(report: Report, reportTransactions: Transaction[], reportActions: ReportAction[], policy?: Policy): boolean {
    const isExpenseReport = isExpenseReportUtils(report);
    const isIOUReport = isIOUReportUtils(report);
    const isUnreported = isSelfDMReportUtils(report);
    const transaction = reportTransactions.at(0);
    const transactionID = transaction?.transactionID;
    const isOwner = transactionID ? getIOUActionForTransactionID(reportActions, transactionID)?.actorAccountID === getCurrentUserAccountID() : false;
    const isReportOpenOrProcessing = isOpenReportUtils(report) || isProcessingReportUtils(report);
    const isSingleTransaction = reportTransactions.length === 1;

    if (isUnreported) {
        return isOwner;
    }

    // Users cannot delete a report in the unreported or IOU cases, but they can delete individual transactions.
    // So we check if the reportTransactions length is 1 which means they're viewing a single transaction and thus can delete it.
    if (isIOUReport) {
        return isSingleTransaction && isOwner && isReportOpenOrProcessing;
    }

    if (isExpenseReport) {
        const isCardTransactionWithCorporateLiability =
            isSingleTransaction && isCardTransactionUtils(transaction) && transaction?.comment?.liabilityType === CONST.TRANSACTION.LIABILITY_TYPE.RESTRICT;

        if (isCardTransactionWithCorporateLiability) {
            return false;
        }

        const isReportSubmitter = isCurrentUserSubmitter(report.reportID);
        const isApprovalEnabled = policy ? policy.approvalMode && policy.approvalMode !== CONST.POLICY.APPROVAL_MODE.OPTIONAL : false;
        const isForwarded = isProcessingReportUtils(report) && isApprovalEnabled && !isAwaitingFirstLevelApproval(report);

        return isReportSubmitter && isReportOpenOrProcessing && !isForwarded;
    }

    return false;
}

function isRetractAction(report: Report, policy?: Policy): boolean {
    const isExpenseReport = isExpenseReportUtils(report);

    // This should be removed after we change how instant submit works
    const isInstantSubmit = isInstantSubmitEnabled(policy);

    if (!isExpenseReport || isInstantSubmit) {
        return false;
    }

    const isReportSubmitter = isCurrentUserSubmitter(report.reportID);
    if (!isReportSubmitter) {
        return false;
    }

    const isProcessingReport = isProcessingReportUtils(report);
    if (!isProcessingReport) {
        return false;
    }

    return true;
}

function isReopenAction(report: Report, policy?: Policy): boolean {
    const isExpenseReport = isExpenseReportUtils(report);
    if (!isExpenseReport) {
        return false;
    }

    const isClosedReport = isClosedReportUtils(report);
    if (!isClosedReport) {
        return false;
    }

    const isAdmin = policy?.role === CONST.POLICY.ROLE.ADMIN;
    if (!isAdmin) {
        return false;
    }

    return true;
}

function getSecondaryReportActions({
    report,
    chatReport,
    reportTransactions,
    violations,
    policy,
    reportNameValuePairs,
    reportActions,
    policies,
    isChatReportArchived = false,
}: {
    report: Report;
    chatReport: OnyxEntry<Report>;
    reportTransactions: Transaction[];
    violations: OnyxCollection<TransactionViolation[]>;
    policy?: Policy;
    reportNameValuePairs?: ReportNameValuePairs;
    reportActions?: ReportAction[];
    policies?: OnyxCollection<Policy>;
    canUseNewDotSplits?: boolean;
    isChatReportArchived?: boolean;
}): Array<ValueOf<typeof CONST.REPORT.SECONDARY_ACTIONS>> {
    const options: Array<ValueOf<typeof CONST.REPORT.SECONDARY_ACTIONS>> = [];

    if (isPrimaryPayAction(report, policy, reportNameValuePairs) && hasOnlyHeldExpenses(report?.reportID)) {
        options.push(CONST.REPORT.SECONDARY_ACTIONS.PAY);
    }

    if (isAddExpenseAction(report, reportTransactions, isChatReportArchived || isArchivedReport(reportNameValuePairs))) {
        options.push(CONST.REPORT.SECONDARY_ACTIONS.ADD_EXPENSE);
    }

    if (isSubmitAction(report, reportTransactions, policy, reportNameValuePairs, reportActions, isChatReportArchived)) {
        options.push(CONST.REPORT.SECONDARY_ACTIONS.SUBMIT);
    }

    if (isApproveAction(report, reportTransactions, violations, policy)) {
        options.push(CONST.REPORT.SECONDARY_ACTIONS.APPROVE);
    }

    if (isUnapproveAction(report, policy)) {
        options.push(CONST.REPORT.SECONDARY_ACTIONS.UNAPPROVE);
    }

    if (isCancelPaymentAction(report, reportTransactions, policy)) {
        options.push(CONST.REPORT.SECONDARY_ACTIONS.CANCEL_PAYMENT);
    }

    if (isExportAction(report, policy, reportActions)) {
        options.push(CONST.REPORT.SECONDARY_ACTIONS.EXPORT_TO_ACCOUNTING);
    }

    if (isMarkAsExportedAction(report, policy)) {
        options.push(CONST.REPORT.SECONDARY_ACTIONS.MARK_AS_EXPORTED);
    }

    if (isRetractAction(report, policy)) {
        options.push(CONST.REPORT.SECONDARY_ACTIONS.RETRACT);
    }

    if (isReopenAction(report, policy)) {
        options.push(CONST.REPORT.SECONDARY_ACTIONS.REOPEN);
    }

    if (isHoldAction(report, chatReport, reportTransactions, reportActions)) {
        options.push(CONST.REPORT.SECONDARY_ACTIONS.HOLD);
    }

    if (isSplitAction(report, reportTransactions, policy)) {
        options.push(CONST.REPORT.SECONDARY_ACTIONS.SPLIT);
    }

    options.push(CONST.REPORT.SECONDARY_ACTIONS.DOWNLOAD_CSV);

    options.push(CONST.REPORT.SECONDARY_ACTIONS.DOWNLOAD_PDF);

    if (isChangeWorkspaceAction(report, policies)) {
        options.push(CONST.REPORT.SECONDARY_ACTIONS.CHANGE_WORKSPACE);
    }

    options.push(CONST.REPORT.SECONDARY_ACTIONS.VIEW_DETAILS);

    if (isDeleteAction(report, reportTransactions, reportActions ?? [], policy)) {
        options.push(CONST.REPORT.SECONDARY_ACTIONS.DELETE);
    }

    return options;
}

function getSecondaryTransactionThreadActions(
    parentReport: Report,
    reportTransaction: Transaction,
    reportActions: ReportAction[],
    policy: OnyxEntry<Policy>,
): Array<ValueOf<typeof CONST.REPORT.TRANSACTION_SECONDARY_ACTIONS>> {
    const options: Array<ValueOf<typeof CONST.REPORT.TRANSACTION_SECONDARY_ACTIONS>> = [];

    if (isHoldActionForTransaction(parentReport, reportTransaction, reportActions)) {
        options.push(CONST.REPORT.TRANSACTION_SECONDARY_ACTIONS.HOLD);
    }

    if (isSplitAction(parentReport, [reportTransaction], policy)) {
        options.push(CONST.REPORT.TRANSACTION_SECONDARY_ACTIONS.SPLIT);
    }

    options.push(CONST.REPORT.TRANSACTION_SECONDARY_ACTIONS.VIEW_DETAILS);

    if (isDeleteAction(parentReport, [reportTransaction], reportActions ?? [])) {
        options.push(CONST.REPORT.TRANSACTION_SECONDARY_ACTIONS.DELETE);
    }

    return options;
}
export {getSecondaryReportActions, getSecondaryTransactionThreadActions, isDeleteAction};<|MERGE_RESOLUTION|>--- conflicted
+++ resolved
@@ -173,13 +173,9 @@
         return false;
     }
     const isProcessingReport = isProcessingReportUtils(report);
-<<<<<<< HEAD
-    const reportHasDuplicatedTransactions = reportTransactions.some((transaction) => isDuplicate(transaction));
-=======
     if (!isProcessingReport) {
         return false;
     }
->>>>>>> 39f3cf40
 
     const isPreventSelfApprovalEnabled = policy?.preventSelfApproval;
     const isReportSubmitter = isCurrentUserSubmitter(report.reportID);
@@ -188,7 +184,7 @@
         return false;
     }
     const isExpenseReport = isExpenseReportUtils(report);
-    const reportHasDuplicatedTransactions = reportTransactions.some((transaction) => isDuplicate(transaction.transactionID));
+    const reportHasDuplicatedTransactions = reportTransactions.some((transaction) => isDuplicate(transaction));
 
     if (isExpenseReport && isProcessingReport && reportHasDuplicatedTransactions) {
         return true;
