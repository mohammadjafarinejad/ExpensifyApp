--- conflicted
+++ resolved
@@ -45,18 +45,13 @@
 import {getSession} from './SessionUtils';
 import {
     allHavePendingRTERViolation,
-<<<<<<< HEAD
     isCardTransaction as isCardTransactionUtils,
     isDuplicate,
     isOnHold as isOnHoldTransactionUtils,
-=======
     getOriginalTransactionWithSplitInfo,
     hasReceipt as hasReceiptTransactionUtils,
-    isDuplicate,
-    isOnHold as isOnHoldTransactionUtils,
     isPending,
     isReceiptBeingScanned,
->>>>>>> 755e2ab8
     shouldShowBrokenConnectionViolationForMultipleTransactions,
 } from './TransactionUtils';
 
