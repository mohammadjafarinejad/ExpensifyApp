import type {OnyxCollection, OnyxEntry} from 'react-native-onyx';
import type {ValueOf} from 'type-fest';
import CONST from '@src/CONST';
import ONYXKEYS from '@src/ONYXKEYS';
import type {ExportTemplate, Policy, Report, ReportAction, ReportNameValuePairs, Transaction, TransactionViolation} from '@src/types/onyx';
import {isApprover as isApproverUtils} from './actions/Policy/Member';
import {getCurrentUserAccountID, getCurrentUserEmail} from './actions/Report';
import {getLoginByAccountID} from './PersonalDetailsUtils';
import {
    arePaymentsEnabled as arePaymentsEnabledUtils,
    getConnectedIntegration,
    getCorrectedAutoReportingFrequency,
    getSubmitToAccountID,
    getValidConnectedIntegration,
    hasIntegrationAutoSync,
    isInstantSubmitEnabled,
    isPolicyAdmin,
    isPolicyMember,
    isPreferredExporter,
    isSubmitAndClose,
} from './PolicyUtils';
import {getIOUActionForReportID, getIOUActionForTransactionID, getOneTransactionThreadReportID, isPayAction} from './ReportActionsUtils';
import {getReportPrimaryAction, isPrimaryPayAction} from './ReportPrimaryActionUtils';
import {
    canAddTransaction,
    canDeleteMoneyRequestReport,
    canEditReportPolicy,
    canHoldUnholdReportAction,
    canRejectReportAction,
    doesReportContainRequestsFromMultipleUsers,
    getTransactionDetails,
    hasOnlyHeldExpenses,
    hasOnlyNonReimbursableTransactions,
    hasReportBeenReopened as hasReportBeenReopenedUtils,
    hasReportBeenRetracted as hasReportBeenRetractedUtils,
    isArchivedReport,
    isAwaitingFirstLevelApproval,
    isClosedReport as isClosedReportUtils,
    isCurrentUserSubmitter,
    isExpenseReport as isExpenseReportUtils,
    isExported as isExportedUtils,
    isHoldCreator,
    isInvoiceReport as isInvoiceReportUtils,
    isIOUReport as isIOUReportUtils,
    isMoneyRequestReportEligibleForMerge,
    isOpenReport as isOpenReportUtils,
    isPayer as isPayerUtils,
    isProcessingReport as isProcessingReportUtils,
    isReportApproved as isReportApprovedUtils,
    isReportManager as isReportManagerUtils,
    isSelfDM as isSelfDMReportUtils,
    isSettled,
    isWorkspaceEligibleForReportChange,
} from './ReportUtils';
import {getSession} from './SessionUtils';
import {
    allHavePendingRTERViolation,
    getOriginalTransactionWithSplitInfo,
    hasReceipt as hasReceiptTransactionUtils,
    isDuplicate,
    isOnHold as isOnHoldTransactionUtils,
    isPending,
    isReceiptBeingScanned,
    shouldShowBrokenConnectionViolationForMultipleTransactions,
} from './TransactionUtils';

function isAddExpenseAction(report: Report, reportTransactions: Transaction[], isReportArchived = false) {
    const isReportSubmitter = isCurrentUserSubmitter(report);

    if (!isReportSubmitter) {
        return false;
    }

    return canAddTransaction(report, isReportArchived);
}

function isSplitAction(report: Report, reportTransactions: Transaction[], policy?: Policy): boolean {
    if (Number(reportTransactions?.length) !== 1) {
        return false;
    }

    const reportTransaction = reportTransactions.at(0);

    const isScanning = hasReceiptTransactionUtils(reportTransaction) && isReceiptBeingScanned(reportTransaction);
    if (isPending(reportTransaction) || isScanning || !!reportTransaction?.errors) {
        return false;
    }

    const {amount} = getTransactionDetails(reportTransaction) ?? {};
    if (!amount) {
        return false;
    }

    const {isExpenseSplit, isBillSplit} = getOriginalTransactionWithSplitInfo(reportTransaction);
    if (isExpenseSplit || isBillSplit) {
        return false;
    }

    if (!isExpenseReportUtils(report)) {
        return false;
    }

    if (report.stateNum && report.stateNum >= CONST.REPORT.STATE_NUM.APPROVED) {
        return false;
    }

    if (hasOnlyNonReimbursableTransactions(report.reportID) && isSubmitAndClose(policy) && isInstantSubmitEnabled(policy)) {
        return false;
    }

    const isSubmitter = isCurrentUserSubmitter(report);
    const isAdmin = policy?.role === CONST.POLICY.ROLE.ADMIN;
    const isManager = (report.managerID ?? CONST.DEFAULT_NUMBER_ID) === getCurrentUserAccountID();
    const isOpenReport = isOpenReportUtils(report);
    const isPolicyExpenseChat = !!policy?.isPolicyExpenseChatEnabled;
    const currentUserEmail = getCurrentUserEmail();
    const userIsPolicyMember = isPolicyMember(policy, currentUserEmail);

    if (!(userIsPolicyMember && isPolicyExpenseChat)) {
        return false;
    }

    if (isOpenReport) {
        return isSubmitter || isAdmin;
    }

    // Hide split option for the submitter if the report is forwarded
    return (isSubmitter && isAwaitingFirstLevelApproval(report)) || isAdmin || isManager;
}

function isSubmitAction(
    report: Report,
    reportTransactions: Transaction[],
    policy?: Policy,
    reportNameValuePairs?: ReportNameValuePairs,
    reportActions?: ReportAction[],
    isChatReportArchived = false,
    primaryAction?: ValueOf<typeof CONST.REPORT.PRIMARY_ACTIONS> | '',
): boolean {
    if (isArchivedReport(reportNameValuePairs) || isChatReportArchived) {
        return false;
    }

    const transactionAreComplete = reportTransactions.every((transaction) => transaction.amount !== 0 || transaction.modifiedAmount !== 0);

    if (!transactionAreComplete) {
        return false;
    }

    if (reportTransactions.length > 0 && reportTransactions.every((transaction) => isPending(transaction))) {
        return false;
    }

    const isExpenseReport = isExpenseReportUtils(report);

    if (!isExpenseReport || report?.total === 0) {
        return false;
    }

    const isReportSubmitter = isCurrentUserSubmitter(report);
    const isAdmin = policy?.role === CONST.POLICY.ROLE.ADMIN;
    const isManager = report.managerID === getCurrentUserAccountID();
    if (!isReportSubmitter && !isAdmin && !isManager) {
        return false;
    }

    const isOpenReport = isOpenReportUtils(report);
    if (!isOpenReport) {
        return false;
    }

    const submitToAccountID = getSubmitToAccountID(policy, report);
    if (submitToAccountID === report.ownerAccountID && policy?.preventSelfApproval) {
        return false;
    }

    const hasReportBeenRetracted = hasReportBeenReopenedUtils(report, reportActions) || hasReportBeenRetractedUtils(report, reportActions);
    if (hasReportBeenRetracted && isReportSubmitter) {
        return false;
    }

    if (isAdmin || isManager) {
        return true;
    }

    const autoReportingFrequency = getCorrectedAutoReportingFrequency(policy);

    const isScheduledSubmitEnabled = policy?.harvesting?.enabled && autoReportingFrequency !== CONST.POLICY.AUTO_REPORTING_FREQUENCIES.MANUAL;

    return !!isScheduledSubmitEnabled || primaryAction !== CONST.REPORT.SECONDARY_ACTIONS.SUBMIT;
}

function isApproveAction(report: Report, reportTransactions: Transaction[], violations: OnyxCollection<TransactionViolation[]>, policy?: Policy): boolean {
    const isAnyReceiptBeingScanned = reportTransactions?.some((transaction) => isReceiptBeingScanned(transaction));

    if (isAnyReceiptBeingScanned) {
        return false;
    }

    const currentUserAccountID = getCurrentUserAccountID();
    const managerID = report?.managerID ?? CONST.DEFAULT_NUMBER_ID;
    const isCurrentUserManager = managerID === currentUserAccountID;
    if (!isCurrentUserManager) {
        return false;
    }
    const isProcessingReport = isProcessingReportUtils(report);
    if (!isProcessingReport) {
        return false;
    }

    const isPreventSelfApprovalEnabled = policy?.preventSelfApproval;
    const isReportSubmitter = isCurrentUserSubmitter(report);

    if (isPreventSelfApprovalEnabled && isReportSubmitter) {
        return false;
    }
    const isExpenseReport = isExpenseReportUtils(report);
    const reportHasDuplicatedTransactions = reportTransactions.some((transaction) => isDuplicate(transaction, true));

    if (isExpenseReport && isProcessingReport && reportHasDuplicatedTransactions) {
        return true;
    }

    if (reportTransactions.length > 0 && reportTransactions.every((transaction) => isPending(transaction))) {
        return false;
    }

    const transactionIDs = reportTransactions.map((t) => t.transactionID);

    const hasAllPendingRTERViolations = allHavePendingRTERViolation(reportTransactions, violations);

    if (hasAllPendingRTERViolations) {
        return true;
    }

    const isAdmin = policy?.role === CONST.POLICY.ROLE.ADMIN;

    const shouldShowBrokenConnectionViolation = shouldShowBrokenConnectionViolationForMultipleTransactions(transactionIDs, report, policy, violations);
    const isReportApprover = isApproverUtils(policy, currentUserAccountID);
    const userControlsReport = isReportApprover || isAdmin;
    return userControlsReport && shouldShowBrokenConnectionViolation;
}

function isUnapproveAction(report: Report, policy?: Policy): boolean {
    const isExpenseReport = isExpenseReportUtils(report);
    const isReportApprover = isApproverUtils(policy, getCurrentUserAccountID());
    const isReportApproved = isReportApprovedUtils({report});
    const isReportSettled = isSettled(report);
    const isPaymentProcessing = report.isWaitingOnBankAccount && report.statusNum === CONST.REPORT.STATUS_NUM.APPROVED;
    const isAdmin = policy?.role === CONST.POLICY.ROLE.ADMIN;
    const isManager = report.managerID === getCurrentUserAccountID();

    if (isReportSettled || !isExpenseReport || !isReportApproved || isPaymentProcessing) {
        return false;
    }

    if (report.statusNum === CONST.REPORT.STATUS_NUM.APPROVED) {
        return isManager || isAdmin;
    }

    return isReportApprover;
}

function isCancelPaymentAction(report: Report, reportTransactions: Transaction[], policy?: Policy): boolean {
    const isExpenseReport = isExpenseReportUtils(report);

    if (!isExpenseReport) {
        return false;
    }

    const isAdmin = policy?.role === CONST.POLICY.ROLE.ADMIN;
    const isPayer = isPayerUtils(getSession(), report, false, policy);

    if (!isAdmin || !isPayer) {
        return false;
    }

    const isReportPaidElsewhere = report.stateNum === CONST.REPORT.STATE_NUM.APPROVED && report.statusNum === CONST.REPORT.STATUS_NUM.REIMBURSED;

    if (isReportPaidElsewhere) {
        return true;
    }

    const isPaymentProcessing = !!report.isWaitingOnBankAccount && report.statusNum === CONST.REPORT.STATUS_NUM.APPROVED;

    const payActions = reportTransactions.reduce((acc, transaction) => {
        const action = getIOUActionForReportID(report.reportID, transaction.transactionID);
        if (action && isPayAction(action)) {
            acc.push(action);
        }
        return acc;
    }, [] as ReportAction[]);

    const hasDailyNachaCutoffPassed = payActions.some((action) => {
        const now = new Date();
        const paymentDatetime = new Date(action.created);
        const nowUTC = new Date(Date.UTC(now.getUTCFullYear(), now.getUTCMonth(), now.getUTCDate(), now.getUTCHours(), now.getUTCMinutes(), now.getUTCSeconds()));
        const cutoffTimeUTC = new Date(Date.UTC(paymentDatetime.getUTCFullYear(), paymentDatetime.getUTCMonth(), paymentDatetime.getUTCDate(), 23, 45, 0));
        return nowUTC.getTime() < cutoffTimeUTC.getTime();
    });

    return isPaymentProcessing && !hasDailyNachaCutoffPassed;
}

function isExportAction(report: Report, policy?: Policy): boolean {
    if (!policy) {
        return false;
    }

    const hasAccountingConnection = !!getValidConnectedIntegration(policy);
    if (!hasAccountingConnection) {
        return false;
    }

    const isInvoiceReport = isInvoiceReportUtils(report);

    // We don't allow export to accounting for invoice reports in OD so we want to align with that here.
    if (isInvoiceReport) {
        return false;
    }

    const isExpenseReport = isExpenseReportUtils(report);

    if (!isExpenseReport) {
        return false;
    }

    const isReportApproved = isReportApprovedUtils({report});
    const isReportPayer = isPayerUtils(getSession(), report, false, policy);
    const arePaymentsEnabled = arePaymentsEnabledUtils(policy);
    const isReportClosed = isClosedReportUtils(report);

    const isReportSettled = isSettled(report);
    if (isReportPayer && arePaymentsEnabled && (isReportApproved || isReportClosed || isReportSettled)) {
        return true;
    }

    const isAdmin = policy?.role === CONST.POLICY.ROLE.ADMIN;
    const isReportReimbursed = report.statusNum === CONST.REPORT.STATUS_NUM.REIMBURSED;
    const connectedIntegration = getConnectedIntegration(policy);
    const syncEnabled = hasIntegrationAutoSync(policy, connectedIntegration);
    const isReportFinished = isReportApproved || isReportReimbursed || isReportClosed;

    return isAdmin && isReportFinished && syncEnabled;
}

function isMarkAsExportedAction(report: Report, policy?: Policy): boolean {
    if (!policy) {
        return false;
    }

    const hasAccountingConnection = !!getValidConnectedIntegration(policy);
    if (!hasAccountingConnection) {
        return false;
    }

    const isInvoiceReport = isInvoiceReportUtils(report);
    const isReportSender = isCurrentUserSubmitter(report);

    if (isInvoiceReport && isReportSender) {
        return true;
    }

    const isExpenseReport = isExpenseReportUtils(report);

    if (!isExpenseReport) {
        return false;
    }

    const isReportPayer = isPayerUtils(getSession(), report, false, policy);
    const arePaymentsEnabled = arePaymentsEnabledUtils(policy);
    const isReportApproved = isReportApprovedUtils({report});
    const isReportClosed = isClosedReportUtils(report);
    const isReportClosedOrApproved = isReportClosed || isReportApproved;

    if (isReportPayer && arePaymentsEnabled && isReportClosedOrApproved) {
        return true;
    }

    const isReportReimbursed = isSettled(report);
    const connectedIntegration = getConnectedIntegration(policy);
    const syncEnabled = hasIntegrationAutoSync(policy, connectedIntegration);
    const isReportFinished = isReportClosedOrApproved || isReportReimbursed;

    if (!isReportFinished) {
        return false;
    }

    const isAdmin = policy?.role === CONST.POLICY.ROLE.ADMIN;

    const isExporter = isPreferredExporter(policy);

    return (isAdmin && syncEnabled) || (isExporter && !syncEnabled);
}

function isHoldAction(report: Report, chatReport: OnyxEntry<Report>, reportTransactions: Transaction[], reportActions?: ReportAction[]): boolean {
    const transactionThreadReportID = getOneTransactionThreadReportID(report, chatReport, reportActions);
    const isOneExpenseReport = reportTransactions.length === 1;
    const transaction = reportTransactions.at(0);

    if ((!!reportActions && !transactionThreadReportID) || !isOneExpenseReport || !transaction) {
        return false;
    }

    return !!reportActions && isHoldActionForTransaction(report, transaction, reportActions);
}

function isHoldActionForTransaction(report: Report, reportTransaction: Transaction, reportActions: ReportAction[]): boolean {
    const isExpenseReport = isExpenseReportUtils(report);
    const isIOUReport = isIOUReportUtils(report);
    const iouOrExpenseReport = isExpenseReport || isIOUReport;
    const action = getIOUActionForTransactionID(reportActions, reportTransaction.transactionID);
    const {canHoldRequest} = canHoldUnholdReportAction(action);

    if (!iouOrExpenseReport || !canHoldRequest) {
        return false;
    }

    const isReportOnHold = isOnHoldTransactionUtils(reportTransaction);

    if (isReportOnHold) {
        return false;
    }

    const isOpenReport = isOpenReportUtils(report);
    const isSubmitter = isCurrentUserSubmitter(report);
    const isReportManager = isReportManagerUtils(report);

    if (isOpenReport && (isSubmitter || isReportManager)) {
        return true;
    }

    const isProcessingReport = isProcessingReportUtils(report);

    return isProcessingReport;
}

function isChangeWorkspaceAction(report: Report, policies: OnyxCollection<Policy>, reportActions?: ReportAction[]): boolean {
    // We can't move the iou report to the workspace if both users from the iou report create the expense
    if (isIOUReportUtils(report) && doesReportContainRequestsFromMultipleUsers(report)) {
        return false;
    }

    const submitterEmail = getLoginByAccountID(report?.ownerAccountID ?? CONST.DEFAULT_NUMBER_ID);
    const availablePolicies = Object.values(policies ?? {}).filter((newPolicy) => isWorkspaceEligibleForReportChange(submitterEmail, newPolicy));
<<<<<<< HEAD

=======
>>>>>>> 804d4559
    let hasAvailablePolicies = availablePolicies.length > 1;
    if (!hasAvailablePolicies && availablePolicies.length === 1) {
        hasAvailablePolicies = !report.policyID || report.policyID !== availablePolicies?.at(0)?.id;
    }
    const reportPolicy = policies?.[`${ONYXKEYS.COLLECTION.POLICY}${report.policyID}`];
    return hasAvailablePolicies && canEditReportPolicy(report, reportPolicy) && !isExportedUtils(reportActions);
}

function isDeleteAction(report: Report, reportTransactions: Transaction[], reportActions: ReportAction[], policy?: Policy): boolean {
    return canDeleteMoneyRequestReport(report, reportTransactions, reportActions, policy);
}

function isRetractAction(report: Report, policy?: Policy): boolean {
    const isExpenseReport = isExpenseReportUtils(report);

    // This should be removed after we change how instant submit works
    const isInstantSubmit = isInstantSubmitEnabled(policy);

    if (!isExpenseReport || isInstantSubmit) {
        return false;
    }

    const isReportSubmitter = isCurrentUserSubmitter(report);
    if (!isReportSubmitter) {
        return false;
    }

    const isProcessingReport = isProcessingReportUtils(report);
    if (!isProcessingReport) {
        return false;
    }

    return true;
}

function isReopenAction(report: Report, policy?: Policy): boolean {
    const isExpenseReport = isExpenseReportUtils(report);
    if (!isExpenseReport) {
        return false;
    }

    const isClosedReport = isClosedReportUtils(report);
    if (!isClosedReport) {
        return false;
    }

    const isAdmin = policy?.role === CONST.POLICY.ROLE.ADMIN;
    if (!isAdmin) {
        return false;
    }

    return true;
}

/**
 * Checks whether the supplied report supports merging transactions from it.
 */
function isMergeAction(parentReport: Report, reportTransactions: Transaction[], policy?: Policy): boolean {
    // Do not show merge action if there are multiple transactions
    if (reportTransactions.length !== 1) {
        return false;
    }

    // Temporary disable merge action for IOU reports
    // See: https://github.com/Expensify/App/issues/70329#issuecomment-3277062003
    if (isIOUReportUtils(parentReport)) {
        return false;
    }

    const isAnyReceiptBeingScanned = reportTransactions?.some((transaction) => isReceiptBeingScanned(transaction));

    if (isAnyReceiptBeingScanned) {
        return false;
    }

    if (isSelfDMReportUtils(parentReport)) {
        return true;
    }

    if (hasOnlyNonReimbursableTransactions(parentReport.reportID) && isSubmitAndClose(policy) && isInstantSubmitEnabled(policy)) {
        return false;
    }

    const isAdmin = policy?.role === CONST.POLICY.ROLE.ADMIN;

    return isMoneyRequestReportEligibleForMerge(parentReport.reportID, isAdmin);
}

function isRemoveHoldAction(report: Report, chatReport: OnyxEntry<Report>, reportTransactions: Transaction[], reportActions?: ReportAction[], policy?: Policy): boolean {
    const isReportOnHold = reportTransactions.some(isOnHoldTransactionUtils);

    if (!isReportOnHold) {
        return false;
    }

    const transactionThreadReportID = getOneTransactionThreadReportID(report, chatReport, reportActions);

    if (!transactionThreadReportID) {
        return false;
    }

    const isHolder = reportTransactions.some((transaction) => isHoldCreator(transaction, transactionThreadReportID));

    if (isHolder) {
        return false;
    }

    return policy?.role === CONST.POLICY.ROLE.ADMIN;
}

function isRemoveHoldActionForTransaction(report: Report, reportTransaction: Transaction, policy?: Policy): boolean {
    return isOnHoldTransactionUtils(reportTransaction) && policy?.role === CONST.POLICY.ROLE.ADMIN && !isHoldCreator(reportTransaction, report.reportID);
}

function getSecondaryReportActions({
    report,
    chatReport,
    reportTransactions,
    violations,
    policy,
    reportNameValuePairs,
    reportActions,
    policies,
    isChatReportArchived = false,
}: {
    report: Report;
    chatReport: OnyxEntry<Report>;
    reportTransactions: Transaction[];
    violations: OnyxCollection<TransactionViolation[]>;
    policy?: Policy;
    reportNameValuePairs?: ReportNameValuePairs;
    reportActions?: ReportAction[];
    policies?: OnyxCollection<Policy>;
    canUseNewDotSplits?: boolean;
    isChatReportArchived?: boolean;
}): Array<ValueOf<typeof CONST.REPORT.SECONDARY_ACTIONS>> {
    const options: Array<ValueOf<typeof CONST.REPORT.SECONDARY_ACTIONS>> = [];

    if (isPrimaryPayAction(report, policy, reportNameValuePairs) && hasOnlyHeldExpenses(report?.reportID)) {
        options.push(CONST.REPORT.SECONDARY_ACTIONS.PAY);
    }

    if (isAddExpenseAction(report, reportTransactions, isChatReportArchived || isArchivedReport(reportNameValuePairs))) {
        options.push(CONST.REPORT.SECONDARY_ACTIONS.ADD_EXPENSE);
    }

    const primaryAction = getReportPrimaryAction({
        report,
        chatReport,
        reportTransactions,
        violations,
        policy,
        reportNameValuePairs,
        reportActions,
        isChatReportArchived,
    });

    if (isSubmitAction(report, reportTransactions, policy, reportNameValuePairs, reportActions, isChatReportArchived, primaryAction)) {
        options.push(CONST.REPORT.SECONDARY_ACTIONS.SUBMIT);
    }

    if (isApproveAction(report, reportTransactions, violations, policy)) {
        options.push(CONST.REPORT.SECONDARY_ACTIONS.APPROVE);
    }

    if (isUnapproveAction(report, policy)) {
        options.push(CONST.REPORT.SECONDARY_ACTIONS.UNAPPROVE);
    }

    if (isCancelPaymentAction(report, reportTransactions, policy)) {
        options.push(CONST.REPORT.SECONDARY_ACTIONS.CANCEL_PAYMENT);
    }

    if (isRetractAction(report, policy)) {
        options.push(CONST.REPORT.SECONDARY_ACTIONS.RETRACT);
    }

    if (isReopenAction(report, policy)) {
        options.push(CONST.REPORT.SECONDARY_ACTIONS.REOPEN);
    }

    if (isHoldAction(report, chatReport, reportTransactions, reportActions)) {
        options.push(CONST.REPORT.SECONDARY_ACTIONS.HOLD);
    }

    if (isRemoveHoldAction(report, chatReport, reportTransactions, reportActions, policy)) {
        options.push(CONST.REPORT.SECONDARY_ACTIONS.REMOVE_HOLD);
    }

    if (canRejectReportAction(report, policy)) {
        options.push(CONST.REPORT.SECONDARY_ACTIONS.REJECT);
    }

    if (isSplitAction(report, reportTransactions, policy)) {
        options.push(CONST.REPORT.SECONDARY_ACTIONS.SPLIT);
    }

    if (isMergeAction(report, reportTransactions, policy)) {
        options.push(CONST.REPORT.SECONDARY_ACTIONS.MERGE);
    }

    options.push(CONST.REPORT.SECONDARY_ACTIONS.EXPORT);

    options.push(CONST.REPORT.SECONDARY_ACTIONS.DOWNLOAD_PDF);

    if (isChangeWorkspaceAction(report, policies, reportActions)) {
        options.push(CONST.REPORT.SECONDARY_ACTIONS.CHANGE_WORKSPACE);
    }

    if (isExpenseReportUtils(report) && isProcessingReportUtils(report) && isPolicyAdmin(policy)) {
        options.push(CONST.REPORT.SECONDARY_ACTIONS.CHANGE_APPROVER);
    }

    options.push(CONST.REPORT.SECONDARY_ACTIONS.VIEW_DETAILS);

    if (isDeleteAction(report, reportTransactions, reportActions ?? [], policy)) {
        options.push(CONST.REPORT.SECONDARY_ACTIONS.DELETE);
    }

    return options;
}

function getSecondaryExportReportActions(report: Report, policy?: Policy, exportTemplates: ExportTemplate[] = []): Array<ValueOf<string>> {
    const options: Array<ValueOf<string>> = [];
    if (isExportAction(report, policy)) {
        options.push(CONST.REPORT.EXPORT_OPTIONS.EXPORT_TO_INTEGRATION);
    }

    if (isMarkAsExportedAction(report, policy)) {
        options.push(CONST.REPORT.EXPORT_OPTIONS.MARK_AS_EXPORTED);
    }

    options.push(CONST.REPORT.EXPORT_OPTIONS.DOWNLOAD_CSV);

    // Add any custom IS templates that have been added to the user's account as export options
    for (const template of exportTemplates) {
        options.push(template.name);
    }

    return options;
}

function getSecondaryTransactionThreadActions(
    parentReport: Report,
    reportTransaction: Transaction,
    reportActions: ReportAction[],
    policy: OnyxEntry<Policy>,
    transactionThreadReport?: OnyxEntry<Report>,
): Array<ValueOf<typeof CONST.REPORT.TRANSACTION_SECONDARY_ACTIONS>> {
    const options: Array<ValueOf<typeof CONST.REPORT.TRANSACTION_SECONDARY_ACTIONS>> = [];

    if (isHoldActionForTransaction(parentReport, reportTransaction, reportActions)) {
        options.push(CONST.REPORT.TRANSACTION_SECONDARY_ACTIONS.HOLD);
    }

    if (transactionThreadReport && isRemoveHoldActionForTransaction(transactionThreadReport, reportTransaction, policy)) {
        options.push(CONST.REPORT.TRANSACTION_SECONDARY_ACTIONS.REMOVE_HOLD);
    }

    if (canRejectReportAction(parentReport, policy)) {
        options.push(CONST.REPORT.TRANSACTION_SECONDARY_ACTIONS.REJECT);
    }

    if (isSplitAction(parentReport, [reportTransaction], policy)) {
        options.push(CONST.REPORT.TRANSACTION_SECONDARY_ACTIONS.SPLIT);
    }

    if (isMergeAction(parentReport, [reportTransaction], policy)) {
        options.push(CONST.REPORT.TRANSACTION_SECONDARY_ACTIONS.MERGE);
    }

    options.push(CONST.REPORT.TRANSACTION_SECONDARY_ACTIONS.VIEW_DETAILS);

    if (isDeleteAction(parentReport, [reportTransaction], reportActions ?? [])) {
        options.push(CONST.REPORT.TRANSACTION_SECONDARY_ACTIONS.DELETE);
    }

    return options;
}
export {getSecondaryReportActions, getSecondaryTransactionThreadActions, isDeleteAction, isMergeAction, getSecondaryExportReportActions, isSplitAction};<|MERGE_RESOLUTION|>--- conflicted
+++ resolved
@@ -443,10 +443,6 @@
 
     const submitterEmail = getLoginByAccountID(report?.ownerAccountID ?? CONST.DEFAULT_NUMBER_ID);
     const availablePolicies = Object.values(policies ?? {}).filter((newPolicy) => isWorkspaceEligibleForReportChange(submitterEmail, newPolicy));
-<<<<<<< HEAD
-
-=======
->>>>>>> 804d4559
     let hasAvailablePolicies = availablePolicies.length > 1;
     if (!hasAvailablePolicies && availablePolicies.length === 1) {
         hasAvailablePolicies = !report.policyID || report.policyID !== availablePolicies?.at(0)?.id;
