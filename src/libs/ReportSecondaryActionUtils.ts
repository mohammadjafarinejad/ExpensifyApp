--- conflicted
+++ resolved
@@ -484,7 +484,6 @@
     return true;
 }
 
-<<<<<<< HEAD
 function getSecondaryReportActions({
     report,
     chatReport,
@@ -495,18 +494,6 @@
     reportActions,
     policies,
     canUseRetractNewDot,
-    canUseNewDotSplits,
-=======
-function getSecondaryReportActions(
-    report: Report,
-    reportTransactions: Transaction[],
-    violations: OnyxCollection<TransactionViolation[]>,
-    policy?: Policy,
-    reportNameValuePairs?: ReportNameValuePairs,
-    reportActions?: ReportAction[],
-    policies?: OnyxCollection<Policy>,
-    canUseRetractNewDot?: boolean,
->>>>>>> 06ea630b
     isChatReportArchived = false,
 }: {
     report: Report;
