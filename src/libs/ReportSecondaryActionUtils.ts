import type {OnyxCollection, OnyxEntry} from 'react-native-onyx';
import type {ValueOf} from 'type-fest';
import CONST from '@src/CONST';
import ONYXKEYS from '@src/ONYXKEYS';
import type {ExportTemplate, Policy, Report, ReportAction, ReportNameValuePairs, Transaction, TransactionViolation} from '@src/types/onyx';
import {isApprover as isApproverUtils} from './actions/Policy/Member';
import {getCurrentUserAccountID, getCurrentUserEmail} from './actions/Report';
import {
    arePaymentsEnabled as arePaymentsEnabledUtils,
    getConnectedIntegration,
    getCorrectedAutoReportingFrequency,
    getSubmitToAccountID,
    getValidConnectedIntegration,
    hasIntegrationAutoSync,
    isInstantSubmitEnabled,
    isPolicyAdmin,
    isPolicyMember,
    isPreferredExporter,
    isSubmitAndClose,
} from './PolicyUtils';
import {getIOUActionForReportID, getIOUActionForTransactionID, getOneTransactionThreadReportID, isPayAction} from './ReportActionsUtils';
import {getReportPrimaryAction, isPrimaryPayAction} from './ReportPrimaryActionUtils';
import {
    canAddTransaction,
<<<<<<< HEAD
    canDeleteReport,
=======
>>>>>>> 925b811d
    canDeleteCardTransactionByLiabilityType,
    canEditReportPolicy,
    canHoldUnholdReportAction,
    canRejectReportAction,
    getTransactionDetails,
    hasOnlyHeldExpenses,
    hasOnlyNonReimbursableTransactions,
    hasReportBeenReopened as hasReportBeenReopenedUtils,
    hasReportBeenRetracted as hasReportBeenRetractedUtils,
    isArchivedReport,
    isClosedReport as isClosedReportUtils,
    isCurrentUserSubmitter,
    isExpenseReport as isExpenseReportUtils,
    isExported as isExportedUtils,
    isHoldCreator,
    isInvoiceReport as isInvoiceReportUtils,
    isIOUReport as isIOUReportUtils,
    isMoneyRequestReportEligibleForMerge,
    isOpenReport as isOpenReportUtils,
    isPayer as isPayerUtils,
    isProcessingReport as isProcessingReportUtils,
    isReportApproved as isReportApprovedUtils,
    isReportManager as isReportManagerUtils,
    isSelfDM as isSelfDMReportUtils,
    isSettled,
    isWorkspaceEligibleForReportChange,
} from './ReportUtils';
import {getSession} from './SessionUtils';
import {
    allHavePendingRTERViolation,
    getOriginalTransactionWithSplitInfo,
    hasReceipt as hasReceiptTransactionUtils,
<<<<<<< HEAD
=======
    isDemoTransaction,
>>>>>>> 925b811d
    isDuplicate,
    isOnHold as isOnHoldTransactionUtils,
    isPending,
    isReceiptBeingScanned,
    shouldShowBrokenConnectionViolationForMultipleTransactions,
} from './TransactionUtils';

function isAddExpenseAction(report: Report, reportTransactions: Transaction[], isReportArchived = false) {
    const isReportSubmitter = isCurrentUserSubmitter(report);

    if (!isReportSubmitter || reportTransactions.length === 0) {
        return false;
    }

    return canAddTransaction(report, isReportArchived);
}

function isSplitAction(report: Report, reportTransactions: Transaction[], policy?: Policy): boolean {
    if (Number(reportTransactions?.length) !== 1) {
        return false;
    }

    const reportTransaction = reportTransactions.at(0);

    const isScanning = hasReceiptTransactionUtils(reportTransaction) && isReceiptBeingScanned(reportTransaction);
    if (isPending(reportTransaction) || isScanning || !!reportTransaction?.errors) {
        return false;
    }

    const {amount} = getTransactionDetails(reportTransaction) ?? {};
    if (!amount) {
        return false;
    }

    const {isExpenseSplit, isBillSplit} = getOriginalTransactionWithSplitInfo(reportTransaction);
    if (isExpenseSplit || isBillSplit) {
        return false;
    }

    if (!isExpenseReportUtils(report)) {
        return false;
    }

    if (report.stateNum && report.stateNum >= CONST.REPORT.STATE_NUM.APPROVED) {
        return false;
    }

    if (hasOnlyNonReimbursableTransactions(report.reportID) && isSubmitAndClose(policy) && isInstantSubmitEnabled(policy)) {
        return false;
    }

    const isSubmitter = isCurrentUserSubmitter(report);
    const isAdmin = policy?.role === CONST.POLICY.ROLE.ADMIN;
    const isManager = (report.managerID ?? CONST.DEFAULT_NUMBER_ID) === getCurrentUserAccountID();
    const isOpenReport = isOpenReportUtils(report);
    const isPolicyExpenseChat = !!policy?.isPolicyExpenseChatEnabled;
    const currentUserEmail = getCurrentUserEmail();
    const userIsPolicyMember = isPolicyMember(policy, currentUserEmail);

    if (!(userIsPolicyMember && isPolicyExpenseChat)) {
        return false;
    }

    if (isOpenReport) {
        return isSubmitter || isAdmin;
    }

    return isSubmitter || isAdmin || isManager;
}

function isSubmitAction(
    report: Report,
    reportTransactions: Transaction[],
    policy?: Policy,
    reportNameValuePairs?: ReportNameValuePairs,
    reportActions?: ReportAction[],
    isChatReportArchived = false,
    primaryAction?: ValueOf<typeof CONST.REPORT.PRIMARY_ACTIONS> | '',
): boolean {
    if (isArchivedReport(reportNameValuePairs) || isChatReportArchived) {
        return false;
    }

    const transactionAreComplete = reportTransactions.every((transaction) => transaction.amount !== 0 || transaction.modifiedAmount !== 0);

    if (!transactionAreComplete) {
        return false;
    }

    if (reportTransactions.length > 0 && reportTransactions.every((transaction) => isPending(transaction))) {
        return false;
    }

    const isExpenseReport = isExpenseReportUtils(report);

    if (!isExpenseReport || report?.total === 0) {
        return false;
    }

    const isReportSubmitter = isCurrentUserSubmitter(report);
    const isAdmin = policy?.role === CONST.POLICY.ROLE.ADMIN;
    const isManager = report.managerID === getCurrentUserAccountID();
    if (!isReportSubmitter && !isAdmin && !isManager) {
        return false;
    }

    const isOpenReport = isOpenReportUtils(report);
    if (!isOpenReport) {
        return false;
    }

    const submitToAccountID = getSubmitToAccountID(policy, report);
    if (submitToAccountID === report.ownerAccountID && policy?.preventSelfApproval) {
        return false;
    }

    const hasReportBeenRetracted = hasReportBeenReopenedUtils(report, reportActions) || hasReportBeenRetractedUtils(report, reportActions);
    if (hasReportBeenRetracted && isReportSubmitter) {
        return false;
    }

    if (isAdmin || isManager) {
        return true;
    }

    const autoReportingFrequency = getCorrectedAutoReportingFrequency(policy);

    const isScheduledSubmitEnabled = policy?.harvesting?.enabled && autoReportingFrequency !== CONST.POLICY.AUTO_REPORTING_FREQUENCIES.MANUAL;

    return !!isScheduledSubmitEnabled || primaryAction !== CONST.REPORT.SECONDARY_ACTIONS.SUBMIT;
}

function isApproveAction(report: Report, reportTransactions: Transaction[], violations: OnyxCollection<TransactionViolation[]>, policy?: Policy): boolean {
    const isAnyReceiptBeingScanned = reportTransactions?.some((transaction) => isReceiptBeingScanned(transaction));

    if (isAnyReceiptBeingScanned) {
        return false;
    }

    const currentUserAccountID = getCurrentUserAccountID();
    const managerID = report?.managerID ?? CONST.DEFAULT_NUMBER_ID;
    const isCurrentUserManager = managerID === currentUserAccountID;
    if (!isCurrentUserManager) {
        return false;
    }
    const isProcessingReport = isProcessingReportUtils(report);
    if (!isProcessingReport) {
        return false;
    }

    const isPreventSelfApprovalEnabled = policy?.preventSelfApproval;
    const isReportSubmitter = isCurrentUserSubmitter(report);

    if (isPreventSelfApprovalEnabled && isReportSubmitter) {
        return false;
    }
    const isExpenseReport = isExpenseReportUtils(report);
    const reportHasDuplicatedTransactions = reportTransactions.some((transaction) => isDuplicate(transaction, true));

    if (isExpenseReport && isProcessingReport && reportHasDuplicatedTransactions) {
        return true;
    }

    if (reportTransactions.length > 0 && reportTransactions.every((transaction) => isPending(transaction))) {
        return false;
    }

    const transactionIDs = reportTransactions.map((t) => t.transactionID);

    const hasAllPendingRTERViolations = allHavePendingRTERViolation(reportTransactions, violations);

    if (hasAllPendingRTERViolations) {
        return true;
    }

    const isAdmin = policy?.role === CONST.POLICY.ROLE.ADMIN;

    const shouldShowBrokenConnectionViolation = shouldShowBrokenConnectionViolationForMultipleTransactions(transactionIDs, report, policy, violations);
    const isReportApprover = isApproverUtils(policy, currentUserAccountID);
    const userControlsReport = isReportApprover || isAdmin;
    return userControlsReport && shouldShowBrokenConnectionViolation;
}

function isUnapproveAction(report: Report, policy?: Policy): boolean {
    const isExpenseReport = isExpenseReportUtils(report);
    const isReportApprover = isApproverUtils(policy, getCurrentUserAccountID());
    const isReportApproved = isReportApprovedUtils({report});
    const isReportSettled = isSettled(report);
    const isPaymentProcessing = report.isWaitingOnBankAccount && report.statusNum === CONST.REPORT.STATUS_NUM.APPROVED;
    const isAdmin = policy?.role === CONST.POLICY.ROLE.ADMIN;
    const isManager = report.managerID === getCurrentUserAccountID();

    if (isReportSettled || !isExpenseReport || !isReportApproved || isPaymentProcessing) {
        return false;
    }

    if (report.statusNum === CONST.REPORT.STATUS_NUM.APPROVED) {
        return isManager || isAdmin;
    }

    return isReportApprover;
}

function isCancelPaymentAction(report: Report, reportTransactions: Transaction[], policy?: Policy): boolean {
    const isExpenseReport = isExpenseReportUtils(report);

    if (!isExpenseReport) {
        return false;
    }

    const isAdmin = policy?.role === CONST.POLICY.ROLE.ADMIN;
    const isPayer = isPayerUtils(getSession(), report, false, policy);

    if (!isAdmin || !isPayer) {
        return false;
    }

    const isReportPaidElsewhere = report.stateNum === CONST.REPORT.STATE_NUM.APPROVED && report.statusNum === CONST.REPORT.STATUS_NUM.REIMBURSED;

    if (isReportPaidElsewhere) {
        return true;
    }

    const isPaymentProcessing = !!report.isWaitingOnBankAccount && report.statusNum === CONST.REPORT.STATUS_NUM.APPROVED;

    const payActions = reportTransactions.reduce((acc, transaction) => {
        const action = getIOUActionForReportID(report.reportID, transaction.transactionID);
        if (action && isPayAction(action)) {
            acc.push(action);
        }
        return acc;
    }, [] as ReportAction[]);

    const hasDailyNachaCutoffPassed = payActions.some((action) => {
        const now = new Date();
        const paymentDatetime = new Date(action.created);
        const nowUTC = new Date(Date.UTC(now.getUTCFullYear(), now.getUTCMonth(), now.getUTCDate(), now.getUTCHours(), now.getUTCMinutes(), now.getUTCSeconds()));
        const cutoffTimeUTC = new Date(Date.UTC(paymentDatetime.getUTCFullYear(), paymentDatetime.getUTCMonth(), paymentDatetime.getUTCDate(), 23, 45, 0));
        return nowUTC.getTime() < cutoffTimeUTC.getTime();
    });

    return isPaymentProcessing && !hasDailyNachaCutoffPassed;
}

function isExportAction(report: Report, policy?: Policy): boolean {
    if (!policy) {
        return false;
    }

    const hasAccountingConnection = !!getValidConnectedIntegration(policy);
    if (!hasAccountingConnection) {
        return false;
    }

    const isInvoiceReport = isInvoiceReportUtils(report);

    // We don't allow export to accounting for invoice reports in OD so we want to align with that here.
    if (isInvoiceReport) {
        return false;
    }

    const isExpenseReport = isExpenseReportUtils(report);

    if (!isExpenseReport) {
        return false;
    }

    const isReportApproved = isReportApprovedUtils({report});
    const isReportPayer = isPayerUtils(getSession(), report, false, policy);
    const arePaymentsEnabled = arePaymentsEnabledUtils(policy);
    const isReportClosed = isClosedReportUtils(report);

    const isReportSettled = isSettled(report);
    if (isReportPayer && arePaymentsEnabled && (isReportApproved || isReportClosed || isReportSettled)) {
        return true;
    }

    const isAdmin = policy?.role === CONST.POLICY.ROLE.ADMIN;
    const isReportReimbursed = report.statusNum === CONST.REPORT.STATUS_NUM.REIMBURSED;
    const connectedIntegration = getConnectedIntegration(policy);
    const syncEnabled = hasIntegrationAutoSync(policy, connectedIntegration);
    const isReportFinished = isReportApproved || isReportReimbursed || isReportClosed;

    return isAdmin && isReportFinished && syncEnabled;
}

function isMarkAsExportedAction(report: Report, policy?: Policy): boolean {
    if (!policy) {
        return false;
    }

    const hasAccountingConnection = !!getValidConnectedIntegration(policy);
    if (!hasAccountingConnection) {
        return false;
    }

    const isInvoiceReport = isInvoiceReportUtils(report);
    const isReportSender = isCurrentUserSubmitter(report);

    if (isInvoiceReport && isReportSender) {
        return true;
    }

    const isExpenseReport = isExpenseReportUtils(report);

    if (!isExpenseReport) {
        return false;
    }

    const isReportPayer = isPayerUtils(getSession(), report, false, policy);
    const arePaymentsEnabled = arePaymentsEnabledUtils(policy);
    const isReportApproved = isReportApprovedUtils({report});
    const isReportClosed = isClosedReportUtils(report);
    const isReportClosedOrApproved = isReportClosed || isReportApproved;

    if (isReportPayer && arePaymentsEnabled && isReportClosedOrApproved) {
        return true;
    }

    const isReportReimbursed = isSettled(report);
    const connectedIntegration = getConnectedIntegration(policy);
    const syncEnabled = hasIntegrationAutoSync(policy, connectedIntegration);
    const isReportFinished = isReportClosedOrApproved || isReportReimbursed;

    if (!isReportFinished) {
        return false;
    }

    const isAdmin = policy?.role === CONST.POLICY.ROLE.ADMIN;

    const isExporter = isPreferredExporter(policy);

    return (isAdmin && syncEnabled) || (isExporter && !syncEnabled);
}

function isHoldAction(report: Report, chatReport: OnyxEntry<Report>, reportTransactions: Transaction[], reportActions?: ReportAction[]): boolean {
    const transactionThreadReportID = getOneTransactionThreadReportID(report, chatReport, reportActions);
    const isOneExpenseReport = reportTransactions.length === 1;
    const transaction = reportTransactions.at(0);

    if ((!!reportActions && !transactionThreadReportID) || !isOneExpenseReport || !transaction) {
        return false;
    }

    return !!reportActions && isHoldActionForTransaction(report, transaction, reportActions);
}

function isHoldActionForTransaction(report: Report, reportTransaction: Transaction, reportActions: ReportAction[]): boolean {
    const isExpenseReport = isExpenseReportUtils(report);
    const isIOUReport = isIOUReportUtils(report);
    const iouOrExpenseReport = isExpenseReport || isIOUReport;
    const action = getIOUActionForTransactionID(reportActions, reportTransaction.transactionID);
    const {canHoldRequest} = canHoldUnholdReportAction(action);

    if (!iouOrExpenseReport || !canHoldRequest) {
        return false;
    }

    const isReportOnHold = isOnHoldTransactionUtils(reportTransaction);

    if (isReportOnHold) {
        return false;
    }

    const isOpenReport = isOpenReportUtils(report);
    const isSubmitter = isCurrentUserSubmitter(report);
    const isReportManager = isReportManagerUtils(report);

    if (isOpenReport && (isSubmitter || isReportManager)) {
        return true;
    }

    const isProcessingReport = isProcessingReportUtils(report);

    return isProcessingReport;
}

function isChangeWorkspaceAction(report: Report, policies: OnyxCollection<Policy>, reportActions?: ReportAction[]): boolean {
    const availablePolicies = Object.values(policies ?? {}).filter((newPolicy) => isWorkspaceEligibleForReportChange(newPolicy, report, policies));
    let hasAvailablePolicies = availablePolicies.length > 1;
    if (!hasAvailablePolicies && availablePolicies.length === 1) {
        hasAvailablePolicies = !report.policyID || report.policyID !== availablePolicies?.at(0)?.id;
    }
    const reportPolicy = policies?.[`${ONYXKEYS.COLLECTION.POLICY}${report.policyID}`];
    return hasAvailablePolicies && canEditReportPolicy(report, reportPolicy) && !isExportedUtils(reportActions);
}

function isDeleteAction(report: Report, reportTransactions: Transaction[], reportActions: ReportAction[], policy?: Policy): boolean {
<<<<<<< HEAD
    return canDeleteReport(report, reportTransactions, reportActions, policy);
=======
    const isExpenseReport = isExpenseReportUtils(report);
    const isIOUReport = isIOUReportUtils(report);
    const isUnreported = isSelfDMReportUtils(report);
    const transaction = reportTransactions.at(0);
    const transactionID = transaction?.transactionID;
    const isOwner = transactionID ? getIOUActionForTransactionID(reportActions, transactionID)?.actorAccountID === getCurrentUserAccountID() : false;
    const isReportOpenOrProcessing = isOpenReportUtils(report) || isProcessingReportUtils(report);
    const isSingleTransaction = reportTransactions.length === 1;
    const isInvoiceReport = isInvoiceReportUtils(report);

    if (reportTransactions.length > 0 && reportTransactions.every((t) => isDemoTransaction(t))) {
        return true;
    }

    const canCardTransactionBeDeleted = canDeleteCardTransactionByLiabilityType(transaction);
    if (isUnreported) {
        return isOwner && canCardTransactionBeDeleted;
    }

    if (isInvoiceReport) {
        return report?.ownerAccountID === getCurrentUserAccountID() && isReportOpenOrProcessing && policy?.approvalMode !== CONST.POLICY.APPROVAL_MODE.OPTIONAL;
    }

    // Users cannot delete a report in the unreported or IOU cases, but they can delete individual transactions.
    // So we check if the reportTransactions length is 1 which means they're viewing a single transaction and thus can delete it.
    if (isIOUReport) {
        return isSingleTransaction && isOwner && isReportOpenOrProcessing;
    }

    if (isExpenseReport) {
        if (!canCardTransactionBeDeleted) {
            return false;
        }

        const isReportSubmitter = isCurrentUserSubmitter(report);
        const isApprovalEnabled = policy ? policy.approvalMode && policy.approvalMode !== CONST.POLICY.APPROVAL_MODE.OPTIONAL : false;
        const isForwarded = isProcessingReportUtils(report) && isApprovalEnabled && !isAwaitingFirstLevelApproval(report);

        return isReportSubmitter && isReportOpenOrProcessing && !isForwarded;
    }

    return false;
>>>>>>> 925b811d
}

function isRetractAction(report: Report, policy?: Policy): boolean {
    const isExpenseReport = isExpenseReportUtils(report);

    // This should be removed after we change how instant submit works
    const isInstantSubmit = isInstantSubmitEnabled(policy);

    if (!isExpenseReport || isInstantSubmit) {
        return false;
    }

    const isReportSubmitter = isCurrentUserSubmitter(report);
    if (!isReportSubmitter) {
        return false;
    }

    const isProcessingReport = isProcessingReportUtils(report);
    if (!isProcessingReport) {
        return false;
    }

    return true;
}

function isReopenAction(report: Report, policy?: Policy): boolean {
    const isExpenseReport = isExpenseReportUtils(report);
    if (!isExpenseReport) {
        return false;
    }

    const isClosedReport = isClosedReportUtils(report);
    if (!isClosedReport) {
        return false;
    }

    const isAdmin = policy?.role === CONST.POLICY.ROLE.ADMIN;
    if (!isAdmin) {
        return false;
    }

    return true;
}

/**
 * Checks whether the supplied report supports merging transactions from it.
 */
function isMergeAction(parentReport: Report, reportTransactions: Transaction[], policy?: Policy): boolean {
    // Do not show merge action if there are multiple transactions
    if (reportTransactions.length !== 1) {
        return false;
    }

    // Temporary disable merge action for IOU reports
    // See: https://github.com/Expensify/App/issues/70329#issuecomment-3277062003
    if (isIOUReportUtils(parentReport)) {
        return false;
    }

    const isAnyReceiptBeingScanned = reportTransactions?.some((transaction) => isReceiptBeingScanned(transaction));

    if (isAnyReceiptBeingScanned) {
        return false;
    }

    if (isSelfDMReportUtils(parentReport)) {
        return true;
    }

    if (hasOnlyNonReimbursableTransactions(parentReport.reportID) && isSubmitAndClose(policy) && isInstantSubmitEnabled(policy)) {
        return false;
    }

    const isAdmin = policy?.role === CONST.POLICY.ROLE.ADMIN;

    return isMoneyRequestReportEligibleForMerge(parentReport.reportID, isAdmin);
}

function isRemoveHoldAction(report: Report, chatReport: OnyxEntry<Report>, reportTransactions: Transaction[], reportActions?: ReportAction[], policy?: Policy): boolean {
    const isReportOnHold = reportTransactions.some(isOnHoldTransactionUtils);

    if (!isReportOnHold) {
        return false;
    }

    const transactionThreadReportID = getOneTransactionThreadReportID(report, chatReport, reportActions);

    if (!transactionThreadReportID) {
        return false;
    }

    const isHolder = reportTransactions.some((transaction) => isHoldCreator(transaction, transactionThreadReportID));

    if (isHolder) {
        return false;
    }

    return policy?.role === CONST.POLICY.ROLE.ADMIN;
}

function isRemoveHoldActionForTransaction(report: Report, reportTransaction: Transaction, policy?: Policy): boolean {
    return isOnHoldTransactionUtils(reportTransaction) && policy?.role === CONST.POLICY.ROLE.ADMIN && !isHoldCreator(reportTransaction, report.reportID);
}

function getSecondaryReportActions({
    report,
    chatReport,
    reportTransactions,
    violations,
    policy,
    reportNameValuePairs,
    reportActions,
    policies,
    isChatReportArchived = false,
}: {
    report: Report;
    chatReport: OnyxEntry<Report>;
    reportTransactions: Transaction[];
    violations: OnyxCollection<TransactionViolation[]>;
    policy?: Policy;
    reportNameValuePairs?: ReportNameValuePairs;
    reportActions?: ReportAction[];
    policies?: OnyxCollection<Policy>;
    canUseNewDotSplits?: boolean;
    isChatReportArchived?: boolean;
}): Array<ValueOf<typeof CONST.REPORT.SECONDARY_ACTIONS>> {
    const options: Array<ValueOf<typeof CONST.REPORT.SECONDARY_ACTIONS>> = [];

    if (isPrimaryPayAction(report, policy, reportNameValuePairs) && hasOnlyHeldExpenses(report?.reportID)) {
        options.push(CONST.REPORT.SECONDARY_ACTIONS.PAY);
    }

    if (isAddExpenseAction(report, reportTransactions, isChatReportArchived || isArchivedReport(reportNameValuePairs))) {
        options.push(CONST.REPORT.SECONDARY_ACTIONS.ADD_EXPENSE);
    }

    const primaryAction = getReportPrimaryAction({
        report,
        chatReport,
        reportTransactions,
        violations,
        policy,
        reportNameValuePairs,
        reportActions,
        isChatReportArchived,
    });

    if (isSubmitAction(report, reportTransactions, policy, reportNameValuePairs, reportActions, isChatReportArchived, primaryAction)) {
        options.push(CONST.REPORT.SECONDARY_ACTIONS.SUBMIT);
    }

    if (isApproveAction(report, reportTransactions, violations, policy)) {
        options.push(CONST.REPORT.SECONDARY_ACTIONS.APPROVE);
    }

    if (isUnapproveAction(report, policy)) {
        options.push(CONST.REPORT.SECONDARY_ACTIONS.UNAPPROVE);
    }

    if (isCancelPaymentAction(report, reportTransactions, policy)) {
        options.push(CONST.REPORT.SECONDARY_ACTIONS.CANCEL_PAYMENT);
    }

    if (isRetractAction(report, policy)) {
        options.push(CONST.REPORT.SECONDARY_ACTIONS.RETRACT);
    }

    if (isReopenAction(report, policy)) {
        options.push(CONST.REPORT.SECONDARY_ACTIONS.REOPEN);
    }

    if (isHoldAction(report, chatReport, reportTransactions, reportActions)) {
        options.push(CONST.REPORT.SECONDARY_ACTIONS.HOLD);
    }

    if (isRemoveHoldAction(report, chatReport, reportTransactions, reportActions, policy)) {
        options.push(CONST.REPORT.SECONDARY_ACTIONS.REMOVE_HOLD);
    }

    if (canRejectReportAction(report, policy)) {
        options.push(CONST.REPORT.SECONDARY_ACTIONS.REJECT);
    }

    if (isSplitAction(report, reportTransactions, policy)) {
        options.push(CONST.REPORT.SECONDARY_ACTIONS.SPLIT);
    }

    if (isMergeAction(report, reportTransactions, policy)) {
        options.push(CONST.REPORT.SECONDARY_ACTIONS.MERGE);
    }

    options.push(CONST.REPORT.SECONDARY_ACTIONS.EXPORT);

    options.push(CONST.REPORT.SECONDARY_ACTIONS.DOWNLOAD_PDF);

    if (isChangeWorkspaceAction(report, policies, reportActions)) {
        options.push(CONST.REPORT.SECONDARY_ACTIONS.CHANGE_WORKSPACE);
    }

    if (isExpenseReportUtils(report) && isProcessingReportUtils(report) && isPolicyAdmin(policy)) {
        options.push(CONST.REPORT.SECONDARY_ACTIONS.CHANGE_APPROVER);
    }

    options.push(CONST.REPORT.SECONDARY_ACTIONS.VIEW_DETAILS);

    if (isDeleteAction(report, reportTransactions, reportActions ?? [], policy)) {
        options.push(CONST.REPORT.SECONDARY_ACTIONS.DELETE);
    }

    return options;
}

function getSecondaryExportReportActions(
    report: Report,
    policy?: Policy,
    reportActions?: ReportAction[],
    integrationsExportTemplates?: ExportTemplate[],
    customInAppTemplates?: ExportTemplate[],
): Array<ValueOf<string>> {
    const options: Array<ValueOf<string>> = [];
    if (isExportAction(report, policy)) {
        options.push(CONST.REPORT.EXPORT_OPTIONS.EXPORT_TO_INTEGRATION);
    }

    if (isMarkAsExportedAction(report, policy)) {
        options.push(CONST.REPORT.EXPORT_OPTIONS.MARK_AS_EXPORTED);
    }

    options.push(CONST.REPORT.EXPORT_OPTIONS.DOWNLOAD_CSV, CONST.REPORT.EXPORT_OPTIONS.EXPENSE_LEVEL_EXPORT, CONST.REPORT.EXPORT_OPTIONS.REPORT_LEVEL_EXPORT);

    // Add any custom IS templates that have been added to the user's account as export options
    if (integrationsExportTemplates && integrationsExportTemplates.length > 0) {
        for (const template of integrationsExportTemplates) {
            options.push(template.name);
        }
    }

    // Add any in-app export templates that the user has created as export options
    if (customInAppTemplates && customInAppTemplates.length > 0) {
        for (const template of customInAppTemplates) {
            options.push(template.name);
        }
    }

    return options;
}

function getSecondaryTransactionThreadActions(
    parentReport: Report,
    reportTransaction: Transaction,
    reportActions: ReportAction[],
    policy: OnyxEntry<Policy>,
    transactionThreadReport?: OnyxEntry<Report>,
): Array<ValueOf<typeof CONST.REPORT.TRANSACTION_SECONDARY_ACTIONS>> {
    const options: Array<ValueOf<typeof CONST.REPORT.TRANSACTION_SECONDARY_ACTIONS>> = [];

    if (isHoldActionForTransaction(parentReport, reportTransaction, reportActions)) {
        options.push(CONST.REPORT.TRANSACTION_SECONDARY_ACTIONS.HOLD);
    }

    if (transactionThreadReport && isRemoveHoldActionForTransaction(transactionThreadReport, reportTransaction, policy)) {
        options.push(CONST.REPORT.TRANSACTION_SECONDARY_ACTIONS.REMOVE_HOLD);
    }

    if (canRejectReportAction(parentReport, policy)) {
        options.push(CONST.REPORT.TRANSACTION_SECONDARY_ACTIONS.REJECT);
    }

    if (isSplitAction(parentReport, [reportTransaction], policy)) {
        options.push(CONST.REPORT.TRANSACTION_SECONDARY_ACTIONS.SPLIT);
    }

    if (isMergeAction(parentReport, [reportTransaction], policy)) {
        options.push(CONST.REPORT.TRANSACTION_SECONDARY_ACTIONS.MERGE);
    }

    options.push(CONST.REPORT.TRANSACTION_SECONDARY_ACTIONS.VIEW_DETAILS);

    if (isDeleteAction(parentReport, [reportTransaction], reportActions ?? [])) {
        options.push(CONST.REPORT.TRANSACTION_SECONDARY_ACTIONS.DELETE);
    }

    return options;
}
export {getSecondaryReportActions, getSecondaryTransactionThreadActions, isDeleteAction, isMergeAction, getSecondaryExportReportActions, isSplitAction};<|MERGE_RESOLUTION|>--- conflicted
+++ resolved
@@ -22,11 +22,7 @@
 import {getReportPrimaryAction, isPrimaryPayAction} from './ReportPrimaryActionUtils';
 import {
     canAddTransaction,
-<<<<<<< HEAD
     canDeleteReport,
-=======
->>>>>>> 925b811d
-    canDeleteCardTransactionByLiabilityType,
     canEditReportPolicy,
     canHoldUnholdReportAction,
     canRejectReportAction,
@@ -58,10 +54,6 @@
     allHavePendingRTERViolation,
     getOriginalTransactionWithSplitInfo,
     hasReceipt as hasReceiptTransactionUtils,
-<<<<<<< HEAD
-=======
-    isDemoTransaction,
->>>>>>> 925b811d
     isDuplicate,
     isOnHold as isOnHoldTransactionUtils,
     isPending,
@@ -450,52 +442,7 @@
 }
 
 function isDeleteAction(report: Report, reportTransactions: Transaction[], reportActions: ReportAction[], policy?: Policy): boolean {
-<<<<<<< HEAD
     return canDeleteReport(report, reportTransactions, reportActions, policy);
-=======
-    const isExpenseReport = isExpenseReportUtils(report);
-    const isIOUReport = isIOUReportUtils(report);
-    const isUnreported = isSelfDMReportUtils(report);
-    const transaction = reportTransactions.at(0);
-    const transactionID = transaction?.transactionID;
-    const isOwner = transactionID ? getIOUActionForTransactionID(reportActions, transactionID)?.actorAccountID === getCurrentUserAccountID() : false;
-    const isReportOpenOrProcessing = isOpenReportUtils(report) || isProcessingReportUtils(report);
-    const isSingleTransaction = reportTransactions.length === 1;
-    const isInvoiceReport = isInvoiceReportUtils(report);
-
-    if (reportTransactions.length > 0 && reportTransactions.every((t) => isDemoTransaction(t))) {
-        return true;
-    }
-
-    const canCardTransactionBeDeleted = canDeleteCardTransactionByLiabilityType(transaction);
-    if (isUnreported) {
-        return isOwner && canCardTransactionBeDeleted;
-    }
-
-    if (isInvoiceReport) {
-        return report?.ownerAccountID === getCurrentUserAccountID() && isReportOpenOrProcessing && policy?.approvalMode !== CONST.POLICY.APPROVAL_MODE.OPTIONAL;
-    }
-
-    // Users cannot delete a report in the unreported or IOU cases, but they can delete individual transactions.
-    // So we check if the reportTransactions length is 1 which means they're viewing a single transaction and thus can delete it.
-    if (isIOUReport) {
-        return isSingleTransaction && isOwner && isReportOpenOrProcessing;
-    }
-
-    if (isExpenseReport) {
-        if (!canCardTransactionBeDeleted) {
-            return false;
-        }
-
-        const isReportSubmitter = isCurrentUserSubmitter(report);
-        const isApprovalEnabled = policy ? policy.approvalMode && policy.approvalMode !== CONST.POLICY.APPROVAL_MODE.OPTIONAL : false;
-        const isForwarded = isProcessingReportUtils(report) && isApprovalEnabled && !isAwaitingFirstLevelApproval(report);
-
-        return isReportSubmitter && isReportOpenOrProcessing && !isForwarded;
-    }
-
-    return false;
->>>>>>> 925b811d
 }
 
 function isRetractAction(report: Report, policy?: Policy): boolean {
