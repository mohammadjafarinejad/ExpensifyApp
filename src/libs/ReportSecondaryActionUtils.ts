import type {OnyxCollection} from 'react-native-onyx';
import type {ValueOf} from 'type-fest';
import CONST from '@src/CONST';
import type {Policy, Report, ReportAction, ReportNameValuePairs, Transaction, TransactionViolation} from '@src/types/onyx';
import {isApprover as isApproverUtils} from './actions/Policy/Member';
import {getCurrentUserAccountID} from './actions/Report';
import {
    arePaymentsEnabled as arePaymentsEnabledUtils,
    getAllPolicies,
    getConnectedIntegration,
    getCorrectedAutoReportingFrequency,
    getSubmitToAccountID,
    hasAccountingConnections,
    hasIntegrationAutoSync,
<<<<<<< HEAD
    isInstantSubmitEnabled,
    isPrefferedExporter,
    isSubmitAndClose as isSubmitAndCloseUtils,
=======
    isPreferredExporter,
>>>>>>> 587d411e
} from './PolicyUtils';
import {getIOUActionForReportID, getIOUActionForTransactionID, getOneTransactionThreadReportID, isPayAction} from './ReportActionsUtils';
import {
    canAddTransaction,
    canEditFieldOfMoneyRequest,
    isArchivedReport,
    isClosedReport as isClosedReportUtils,
    isCurrentUserSubmitter,
    isExpenseReport as isExpenseReportUtils,
    isExported as isExportedUtils,
    isInvoiceReport as isInvoiceReportUtils,
    isIOUReport as isIOUReportUtils,
    isOpenReport as isOpenReportUtils,
    isPayer as isPayerUtils,
    isProcessingReport as isProcessingReportUtils,
    isReportApproved as isReportApprovedUtils,
    isSettled,
    isWorkspaceEligibleForReportChange,
} from './ReportUtils';
import {getSession} from './SessionUtils';
import {allHavePendingRTERViolation, isDuplicate, isOnHold as isOnHoldTransactionUtils, shouldShowBrokenConnectionViolationForMultipleTransactions} from './TransactionUtils';

function isAddExpenseAction(report: Report, reportTransactions: Transaction[]) {
    const isReportSubmitter = isCurrentUserSubmitter(report.reportID);

    if (!isReportSubmitter || reportTransactions.length === 0) {
        return false;
    }

    return canAddTransaction(report);
}

function isSubmitAction(report: Report, reportTransactions: Transaction[], policy?: Policy, reportNameValuePairs?: ReportNameValuePairs): boolean {
    if (isArchivedReport(reportNameValuePairs)) {
        return false;
    }

    const transactionAreComplete = reportTransactions.every((transaction) => transaction.amount !== 0 || transaction.modifiedAmount !== 0);

    if (!transactionAreComplete) {
        return false;
    }

    const isExpenseReport = isExpenseReportUtils(report);

    if (!isExpenseReport || report?.total === 0) {
        return false;
    }

    const isReportSubmitter = isCurrentUserSubmitter(report.reportID);
    const isReportApprover = isApproverUtils(policy, getCurrentUserAccountID());
    if (!isReportSubmitter && !isReportApprover) {
        return false;
    }

    const isOpenReport = isOpenReportUtils(report);
    if (!isOpenReport) {
        return false;
    }

    const submitToAccountID = getSubmitToAccountID(policy, report);
    if (submitToAccountID === report.ownerAccountID && policy?.preventSelfApproval) {
        return false;
    }

    const isAdmin = policy?.role === CONST.POLICY.ROLE.ADMIN;
    const isManager = report.managerID === getCurrentUserAccountID();
    if (isAdmin || isManager) {
        return true;
    }

    const autoReportingFrequency = getCorrectedAutoReportingFrequency(policy);

    const isScheduledSubmitEnabled = policy?.harvesting?.enabled && autoReportingFrequency !== CONST.POLICY.AUTO_REPORTING_FREQUENCIES.MANUAL;

    return !!isScheduledSubmitEnabled;
}

function isApproveAction(report: Report, reportTransactions: Transaction[], violations: OnyxCollection<TransactionViolation[]>, policy?: Policy): boolean {
    const currentUserAccountID = getCurrentUserAccountID();
    const managerID = report?.managerID ?? CONST.DEFAULT_NUMBER_ID;
    const isCurrentUserManager = managerID === currentUserAccountID;
    if (!isCurrentUserManager) {
        return false;
    }
    const isExpenseReport = isExpenseReportUtils(report);
    const isReportApprover = isApproverUtils(policy, currentUserAccountID);
    const isProcessingReport = isProcessingReportUtils(report);
    const reportHasDuplicatedTransactions = reportTransactions.some((transaction) => isDuplicate(transaction.transactionID));

    const isPreventSelfApprovalEnabled = policy?.preventSelfApproval;
    const isReportSubmitter = isCurrentUserSubmitter(report.reportID);

    if (isPreventSelfApprovalEnabled && isReportSubmitter) {
        return false;
    }

    if (isExpenseReport && isReportApprover && isProcessingReport && reportHasDuplicatedTransactions) {
        return true;
    }

    const transactionIDs = reportTransactions.map((t) => t.transactionID);

    const hasAllPendingRTERViolations = allHavePendingRTERViolation(transactionIDs, violations);

    if (hasAllPendingRTERViolations) {
        return true;
    }

    const isAdmin = policy?.role === CONST.POLICY.ROLE.ADMIN;

    const shouldShowBrokenConnectionViolation = shouldShowBrokenConnectionViolationForMultipleTransactions(transactionIDs, report, policy, violations);

    const userControlsReport = isReportApprover || isAdmin;
    return userControlsReport && shouldShowBrokenConnectionViolation;
}

function isUnapproveAction(report: Report, policy?: Policy): boolean {
    const isExpenseReport = isExpenseReportUtils(report);
    const isReportApprover = isApproverUtils(policy, getCurrentUserAccountID());
    const isReportApproved = isReportApprovedUtils({report});
    const isReportSettled = isSettled(report);
    const isPaymentProcessing = report.isWaitingOnBankAccount && report.statusNum === CONST.REPORT.STATUS_NUM.APPROVED;

    if (isReportSettled || isPaymentProcessing) {
        return false;
    }

    return isExpenseReport && isReportApprover && isReportApproved;
}

function isCancelPaymentAction(report: Report, reportTransactions: Transaction[], policy?: Policy): boolean {
    const isExpenseReport = isExpenseReportUtils(report);

    if (!isExpenseReport) {
        return false;
    }

    const isAdmin = policy?.role === CONST.POLICY.ROLE.ADMIN;
    const isPayer = isPayerUtils(getSession(), report, false, policy);

    if (!isAdmin || !isPayer) {
        return false;
    }

    const isReportPaidElsewhere = report.stateNum === CONST.REPORT.STATE_NUM.APPROVED && report.statusNum === CONST.REPORT.STATUS_NUM.REIMBURSED;

    if (isReportPaidElsewhere) {
        return true;
    }

    const isPaymentProcessing = !!report.isWaitingOnBankAccount && report.statusNum === CONST.REPORT.STATUS_NUM.APPROVED;

    const payActions = reportTransactions.reduce((acc, transaction) => {
        const action = getIOUActionForReportID(report.reportID, transaction.transactionID);
        if (action && isPayAction(action)) {
            acc.push(action);
        }
        return acc;
    }, [] as ReportAction[]);

    const hasDailyNachaCutoffPassed = payActions.some((action) => {
        const now = new Date();
        const paymentDatetime = new Date(action.created);
        const nowUTC = new Date(Date.UTC(now.getUTCFullYear(), now.getUTCMonth(), now.getUTCDate(), now.getUTCHours(), now.getUTCMinutes(), now.getUTCSeconds()));
        const cutoffTimeUTC = new Date(Date.UTC(paymentDatetime.getUTCFullYear(), paymentDatetime.getUTCMonth(), paymentDatetime.getUTCDate(), 23, 45, 0));
        return nowUTC.getTime() < cutoffTimeUTC.getTime();
    });

    return isPaymentProcessing && !hasDailyNachaCutoffPassed;
}

function isExportAction(report: Report, policy?: Policy, reportActions?: ReportAction[]): boolean {
    if (!policy) {
        return false;
    }

    const hasAccountingConnection = hasAccountingConnections(policy);
    if (!hasAccountingConnection) {
        return false;
    }

    const isInvoiceReport = isInvoiceReportUtils(report);
    const isReportSender = isCurrentUserSubmitter(report.reportID);

    if (isInvoiceReport && isReportSender) {
        return true;
    }

    const isExpenseReport = isExpenseReportUtils(report);

    if (!isExpenseReport) {
        return false;
    }

    const isReportApproved = isReportApprovedUtils({report});
    const isReportPayer = isPayerUtils(getSession(), report, false, policy);
    const arePaymentsEnabled = arePaymentsEnabledUtils(policy);
    const isReportClosed = isClosedReportUtils(report);

    if (isReportPayer && arePaymentsEnabled && (isReportApproved || isReportClosed)) {
        return true;
    }

    const isAdmin = policy?.role === CONST.POLICY.ROLE.ADMIN;
    const isReportReimbursed = report.statusNum === CONST.REPORT.STATUS_NUM.REIMBURSED;
    const connectedIntegration = getConnectedIntegration(policy);
    const syncEnabled = hasIntegrationAutoSync(policy, connectedIntegration);
    const isReportExported = isExportedUtils(reportActions);
    const isReportFinished = isReportApproved || isReportReimbursed || isReportClosed;

    return isAdmin && isReportFinished && syncEnabled && !isReportExported;
}

function isMarkAsExportedAction(report: Report, policy?: Policy): boolean {
    if (!policy) {
        return false;
    }

    const hasAccountingConnection = hasAccountingConnections(policy);
    if (!hasAccountingConnection) {
        return false;
    }

    const isInvoiceReport = isInvoiceReportUtils(report);
    const isReportSender = isCurrentUserSubmitter(report.reportID);

    if (isInvoiceReport && isReportSender) {
        return true;
    }

    const isExpenseReport = isExpenseReportUtils(report);

    if (!isExpenseReport) {
        return false;
    }

    const isReportPayer = isPayerUtils(getSession(), report, false, policy);
    const arePaymentsEnabled = arePaymentsEnabledUtils(policy);
    const isReportApproved = isReportApprovedUtils({report});
    const isReportClosed = isClosedReportUtils(report);
    const isReportClosedOrApproved = isReportClosed || isReportApproved;

    if (isReportPayer && arePaymentsEnabled && isReportClosedOrApproved) {
        return true;
    }

    const isReportReimbursed = isSettled(report);
    const connectedIntegration = getConnectedIntegration(policy);
    const syncEnabled = hasIntegrationAutoSync(policy, connectedIntegration);
    const isReportFinished = isReportClosedOrApproved || isReportReimbursed;

    if (!isReportFinished) {
        return false;
    }

    const isAdmin = policy?.role === CONST.POLICY.ROLE.ADMIN;

    const isExporter = isPreferredExporter(policy);

    return (isAdmin && syncEnabled) || (isExporter && !syncEnabled);
}

function isHoldAction(report: Report, reportTransactions: Transaction[], reportActions?: ReportAction[]): boolean {
    const transactionThreadReportID = getOneTransactionThreadReportID(report.reportID, reportActions);
    const isOneExpenseReport = reportTransactions.length === 1;
    const transaction = reportTransactions.at(0);

    if ((!!reportActions && !transactionThreadReportID) || !isOneExpenseReport || !transaction) {
        return false;
    }

    const isTransactionOnHold = isHoldActionForTransaction(report, transaction);
    return isTransactionOnHold;
}

function isHoldActionForTransaction(report: Report, reportTransaction: Transaction): boolean {
    const isExpenseReport = isExpenseReportUtils(report);
    const isIOUReport = isIOUReportUtils(report);
    const iouOrExpenseReport = isExpenseReport || isIOUReport;

    if (!iouOrExpenseReport) {
        return false;
    }

    const isReportOnHold = isOnHoldTransactionUtils(reportTransaction);

    if (isReportOnHold) {
        return false;
    }

    const isOpenReport = isOpenReportUtils(report);
    const isSubmitter = isCurrentUserSubmitter(report.reportID);

    if (isOpenReport && isSubmitter) {
        return true;
    }

    const isProcessingReport = isProcessingReportUtils(report);

    return isProcessingReport;
}

function isChangeWorkspaceAction(report: Report, policy?: Policy): boolean {
    const policies = getAllPolicies();
    const session = getSession();
    return policies.filter((newPolicy) => isWorkspaceEligibleForReportChange(newPolicy, report, session, policy)).length > 0;
}

function isMoveTransactionAction(reportTransactions: Transaction[], reportActions?: ReportAction[]) {
    const transaction = reportTransactions.at(0);

    if (reportTransactions.length !== 1 || !transaction || !reportActions) {
        return false;
    }

    const iouReportAction = getIOUActionForTransactionID(reportActions, transaction.transactionID);

    const canMoveExpense = canEditFieldOfMoneyRequest(iouReportAction, CONST.EDIT_REQUEST_FIELD.REPORT);

    return canMoveExpense;
}

function isDeleteAction(report: Report, reportTransactions: Transaction[], reportActions?: ReportAction[]): boolean {
    const transactionThreadReportID = getOneTransactionThreadReportID(report.reportID, reportActions ?? []);
    const isExpenseReport = isExpenseReportUtils(report);
    const isIOUReport = isIOUReportUtils(report);

    // This should be removed when is merged https://github.com/Expensify/App/pull/58020
    const isSingleTransaction = reportTransactions.length === 1;

    if ((!isExpenseReport && !isIOUReport) || !isSingleTransaction || (!!reportActions && !transactionThreadReportID)) {
        return false;
    }

    const isReportSubmitter = isCurrentUserSubmitter(report.reportID);

    if (!isReportSubmitter) {
        return false;
    }

    const isReportOpen = isOpenReportUtils(report);
    const isProcessingReport = isProcessingReportUtils(report);
    const isReportApproved = isReportApprovedUtils({report});

    if (isReportApproved) {
        return false;
    }

    return isReportOpen || isProcessingReport;
}

function isRetractAction(report: Report, policy?: Policy): boolean {
    const isExpenseReport = isExpenseReportUtils(report);
    const isSubmitAndClose = isSubmitAndCloseUtils(policy);

    // This should be removed after we change how instant submit works
    const isInstantSubmit = isInstantSubmitEnabled(policy);

    if (!isExpenseReport || isSubmitAndClose || isInstantSubmit) {
        return false;
    }

    const isReportSubmitter = isCurrentUserSubmitter(report.reportID);
    if (!isReportSubmitter) {
        return false;
    }

    const isProcessingReport = isProcessingReportUtils(report);
    if (!isProcessingReport) {
        return false;
    }

    return true;
}

function isReopenAction(report: Report, policy?: Policy): boolean {
    const isExpenseReport = isExpenseReportUtils(report);
    if (!isExpenseReport) {
        return false;
    }

    const isClosedReport = isClosedReportUtils(report);
    if (!isClosedReport) {
        return false;
    }

    const isAdmin = policy?.role === CONST.POLICY.ROLE.ADMIN;
    if (!isAdmin) {
        return false;
    }

    return true;
}

function getSecondaryReportActions(
    report: Report,
    reportTransactions: Transaction[],
    violations: OnyxCollection<TransactionViolation[]>,
    policy?: Policy,
    reportNameValuePairs?: ReportNameValuePairs,
    reportActions?: ReportAction[],
    canUseRetractNewDot?: boolean,
    canUseTableReportView?: boolean,
): Array<ValueOf<typeof CONST.REPORT.SECONDARY_ACTIONS>> {
    const options: Array<ValueOf<typeof CONST.REPORT.SECONDARY_ACTIONS>> = [];

    if (canUseTableReportView && isAddExpenseAction(report, reportTransactions)) {
        options.push(CONST.REPORT.SECONDARY_ACTIONS.ADD_EXPENSE);
    }

    if (isSubmitAction(report, reportTransactions, policy, reportNameValuePairs)) {
        options.push(CONST.REPORT.SECONDARY_ACTIONS.SUBMIT);
    }

    if (isApproveAction(report, reportTransactions, violations, policy)) {
        options.push(CONST.REPORT.SECONDARY_ACTIONS.APPROVE);
    }

    if (isUnapproveAction(report, policy)) {
        options.push(CONST.REPORT.SECONDARY_ACTIONS.UNAPPROVE);
    }

    if (isCancelPaymentAction(report, reportTransactions, policy)) {
        options.push(CONST.REPORT.SECONDARY_ACTIONS.CANCEL_PAYMENT);
    }

    if (isExportAction(report, policy, reportActions)) {
        options.push(CONST.REPORT.SECONDARY_ACTIONS.EXPORT_TO_ACCOUNTING);
    }

    if (isMarkAsExportedAction(report, policy)) {
        options.push(CONST.REPORT.SECONDARY_ACTIONS.MARK_AS_EXPORTED);
    }

    if (canUseRetractNewDot && isRetractAction(report, policy)) {
        options.push(CONST.REPORT.SECONDARY_ACTIONS.RETRACT);
    }

    if (canUseRetractNewDot && isReopenAction(report, policy)) {
        options.push(CONST.REPORT.SECONDARY_ACTIONS.REOPEN);
    }

    if (isHoldAction(report, reportTransactions, reportActions)) {
        options.push(CONST.REPORT.SECONDARY_ACTIONS.HOLD);
    }

    options.push(CONST.REPORT.SECONDARY_ACTIONS.DOWNLOAD_CSV);

    options.push(CONST.REPORT.SECONDARY_ACTIONS.DOWNLOAD_PDF);

    if (isChangeWorkspaceAction(report, policy)) {
        options.push(CONST.REPORT.SECONDARY_ACTIONS.CHANGE_WORKSPACE);
    }

    if (isMoveTransactionAction(reportTransactions, reportActions)) {
        options.push(CONST.REPORT.SECONDARY_ACTIONS.MOVE_EXPENSE);
    }

    options.push(CONST.REPORT.SECONDARY_ACTIONS.VIEW_DETAILS);

    if (isDeleteAction(report, reportTransactions, reportActions)) {
        options.push(CONST.REPORT.SECONDARY_ACTIONS.DELETE);
    }

    return options;
}

function getSecondaryTransactionThreadActions(parentReport: Report, reportTransaction: Transaction): Array<ValueOf<typeof CONST.REPORT.TRANSACTION_SECONDARY_ACTIONS>> {
    const options: Array<ValueOf<typeof CONST.REPORT.TRANSACTION_SECONDARY_ACTIONS>> = [];

    if (isHoldActionForTransaction(parentReport, reportTransaction)) {
        options.push(CONST.REPORT.TRANSACTION_SECONDARY_ACTIONS.HOLD);
    }

    options.push(CONST.REPORT.TRANSACTION_SECONDARY_ACTIONS.VIEW_DETAILS);

    if (isDeleteAction(parentReport, [reportTransaction])) {
        options.push(CONST.REPORT.TRANSACTION_SECONDARY_ACTIONS.DELETE);
    }

    return options;
}
export {getSecondaryReportActions, getSecondaryTransactionThreadActions};<|MERGE_RESOLUTION|>--- conflicted
+++ resolved
@@ -12,13 +12,9 @@
     getSubmitToAccountID,
     hasAccountingConnections,
     hasIntegrationAutoSync,
-<<<<<<< HEAD
     isInstantSubmitEnabled,
-    isPrefferedExporter,
+    isPreferredExporter,
     isSubmitAndClose as isSubmitAndCloseUtils,
-=======
-    isPreferredExporter,
->>>>>>> 587d411e
 } from './PolicyUtils';
 import {getIOUActionForReportID, getIOUActionForTransactionID, getOneTransactionThreadReportID, isPayAction} from './ReportActionsUtils';
 import {
