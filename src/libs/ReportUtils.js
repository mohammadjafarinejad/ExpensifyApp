import _ from 'underscore';
import Str from 'expensify-common/lib/str';
import lodashGet from 'lodash/get';
import lodashIntersection from 'lodash/intersection';
import Onyx from 'react-native-onyx';
import ExpensiMark from 'expensify-common/lib/ExpensiMark';
import ONYXKEYS from '../ONYXKEYS';
import CONST from '../CONST';
import * as Localize from './Localize';
import * as Expensicons from '../components/Icon/Expensicons';
import Navigation from './Navigation/Navigation';
import ROUTES from '../ROUTES';
import * as NumberUtils from './NumberUtils';
import * as NumberFormatUtils from './NumberFormatUtils';
import * as ReportActionsUtils from './ReportActionsUtils';
import Permissions from './Permissions';
import DateUtils from './DateUtils';
import linkingConfig from './Navigation/linkingConfig';
import isReportMessageAttachment from './isReportMessageAttachment';
import * as defaultWorkspaceAvatars from '../components/Icon/WorkspaceDefaultAvatars';
import * as CurrencyUtils from './CurrencyUtils';
import * as UserUtils from './UserUtils';

let currentUserEmail;
let currentUserAccountID;
let isAnonymousUser;

Onyx.connect({
    key: ONYXKEYS.SESSION,
    callback: (val) => {
        // When signed out, val is undefined
        if (!val) {
            return;
        }

        currentUserEmail = val.email;
        currentUserAccountID = val.accountID;
        isAnonymousUser = val.authTokenType === 'anonymousAccount';
    },
});

let preferredLocale = CONST.LOCALES.DEFAULT;
Onyx.connect({
    key: ONYXKEYS.NVP_PREFERRED_LOCALE,
    callback: (val) => {
        if (!val) {
            return;
        }
        preferredLocale = val;
    },
});

let allPersonalDetails;
let currentUserPersonalDetails;
Onyx.connect({
    key: ONYXKEYS.PERSONAL_DETAILS_LIST,
    callback: (val) => {
        currentUserPersonalDetails = lodashGet(val, currentUserAccountID, {});
        allPersonalDetails = val || {};
    },
});

let allReports;
Onyx.connect({
    key: ONYXKEYS.COLLECTION.REPORT,
    waitForCollectionCallback: true,
    callback: (val) => (allReports = val),
});

let doesDomainHaveApprovedAccountant;
Onyx.connect({
    key: ONYXKEYS.ACCOUNT,
    waitForCollectionCallback: true,
    callback: (val) => (doesDomainHaveApprovedAccountant = lodashGet(val, 'doesDomainHaveApprovedAccountant', false)),
});

let allPolicies;
Onyx.connect({
    key: ONYXKEYS.COLLECTION.POLICY,
    waitForCollectionCallback: true,
    callback: (val) => (allPolicies = val),
});

let loginList;
Onyx.connect({
    key: ONYXKEYS.LOGIN_LIST,
    callback: (val) => (loginList = val),
});

function getChatType(report) {
    return report ? report.chatType : '';
}

/**
 * Returns the concatenated title for the PrimaryLogins of a report
 *
 * @param {Array} accountIDs
 * @returns {string}
 */
function getReportParticipantsTitle(accountIDs) {
    return (
        _.chain(accountIDs)

            // Somehow it's possible for the logins coming from report.participantAccountIDs to contain undefined values so we use compact to remove them.
            .compact()
            .value()
            .join(', ')
    );
}

/**
 * Checks if a report is a chat report.
 *
 * @param {Object} report
 * @returns {Boolean}
 */
function isChatReport(report) {
    return lodashGet(report, 'type') === CONST.REPORT.TYPE.CHAT;
}

/**
 * Checks if a report is an Expense report.
 *
 * @param {Object} report
 * @returns {Boolean}
 */
function isExpenseReport(report) {
    return lodashGet(report, 'type') === CONST.REPORT.TYPE.EXPENSE;
}

/**
 * Checks if a report is an IOU report.
 *
 * @param {Object} report
 * @returns {Boolean}
 */
function isIOUReport(report) {
    return lodashGet(report, 'type') === CONST.REPORT.TYPE.IOU;
}

/**
 * Checks if a report is a task report.
 *
 * @param {Object} report
 * @returns {Boolean}
 */
function isTaskReport(report) {
    return lodashGet(report, 'type') === CONST.REPORT.TYPE.TASK;
}

/**
 * Checks if a report is an open task report.
 *
 * @param {Object} report
 * @returns {Boolean}
 */
function isOpenTaskReport(report) {
    return isTaskReport(report) && report.stateNum === CONST.REPORT.STATE_NUM.OPEN && report.statusNum === CONST.REPORT.STATUS.OPEN;
}

/**
 * Checks if the current user is assigned to the task report
 *
 * @param {Object} report
 * @returns {Boolean}
 */
function isCanceledTaskReport(report) {
    return isTaskReport(report) && report.stateNum === CONST.REPORT.STATE_NUM.SUBMITTED && report.statusNum === CONST.REPORT.STATUS.CLOSED;
}

/**
 * Checks if a report is a completed task report.
 *
 * @param {Object} report
 * @returns {Boolean}
 */
function isCompletedTaskReport(report) {
    return isTaskReport(report) && report.stateNum === CONST.REPORT.STATE_NUM.SUBMITTED && report.statusNum === CONST.REPORT.STATUS.APPROVED;
}

function isTaskAssignee(report) {
    return lodashGet(report, 'managerID') === currentUserAccountID;
}

/**
 * Checks if a report is an IOU or expense report.
 *
 * @param {Object|String} reportOrID
 * @returns {Boolean}
 */
function isMoneyRequestReport(reportOrID) {
    const report = _.isObject(reportOrID) ? reportOrID : allReports[`${ONYXKEYS.COLLECTION.REPORT}${reportOrID}`];
    return isIOUReport(report) || isExpenseReport(report);
}

/**
 * Given a collection of reports returns them sorted by last read
 *
 * @param {Object} reports
 * @returns {Array}
 */
function sortReportsByLastRead(reports) {
    return _.chain(reports)
        .toArray()
        .filter((report) => report && report.reportID && !isIOUReport(report))
        .sortBy('lastReadTime')
        .value();
}

/**
 * Can only edit if:
 *
 * - It was written by the current user
 * - It's an ADDCOMMENT that is not an attachment
 * - It's not pending deletion
 *
 * @param {Object} reportAction
 * @returns {Boolean}
 */
function canEditReportAction(reportAction) {
    return (
        reportAction.actorAccountID === currentUserAccountID &&
        reportAction.actionName === CONST.REPORT.ACTIONS.TYPE.ADDCOMMENT &&
        !isReportMessageAttachment(lodashGet(reportAction, ['message', 0], {})) &&
        !ReportActionsUtils.isDeletedAction(reportAction) &&
        !ReportActionsUtils.isCreatedTaskReportAction(reportAction) &&
        reportAction.pendingAction !== CONST.RED_BRICK_ROAD_PENDING_ACTION.DELETE
    );
}

/**
 * Whether the Money Request report is settled
 *
 * @param {String} reportID
 * @returns {Boolean}
 */
function isSettled(reportID) {
<<<<<<< HEAD
    return lodashGet(allReports, [`${ONYXKEYS.COLLECTION.REPORT}${reportID}`, 'stateNum']) === CONST.REPORT.STATE_NUM.SUBMITTED;
=======
    const report = lodashGet(allReports, `${ONYXKEYS.COLLECTION.REPORT}${reportID}`, {});
    return !_.isEmpty(report) && !report.hasOutstandingIOU && !report.isWaitingOnBankAccount;
}

/**
 * Whether the current user is the submitter of the report
 *
 * @param {String} reportID
 * @returns {Boolean}
 */
function isCurrentUserSubmitter(reportID) {
    const report = lodashGet(allReports, `${ONYXKEYS.COLLECTION.REPORT}${reportID}`, {});
    return report && report.ownerEmail === currentUserEmail;
>>>>>>> cd86b16a
}

/**
 * Can only delete if the author is this user and the action is an ADDCOMMENT action or an IOU action in an unsettled report, or if the user is a
 * policy admin
 *
 * @param {Object} reportAction
 * @param {String} reportID
 * @returns {Boolean}
 */
function canDeleteReportAction(reportAction, reportID) {
    const isActionOwner = reportAction.actorAccountID === currentUserAccountID;
    if (isActionOwner && ReportActionsUtils.isMoneyRequestAction(reportAction) && !isSettled(reportAction.originalMessage.IOUReportID)) {
        return true;
    }
    if (
        reportAction.actionName !== CONST.REPORT.ACTIONS.TYPE.ADDCOMMENT ||
        reportAction.pendingAction === CONST.RED_BRICK_ROAD_PENDING_ACTION.DELETE ||
        ReportActionsUtils.isCreatedTaskReportAction(reportAction) ||
        (ReportActionsUtils.isMoneyRequestAction(reportAction) && isSettled(reportAction.originalMessage.IOUReportID)) ||
        reportAction.actorAccountID === CONST.ACCOUNT_ID.CONCIERGE
    ) {
        return false;
    }
    if (isActionOwner) {
        return true;
    }
    const report = lodashGet(allReports, `${ONYXKEYS.COLLECTION.REPORT}${reportID}`, {});
    const policy = lodashGet(allPolicies, `${ONYXKEYS.COLLECTION.POLICY}${report.policyID}`) || {};
    return policy.role === CONST.POLICY.ROLE.ADMIN;
}

/**
 * Whether the provided report is an Admin room
 * @param {Object} report
 * @param {String} report.chatType
 * @returns {Boolean}
 */
function isAdminRoom(report) {
    return getChatType(report) === CONST.REPORT.CHAT_TYPE.POLICY_ADMINS;
}

/**
 * Whether the provided report is an Admin-only posting room
 * @param {Object} report
 * @param {String} report.writeCapability
 * @returns {Boolean}
 */
function isAdminsOnlyPostingRoom(report) {
    return lodashGet(report, 'writeCapability', CONST.REPORT.WRITE_CAPABILITIES.ALL) === CONST.REPORT.WRITE_CAPABILITIES.ADMINS;
}

/**
 * Whether the provided report is a Announce room
 * @param {Object} report
 * @param {String} report.chatType
 * @returns {Boolean}
 */
function isAnnounceRoom(report) {
    return getChatType(report) === CONST.REPORT.CHAT_TYPE.POLICY_ANNOUNCE;
}

/**
 * Whether the provided report is a default room
 * @param {Object} report
 * @param {String} report.chatType
 * @returns {Boolean}
 */
function isDefaultRoom(report) {
    return [CONST.REPORT.CHAT_TYPE.POLICY_ADMINS, CONST.REPORT.CHAT_TYPE.POLICY_ANNOUNCE, CONST.REPORT.CHAT_TYPE.DOMAIN_ALL].indexOf(getChatType(report)) > -1;
}

/**
 * Whether the provided report is a Domain room
 * @param {Object} report
 * @param {String} report.chatType
 * @returns {Boolean}
 */
function isDomainRoom(report) {
    return getChatType(report) === CONST.REPORT.CHAT_TYPE.DOMAIN_ALL;
}

/**
 * Whether the provided report is a user created policy room
 * @param {Object} report
 * @param {String} report.chatType
 * @returns {Boolean}
 */
function isUserCreatedPolicyRoom(report) {
    return getChatType(report) === CONST.REPORT.CHAT_TYPE.POLICY_ROOM;
}

/**
 * Whether the provided report is a Policy Expense chat.
 * @param {Object} report
 * @param {String} report.chatType
 * @returns {Boolean}
 */
function isPolicyExpenseChat(report) {
    return getChatType(report) === CONST.REPORT.CHAT_TYPE.POLICY_EXPENSE_CHAT;
}

/**
 * Whether the provided report is a chat room
 * @param {Object} report
 * @param {String} report.chatType
 * @returns {Boolean}
 */
function isChatRoom(report) {
    return isUserCreatedPolicyRoom(report) || isDefaultRoom(report);
}

/**
 * Whether the provided report is a public room
 * @param {Object} report
 * @param {String} report.visibility
 * @returns {Boolean}
 */
function isPublicRoom(report) {
    const visibility = lodashGet(report, 'visibility', '');
    return visibility === CONST.REPORT.VISIBILITY.PUBLIC || visibility === CONST.REPORT.VISIBILITY.PUBLIC_ANNOUNCE;
}

/**
 * Whether the provided report is a public announce room
 * @param {Object} report
 * @param {String} report.visibility
 * @returns {Boolean}
 */
function isPublicAnnounceRoom(report) {
    const visibility = lodashGet(report, 'visibility', '');
    return visibility === CONST.REPORT.VISIBILITY.PUBLIC_ANNOUNCE;
}

/**
 * Get the policy type from a given report
 * @param {Object} report
 * @param {String} report.policyID
 * @param {Object} policies must have Onyxkey prefix (i.e 'policy_') for keys
 * @returns {String}
 */
function getPolicyType(report, policies) {
    return lodashGet(policies, [`${ONYXKEYS.COLLECTION.POLICY}${report.policyID}`, 'type'], '');
}

/**
 * If the report is a policy expense, the route should be for adding bank account for that policy
 * else since the report is a personal IOU, the route should be for personal bank account.
 * @param {Object} report
 * @returns {String}
 */
function getBankAccountRoute(report) {
    return isPolicyExpenseChat(report) ? ROUTES.getBankAccountRoute('', report.policyID) : ROUTES.SETTINGS_ADD_BANK_ACCOUNT;
}

/**
 * Checks if a report is a task report from a policy expense chat.
 *
 * @param {Object} report
 * @returns {Boolean}
 */
function isWorkspaceTaskReport(report) {
    if (!isTaskReport(report)) {
        return false;
    }
    const parentReport = allReports[`${ONYXKEYS.COLLECTION.REPORT}${report.parentReportID}`];
    return isPolicyExpenseChat(parentReport);
}

/**
 * Returns true if report has a parent
 *
 * @param {Object} report
 * @returns {Boolean}
 */
function isThread(report) {
    return Boolean(report && report.parentReportID && report.parentReportActionID);
}

/**
 * Returns true if report is of type chat and has a parent and is therefore a Thread.
 *
 * @param {Object} report
 * @returns {Boolean}
 */
function isChatThread(report) {
    return isThread(report) && report.type === CONST.REPORT.TYPE.CHAT;
}

/**
 * Only returns true if this is our main 1:1 DM report with Concierge
 *
 * @param {Object} report
 * @returns {Boolean}
 */
function isConciergeChatReport(report) {
    return lodashGet(report, 'participantAccountIDs', []).length === 1 && Number(report.participantAccountIDs[0]) === CONST.ACCOUNT_ID.CONCIERGE && !isChatThread(report);
}

/**
 * Returns true if there are any Expensify accounts (i.e. with domain 'expensify.com') in the set of accountIDs
 * by cross-referencing the accountIDs with personalDetails.
 *
 * @param {Array<Number>} accountIDs
 * @return {Boolean}
 */
function hasExpensifyEmails(accountIDs) {
    return _.some(accountIDs, (accountID) => Str.extractEmailDomain(lodashGet(allPersonalDetails, [accountID, 'login'], '')) === CONST.EXPENSIFY_PARTNER_NAME);
}

/**
 * Returns true if there are any guides accounts (team.expensify.com) in a list of accountIDs
 * by cross-referencing the accountIDs with personalDetails since guides that are participants
 * of the user's chats should have their personal details in Onyx.
 * @param {Array<Number>} accountIDs
 * @returns {Boolean}
 */
function hasExpensifyGuidesEmails(accountIDs) {
    return _.some(accountIDs, (accountID) => Str.extractEmailDomain(lodashGet(allPersonalDetails, [accountID, 'login'], '')) === CONST.EMAIL.GUIDES_DOMAIN);
}

/**
 * @param {Record<String, {lastReadTime, reportID}>|Array<{lastReadTime, reportID}>} reports
 * @param {Boolean} [ignoreDomainRooms]
 * @param {Object} policies
 * @param {Boolean} isFirstTimeNewExpensifyUser
 * @param {Boolean} openOnAdminRoom
 * @returns {Object}
 */
function findLastAccessedReport(reports, ignoreDomainRooms, policies, isFirstTimeNewExpensifyUser, openOnAdminRoom = false) {
    // If it's the user's first time using New Expensify, then they could either have:
    //   - just a Concierge report, if so we'll return that
    //   - their Concierge report, and a separate report that must have deeplinked them to the app before they created their account.
    // If it's the latter, we'll use the deeplinked report over the Concierge report,
    // since the Concierge report would be incorrectly selected over the deep-linked report in the logic below.
    let sortedReports = sortReportsByLastRead(reports);

    if (isFirstTimeNewExpensifyUser) {
        if (sortedReports.length === 1) {
            return sortedReports[0];
        }
        return _.find(sortedReports, (report) => !isConciergeChatReport(report));
    }

    if (ignoreDomainRooms) {
        // We allow public announce rooms, admins, and announce rooms through since we bypass the default rooms beta for them.
        // Check where ReportUtils.findLastAccessedReport is called in MainDrawerNavigator.js for more context.
        // Domain rooms are now the only type of default room that are on the defaultRooms beta.
        sortedReports = _.filter(
            sortedReports,
            (report) => !isDomainRoom(report) || getPolicyType(report, policies) === CONST.POLICY.TYPE.FREE || hasExpensifyGuidesEmails(lodashGet(report, ['participantAccountIDs'], [])),
        );
    }

    let adminReport;
    if (openOnAdminRoom) {
        adminReport = _.find(sortedReports, (report) => {
            const chatType = getChatType(report);
            return chatType === CONST.REPORT.CHAT_TYPE.POLICY_ADMINS;
        });
    }

    return adminReport || _.last(sortedReports);
}

/**
 * Whether the provided report is an archived room
 * @param {Object} report
 * @param {Number} report.stateNum
 * @param {Number} report.statusNum
 * @returns {Boolean}
 */
function isArchivedRoom(report) {
    return lodashGet(report, ['statusNum']) === CONST.REPORT.STATUS.CLOSED && lodashGet(report, ['stateNum']) === CONST.REPORT.STATE_NUM.SUBMITTED;
}

/**
 * Get the policy name from a given report
 * @param {Object} report
 * @param {String} report.policyID
 * @param {String} report.oldPolicyName
 * @param {String} report.policyName
 * @param {Boolean} [returnEmptyIfNotFound]
 * @param {Object} [policy]
 * @returns {String}
 */
function getPolicyName(report, returnEmptyIfNotFound = false, policy = undefined) {
    const noPolicyFound = returnEmptyIfNotFound ? '' : Localize.translateLocal('workspace.common.unavailable');
    if (_.isEmpty(report)) {
        return noPolicyFound;
    }

    if ((!allPolicies || _.size(allPolicies) === 0) && !report.policyName) {
        return Localize.translateLocal('workspace.common.unavailable');
    }
    const finalPolicy = policy || _.get(allPolicies, `${ONYXKEYS.COLLECTION.POLICY}${report.policyID}`);

    // Public rooms send back the policy name with the reportSummary,
    // since they can also be accessed by people who aren't in the workspace

    return lodashGet(finalPolicy, 'name') || report.policyName || report.oldPolicyName || noPolicyFound;
}

/**
 * Checks if the current user is allowed to comment on the given report.
 * @param {Object} report
 * @param {String} [report.writeCapability]
 * @returns {Boolean}
 */
function isAllowedToComment(report) {
    // Default to allowing all users to post
    const capability = lodashGet(report, 'writeCapability', CONST.REPORT.WRITE_CAPABILITIES.ALL) || CONST.REPORT.WRITE_CAPABILITIES.ALL;

    if (capability === CONST.REPORT.WRITE_CAPABILITIES.ALL) {
        return true;
    }

    // If unauthenticated user opens public chat room using deeplink, they do not have policies available and they cannot comment
    if (!allPolicies) {
        return false;
    }

    // If we've made it here, commenting on this report is restricted.
    // If the user is an admin, allow them to post.
    const policy = allPolicies[`${ONYXKEYS.COLLECTION.POLICY}${report.policyID}`];
    return lodashGet(policy, 'role', '') === CONST.POLICY.ROLE.ADMIN;
}

/**
 * Checks if the current user is the admin of the policy given the policy expense chat.
 * @param {Object} report
 * @param {String} report.policyID
 * @param {Object} policies must have OnyxKey prefix (i.e 'policy_') for keys
 * @returns {Boolean}
 */
function isPolicyExpenseChatAdmin(report, policies) {
    if (!isPolicyExpenseChat(report)) {
        return false;
    }

    const policyRole = lodashGet(policies, [`${ONYXKEYS.COLLECTION.POLICY}${report.policyID}`, 'role']);

    return policyRole === CONST.POLICY.ROLE.ADMIN;
}

/**
 * Checks if the current user is the admin of the policy.
 * @param {String} policyID
 * @param {Object} policies must have OnyxKey prefix (i.e 'policy_') for keys
 * @returns {Boolean}
 */
function isPolicyAdmin(policyID, policies) {
    const policyRole = lodashGet(policies, [`${ONYXKEYS.COLLECTION.POLICY}${policyID}`, 'role']);

    return policyRole === CONST.POLICY.ROLE.ADMIN;
}

/**
 * Returns true if report is a DM/Group DM chat.
 *
 * @param {Object} report
 * @returns {Boolean}
 */
function isDM(report) {
    return !getChatType(report);
}

/**
 * Returns true if report has a single participant.
 *
 * @param {Object} report
 * @returns {Boolean}
 */
function hasSingleParticipant(report) {
    return report.participants && report.participants.length === 1;
}

/**
 * If the report is a thread and has a chat type set, it is a workspace chat.
 *
 * @param {Object} report
 * @returns {Boolean}
 */
function isWorkspaceThread(report) {
    return Boolean(isThread(report) && !isDM(report));
}

/**
 * Returns true if reportAction has a child.
 *
 * @param {Object} reportAction
 * @returns {Boolean}
 */
function isThreadParent(reportAction) {
    return reportAction && reportAction.childReportID && reportAction.childReportID !== 0;
}

/**
 * Returns true if reportAction is the first chat preview of a Thread
 *
 * @param {Object} reportAction
 * @param {String} reportID
 * @returns {Boolean}
 */
function isThreadFirstChat(reportAction, reportID) {
    return !_.isUndefined(reportAction.childReportID) && reportAction.childReportID.toString() === reportID;
}

/**
 * Checks if a report is a child report.
 *
 * @param {Object} report
 * @returns {Boolean}
 */
function isChildReport(report) {
    return isThread(report) || isTaskReport(report);
}

/**
 * An Expense Request is a thread where the parent report is an Expense Report and
 * the parentReportAction is a transaction.
 *
 * @param {Object} report
 * @returns {Boolean}
 */
function isExpenseRequest(report) {
    if (isThread(report)) {
        const parentReportAction = ReportActionsUtils.getParentReportAction(report);
        const parentReport = lodashGet(allReports, [`${ONYXKEYS.COLLECTION.REPORT}${report.parentReportID}`]);
        return isExpenseReport(parentReport) && ReportActionsUtils.isTransactionThread(parentReportAction);
    }
    return false;
}

/**
 * Get welcome message based on room type
 * @param {Object} report
 * @returns {Object}
 */

function getRoomWelcomeMessage(report) {
    const welcomeMessage = {};
    const workspaceName = getPolicyName(report);

    if (isArchivedRoom(report)) {
        welcomeMessage.phrase1 = Localize.translateLocal('reportActionsView.beginningOfArchivedRoomPartOne');
        welcomeMessage.phrase2 = Localize.translateLocal('reportActionsView.beginningOfArchivedRoomPartTwo');
    } else if (isDomainRoom(report)) {
        welcomeMessage.phrase1 = Localize.translateLocal('reportActionsView.beginningOfChatHistoryDomainRoomPartOne', {domainRoom: report.reportName});
        welcomeMessage.phrase2 = Localize.translateLocal('reportActionsView.beginningOfChatHistoryDomainRoomPartTwo');
    } else if (isAdminRoom(report)) {
        welcomeMessage.phrase1 = Localize.translateLocal('reportActionsView.beginningOfChatHistoryAdminRoomPartOne', {workspaceName});
        welcomeMessage.phrase2 = Localize.translateLocal('reportActionsView.beginningOfChatHistoryAdminRoomPartTwo');
    } else if (isAdminsOnlyPostingRoom(report)) {
        welcomeMessage.phrase1 = Localize.translateLocal('reportActionsView.beginningOfChatHistoryAdminOnlyPostingRoomPartOne');
        welcomeMessage.phrase2 = Localize.translateLocal('reportActionsView.beginningOfChatHistoryAdminOnlyPostingRoomPartTwo', {workspaceName});
    } else if (isAnnounceRoom(report)) {
        welcomeMessage.phrase1 = Localize.translateLocal('reportActionsView.beginningOfChatHistoryAnnounceRoomPartOne', {workspaceName});
        welcomeMessage.phrase2 = Localize.translateLocal('reportActionsView.beginningOfChatHistoryAnnounceRoomPartTwo', {workspaceName});
    } else {
        // Message for user created rooms or other room types.
        welcomeMessage.phrase1 = Localize.translateLocal('reportActionsView.beginningOfChatHistoryUserRoomPartOne');
        welcomeMessage.phrase2 = Localize.translateLocal('reportActionsView.beginningOfChatHistoryUserRoomPartTwo');
    }

    return welcomeMessage;
}

/**
 * Returns true if Concierge is one of the chat participants (1:1 as well as group chats)
 * @param {Object} report
 * @returns {Boolean}
 */
function chatIncludesConcierge(report) {
    return report.participantAccountIDs && _.contains(report.participantAccountIDs, CONST.ACCOUNT_ID.CONCIERGE);
}

/**
 * Returns true if there is any automated expensify account in accountIDs
 * @param {Array} accountIDs
 * @returns {Boolean}
 */
function hasAutomatedExpensifyAccountIDs(accountIDs) {
    return _.intersection(accountIDs, CONST.EXPENSIFY_ACCOUNT_IDS).length > 0;
}

/**
 * Whether the time row should be shown for a report.
 * @param {Array<Object>} personalDetails
 * @param {Object} report
 * @param {Number} accountID
 * @return {Boolean}
 */
function canShowReportRecipientLocalTime(personalDetails, report, accountID) {
    const reportParticipants = _.without(lodashGet(report, 'participantAccountIDs', []), accountID);
    const participantsWithoutExpensifyAccountIDs = _.difference(reportParticipants, CONST.EXPENSIFY_ACCOUNT_IDS);
    const hasMultipleParticipants = participantsWithoutExpensifyAccountIDs.length > 1;
    const reportRecipient = personalDetails[participantsWithoutExpensifyAccountIDs[0]];
    const reportRecipientTimezone = lodashGet(reportRecipient, 'timezone', CONST.DEFAULT_TIME_ZONE);
    const isReportParticipantValidated = lodashGet(reportRecipient, 'validated', false);
    return Boolean(
        !hasMultipleParticipants &&
            !isChatRoom(report) &&
            !isPolicyExpenseChat(report) &&
            reportRecipient &&
            reportRecipientTimezone &&
            reportRecipientTimezone.selected &&
            isReportParticipantValidated,
    );
}

/**
 * Shorten last message text to fixed length and trim spaces.
 * @param {String} lastMessageText
 * @returns {String}
 */
function formatReportLastMessageText(lastMessageText) {
    return String(lastMessageText).trim().replace(CONST.REGEX.AFTER_FIRST_LINE_BREAK, '').substring(0, CONST.REPORT.LAST_MESSAGE_TEXT_MAX_LENGTH).trim();
}

/**
 * Helper method to return the default avatar associated with the given login
 * @param {String} [workspaceName]
 * @returns {String}
 */
function getDefaultWorkspaceAvatar(workspaceName) {
    if (!workspaceName) {
        return defaultWorkspaceAvatars.WorkspaceBuilding;
    }

    // Remove all chars not A-Z or 0-9 including underscore
    const alphaNumeric = workspaceName
        .normalize('NFD')
        .replace(/[^0-9a-z]/gi, '')
        .toUpperCase();

    return !alphaNumeric ? defaultWorkspaceAvatars.WorkspaceBuilding : defaultWorkspaceAvatars[`Workspace${alphaNumeric[0]}`];
}

function getWorkspaceAvatar(report) {
    const workspaceName = getPolicyName(report, allPolicies);
    return lodashGet(allPolicies, [`${ONYXKEYS.COLLECTION.POLICY}${report.policyID}`, 'avatar']) || getDefaultWorkspaceAvatar(workspaceName);
}

/**
 * Returns the appropriate icons for the given chat report using the stored personalDetails.
 * The Avatar sources can be URLs or Icon components according to the chat type.
 *
 * @param {Array} participants
 * @param {Object} personalDetails
 * @returns {Array<*>}
 */
function getIconsForParticipants(participants, personalDetails) {
    const participantDetails = [];
    const participantsList = participants || [];

    for (let i = 0; i < participantsList.length; i++) {
        const accountID = participantsList[i];
        const avatarSource = UserUtils.getAvatar(lodashGet(personalDetails, [accountID, 'avatar'], ''), accountID);
        participantDetails.push([
            accountID,
            lodashGet(personalDetails, [accountID, 'login'], lodashGet(personalDetails, [accountID, 'displayName'], '')),
            lodashGet(personalDetails, [accountID, 'firstName'], ''),
            avatarSource,
        ]);
    }

    // Sort all logins by first name (which is the second element in the array)
    const sortedParticipantDetails = participantDetails.sort((a, b) => a[2] - b[2]);

    // Now that things are sorted, gather only the avatars (third element in the array) and return those
    const avatars = [];
    for (let i = 0; i < sortedParticipantDetails.length; i++) {
        const userIcon = {
            id: sortedParticipantDetails[i][0],
            source: sortedParticipantDetails[i][3],
            type: CONST.ICON_TYPE_AVATAR,
            name: sortedParticipantDetails[i][1],
        };
        avatars.push(userIcon);
    }

    return avatars;
}

/**
 * Given a report, return the associated workspace icon.
 *
 * @param {Object} report
 * @param {Object} [policy]
 * @returns {Object}
 */
function getWorkspaceIcon(report, policy = undefined) {
    const workspaceName = getPolicyName(report, false, policy);
    const policyExpenseChatAvatarSource = lodashGet(allPolicies, [`${ONYXKEYS.COLLECTION.POLICY}${report.policyID}`, 'avatar']) || getDefaultWorkspaceAvatar(workspaceName);
    const workspaceIcon = {
        source: policyExpenseChatAvatarSource,
        type: CONST.ICON_TYPE_WORKSPACE,
        name: workspaceName,
        id: -1,
    };
    return workspaceIcon;
}

/**
 * Returns the appropriate icons for the given chat report using the stored personalDetails.
 * The Avatar sources can be URLs or Icon components according to the chat type.
 *
 * @param {Object} report
 * @param {Object} personalDetails
 * @param {*} [defaultIcon]
 * @param {Boolean} [isPayer]
 * @param {String} [defaultName]
 * @param {Number} [defaultAccountID]
 * @param {Object} [policy]
 * @returns {Array<*>}
 */
function getIcons(report, personalDetails, defaultIcon = null, isPayer = false, defaultName = '', defaultAccountID = -1, policy = undefined) {
    if (_.isEmpty(report)) {
        const fallbackIcon = {
            source: defaultIcon || Expensicons.FallbackAvatar,
            type: CONST.ICON_TYPE_AVATAR,
            name: defaultName,
            id: defaultAccountID,
        };
        return [fallbackIcon];
    }
    if (isExpenseRequest(report)) {
        const parentReportAction = ReportActionsUtils.getParentReportAction(report);
        const workspaceIcon = getWorkspaceIcon(report, policy);
        const memberIcon = {
            source: UserUtils.getAvatar(lodashGet(personalDetails, [parentReportAction.actorAccountID, 'avatar']), parentReportAction.actorAccountID),
            id: parentReportAction.actorAccountID,
            type: CONST.ICON_TYPE_AVATAR,
            name: lodashGet(personalDetails, [parentReportAction.actorAccountID, 'displayName'], ''),
        };

        return [memberIcon, workspaceIcon];
    }
    if (isChatThread(report)) {
        const parentReportAction = ReportActionsUtils.getParentReportAction(report);

        const actorAccountID = lodashGet(parentReportAction, 'actorAccountID', -1);
        const actorDisplayName = lodashGet(allPersonalDetails, [actorAccountID, 'displayName'], '');
        const actorIcon = {
            id: actorAccountID,
            source: UserUtils.getAvatar(lodashGet(personalDetails, [actorAccountID, 'avatar']), actorAccountID),
            name: actorDisplayName,
            type: CONST.ICON_TYPE_AVATAR,
        };

        if (isWorkspaceThread(report)) {
            const workspaceIcon = getWorkspaceIcon(report, policy);
            return [actorIcon, workspaceIcon];
        }
        return [actorIcon];
    }
    if (isTaskReport(report)) {
        const ownerIcon = {
            id: report.ownerAccountID,
            source: UserUtils.getAvatar(lodashGet(personalDetails, [report.ownerAccountID, 'avatar']), report.ownerAccountID),
            type: CONST.ICON_TYPE_AVATAR,
            name: lodashGet(personalDetails, [report.ownerAccountID, 'displayName'], ''),
        };

        if (isWorkspaceTaskReport(report)) {
            const workspaceIcon = getWorkspaceIcon(report, policy);
            return [ownerIcon, workspaceIcon];
        }

        return [ownerIcon];
    }
    if (isDomainRoom(report)) {
        // Get domain name after the #. Domain Rooms use our default workspace avatar pattern.
        const domainName = report.reportName.substring(1);
        const policyExpenseChatAvatarSource = getDefaultWorkspaceAvatar(domainName);
        const domainIcon = {
            source: policyExpenseChatAvatarSource,
            type: CONST.ICON_TYPE_WORKSPACE,
            name: domainName,
            id: -1,
        };
        return [domainIcon];
    }
    if (isAdminRoom(report) || isAnnounceRoom(report) || isChatRoom(report) || isArchivedRoom(report)) {
        const workspaceIcon = getWorkspaceIcon(report, policy);
        return [workspaceIcon];
    }
    if (isPolicyExpenseChat(report) || isExpenseReport(report)) {
        const workspaceIcon = getWorkspaceIcon(report, policy);
        const memberIcon = {
            source: UserUtils.getAvatar(lodashGet(personalDetails, [report.ownerAccountID, 'avatar']), report.ownerAccountID),
            id: report.ownerAccountID,
            type: CONST.ICON_TYPE_AVATAR,
            name: lodashGet(personalDetails, [report.ownerAccountID, 'displayName'], ''),
        };
        return isExpenseReport(report) ? [memberIcon, workspaceIcon] : [workspaceIcon, memberIcon];
    }
    if (isIOUReport(report)) {
        const managerIcon = {
            source: UserUtils.getAvatar(lodashGet(personalDetails, [report.managerID, 'avatar']), report.managerID),
            id: report.managerID,
            type: CONST.ICON_TYPE_AVATAR,
            name: lodashGet(personalDetails, [report.managerID, 'displayName'], ''),
        };

        const ownerIcon = {
            id: report.ownerAccountID,
            source: UserUtils.getAvatar(lodashGet(personalDetails, [report.ownerAccountID, 'avatar']), report.ownerAccountID),
            type: CONST.ICON_TYPE_AVATAR,
            name: lodashGet(personalDetails, [report.ownerAccountID, 'displayName'], ''),
        };

        return isPayer ? [managerIcon, ownerIcon] : [ownerIcon, managerIcon];
    }
    return getIconsForParticipants(report.participantAccountIDs, personalDetails);
}

/**
 * Gets the personal details for a login by looking in the ONYXKEYS.PERSONAL_DETAILS_LIST Onyx key (stored in the local variable, allPersonalDetails). If it doesn't exist in Onyx,
 * then a default object is constructed.
 * @param {Number} accountID
 * @returns {Object}
 */
function getPersonalDetailsForAccountID(accountID) {
    if (!accountID) {
        return {};
    }
    if (Number(accountID) === CONST.ACCOUNT_ID.CONCIERGE) {
        return {
            accountID,
            displayName: 'Concierge',
            login: CONST.EMAIL.CONCIERGE,
            avatar: UserUtils.getDefaultAvatar(accountID),
        };
    }
    return (
        (allPersonalDetails && allPersonalDetails[accountID]) || {
            avatar: UserUtils.getDefaultAvatar(accountID),
        }
    );
}

/**
 * Get the displayName for a single report participant.
 *
 * @param {Number} accountID
 * @param {Boolean} [shouldUseShortForm]
 * @returns {String}
 */
function getDisplayNameForParticipant(accountID, shouldUseShortForm = false) {
    if (!accountID) {
        return '';
    }
    const personalDetails = getPersonalDetailsForAccountID(accountID);
    const longName = personalDetails.displayName;
    const shortName = personalDetails.firstName || longName;
    return shouldUseShortForm ? shortName : longName;
}

/**
 * @param {Object} personalDetailsList
 * @param {Boolean} isMultipleParticipantReport
 * @returns {Array}
 */
function getDisplayNamesWithTooltips(personalDetailsList, isMultipleParticipantReport) {
    return _.map(personalDetailsList, (user) => {
        const accountID = Number(user.accountID);
        const displayName = getDisplayNameForParticipant(accountID, isMultipleParticipantReport) || user.login || '';
        const avatar = UserUtils.getDefaultAvatar(accountID);

        let pronouns = user.pronouns;
        if (pronouns && pronouns.startsWith(CONST.PRONOUNS.PREFIX)) {
            const pronounTranslationKey = pronouns.replace(CONST.PRONOUNS.PREFIX, '');
            pronouns = Localize.translateLocal(`pronouns.${pronounTranslationKey}`);
        }

        return {
            displayName,
            avatar,
            login: user.login || '',
            accountID,
            pronouns,
        };
    });
}

/**
 * We get the amount, currency and comment money request value from the action.originalMessage.
 * But for the send money action, the above value is put in the IOUDetails object.
 *
 * @param {Object} reportAction
 * @param {Number} reportAction.amount
 * @param {String} reportAction.currency
 * @param {String} reportAction.comment
 * @param {Object} [reportAction.IOUDetails]
 * @returns {Object}
 */
function getMoneyRequestAction(reportAction = {}) {
    const originalMessage = lodashGet(reportAction, 'originalMessage', {});
    let amount = originalMessage.amount || 0;
    let currency = originalMessage.currency || CONST.CURRENCY.USD;
    let comment = originalMessage.comment || '';

    if (_.has(originalMessage, 'IOUDetails')) {
        amount = lodashGet(originalMessage, 'IOUDetails.amount', 0);
        currency = lodashGet(originalMessage, 'IOUDetails.currency', CONST.CURRENCY.USD);
        comment = lodashGet(originalMessage, 'IOUDetails.comment', '');
    }

    return {amount, currency, comment};
}

/**
 * Determines if a report has an IOU that is waiting for an action from the current user (either Pay or Add a credit bank account)
 *
 * @param {Object} report (chatReport or iouReport)
 * @param {Object} allReportsDict
 * @returns {boolean}
 */
function isWaitingForIOUActionFromCurrentUser(report, allReportsDict = null) {
    const allAvailableReports = allReportsDict || allReports;
    if (!report || !allAvailableReports) {
        return false;
    }

    // Money request waiting for current user to add their credit bank account
    if (report.ownerAccountID === currentUserAccountID && report.isWaitingOnBankAccount) {
        return true;
    }

    let reportToLook = report;
    if (report.iouReportID) {
        const iouReport = allAvailableReports[`${ONYXKEYS.COLLECTION.REPORT}${report.iouReportID}`];
        if (iouReport) {
            reportToLook = iouReport;
        }
    }
    // Money request waiting for current user to Pay (from chat or from iou report)
    if (reportToLook.ownerAccountID && (reportToLook.ownerAccountID !== currentUserAccountID || currentUserAccountID === reportToLook.managerID) && reportToLook.hasOutstandingIOU) {
        return true;
    }

    return false;
}

/**
 * @param {Object} report
 * @param {Object} allReportsDict
 * @returns {Number}
 */
function getMoneyRequestTotal(report, allReportsDict = null) {
    const allAvailableReports = allReportsDict || allReports;
    let moneyRequestReport;
    if (isMoneyRequestReport(report)) {
        moneyRequestReport = report;
    }
    if (allAvailableReports && report.hasOutstandingIOU && report.iouReportID) {
        moneyRequestReport = allAvailableReports[`${ONYXKEYS.COLLECTION.REPORT}${report.iouReportID}`];
    }
    if (moneyRequestReport) {
        const total = lodashGet(moneyRequestReport, 'total', 0);

        if (total !== 0) {
            // There is a possibility that if the Expense report has a negative total.
            // This is because there are instances where you can get a credit back on your card,
            // or you enter a negative expense to “offset” future expenses
            return isExpenseReport(moneyRequestReport) ? total * -1 : Math.abs(total);
        }
    }
    return 0;
}

/**
 * Get the title for a policy expense chat which depends on the role of the policy member seeing this report
 *
 * @param {Object} report
 * @param {Object} [policy]
 * @returns {String}
 */
function getPolicyExpenseChatName(report, policy = undefined) {
    const reportOwnerDisplayName = getDisplayNameForParticipant(report.ownerAccountID) || lodashGet(allPersonalDetails, [report.ownerAccountID, 'login']) || report.reportName;

    // If the policy expense chat is owned by this user, use the name of the policy as the report name.
    if (report.isOwnPolicyExpenseChat) {
        return getPolicyName(report, false, policy);
    }

    const policyExpenseChatRole = lodashGet(allPolicies, [`${ONYXKEYS.COLLECTION.POLICY}${report.policyID}`, 'role']) || 'user';

    // If this user is not admin and this policy expense chat has been archived because of account merging, this must be an old workspace chat
    // of the account which was merged into the current user's account. Use the name of the policy as the name of the report.
    if (isArchivedRoom(report)) {
        const lastAction = ReportActionsUtils.getLastVisibleAction(report.reportID);
        const archiveReason = (lastAction && lastAction.originalMessage && lastAction.originalMessage.reason) || CONST.REPORT.ARCHIVE_REASON.DEFAULT;
        if (archiveReason === CONST.REPORT.ARCHIVE_REASON.ACCOUNT_MERGED && policyExpenseChatRole !== CONST.POLICY.ROLE.ADMIN) {
            return getPolicyName(report, false, policy);
        }
    }

    // If user can see this report and they are not its owner, they must be an admin and the report name should be the name of the policy member
    return reportOwnerDisplayName;
}

/**
 * Get the title for a IOU or expense chat which will be showing the payer and the amount
 *
 * @param {Object} report
 * @param {Object} [policy]
 * @returns  {String}
 */
function getMoneyRequestReportName(report, policy = undefined) {
    const formattedAmount = CurrencyUtils.convertToDisplayString(getMoneyRequestTotal(report), report.currency);
    const payerName = isExpenseReport(report) ? getPolicyName(report, false, policy) : getDisplayNameForParticipant(report.managerID);
    const payerPaidAmountMesssage = Localize.translateLocal('iou.payerPaidAmount', {payer: payerName, amount: formattedAmount});

    if (report.isWaitingOnBankAccount) {
        return `${payerPaidAmountMesssage} • ${Localize.translateLocal('iou.pending')}`;
    }

    if (report.hasOutstandingIOU) {
        return Localize.translateLocal('iou.payerOwesAmount', {payer: payerName, amount: formattedAmount});
    }

    return payerPaidAmountMesssage;
}

/**
 * Given a parent IOU report action get report name for the LHN.
 *
 * @param {Object} reportAction
 * @returns {String}
 */
function getTransactionReportName(reportAction) {
    if (ReportActionsUtils.isDeletedParentAction(reportAction)) {
        return Localize.translateLocal('parentReportAction.deletedRequest');
    }

    return Localize.translateLocal(ReportActionsUtils.isSentMoneyReportAction(reportAction) ? 'iou.threadSentMoneyReportName' : 'iou.threadRequestReportName', {
        formattedAmount: ReportActionsUtils.getFormattedAmount(reportAction),
        comment: lodashGet(reportAction, 'originalMessage.comment'),
    });
}

/**
 * Get money request message for an IOU report
 *
 * @param {Object} report
 * @param {Object} [reportAction={}]
 * @returns  {String}
 */
function getReportPreviewMessage(report, reportAction = {}) {
    const reportActionMessage = lodashGet(reportAction, 'message[0].html', '');

    if (_.isEmpty(report) || !report.reportID) {
        // The iouReport is not found locally after SignIn because the OpenApp API won't return iouReports if they're settled
        // As a temporary solution until we know how to solve this the best, we just use the message that returned from BE
        return reportActionMessage;
    }

    const totalAmount = getMoneyRequestTotal(report);
    const payerName = isExpenseReport(report) ? getPolicyName(report) : getDisplayNameForParticipant(report.managerID, true);
    const formattedAmount = CurrencyUtils.convertToDisplayString(totalAmount, report.currency);

    if (isSettled(report.reportID)) {
        // A settled report preview message can come in three formats "paid ... using Paypal.me", "paid ... elsewhere" or "paid ... using Expensify"
        let translatePhraseKey = 'iou.paidElsewhereWithAmount';
        if (reportActionMessage.match(/ Paypal.me$/)) {
            translatePhraseKey = 'iou.paidUsingPaypalWithAmount';
        } else if (reportActionMessage.match(/ using Expensify$/)) {
            translatePhraseKey = 'iou.paidUsingExpensifyWithAmount';
        }
        return Localize.translateLocal(translatePhraseKey, {amount: formattedAmount});
    }

    if (report.hasOutstandingIOU) {
        return Localize.translateLocal('iou.payerOwesAmount', {payer: payerName, amount: formattedAmount});
    }

    if (report.isWaitingOnBankAccount) {
        const submitterDisplayName = getDisplayNameForParticipant(report.ownerAccountID, true);
        return Localize.translateLocal('iou.waitingOnBankAccount', {submitterDisplayName});
    }
}

/**
 * Get the title for a report.
 *
 * @param {Object} report
 * @param {Object} [policy]
 * @returns {String}
 */
function getReportName(report, policy = undefined) {
    let formattedName;
    if (isChatThread(report)) {
        const parentReportAction = ReportActionsUtils.getParentReportAction(report);
        if (ReportActionsUtils.isTransactionThread(parentReportAction)) {
            return getTransactionReportName(parentReportAction);
        }

        const isAttachment = _.has(parentReportAction, 'isAttachment') ? parentReportAction.isAttachment : isReportMessageAttachment(_.last(lodashGet(parentReportAction, 'message', [{}])));
        const parentReportActionMessage = lodashGet(parentReportAction, ['message', 0, 'text'], '').replace(/(\r\n|\n|\r)/gm, ' ');
        if (isAttachment && parentReportActionMessage) {
            return `[${Localize.translateLocal('common.attachment')}]`;
        }
        if (
            lodashGet(parentReportAction, 'message[0].moderationDecisions[0].decision') === CONST.MODERATION.MODERATOR_DECISION_PENDING_HIDE ||
            lodashGet(parentReportAction, 'message[0].moderationDecisions[0].decision') === CONST.MODERATION.MODERATOR_DECISION_HIDDEN
        ) {
            return Localize.translateLocal('parentReportAction.hiddenMessage');
        }
        return parentReportActionMessage || Localize.translateLocal('parentReportAction.deletedMessage');
    }
    if (isChatRoom(report) || isTaskReport(report)) {
        formattedName = report.reportName;
    }

    if (isPolicyExpenseChat(report)) {
        formattedName = getPolicyExpenseChatName(report, policy);
    }

    if (isMoneyRequestReport(report)) {
        formattedName = getMoneyRequestReportName(report, policy);
    }

    if (isArchivedRoom(report)) {
        formattedName += ` (${Localize.translateLocal('common.archived')})`;
    }

    if (formattedName) {
        return formattedName;
    }

    // Not a room or PolicyExpenseChat, generate title from participants
    const participantAccountIDs = (report && report.participantAccountIDs) || [];
    const participantsWithoutCurrentUser = _.without(participantAccountIDs, currentUserAccountID);
    const isMultipleParticipantReport = participantsWithoutCurrentUser.length > 1;

    return _.map(participantsWithoutCurrentUser, (accountID) => getDisplayNameForParticipant(accountID, isMultipleParticipantReport)).join(', ');
}

/**
 * Recursively navigates through thread parents to get the root report and workspace name.
 * The recursion stops when we find a non thread or money request report, whichever comes first.
 * @param {Object} report
 * @returns {Object}
 */
function getRootReportAndWorkspaceName(report) {
    if (isChildReport(report) && !isMoneyRequestReport(report)) {
        const parentReport = lodashGet(allReports, [`${ONYXKEYS.COLLECTION.REPORT}${report.parentReportID}`]);
        return getRootReportAndWorkspaceName(parentReport);
    }

    if (isIOUReport(report)) {
        return {
            rootReportName: lodashGet(report, 'displayName', ''),
        };
    }
    if (isMoneyRequestReport(report)) {
        return {
            rootReportName: lodashGet(report, 'displayName', ''),
            workspaceName: isIOUReport(report) ? CONST.POLICY.OWNER_EMAIL_FAKE : getPolicyName(report, true),
        };
    }

    return {
        rootReportName: getReportName(report),
        workspaceName: getPolicyName(report, true),
    };
}

/**
 * Get either the policyName or domainName the chat is tied to
 * @param {Object} report
 * @returns {String}
 */
function getChatRoomSubtitle(report) {
    if (isChatThread(report)) {
        return '';
    }
    if (!isDefaultRoom(report) && !isUserCreatedPolicyRoom(report) && !isPolicyExpenseChat(report)) {
        return '';
    }
    if (getChatType(report) === CONST.REPORT.CHAT_TYPE.DOMAIN_ALL) {
        // The domainAll rooms are just #domainName, so we ignore the prefix '#' to get the domainName
        return report.reportName.substring(1);
    }
    if ((isPolicyExpenseChat(report) && report.isOwnPolicyExpenseChat) || isExpenseReport(report)) {
        return Localize.translateLocal('workspace.common.workspace');
    }
    if (isArchivedRoom(report)) {
        return report.oldPolicyName || '';
    }
    return getPolicyName(report);
}

/**
 * Gets the parent navigation subtitle for the report
 * @param {Object} report
 * @returns {String}
 */
function getParentNavigationSubtitle(report) {
    if (isThread(report)) {
        const parentReport = lodashGet(allReports, [`${ONYXKEYS.COLLECTION.REPORT}${report.parentReportID}`]);
        const {rootReportName, workspaceName} = getRootReportAndWorkspaceName(parentReport);
        if (_.isEmpty(rootReportName)) {
            return '';
        }

        return Localize.translateLocal('threads.parentNavigationSummary', {rootReportName, workspaceName});
    }
    return '';
}

/**
 * Get the report for a reportID
 *
 * @param {String} reportID
 * @returns {Object}
 */
function getReport(reportID) {
    return lodashGet(allReports, `${ONYXKEYS.COLLECTION.REPORT}${reportID}`, {});
}

/**
 * Navigate to the details page of a given report
 *
 * @param {Object} report
 */
function navigateToDetailsPage(report) {
    const participantAccountIDs = lodashGet(report, 'participantAccountIDs', []);

    if (isChatRoom(report) || isPolicyExpenseChat(report) || isChatThread(report)) {
        Navigation.navigate(ROUTES.getReportDetailsRoute(report.reportID));
        return;
    }
    if (participantAccountIDs.length === 1) {
        Navigation.navigate(ROUTES.getProfileRoute(participantAccountIDs[0]));
        return;
    }
    Navigation.navigate(ROUTES.getReportParticipantsRoute(report.reportID));
}

/**
 * Generate a random reportID up to 53 bits aka 9,007,199,254,740,991 (Number.MAX_SAFE_INTEGER).
 * There were approximately 98,000,000 reports with sequential IDs generated before we started using this approach, those make up roughly one billionth of the space for these numbers,
 * so we live with the 1 in a billion chance of a collision with an older ID until we can switch to 64-bit IDs.
 *
 * In a test of 500M reports (28 years of reports at our current max rate) we got 20-40 collisions meaning that
 * this is more than random enough for our needs.
 *
 * @returns {String}
 */
function generateReportID() {
    return (Math.floor(Math.random() * 2 ** 21) * 2 ** 32 + Math.floor(Math.random() * 2 ** 32)).toString();
}

/**
 * @param {Object} report
 * @returns {Boolean}
 */
function hasReportNameError(report) {
    return !_.isEmpty(lodashGet(report, 'errorFields.reportName', {}));
}

/**
 * For comments shorter than 10k chars, convert the comment from MD into HTML because that's how it is stored in the database
 * For longer comments, skip parsing, but still escape the text, and display plaintext for performance reasons. It takes over 40s to parse a 100k long string!!
 *
 * @param {String} text
 * @returns {String}
 */
function getParsedComment(text) {
    const parser = new ExpensiMark();
    return text.length < CONST.MAX_MARKUP_LENGTH ? parser.replace(text) : _.escape(text);
}

/**
 * @param {String} [text]
 * @param {File} [file]
 * @returns {Object}
 */
function buildOptimisticAddCommentReportAction(text, file) {
    const parser = new ExpensiMark();
    const commentText = getParsedComment(text);
    const isAttachment = _.isEmpty(text) && file !== undefined;
    const attachmentInfo = isAttachment ? file : {};
    const htmlForNewComment = isAttachment ? CONST.ATTACHMENT_UPLOADING_MESSAGE_HTML : commentText;

    // Remove HTML from text when applying optimistic offline comment
    const textForNewComment = isAttachment ? CONST.ATTACHMENT_MESSAGE_TEXT : parser.htmlToText(htmlForNewComment);

    return {
        commentText,
        reportAction: {
            reportActionID: NumberUtils.rand64(),
            actionName: CONST.REPORT.ACTIONS.TYPE.ADDCOMMENT,
            actorAccountID: currentUserAccountID,
            person: [
                {
                    style: 'strong',
                    text: lodashGet(allPersonalDetails, [currentUserAccountID, 'displayName'], currentUserEmail),
                    type: 'TEXT',
                },
            ],
            automatic: false,
            avatar: lodashGet(allPersonalDetails, [currentUserAccountID, 'avatar'], UserUtils.getDefaultAvatarURL(currentUserAccountID)),
            created: DateUtils.getDBTime(),
            message: [
                {
                    translationKey: isAttachment ? CONST.TRANSLATION_KEYS.ATTACHMENT : '',
                    type: CONST.REPORT.MESSAGE.TYPE.COMMENT,
                    html: htmlForNewComment,
                    text: textForNewComment,
                },
            ],
            isFirstItem: false,
            isAttachment,
            attachmentInfo,
            pendingAction: CONST.RED_BRICK_ROAD_PENDING_ACTION.ADD,
            shouldShow: true,
        },
    };
}

/**
 * update optimistic parent reportAction when a comment is added or remove in the child report
 * @param {String} parentReportAction - Parent report action of the child report
 * @param {String} lastVisibleActionCreated - Last visible action created of the child report
 * @param {String} type - The type of action in the child report
 * @returns {Object}
 */

function updateOptimisticParentReportAction(parentReportAction, lastVisibleActionCreated, type) {
    let childVisibleActionCount = parentReportAction.childVisibleActionCount || 0;
    let childCommenterCount = parentReportAction.childCommenterCount || 0;
    let childOldestFourAccountIDs = parentReportAction.childOldestFourAccountIDs;

    if (type === CONST.RED_BRICK_ROAD_PENDING_ACTION.ADD) {
        childVisibleActionCount += 1;
        const oldestFourAccountIDs = childOldestFourAccountIDs ? childOldestFourAccountIDs.split(',') : [];
        if (oldestFourAccountIDs.length < 4) {
            const index = _.findIndex(oldestFourAccountIDs, (accountID) => accountID === currentUserAccountID.toString());
            if (index === -1) {
                childCommenterCount += 1;
                oldestFourAccountIDs.push(currentUserAccountID);
            }
        }
        childOldestFourAccountIDs = oldestFourAccountIDs.join(',');
    } else if (type === CONST.RED_BRICK_ROAD_PENDING_ACTION.DELETE) {
        if (childVisibleActionCount > 0) {
            childVisibleActionCount -= 1;
        }

        if (childVisibleActionCount === 0) {
            childCommenterCount = 0;
            childOldestFourAccountIDs = '';
        }
    }

    return {
        childVisibleActionCount,
        childCommenterCount,
        childLastVisibleActionCreated: lastVisibleActionCreated,
        childOldestFourAccountIDs,
    };
}

/**
 * Get optimistic data of parent report action
 * @param {String} reportID The reportID of the report that is updated
 * @param {String} lastVisibleActionCreated Last visible action created of the child report
 * @param {String} type The type of action in the child report
 * @returns {Object}
 */
const getOptimisticDataForParentReportAction = (reportID, lastVisibleActionCreated, type) => {
    const report = getReport(reportID);
    if (report && report.parentReportActionID) {
        const parentReportAction = ReportActionsUtils.getParentReportAction(report);
        if (parentReportAction && parentReportAction.reportActionID) {
            return {
                onyxMethod: Onyx.METHOD.MERGE,
                key: `${ONYXKEYS.COLLECTION.REPORT_ACTIONS}${report.parentReportID}`,
                value: {
                    [parentReportAction.reportActionID]: updateOptimisticParentReportAction(parentReportAction, lastVisibleActionCreated, type),
                },
            };
        }
    }
    return {};
};

/**
 * Builds an optimistic reportAction for the parent report when a task is created
 * @param {String} taskReportID - Report ID of the task
 * @param {String} taskTitle - Title of the task
 * @param {String} taskAssignee - Email of the person assigned to the task
 * @param {Number} taskAssigneeAccountID - AccountID of the person assigned to the task
 * @param {String} text - Text of the comment
 * @param {String} parentReportID - Report ID of the parent report
 * @returns {Object}
 */
function buildOptimisticTaskCommentReportAction(taskReportID, taskTitle, taskAssignee, taskAssigneeAccountID, text, parentReportID) {
    const reportAction = buildOptimisticAddCommentReportAction(text);
    reportAction.reportAction.message[0].taskReportID = taskReportID;

    // These parameters are not saved on the reportAction, but are used to display the task in the UI
    // Added when we fetch the reportActions on a report
    reportAction.reportAction.originalMessage = {
        html: reportAction.reportAction.message[0].html,
        taskReportID: reportAction.reportAction.message[0].taskReportID,
    };
    reportAction.reportAction.childReportID = taskReportID;
    reportAction.reportAction.parentReportID = parentReportID;
    reportAction.reportAction.childType = CONST.REPORT.TYPE.TASK;
    reportAction.reportAction.childReportName = taskTitle;
    reportAction.reportAction.childManagerAccountID = taskAssigneeAccountID;
    reportAction.reportAction.childStatusNum = CONST.REPORT.STATUS.OPEN;
    reportAction.reportAction.childStateNum = CONST.REPORT.STATE_NUM.OPEN;

    return reportAction;
}

/**
 * Builds an optimistic IOU report with a randomly generated reportID
 *
 * @param {Number} payeeAccountID - AccountID of the person generating the IOU.
 * @param {Number} payerAccountID - AccountID of the other person participating in the IOU.
 * @param {Number} total - IOU amount in the smallest unit of the currency.
 * @param {String} chatReportID - Report ID of the chat where the IOU is.
 * @param {String} currency - IOU currency.
 * @param {Boolean} isSendingMoney - If we send money the IOU should be created as settled
 *
 * @returns {Object}
 */
function buildOptimisticIOUReport(payeeAccountID, payerAccountID, total, chatReportID, currency, isSendingMoney = false) {
    const formattedTotal = CurrencyUtils.convertToDisplayString(total, currency);
    const personalDetails = getPersonalDetailsForAccountID(payerAccountID);
    const payerEmail = personalDetails.login;
    return {
        // If we're sending money, hasOutstandingIOU should be false
        hasOutstandingIOU: !isSendingMoney,
        type: CONST.REPORT.TYPE.IOU,
        cachedTotal: formattedTotal,
        chatReportID,
        currency,
        managerID: payerAccountID,
        ownerAccountID: payeeAccountID,
        reportID: generateReportID(),
        state: CONST.REPORT.STATE.SUBMITTED,
        stateNum: isSendingMoney ? CONST.REPORT.STATE_NUM.SUBMITTED : CONST.REPORT.STATE_NUM.PROCESSING,
        total,

        // We don't translate reportName because the server response is always in English
        reportName: `${payerEmail} owes ${formattedTotal}`,
    };
}

/**
 * Builds an optimistic Expense report with a randomly generated reportID
 *
 * @param {String} chatReportID - Report ID of the PolicyExpenseChat where the Expense Report is
 * @param {String} policyID - The policy ID of the PolicyExpenseChat
 * @param {Number} payeeAccountID - AccountID of the employee (payee)
 * @param {Number} total - Amount in cents
 * @param {String} currency
 *
 * @returns {Object}
 */
function buildOptimisticExpenseReport(chatReportID, policyID, payeeAccountID, total, currency) {
    // The amount for Expense reports are stored as negative value in the database
    const storedTotal = total * -1;
    const policyName = getPolicyName(allReports[`${ONYXKEYS.COLLECTION.REPORT}${chatReportID}`]);
    const formattedTotal = CurrencyUtils.convertToDisplayString(storedTotal, currency);

    // The expense report is always created with the policy's output currency
    const outputCurrency = lodashGet(allPolicies, [`${ONYXKEYS.COLLECTION.POLICY}${policyID}`, 'outputCurrency'], CONST.CURRENCY.USD);

    return {
        reportID: generateReportID(),
        chatReportID,
        policyID,
        type: CONST.REPORT.TYPE.EXPENSE,
        ownerAccountID: payeeAccountID,
        hasOutstandingIOU: true,
        currency: outputCurrency,

        // We don't translate reportName because the server response is always in English
        reportName: `${policyName} owes ${formattedTotal}`,
        state: CONST.REPORT.STATE.SUBMITTED,
        stateNum: CONST.REPORT.STATE_NUM.PROCESSING,
        total: storedTotal,
    };
}

/**
 * @param {String} type - IOUReportAction type. Can be oneOf(create, decline, cancel, pay, split)
 * @param {Number} total - IOU total in cents
 * @param {String} comment - IOU comment
 * @param {String} currency - IOU currency
 * @param {String} paymentType - IOU paymentMethodType. Can be oneOf(Elsewhere, Expensify, PayPal.me)
 * @param {Boolean} isSettlingUp - Whether we are settling up an IOU
 * @returns {Array}
 */
function getIOUReportActionMessage(type, total, comment, currency, paymentType = '', isSettlingUp = false) {
    const currencyUnit = CurrencyUtils.getCurrencyUnit(currency);
    const amount = NumberFormatUtils.format(preferredLocale, Math.abs(total) / currencyUnit, {style: 'currency', currency});
    let paymentMethodMessage;
    switch (paymentType) {
        case CONST.IOU.PAYMENT_TYPE.ELSEWHERE:
            paymentMethodMessage = ' elsewhere';
            break;
        case CONST.IOU.PAYMENT_TYPE.VBBA:
            paymentMethodMessage = ' using Expensify';
            break;
        default:
            paymentMethodMessage = ` using ${paymentType}`;
            break;
    }

    let iouMessage;
    switch (type) {
        case CONST.IOU.REPORT_ACTION_TYPE.CREATE:
            iouMessage = `requested ${amount}${comment && ` for ${comment}`}`;
            break;
        case CONST.IOU.REPORT_ACTION_TYPE.SPLIT:
            iouMessage = `split ${amount}${comment && ` for ${comment}`}`;
            break;
        case CONST.IOU.REPORT_ACTION_TYPE.DELETE:
            iouMessage = `deleted the ${amount} request${comment && ` for ${comment}`}`;
            break;
        case CONST.IOU.REPORT_ACTION_TYPE.PAY:
            iouMessage = isSettlingUp ? `paid ${amount}${paymentMethodMessage}` : `sent ${amount}${comment && ` for ${comment}`}${paymentMethodMessage}`;
            break;
        default:
            break;
    }

    return [
        {
            html: _.escape(iouMessage),
            text: iouMessage,
            isEdited: false,
            type: CONST.REPORT.MESSAGE.TYPE.COMMENT,
        },
    ];
}

/**
 * Builds an optimistic IOU reportAction object
 *
 * @param {String} type - IOUReportAction type. Can be oneOf(create, delete, pay, split).
 * @param {Number} amount - IOU amount in cents.
 * @param {String} currency
 * @param {String} comment - User comment for the IOU.
 * @param {Array}  participants - An array with participants details.
 * @param {String} transactionID
 * @param {String} [paymentType] - Only required if the IOUReportAction type is 'pay'. Can be oneOf(elsewhere, payPal, Expensify).
 * @param {String} [iouReportID] - Only required if the IOUReportActions type is oneOf(decline, cancel, pay). Generates a randomID as default.
 * @param {Boolean} [isSettlingUp] - Whether we are settling up an IOU.
 * @param {Boolean} [isSendMoneyFlow] - Whether this is send money flow
 * @returns {Object}
 */
function buildOptimisticIOUReportAction(type, amount, currency, comment, participants, transactionID, paymentType = '', iouReportID = '', isSettlingUp = false, isSendMoneyFlow = false) {
    const IOUReportID = iouReportID || generateReportID();

    const originalMessage = {
        amount,
        comment,
        currency,
        IOUTransactionID: transactionID,
        IOUReportID,
        type,
    };

    // We store amount, comment, currency in IOUDetails when type = pay
    if (type === CONST.IOU.REPORT_ACTION_TYPE.PAY && isSendMoneyFlow) {
        _.each(['amount', 'comment', 'currency'], (key) => {
            delete originalMessage[key];
        });
        originalMessage.IOUDetails = {amount, comment, currency};
        originalMessage.paymentType = paymentType;
    }

    // IOUs of type split only exist in group DMs and those don't have an iouReport so we need to delete the IOUReportID key
    if (type === CONST.IOU.REPORT_ACTION_TYPE.SPLIT) {
        delete originalMessage.IOUReportID;
        originalMessage.participantAccountIDs = [currentUserAccountID, ..._.pluck(participants, 'accountID')];
    }

    return {
        actionName: CONST.REPORT.ACTIONS.TYPE.IOU,
        actorAccountID: currentUserAccountID,
        automatic: false,
        avatar: lodashGet(currentUserPersonalDetails, 'avatar', UserUtils.getDefaultAvatar(currentUserAccountID)),
        isAttachment: false,
        originalMessage,
        message: getIOUReportActionMessage(type, amount, comment, currency, paymentType, isSettlingUp),
        person: [
            {
                style: 'strong',
                text: lodashGet(currentUserPersonalDetails, 'displayName', currentUserEmail),
                type: 'TEXT',
            },
        ],
        reportActionID: NumberUtils.rand64(),
        shouldShow: true,
        created: DateUtils.getDBTime(),
        pendingAction: CONST.RED_BRICK_ROAD_PENDING_ACTION.ADD,
    };
}

function buildOptimisticReportPreview(chatReport, iouReport) {
    const message = getReportPreviewMessage(iouReport);
    return {
        reportActionID: NumberUtils.rand64(),
        reportID: chatReport.reportID,
        actionName: CONST.REPORT.ACTIONS.TYPE.REPORTPREVIEW,
        pendingAction: CONST.RED_BRICK_ROAD_PENDING_ACTION.ADD,
        originalMessage: {
            linkedReportID: iouReport.reportID,
        },
        message: [
            {
                html: message,
                text: message,
                isEdited: false,
                type: CONST.REPORT.MESSAGE.TYPE.COMMENT,
            },
        ],
        created: DateUtils.getDBTime(),
        accountID: iouReport.managerID || 0,
        actorAccountID: iouReport.managerID || 0,
    };
}

function buildOptimisticTaskReportAction(taskReportID, actionName, message = '') {
    const originalMessage = {
        taskReportID,
        type: actionName,
        text: message,
    };

    return {
        actionName,
        actorAccountID: currentUserAccountID,
        automatic: false,
        avatar: lodashGet(currentUserPersonalDetails, 'avatar', UserUtils.getDefaultAvatar(currentUserAccountID)),
        isAttachment: false,
        originalMessage,
        message: [
            {
                text: message,
                taskReportID,
                type: CONST.REPORT.MESSAGE.TYPE.TEXT,
            },
        ],
        person: [
            {
                style: 'strong',
                text: lodashGet(currentUserPersonalDetails, 'displayName', currentUserAccountID),
                type: 'TEXT',
            },
        ],
        reportActionID: NumberUtils.rand64(),
        shouldShow: true,
        created: DateUtils.getDBTime(),
        isFirstItem: false,
        pendingAction: CONST.RED_BRICK_ROAD_PENDING_ACTION.ADD,
    };
}

/**
 * Builds an optimistic chat report with a randomly generated reportID and as much information as we currently have
 *
 * @param {Array} participantList Array of participant accountIDs
 * @param {String} reportName
 * @param {String} chatType
 * @param {String} policyID
 * @param {Number} ownerAccountID
 * @param {Boolean} isOwnPolicyExpenseChat
 * @param {String} oldPolicyName
 * @param {String} visibility
 * @param {String} writeCapability
 * @param {String} notificationPreference
 * @param {String} parentReportActionID
 * @param {String} parentReportID
 * @returns {Object}
 */
function buildOptimisticChatReport(
    participantList,
    reportName = CONST.REPORT.DEFAULT_REPORT_NAME,
    chatType = '',
    policyID = CONST.POLICY.OWNER_EMAIL_FAKE,
    ownerAccountID = CONST.REPORT.OWNER_ACCOUNT_ID_FAKE,
    isOwnPolicyExpenseChat = false,
    oldPolicyName = '',
    visibility = undefined,
    writeCapability = CONST.REPORT.WRITE_CAPABILITIES.ALL,
    notificationPreference = CONST.REPORT.NOTIFICATION_PREFERENCE.ALWAYS,
    parentReportActionID = '',
    parentReportID = '',
) {
    const currentTime = DateUtils.getDBTime();
    return {
        type: CONST.REPORT.TYPE.CHAT,
        chatType,
        hasOutstandingIOU: false,
        isOwnPolicyExpenseChat,
        isPinned: reportName === CONST.REPORT.WORKSPACE_CHAT_ROOMS.ADMINS,
        lastActorAccountID: 0,
        lastMessageTranslationKey: '',
        lastMessageHtml: '',
        lastMessageText: null,
        lastReadTime: currentTime,
        lastVisibleActionCreated: currentTime,
        notificationPreference,
        oldPolicyName,
        ownerAccountID: ownerAccountID || CONST.REPORT.OWNER_ACCOUNT_ID_FAKE,
        parentReportActionID,
        parentReportID,
        participantAccountIDs: participantList,
        policyID,
        reportID: generateReportID(),
        reportName,
        stateNum: 0,
        statusNum: 0,
        visibility,
        welcomeMessage: '',
        writeCapability,
    };
}

/**
 * Returns the necessary reportAction onyx data to indicate that the chat has been created optimistically
 * @param {String} emailCreatingAction
 * @returns {Object}
 */
function buildOptimisticCreatedReportAction(emailCreatingAction) {
    return {
        reportActionID: NumberUtils.rand64(),
        actionName: CONST.REPORT.ACTIONS.TYPE.CREATED,
        pendingAction: CONST.RED_BRICK_ROAD_PENDING_ACTION.ADD,
        actorAccountID: currentUserAccountID,
        message: [
            {
                type: CONST.REPORT.MESSAGE.TYPE.TEXT,
                style: 'strong',
                text: emailCreatingAction === currentUserEmail ? 'You' : emailCreatingAction,
            },
            {
                type: CONST.REPORT.MESSAGE.TYPE.TEXT,
                style: 'normal',
                text: ' created this report',
            },
        ],
        person: [
            {
                type: CONST.REPORT.MESSAGE.TYPE.TEXT,
                style: 'strong',
                text: lodashGet(allPersonalDetails, [currentUserAccountID, 'displayName'], currentUserEmail),
            },
        ],
        automatic: false,
        avatar: lodashGet(allPersonalDetails, [currentUserAccountID, 'avatar'], UserUtils.getDefaultAvatar(currentUserAccountID)),
        created: DateUtils.getDBTime(),
        shouldShow: true,
    };
}

/**
 * Returns the necessary reportAction onyx data to indicate that a task report has been edited
 *
 * @param {String} emailEditingTask
 * @returns {Object}
 */

function buildOptimisticEditedTaskReportAction(emailEditingTask) {
    return {
        reportActionID: NumberUtils.rand64(),
        actionName: CONST.REPORT.ACTIONS.TYPE.TASKEDITED,
        pendingAction: CONST.RED_BRICK_ROAD_PENDING_ACTION.ADD,
        actorAccountID: currentUserAccountID,
        message: [
            {
                type: CONST.REPORT.MESSAGE.TYPE.TEXT,
                style: 'strong',
                text: emailEditingTask === currentUserEmail ? 'You' : emailEditingTask,
            },
            {
                type: CONST.REPORT.MESSAGE.TYPE.TEXT,
                style: 'normal',
                text: ' edited this task',
            },
        ],
        person: [
            {
                type: CONST.REPORT.MESSAGE.TYPE.TEXT,
                style: 'strong',
                text: lodashGet(allPersonalDetails, [currentUserAccountID, 'displayName'], currentUserEmail),
            },
        ],
        automatic: false,
        avatar: lodashGet(allPersonalDetails, [currentUserAccountID, 'avatar'], UserUtils.getDefaultAvatar(currentUserAccountID)),
        created: DateUtils.getDBTime(),
        shouldShow: false,
    };
}

/**
 * Returns the necessary reportAction onyx data to indicate that a chat has been archived
 *
 * @param {String} emailClosingReport
 * @param {String} policyName
 * @param {String} reason - A reason why the chat has been archived
 * @returns {Object}
 */
function buildOptimisticClosedReportAction(emailClosingReport, policyName, reason = CONST.REPORT.ARCHIVE_REASON.DEFAULT) {
    return {
        actionName: CONST.REPORT.ACTIONS.TYPE.CLOSED,
        actorAccountID: currentUserAccountID,
        automatic: false,
        avatar: lodashGet(allPersonalDetails, [currentUserAccountID, 'avatar'], UserUtils.getDefaultAvatar(currentUserAccountID)),
        created: DateUtils.getDBTime(),
        message: [
            {
                type: CONST.REPORT.MESSAGE.TYPE.TEXT,
                style: 'strong',
                text: emailClosingReport === currentUserEmail ? 'You' : emailClosingReport,
            },
            {
                type: CONST.REPORT.MESSAGE.TYPE.TEXT,
                style: 'normal',
                text: ' closed this report',
            },
        ],
        originalMessage: {
            policyName,
            reason,
        },
        pendingAction: CONST.RED_BRICK_ROAD_PENDING_ACTION.ADD,
        person: [
            {
                type: CONST.REPORT.MESSAGE.TYPE.TEXT,
                style: 'strong',
                text: lodashGet(allPersonalDetails, [currentUserAccountID, 'displayName'], currentUserEmail),
            },
        ],
        reportActionID: NumberUtils.rand64(),
        shouldShow: true,
    };
}

/**
 * @param {String} policyID
 * @param {String} policyName
 * @returns {Object}
 */
function buildOptimisticWorkspaceChats(policyID, policyName) {
    const announceChatData = buildOptimisticChatReport(
        [currentUserAccountID],
        CONST.REPORT.WORKSPACE_CHAT_ROOMS.ANNOUNCE,
        CONST.REPORT.CHAT_TYPE.POLICY_ANNOUNCE,
        policyID,
        CONST.POLICY.OWNER_ACCOUNT_ID_FAKE,
        false,
        policyName,
        null,

        // #announce contains all policy members so notifying always should be opt-in only.
        CONST.REPORT.NOTIFICATION_PREFERENCE.DAILY,
    );
    const announceChatReportID = announceChatData.reportID;
    const announceCreatedAction = buildOptimisticCreatedReportAction(CONST.POLICY.OWNER_EMAIL_FAKE);
    const announceReportActionData = {
        [announceCreatedAction.reportActionID]: announceCreatedAction,
    };

    const adminsChatData = buildOptimisticChatReport(
        [currentUserAccountID],
        CONST.REPORT.WORKSPACE_CHAT_ROOMS.ADMINS,
        CONST.REPORT.CHAT_TYPE.POLICY_ADMINS,
        policyID,
        CONST.POLICY.OWNER_ACCOUNT_ID_FAKE,
        false,
        policyName,
    );
    const adminsChatReportID = adminsChatData.reportID;
    const adminsCreatedAction = buildOptimisticCreatedReportAction(CONST.POLICY.OWNER_EMAIL_FAKE);
    const adminsReportActionData = {
        [adminsCreatedAction.reportActionID]: adminsCreatedAction,
    };

    const expenseChatData = buildOptimisticChatReport([currentUserAccountID], '', CONST.REPORT.CHAT_TYPE.POLICY_EXPENSE_CHAT, policyID, currentUserAccountID, true, policyName);
    const expenseChatReportID = expenseChatData.reportID;
    const expenseReportCreatedAction = buildOptimisticCreatedReportAction(currentUserEmail);
    const expenseReportActionData = {
        [expenseReportCreatedAction.reportActionID]: expenseReportCreatedAction,
    };

    return {
        announceChatReportID,
        announceChatData,
        announceReportActionData,
        announceCreatedReportActionID: announceCreatedAction.reportActionID,
        adminsChatReportID,
        adminsChatData,
        adminsReportActionData,
        adminsCreatedReportActionID: adminsCreatedAction.reportActionID,
        expenseChatReportID,
        expenseChatData,
        expenseReportActionData,
        expenseCreatedReportActionID: expenseReportCreatedAction.reportActionID,
    };
}

/**
 * Builds an optimistic Task Report with a randomly generated reportID
 *
 * @param {Number} ownerAccountID - Account ID of the person generating the Task.
 * @param {String} assigneeAccountID - AccountID of the other person participating in the Task.
 * @param {String} parentReportID - Report ID of the chat where the Task is.
 * @param {String} title - Task title.
 * @param {String} description - Task description.
 *
 * @returns {Object}
 */

function buildOptimisticTaskReport(ownerAccountID, assigneeAccountID = 0, parentReportID, title, description) {
    return {
        reportID: generateReportID(),
        reportName: title,
        description,
        ownerAccountID,
        managerID: assigneeAccountID,
        type: CONST.REPORT.TYPE.TASK,
        parentReportID,
        stateNum: CONST.REPORT.STATE_NUM.OPEN,
        statusNum: CONST.REPORT.STATUS.OPEN,
    };
}

/**
 * @param {Object} report
 * @returns {Boolean}
 */
function isUnread(report) {
    if (!report) {
        return false;
    }

    // lastVisibleActionCreated and lastReadTime are both datetime strings and can be compared directly
    const lastVisibleActionCreated = report.lastVisibleActionCreated || '';
    const lastReadTime = report.lastReadTime || '';
    return lastReadTime < lastVisibleActionCreated;
}

/**
 * @param {Object} report
 * @returns {Boolean}
 */
function isUnreadWithMention(report) {
    if (!report) {
        return false;
    }

    // lastMentionedTime and lastReadTime are both datetime strings and can be compared directly
    const lastMentionedTime = report.lastMentionedTime || '';
    const lastReadTime = report.lastReadTime || '';
    return lastReadTime < lastMentionedTime;
}

/**
 * @param {Object} report
 * @param {Object} allReportsDict
 * @returns {Boolean}
 */
function isIOUOwnedByCurrentUser(report, allReportsDict = null) {
    const allAvailableReports = allReportsDict || allReports;
    if (!report || !allAvailableReports) {
        return false;
    }

    let reportToLook = report;
    if (report.iouReportID) {
        const iouReport = allAvailableReports[`${ONYXKEYS.COLLECTION.REPORT}${report.iouReportID}`];
        if (iouReport) {
            reportToLook = iouReport;
        }
    }

    return reportToLook.ownerAccountID === currentUserAccountID;
}

/**
 * Assuming the passed in report is a default room, lets us know whether we can see it or not, based on permissions and
 * the various subsets of users we've allowed to use default rooms.
 *
 * @param {Object} report
 * @param {Array<Object>} policies
 * @param {Array<String>} betas
 * @return {Boolean}
 */
function canSeeDefaultRoom(report, policies, betas) {
    // Include archived rooms
    if (isArchivedRoom(report)) {
        return true;
    }

    // Include default rooms for free plan policies (domain rooms aren't included in here because they do not belong to a policy)
    if (getPolicyType(report, policies) === CONST.POLICY.TYPE.FREE) {
        return true;
    }

    // Include domain rooms with Partner Managers (Expensify accounts) in them for accounts that are on a domain with an Approved Accountant
    if (isDomainRoom(report) && doesDomainHaveApprovedAccountant && hasExpensifyEmails(lodashGet(report, ['participantAccountIDs'], []))) {
        return true;
    }

    // If the room has an assigned guide, it can be seen.
    if (hasExpensifyGuidesEmails(lodashGet(report, ['participantAccountIDs'], []))) {
        return true;
    }

    // Include any admins and announce rooms, since only non partner-managed domain rooms are on the beta now.
    if (isAdminRoom(report) || isAnnounceRoom(report)) {
        return true;
    }

    // For all other cases, just check that the user belongs to the default rooms beta
    return Permissions.canUseDefaultRooms(betas);
}

/**
 * @param {Object} report
 * @param {Array<Object>} policies
 * @param {Array<String>} betas
 * @param {Object} allReportActions
 * @returns {Boolean}
 */
function canAccessReport(report, policies, betas, allReportActions) {
    if (isThread(report) && ReportActionsUtils.isPendingRemove(ReportActionsUtils.getParentReportAction(report, allReportActions))) {
        return false;
    }

    // We hide default rooms (it's basically just domain rooms now) from people who aren't on the defaultRooms beta.
    if (isDefaultRoom(report) && !canSeeDefaultRoom(report, policies, betas)) {
        return false;
    }

    return true;
}

/**
 * Takes several pieces of data from Onyx and evaluates if a report should be shown in the option list (either when searching
 * for reports or the reports shown in the LHN).
 *
 * This logic is very specific and the order of the logic is very important. It should fail quickly in most cases and also
 * filter out the majority of reports before filtering out very specific minority of reports.
 *
 * @param {Object} report
 * @param {String} currentReportId
 * @param {Boolean} isInGSDMode
 * @param {Object} iouReports
 * @param {String[]} betas
 * @param {Object} policies
 * @param {Object} allReportActions
 * @returns {boolean}
 */
function shouldReportBeInOptionList(report, currentReportId, isInGSDMode, iouReports, betas, policies, allReportActions) {
    const isInDefaultMode = !isInGSDMode;

    // Exclude reports that have no data because there wouldn't be anything to show in the option item.
    // This can happen if data is currently loading from the server or a report is in various stages of being created.
    // This can also happen for anyone accessing a public room or archived room for which they don't have access to the underlying policy.
    if (
        !report ||
        !report.reportID ||
        (_.isEmpty(report.participantAccountIDs) && !isChatThread(report) && !isPublicRoom(report) && !isArchivedRoom(report) && !isMoneyRequestReport(report) && !isTaskReport(report))
    ) {
        return false;
    }

    if (!canAccessReport(report, policies, betas, allReportActions)) {
        return false;
    }

    // Include the currently viewed report. If we excluded the currently viewed report, then there
    // would be no way to highlight it in the options list and it would be confusing to users because they lose
    // a sense of context.
    if (report.reportID === currentReportId) {
        return true;
    }

    // Include reports if they have a draft, are pinned, or have an outstanding IOU
    // These are always relevant to the user no matter what view mode the user prefers
    if (report.hasDraft || report.isPinned || isWaitingForIOUActionFromCurrentUser(report, iouReports)) {
        return true;
    }

    // Include reports that have errors from trying to add a workspace
    // If we excluded it, then the red-brock-road pattern wouldn't work for the user to resolve the error
    if (report.errorFields && !_.isEmpty(report.errorFields.addWorkspaceRoom)) {
        return true;
    }

    // All unread chats (even archived ones) in GSD mode will be shown. This is because GSD mode is specifically for focusing the user on the most relevant chats, primarily, the unread ones
    if (isInGSDMode) {
        return isUnread(report);
    }

    // Archived reports should always be shown when in default (most recent) mode. This is because you should still be able to access and search for the chats to find them.
    if (isInDefaultMode && isArchivedRoom(report)) {
        return true;
    }

    // Exclude policy expense chats if the user isn't in the policy expense chat beta
    if (isPolicyExpenseChat(report) && !Permissions.canUsePolicyExpenseChat(betas)) {
        return false;
    }

    // Hide only chat threads that haven't been commented on (other threads are actionable)
    if (isChatThread(report) && !report.lastMessageText) {
        return false;
    }

    return true;
}

/**
 * Attempts to find a report in onyx with the provided list of participants. Does not include threads, task, money request, room, and policy expense chat.
 * @param {Array<Number>} newParticipantList
 * @returns {Array|undefined}
 */
function getChatByParticipants(newParticipantList) {
    newParticipantList.sort();
    return _.find(allReports, (report) => {
        // If the report has been deleted, or there are no participants (like an empty #admins room) then skip it
        if (
            !report ||
            _.isEmpty(report.participantAccountIDs) ||
            isChatThread(report) ||
            isTaskReport(report) ||
            isMoneyRequestReport(report) ||
            isChatRoom(report) ||
            isPolicyExpenseChat(report)
        ) {
            return false;
        }

        // Only return the chat if it has all the participants
        return _.isEqual(newParticipantList, _.sortBy(report.participantAccountIDs));
    });
}

/**
 * Attempts to find a report in onyx with the provided email list of participants. Does not include threads
 * This is temporary function while migrating from PersonalDetails to PersonalDetailsList
 *
 * @deprecated - use getChatByParticipants()
 *
 * @param {Array} participantsLoginList
 * @returns {Array|undefined}
 */
function getChatByParticipantsByLoginList(participantsLoginList) {
    participantsLoginList.sort();
    return _.find(allReports, (report) => {
        // If the report has been deleted, or there are no participants (like an empty #admins room) then skip it
        if (!report || _.isEmpty(report.participantAccountIDs) || isThread(report)) {
            return false;
        }

        // Only return the room if it has all the participants and is not a policy room
        return !isUserCreatedPolicyRoom(report) && _.isEqual(participantsLoginList, _.sortBy(report.participants));
    });
}

/**
 * Attempts to find a report in onyx with the provided list of participants in given policy
 * @param {Array} newParticipantList
 * @param {String} policyID
 * @returns {object|undefined}
 */
function getChatByParticipantsAndPolicy(newParticipantList, policyID) {
    newParticipantList.sort();
    return _.find(allReports, (report) => {
        // If the report has been deleted, or there are no participants (like an empty #admins room) then skip it
        if (!report || !report.participantAccountIDs) {
            return false;
        }

        // Only return the room if it has all the participants and is not a policy room
        return report.policyID === policyID && _.isEqual(newParticipantList, _.sortBy(report.participantAccountIDs));
    });
}

/**
 * @param {String} policyID
 * @returns {Array}
 */
function getAllPolicyReports(policyID) {
    return _.filter(allReports, (report) => report && report.policyID === policyID);
}

/**
 * Returns true if Chronos is one of the chat participants (1:1)
 * @param {Object} report
 * @returns {Boolean}
 */
function chatIncludesChronos(report) {
    return report.participantAccountIDs && _.contains(report.participantAccountIDs, CONST.ACCOUNT_ID.CHRONOS);
}

/**
 * Can only flag if:
 *
 * - It was written by someone else
 * - It's an ADDCOMMENT that is not an attachment
 *
 * @param {Object} reportAction
 * @param {number} reportID
 * @returns {Boolean}
 */
function canFlagReportAction(reportAction, reportID) {
    return (
        reportAction.actorAccountID !== currentUserAccountID &&
        reportAction.actionName === CONST.REPORT.ACTIONS.TYPE.ADDCOMMENT &&
        !ReportActionsUtils.isDeletedAction(reportAction) &&
        !ReportActionsUtils.isCreatedTaskReportAction(reportAction) &&
        isAllowedToComment(getReport(reportID))
    );
}

/**
 * Whether flag comment page should show
 *
 * @param {Object} reportAction
 * @param {Object} report
 * @returns {Boolean}
 */

function shouldShowFlagComment(reportAction, report) {
    return (
        canFlagReportAction(reportAction, report.reportID) &&
        !isArchivedRoom(report) &&
        !chatIncludesChronos(report) &&
        !isConciergeChatReport(report.reportID) &&
        reportAction.actorAccountID !== CONST.ACCOUNT_ID.CONCIERGE
    );
}

/**
 * @param {Object} report
 * @param {String} report.lastReadTime
 * @param {Array} sortedAndFilteredReportActions - reportActions for the report, sorted newest to oldest, and filtered for only those that should be visible
 *
 * @returns {String|null}
 */
function getNewMarkerReportActionID(report, sortedAndFilteredReportActions) {
    if (!isUnread(report)) {
        return '';
    }

    const newMarkerIndex = _.findLastIndex(sortedAndFilteredReportActions, (reportAction) => (reportAction.created || '') > report.lastReadTime);

    return _.has(sortedAndFilteredReportActions[newMarkerIndex], 'reportActionID') ? sortedAndFilteredReportActions[newMarkerIndex].reportActionID : '';
}

/**
 * Performs the markdown conversion, and replaces code points > 127 with C escape sequences
 * Used for compatibility with the backend auth validator for AddComment, and to account for MD in comments
 * @param {String} textComment
 * @returns {Number} The comment's total length as seen from the backend
 */
function getCommentLength(textComment) {
    return getParsedComment(textComment)
        .replace(/[^ -~]/g, '\\u????')
        .trim().length;
}

/**
 * @param {String|null} url
 * @returns {String}
 */
function getRouteFromLink(url) {
    if (!url) {
        return '';
    }

    // Get the reportID from URL
    let route = url;
    _.each(linkingConfig.prefixes, (prefix) => {
        const localWebAndroidRegEx = /^(http:\/\/([0-9]{1,3})\.([0-9]{1,3})\.([0-9]{1,3})\.([0-9]{1,3}))/;
        if (route.startsWith(prefix)) {
            route = route.replace(prefix, '');
        } else if (localWebAndroidRegEx.test(route)) {
            route = route.replace(localWebAndroidRegEx, '');
        } else {
            return;
        }

        // Remove the port if it's a localhost URL
        if (/^:\d+/.test(route)) {
            route = route.replace(/:\d+/, '');
        }

        // Remove the leading slash if exists
        if (route.startsWith('/')) {
            route = route.replace('/', '');
        }
    });
    return route;
}

/**
 * @param {String|null} url
 * @returns {String}
 */
function getReportIDFromLink(url) {
    const route = getRouteFromLink(url);
    const {reportID, isSubReportPageRoute} = ROUTES.parseReportRouteParams(route);
    if (isSubReportPageRoute) {
        // We allow the Sub-Report deep link routes (settings, details, etc.) to be handled by their respective component pages
        return '';
    }
    return reportID;
}

/**
 * Check if the chat report is linked to an iou that is waiting for the current user to add a credit bank account.
 *
 * @param {Object} chatReport
 * @returns {Boolean}
 */
function hasIOUWaitingOnCurrentUserBankAccount(chatReport) {
    if (chatReport.iouReportID) {
        const iouReport = allReports[`${ONYXKEYS.COLLECTION.REPORT}${chatReport.iouReportID}`];
        if (iouReport && iouReport.isWaitingOnBankAccount && iouReport.ownerAccountID === currentUserAccountID) {
            return true;
        }
    }

    return false;
}

/**
 * Users can request money in policy expense chats only if they are in a role of a member in the chat (in other words, if it's their policy expense chat)
 *
 * @param {Object} report
 * @returns {Boolean}
 */
function canRequestMoney(report) {
    // Prevent requesting money if pending iou waiting for their bank account already exists.
    if (hasIOUWaitingOnCurrentUserBankAccount(report)) {
        return false;
    }
    return !isPolicyExpenseChat(report) || report.isOwnPolicyExpenseChat;
}

/**
 * @param {Object} report
 * @param {Array<Number>} reportParticipants
 * @param {Array} betas
 * @returns {Array}
 */
function getMoneyRequestOptions(report, reportParticipants, betas) {
    // In any thread or task report, we do not allow any new money requests yet
    if (isChatThread(report) || isTaskReport(report)) {
        return [];
    }

    const participants = _.filter(reportParticipants, (accountID) => currentUserPersonalDetails.accountID !== accountID);

    const hasExcludedIOUAccountIDs = lodashIntersection(reportParticipants, CONST.EXPENSIFY_ACCOUNT_IDS).length > 0;
    const hasSingleParticipantInReport = participants.length === 1;
    const hasMultipleParticipants = participants.length > 1;

    if (hasExcludedIOUAccountIDs || (participants.length === 0 && !report.isOwnPolicyExpenseChat)) {
        return [];
    }

    // Additional requests should be blocked for money request reports
    if (isMoneyRequestReport(report)) {
        return [];
    }

    // User created policy rooms and default rooms like #admins or #announce will always have the Split Bill option
    // unless there are no participants at all (e.g. #admins room for a policy with only 1 admin)
    // DM chats will have the Split Bill option only when there are at least 3 people in the chat.
    // There is no Split Bill option for Workspace chats
    if (isChatRoom(report) || (hasMultipleParticipants && !isPolicyExpenseChat(report))) {
        return [CONST.IOU.MONEY_REQUEST_TYPE.SPLIT];
    }

    // DM chats that only have 2 people will see the Send / Request money options.
    // Workspace chats should only see the Request money option, as "easy overages" is not available.
    return [
        ...(canRequestMoney(report) ? [CONST.IOU.MONEY_REQUEST_TYPE.REQUEST] : []),

        // Send money option should be visible only in DMs
        ...(Permissions.canUseIOUSend(betas) && isChatReport(report) && !isPolicyExpenseChat(report) && hasSingleParticipantInReport ? [CONST.IOU.MONEY_REQUEST_TYPE.SEND] : []),
    ];
}

/**
 * Allows a user to leave a policy room according to the following conditions of the visibility or chatType rNVP:
 * `public` - Anyone can leave (because anybody can join)
 * `public_announce` - Only non-policy members can leave (it's auto-shared with policy members)
 * `policy_admins` - Nobody can leave (it's auto-shared with all policy admins)
 * `policy_announce` - Nobody can leave (it's auto-shared with all policy members)
 * `policy` - Anyone can leave (though only policy members can join)
 * `domain` - Nobody can leave (it's auto-shared with domain members)
 * `dm` - Nobody can leave (it's auto-shared with users)
 * `private` - Anybody can leave (though you can only be invited to join)
 *
 * @param {Object} report
 * @param {String} report.visibility
 * @param {String} report.chatType
 * @param {Boolean} isPolicyMember
 * @returns {Boolean}
 */
function canLeaveRoom(report, isPolicyMember) {
    if (_.isEmpty(report.visibility)) {
        if (
            report.chatType === CONST.REPORT.CHAT_TYPE.POLICY_ADMINS ||
            report.chatType === CONST.REPORT.CHAT_TYPE.POLICY_ANNOUNCE ||
            report.chatType === CONST.REPORT.CHAT_TYPE.DOMAIN_ALL ||
            _.isEmpty(report.chatType)
        ) {
            // DM chats don't have a chatType
            return false;
        }
    } else if (isPublicAnnounceRoom(report) && isPolicyMember) {
        return false;
    }
    return true;
}

/**
 * @param {Number[]} participantAccountIDs
 * @returns {Boolean}
 */
function isCurrentUserTheOnlyParticipant(participantAccountIDs) {
    return participantAccountIDs && participantAccountIDs.length === 1 && participantAccountIDs[0] === currentUserAccountID;
}

/**
 * Returns display names for those that can see the whisper.
 * However, it returns "you" if the current user is the only one who can see it besides the person that sent it.
 *
 * @param {Number[]} participantAccountIDs
 * @returns {string}
 */
function getWhisperDisplayNames(participantAccountIDs) {
    const isWhisperOnlyVisibleToCurrentUser = isCurrentUserTheOnlyParticipant(participantAccountIDs);

    // When the current user is the only participant, the display name needs to be "you" because that's the only person reading it
    if (isWhisperOnlyVisibleToCurrentUser) {
        return Localize.translateLocal('common.youAfterPreposition');
    }

    return _.map(participantAccountIDs, (accountID) => getDisplayNameForParticipant(accountID, !isWhisperOnlyVisibleToCurrentUser)).join(', ');
}

/**
 * Show subscript on workspace chats / threads and expense requests
 * @param {Object} report
 * @returns {Boolean}
 */
function shouldReportShowSubscript(report) {
    if (isArchivedRoom(report)) {
        return false;
    }

    if (isPolicyExpenseChat(report) && !isChatThread(report) && !isTaskReport(report) && !report.isOwnPolicyExpenseChat) {
        return true;
    }

    if (isPolicyExpenseChat(report) && !isThread(report) && !isTaskReport(report)) {
        return true;
    }

    if (isExpenseRequest(report)) {
        return true;
    }

    if (isWorkspaceTaskReport(report)) {
        return true;
    }

    if (isWorkspaceThread(report)) {
        return true;
    }

    return false;
}

/**
 * Return true if reports data exists
 * @returns {Boolean}
 */
function isReportDataReady() {
    return !_.isEmpty(allReports) && _.some(_.keys(allReports), (key) => allReports[key].reportID);
}

/**
 * Returns the parentReport if the given report is a thread.
 *
 * @param {Object} report
 * @returns {Object}
 */
function getParentReport(report) {
    if (!report || !report.parentReportID) {
        return {};
    }
    return lodashGet(allReports, `${ONYXKEYS.COLLECTION.REPORT}${report.parentReportID}`, {});
}

/**
 * Return true if the composer should be hidden
 * @param {Object} report
 * @param {Object} reportErrors
 * @returns {Boolean}
 */
function shouldHideComposer(report, reportErrors) {
    return isArchivedRoom(report) || !_.isEmpty(reportErrors) || !isAllowedToComment(report) || isAnonymousUser;
}

/**
 * Returns ID of the original report from which the given reportAction is first created.
 *
 * @param {String} reportID
 * @param {Object} reportAction
 * @returns {String}
 */
function getOriginalReportID(reportID, reportAction) {
    return isThreadFirstChat(reportAction, reportID) ? lodashGet(allReports, [`${ONYXKEYS.COLLECTION.REPORT}${reportID}`, 'parentReportID']) : reportID;
}

/**
 * Return the pendingAction and the errors when we have creating a chat or a workspace room offline
 * @param {Object} report
 * @returns {Object} pending action , errors
 */
function getReportOfflinePendingActionAndErrors(report) {
    // We are either adding a workspace room, or we're creating a chat, it isn't possible for both of these to be pending, or to have errors for the same report at the same time, so
    // simply looking up the first truthy value for each case will get the relevant property if it's set.
    const addWorkspaceRoomOrChatPendingAction = lodashGet(report, 'pendingFields.addWorkspaceRoom') || lodashGet(report, 'pendingFields.createChat');
    const addWorkspaceRoomOrChatErrors = lodashGet(report, 'errorFields.addWorkspaceRoom') || lodashGet(report, 'errorFields.createChat');
    return {addWorkspaceRoomOrChatPendingAction, addWorkspaceRoomOrChatErrors};
}

/**
 * @param {String} policyID
 * @returns {Object}
 */
function getPolicy(policyID) {
    const policy = lodashGet(allPolicies, `${ONYXKEYS.COLLECTION.POLICY}${policyID}`) || {};
    return policy;
}

/*
 * @param {Object|null} report
 * @returns {Boolean}
 */
function shouldDisableSettings(report) {
    return !isPolicyExpenseChat(report) && !isChatRoom(report) && !isChatThread(report);
}

/**
 * @param {Object|null} report
 * @param {Object|null} policy - the workspace the report is on, null if the user isn't a member of the workspace
 * @returns {Boolean}
 */
function shouldDisableRename(report, policy) {
    if (isDefaultRoom(report) || isArchivedRoom(report) || isChatThread(report)) {
        return true;
    }

    // if the linked workspace is null, that means the person isn't a member of the workspace the report is in
    // which means this has to be a public room we want to disable renaming for
    if (!policy) {
        return true;
    }

    // If there is a linked workspace, that means the user is a member of the workspace the report is in.
    // Still, we only want policy owners and admins to be able to modify the name.
    return !_.keys(loginList).includes(policy.owner) && policy.role !== CONST.POLICY.ROLE.ADMIN;
}

export {
    getReportParticipantsTitle,
    isReportMessageAttachment,
    findLastAccessedReport,
    canEditReportAction,
    canFlagReportAction,
    shouldShowFlagComment,
    canDeleteReportAction,
    canLeaveRoom,
    sortReportsByLastRead,
    isDefaultRoom,
    isAdminRoom,
    isAnnounceRoom,
    isUserCreatedPolicyRoom,
    isChatRoom,
    getChatRoomSubtitle,
    getParentNavigationSubtitle,
    getPolicyName,
    getPolicyType,
    isArchivedRoom,
    isPolicyExpenseChatAdmin,
    isPolicyAdmin,
    isPublicRoom,
    isPublicAnnounceRoom,
    isConciergeChatReport,
    isCurrentUserTheOnlyParticipant,
    hasAutomatedExpensifyAccountIDs,
    hasExpensifyGuidesEmails,
    isWaitingForIOUActionFromCurrentUser,
    isIOUOwnedByCurrentUser,
    getMoneyRequestTotal,
    canShowReportRecipientLocalTime,
    formatReportLastMessageText,
    chatIncludesConcierge,
    isPolicyExpenseChat,
    getIconsForParticipants,
    getIcons,
    getRoomWelcomeMessage,
    getDisplayNamesWithTooltips,
    getReportName,
    getReport,
    getReportIDFromLink,
    getRouteFromLink,
    navigateToDetailsPage,
    generateReportID,
    hasReportNameError,
    isUnread,
    isUnreadWithMention,
    buildOptimisticWorkspaceChats,
    buildOptimisticTaskReport,
    buildOptimisticChatReport,
    buildOptimisticClosedReportAction,
    buildOptimisticCreatedReportAction,
    buildOptimisticEditedTaskReportAction,
    buildOptimisticIOUReport,
    buildOptimisticExpenseReport,
    buildOptimisticIOUReportAction,
    buildOptimisticReportPreview,
    buildOptimisticTaskReportAction,
    buildOptimisticAddCommentReportAction,
    buildOptimisticTaskCommentReportAction,
    updateOptimisticParentReportAction,
    getOptimisticDataForParentReportAction,
    shouldReportBeInOptionList,
    getChatByParticipants,
    getChatByParticipantsByLoginList,
    getChatByParticipantsAndPolicy,
    getAllPolicyReports,
    getIOUReportActionMessage,
    getDisplayNameForParticipant,
    isChatReport,
    isCurrentUserSubmitter,
    isExpenseReport,
    isExpenseRequest,
    isIOUReport,
    isTaskReport,
    isOpenTaskReport,
    isCanceledTaskReport,
    isCompletedTaskReport,
    isTaskAssignee,
    isMoneyRequestReport,
    chatIncludesChronos,
    getNewMarkerReportActionID,
    canSeeDefaultRoom,
    getDefaultWorkspaceAvatar,
    getCommentLength,
    getParsedComment,
    getMoneyRequestOptions,
    hasIOUWaitingOnCurrentUserBankAccount,
    canRequestMoney,
    getWhisperDisplayNames,
    getWorkspaceAvatar,
    isThread,
    isChatThread,
    isThreadParent,
    isThreadFirstChat,
    isChildReport,
    shouldReportShowSubscript,
    isReportDataReady,
    isSettled,
    isAllowedToComment,
    getMoneyRequestAction,
    getBankAccountRoute,
    getParentReport,
    getReportPreviewMessage,
    shouldHideComposer,
    getOriginalReportID,
    canAccessReport,
    getReportOfflinePendingActionAndErrors,
    isDM,
    getPolicy,
    shouldDisableSettings,
    shouldDisableRename,
    hasSingleParticipant,
};<|MERGE_RESOLUTION|>--- conflicted
+++ resolved
@@ -235,9 +235,6 @@
  * @returns {Boolean}
  */
 function isSettled(reportID) {
-<<<<<<< HEAD
-    return lodashGet(allReports, [`${ONYXKEYS.COLLECTION.REPORT}${reportID}`, 'stateNum']) === CONST.REPORT.STATE_NUM.SUBMITTED;
-=======
     const report = lodashGet(allReports, `${ONYXKEYS.COLLECTION.REPORT}${reportID}`, {});
     return !_.isEmpty(report) && !report.hasOutstandingIOU && !report.isWaitingOnBankAccount;
 }
@@ -251,7 +248,6 @@
 function isCurrentUserSubmitter(reportID) {
     const report = lodashGet(allReports, `${ONYXKEYS.COLLECTION.REPORT}${reportID}`, {});
     return report && report.ownerEmail === currentUserEmail;
->>>>>>> cd86b16a
 }
 
 /**
