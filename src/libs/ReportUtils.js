import _ from 'underscore';
import Str from 'expensify-common/lib/str';
import lodashGet from 'lodash/get';
import lodashIntersection from 'lodash/intersection';
import Onyx from 'react-native-onyx';
import ExpensiMark from 'expensify-common/lib/ExpensiMark';
import ONYXKEYS from '../ONYXKEYS';
import CONST from '../CONST';
import * as Localize from './Localize';
import * as Expensicons from '../components/Icon/Expensicons';
import hashCode from './hashCode';
import Navigation from './Navigation/Navigation';
import ROUTES from '../ROUTES';
import * as NumberUtils from './NumberUtils';
import * as NumberFormatUtils from './NumberFormatUtils';
import * as ReportActionsUtils from './ReportActionsUtils';
import Permissions from './Permissions';
import DateUtils from './DateUtils';
import linkingConfig from './Navigation/linkingConfig';
import * as defaultAvatars from '../components/Icon/DefaultAvatars';
import isReportMessageAttachment from './isReportMessageAttachment';
import * as defaultWorkspaceAvatars from '../components/Icon/WorkspaceDefaultAvatars';
import * as LocalePhoneNumber from './LocalePhoneNumber';
import StringUtils from './StringUtils';

let sessionEmail;
Onyx.connect({
    key: ONYXKEYS.SESSION,
    callback: val => sessionEmail = val ? val.email : null,
});

let preferredLocale = CONST.LOCALES.DEFAULT;
Onyx.connect({
    key: ONYXKEYS.NVP_PREFERRED_LOCALE,
    callback: (val) => {
        if (!val) {
            return;
        }
        preferredLocale = val;
    },
});

let currentUserEmail;
let currentUserAccountID;
Onyx.connect({
    key: ONYXKEYS.SESSION,
    callback: (val) => {
        // When signed out, val is undefined
        if (!val) {
            return;
        }

        currentUserEmail = val.email;
        currentUserAccountID = val.accountID;
    },
});

let allPersonalDetails;
let currentUserPersonalDetails;
Onyx.connect({
    key: ONYXKEYS.PERSONAL_DETAILS,
    callback: (val) => {
        currentUserPersonalDetails = lodashGet(val, currentUserEmail, {});
        allPersonalDetails = val;
    },
});

let allReports;
Onyx.connect({
    key: ONYXKEYS.COLLECTION.REPORT,
    waitForCollectionCallback: true,
    callback: val => allReports = val,
});

let doesDomainHaveApprovedAccountant;
Onyx.connect({
    key: ONYXKEYS.ACCOUNT,
    waitForCollectionCallback: true,
    callback: val => doesDomainHaveApprovedAccountant = lodashGet(val, 'doesDomainHaveApprovedAccountant', false),
});

let allPolicies;
Onyx.connect({
    key: ONYXKEYS.COLLECTION.POLICY,
    waitForCollectionCallback: true,
    callback: val => allPolicies = val,
});

function getChatType(report) {
    return report ? report.chatType : '';
}

/**
 * Returns the concatenated title for the PrimaryLogins of a report
 *
 * @param {Array} logins
 * @returns {string}
 */
function getReportParticipantsTitle(logins) {
    return _.chain(logins)

        // Somehow it's possible for the logins coming from report.participants to contain undefined values so we use compact to remove them.
        .compact()
        .map(login => Str.removeSMSDomain(login))
        .value()
        .join(', ');
}

/**
 * Checks if a report is an Expense report.
 *
 * @param {Object} report
 * @returns {Boolean}
 */
function isExpenseReport(report) {
    return lodashGet(report, 'type') === CONST.REPORT.TYPE.EXPENSE;
}

/**
 * Checks if a report is an IOU report.
 *
 * @param {Object} report
 * @returns {Boolean}
 */
function isIOUReport(report) {
    return lodashGet(report, 'type') === CONST.REPORT.TYPE.IOU;
}

/**
 * Checks if a report is an IOU or expense report.
 *
 * @param {Object} report
 * @returns {Boolean}
 */
function isMoneyRequestReport(report) {
    return isIOUReport(report) || isExpenseReport(report);
}

/**
 * Given a collection of reports returns them sorted by last read
 *
 * @param {Object} reports
 * @returns {Array}
 */
function sortReportsByLastRead(reports) {
    return _.chain(reports)
        .toArray()
        .filter(report => report && report.reportID && !isIOUReport(report))
        .sortBy('lastReadTime')
        .value();
}

/**
 * Can only edit if:
 *
 * - It was written by the current user
 * - It's an ADDCOMMENT that is not an attachment
 * - It's not pending deletion
 *
 * @param {Object} reportAction
 * @returns {Boolean}
 */
function canEditReportAction(reportAction) {
    return reportAction.actorEmail === sessionEmail
        && reportAction.actionName === CONST.REPORT.ACTIONS.TYPE.ADDCOMMENT
        && !isReportMessageAttachment(lodashGet(reportAction, ['message', 0], {}))
        && !ReportActionsUtils.isDeletedAction(reportAction)
        && reportAction.pendingAction !== CONST.RED_BRICK_ROAD_PENDING_ACTION.DELETE;
}

/**
 * Can only delete if it's an ADDCOMMENT, the author is this user.
 *
 * @param {Object} reportAction
 * @returns {Boolean}
 */
function canDeleteReportAction(reportAction) {
    return reportAction.actorEmail === sessionEmail
        && reportAction.actionName === CONST.REPORT.ACTIONS.TYPE.ADDCOMMENT
        && reportAction.pendingAction !== CONST.RED_BRICK_ROAD_PENDING_ACTION.DELETE;
}

/**
 * Whether the provided report is an Admin room
 * @param {Object} report
 * @param {String} report.chatType
 * @returns {Boolean}
 */
function isAdminRoom(report) {
    return getChatType(report) === CONST.REPORT.CHAT_TYPE.POLICY_ADMINS;
}

/**
 * Whether the provided report is a Announce room
 * @param {Object} report
 * @param {String} report.chatType
 * @returns {Boolean}
 */
function isAnnounceRoom(report) {
    return getChatType(report) === CONST.REPORT.CHAT_TYPE.POLICY_ANNOUNCE;
}

/**
 * Whether the provided report is a default room
 * @param {Object} report
 * @param {String} report.chatType
 * @returns {Boolean}
 */
function isDefaultRoom(report) {
    return [
        CONST.REPORT.CHAT_TYPE.POLICY_ADMINS,
        CONST.REPORT.CHAT_TYPE.POLICY_ANNOUNCE,
        CONST.REPORT.CHAT_TYPE.DOMAIN_ALL,
    ].indexOf(getChatType(report)) > -1;
}

/**
 * Whether the provided report is a Domain room
 * @param {Object} report
 * @param {String} report.chatType
 * @returns {Boolean}
 */
function isDomainRoom(report) {
    return getChatType(report) === CONST.REPORT.CHAT_TYPE.DOMAIN_ALL;
}

/**
 * Whether the provided report is a user created policy room
 * @param {Object} report
 * @param {String} report.chatType
 * @returns {Boolean}
 */
function isUserCreatedPolicyRoom(report) {
    return getChatType(report) === CONST.REPORT.CHAT_TYPE.POLICY_ROOM;
}

/**
 * Whether the provided report is a Policy Expense chat.
 * @param {Object} report
 * @param {String} report.chatType
 * @returns {Boolean}
 */
function isPolicyExpenseChat(report) {
    return getChatType(report) === CONST.REPORT.CHAT_TYPE.POLICY_EXPENSE_CHAT;
}

/**
 * Whether the provided report is a chat room
 * @param {Object} report
 * @param {String} report.chatType
 * @returns {Boolean}
 */
function isChatRoom(report) {
    return isUserCreatedPolicyRoom(report) || isDefaultRoom(report);
}

/**
 * Whether the provided report is a public room
 * @param {Object} report
 * @param {String} report.visibility
 * @returns {Boolean}
 */
function isPublicRoom(report) {
    const visibility = lodashGet(report, 'visibility', '');
    return visibility === CONST.REPORT.VISIBILITY.PUBLIC || visibility === CONST.REPORT.VISIBILITY.PUBLIC_ANNOUNCE;
}

/**
 * Whether the provided report is a public announce room
 * @param {Object} report
 * @param {String} report.visibility
 * @returns {Boolean}
 */
function isPublicAnnounceRoom(report) {
    const visibility = lodashGet(report, 'visibility', '');
    return visibility === CONST.REPORT.VISIBILITY.PUBLIC_ANNOUNCE;
}

/**
 * Get the policy type from a given report
 * @param {Object} report
 * @param {String} report.policyID
 * @param {Object} policies must have Onyxkey prefix (i.e 'policy_') for keys
 * @returns {String}
 */
function getPolicyType(report, policies) {
    return lodashGet(policies, [`${ONYXKEYS.COLLECTION.POLICY}${report.policyID}`, 'type'], '');
}

/**
 * Returns true if there are any guides accounts (team.expensify.com) in emails
 * @param {Array} emails
 * @returns {Boolean}
 */
function hasExpensifyGuidesEmails(emails) {
    return _.some(emails, email => Str.extractEmailDomain(email) === CONST.EMAIL.GUIDES_DOMAIN);
}

/**
 * Only returns true if this is our main 1:1 DM report with Concierge
 *
 * @param {Object} report
 * @returns {Boolean}
 */
function isConciergeChatReport(report) {
    return lodashGet(report, 'participants', []).length === 1
        && report.participants[0] === CONST.EMAIL.CONCIERGE;
}

/**
 * @param {Record<String, {lastReadTime, reportID}>|Array<{lastReadTime, reportID}>} reports
 * @param {Boolean} [ignoreDefaultRooms]
 * @param {Object} policies
 * @param {Boolean} isFirstTimeNewExpensifyUser
 * @param {Boolean} openOnAdminRoom
 * @returns {Object}
 */
function findLastAccessedReport(reports, ignoreDefaultRooms, policies, isFirstTimeNewExpensifyUser, openOnAdminRoom = false) {
    // If it's the user's first time using New Expensify, then they could either have:
    //   - just a Concierge report, if so we'll return that
    //   - their Concierge report, and a separate report that must have deeplinked them to the app before they created their account.
    // If it's the latter, we'll use the deeplinked report over the Concierge report,
    // since the Concierge report would be incorrectly selected over the deep-linked report in the logic below.
    let sortedReports = sortReportsByLastRead(reports);

    if (isFirstTimeNewExpensifyUser) {
        if (sortedReports.length === 1) {
            return sortedReports[0];
        }
        return _.find(sortedReports, report => !isConciergeChatReport(report));
    }

    if (ignoreDefaultRooms) {
        // We allow public announce rooms to show as the last accessed report since we bypass the default rooms beta for them.
        // Check where ReportUtils.findLastAccessedReport is called in MainDrawerNavigator.js for more context.
        sortedReports = _.filter(sortedReports, report => !isDefaultRoom(report) || isPublicAnnounceRoom(report)
            || getPolicyType(report, policies) === CONST.POLICY.TYPE.FREE
            || hasExpensifyGuidesEmails(lodashGet(report, ['participants'], [])));
    }

    let adminReport;
    if (!ignoreDefaultRooms && openOnAdminRoom) {
        adminReport = _.find(sortedReports, (report) => {
            const chatType = getChatType(report);
            return chatType === CONST.REPORT.CHAT_TYPE.POLICY_ADMINS;
        });
    }

    return adminReport || _.last(sortedReports);
}

/**
 * Whether the provided report is an archived room
 * @param {Object} report
 * @param {Number} report.stateNum
 * @param {Number} report.statusNum
 * @returns {Boolean}
 */
function isArchivedRoom(report) {
    return lodashGet(report, ['statusNum']) === CONST.REPORT.STATUS.CLOSED && lodashGet(report, ['stateNum']) === CONST.REPORT.STATE_NUM.SUBMITTED;
}

/**
 * Get the policy name from a given report
 * @param {Object} report
 * @param {String} report.policyID
 * @param {String} report.oldPolicyName
 * @param {String} report.policyName
 * @returns {String}
 */
function getPolicyName(report) {
    // Public rooms send back the policy name with the reportSummary,
    // since they can also be accessed by people who aren't in the workspace
    if (report.policyName) {
        return report.policyName;
    }

    if (!allPolicies || _.size(allPolicies) === 0) {
        return Localize.translateLocal('workspace.common.unavailable');
    }

    const policy = allPolicies[`${ONYXKEYS.COLLECTION.POLICY}${report.policyID}`];
    if (!policy) {
        return report.oldPolicyName || Localize.translateLocal('workspace.common.unavailable');
    }

    return policy.name
        || report.oldPolicyName
        || Localize.translateLocal('workspace.common.unavailable');
}

/**
 * Checks if the current user is the admin of the policy given the policy expense chat.
 * @param {Object} report
 * @param {String} report.policyID
 * @param {Object} policies must have OnyxKey prefix (i.e 'policy_') for keys
 * @returns {Boolean}
 */
function isPolicyExpenseChatAdmin(report, policies) {
    if (!isPolicyExpenseChat(report)) {
        return false;
    }

    const policyRole = lodashGet(policies, [
        `${ONYXKEYS.COLLECTION.POLICY}${report.policyID}`, 'role',
    ]);

    return policyRole === CONST.POLICY.ROLE.ADMIN;
}

/**
 * Get either the policyName or domainName the chat is tied to
 * @param {Object} report
 * @returns {String}
 */
function getChatRoomSubtitle(report) {
    if (!isDefaultRoom(report) && !isUserCreatedPolicyRoom(report) && !isPolicyExpenseChat(report)) {
        return '';
    }
    if (getChatType(report) === CONST.REPORT.CHAT_TYPE.DOMAIN_ALL) {
        // The domainAll rooms are just #domainName, so we ignore the prefix '#' to get the domainName
        return report.reportName.substring(1);
    }
    if (isPolicyExpenseChat(report) && report.isOwnPolicyExpenseChat) {
        return Localize.translateLocal('workspace.common.workspace');
    }
    if (isArchivedRoom(report)) {
        return report.oldPolicyName || '';
    }
    return getPolicyName(report);
}

/**
 * Get welcome message based on room type
 * @param {Object} report
 * @returns {Object}
 */

function getRoomWelcomeMessage(report) {
    const welcomeMessage = {};
    const workspaceName = getPolicyName(report);

    if (isArchivedRoom(report)) {
        welcomeMessage.phrase1 = Localize.translateLocal('reportActionsView.beginningOfArchivedRoomPartOne');
        welcomeMessage.phrase2 = Localize.translateLocal('reportActionsView.beginningOfArchivedRoomPartTwo');
    } else if (isDomainRoom(report)) {
        welcomeMessage.phrase1 = Localize.translateLocal('reportActionsView.beginningOfChatHistoryDomainRoomPartOne', {domainRoom: report.reportName});
        welcomeMessage.phrase2 = Localize.translateLocal('reportActionsView.beginningOfChatHistoryDomainRoomPartTwo');
    } else if (isAdminRoom(report)) {
        welcomeMessage.phrase1 = Localize.translateLocal('reportActionsView.beginningOfChatHistoryAdminRoomPartOne', {workspaceName});
        welcomeMessage.phrase2 = Localize.translateLocal('reportActionsView.beginningOfChatHistoryAdminRoomPartTwo');
    } else if (isAnnounceRoom(report)) {
        welcomeMessage.phrase1 = Localize.translateLocal('reportActionsView.beginningOfChatHistoryAnnounceRoomPartOne', {workspaceName});
        welcomeMessage.phrase2 = Localize.translateLocal('reportActionsView.beginningOfChatHistoryAnnounceRoomPartTwo', {workspaceName});
    } else {
        // Message for user created rooms or other room types.
        welcomeMessage.phrase1 = Localize.translateLocal('reportActionsView.beginningOfChatHistoryUserRoomPartOne');
        welcomeMessage.phrase2 = Localize.translateLocal('reportActionsView.beginningOfChatHistoryUserRoomPartTwo');
    }

    return welcomeMessage;
}

/**
 * Returns true if Concierge is one of the chat participants (1:1 as well as group chats)
 * @param {Object} report
 * @returns {Boolean}
 */
function chatIncludesConcierge(report) {
    return report.participants
            && _.contains(report.participants, CONST.EMAIL.CONCIERGE);
}

/**
 * Returns true if there is any automated expensify account in emails
 * @param {Array} emails
 * @returns {Boolean}
 */
function hasAutomatedExpensifyEmails(emails) {
    return _.intersection(emails, CONST.EXPENSIFY_EMAILS).length > 0;
}

/**
 * Returns true if there are any Expensify accounts (i.e. with domain 'expensify.com') in the set of emails.
 *
 * @param {Array<String>} emails
 * @return {Boolean}
 */
function hasExpensifyEmails(emails) {
    return _.some(emails, email => Str.extractEmailDomain(email) === CONST.EXPENSIFY_PARTNER_NAME);
}

/**
 * Whether the time row should be shown for a report.
 * @param {Array<Object>} personalDetails
 * @param {Object} report
 * @return {Boolean}
 */
function canShowReportRecipientLocalTime(personalDetails, report) {
    const reportParticipants = _.without(lodashGet(report, 'participants', []), sessionEmail);
    const participantsWithoutExpensifyEmails = _.difference(reportParticipants, CONST.EXPENSIFY_EMAILS);
    const hasMultipleParticipants = participantsWithoutExpensifyEmails.length > 1;
    const reportRecipient = personalDetails[participantsWithoutExpensifyEmails[0]];
    const reportRecipientTimezone = lodashGet(reportRecipient, 'timezone', CONST.DEFAULT_TIME_ZONE);
    const isReportParticipantValidated = lodashGet(reportRecipient, 'validated', false);
    return Boolean(!hasMultipleParticipants
        && !isChatRoom(report)
        && !isPolicyExpenseChat(report)
        && reportRecipient
        && reportRecipientTimezone
        && reportRecipientTimezone.selected
        && isReportParticipantValidated);
}

/**
 * Trim the last message text to a fixed limit.
 * @param {String} lastMessageText
 * @returns {String}
 */
function formatReportLastMessageText(lastMessageText) {
    return String(lastMessageText)
        .replace(CONST.REGEX.AFTER_FIRST_LINE_BREAK, '')
        .substring(0, CONST.REPORT.LAST_MESSAGE_TEXT_MAX_LENGTH);
}

/**
 * Hashes provided string and returns a value between [0, range)
 * @param {String} login
 * @param {Number} range
 * @returns {Number}
 */
function hashLogin(login, range) {
    return (Math.abs(hashCode(login.toLowerCase())) % range);
}

/**
 * Helper method to return the default avatar associated with the given login
 * @param {String} [login]
 * @returns {String}
 */
function getDefaultAvatar(login = '') {
    if (!login) {
        return Expensicons.FallbackAvatar;
    }
    if (login === CONST.EMAIL.CONCIERGE) {
        return Expensicons.ConciergeAvatar;
    }

    // There are 24 possible default avatars, so we choose which one this user has based
    // on a simple hash of their login. Note that Avatar count starts at 1.
    const loginHashBucket = hashLogin(login, CONST.DEFAULT_AVATAR_COUNT) + 1;

    return defaultAvatars[`Avatar${loginHashBucket}`];
}

/**
 * Helper method to return the default avatar associated with the given login
 * @param {String} [workspaceName]
 * @returns {String}
 */
function getDefaultWorkspaceAvatar(workspaceName) {
    if (!workspaceName) {
        return defaultWorkspaceAvatars.WorkspaceBuilding;
    }

    // Remove all chars not A-Z or 0-9 including underscore
    const alphaNumeric = workspaceName.normalize('NFD').replace(/[^0-9a-z]/gi, '').toUpperCase();

    return !alphaNumeric ? defaultWorkspaceAvatars.WorkspaceBuilding : defaultWorkspaceAvatars[`Workspace${alphaNumeric[0]}`];
}

/**
 * Helper method to return old dot default avatar associated with login
 *
 * @param {String} [login]
 * @returns {String}
 */
function getOldDotDefaultAvatar(login = '') {
    if (login === CONST.EMAIL.CONCIERGE) {
        return CONST.CONCIERGE_ICON_URL;
    }

    // There are 8 possible old dot default avatars, so we choose which one this user has based
    // on a simple hash of their login. Note that Avatar count starts at 1.
    const loginHashBucket = hashLogin(login, CONST.OLD_DEFAULT_AVATAR_COUNT) + 1;

    return `${CONST.CLOUDFRONT_URL}/images/avatars/avatar_${loginHashBucket}.png`;
}

/**
 * Given a user's avatar path, returns true if user doesn't have an avatar or if URL points to a default avatar
 * @param {String} [avatarURL] - the avatar source from user's personalDetails
 * @returns {Boolean}
 */
function isDefaultAvatar(avatarURL) {
    if (_.isString(avatarURL) && (avatarURL.includes('images/avatars/avatar_') || avatarURL.includes('images/avatars/user/default'))) {
        return true;
    }

    // If null URL, we should also use a default avatar
    if (!avatarURL) {
        return true;
    }
    return false;
}

/**
 * Provided a source URL, if source is a default avatar, return the associated SVG.
 * Otherwise, return the URL pointing to a user-uploaded avatar.
 *
 * @param {String} [avatarURL] - the avatar source from user's personalDetails
 * @param {String} [login] - the email of the user
 * @returns {String|Function}
 */
function getAvatar(avatarURL, login) {
    if (isDefaultAvatar(avatarURL)) {
        return getDefaultAvatar(login);
    }
    return avatarURL;
}

/**
 * Avatars uploaded by users will have a _128 appended so that the asset server returns a small version.
 * This removes that part of the URL so the full version of the image can load.
 *
 * @param {String} [avatarURL]
 * @param {String} [login]
 * @returns {String|Function}
 */
function getFullSizeAvatar(avatarURL, login) {
    const source = getAvatar(avatarURL, login);
    if (!_.isString(source)) {
        return source;
    }
    return source.replace('_128', '');
}

/**
 * Small sized avatars end with _128.<file-type>. This adds the _128 at the end of the
 * source URL (before the file type) if it doesn't exist there already.
 *
 * @param {String} avatarURL
 * @param {String} login
 * @returns {String|Function}
 */
function getSmallSizeAvatar(avatarURL, login) {
    const source = getAvatar(avatarURL, login);
    if (!_.isString(source)) {
        return source;
    }

    // Because other urls than CloudFront do not support dynamic image sizing (_SIZE suffix), the current source is already what we want to use here.
    if (!CONST.CLOUDFRONT_DOMAIN_REGEX.test(source)) {
        return source;
    }

    // If image source already has _128 at the end, the given avatar URL is already what we want to use here.
    const lastPeriodIndex = source.lastIndexOf('.');
    if (source.substring(lastPeriodIndex - 4, lastPeriodIndex) === '_128') {
        return source;
    }
    return `${source.substring(0, lastPeriodIndex)}_128${source.substring(lastPeriodIndex)}`;
}

/**
 * Returns the appropriate icons for the given chat report using the stored personalDetails.
 * The Avatar sources can be URLs or Icon components according to the chat type.
 *
 * @param {Object} report
 * @param {Object} personalDetails
 * @param {*} [defaultIcon]
 * @returns {Array<*>}
 */
function getIcons(report, personalDetails, defaultIcon = null) {
    const result = {
        source: '',
        type: CONST.ICON_TYPE_AVATAR,
        name: '',
    };

    if (_.isEmpty(report)) {
        result.source = defaultIcon || Expensicons.FallbackAvatar;
        return [result];
    }
    if (isConciergeChatReport(report)) {
        result.source = CONST.CONCIERGE_ICON_URL;
        return [result];
    }
    if (isArchivedRoom(report)) {
        result.source = Expensicons.DeletedRoomAvatar;
        return [result];
    }
    if (isDomainRoom(report)) {
        result.source = Expensicons.DomainRoomAvatar;
        return [result];
    }
    if (isAdminRoom(report)) {
        result.source = Expensicons.AdminRoomAvatar;
        return [result];
    }
    if (isAnnounceRoom(report)) {
        result.source = Expensicons.AnnounceRoomAvatar;
        return [result];
    }
    if (isChatRoom(report)) {
        result.source = Expensicons.ActiveRoomAvatar;
        return [result];
    }
    if (isPolicyExpenseChat(report)) {
        const workspaceName = lodashGet(allPolicies, [
            `${ONYXKEYS.COLLECTION.POLICY}${report.policyID}`, 'name',
        ]);

        const policyExpenseChatAvatarSource = lodashGet(allPolicies, [
            `${ONYXKEYS.COLLECTION.POLICY}${report.policyID}`, 'avatar',
        ]) || getDefaultWorkspaceAvatar(workspaceName);

        // Return the workspace avatar if the user is the owner of the policy expense chat
        if (report.isOwnPolicyExpenseChat) {
            result.source = policyExpenseChatAvatarSource;
            result.type = CONST.ICON_TYPE_WORKSPACE;
            result.name = workspaceName;
            return [result];
        }

        const adminIcon = {
            source: getAvatar(lodashGet(personalDetails, [report.ownerEmail, 'avatar']), report.ownerEmail),
            name: report.ownerEmail,
            type: CONST.ICON_TYPE_AVATAR,
        };

        const workspaceIcon = {
            source: policyExpenseChatAvatarSource,
            type: CONST.ICON_TYPE_WORKSPACE,
            name: workspaceName,
        };

        // If the user is an admin, return avatar source of the other participant of the report
        // (their workspace chat) and the avatar source of the workspace
        return [
            adminIcon,
            workspaceIcon,
        ];
    }

    const participantDetails = [];
    const participants = report.participants || [];

    for (let i = 0; i < participants.length; i++) {
        const login = participants[i];
        const avatarSource = getAvatar(lodashGet(personalDetails, [login, 'avatar'], ''), login);
        participantDetails.push([
            login,
            lodashGet(personalDetails, [login, 'firstName'], ''),
            avatarSource,
        ]);
    }

    // Sort all logins by first name (which is the second element in the array)
    const sortedParticipantDetails = participantDetails.sort((a, b) => a[1] - b[1]);

    // Now that things are sorted, gather only the avatars (third element in the array) and return those
    const avatars = [];
    for (let i = 0; i < sortedParticipantDetails.length; i++) {
        const userIcon = {
            source: sortedParticipantDetails[i][2],
            type: CONST.ICON_TYPE_AVATAR,
            name: sortedParticipantDetails[i][0],
        };
        avatars.push(userIcon);
    }

    return avatars;
}

/**
 * Gets the personal details for a login by looking in the ONYXKEYS.PERSONAL_DETAILS Onyx key (stored in the local variable, allPersonalDetails). If it doesn't exist in Onyx,
 * then a default object is constructed.
 * @param {String} login
 * @returns {Object}
 */
function getPersonalDetailsForLogin(login) {
    if (!login) {
        return {};
    }
    return (allPersonalDetails && allPersonalDetails[login]) || {
        login,
        displayName: Str.removeSMSDomain(login),
        avatar: getDefaultAvatar(login),
    };
}

/**
 * Get the displayName for a single report participant.
 *
 * @param {String} login
 * @param {Boolean} [shouldUseShortForm]
 * @returns {String}
 */
function getDisplayNameForParticipant(login, shouldUseShortForm = false) {
    if (!login) {
        return '';
    }

    const loginWithoutSMSDomain = Str.removeSMSDomain(login);
    const personalDetails = getPersonalDetailsForLogin(login);
    let longName = (personalDetails && personalDetails.displayName) || loginWithoutSMSDomain;
    if (longName === loginWithoutSMSDomain && Str.isSMSLogin(longName)) {
        longName = LocalePhoneNumber.formatPhoneNumber(longName);
    }
    const shortName = (personalDetails && personalDetails.firstName) || longName;

    return shouldUseShortForm ? shortName : longName;
}

/**
 * @param {Object} participants
 * @param {Boolean} isMultipleParticipantReport
 * @returns {Array}
 */
function getDisplayNamesWithTooltips(participants, isMultipleParticipantReport) {
    return _.map(participants, (participant) => {
        const displayName = getDisplayNameForParticipant(participant.login, isMultipleParticipantReport);
        const tooltip = participant.login ? Str.removeSMSDomain(participant.login) : '';

        let pronouns = participant.pronouns;
        if (pronouns && pronouns.startsWith(CONST.PRONOUNS.PREFIX)) {
            const pronounTranslationKey = pronouns.replace(CONST.PRONOUNS.PREFIX, '');
            pronouns = Localize.translateLocal(`pronouns.${pronounTranslationKey}`);
        }

        return {
            displayName,
            tooltip,
            pronouns,
        };
    });
}

/**
 * Get the title for a policy expense chat which depends on the role of the policy member seeing this report
 *
 * @param {Object} report
 * @returns {String}
 */
function getPolicyExpenseChatName(report) {
    const reportOwnerDisplayName = getDisplayNameForParticipant(report.ownerEmail) || report.ownerEmail || report.reportName;

    // If the policy expense chat is owned by this user, use the name of the policy as the report name.
    if (report.isOwnPolicyExpenseChat) {
        return getPolicyName(report);
    }

    const policyExpenseChatRole = lodashGet(allPolicies, [
        `${ONYXKEYS.COLLECTION.POLICY}${report.policyID}`, 'role',
    ]) || 'user';

    // If this user is not admin and this policy expense chat has been archived because of account merging, this must be an old workspace chat
    // of the account which was merged into the current user's account. Use the name of the policy as the name of the report.
    if (isArchivedRoom(report)) {
        const lastAction = ReportActionsUtils.getLastVisibleAction(report.reportID);
        const archiveReason = (lastAction && lastAction.originalMessage && lastAction.originalMessage.reason) || CONST.REPORT.ARCHIVE_REASON.DEFAULT;
        if (archiveReason === CONST.REPORT.ARCHIVE_REASON.ACCOUNT_MERGED && policyExpenseChatRole !== CONST.POLICY.ROLE.ADMIN) {
            return getPolicyName(report);
        }
    }

    // If user can see this report and they are not its owner, they must be an admin and the report name should be the name of the policy member
    return reportOwnerDisplayName;
}

/**
 * Get the title for a report.
 *
 * @param {Object} report
 * @returns {String}
 */
function getReportName(report) {
    let formattedName;
    if (isChatRoom(report)) {
        formattedName = report.reportName;
    }

    if (isPolicyExpenseChat(report)) {
        formattedName = getPolicyExpenseChatName(report);
    }

    if (isArchivedRoom(report)) {
        formattedName += ` (${Localize.translateLocal('common.archived')})`;
    }

    if (formattedName) {
        return formattedName;
    }

    // Not a room or PolicyExpenseChat, generate title from participants
    const participants = (report && report.participants) || [];
    const participantsWithoutCurrentUser = _.without(participants, sessionEmail);
    const isMultipleParticipantReport = participantsWithoutCurrentUser.length > 1;

    return _.map(participantsWithoutCurrentUser, login => getDisplayNameForParticipant(login, isMultipleParticipantReport)).join(', ');
}

/**
 * Navigate to the details page of a given report
 *
 * @param {Object} report
 */
function navigateToDetailsPage(report) {
    const participants = lodashGet(report, 'participants', []);

    if (isChatRoom(report) || isPolicyExpenseChat(report)) {
        Navigation.navigate(ROUTES.getReportDetailsRoute(report.reportID));
        return;
    }
    if (participants.length === 1) {
        Navigation.navigate(ROUTES.getDetailsRoute(participants[0]));
        return;
    }
    Navigation.navigate(ROUTES.getReportParticipantsRoute(report.reportID));
}

/**
 * Generate a random reportID up to 53 bits aka 9,007,199,254,740,991 (Number.MAX_SAFE_INTEGER).
 * There were approximately 98,000,000 reports with sequential IDs generated before we started using this approach, those make up roughly one billionth of the space for these numbers,
 * so we live with the 1 in a billion chance of a collision with an older ID until we can switch to 64-bit IDs.
 *
 * In a test of 500M reports (28 years of reports at our current max rate) we got 20-40 collisions meaning that
 * this is more than random enough for our needs.
 *
 * @returns {String}
 */
function generateReportID() {
    return ((Math.floor(Math.random() * (2 ** 21)) * (2 ** 32)) + Math.floor(Math.random() * (2 ** 32))).toString();
}

/**
 * @param {Object} report
 * @returns {Boolean}
 */
function hasReportNameError(report) {
    return !_.isEmpty(lodashGet(report, 'errorFields.reportName', {}));
}

/**
 * For comments shorter than 10k chars, convert the comment from MD into HTML because that's how it is stored in the database
 * For longer comments, skip parsing, but still escape the text, and display plaintext for performance reasons. It takes over 40s to parse a 100k long string!!
 *
 * @param {String} text
 * @returns {String}
 */
function getParsedComment(text) {
    const parser = new ExpensiMark();
    return text.length < CONST.MAX_MARKUP_LENGTH ? parser.replace(text) : _.escape(text);
}

/**
 * @param {String} [text]
 * @param {File} [file]
 * @returns {Object}
 */
function buildOptimisticAddCommentReportAction(text, file) {
    const parser = new ExpensiMark();
    const commentText = getParsedComment(text);
    const isAttachment = _.isEmpty(text) && file !== undefined;
    const attachmentInfo = isAttachment ? file : {};
    const htmlForNewComment = isAttachment ? 'Uploading attachment...' : commentText;

    // Remove HTML from text when applying optimistic offline comment
    const textForNewComment = isAttachment ? CONST.ATTACHMENT_MESSAGE_TEXT
        : parser.htmlToText(htmlForNewComment);

    return {
        commentText,
        reportAction: {
            reportActionID: NumberUtils.rand64(),
            actionName: CONST.REPORT.ACTIONS.TYPE.ADDCOMMENT,
            actorEmail: currentUserEmail,
            actorAccountID: currentUserAccountID,
            person: [
                {
                    style: 'strong',
                    text: lodashGet(allPersonalDetails, [currentUserEmail, 'displayName'], currentUserEmail),
                    type: 'TEXT',
                },
            ],
            automatic: false,
            avatar: lodashGet(allPersonalDetails, [currentUserEmail, 'avatar'], getDefaultAvatar(currentUserEmail)),
            created: DateUtils.getDBTime(),
            message: [
                {
                    type: CONST.REPORT.MESSAGE.TYPE.COMMENT,
                    html: htmlForNewComment,
                    text: textForNewComment,
                },
            ],
            isFirstItem: false,
            isAttachment,
            attachmentInfo,
            pendingAction: CONST.RED_BRICK_ROAD_PENDING_ACTION.ADD,
            shouldShow: true,
        },
    };
}

/**
 * Builds an optimistic IOU report with a randomly generated reportID
 *
 * @param {String} ownerEmail - Email of the person generating the IOU.
 * @param {String} userEmail - Email of the other person participating in the IOU.
 * @param {Number} total - IOU amount in cents.
 * @param {String} chatReportID - Report ID of the chat where the IOU is.
 * @param {String} currency - IOU currency.
 * @param {String} locale - Locale where the IOU is created
 * @param {Boolean} isSendingMoney - If we send money the IOU should be created as settled
 *
 * @returns {Object}
 */
function buildOptimisticIOUReport(ownerEmail, userEmail, total, chatReportID, currency, locale, isSendingMoney = false) {
    const formattedTotal = NumberFormatUtils.format(locale,
        total, {
            style: 'currency',
            currency,
        });

    return {
        // If we're sending money, hasOutstandingIOU should be false
        hasOutstandingIOU: !isSendingMoney,
        type: CONST.REPORT.TYPE.IOU,
        cachedTotal: formattedTotal,
        chatReportID,
        currency,
        managerEmail: userEmail,
        ownerEmail,
        reportID: generateReportID(),
        state: CONST.REPORT.STATE.SUBMITTED,
        stateNum: isSendingMoney
            ? CONST.REPORT.STATE_NUM.SUBMITTED
            : CONST.REPORT.STATE_NUM.PROCESSING,
        total,
    };
}

/**
 * @param {String} type - IOUReportAction type. Can be oneOf(create, decline, cancel, pay, split)
 * @param {Number} total - IOU total in cents
 * @param {Array} participants - List of logins for the IOU participants, excluding the current user login
 * @param {String} comment - IOU comment
 * @param {String} currency - IOU currency
 * @param {String} paymentType - IOU paymentMethodType. Can be oneOf(Elsewhere, Expensify, PayPal.me)
 * @param {Boolean} isSettlingUp - Whether we are settling up an IOU
 * @returns {Array}
 */
function getIOUReportActionMessage(type, total, participants, comment, currency, paymentType = '', isSettlingUp = false) {
    const amount = NumberFormatUtils.format(preferredLocale, total / 100, {style: 'currency', currency});
<<<<<<< HEAD
    const displayNames = _.map(participants, participant => getDisplayNameForParticipant(participant.login, true));
    const who = StringUtils.arrayToSpokenList(displayNames);
=======
>>>>>>> ab38fee9
    let paymentMethodMessage;
    switch (paymentType) {
        case CONST.IOU.PAYMENT_TYPE.EXPENSIFY:
            paymentMethodMessage = '!';
            break;
        case CONST.IOU.PAYMENT_TYPE.ELSEWHERE:
            paymentMethodMessage = ' elsewhere';
            break;
        case CONST.IOU.PAYMENT_TYPE.PAYPAL_ME:
            paymentMethodMessage = ' using PayPal.me';
            break;
        default:
            break;
    }

    let iouMessage;
    switch (type) {
        case CONST.IOU.REPORT_ACTION_TYPE.CREATE:
            iouMessage = `Requested ${amount}${comment && ` for ${comment}`}`;
            break;
        case CONST.IOU.REPORT_ACTION_TYPE.SPLIT:
            iouMessage = `Split ${amount}${comment && ` for ${comment}`}`;
            break;
        case CONST.IOU.REPORT_ACTION_TYPE.CANCEL:
            iouMessage = `Cancelled the ${amount} request${comment && ` for ${comment}`}`;
            break;
        case CONST.IOU.REPORT_ACTION_TYPE.DECLINE:
            iouMessage = `Declined the ${amount} request${comment && ` for ${comment}`}`;
            break;
        case CONST.IOU.REPORT_ACTION_TYPE.PAY:
            iouMessage = isSettlingUp
                ? `Settled up ${amount}${paymentMethodMessage}`
                : `Sent ${amount}${comment && ` for ${comment}`}${paymentMethodMessage}`;
            break;
        default:
            break;
    }

    return [{
        html: getParsedComment(iouMessage),
        text: iouMessage,
        isEdited: false,
        type: CONST.REPORT.MESSAGE.TYPE.COMMENT,
    }];
}

/**
 * Builds an optimistic IOU reportAction object
 *
 * @param {String} type - IOUReportAction type. Can be oneOf(create, decline, cancel, pay, split).
 * @param {Number} amount - IOU amount in cents.
 * @param {String} currency
 * @param {String} comment - User comment for the IOU.
 * @param {Array}  participants - An array with participants details.
 * @param {String} transactionID
 * @param {String} [paymentType] - Only required if the IOUReportAction type is 'pay'. Can be oneOf(elsewhere, payPal, Expensify).
 * @param {String} [iouReportID] - Only required if the IOUReportActions type is oneOf(decline, cancel, pay). Generates a randomID as default.
 * @param {Boolean} [isSettlingUp] - Whether we are settling up an IOU.
 * @returns {Object}
 */
function buildOptimisticIOUReportAction(type, amount, currency, comment, participants, transactionID, paymentType = '', iouReportID = '', isSettlingUp = false) {
    const IOUReportID = iouReportID || generateReportID();
    const parser = new ExpensiMark();
    const commentText = getParsedComment(comment);
    const textForNewComment = parser.htmlToText(commentText);
    const textForNewCommentDecoded = Str.htmlDecode(textForNewComment);
    const originalMessage = {
        amount,
        comment: textForNewComment,
        currency,
        IOUTransactionID: transactionID,
        IOUReportID,
        type,
    };

    // We store amount, comment, currency in IOUDetails when type = pay
    if (type === CONST.IOU.REPORT_ACTION_TYPE.PAY) {
        _.each(['amount', 'comment', 'currency'], (key) => {
            delete originalMessage[key];
        });
        originalMessage.IOUDetails = {amount, comment, currency};
        originalMessage.paymentType = paymentType;
    }

    // IOUs of type split only exist in group DMs and those don't have an iouReport so we need to delete the IOUReportID key
    if (type === CONST.IOU.REPORT_ACTION_TYPE.SPLIT) {
        delete originalMessage.IOUReportID;
    }

    return {
        actionName: CONST.REPORT.ACTIONS.TYPE.IOU,
        actorAccountID: currentUserAccountID,
        actorEmail: currentUserEmail,
        automatic: false,
        avatar: lodashGet(currentUserPersonalDetails, 'avatar', getDefaultAvatar(currentUserEmail)),
        isAttachment: false,
        originalMessage,
        message: getIOUReportActionMessage(type, amount, participants, textForNewCommentDecoded, currency, paymentType, isSettlingUp),
        person: [{
            style: 'strong',
            text: lodashGet(currentUserPersonalDetails, 'displayName', currentUserEmail),
            type: 'TEXT',
        }],
        reportActionID: NumberUtils.rand64(),
        shouldShow: true,
        created: DateUtils.getDBTime(),
        pendingAction: CONST.RED_BRICK_ROAD_PENDING_ACTION.ADD,
    };
}

/**
 * Builds an optimistic chat report with a randomly generated reportID and as much information as we currently have
 *
 * @param {Array} participantList
 * @param {String} reportName
 * @param {String} chatType
 * @param {String} policyID
 * @param {String} ownerEmail
 * @param {Boolean} isOwnPolicyExpenseChat
 * @param {String} oldPolicyName
 * @param {String} visibility
 * @param {String} notificationPreference
 * @returns {Object}
 */
function buildOptimisticChatReport(
    participantList,
    reportName = CONST.REPORT.DEFAULT_REPORT_NAME,
    chatType = '',
    policyID = CONST.POLICY.OWNER_EMAIL_FAKE,
    ownerEmail = CONST.REPORT.OWNER_EMAIL_FAKE,
    isOwnPolicyExpenseChat = false,
    oldPolicyName = '',
    visibility = undefined,
    notificationPreference = CONST.REPORT.NOTIFICATION_PREFERENCE.ALWAYS,
) {
    const currentTime = DateUtils.getDBTime();
    return {
        type: CONST.REPORT.TYPE.CHAT,
        chatType,
        hasOutstandingIOU: false,
        isOwnPolicyExpenseChat,
        isPinned: reportName === CONST.REPORT.WORKSPACE_CHAT_ROOMS.ADMINS,
        lastActorEmail: '',
        lastMessageHtml: '',
        lastMessageText: null,
        lastReadTime: currentTime,
        lastVisibleActionCreated: currentTime,
        notificationPreference,
        oldPolicyName,
        ownerEmail: ownerEmail || CONST.REPORT.OWNER_EMAIL_FAKE,
        participants: participantList,
        policyID,
        reportID: generateReportID(),
        reportName,
        stateNum: 0,
        statusNum: 0,
        visibility,
    };
}

/**
 * Returns the necessary reportAction onyx data to indicate that the chat has been created optimistically
 * @param {String} ownerEmail
 * @returns {Object}
 */
function buildOptimisticCreatedReportAction(ownerEmail) {
    return {
        reportActionID: NumberUtils.rand64(),
        actionName: CONST.REPORT.ACTIONS.TYPE.CREATED,
        pendingAction: CONST.RED_BRICK_ROAD_PENDING_ACTION.ADD,
        actorAccountID: currentUserAccountID,
        message: [
            {
                type: CONST.REPORT.MESSAGE.TYPE.TEXT,
                style: 'strong',
                text: ownerEmail === currentUserEmail ? 'You' : ownerEmail,
            },
            {
                type: CONST.REPORT.MESSAGE.TYPE.TEXT,
                style: 'normal',
                text: ' created this report',
            },
        ],
        person: [
            {
                type: CONST.REPORT.MESSAGE.TYPE.TEXT,
                style: 'strong',
                text: lodashGet(allPersonalDetails, [currentUserEmail, 'displayName'], currentUserEmail),
            },
        ],
        automatic: false,
        avatar: lodashGet(allPersonalDetails, [currentUserEmail, 'avatar'], getDefaultAvatar(currentUserEmail)),
        created: DateUtils.getDBTime(),
        shouldShow: true,
    };
}

/**
 * Returns the necessary reportAction onyx data to indicate that a chat has been archived
 *
 * @param {String} ownerEmail
 * @param {String} policyName
 * @param {String} reason - A reason why the chat has been archived
 * @returns {Object}
 */
function buildOptimisticClosedReportAction(ownerEmail, policyName, reason = CONST.REPORT.ARCHIVE_REASON.DEFAULT) {
    return {
        actionName: CONST.REPORT.ACTIONS.TYPE.CLOSED,
        actorAccountID: currentUserAccountID,
        automatic: false,
        avatar: lodashGet(allPersonalDetails, [currentUserEmail, 'avatar'], getDefaultAvatar(currentUserEmail)),
        created: DateUtils.getDBTime(),
        message: [
            {
                type: CONST.REPORT.MESSAGE.TYPE.TEXT,
                style: 'strong',
                text: ownerEmail === currentUserEmail ? 'You' : ownerEmail,
            },
            {
                type: CONST.REPORT.MESSAGE.TYPE.TEXT,
                style: 'normal',
                text: ' closed this report',
            },
        ],
        originalMessage: {
            policyName,
            reason,
        },
        pendingAction: CONST.RED_BRICK_ROAD_PENDING_ACTION.ADD,
        person: [
            {
                type: CONST.REPORT.MESSAGE.TYPE.TEXT,
                style: 'strong',
                text: lodashGet(allPersonalDetails, [currentUserEmail, 'displayName'], currentUserEmail),
            },
        ],
        reportActionID: NumberUtils.rand64(),
        shouldShow: true,
    };
}

/**
 * @param {String} policyID
 * @param {String} policyName
 * @returns {Object}
 */
function buildOptimisticWorkspaceChats(policyID, policyName) {
    const announceChatData = buildOptimisticChatReport(
        [currentUserEmail],
        CONST.REPORT.WORKSPACE_CHAT_ROOMS.ANNOUNCE,
        CONST.REPORT.CHAT_TYPE.POLICY_ANNOUNCE,
        policyID,
        null,
        false,
        policyName,
        null,

        // #announce contains all policy members so notifying always should be opt-in only.
        CONST.REPORT.NOTIFICATION_PREFERENCE.DAILY,
    );
    const announceChatReportID = announceChatData.reportID;
    const announceCreatedAction = buildOptimisticCreatedReportAction(announceChatData.ownerEmail);
    const announceReportActionData = {
        [announceCreatedAction.reportActionID]: announceCreatedAction,
    };

    const adminsChatData = buildOptimisticChatReport(
        [currentUserEmail],
        CONST.REPORT.WORKSPACE_CHAT_ROOMS.ADMINS,
        CONST.REPORT.CHAT_TYPE.POLICY_ADMINS,
        policyID,
        null,
        false,
        policyName,
    );
    const adminsChatReportID = adminsChatData.reportID;
    const adminsCreatedAction = buildOptimisticCreatedReportAction(adminsChatData.ownerEmail);
    const adminsReportActionData = {
        [adminsCreatedAction.reportActionID]: adminsCreatedAction,
    };

    const expenseChatData = buildOptimisticChatReport(
        [currentUserEmail],
        '',
        CONST.REPORT.CHAT_TYPE.POLICY_EXPENSE_CHAT,
        policyID,
        currentUserEmail,
        true,
        policyName,
    );
    const expenseChatReportID = expenseChatData.reportID;
    const expenseReportCreatedAction = buildOptimisticCreatedReportAction(expenseChatData.ownerEmail);
    const expenseReportActionData = {
        [expenseReportCreatedAction.reportActionID]: expenseReportCreatedAction,
    };

    return {
        announceChatReportID,
        announceChatData,
        announceReportActionData,
        announceCreatedReportActionID: announceCreatedAction.reportActionID,
        adminsChatReportID,
        adminsChatData,
        adminsReportActionData,
        adminsCreatedReportActionID: adminsCreatedAction.reportActionID,
        expenseChatReportID,
        expenseChatData,
        expenseReportActionData,
        expenseCreatedReportActionID: expenseReportCreatedAction.reportActionID,
    };
}

/**
 * @param {Object} report
 * @returns {Boolean}
 */
function isUnread(report) {
    if (!report) {
        return false;
    }

    // lastVisibleActionCreated and lastReadTime are both datetime strings and can be compared directly
    const lastVisibleActionCreated = report.lastVisibleActionCreated || '';
    const lastReadTime = report.lastReadTime || '';
    return lastReadTime < lastVisibleActionCreated;
}

/**
 * @param {Object} report
 * @returns {Boolean}
 */
function isUnreadWithMention(report) {
    if (!report) {
        return false;
    }

    // lastMentionedTime and lastReadTime are both datetime strings and can be compared directly
    const lastMentionedTime = report.lastMentionedTime || '';
    const lastReadTime = report.lastReadTime || '';
    return lastReadTime < lastMentionedTime;
}

/**
 * Determines if a report has an outstanding IOU that doesn't belong to the currently logged in user
 *
 * @param {Object} report
 * @param {String} report.iouReportID
 * @param {String} currentUserLogin
 * @param {Object} iouReports
 * @returns {boolean}
 */
function hasOutstandingIOU(report, currentUserLogin, iouReports) {
    if (!report || !report.iouReportID || _.isUndefined(report.hasOutstandingIOU)) {
        return false;
    }

    const iouReport = iouReports && iouReports[`${ONYXKEYS.COLLECTION.REPORT}${report.iouReportID}`];
    if (!iouReport || !iouReport.ownerEmail) {
        return false;
    }

    if (iouReport.ownerEmail === currentUserEmail) {
        return false;
    }

    return report.hasOutstandingIOU;
}

/**
 * @param {Object} report
 * @param {String} report.iouReportID
 * @param {Object} iouReports
 * @returns {Number}
 */
function getIOUTotal(report, iouReports = {}) {
    if (report.hasOutstandingIOU) {
        const iouReport = iouReports[`${ONYXKEYS.COLLECTION.REPORT}${report.iouReportID}`];
        if (iouReport) {
            return iouReport.total;
        }
    }
    return 0;
}

/**
 * @param {Object} report
 * @param {String} report.iouReportID
 * @param {Object} iouReports
 * @returns {Boolean}
 */
function isIOUOwnedByCurrentUser(report, iouReports = {}) {
    if (report.hasOutstandingIOU) {
        const iouReport = iouReports[`${ONYXKEYS.COLLECTION.REPORT}${report.iouReportID}`];
        if (iouReport) {
            return iouReport.ownerEmail === currentUserEmail;
        }
    }
    return false;
}

/**
 * Assuming the passed in report is a default room, lets us know whether we can see it or not, based on permissions and
 * the various subsets of users we've allowed to use default rooms.
 *
 * @param {Object} report
 * @param {Array<Object>} policies
 * @param {Array<String>} betas
 * @return {Boolean}
 */
function canSeeDefaultRoom(report, policies, betas) {
    // Include archived rooms
    if (isArchivedRoom(report)) {
        return true;
    }

    // Include default rooms for free plan policies (domain rooms aren't included in here because they do not belong to a policy)
    if (getPolicyType(report, policies) === CONST.POLICY.TYPE.FREE) {
        return true;
    }

    // Include domain rooms with Partner Managers (Expensify accounts) in them for accounts that are on a domain with an Approved Accountant
    if (isDomainRoom(report) && doesDomainHaveApprovedAccountant && hasExpensifyEmails(lodashGet(report, ['participants'], []))) {
        return true;
    }

    // If the room has an assigned guide, it can be seen.
    if (hasExpensifyGuidesEmails(lodashGet(report, ['participants'], []))) {
        return true;
    }

    // Include any public announce rooms, since they could include people who should have access but we don't know to add to the beta
    if (report.visibility === CONST.REPORT.VISIBILITY.PUBLIC_ANNOUNCE) {
        return true;
    }

    // For all other cases, just check that the user belongs to the default rooms beta
    return Permissions.canUseDefaultRooms(betas);
}

/**
 * Takes several pieces of data from Onyx and evaluates if a report should be shown in the option list (either when searching
 * for reports or the reports shown in the LHN).
 *
 * This logic is very specific and the order of the logic is very important. It should fail quickly in most cases and also
 * filter out the majority of reports before filtering out very specific minority of reports.
 *
 * @param {Object} report
 * @param {String} reportIDFromRoute
 * @param {Boolean} isInGSDMode
 * @param {String} currentUserLogin
 * @param {Object} iouReports
 * @param {String[]} betas
 * @param {Object} policies
 * @returns {boolean}
 */
function shouldReportBeInOptionList(report, reportIDFromRoute, isInGSDMode, currentUserLogin, iouReports, betas, policies) {
    const isInDefaultMode = !isInGSDMode;

    // Exclude reports that have no data because there wouldn't be anything to show in the option item.
    // This can happen if data is currently loading from the server or a report is in various stages of being created.
    // This can also happen for anyone accessing a public room or archived room for which they don't have access to the underlying policy.
    if (!report || !report.reportID || !report.participants || (_.isEmpty(report.participants) && !isPublicRoom(report) && !isArchivedRoom(report)) || isIOUReport(report)) {
        return false;
    }

    if (isDefaultRoom(report) && !canSeeDefaultRoom(report, policies, betas)) {
        return false;
    }

    if (isUserCreatedPolicyRoom(report) && !Permissions.canUsePolicyRooms(betas)) {
        return false;
    }

    // Include the currently viewed report. If we excluded the currently viewed report, then there
    // would be no way to highlight it in the options list and it would be confusing to users because they lose
    // a sense of context.
    if (report.reportID === reportIDFromRoute) {
        return true;
    }

    // Include reports if they have a draft, are pinned, or have an outstanding IOU
    // These are always relevant to the user no matter what view mode the user prefers
    if (report.hasDraft || report.isPinned || hasOutstandingIOU(report, currentUserLogin, iouReports)) {
        return true;
    }

    // Include reports that have errors from trying to add a workspace
    // If we excluded it, then the red-brock-road pattern wouldn't work for the user to resolve the error
    if (report.errorFields && !_.isEmpty(report.errorFields.addWorkspaceRoom)) {
        return true;
    }

    // All unread chats (even archived ones) in GSD mode will be shown. This is because GSD mode is specifically for focusing the user on the most relevant chats, primarily, the unread ones
    if (isInGSDMode) {
        return isUnread(report);
    }

    // Archived reports should always be shown when in default (most recent) mode. This is because you should still be able to access and search for the chats to find them.
    if (isInDefaultMode && isArchivedRoom(report)) {
        return true;
    }

    // Include policy expense chats if the user isn't in the policy expense chat beta
    if (isPolicyExpenseChat(report) && !Permissions.canUsePolicyExpenseChat(betas)) {
        return false;
    }

    return true;
}

/**
 * Attempts to find a report in onyx with the provided list of participants
 * @param {Array} newParticipantList
 * @returns {Array|undefined}
 */
function getChatByParticipants(newParticipantList) {
    newParticipantList.sort();
    return _.find(allReports, (report) => {
        // If the report has been deleted, or there are no participants (like an empty #admins room) then skip it
        if (!report || !report.participants) {
            return false;
        }

        // Only return the room if it has all the participants and is not a policy room
        return !isUserCreatedPolicyRoom(report) && _.isEqual(newParticipantList, _.sortBy(report.participants));
    });
}

/**
 * Attempts to find a report in onyx with the provided list of participants in given policy
 * @param {Array} newParticipantList
 * @param {String} policyID
 * @returns {object|undefined}
 */
function getChatByParticipantsAndPolicy(newParticipantList, policyID) {
    newParticipantList.sort();
    return _.find(allReports, (report) => {
        // If the report has been deleted, or there are no participants (like an empty #admins room) then skip it
        if (!report || !report.participants) {
            return false;
        }

        // Only return the room if it has all the participants and is not a policy room
        return report.policyID === policyID && _.isEqual(newParticipantList, _.sortBy(report.participants));
    });
}

/**
 * @param {String} policyID
 * @returns {Array}
 */
function getAllPolicyReports(policyID) {
    return _.filter(allReports, report => report && report.policyID === policyID);
}

/**
* Returns true if Chronos is one of the chat participants (1:1)
* @param {Object} report
* @returns {Boolean}
*/
function chatIncludesChronos(report) {
    return report.participants
                && _.contains(report.participants, CONST.EMAIL.CHRONOS);
}

/**
 * @param {Object} report
 * @param {String} report.lastReadTime
 * @param {Array} sortedAndFilteredReportActions - reportActions for the report, sorted newest to oldest, and filtered for only those that should be visible
 *
 * @returns {String|null}
 */
function getNewMarkerReportActionID(report, sortedAndFilteredReportActions) {
    if (!isUnread(report)) {
        return '';
    }

    const newMarkerIndex = _.findLastIndex(sortedAndFilteredReportActions, reportAction => (
        (reportAction.created || '') > report.lastReadTime
    ));

    return _.has(sortedAndFilteredReportActions[newMarkerIndex], 'reportActionID')
        ? sortedAndFilteredReportActions[newMarkerIndex].reportActionID
        : '';
}

/**
 * Performs the markdown conversion, and replaces code points > 127 with C escape sequences
 * Used for compatibility with the backend auth validator for AddComment, and to account for MD in comments
 * @param {String} textComment
 * @returns {Number} The comment's total length as seen from the backend
 */
function getCommentLength(textComment) {
    return getParsedComment(textComment).replace(/[^ -~]/g, '\\u????').trim().length;
}

/**
 * @param {String|null} url
 * @returns {String}
 */
function getRouteFromLink(url) {
    if (!url) {
        return '';
    }

    // Get the reportID from URL
    let route = url;
    _.each(linkingConfig.prefixes, (prefix) => {
        const localWebAndroidRegEx = /^(http:\/\/([0-9]{1,3})\.([0-9]{1,3})\.([0-9]{1,3})\.([0-9]{1,3}))/;
        if (route.startsWith(prefix)) {
            route = route.replace(prefix, '');
        } else if (localWebAndroidRegEx.test(route)) {
            route = route.replace(localWebAndroidRegEx, '');
        } else {
            return;
        }

        // Remove the port if it's a localhost URL
        if (/^:\d+/.test(route)) {
            route = route.replace(/:\d+/, '');
        }

        // Remove the leading slash if exists
        if (route.startsWith('/')) {
            route = route.replace('/', '');
        }
    });
    return route;
}

/**
 * @param {String|null} url
 * @returns {String}
 */
function getReportIDFromLink(url) {
    const route = getRouteFromLink(url);
    const {reportID, isSubReportPageRoute} = ROUTES.parseReportRouteParams(route);
    if (isSubReportPageRoute) {
        // We allow the Sub-Report deep link routes (settings, details, etc.) to be handled by their respective component pages
        return '';
    }
    return reportID;
}

/**
 * Users can request money in policy expense chats only if they are in a role of a member in the chat (in other words, if it's their policy expense chat)
 *
 * @param {Object} report
 * @returns {Boolean}
 */
function canRequestMoney(report) {
    return (!isPolicyExpenseChat(report) || report.isOwnPolicyExpenseChat);
}

/**
 * @param {Object} report
 * @param {Array} reportParticipants
 * @param {Array} betas
 * @returns {Array}
 */
function getMoneyRequestOptions(report, reportParticipants, betas) {
    const participants = _.filter(reportParticipants, email => currentUserPersonalDetails.login !== email);
    const hasExcludedIOUEmails = lodashIntersection(reportParticipants, CONST.EXPENSIFY_EMAILS).length > 0;
    const hasMultipleParticipants = participants.length > 1;

    if (hasExcludedIOUEmails || (participants.length === 0 && !report.isOwnPolicyExpenseChat) || !Permissions.canUseIOU(betas)) {
        return [];
    }

    // User created policy rooms and default rooms like #admins or #announce will always have the Split Bill option
    // unless there are no participants at all (e.g. #admins room for a policy with only 1 admin)
    // DM chats will have the Split Bill option only when there are at least 3 people in the chat.
    // There is no Split Bill option for Workspace chats
    if (isChatRoom(report) || (hasMultipleParticipants && !isPolicyExpenseChat(report))) {
        return [CONST.IOU.MONEY_REQUEST_TYPE.SPLIT];
    }

    // DM chats that only have 2 people will see the Send / Request money options.
    // Workspace chats should only see the Request money option, as "easy overages" is not available.
    return [
        ...(canRequestMoney(report) ? [CONST.IOU.MONEY_REQUEST_TYPE.REQUEST] : []),
        ...(Permissions.canUseIOUSend(betas) && !isPolicyExpenseChat(report) ? [CONST.IOU.MONEY_REQUEST_TYPE.SEND] : []),
    ];
}

/**
 * Allows a user to leave a policy room according to the following conditions of the visibility or chatType rNVP:
 * `public` - Anyone can leave (because anybody can join)
 * `public_announce` - Only non-policy members can leave (it's auto-shared with policy members)
 * `policy_admins` - Nobody can leave (it's auto-shared with all policy admins)
 * `policy_announce` - Nobody can leave (it's auto-shared with all policy members)
 * `policy` - Anyone can leave (though only policy members can join)
 * `domain` - Nobody can leave (it's auto-shared with domain members)
 * `dm` - Nobody can leave (it's auto-shared with users)
 * `private` - Anybody can leave (though you can only be invited to join)
 *
 * @param {Object} report
 * @param {String} report.visibility
 * @param {String} report.chatType
 * @param {Boolean} isPolicyMember
 * @returns {Boolean}
 */
function canLeaveRoom(report, isPolicyMember) {
    if (_.isEmpty(report.visibility)) {
        if (report.chatType === CONST.REPORT.CHAT_TYPE.POLICY_ADMINS
            || report.chatType === CONST.REPORT.CHAT_TYPE.POLICY_ANNOUNCE
            || report.chatType === CONST.REPORT.CHAT_TYPE.DOMAIN_ALL
            || _.isEmpty(report.chatType)) { // DM chats don't have a chatType
            return false;
        }
    } else if (isPublicAnnounceRoom(report) && isPolicyMember) {
        return false;
    }
    return true;
}

/**
 * @param {string[]} participants
 * @returns {Boolean}
 */
function isCurrentUserTheOnlyParticipant(participants) {
    return participants && participants.length === 1 && participants[0] === sessionEmail;
}

/**
 * Returns display names for those that can see the whisper.
 * However, it returns "you" if the current user is the only one who can see it besides the person that sent it.
 *
 * @param {string[]} participants
 * @returns {string}
 */
function getWhisperDisplayNames(participants) {
    const isWhisperOnlyVisibleToCurrentUSer = isCurrentUserTheOnlyParticipant(participants);

    // When the current user is the only participant, the display name needs to be "you" because that's the only person reading it
    if (isWhisperOnlyVisibleToCurrentUSer) {
        return Localize.translateLocal('common.youAfterPreposition');
    }

    return _.map(participants, login => getDisplayNameForParticipant(login, !isWhisperOnlyVisibleToCurrentUSer)).join(', ');
}

export {
    getReportParticipantsTitle,
    isReportMessageAttachment,
    findLastAccessedReport,
    canEditReportAction,
    canDeleteReportAction,
    canLeaveRoom,
    sortReportsByLastRead,
    isDefaultRoom,
    isAdminRoom,
    isAnnounceRoom,
    isUserCreatedPolicyRoom,
    isChatRoom,
    getChatRoomSubtitle,
    getPolicyName,
    getPolicyType,
    isArchivedRoom,
    isPolicyExpenseChatAdmin,
    isPublicRoom,
    isPublicAnnounceRoom,
    isConciergeChatReport,
    isCurrentUserTheOnlyParticipant,
    hasAutomatedExpensifyEmails,
    hasExpensifyGuidesEmails,
    hasOutstandingIOU,
    isIOUOwnedByCurrentUser,
    getIOUTotal,
    canShowReportRecipientLocalTime,
    formatReportLastMessageText,
    chatIncludesConcierge,
    isPolicyExpenseChat,
    getDefaultAvatar,
    getIcons,
    getRoomWelcomeMessage,
    getDisplayNamesWithTooltips,
    getReportName,
    getReportIDFromLink,
    getRouteFromLink,
    navigateToDetailsPage,
    generateReportID,
    hasReportNameError,
    isUnread,
    isUnreadWithMention,
    buildOptimisticWorkspaceChats,
    buildOptimisticChatReport,
    buildOptimisticClosedReportAction,
    buildOptimisticCreatedReportAction,
    buildOptimisticIOUReport,
    buildOptimisticIOUReportAction,
    buildOptimisticAddCommentReportAction,
    shouldReportBeInOptionList,
    getChatByParticipants,
    getChatByParticipantsAndPolicy,
    getAllPolicyReports,
    getIOUReportActionMessage,
    getDisplayNameForParticipant,
    isExpenseReport,
    isIOUReport,
    isMoneyRequestReport,
    chatIncludesChronos,
    getAvatar,
    isDefaultAvatar,
    getOldDotDefaultAvatar,
    getNewMarkerReportActionID,
    canSeeDefaultRoom,
    hashLogin,
    getDefaultWorkspaceAvatar,
    getCommentLength,
    getParsedComment,
    getFullSizeAvatar,
    getSmallSizeAvatar,
    getMoneyRequestOptions,
    canRequestMoney,
    getWhisperDisplayNames,
};<|MERGE_RESOLUTION|>--- conflicted
+++ resolved
@@ -1053,11 +1053,6 @@
  */
 function getIOUReportActionMessage(type, total, participants, comment, currency, paymentType = '', isSettlingUp = false) {
     const amount = NumberFormatUtils.format(preferredLocale, total / 100, {style: 'currency', currency});
-<<<<<<< HEAD
-    const displayNames = _.map(participants, participant => getDisplayNameForParticipant(participant.login, true));
-    const who = StringUtils.arrayToSpokenList(displayNames);
-=======
->>>>>>> ab38fee9
     let paymentMethodMessage;
     switch (paymentType) {
         case CONST.IOU.PAYMENT_TYPE.EXPENSIFY:
