import _ from 'underscore';
import {format} from 'date-fns';
import Str from 'expensify-common/lib/str';
import lodashGet from 'lodash/get';
import lodashIntersection from 'lodash/intersection';
import Onyx from 'react-native-onyx';
import ExpensiMark from 'expensify-common/lib/ExpensiMark';
import ONYXKEYS from '../ONYXKEYS';
import CONST from '../CONST';
import * as Localize from './Localize';
import * as Expensicons from '../components/Icon/Expensicons';
import Navigation from './Navigation/Navigation';
import ROUTES from '../ROUTES';
import * as NumberUtils from './NumberUtils';
import * as ReportActionsUtils from './ReportActionsUtils';
import * as TransactionUtils from './TransactionUtils';
import Permissions from './Permissions';
import DateUtils from './DateUtils';
import linkingConfig from './Navigation/linkingConfig';
import isReportMessageAttachment from './isReportMessageAttachment';
import * as defaultWorkspaceAvatars from '../components/Icon/WorkspaceDefaultAvatars';
import * as CurrencyUtils from './CurrencyUtils';
import * as UserUtils from './UserUtils';

let currentUserEmail;
let currentUserAccountID;
let isAnonymousUser;

Onyx.connect({
    key: ONYXKEYS.SESSION,
    callback: (val) => {
        // When signed out, val is undefined
        if (!val) {
            return;
        }

        currentUserEmail = val.email;
        currentUserAccountID = val.accountID;
        isAnonymousUser = val.authTokenType === 'anonymousAccount';
    },
});

let allPersonalDetails;
let currentUserPersonalDetails;
Onyx.connect({
    key: ONYXKEYS.PERSONAL_DETAILS_LIST,
    callback: (val) => {
        currentUserPersonalDetails = lodashGet(val, currentUserAccountID, {});
        allPersonalDetails = val || {};
    },
});

let allReports;
Onyx.connect({
    key: ONYXKEYS.COLLECTION.REPORT,
    waitForCollectionCallback: true,
    callback: (val) => (allReports = val),
});

let doesDomainHaveApprovedAccountant;
Onyx.connect({
    key: ONYXKEYS.ACCOUNT,
    waitForCollectionCallback: true,
    callback: (val) => (doesDomainHaveApprovedAccountant = lodashGet(val, 'doesDomainHaveApprovedAccountant', false)),
});

let allPolicies;
Onyx.connect({
    key: ONYXKEYS.COLLECTION.POLICY,
    waitForCollectionCallback: true,
    callback: (val) => (allPolicies = val),
});

let loginList;
Onyx.connect({
    key: ONYXKEYS.LOGIN_LIST,
    callback: (val) => (loginList = val),
});

function getChatType(report) {
    return report ? report.chatType : '';
}

/**
 * Returns the concatenated title for the PrimaryLogins of a report
 *
 * @param {Array} accountIDs
 * @returns {string}
 */
function getReportParticipantsTitle(accountIDs) {
    return (
        _.chain(accountIDs)

            // Somehow it's possible for the logins coming from report.participantAccountIDs to contain undefined values so we use compact to remove them.
            .compact()
            .value()
            .join(', ')
    );
}

/**
 * Checks if a report is a chat report.
 *
 * @param {Object} report
 * @returns {Boolean}
 */
function isChatReport(report) {
    return lodashGet(report, 'type') === CONST.REPORT.TYPE.CHAT;
}

/**
 * Checks if a report is an Expense report.
 *
 * @param {Object} report
 * @returns {Boolean}
 */
function isExpenseReport(report) {
    return lodashGet(report, 'type') === CONST.REPORT.TYPE.EXPENSE;
}

/**
 * Checks if a report is an expense report that belongs to a Control policy.
 *
 * @param {Object} report
 * @returns {Boolean}
 */
function isControlPolicyExpenseReport(report) {
    return isExpenseReport(report) && getPolicyType(report, allPolicies) === CONST.POLICY.TYPE.CORPORATE;
}

/**
 * Checks if a report is an IOU report.
 *
 * @param {Object} report
 * @returns {Boolean}
 */
function isIOUReport(report) {
    return lodashGet(report, 'type') === CONST.REPORT.TYPE.IOU;
}

/**
 * Checks if a report is a task report.
 *
 * @param {Object} report
 * @returns {Boolean}
 */
function isTaskReport(report) {
    return lodashGet(report, 'type') === CONST.REPORT.TYPE.TASK;
}

/**
 * Checks if a report is an open task report.
 *
 * @param {Object} report
 * @returns {Boolean}
 */
function isOpenTaskReport(report) {
    return isTaskReport(report) && report.stateNum === CONST.REPORT.STATE_NUM.OPEN && report.statusNum === CONST.REPORT.STATUS.OPEN;
}

/**
 * Checks if the current user is assigned to the task report
 *
 * @param {Object} report
 * @returns {Boolean}
 */
function isCanceledTaskReport(report) {
    return isTaskReport(report) && report.stateNum === CONST.REPORT.STATE_NUM.SUBMITTED && report.statusNum === CONST.REPORT.STATUS.CLOSED;
}

/**
 * Checks if a report is a completed task report.
 *
 * @param {Object} report
 * @returns {Boolean}
 */
function isCompletedTaskReport(report) {
    return isTaskReport(report) && report.stateNum === CONST.REPORT.STATE_NUM.SUBMITTED && report.statusNum === CONST.REPORT.STATUS.APPROVED;
}

function isReportManager(report) {
    return lodashGet(report, 'managerID') === currentUserAccountID;
}

function isReportApproved(report) {
    return lodashGet(report, 'stateNum') === CONST.REPORT.STATE_NUM.SUBMITTED && lodashGet(report, 'statusNum') === CONST.REPORT.STATUS.APPROVED;
}

/**
 * Given a collection of reports returns them sorted by last read
 *
 * @param {Object} reports
 * @returns {Array}
 */
function sortReportsByLastRead(reports) {
    return _.chain(reports)
        .toArray()
        .filter((report) => report && report.reportID && report.lastReadTime)
        .sortBy('lastReadTime')
        .value();
}

/**
 * Can only edit if:
 *
 * - It was written by the current user
 * - It's an ADDCOMMENT that is not an attachment
 * - It's not pending deletion
 *
 * @param {Object} reportAction
 * @returns {Boolean}
 */
function canEditReportAction(reportAction) {
    return (
        reportAction.actorAccountID === currentUserAccountID &&
        reportAction.actionName === CONST.REPORT.ACTIONS.TYPE.ADDCOMMENT &&
        !isReportMessageAttachment(lodashGet(reportAction, ['message', 0], {})) &&
        !ReportActionsUtils.isDeletedAction(reportAction) &&
        !ReportActionsUtils.isCreatedTaskReportAction(reportAction) &&
        reportAction.pendingAction !== CONST.RED_BRICK_ROAD_PENDING_ACTION.DELETE
    );
}

/**
 * Whether the Money Request report is settled
 *
 * @param {String} reportID
 * @returns {Boolean}
 */
function isSettled(reportID) {
    const report = lodashGet(allReports, `${ONYXKEYS.COLLECTION.REPORT}${reportID}`, {});

    if (_.isEmpty(report) || report.isWaitingOnBankAccount) {
        return false;
    }

    return report.stateNum === CONST.REPORT.STATE_NUM.SUBMITTED && report.statusNum === CONST.REPORT.STATUS.REIMBURSED;
}

/**
 * Whether the current user is the submitter of the report
 *
 * @param {String} reportID
 * @returns {Boolean}
 */
function isCurrentUserSubmitter(reportID) {
    const report = lodashGet(allReports, `${ONYXKEYS.COLLECTION.REPORT}${reportID}`, {});
    return report && report.ownerEmail === currentUserEmail;
}

/**
 * Whether the provided report is an Admin room
 * @param {Object} report
 * @param {String} report.chatType
 * @returns {Boolean}
 */
function isAdminRoom(report) {
    return getChatType(report) === CONST.REPORT.CHAT_TYPE.POLICY_ADMINS;
}

/**
 * Whether the provided report is an Admin-only posting room
 * @param {Object} report
 * @param {String} report.writeCapability
 * @returns {Boolean}
 */
function isAdminsOnlyPostingRoom(report) {
    return lodashGet(report, 'writeCapability', CONST.REPORT.WRITE_CAPABILITIES.ALL) === CONST.REPORT.WRITE_CAPABILITIES.ADMINS;
}

/**
 * Whether the provided report is a Announce room
 * @param {Object} report
 * @param {String} report.chatType
 * @returns {Boolean}
 */
function isAnnounceRoom(report) {
    return getChatType(report) === CONST.REPORT.CHAT_TYPE.POLICY_ANNOUNCE;
}

/**
 * Whether the provided report is a default room
 * @param {Object} report
 * @param {String} report.chatType
 * @returns {Boolean}
 */
function isDefaultRoom(report) {
    return [CONST.REPORT.CHAT_TYPE.POLICY_ADMINS, CONST.REPORT.CHAT_TYPE.POLICY_ANNOUNCE, CONST.REPORT.CHAT_TYPE.DOMAIN_ALL].indexOf(getChatType(report)) > -1;
}

/**
 * Whether the provided report is a Domain room
 * @param {Object} report
 * @param {String} report.chatType
 * @returns {Boolean}
 */
function isDomainRoom(report) {
    return getChatType(report) === CONST.REPORT.CHAT_TYPE.DOMAIN_ALL;
}

/**
 * Whether the provided report is a user created policy room
 * @param {Object} report
 * @param {String} report.chatType
 * @returns {Boolean}
 */
function isUserCreatedPolicyRoom(report) {
    return getChatType(report) === CONST.REPORT.CHAT_TYPE.POLICY_ROOM;
}

/**
 * Get the policy type from a given report
 * @param {Object} report
 * @param {String} report.policyID
 * @param {Object} policies must have Onyxkey prefix (i.e 'policy_') for keys
 * @returns {String}
 */
function getPolicyType(report, policies) {
    return lodashGet(policies, [`${ONYXKEYS.COLLECTION.POLICY}${report.policyID}`, 'type'], '');
}

/**
 * Whether the provided report is a Policy Expense chat.
 * @param {Object} report
 * @param {String} report.chatType
 * @returns {Boolean}
 */
function isPolicyExpenseChat(report) {
    return getChatType(report) === CONST.REPORT.CHAT_TYPE.POLICY_EXPENSE_CHAT;
}

/** Wether the provided report belongs to a Control policy and is an epxense chat
 * @param {Object} report
 * @returns {Boolean}
 */
function isControlPolicyExpenseChat(report) {
    return isPolicyExpenseChat(report) && getPolicyType(report, allPolicies) === CONST.POLICY.TYPE.CORPORATE;
}

/** Wether the provided report belongs to a Control policy and is an epxense report
 * @param {Object} report
 * @returns {Boolean}
 */
function isControlPolicyExpenseReport(report) {
    return isExpenseReport(report) && getPolicyType(report, allPolicies) === CONST.POLICY.TYPE.CORPORATE;
}

/**
 * Whether the provided report is a chat room
 * @param {Object} report
 * @param {String} report.chatType
 * @returns {Boolean}
 */
function isChatRoom(report) {
    return isUserCreatedPolicyRoom(report) || isDefaultRoom(report);
}

/**
 * Whether the provided report is a public room
 * @param {Object} report
 * @param {String} report.visibility
 * @returns {Boolean}
 */
function isPublicRoom(report) {
    const visibility = lodashGet(report, 'visibility', '');
    return visibility === CONST.REPORT.VISIBILITY.PUBLIC || visibility === CONST.REPORT.VISIBILITY.PUBLIC_ANNOUNCE;
}

/**
 * Whether the provided report is a public announce room
 * @param {Object} report
 * @param {String} report.visibility
 * @returns {Boolean}
 */
function isPublicAnnounceRoom(report) {
    const visibility = lodashGet(report, 'visibility', '');
    return visibility === CONST.REPORT.VISIBILITY.PUBLIC_ANNOUNCE;
}

/**
<<<<<<< HEAD
 * Get the policy type from a given report
 * @param {Object} report
 * @param {String} report.policyID
 * @param {Object} policies must have Onyxkey prefix (i.e 'policy_') for keys
 * @returns {String}
 */
function getPolicyType(report, policies) {
    return lodashGet(policies || allPolicies, [`${ONYXKEYS.COLLECTION.POLICY}${report.policyID}`, 'type'], '');
}

/**
=======
>>>>>>> b02310b5
 * If the report is a policy expense, the route should be for adding bank account for that policy
 * else since the report is a personal IOU, the route should be for personal bank account.
 * @param {Object} report
 * @returns {String}
 */
function getBankAccountRoute(report) {
    return isPolicyExpenseChat(report) ? ROUTES.getBankAccountRoute('', report.policyID) : ROUTES.SETTINGS_ADD_BANK_ACCOUNT;
}

/**
 * Check if personal detail of accountID is empty or optimistic data
 * @param {String} accountID user accountID
 * @returns {Boolean}
 */
function isOptimisticPersonalDetail(accountID) {
    return _.isEmpty(allPersonalDetails[accountID]) || !!allPersonalDetails[accountID].isOptimisticPersonalDetail;
}

/**
 * Checks if a report is a task report from a policy expense chat.
 *
 * @param {Object} report
 * @returns {Boolean}
 */
function isWorkspaceTaskReport(report) {
    if (!isTaskReport(report)) {
        return false;
    }
    const parentReport = allReports[`${ONYXKEYS.COLLECTION.REPORT}${report.parentReportID}`];
    return isPolicyExpenseChat(parentReport);
}

/**
 * Returns true if report has a parent
 *
 * @param {Object} report
 * @returns {Boolean}
 */
function isThread(report) {
    return Boolean(report && report.parentReportID && report.parentReportActionID);
}

/**
 * Returns true if report is of type chat and has a parent and is therefore a Thread.
 *
 * @param {Object} report
 * @returns {Boolean}
 */
function isChatThread(report) {
    return isThread(report) && report.type === CONST.REPORT.TYPE.CHAT;
}

/**
 * Only returns true if this is our main 1:1 DM report with Concierge
 *
 * @param {Object} report
 * @returns {Boolean}
 */
function isConciergeChatReport(report) {
    return lodashGet(report, 'participantAccountIDs', []).length === 1 && Number(report.participantAccountIDs[0]) === CONST.ACCOUNT_ID.CONCIERGE && !isChatThread(report);
}

/**
 * Check if the report is a single chat report that isn't a thread
 * and personal detail of participant is optimistic data
 * @param {Object} report
 * @param {Array} report.participantAccountIDs
 * @returns {Boolean}
 */
function shouldDisableDetailPage(report) {
    const participantAccountIDs = lodashGet(report, 'participantAccountIDs', []);

    if (isChatRoom(report) || isPolicyExpenseChat(report) || isChatThread(report) || isTaskReport(report)) {
        return false;
    }
    if (participantAccountIDs.length === 1) {
        return isOptimisticPersonalDetail(participantAccountIDs[0]);
    }
    return false;
}

/**
 * Returns true if this report has only one participant and it's an Expensify account.
 * @param {Object} report
 * @returns {Boolean}
 */
function isExpensifyOnlyParticipantInReport(report) {
    const reportParticipants = _.without(lodashGet(report, 'participantAccountIDs', []), currentUserAccountID);
    return lodashGet(report, 'participantAccountIDs', []).length === 1 && _.some(reportParticipants, (accountID) => _.contains(CONST.EXPENSIFY_ACCOUNT_IDS, accountID));
}

/**
 * Returns true if there are any Expensify accounts (i.e. with domain 'expensify.com') in the set of accountIDs
 * by cross-referencing the accountIDs with personalDetails.
 *
 * @param {Array<Number>} accountIDs
 * @return {Boolean}
 */
function hasExpensifyEmails(accountIDs) {
    return _.some(accountIDs, (accountID) => Str.extractEmailDomain(lodashGet(allPersonalDetails, [accountID, 'login'], '')) === CONST.EXPENSIFY_PARTNER_NAME);
}

/**
 * Returns true if there are any guides accounts (team.expensify.com) in a list of accountIDs
 * by cross-referencing the accountIDs with personalDetails since guides that are participants
 * of the user's chats should have their personal details in Onyx.
 * @param {Array<Number>} accountIDs
 * @returns {Boolean}
 */
function hasExpensifyGuidesEmails(accountIDs) {
    return _.some(accountIDs, (accountID) => Str.extractEmailDomain(lodashGet(allPersonalDetails, [accountID, 'login'], '')) === CONST.EMAIL.GUIDES_DOMAIN);
}

/**
 * @param {Record<String, {lastReadTime, reportID}>|Array<{lastReadTime, reportID}>} reports
 * @param {Boolean} [ignoreDomainRooms]
 * @param {Object} policies
 * @param {Boolean} isFirstTimeNewExpensifyUser
 * @param {Boolean} openOnAdminRoom
 * @returns {Object}
 */
function findLastAccessedReport(reports, ignoreDomainRooms, policies, isFirstTimeNewExpensifyUser, openOnAdminRoom = false) {
    // If it's the user's first time using New Expensify, then they could either have:
    //   - just a Concierge report, if so we'll return that
    //   - their Concierge report, and a separate report that must have deeplinked them to the app before they created their account.
    // If it's the latter, we'll use the deeplinked report over the Concierge report,
    // since the Concierge report would be incorrectly selected over the deep-linked report in the logic below.
    let sortedReports = sortReportsByLastRead(reports);

    if (isFirstTimeNewExpensifyUser) {
        if (sortedReports.length === 1) {
            return sortedReports[0];
        }
        return _.find(sortedReports, (report) => !isConciergeChatReport(report));
    }

    if (ignoreDomainRooms) {
        // We allow public announce rooms, admins, and announce rooms through since we bypass the default rooms beta for them.
        // Check where ReportUtils.findLastAccessedReport is called in MainDrawerNavigator.js for more context.
        // Domain rooms are now the only type of default room that are on the defaultRooms beta.
        sortedReports = _.filter(
            sortedReports,
            (report) => !isDomainRoom(report) || getPolicyType(report, policies) === CONST.POLICY.TYPE.FREE || hasExpensifyGuidesEmails(lodashGet(report, ['participantAccountIDs'], [])),
        );
    }

    let adminReport;
    if (openOnAdminRoom) {
        adminReport = _.find(sortedReports, (report) => {
            const chatType = getChatType(report);
            return chatType === CONST.REPORT.CHAT_TYPE.POLICY_ADMINS;
        });
    }

    return adminReport || _.last(sortedReports);
}

/**
 * Whether the provided report is an archived room
 * @param {Object} report
 * @param {Number} report.stateNum
 * @param {Number} report.statusNum
 * @returns {Boolean}
 */
function isArchivedRoom(report) {
    return lodashGet(report, ['statusNum']) === CONST.REPORT.STATUS.CLOSED && lodashGet(report, ['stateNum']) === CONST.REPORT.STATE_NUM.SUBMITTED;
}

/**
 * Get the policy name from a given report
 * @param {Object} report
 * @param {String} report.policyID
 * @param {String} report.oldPolicyName
 * @param {String} report.policyName
 * @param {Boolean} [returnEmptyIfNotFound]
 * @param {Object} [policy]
 * @returns {String}
 */
function getPolicyName(report, returnEmptyIfNotFound = false, policy = undefined) {
    const noPolicyFound = returnEmptyIfNotFound ? '' : Localize.translateLocal('workspace.common.unavailable');
    if (_.isEmpty(report)) {
        return noPolicyFound;
    }

    if ((!allPolicies || _.size(allPolicies) === 0) && !report.policyName) {
        return Localize.translateLocal('workspace.common.unavailable');
    }
    const finalPolicy = policy || _.get(allPolicies, `${ONYXKEYS.COLLECTION.POLICY}${report.policyID}`);

    // Public rooms send back the policy name with the reportSummary,
    // since they can also be accessed by people who aren't in the workspace

    return lodashGet(finalPolicy, 'name') || report.policyName || report.oldPolicyName || noPolicyFound;
}

/**
 * Checks if the current user is allowed to comment on the given report.
 * @param {Object} report
 * @param {String} [report.writeCapability]
 * @returns {Boolean}
 */
function isAllowedToComment(report) {
    // Default to allowing all users to post
    const capability = lodashGet(report, 'writeCapability', CONST.REPORT.WRITE_CAPABILITIES.ALL) || CONST.REPORT.WRITE_CAPABILITIES.ALL;

    if (capability === CONST.REPORT.WRITE_CAPABILITIES.ALL) {
        return true;
    }

    // If unauthenticated user opens public chat room using deeplink, they do not have policies available and they cannot comment
    if (!allPolicies) {
        return false;
    }

    // If we've made it here, commenting on this report is restricted.
    // If the user is an admin, allow them to post.
    const policy = allPolicies[`${ONYXKEYS.COLLECTION.POLICY}${report.policyID}`];
    return lodashGet(policy, 'role', '') === CONST.POLICY.ROLE.ADMIN;
}

/**
 * Checks if the current user is the admin of the policy given the policy expense chat.
 * @param {Object} report
 * @param {String} report.policyID
 * @param {Object} policies must have OnyxKey prefix (i.e 'policy_') for keys
 * @returns {Boolean}
 */
function isPolicyExpenseChatAdmin(report, policies) {
    if (!isPolicyExpenseChat(report)) {
        return false;
    }

    const policyRole = lodashGet(policies, [`${ONYXKEYS.COLLECTION.POLICY}${report.policyID}`, 'role']);

    return policyRole === CONST.POLICY.ROLE.ADMIN;
}

/**
 * Checks if the current user is the admin of the policy.
 * @param {String} policyID
 * @param {Object} policies must have OnyxKey prefix (i.e 'policy_') for keys
 * @returns {Boolean}
 */
function isPolicyAdmin(policyID, policies) {
    const policyRole = lodashGet(policies, [`${ONYXKEYS.COLLECTION.POLICY}${policyID}`, 'role']);

    return policyRole === CONST.POLICY.ROLE.ADMIN;
}

/**
 * Returns true if report is a DM/Group DM chat.
 *
 * @param {Object} report
 * @returns {Boolean}
 */
function isDM(report) {
    return !getChatType(report);
}

/**
 * Returns true if report has a single participant.
 *
 * @param {Object} report
 * @returns {Boolean}
 */
function hasSingleParticipant(report) {
    return report.participants && report.participants.length === 1;
}

/**
 * If the report is a thread and has a chat type set, it is a workspace chat.
 *
 * @param {Object} report
 * @returns {Boolean}
 */
function isWorkspaceThread(report) {
    return Boolean(isThread(report) && !isDM(report));
}

/**
 * Returns true if reportAction has a child.
 *
 * @param {Object} reportAction
 * @returns {Boolean}
 */
function isThreadParent(reportAction) {
    return reportAction && reportAction.childReportID && reportAction.childReportID !== 0;
}

/**
 * Returns true if reportAction is the first chat preview of a Thread
 *
 * @param {Object} reportAction
 * @param {String} reportID
 * @returns {Boolean}
 */
function isThreadFirstChat(reportAction, reportID) {
    return !_.isUndefined(reportAction.childReportID) && reportAction.childReportID.toString() === reportID;
}

/**
 * Checks if a report is a child report.
 *
 * @param {Object} report
 * @returns {Boolean}
 */
function isChildReport(report) {
    return isThread(report) || isTaskReport(report);
}

/**
 * An Expense Request is a thread where the parent report is an Expense Report and
 * the parentReportAction is a transaction.
 *
 * @param {Object} report
 * @returns {Boolean}
 */
function isExpenseRequest(report) {
    if (isThread(report)) {
        const parentReportAction = ReportActionsUtils.getParentReportAction(report);
        const parentReport = lodashGet(allReports, [`${ONYXKEYS.COLLECTION.REPORT}${report.parentReportID}`]);
        return isExpenseReport(parentReport) && ReportActionsUtils.isTransactionThread(parentReportAction);
    }
    return false;
}

/**
 * An IOU Request is a thread where the parent report is an IOU Report and
 * the parentReportAction is a transaction.
 *
 * @param {Object} report
 * @returns {Boolean}
 */
function isIOURequest(report) {
    if (isThread(report)) {
        const parentReportAction = ReportActionsUtils.getParentReportAction(report);
        const parentReport = allReports[`${ONYXKEYS.COLLECTION.REPORT}${report.parentReportID}`];
        return isIOUReport(parentReport) && ReportActionsUtils.isTransactionThread(parentReportAction);
    }
    return false;
}

/**
 * Checks if a report is an IOU or expense request.
 *
 * @param {Object|String} reportOrID
 * @returns {Boolean}
 */
function isMoneyRequest(reportOrID) {
    const report = _.isObject(reportOrID) ? reportOrID : allReports[`${ONYXKEYS.COLLECTION.REPORT}${reportOrID}`];
    return isIOURequest(report) || isExpenseRequest(report);
}

/**
 * Checks if a report is an IOU or expense report.
 *
 * @param {Object|String} reportOrID
 * @returns {Boolean}
 */
function isMoneyRequestReport(reportOrID) {
    const report = _.isObject(reportOrID) ? reportOrID : allReports[`${ONYXKEYS.COLLECTION.REPORT}${reportOrID}`];
    return isIOUReport(report) || isExpenseReport(report);
}

/**
 * Can only delete if the author is this user and the action is an ADDCOMMENT action or an IOU action in an unsettled report, or if the user is a
 * policy admin
 *
 * @param {Object} reportAction
 * @param {String} reportID
 * @returns {Boolean}
 */
function canDeleteReportAction(reportAction, reportID) {
    // For now, users cannot delete split actions
    if (ReportActionsUtils.isMoneyRequestAction(reportAction) && lodashGet(reportAction, 'originalMessage.type') === CONST.IOU.REPORT_ACTION_TYPE.SPLIT) {
        return false;
    }
    const isActionOwner = reportAction.actorAccountID === currentUserAccountID;
    if (isActionOwner && ReportActionsUtils.isMoneyRequestAction(reportAction) && !isSettled(reportAction.originalMessage.IOUReportID)) {
        return true;
    }
    if (
        reportAction.actionName !== CONST.REPORT.ACTIONS.TYPE.ADDCOMMENT ||
        reportAction.pendingAction === CONST.RED_BRICK_ROAD_PENDING_ACTION.DELETE ||
        ReportActionsUtils.isCreatedTaskReportAction(reportAction) ||
        (ReportActionsUtils.isMoneyRequestAction(reportAction) && isSettled(reportAction.originalMessage.IOUReportID)) ||
        reportAction.actorAccountID === CONST.ACCOUNT_ID.CONCIERGE
    ) {
        return false;
    }
    if (isActionOwner) {
        return true;
    }
    const report = lodashGet(allReports, `${ONYXKEYS.COLLECTION.REPORT}${reportID}`, {});
    const policy = lodashGet(allPolicies, `${ONYXKEYS.COLLECTION.POLICY}${report.policyID}`) || {};
    return policy.role === CONST.POLICY.ROLE.ADMIN && !isDM(report);
}

/**
 * Get welcome message based on room type
 * @param {Object} report
 * @returns {Object}
 */

function getRoomWelcomeMessage(report) {
    const welcomeMessage = {};
    const workspaceName = getPolicyName(report);

    if (isArchivedRoom(report)) {
        welcomeMessage.phrase1 = Localize.translateLocal('reportActionsView.beginningOfArchivedRoomPartOne');
        welcomeMessage.phrase2 = Localize.translateLocal('reportActionsView.beginningOfArchivedRoomPartTwo');
    } else if (isDomainRoom(report)) {
        welcomeMessage.phrase1 = Localize.translateLocal('reportActionsView.beginningOfChatHistoryDomainRoomPartOne', {domainRoom: report.reportName});
        welcomeMessage.phrase2 = Localize.translateLocal('reportActionsView.beginningOfChatHistoryDomainRoomPartTwo');
    } else if (isAdminRoom(report)) {
        welcomeMessage.phrase1 = Localize.translateLocal('reportActionsView.beginningOfChatHistoryAdminRoomPartOne', {workspaceName});
        welcomeMessage.phrase2 = Localize.translateLocal('reportActionsView.beginningOfChatHistoryAdminRoomPartTwo');
    } else if (isAdminsOnlyPostingRoom(report)) {
        welcomeMessage.phrase1 = Localize.translateLocal('reportActionsView.beginningOfChatHistoryAdminOnlyPostingRoomPartOne');
        welcomeMessage.phrase2 = Localize.translateLocal('reportActionsView.beginningOfChatHistoryAdminOnlyPostingRoomPartTwo', {workspaceName});
    } else if (isAnnounceRoom(report)) {
        welcomeMessage.phrase1 = Localize.translateLocal('reportActionsView.beginningOfChatHistoryAnnounceRoomPartOne', {workspaceName});
        welcomeMessage.phrase2 = Localize.translateLocal('reportActionsView.beginningOfChatHistoryAnnounceRoomPartTwo', {workspaceName});
    } else {
        // Message for user created rooms or other room types.
        welcomeMessage.phrase1 = Localize.translateLocal('reportActionsView.beginningOfChatHistoryUserRoomPartOne');
        welcomeMessage.phrase2 = Localize.translateLocal('reportActionsView.beginningOfChatHistoryUserRoomPartTwo');
    }

    return welcomeMessage;
}

/**
 * Returns true if Concierge is one of the chat participants (1:1 as well as group chats)
 * @param {Object} report
 * @returns {Boolean}
 */
function chatIncludesConcierge(report) {
    return report.participantAccountIDs && _.contains(report.participantAccountIDs, CONST.ACCOUNT_ID.CONCIERGE);
}

/**
 * Returns true if there is any automated expensify account in accountIDs
 * @param {Array} accountIDs
 * @returns {Boolean}
 */
function hasAutomatedExpensifyAccountIDs(accountIDs) {
    return _.intersection(accountIDs, CONST.EXPENSIFY_ACCOUNT_IDS).length > 0;
}

/**
 * Whether the time row should be shown for a report.
 * @param {Array<Object>} personalDetails
 * @param {Object} report
 * @param {Number} accountID
 * @return {Boolean}
 */
function canShowReportRecipientLocalTime(personalDetails, report, accountID) {
    const reportParticipants = _.without(lodashGet(report, 'participantAccountIDs', []), accountID);
    const participantsWithoutExpensifyAccountIDs = _.difference(reportParticipants, CONST.EXPENSIFY_ACCOUNT_IDS);
    const hasMultipleParticipants = participantsWithoutExpensifyAccountIDs.length > 1;
    const reportRecipient = personalDetails[participantsWithoutExpensifyAccountIDs[0]];
    const reportRecipientTimezone = lodashGet(reportRecipient, 'timezone', CONST.DEFAULT_TIME_ZONE);
    const isReportParticipantValidated = lodashGet(reportRecipient, 'validated', false);
    return Boolean(
        !hasMultipleParticipants &&
            !isChatRoom(report) &&
            !isPolicyExpenseChat(report) &&
            reportRecipient &&
            reportRecipientTimezone &&
            reportRecipientTimezone.selected &&
            isReportParticipantValidated,
    );
}

/**
 * Shorten last message text to fixed length and trim spaces.
 * @param {String} lastMessageText
 * @returns {String}
 */
function formatReportLastMessageText(lastMessageText) {
    return String(lastMessageText).trim().replace(CONST.REGEX.AFTER_FIRST_LINE_BREAK, '').substring(0, CONST.REPORT.LAST_MESSAGE_TEXT_MAX_LENGTH).trim();
}

/**
 * Helper method to return the default avatar associated with the given login
 * @param {String} [workspaceName]
 * @returns {String}
 */
function getDefaultWorkspaceAvatar(workspaceName) {
    if (!workspaceName) {
        return defaultWorkspaceAvatars.WorkspaceBuilding;
    }

    // Remove all chars not A-Z or 0-9 including underscore
    const alphaNumeric = workspaceName
        .normalize('NFD')
        .replace(/[^0-9a-z]/gi, '')
        .toUpperCase();

    return !alphaNumeric ? defaultWorkspaceAvatars.WorkspaceBuilding : defaultWorkspaceAvatars[`Workspace${alphaNumeric[0]}`];
}

function getWorkspaceAvatar(report) {
    const workspaceName = getPolicyName(report, allPolicies);
    return lodashGet(allPolicies, [`${ONYXKEYS.COLLECTION.POLICY}${report.policyID}`, 'avatar']) || getDefaultWorkspaceAvatar(workspaceName);
}

/**
 * Returns the appropriate icons for the given chat report using the stored personalDetails.
 * The Avatar sources can be URLs or Icon components according to the chat type.
 *
 * @param {Array} participants
 * @param {Object} personalDetails
 * @returns {Array<*>}
 */
function getIconsForParticipants(participants, personalDetails) {
    const participantDetails = [];
    const participantsList = participants || [];

    for (let i = 0; i < participantsList.length; i++) {
        const accountID = participantsList[i];
        const avatarSource = UserUtils.getAvatar(lodashGet(personalDetails, [accountID, 'avatar'], ''), accountID);
        participantDetails.push([
            accountID,
            lodashGet(personalDetails, [accountID, 'displayName']) || lodashGet(personalDetails, [accountID, 'login'], ''),
            lodashGet(personalDetails, [accountID, 'firstName'], ''),
            avatarSource,
        ]);
    }

    // Sort all logins by first name (which is the second element in the array)
    const sortedParticipantDetails = participantDetails.sort((a, b) => a[2] - b[2]);

    // Now that things are sorted, gather only the avatars (third element in the array) and return those
    const avatars = [];
    for (let i = 0; i < sortedParticipantDetails.length; i++) {
        const userIcon = {
            id: sortedParticipantDetails[i][0],
            source: sortedParticipantDetails[i][3],
            type: CONST.ICON_TYPE_AVATAR,
            name: sortedParticipantDetails[i][1],
        };
        avatars.push(userIcon);
    }

    return avatars;
}

/**
 * Given a report, return the associated workspace icon.
 *
 * @param {Object} report
 * @param {Object} [policy]
 * @returns {Object}
 */
function getWorkspaceIcon(report, policy = undefined) {
    const workspaceName = getPolicyName(report, false, policy);
    const policyExpenseChatAvatarSource = lodashGet(allPolicies, [`${ONYXKEYS.COLLECTION.POLICY}${report.policyID}`, 'avatar']) || getDefaultWorkspaceAvatar(workspaceName);
    const workspaceIcon = {
        source: policyExpenseChatAvatarSource,
        type: CONST.ICON_TYPE_WORKSPACE,
        name: workspaceName,
        id: -1,
    };
    return workspaceIcon;
}

/**
 * Returns the appropriate icons for the given chat report using the stored personalDetails.
 * The Avatar sources can be URLs or Icon components according to the chat type.
 *
 * @param {Object} report
 * @param {Object} personalDetails
 * @param {*} [defaultIcon]
 * @param {Boolean} [isPayer]
 * @param {String} [defaultName]
 * @param {Number} [defaultAccountID]
 * @param {Object} [policy]
 * @returns {Array<*>}
 */
function getIcons(report, personalDetails, defaultIcon = null, isPayer = false, defaultName = '', defaultAccountID = -1, policy = undefined) {
    if (_.isEmpty(report)) {
        const fallbackIcon = {
            source: defaultIcon || Expensicons.FallbackAvatar,
            type: CONST.ICON_TYPE_AVATAR,
            name: defaultName,
            id: defaultAccountID,
        };
        return [fallbackIcon];
    }
    if (isExpenseRequest(report)) {
        const parentReportAction = ReportActionsUtils.getParentReportAction(report);
        const workspaceIcon = getWorkspaceIcon(report, policy);
        const memberIcon = {
            source: UserUtils.getAvatar(lodashGet(personalDetails, [parentReportAction.actorAccountID, 'avatar']), parentReportAction.actorAccountID),
            id: parentReportAction.actorAccountID,
            type: CONST.ICON_TYPE_AVATAR,
            name: lodashGet(personalDetails, [parentReportAction.actorAccountID, 'displayName'], ''),
        };

        return [memberIcon, workspaceIcon];
    }
    if (isChatThread(report)) {
        const parentReportAction = ReportActionsUtils.getParentReportAction(report);

        const actorAccountID = lodashGet(parentReportAction, 'actorAccountID', -1);
        const actorDisplayName = lodashGet(allPersonalDetails, [actorAccountID, 'displayName'], '');
        const actorIcon = {
            id: actorAccountID,
            source: UserUtils.getAvatar(lodashGet(personalDetails, [actorAccountID, 'avatar']), actorAccountID),
            name: actorDisplayName,
            type: CONST.ICON_TYPE_AVATAR,
        };

        if (isWorkspaceThread(report)) {
            const workspaceIcon = getWorkspaceIcon(report, policy);
            return [actorIcon, workspaceIcon];
        }
        return [actorIcon];
    }
    if (isTaskReport(report)) {
        const ownerIcon = {
            id: report.ownerAccountID,
            source: UserUtils.getAvatar(lodashGet(personalDetails, [report.ownerAccountID, 'avatar']), report.ownerAccountID),
            type: CONST.ICON_TYPE_AVATAR,
            name: lodashGet(personalDetails, [report.ownerAccountID, 'displayName'], ''),
        };

        if (isWorkspaceTaskReport(report)) {
            const workspaceIcon = getWorkspaceIcon(report, policy);
            return [ownerIcon, workspaceIcon];
        }

        return [ownerIcon];
    }
    if (isDomainRoom(report)) {
        // Get domain name after the #. Domain Rooms use our default workspace avatar pattern.
        const domainName = report.reportName.substring(1);
        const policyExpenseChatAvatarSource = getDefaultWorkspaceAvatar(domainName);
        const domainIcon = {
            source: policyExpenseChatAvatarSource,
            type: CONST.ICON_TYPE_WORKSPACE,
            name: domainName,
            id: -1,
        };
        return [domainIcon];
    }
    if (isAdminRoom(report) || isAnnounceRoom(report) || isChatRoom(report) || isArchivedRoom(report)) {
        const workspaceIcon = getWorkspaceIcon(report, policy);
        return [workspaceIcon];
    }
    if (isPolicyExpenseChat(report) || isExpenseReport(report)) {
        const workspaceIcon = getWorkspaceIcon(report, policy);
        const memberIcon = {
            source: UserUtils.getAvatar(lodashGet(personalDetails, [report.ownerAccountID, 'avatar']), report.ownerAccountID),
            id: report.ownerAccountID,
            type: CONST.ICON_TYPE_AVATAR,
            name: lodashGet(personalDetails, [report.ownerAccountID, 'displayName'], ''),
        };
        return isExpenseReport(report) ? [memberIcon, workspaceIcon] : [workspaceIcon, memberIcon];
    }
    if (isIOUReport(report)) {
        const managerIcon = {
            source: UserUtils.getAvatar(lodashGet(personalDetails, [report.managerID, 'avatar']), report.managerID),
            id: report.managerID,
            type: CONST.ICON_TYPE_AVATAR,
            name: lodashGet(personalDetails, [report.managerID, 'displayName'], ''),
        };

        const ownerIcon = {
            id: report.ownerAccountID,
            source: UserUtils.getAvatar(lodashGet(personalDetails, [report.ownerAccountID, 'avatar']), report.ownerAccountID),
            type: CONST.ICON_TYPE_AVATAR,
            name: lodashGet(personalDetails, [report.ownerAccountID, 'displayName'], ''),
        };

        return isPayer ? [managerIcon, ownerIcon] : [ownerIcon, managerIcon];
    }
    return getIconsForParticipants(report.participantAccountIDs, personalDetails);
}

/**
 * Gets the personal details for a login by looking in the ONYXKEYS.PERSONAL_DETAILS_LIST Onyx key (stored in the local variable, allPersonalDetails). If it doesn't exist in Onyx,
 * then a default object is constructed.
 * @param {Number} accountID
 * @returns {Object}
 */
function getPersonalDetailsForAccountID(accountID) {
    if (!accountID) {
        return {};
    }
    if (Number(accountID) === CONST.ACCOUNT_ID.CONCIERGE) {
        return {
            accountID,
            displayName: 'Concierge',
            login: CONST.EMAIL.CONCIERGE,
            avatar: UserUtils.getDefaultAvatar(accountID),
        };
    }
    return (
        (allPersonalDetails && allPersonalDetails[accountID]) || {
            avatar: UserUtils.getDefaultAvatar(accountID),
        }
    );
}

/**
 * Get the displayName for a single report participant.
 *
 * @param {Number} accountID
 * @param {Boolean} [shouldUseShortForm]
 * @returns {String}
 */
function getDisplayNameForParticipant(accountID, shouldUseShortForm = false) {
    if (!accountID) {
        return '';
    }
    const personalDetails = getPersonalDetailsForAccountID(accountID);
    const longName = personalDetails.displayName;
    const shortName = personalDetails.firstName || longName;
    return shouldUseShortForm ? shortName : longName;
}

/**
 * @param {Object} personalDetailsList
 * @param {Boolean} isMultipleParticipantReport
 * @returns {Array}
 */
function getDisplayNamesWithTooltips(personalDetailsList, isMultipleParticipantReport) {
    return _.map(personalDetailsList, (user) => {
        const accountID = Number(user.accountID);
        const displayName = getDisplayNameForParticipant(accountID, isMultipleParticipantReport) || user.login || '';
        const avatar = UserUtils.getDefaultAvatar(accountID);

        let pronouns = user.pronouns;
        if (pronouns && pronouns.startsWith(CONST.PRONOUNS.PREFIX)) {
            const pronounTranslationKey = pronouns.replace(CONST.PRONOUNS.PREFIX, '');
            pronouns = Localize.translateLocal(`pronouns.${pronounTranslationKey}`);
        }

        return {
            displayName,
            avatar,
            login: user.login || '',
            accountID,
            pronouns,
        };
    });
}

/**
 * Determines if a report has an IOU that is waiting for an action from the current user (either Pay or Add a credit bank account)
 *
 * @param {Object} report (chatReport or iouReport)
 * @returns {boolean}
 */
function isWaitingForIOUActionFromCurrentUser(report) {
    if (!report) {
        return false;
    }

<<<<<<< HEAD
    const policy = getPolicy(report.policyID);
    if (policy.type === CONST.POLICY.TYPE.CORPORATE) {
        // If the report is already settled, there's no action required from any user.
        if (isSettled(report.reportID)) {
            return false;
        }

        // Report is pending approval and the current user is the manager
        if (isReportManager(report) && !isReportApproved(report)) {
            return true;
        }

        // Current user is an admin and the report has been approved but not settled yet
        return policy.role === CONST.POLICY.ROLE.ADMIN && isReportApproved(report);
=======
    // Money request waiting for current user to add their credit bank account
    if (report.hasOutstandingIOU && report.ownerAccountID === currentUserAccountID && report.isWaitingOnBankAccount) {
        return true;
>>>>>>> b02310b5
    }

    // Money request waiting for current user to Pay (from expense or iou report)
    if (report.hasOutstandingIOU && report.ownerAccountID && (report.ownerAccountID !== currentUserAccountID || currentUserAccountID === report.managerID)) {
        return true;
    }

    return false;
}

function isWaitingForTaskCompleteFromAssignee(report) {
    return isTaskReport(report) && isReportManager(report) && isOpenTaskReport(report);
}

/**
 * @param {Object} report
 * @param {Object} allReportsDict
 * @returns {Number}
 */
function getMoneyRequestTotal(report, allReportsDict = null) {
    const allAvailableReports = allReportsDict || allReports;
    let moneyRequestReport;
    if (isMoneyRequestReport(report)) {
        moneyRequestReport = report;
    }
    if (allAvailableReports && report.hasOutstandingIOU && report.iouReportID) {
        moneyRequestReport = allAvailableReports[`${ONYXKEYS.COLLECTION.REPORT}${report.iouReportID}`];
    }
    if (moneyRequestReport) {
        const total = lodashGet(moneyRequestReport, 'total', 0);

        if (total !== 0) {
            // There is a possibility that if the Expense report has a negative total.
            // This is because there are instances where you can get a credit back on your card,
            // or you enter a negative expense to “offset” future expenses
            return isExpenseReport(moneyRequestReport) ? total * -1 : Math.abs(total);
        }
    }
    return 0;
}

/**
 * Get the title for a policy expense chat which depends on the role of the policy member seeing this report
 *
 * @param {Object} report
 * @param {Object} [policy]
 * @returns {String}
 */
function getPolicyExpenseChatName(report, policy = undefined) {
    const reportOwnerDisplayName = getDisplayNameForParticipant(report.ownerAccountID) || lodashGet(allPersonalDetails, [report.ownerAccountID, 'login']) || report.reportName;

    // If the policy expense chat is owned by this user, use the name of the policy as the report name.
    if (report.isOwnPolicyExpenseChat) {
        return getPolicyName(report, false, policy);
    }

    const policyExpenseChatRole = lodashGet(allPolicies, [`${ONYXKEYS.COLLECTION.POLICY}${report.policyID}`, 'role']) || 'user';

    // If this user is not admin and this policy expense chat has been archived because of account merging, this must be an old workspace chat
    // of the account which was merged into the current user's account. Use the name of the policy as the name of the report.
    if (isArchivedRoom(report)) {
        const lastAction = ReportActionsUtils.getLastVisibleAction(report.reportID);
        const archiveReason = (lastAction && lastAction.originalMessage && lastAction.originalMessage.reason) || CONST.REPORT.ARCHIVE_REASON.DEFAULT;
        if (archiveReason === CONST.REPORT.ARCHIVE_REASON.ACCOUNT_MERGED && policyExpenseChatRole !== CONST.POLICY.ROLE.ADMIN) {
            return getPolicyName(report, false, policy);
        }
    }

    // If user can see this report and they are not its owner, they must be an admin and the report name should be the name of the policy member
    return reportOwnerDisplayName;
}

/**
 * Get the title for a IOU or expense chat which will be showing the payer and the amount
 *
 * @param {Object} report
 * @param {Object} [policy]
 * @returns  {String}
 */
function getMoneyRequestReportName(report, policy = undefined) {
    const formattedAmount = CurrencyUtils.convertToDisplayString(getMoneyRequestTotal(report), report.currency);
    const payerName = isExpenseReport(report) ? getPolicyName(report, false, policy) : getDisplayNameForParticipant(report.managerID);
    const payerPaidAmountMesssage = Localize.translateLocal('iou.payerPaidAmount', {payer: payerName, amount: formattedAmount});

    if (report.isWaitingOnBankAccount) {
        return `${payerPaidAmountMesssage} • ${Localize.translateLocal('iou.pending')}`;
    }

    if (report.hasOutstandingIOU) {
        return Localize.translateLocal('iou.payerOwesAmount', {payer: payerName, amount: formattedAmount});
    }

    return payerPaidAmountMesssage;
}

/**
 * Get the report given a reportID
 *
 * @param {String} reportID
 * @returns {Object}
 */
function getReport(reportID) {
    return lodashGet(allReports, `${ONYXKEYS.COLLECTION.REPORT}${reportID}`, {});
}

/**
 * Gets transaction created, amount, currency and comment
 *
 * @param {Object} transaction
 * @returns {Object}
 */
function getTransactionDetails(transaction) {
    const report = getReport(transaction.reportID);
    return {
        created: TransactionUtils.getCreated(transaction),
        amount: TransactionUtils.getAmount(transaction, isExpenseReport(report)),
        currency: TransactionUtils.getCurrency(transaction),
        comment: TransactionUtils.getDescription(transaction),
    };
}

/**
 * Given a parent IOU report action get report name for the LHN.
 *
 * @param {Object} reportAction
 * @returns {String}
 */
function getTransactionReportName(reportAction) {
    if (ReportActionsUtils.isDeletedParentAction(reportAction)) {
        return Localize.translateLocal('parentReportAction.deletedRequest');
    }

    const transaction = TransactionUtils.getLinkedTransaction(reportAction);
    const {amount, currency, comment} = getTransactionDetails(transaction);

    return Localize.translateLocal(ReportActionsUtils.isSentMoneyReportAction(reportAction) ? 'iou.threadSentMoneyReportName' : 'iou.threadRequestReportName', {
        formattedAmount: CurrencyUtils.convertToDisplayString(amount, currency),
        comment,
    });
}

/**
 * Get money request message for an IOU report
 *
 * @param {Object} report
 * @param {Object} [reportAction={}]
 * @returns  {String}
 */
function getReportPreviewMessage(report, reportAction = {}) {
    const reportActionMessage = lodashGet(reportAction, 'message[0].html', '');

    if (_.isEmpty(report) || !report.reportID) {
        // The iouReport is not found locally after SignIn because the OpenApp API won't return iouReports if they're settled
        // As a temporary solution until we know how to solve this the best, we just use the message that returned from BE
        return reportActionMessage;
    }

    const totalAmount = getMoneyRequestTotal(report);
    const payerName = isExpenseReport(report) ? getPolicyName(report) : getDisplayNameForParticipant(report.managerID, true);
    const formattedAmount = CurrencyUtils.convertToDisplayString(totalAmount, report.currency);

    if (isReportApproved(report) && getPolicyType(report, allPolicies) === CONST.POLICY.TYPE.CORPORATE) {
        return `approved ${formattedAmount}`;
    }

    if (isSettled(report.reportID)) {
        // A settled report preview message can come in three formats "paid ... using Paypal.me", "paid ... elsewhere" or "paid ... using Expensify"
        let translatePhraseKey = 'iou.paidElsewhereWithAmount';
        if (reportActionMessage.match(/ Paypal.me$/)) {
            translatePhraseKey = 'iou.paidUsingPaypalWithAmount';
        } else if (reportActionMessage.match(/ using Expensify$/)) {
            translatePhraseKey = 'iou.paidUsingExpensifyWithAmount';
        }
        return Localize.translateLocal(translatePhraseKey, {amount: formattedAmount});
    }

    if (report.isWaitingOnBankAccount) {
        const submitterDisplayName = getDisplayNameForParticipant(report.ownerAccountID, true);
        return Localize.translateLocal('iou.waitingOnBankAccount', {submitterDisplayName});
    }

    return Localize.translateLocal('iou.payerOwesAmount', {payer: payerName, amount: formattedAmount});
}

/**
 * Get the report action message when expense has been modified.
 *
 * @param {Object} reportAction
 * @returns {String}
 */
function getModifiedExpenseMessage(reportAction) {
    const reportActionOriginalMessage = lodashGet(reportAction, 'originalMessage', {});
    if (_.isEmpty(reportActionOriginalMessage)) {
        return `changed the request`;
    }

    const hasModifiedAmount =
        _.has(reportActionOriginalMessage, 'oldAmount') &&
        _.has(reportActionOriginalMessage, 'oldCurrency') &&
        _.has(reportActionOriginalMessage, 'amount') &&
        _.has(reportActionOriginalMessage, 'currency');
    if (hasModifiedAmount) {
        const oldCurrency = reportActionOriginalMessage.oldCurrency;
        const oldAmount = CurrencyUtils.convertToDisplayString(reportActionOriginalMessage.oldAmount, oldCurrency);

        const currency = reportActionOriginalMessage.currency;
        const amount = CurrencyUtils.convertToDisplayString(reportActionOriginalMessage.amount, currency);

        return `changed the request to ${amount} (previously ${oldAmount})`;
    }

    const hasModifiedComment = _.has(reportActionOriginalMessage, 'oldComment') && _.has(reportActionOriginalMessage, 'newComment');
    if (hasModifiedComment) {
        return `changed the request description to "${reportActionOriginalMessage.newComment}" (previously "${reportActionOriginalMessage.oldComment}")`;
    }

    const hasModifiedMerchant = _.has(reportActionOriginalMessage, 'oldMerchant') && _.has(reportActionOriginalMessage, 'merchant');
    if (hasModifiedMerchant) {
        return `changed the request merchant to "${reportActionOriginalMessage.merchant}" (previously "${reportActionOriginalMessage.oldMerchant}")`;
    }

    const hasModifiedCreated = _.has(reportActionOriginalMessage, 'oldCreated') && _.has(reportActionOriginalMessage, 'created');
    if (hasModifiedCreated) {
        // Take only the YYYY-MM-DD value as the original date includes timestamp
        let formattedOldCreated = new Date(reportActionOriginalMessage.oldCreated);
        formattedOldCreated = format(formattedOldCreated, CONST.DATE.FNS_FORMAT_STRING);
        return `changed the request date to ${reportActionOriginalMessage.created} (previously ${formattedOldCreated})`;
    }
}

/**
 * Given the updates user made to the request, compose the originalMessage
 * object of the modified expense action.
 *
 * At the moment, we only allow changing one transaction field at a time.
 *
 * @param {Object} oldTransaction
 * @param {Object} transactionChanges
 * @param {Boolen} isFromExpenseReport
 * @returns {Object}
 */
function getModifiedExpenseOriginalMessage(oldTransaction, transactionChanges, isFromExpenseReport) {
    const originalMessage = {};

    // Remark: Comment field is the only one which has new/old prefixes for the keys (newComment/ oldComment),
    // all others have old/- pattern such as oldCreated/created
    if (_.has(transactionChanges, 'comment')) {
        originalMessage.oldComment = TransactionUtils.getDescription(oldTransaction);
        originalMessage.newComment = transactionChanges.comment;
    }
    if (_.has(transactionChanges, 'created')) {
        originalMessage.oldCreated = TransactionUtils.getCreated(oldTransaction);
        originalMessage.created = transactionChanges.created;
    }

    // The amount is always a combination of the currency and the number value so when one changes we need to store both
    // to match how we handle the modified expense action in oldDot
    if (_.has(transactionChanges, 'amount') || _.has(transactionChanges, 'currency')) {
        originalMessage.oldAmount = TransactionUtils.getAmount(oldTransaction, isFromExpenseReport);
        originalMessage.amount = lodashGet(transactionChanges, 'amount', originalMessage.oldAmount);
        originalMessage.oldCurrency = TransactionUtils.getCurrency(oldTransaction);
        originalMessage.currency = lodashGet(transactionChanges, 'currency', originalMessage.oldCurrency);
    }

    return originalMessage;
}

/**
 * Returns the parentReport if the given report is a thread.
 *
 * @param {Object} report
 * @returns {Object}
 */
function getParentReport(report) {
    if (!report || !report.parentReportID) {
        return {};
    }
    return lodashGet(allReports, `${ONYXKEYS.COLLECTION.REPORT}${report.parentReportID}`, {});
}

/**
 * Get the title for a report.
 *
 * @param {Object} report
 * @param {Object} [policy]
 * @returns {String}
 */
function getReportName(report, policy = undefined) {
    let formattedName;
    if (isChatThread(report)) {
        const parentReportAction = ReportActionsUtils.getParentReportAction(report);
        if (ReportActionsUtils.isTransactionThread(parentReportAction)) {
            return getTransactionReportName(parentReportAction);
        }

        const isAttachment = _.has(parentReportAction, 'isAttachment') ? parentReportAction.isAttachment : isReportMessageAttachment(_.last(lodashGet(parentReportAction, 'message', [{}])));
        const parentReportActionMessage = lodashGet(parentReportAction, ['message', 0, 'text'], '').replace(/(\r\n|\n|\r)/gm, ' ');
        if (isAttachment && parentReportActionMessage) {
            return `[${Localize.translateLocal('common.attachment')}]`;
        }
        if (
            lodashGet(parentReportAction, 'message[0].moderationDecision.decision') === CONST.MODERATION.MODERATOR_DECISION_PENDING_HIDE ||
            lodashGet(parentReportAction, 'message[0].moderationDecision.decision') === CONST.MODERATION.MODERATOR_DECISION_HIDDEN
        ) {
            return Localize.translateLocal('parentReportAction.hiddenMessage');
        }
        return parentReportActionMessage || Localize.translateLocal('parentReportAction.deletedMessage');
    }
    if (isChatRoom(report) || isTaskReport(report)) {
        formattedName = report.reportName;
    }

    if (isPolicyExpenseChat(report)) {
        formattedName = getPolicyExpenseChatName(report, policy);
    }

    if (isMoneyRequestReport(report)) {
        formattedName = getMoneyRequestReportName(report, policy);
    }

    if (isArchivedRoom(report)) {
        formattedName += ` (${Localize.translateLocal('common.archived')})`;
    }

    if (formattedName) {
        return formattedName;
    }

    // Not a room or PolicyExpenseChat, generate title from participants
    const participantAccountIDs = (report && report.participantAccountIDs) || [];
    const participantsWithoutCurrentUser = _.without(participantAccountIDs, currentUserAccountID);
    const isMultipleParticipantReport = participantsWithoutCurrentUser.length > 1;

    return _.map(participantsWithoutCurrentUser, (accountID) => getDisplayNameForParticipant(accountID, isMultipleParticipantReport)).join(', ');
}

/**
 * Recursively navigates through thread parents to get the root report and workspace name.
 * The recursion stops when we find a non thread or money request report, whichever comes first.
 * @param {Object} report
 * @returns {Object}
 */
function getRootReportAndWorkspaceName(report) {
    if (isChildReport(report) && !isMoneyRequestReport(report)) {
        const parentReport = lodashGet(allReports, [`${ONYXKEYS.COLLECTION.REPORT}${report.parentReportID}`]);
        return getRootReportAndWorkspaceName(parentReport);
    }

    if (isIOURequest(report)) {
        return {
            rootReportName: getReportName(report),
        };
    }
    if (isExpenseRequest(report)) {
        return {
            rootReportName: getReportName(report),
            workspaceName: isIOUReport(report) ? CONST.POLICY.OWNER_EMAIL_FAKE : getPolicyName(report, true),
        };
    }

    return {
        rootReportName: getReportName(report),
        workspaceName: getPolicyName(report, true),
    };
}

/**
 * Get either the policyName or domainName the chat is tied to
 * @param {Object} report
 * @returns {String}
 */
function getChatRoomSubtitle(report) {
    if (isChatThread(report)) {
        return '';
    }
    if (!isDefaultRoom(report) && !isUserCreatedPolicyRoom(report) && !isPolicyExpenseChat(report)) {
        return '';
    }
    if (getChatType(report) === CONST.REPORT.CHAT_TYPE.DOMAIN_ALL) {
        // The domainAll rooms are just #domainName, so we ignore the prefix '#' to get the domainName
        return report.reportName.substring(1);
    }
    if ((isPolicyExpenseChat(report) && report.isOwnPolicyExpenseChat) || isExpenseReport(report)) {
        return Localize.translateLocal('workspace.common.workspace');
    }
    if (isArchivedRoom(report)) {
        return report.oldPolicyName || '';
    }
    return getPolicyName(report);
}

/**
 * Gets the parent navigation subtitle for the report
 * @param {Object} report
 * @returns {Object}
 */
function getParentNavigationSubtitle(report) {
    if (isThread(report)) {
        const parentReport = lodashGet(allReports, [`${ONYXKEYS.COLLECTION.REPORT}${report.parentReportID}`]);
        const {rootReportName, workspaceName} = getRootReportAndWorkspaceName(parentReport);
        if (_.isEmpty(rootReportName)) {
            return {};
        }

        return {rootReportName, workspaceName};
    }
    return {};
}

/**
 * Navigate to the details page of a given report
 *
 * @param {Object} report
 */
function navigateToDetailsPage(report) {
    const participantAccountIDs = lodashGet(report, 'participantAccountIDs', []);

    if (isChatRoom(report) || isPolicyExpenseChat(report) || isChatThread(report) || isTaskReport(report)) {
        Navigation.navigate(ROUTES.getReportDetailsRoute(report.reportID));
        return;
    }
    if (participantAccountIDs.length === 1) {
        Navigation.navigate(ROUTES.getProfileRoute(participantAccountIDs[0]));
        return;
    }
    Navigation.navigate(ROUTES.getReportParticipantsRoute(report.reportID));
}

/**
 * Generate a random reportID up to 53 bits aka 9,007,199,254,740,991 (Number.MAX_SAFE_INTEGER).
 * There were approximately 98,000,000 reports with sequential IDs generated before we started using this approach, those make up roughly one billionth of the space for these numbers,
 * so we live with the 1 in a billion chance of a collision with an older ID until we can switch to 64-bit IDs.
 *
 * In a test of 500M reports (28 years of reports at our current max rate) we got 20-40 collisions meaning that
 * this is more than random enough for our needs.
 *
 * @returns {String}
 */
function generateReportID() {
    return (Math.floor(Math.random() * 2 ** 21) * 2 ** 32 + Math.floor(Math.random() * 2 ** 32)).toString();
}

/**
 * @param {Object} report
 * @returns {Boolean}
 */
function hasReportNameError(report) {
    return !_.isEmpty(lodashGet(report, 'errorFields.reportName', {}));
}

/**
 * For comments shorter than 10k chars, convert the comment from MD into HTML because that's how it is stored in the database
 * For longer comments, skip parsing, but still escape the text, and display plaintext for performance reasons. It takes over 40s to parse a 100k long string!!
 *
 * @param {String} text
 * @returns {String}
 */
function getParsedComment(text) {
    const parser = new ExpensiMark();
    return text.length < CONST.MAX_MARKUP_LENGTH ? parser.replace(text) : _.escape(text);
}

/**
 * @param {String} [text]
 * @param {File} [file]
 * @returns {Object}
 */
function buildOptimisticAddCommentReportAction(text, file) {
    const parser = new ExpensiMark();
    const commentText = getParsedComment(text);
    const isAttachment = _.isEmpty(text) && file !== undefined;
    const attachmentInfo = isAttachment ? file : {};
    const htmlForNewComment = isAttachment ? CONST.ATTACHMENT_UPLOADING_MESSAGE_HTML : commentText;

    // Remove HTML from text when applying optimistic offline comment
    const textForNewComment = isAttachment ? CONST.ATTACHMENT_MESSAGE_TEXT : parser.htmlToText(htmlForNewComment);

    return {
        commentText,
        reportAction: {
            reportActionID: NumberUtils.rand64(),
            actionName: CONST.REPORT.ACTIONS.TYPE.ADDCOMMENT,
            actorAccountID: currentUserAccountID,
            person: [
                {
                    style: 'strong',
                    text: lodashGet(allPersonalDetails, [currentUserAccountID, 'displayName'], currentUserEmail),
                    type: 'TEXT',
                },
            ],
            automatic: false,
            avatar: lodashGet(allPersonalDetails, [currentUserAccountID, 'avatar'], UserUtils.getDefaultAvatarURL(currentUserAccountID)),
            created: DateUtils.getDBTime(),
            message: [
                {
                    translationKey: isAttachment ? CONST.TRANSLATION_KEYS.ATTACHMENT : '',
                    type: CONST.REPORT.MESSAGE.TYPE.COMMENT,
                    html: htmlForNewComment,
                    text: textForNewComment,
                },
            ],
            isFirstItem: false,
            isAttachment,
            attachmentInfo,
            pendingAction: CONST.RED_BRICK_ROAD_PENDING_ACTION.ADD,
            shouldShow: true,
        },
    };
}

/**
 * update optimistic parent reportAction when a comment is added or remove in the child report
 * @param {String} parentReportAction - Parent report action of the child report
 * @param {String} lastVisibleActionCreated - Last visible action created of the child report
 * @param {String} type - The type of action in the child report
 * @returns {Object}
 */

function updateOptimisticParentReportAction(parentReportAction, lastVisibleActionCreated, type) {
    let childVisibleActionCount = parentReportAction.childVisibleActionCount || 0;
    let childCommenterCount = parentReportAction.childCommenterCount || 0;
    let childOldestFourAccountIDs = parentReportAction.childOldestFourAccountIDs;

    if (type === CONST.RED_BRICK_ROAD_PENDING_ACTION.ADD) {
        childVisibleActionCount += 1;
        const oldestFourAccountIDs = childOldestFourAccountIDs ? childOldestFourAccountIDs.split(',') : [];
        if (oldestFourAccountIDs.length < 4) {
            const index = _.findIndex(oldestFourAccountIDs, (accountID) => accountID === currentUserAccountID.toString());
            if (index === -1) {
                childCommenterCount += 1;
                oldestFourAccountIDs.push(currentUserAccountID);
            }
        }
        childOldestFourAccountIDs = oldestFourAccountIDs.join(',');
    } else if (type === CONST.RED_BRICK_ROAD_PENDING_ACTION.DELETE) {
        if (childVisibleActionCount > 0) {
            childVisibleActionCount -= 1;
        }

        if (childVisibleActionCount === 0) {
            childCommenterCount = 0;
            childOldestFourAccountIDs = '';
        }
    }

    return {
        childVisibleActionCount,
        childCommenterCount,
        childLastVisibleActionCreated: lastVisibleActionCreated,
        childOldestFourAccountIDs,
    };
}

/**
 * Get optimistic data of parent report action
 * @param {String} reportID The reportID of the report that is updated
 * @param {String} lastVisibleActionCreated Last visible action created of the child report
 * @param {String} type The type of action in the child report
 * @param {String} parentReportID Custom reportID to be updated
 * @param {String} parentReportActionID Custom reportActionID to be updated
 * @returns {Object}
 */
function getOptimisticDataForParentReportAction(reportID, lastVisibleActionCreated, type, parentReportID = '', parentReportActionID = '') {
    const report = getReport(reportID);
    const parentReportAction = ReportActionsUtils.getParentReportAction(report);
    if (_.isEmpty(parentReportAction)) {
        return {};
    }

    const optimisticParentReportAction = updateOptimisticParentReportAction(parentReportAction, lastVisibleActionCreated, type);
    return {
        onyxMethod: Onyx.METHOD.MERGE,
        key: `${ONYXKEYS.COLLECTION.REPORT_ACTIONS}${parentReportID || report.parentReportID}`,
        value: {
            [parentReportActionID || report.parentReportActionID]: optimisticParentReportAction,
        },
    };
}

/**
 * Builds an optimistic reportAction for the parent report when a task is created
 * @param {String} taskReportID - Report ID of the task
 * @param {String} taskTitle - Title of the task
 * @param {String} taskAssignee - Email of the person assigned to the task
 * @param {Number} taskAssigneeAccountID - AccountID of the person assigned to the task
 * @param {String} text - Text of the comment
 * @param {String} parentReportID - Report ID of the parent report
 * @returns {Object}
 */
function buildOptimisticTaskCommentReportAction(taskReportID, taskTitle, taskAssignee, taskAssigneeAccountID, text, parentReportID) {
    const reportAction = buildOptimisticAddCommentReportAction(text);
    reportAction.reportAction.message[0].taskReportID = taskReportID;

    // These parameters are not saved on the reportAction, but are used to display the task in the UI
    // Added when we fetch the reportActions on a report
    reportAction.reportAction.originalMessage = {
        html: reportAction.reportAction.message[0].html,
        taskReportID: reportAction.reportAction.message[0].taskReportID,
    };
    reportAction.reportAction.childReportID = taskReportID;
    reportAction.reportAction.parentReportID = parentReportID;
    reportAction.reportAction.childType = CONST.REPORT.TYPE.TASK;
    reportAction.reportAction.childReportName = taskTitle;
    reportAction.reportAction.childManagerAccountID = taskAssigneeAccountID;
    reportAction.reportAction.childStatusNum = CONST.REPORT.STATUS.OPEN;
    reportAction.reportAction.childStateNum = CONST.REPORT.STATE_NUM.OPEN;

    return reportAction;
}

function buildOptimisticApprovedReportAction(amount, currency, expenseReportID) {
    const originalMessage = {
        amount,
        currency,
        expenseReportID,
    };

    const currencyUnit = CurrencyUtils.getCurrencyUnit(currency);
    const formattedAmount = NumberFormatUtils.format(preferredLocale, Math.abs(amount) / currencyUnit, {style: 'currency', currency});
    const iouMessage = `approved ${formattedAmount}`;
    const message = [
        {
            html: _.escape(iouMessage),
            text: iouMessage,
            isEdited: false,
            type: CONST.REPORT.MESSAGE.TYPE.COMMENT,
        },
    ];

    return {
        actionName: CONST.REPORT.ACTIONS.TYPE.APPROVED,
        actorAccountID: currentUserAccountID,
        automatic: false,
        avatar: lodashGet(currentUserPersonalDetails, 'avatar', UserUtils.getDefaultAvatar(currentUserAccountID)),
        isAttachment: false,
        originalMessage,
        message,
        person: [
            {
                style: 'strong',
                text: lodashGet(currentUserPersonalDetails, 'displayName', currentUserEmail),
                type: 'TEXT',
            },
        ],
        reportActionID: NumberUtils.rand64(),
        shouldShow: true,
        created: DateUtils.getDBTime(),
        pendingAction: CONST.RED_BRICK_ROAD_PENDING_ACTION.ADD,
    };
}

/**
 * Builds an optimistic IOU report with a randomly generated reportID
 *
 * @param {Number} payeeAccountID - AccountID of the person generating the IOU.
 * @param {Number} payerAccountID - AccountID of the other person participating in the IOU.
 * @param {Number} total - IOU amount in the smallest unit of the currency.
 * @param {String} chatReportID - Report ID of the chat where the IOU is.
 * @param {String} currency - IOU currency.
 * @param {Boolean} isSendingMoney - If we send money the IOU should be created as settled
 *
 * @returns {Object}
 */
function buildOptimisticIOUReport(payeeAccountID, payerAccountID, total, chatReportID, currency, isSendingMoney = false) {
    const formattedTotal = CurrencyUtils.convertToDisplayString(total, currency);
    const personalDetails = getPersonalDetailsForAccountID(payerAccountID);
    const payerEmail = personalDetails.login;
    return {
        // If we're sending money, hasOutstandingIOU should be false
        hasOutstandingIOU: !isSendingMoney,
        type: CONST.REPORT.TYPE.IOU,
        cachedTotal: formattedTotal,
        chatReportID,
        currency,
        managerID: payerAccountID,
        ownerAccountID: payeeAccountID,
        reportID: generateReportID(),
        state: CONST.REPORT.STATE.SUBMITTED,
        stateNum: isSendingMoney ? CONST.REPORT.STATE_NUM.SUBMITTED : CONST.REPORT.STATE_NUM.PROCESSING,
        total,

        // We don't translate reportName because the server response is always in English
        reportName: `${payerEmail} owes ${formattedTotal}`,
    };
}

/**
 * Builds an optimistic Expense report with a randomly generated reportID
 *
 * @param {String} chatReportID - Report ID of the PolicyExpenseChat where the Expense Report is
 * @param {String} policyID - The policy ID of the PolicyExpenseChat
 * @param {Number} payeeAccountID - AccountID of the employee (payee)
 * @param {Number} total - Amount in cents
 * @param {String} currency
 *
 * @returns {Object}
 */
function buildOptimisticExpenseReport(chatReportID, policyID, payeeAccountID, total, currency) {
    // The amount for Expense reports are stored as negative value in the database
    const storedTotal = total * -1;
    const policyName = getPolicyName(allReports[`${ONYXKEYS.COLLECTION.REPORT}${chatReportID}`]);
    const formattedTotal = CurrencyUtils.convertToDisplayString(storedTotal, currency);

    // The expense report is always created with the policy's output currency
    const outputCurrency = lodashGet(allPolicies, [`${ONYXKEYS.COLLECTION.POLICY}${policyID}`, 'outputCurrency'], CONST.CURRENCY.USD);

    return {
        reportID: generateReportID(),
        chatReportID,
        policyID,
        type: CONST.REPORT.TYPE.EXPENSE,
        ownerAccountID: payeeAccountID,
        hasOutstandingIOU: true,
        currency: outputCurrency,

        // We don't translate reportName because the server response is always in English
        reportName: `${policyName} owes ${formattedTotal}`,
        state: CONST.REPORT.STATE.SUBMITTED,
        stateNum: CONST.REPORT.STATE_NUM.PROCESSING,
        total: storedTotal,
    };
}

/**
 * @param {String} type - IOUReportAction type. Can be oneOf(create, decline, cancel, pay, split)
 * @param {Number} total - IOU total in cents
 * @param {String} comment - IOU comment
 * @param {String} currency - IOU currency
 * @param {String} paymentType - IOU paymentMethodType. Can be oneOf(Elsewhere, Expensify, PayPal.me)
 * @param {Boolean} isSettlingUp - Whether we are settling up an IOU
 * @returns {Array}
 */
function getIOUReportActionMessage(type, total, comment, currency, paymentType = '', isSettlingUp = false) {
    const amount = CurrencyUtils.convertToDisplayString(total, currency);
    let paymentMethodMessage;
    switch (paymentType) {
        case CONST.IOU.PAYMENT_TYPE.ELSEWHERE:
            paymentMethodMessage = ' elsewhere';
            break;
        case CONST.IOU.PAYMENT_TYPE.VBBA:
            paymentMethodMessage = ' using Expensify';
            break;
        default:
            paymentMethodMessage = ` using ${paymentType}`;
            break;
    }

    let iouMessage;
    switch (type) {
        case CONST.IOU.REPORT_ACTION_TYPE.CREATE:
            iouMessage = `requested ${amount}${comment && ` for ${comment}`}`;
            break;
        case CONST.IOU.REPORT_ACTION_TYPE.SPLIT:
            iouMessage = `split ${amount}${comment && ` for ${comment}`}`;
            break;
        case CONST.IOU.REPORT_ACTION_TYPE.DELETE:
            iouMessage = `deleted the ${amount} request${comment && ` for ${comment}`}`;
            break;
        case CONST.IOU.REPORT_ACTION_TYPE.PAY:
            iouMessage = isSettlingUp ? `paid ${amount}${paymentMethodMessage}` : `sent ${amount}${comment && ` for ${comment}`}${paymentMethodMessage}`;
            break;
        default:
            break;
    }

    return [
        {
            html: _.escape(iouMessage),
            text: iouMessage,
            isEdited: false,
            type: CONST.REPORT.MESSAGE.TYPE.COMMENT,
        },
    ];
}

/**
 * Builds an optimistic IOU reportAction object
 *
 * @param {String} type - IOUReportAction type. Can be oneOf(create, delete, pay, split).
 * @param {Number} amount - IOU amount in cents.
 * @param {String} currency
 * @param {String} comment - User comment for the IOU.
 * @param {Array}  participants - An array with participants details.
 * @param {String} [transactionID] - Not required if the IOUReportAction type is 'pay'
 * @param {String} [paymentType] - Only required if the IOUReportAction type is 'pay'. Can be oneOf(elsewhere, payPal, Expensify).
 * @param {String} [iouReportID] - Only required if the IOUReportActions type is oneOf(decline, cancel, pay). Generates a randomID as default.
 * @param {Boolean} [isSettlingUp] - Whether we are settling up an IOU.
 * @param {Boolean} [isSendMoneyFlow] - Whether this is send money flow
 * @param {Object} [receipt]
 * @param {Boolean} [isOwnPolicyExpenseChat] - Whether this is an expense report create from the current user's policy expense chat
 * @returns {Object}
 */
function buildOptimisticIOUReportAction(
    type,
    amount,
    currency,
    comment,
    participants,
    transactionID = '',
    paymentType = '',
    iouReportID = '',
    isSettlingUp = false,
    isSendMoneyFlow = false,
    receipt = {},
    isOwnPolicyExpenseChat = false,
) {
    const IOUReportID = iouReportID || generateReportID();

    const originalMessage = {
        amount,
        comment,
        currency,
        IOUTransactionID: transactionID,
        IOUReportID,
        type,
    };

    if (type === CONST.IOU.REPORT_ACTION_TYPE.PAY) {
        // In send money flow, we store amount, comment, currency in IOUDetails when type = pay
        if (isSendMoneyFlow) {
            _.each(['amount', 'comment', 'currency'], (key) => {
                delete originalMessage[key];
            });
            originalMessage.IOUDetails = {amount, comment, currency};
            originalMessage.paymentType = paymentType;
        } else {
            // In case of pay money request action, we dont store the comment
            // and there is no single transctionID to link the action to.
            delete originalMessage.IOUTransactionID;
            delete originalMessage.comment;
            originalMessage.paymentType = paymentType;
        }
    }

    // IOUs of type split only exist in group DMs and those don't have an iouReport so we need to delete the IOUReportID key
    if (type === CONST.IOU.REPORT_ACTION_TYPE.SPLIT) {
        delete originalMessage.IOUReportID;
        // Split bill made from a policy expense chat only have the payee's accountID as the participant because the payer could be any policy admin
        if (isOwnPolicyExpenseChat) {
            originalMessage.participantAccountIDs = [currentUserAccountID];
        } else {
            originalMessage.participantAccountIDs = [currentUserAccountID, ..._.pluck(participants, 'accountID')];
        }
    }

    return {
        actionName: CONST.REPORT.ACTIONS.TYPE.IOU,
        actorAccountID: currentUserAccountID,
        automatic: false,
        avatar: lodashGet(currentUserPersonalDetails, 'avatar', UserUtils.getDefaultAvatar(currentUserAccountID)),
        isAttachment: false,
        originalMessage,
        message: getIOUReportActionMessage(type, amount, comment, currency, paymentType, isSettlingUp),
        person: [
            {
                style: 'strong',
                text: lodashGet(currentUserPersonalDetails, 'displayName', currentUserEmail),
                type: 'TEXT',
            },
        ],
        reportActionID: NumberUtils.rand64(),
        shouldShow: true,
        created: DateUtils.getDBTime(),
        pendingAction: CONST.RED_BRICK_ROAD_PENDING_ACTION.ADD,
        receipt,
    };
}

/**
 * Builds an optimistic report preview action with a randomly generated reportActionID.
 *
 * @param {Object} chatReport
 * @param {Object} iouReport
 * @param {String} [comment] - User comment for the IOU.
 *
 * @returns {Object}
 */
function buildOptimisticReportPreview(chatReport, iouReport, comment = '') {
    const message = getReportPreviewMessage(iouReport);
    return {
        reportActionID: NumberUtils.rand64(),
        reportID: chatReport.reportID,
        actionName: CONST.REPORT.ACTIONS.TYPE.REPORTPREVIEW,
        pendingAction: CONST.RED_BRICK_ROAD_PENDING_ACTION.ADD,
        originalMessage: {
            linkedReportID: iouReport.reportID,
        },
        message: [
            {
                html: message,
                text: message,
                isEdited: false,
                type: CONST.REPORT.MESSAGE.TYPE.COMMENT,
            },
        ],
        created: DateUtils.getDBTime(),
        accountID: iouReport.managerID || 0,
        actorAccountID: iouReport.managerID || 0,
        childMoneyRequestCount: 1,
        childLastMoneyRequestComment: comment,
    };
}

/**
 * Builds an optimistic modified expense action with a randomly generated reportActionID.
 *
 * @param {Object} transactionThread
 * @param {Object} oldTransaction
 * @param {Object} transactionChanges
 * @param {Object} isFromExpenseReport
 * @returns {Object}
 */
function buildOptimisticModifiedExpenseReportAction(transactionThread, oldTransaction, transactionChanges, isFromExpenseReport) {
    const originalMessage = getModifiedExpenseOriginalMessage(oldTransaction, transactionChanges, isFromExpenseReport);
    return {
        actionName: CONST.REPORT.ACTIONS.TYPE.MODIFIEDEXPENSE,
        actorAccountID: currentUserAccountID,
        automatic: false,
        avatar: lodashGet(currentUserPersonalDetails, 'avatar', UserUtils.getDefaultAvatar(currentUserAccountID)),
        created: DateUtils.getDBTime(),
        isAttachment: false,
        message: [
            {
                // Currently we are composing the message from the originalMessage and message is only used in OldDot and not in the App
                text: 'You',
                style: 'strong',
                type: CONST.REPORT.MESSAGE.TYPE.TEXT,
            },
        ],
        originalMessage,
        person: [
            {
                style: 'strong',
                text: lodashGet(currentUserPersonalDetails, 'displayName', currentUserAccountID),
                type: 'TEXT',
            },
        ],
        pendingAction: CONST.RED_BRICK_ROAD_PENDING_ACTION.ADD,
        reportActionID: NumberUtils.rand64(),
        reportID: transactionThread.reportID,
        shouldShow: true,
    };
}

/**
 * Updates a report preview action that exists for an IOU report.
 *
 * @param {Object} iouReport
 * @param {Object} reportPreviewAction
 * @param {String} [comment] - User comment for the IOU.
 *
 * @returns {Object}
 */
function updateReportPreview(iouReport, reportPreviewAction, comment = '') {
    const message = getReportPreviewMessage(iouReport, reportPreviewAction);
    return {
        ...reportPreviewAction,
        created: DateUtils.getDBTime(),
        message: [
            {
                html: message,
                text: message,
                isEdited: false,
                type: CONST.REPORT.MESSAGE.TYPE.COMMENT,
            },
        ],
        childLastMoneyRequestComment: comment || reportPreviewAction.childLastMoneyRequestComment,
        childMoneyRequestCount: reportPreviewAction.childMoneyRequestCount + 1,
    };
}

function buildOptimisticTaskReportAction(taskReportID, actionName, message = '') {
    const originalMessage = {
        taskReportID,
        type: actionName,
        text: message,
    };

    return {
        actionName,
        actorAccountID: currentUserAccountID,
        automatic: false,
        avatar: lodashGet(currentUserPersonalDetails, 'avatar', UserUtils.getDefaultAvatar(currentUserAccountID)),
        isAttachment: false,
        originalMessage,
        message: [
            {
                text: message,
                taskReportID,
                type: CONST.REPORT.MESSAGE.TYPE.TEXT,
            },
        ],
        person: [
            {
                style: 'strong',
                text: lodashGet(currentUserPersonalDetails, 'displayName', currentUserAccountID),
                type: 'TEXT',
            },
        ],
        reportActionID: NumberUtils.rand64(),
        shouldShow: true,
        created: DateUtils.getDBTime(),
        isFirstItem: false,
        pendingAction: CONST.RED_BRICK_ROAD_PENDING_ACTION.ADD,
    };
}

/**
 * Builds an optimistic chat report with a randomly generated reportID and as much information as we currently have
 *
 * @param {Array} participantList Array of participant accountIDs
 * @param {String} reportName
 * @param {String} chatType
 * @param {String} policyID
 * @param {Number} ownerAccountID
 * @param {Boolean} isOwnPolicyExpenseChat
 * @param {String} oldPolicyName
 * @param {String} visibility
 * @param {String} writeCapability
 * @param {String} notificationPreference
 * @param {String} parentReportActionID
 * @param {String} parentReportID
 * @returns {Object}
 */
function buildOptimisticChatReport(
    participantList,
    reportName = CONST.REPORT.DEFAULT_REPORT_NAME,
    chatType = '',
    policyID = CONST.POLICY.OWNER_EMAIL_FAKE,
    ownerAccountID = CONST.REPORT.OWNER_ACCOUNT_ID_FAKE,
    isOwnPolicyExpenseChat = false,
    oldPolicyName = '',
    visibility = undefined,
    writeCapability = undefined,
    notificationPreference = CONST.REPORT.NOTIFICATION_PREFERENCE.ALWAYS,
    parentReportActionID = '',
    parentReportID = '',
) {
    const currentTime = DateUtils.getDBTime();
    return {
        type: CONST.REPORT.TYPE.CHAT,
        chatType,
        hasOutstandingIOU: false,
        isOwnPolicyExpenseChat,
        isPinned: reportName === CONST.REPORT.WORKSPACE_CHAT_ROOMS.ADMINS,
        lastActorAccountID: 0,
        lastMessageTranslationKey: '',
        lastMessageHtml: '',
        lastMessageText: null,
        lastReadTime: currentTime,
        lastVisibleActionCreated: currentTime,
        notificationPreference,
        oldPolicyName,
        ownerAccountID: ownerAccountID || CONST.REPORT.OWNER_ACCOUNT_ID_FAKE,
        parentReportActionID,
        parentReportID,
        participantAccountIDs: participantList,
        policyID,
        reportID: generateReportID(),
        reportName,
        stateNum: 0,
        statusNum: 0,
        visibility,
        welcomeMessage: '',
        writeCapability,
    };
}

/**
 * Returns the necessary reportAction onyx data to indicate that the chat has been created optimistically
 * @param {String} emailCreatingAction
 * @returns {Object}
 */
function buildOptimisticCreatedReportAction(emailCreatingAction) {
    return {
        reportActionID: NumberUtils.rand64(),
        actionName: CONST.REPORT.ACTIONS.TYPE.CREATED,
        pendingAction: CONST.RED_BRICK_ROAD_PENDING_ACTION.ADD,
        actorAccountID: currentUserAccountID,
        message: [
            {
                type: CONST.REPORT.MESSAGE.TYPE.TEXT,
                style: 'strong',
                text: emailCreatingAction === currentUserEmail ? 'You' : emailCreatingAction,
            },
            {
                type: CONST.REPORT.MESSAGE.TYPE.TEXT,
                style: 'normal',
                text: ' created this report',
            },
        ],
        person: [
            {
                type: CONST.REPORT.MESSAGE.TYPE.TEXT,
                style: 'strong',
                text: lodashGet(allPersonalDetails, [currentUserAccountID, 'displayName'], currentUserEmail),
            },
        ],
        automatic: false,
        avatar: lodashGet(allPersonalDetails, [currentUserAccountID, 'avatar'], UserUtils.getDefaultAvatar(currentUserAccountID)),
        created: DateUtils.getDBTime(),
        shouldShow: true,
    };
}

/**
 * Returns the necessary reportAction onyx data to indicate that a task report has been edited
 *
 * @param {String} emailEditingTask
 * @returns {Object}
 */

function buildOptimisticEditedTaskReportAction(emailEditingTask) {
    return {
        reportActionID: NumberUtils.rand64(),
        actionName: CONST.REPORT.ACTIONS.TYPE.TASKEDITED,
        pendingAction: CONST.RED_BRICK_ROAD_PENDING_ACTION.ADD,
        actorAccountID: currentUserAccountID,
        message: [
            {
                type: CONST.REPORT.MESSAGE.TYPE.TEXT,
                style: 'strong',
                text: emailEditingTask === currentUserEmail ? 'You' : emailEditingTask,
            },
            {
                type: CONST.REPORT.MESSAGE.TYPE.TEXT,
                style: 'normal',
                text: ' edited this task',
            },
        ],
        person: [
            {
                type: CONST.REPORT.MESSAGE.TYPE.TEXT,
                style: 'strong',
                text: lodashGet(allPersonalDetails, [currentUserAccountID, 'displayName'], currentUserEmail),
            },
        ],
        automatic: false,
        avatar: lodashGet(allPersonalDetails, [currentUserAccountID, 'avatar'], UserUtils.getDefaultAvatar(currentUserAccountID)),
        created: DateUtils.getDBTime(),
        shouldShow: false,
    };
}

/**
 * Returns the necessary reportAction onyx data to indicate that a chat has been archived
 *
 * @param {String} emailClosingReport
 * @param {String} policyName
 * @param {String} reason - A reason why the chat has been archived
 * @returns {Object}
 */
function buildOptimisticClosedReportAction(emailClosingReport, policyName, reason = CONST.REPORT.ARCHIVE_REASON.DEFAULT) {
    return {
        actionName: CONST.REPORT.ACTIONS.TYPE.CLOSED,
        actorAccountID: currentUserAccountID,
        automatic: false,
        avatar: lodashGet(allPersonalDetails, [currentUserAccountID, 'avatar'], UserUtils.getDefaultAvatar(currentUserAccountID)),
        created: DateUtils.getDBTime(),
        message: [
            {
                type: CONST.REPORT.MESSAGE.TYPE.TEXT,
                style: 'strong',
                text: emailClosingReport === currentUserEmail ? 'You' : emailClosingReport,
            },
            {
                type: CONST.REPORT.MESSAGE.TYPE.TEXT,
                style: 'normal',
                text: ' closed this report',
            },
        ],
        originalMessage: {
            policyName,
            reason,
        },
        pendingAction: CONST.RED_BRICK_ROAD_PENDING_ACTION.ADD,
        person: [
            {
                type: CONST.REPORT.MESSAGE.TYPE.TEXT,
                style: 'strong',
                text: lodashGet(allPersonalDetails, [currentUserAccountID, 'displayName'], currentUserEmail),
            },
        ],
        reportActionID: NumberUtils.rand64(),
        shouldShow: true,
    };
}

/**
 * @param {String} policyID
 * @param {String} policyName
 * @returns {Object}
 */
function buildOptimisticWorkspaceChats(policyID, policyName) {
    const announceChatData = buildOptimisticChatReport(
        [currentUserAccountID],
        CONST.REPORT.WORKSPACE_CHAT_ROOMS.ANNOUNCE,
        CONST.REPORT.CHAT_TYPE.POLICY_ANNOUNCE,
        policyID,
        CONST.POLICY.OWNER_ACCOUNT_ID_FAKE,
        false,
        policyName,
        null,
        undefined,

        // #announce contains all policy members so notifying always should be opt-in only.
        CONST.REPORT.NOTIFICATION_PREFERENCE.DAILY,
    );
    const announceChatReportID = announceChatData.reportID;
    const announceCreatedAction = buildOptimisticCreatedReportAction(CONST.POLICY.OWNER_EMAIL_FAKE);
    const announceReportActionData = {
        [announceCreatedAction.reportActionID]: announceCreatedAction,
    };

    const adminsChatData = buildOptimisticChatReport(
        [currentUserAccountID],
        CONST.REPORT.WORKSPACE_CHAT_ROOMS.ADMINS,
        CONST.REPORT.CHAT_TYPE.POLICY_ADMINS,
        policyID,
        CONST.POLICY.OWNER_ACCOUNT_ID_FAKE,
        false,
        policyName,
    );
    const adminsChatReportID = adminsChatData.reportID;
    const adminsCreatedAction = buildOptimisticCreatedReportAction(CONST.POLICY.OWNER_EMAIL_FAKE);
    const adminsReportActionData = {
        [adminsCreatedAction.reportActionID]: adminsCreatedAction,
    };

    const expenseChatData = buildOptimisticChatReport([currentUserAccountID], '', CONST.REPORT.CHAT_TYPE.POLICY_EXPENSE_CHAT, policyID, currentUserAccountID, true, policyName);
    const expenseChatReportID = expenseChatData.reportID;
    const expenseReportCreatedAction = buildOptimisticCreatedReportAction(currentUserEmail);
    const expenseReportActionData = {
        [expenseReportCreatedAction.reportActionID]: expenseReportCreatedAction,
    };

    return {
        announceChatReportID,
        announceChatData,
        announceReportActionData,
        announceCreatedReportActionID: announceCreatedAction.reportActionID,
        adminsChatReportID,
        adminsChatData,
        adminsReportActionData,
        adminsCreatedReportActionID: adminsCreatedAction.reportActionID,
        expenseChatReportID,
        expenseChatData,
        expenseReportActionData,
        expenseCreatedReportActionID: expenseReportCreatedAction.reportActionID,
    };
}

/**
 * Builds an optimistic Task Report with a randomly generated reportID
 *
 * @param {Number} ownerAccountID - Account ID of the person generating the Task.
 * @param {String} assigneeAccountID - AccountID of the other person participating in the Task.
 * @param {String} parentReportID - Report ID of the chat where the Task is.
 * @param {String} title - Task title.
 * @param {String} description - Task description.
 *
 * @returns {Object}
 */

function buildOptimisticTaskReport(ownerAccountID, assigneeAccountID = 0, parentReportID, title, description) {
    return {
        reportID: generateReportID(),
        reportName: title,
        description,
        ownerAccountID,
        participantAccountIDs: assigneeAccountID && assigneeAccountID !== ownerAccountID ? [assigneeAccountID] : [],
        managerID: assigneeAccountID,
        type: CONST.REPORT.TYPE.TASK,
        parentReportID,
        stateNum: CONST.REPORT.STATE_NUM.OPEN,
        statusNum: CONST.REPORT.STATUS.OPEN,
    };
}

/**
 * @param {Object} report
 * @returns {Boolean}
 */
function isUnread(report) {
    if (!report) {
        return false;
    }

    // lastVisibleActionCreated and lastReadTime are both datetime strings and can be compared directly
    const lastVisibleActionCreated = report.lastVisibleActionCreated || '';
    const lastReadTime = report.lastReadTime || '';
    return lastReadTime < lastVisibleActionCreated;
}

/**
 * @param {Object} report
 * @returns {Boolean}
 */
function isUnreadWithMention(report) {
    if (!report) {
        return false;
    }

    // lastMentionedTime and lastReadTime are both datetime strings and can be compared directly
    const lastMentionedTime = report.lastMentionedTime || '';
    const lastReadTime = report.lastReadTime || '';
    return lastReadTime < lastMentionedTime;
}

/**
 * @param {Object} report
 * @param {Object} allReportsDict
 * @returns {Boolean}
 */
function isIOUOwnedByCurrentUser(report, allReportsDict = null) {
    const allAvailableReports = allReportsDict || allReports;
    if (!report || !allAvailableReports) {
        return false;
    }

    let reportToLook = report;
    if (report.iouReportID) {
        const iouReport = allAvailableReports[`${ONYXKEYS.COLLECTION.REPORT}${report.iouReportID}`];
        if (iouReport) {
            reportToLook = iouReport;
        }
    }

    return reportToLook.ownerAccountID === currentUserAccountID;
}

/**
 * Assuming the passed in report is a default room, lets us know whether we can see it or not, based on permissions and
 * the various subsets of users we've allowed to use default rooms.
 *
 * @param {Object} report
 * @param {Array<Object>} policies
 * @param {Array<String>} betas
 * @return {Boolean}
 */
function canSeeDefaultRoom(report, policies, betas) {
    // Include archived rooms
    if (isArchivedRoom(report)) {
        return true;
    }

    // Include default rooms for free plan policies (domain rooms aren't included in here because they do not belong to a policy)
    if (getPolicyType(report, policies) === CONST.POLICY.TYPE.FREE) {
        return true;
    }

    // Include domain rooms with Partner Managers (Expensify accounts) in them for accounts that are on a domain with an Approved Accountant
    if (isDomainRoom(report) && doesDomainHaveApprovedAccountant && hasExpensifyEmails(lodashGet(report, ['participantAccountIDs'], []))) {
        return true;
    }

    // If the room has an assigned guide, it can be seen.
    if (hasExpensifyGuidesEmails(lodashGet(report, ['participantAccountIDs'], []))) {
        return true;
    }

    // Include any admins and announce rooms, since only non partner-managed domain rooms are on the beta now.
    if (isAdminRoom(report) || isAnnounceRoom(report)) {
        return true;
    }

    // For all other cases, just check that the user belongs to the default rooms beta
    return Permissions.canUseDefaultRooms(betas);
}

/**
 * @param {Object} report
 * @param {Array<Object>} policies
 * @param {Array<String>} betas
 * @param {Object} allReportActions
 * @returns {Boolean}
 */
function canAccessReport(report, policies, betas, allReportActions) {
    if (isThread(report) && ReportActionsUtils.isPendingRemove(ReportActionsUtils.getParentReportAction(report, allReportActions))) {
        return false;
    }

    // We hide default rooms (it's basically just domain rooms now) from people who aren't on the defaultRooms beta.
    if (isDefaultRoom(report) && !canSeeDefaultRoom(report, policies, betas)) {
        return false;
    }

    return true;
}

/**
 * Takes several pieces of data from Onyx and evaluates if a report should be shown in the option list (either when searching
 * for reports or the reports shown in the LHN).
 *
 * This logic is very specific and the order of the logic is very important. It should fail quickly in most cases and also
 * filter out the majority of reports before filtering out very specific minority of reports.
 *
 * @param {Object} report
 * @param {String} currentReportId
 * @param {Boolean} isInGSDMode
 * @param {String[]} betas
 * @param {Object} policies
 * @param {Object} allReportActions
 * @param {Boolean} excludeEmptyChats
 * @returns {boolean}
 */
function shouldReportBeInOptionList(report, currentReportId, isInGSDMode, betas, policies, allReportActions, excludeEmptyChats = false) {
    const isInDefaultMode = !isInGSDMode;

    // Exclude reports that have no data because there wouldn't be anything to show in the option item.
    // This can happen if data is currently loading from the server or a report is in various stages of being created.
    // This can also happen for anyone accessing a public room or archived room for which they don't have access to the underlying policy.
    if (
        !report ||
        !report.reportID ||
        report.isHidden ||
        (_.isEmpty(report.participantAccountIDs) && !isChatThread(report) && !isPublicRoom(report) && !isArchivedRoom(report) && !isMoneyRequestReport(report) && !isTaskReport(report))
    ) {
        return false;
    }

    if (!canAccessReport(report, policies, betas, allReportActions)) {
        return false;
    }

    // Include the currently viewed report. If we excluded the currently viewed report, then there
    // would be no way to highlight it in the options list and it would be confusing to users because they lose
    // a sense of context.
    if (report.reportID === currentReportId) {
        return true;
    }

    // Include reports that are relevant to the user in any view mode. Criteria include having a draft, having an outstanding IOU, or being assigned to an open task.
    if (report.hasDraft || isWaitingForIOUActionFromCurrentUser(report) || isWaitingForTaskCompleteFromAssignee(report)) {
        return true;
    }

    const lastVisibleMessage = ReportActionsUtils.getLastVisibleMessage(report.reportID);
    const isEmptyChat = !lastVisibleMessage.lastMessageText && !lastVisibleMessage.lastMessageTranslationKey;

    // Hide only chat threads that haven't been commented on (other threads are actionable)
    if (isChatThread(report) && isEmptyChat) {
        return false;
    }

    // Include reports if they are pinned
    if (report.isPinned) {
        return true;
    }

    // Include reports that have errors from trying to add a workspace
    // If we excluded it, then the red-brock-road pattern wouldn't work for the user to resolve the error
    if (report.errorFields && !_.isEmpty(report.errorFields.addWorkspaceRoom)) {
        return true;
    }

    // All unread chats (even archived ones) in GSD mode will be shown. This is because GSD mode is specifically for focusing the user on the most relevant chats, primarily, the unread ones
    if (isInGSDMode) {
        return isUnread(report);
    }

    // Archived reports should always be shown when in default (most recent) mode. This is because you should still be able to access and search for the chats to find them.
    if (isInDefaultMode && isArchivedRoom(report)) {
        return true;
    }

    // Exclude policy expense chats if the user isn't in the policy expense chat beta
    if (isPolicyExpenseChat(report) && !Permissions.canUsePolicyExpenseChat(betas)) {
        return false;
    }

    // Hide chats between two users that haven't been commented on from the LNH
    if (excludeEmptyChats && isEmptyChat && isChatReport(report) && !isChatRoom(report) && !isPolicyExpenseChat(report)) {
        return false;
    }

    return true;
}

/**
 * Attempts to find a report in onyx with the provided list of participants. Does not include threads, task, money request, room, and policy expense chat.
 * @param {Array<Number>} newParticipantList
 * @returns {Array|undefined}
 */
function getChatByParticipants(newParticipantList) {
    newParticipantList.sort();
    return _.find(allReports, (report) => {
        // If the report has been deleted, or there are no participants (like an empty #admins room) then skip it
        if (
            !report ||
            _.isEmpty(report.participantAccountIDs) ||
            isChatThread(report) ||
            isTaskReport(report) ||
            isMoneyRequestReport(report) ||
            isChatRoom(report) ||
            isPolicyExpenseChat(report)
        ) {
            return false;
        }

        // Only return the chat if it has all the participants
        return _.isEqual(newParticipantList, _.sortBy(report.participantAccountIDs));
    });
}

/**
 * Attempts to find a report in onyx with the provided email list of participants. Does not include threads
 * This is temporary function while migrating from PersonalDetails to PersonalDetailsList
 *
 * @deprecated - use getChatByParticipants()
 *
 * @param {Array} participantsLoginList
 * @returns {Array|undefined}
 */
function getChatByParticipantsByLoginList(participantsLoginList) {
    participantsLoginList.sort();
    return _.find(allReports, (report) => {
        // If the report has been deleted, or there are no participants (like an empty #admins room) then skip it
        if (!report || _.isEmpty(report.participantAccountIDs) || isThread(report)) {
            return false;
        }

        // Only return the room if it has all the participants and is not a policy room
        return !isUserCreatedPolicyRoom(report) && _.isEqual(participantsLoginList, _.sortBy(report.participants));
    });
}

/**
 * Attempts to find a report in onyx with the provided list of participants in given policy
 * @param {Array} newParticipantList
 * @param {String} policyID
 * @returns {object|undefined}
 */
function getChatByParticipantsAndPolicy(newParticipantList, policyID) {
    newParticipantList.sort();
    return _.find(allReports, (report) => {
        // If the report has been deleted, or there are no participants (like an empty #admins room) then skip it
        if (!report || !report.participantAccountIDs) {
            return false;
        }

        // Only return the room if it has all the participants and is not a policy room
        return report.policyID === policyID && _.isEqual(newParticipantList, _.sortBy(report.participantAccountIDs));
    });
}

/**
 * @param {String} policyID
 * @returns {Array}
 */
function getAllPolicyReports(policyID) {
    return _.filter(allReports, (report) => report && report.policyID === policyID);
}

/**
 * Returns true if Chronos is one of the chat participants (1:1)
 * @param {Object} report
 * @returns {Boolean}
 */
function chatIncludesChronos(report) {
    return report.participantAccountIDs && _.contains(report.participantAccountIDs, CONST.ACCOUNT_ID.CHRONOS);
}

/**
 * Can only flag if:
 *
 * - It was written by someone else
 * - It's an ADDCOMMENT that is not an attachment
 *
 * @param {Object} reportAction
 * @param {number} reportID
 * @returns {Boolean}
 */
function canFlagReportAction(reportAction, reportID) {
    return (
        reportAction.actorAccountID !== currentUserAccountID &&
        reportAction.actionName === CONST.REPORT.ACTIONS.TYPE.ADDCOMMENT &&
        !ReportActionsUtils.isDeletedAction(reportAction) &&
        !ReportActionsUtils.isCreatedTaskReportAction(reportAction) &&
        isAllowedToComment(getReport(reportID))
    );
}

/**
 * Whether flag comment page should show
 *
 * @param {Object} reportAction
 * @param {Object} report
 * @returns {Boolean}
 */

function shouldShowFlagComment(reportAction, report) {
    return (
        canFlagReportAction(reportAction, report.reportID) &&
        !isArchivedRoom(report) &&
        !chatIncludesChronos(report) &&
        !isConciergeChatReport(report.reportID) &&
        reportAction.actorAccountID !== CONST.ACCOUNT_ID.CONCIERGE
    );
}

/**
 * @param {Object} report
 * @param {String} report.lastReadTime
 * @param {Array} sortedAndFilteredReportActions - reportActions for the report, sorted newest to oldest, and filtered for only those that should be visible
 *
 * @returns {String|null}
 */
function getNewMarkerReportActionID(report, sortedAndFilteredReportActions) {
    if (!isUnread(report)) {
        return '';
    }

    const newMarkerIndex = _.findLastIndex(sortedAndFilteredReportActions, (reportAction) => (reportAction.created || '') > report.lastReadTime);

    return _.has(sortedAndFilteredReportActions[newMarkerIndex], 'reportActionID') ? sortedAndFilteredReportActions[newMarkerIndex].reportActionID : '';
}

/**
 * Performs the markdown conversion, and replaces code points > 127 with C escape sequences
 * Used for compatibility with the backend auth validator for AddComment, and to account for MD in comments
 * @param {String} textComment
 * @returns {Number} The comment's total length as seen from the backend
 */
function getCommentLength(textComment) {
    return getParsedComment(textComment)
        .replace(/[^ -~]/g, '\\u????')
        .trim().length;
}

/**
 * @param {String|null} url
 * @returns {String}
 */
function getRouteFromLink(url) {
    if (!url) {
        return '';
    }

    // Get the reportID from URL
    let route = url;
    _.each(linkingConfig.prefixes, (prefix) => {
        const localWebAndroidRegEx = /^(http:\/\/([0-9]{1,3})\.([0-9]{1,3})\.([0-9]{1,3})\.([0-9]{1,3}))/;
        if (route.startsWith(prefix)) {
            route = route.replace(prefix, '');
        } else if (localWebAndroidRegEx.test(route)) {
            route = route.replace(localWebAndroidRegEx, '');
        } else {
            return;
        }

        // Remove the port if it's a localhost URL
        if (/^:\d+/.test(route)) {
            route = route.replace(/:\d+/, '');
        }

        // Remove the leading slash if exists
        if (route.startsWith('/')) {
            route = route.replace('/', '');
        }
    });
    return route;
}

/**
 * @param {String|null} url
 * @returns {String}
 */
function getReportIDFromLink(url) {
    const route = getRouteFromLink(url);
    const {reportID, isSubReportPageRoute} = ROUTES.parseReportRouteParams(route);
    if (isSubReportPageRoute) {
        // We allow the Sub-Report deep link routes (settings, details, etc.) to be handled by their respective component pages
        return '';
    }
    return reportID;
}

/**
 * Check if the chat report is linked to an iou that is waiting for the current user to add a credit bank account.
 *
 * @param {Object} chatReport
 * @returns {Boolean}
 */
function hasIOUWaitingOnCurrentUserBankAccount(chatReport) {
    if (chatReport.iouReportID) {
        const iouReport = allReports[`${ONYXKEYS.COLLECTION.REPORT}${chatReport.iouReportID}`];
        if (iouReport && iouReport.isWaitingOnBankAccount && iouReport.ownerAccountID === currentUserAccountID) {
            return true;
        }
    }

    return false;
}

/**
 * Users can request money in policy expense chats only if they are in a role of a member in the chat (in other words, if it's their policy expense chat)
 *
 * @param {Object} report
 * @returns {Boolean}
 */
function canRequestMoney(report) {
    // Prevent requesting money if pending iou waiting for their bank account already exists.
    if (hasIOUWaitingOnCurrentUserBankAccount(report)) {
        return false;
    }
    return !isPolicyExpenseChat(report) || report.isOwnPolicyExpenseChat;
}

/**
 * @param {Object} report
 * @param {Array<Number>} reportParticipants
 * @param {Array} betas
 * @returns {Array}
 */
function getMoneyRequestOptions(report, reportParticipants, betas) {
    // In any thread or task report, we do not allow any new money requests yet
    if (isChatThread(report) || isTaskReport(report)) {
        return [];
    }

    const participants = _.filter(reportParticipants, (accountID) => currentUserPersonalDetails.accountID !== accountID);

    const hasExcludedIOUAccountIDs = lodashIntersection(reportParticipants, CONST.EXPENSIFY_ACCOUNT_IDS).length > 0;
    const hasSingleParticipantInReport = participants.length === 1;
    const hasMultipleParticipants = participants.length > 1;

    if (hasExcludedIOUAccountIDs || (participants.length === 0 && !report.isOwnPolicyExpenseChat)) {
        return [];
    }

    // Additional requests should be blocked for money request reports
    if (isMoneyRequestReport(report)) {
        return [];
    }

    // User created policy rooms and default rooms like #admins or #announce will always have the Split Bill option
    // unless there are no participants at all (e.g. #admins room for a policy with only 1 admin)
    // DM chats will have the Split Bill option only when there are at least 3 people in the chat.
    // There is no Split Bill option for Workspace chats
    if (isChatRoom(report) || (hasMultipleParticipants && !isPolicyExpenseChat(report)) || isControlPolicyExpenseChat(report)) {
        return [CONST.IOU.MONEY_REQUEST_TYPE.SPLIT];
    }

    // DM chats that only have 2 people will see the Send / Request money options.
    // Workspace chats should only see the Request money option, as "easy overages" is not available.
    return [
        ...(canRequestMoney(report) ? [CONST.IOU.MONEY_REQUEST_TYPE.REQUEST] : []),

        // Send money option should be visible only in DMs
        ...(Permissions.canUseIOUSend(betas) && isChatReport(report) && !isPolicyExpenseChat(report) && hasSingleParticipantInReport ? [CONST.IOU.MONEY_REQUEST_TYPE.SEND] : []),
    ];
}

/**
 * Allows a user to leave a policy room according to the following conditions of the visibility or chatType rNVP:
 * `public` - Anyone can leave (because anybody can join)
 * `public_announce` - Only non-policy members can leave (it's auto-shared with policy members)
 * `policy_admins` - Nobody can leave (it's auto-shared with all policy admins)
 * `policy_announce` - Nobody can leave (it's auto-shared with all policy members)
 * `policy` - Anyone can leave (though only policy members can join)
 * `domain` - Nobody can leave (it's auto-shared with domain members)
 * `dm` - Nobody can leave (it's auto-shared with users)
 * `private` - Anybody can leave (though you can only be invited to join)
 *
 * @param {Object} report
 * @param {String} report.visibility
 * @param {String} report.chatType
 * @param {Boolean} isPolicyMember
 * @returns {Boolean}
 */
function canLeaveRoom(report, isPolicyMember) {
    if (_.isEmpty(report.visibility)) {
        if (
            report.chatType === CONST.REPORT.CHAT_TYPE.POLICY_ADMINS ||
            report.chatType === CONST.REPORT.CHAT_TYPE.POLICY_ANNOUNCE ||
            report.chatType === CONST.REPORT.CHAT_TYPE.DOMAIN_ALL ||
            _.isEmpty(report.chatType)
        ) {
            // DM chats don't have a chatType
            return false;
        }
    } else if (isPublicAnnounceRoom(report) && isPolicyMember) {
        return false;
    }
    return true;
}

/**
 * @param {Number[]} participantAccountIDs
 * @returns {Boolean}
 */
function isCurrentUserTheOnlyParticipant(participantAccountIDs) {
    return participantAccountIDs && participantAccountIDs.length === 1 && participantAccountIDs[0] === currentUserAccountID;
}

/**
 * Returns display names for those that can see the whisper.
 * However, it returns "you" if the current user is the only one who can see it besides the person that sent it.
 *
 * @param {Number[]} participantAccountIDs
 * @returns {string}
 */
function getWhisperDisplayNames(participantAccountIDs) {
    const isWhisperOnlyVisibleToCurrentUser = isCurrentUserTheOnlyParticipant(participantAccountIDs);

    // When the current user is the only participant, the display name needs to be "you" because that's the only person reading it
    if (isWhisperOnlyVisibleToCurrentUser) {
        return Localize.translateLocal('common.youAfterPreposition');
    }

    return _.map(participantAccountIDs, (accountID) => getDisplayNameForParticipant(accountID, !isWhisperOnlyVisibleToCurrentUser)).join(', ');
}

/**
 * Show subscript on workspace chats / threads and expense requests
 * @param {Object} report
 * @returns {Boolean}
 */
function shouldReportShowSubscript(report) {
    if (isArchivedRoom(report)) {
        return false;
    }

    if (isPolicyExpenseChat(report) && !isChatThread(report) && !isTaskReport(report) && !report.isOwnPolicyExpenseChat) {
        return true;
    }

    if (isPolicyExpenseChat(report) && !isThread(report) && !isTaskReport(report)) {
        return true;
    }

    if (isExpenseRequest(report)) {
        return true;
    }

    if (isWorkspaceTaskReport(report)) {
        return true;
    }

    if (isWorkspaceThread(report)) {
        return true;
    }

    return false;
}

/**
 * Return true if reports data exists
 * @returns {Boolean}
 */
function isReportDataReady() {
    return !_.isEmpty(allReports) && _.some(_.keys(allReports), (key) => allReports[key].reportID);
}

/**
 * Find the parent report action in assignee report for a task report
 * Returns an empty object if assignee report is the same as the share destination report
 *
 * @param {Object} taskReport
 * @returns {Object}
 */
function getTaskParentReportActionIDInAssigneeReport(taskReport) {
    const assigneeChatReportID = lodashGet(getChatByParticipants(isTaskAssignee(taskReport) ? [taskReport.ownerAccountID] : [taskReport.managerID]), 'reportID');
    if (!assigneeChatReportID || assigneeChatReportID === taskReport.parentReportID) {
        return {};
    }

    const clonedParentReportActionID = lodashGet(ReportActionsUtils.getParentReportActionInReport(taskReport.reportID, assigneeChatReportID), 'reportActionID');
    if (!clonedParentReportActionID) {
        return {};
    }

    return {
        reportID: assigneeChatReportID,
        reportActionID: clonedParentReportActionID,
    };
}

/**
 * Return the errors we have when creating a chat or a workspace room
 * @param {Object} report
 * @returns {Object} errors
 */
function getAddWorkspaceRoomOrChatReportErrors(report) {
    // We are either adding a workspace room, or we're creating a chat, it isn't possible for both of these to have errors for the same report at the same time, so
    // simply looking up the first truthy value will get the relevant property if it's set.
    return lodashGet(report, 'errorFields.addWorkspaceRoom') || lodashGet(report, 'errorFields.createChat');
}

/**
 * Returns true if write actions like assign task, money request, send message should be disabled on a report
 * @param {Object} report
 * @returns {Boolean}
 */
function shouldDisableWriteActions(report) {
    const reportErrors = getAddWorkspaceRoomOrChatReportErrors(report);
    return isArchivedRoom(report) || !_.isEmpty(reportErrors) || !isAllowedToComment(report) || isAnonymousUser;
}

/**
 * Returns ID of the original report from which the given reportAction is first created.
 *
 * @param {String} reportID
 * @param {Object} reportAction
 * @returns {String}
 */
function getOriginalReportID(reportID, reportAction) {
    return isThreadFirstChat(reportAction, reportID) ? lodashGet(allReports, [`${ONYXKEYS.COLLECTION.REPORT}${reportID}`, 'parentReportID']) : reportID;
}

/**
 * Return the pendingAction and the errors we have when creating a chat or a workspace room offline
 * @param {Object} report
 * @returns {Object} pending action , errors
 */
function getReportOfflinePendingActionAndErrors(report) {
    // We are either adding a workspace room, or we're creating a chat, it isn't possible for both of these to be pending, or to have errors for the same report at the same time, so
    // simply looking up the first truthy value for each case will get the relevant property if it's set.
    const addWorkspaceRoomOrChatPendingAction = lodashGet(report, 'pendingFields.addWorkspaceRoom') || lodashGet(report, 'pendingFields.createChat');
    const addWorkspaceRoomOrChatErrors = getAddWorkspaceRoomOrChatReportErrors(report);
    return {addWorkspaceRoomOrChatPendingAction, addWorkspaceRoomOrChatErrors};
}

/**
 * @param {String} policyID
 * @returns {Object}
 */
function getPolicy(policyID) {
    const policy = lodashGet(allPolicies, `${ONYXKEYS.COLLECTION.POLICY}${policyID}`) || {};
    return policy;
}

/*
 * @param {Object|null} report
 * @returns {Boolean}
 */
function shouldDisableSettings(report) {
    return !isPolicyExpenseChat(report) && !isChatRoom(report) && !isChatThread(report);
}

/**
 * @param {Object|null} report
 * @param {Object|null} policy - the workspace the report is on, null if the user isn't a member of the workspace
 * @returns {Boolean}
 */
function shouldDisableRename(report, policy) {
    if (isDefaultRoom(report) || isArchivedRoom(report) || isChatThread(report)) {
        return true;
    }

    // if the linked workspace is null, that means the person isn't a member of the workspace the report is in
    // which means this has to be a public room we want to disable renaming for
    if (!policy) {
        return true;
    }

    // If there is a linked workspace, that means the user is a member of the workspace the report is in.
    // Still, we only want policy owners and admins to be able to modify the name.
    return !_.keys(loginList).includes(policy.owner) && policy.role !== CONST.POLICY.ROLE.ADMIN;
}

/**
 * Returns the onyx data needed for the task assignee chat
 * @param {Number} accountID
 * @param {String} assigneeEmail
 * @param {Number} assigneeAccountID
 * @param {String} taskReportID
 * @param {String} assigneeChatReportID
 * @param {String} parentReportID
 * @param {String} title
 * @param {Object} assigneeChatReport
 * @returns {Object}
 */
function getTaskAssigneeChatOnyxData(accountID, assigneeEmail, assigneeAccountID, taskReportID, assigneeChatReportID, parentReportID, title, assigneeChatReport) {
    // Set if we need to add a comment to the assignee chat notifying them that they have been assigned a task
    let optimisticAssigneeAddComment;
    // Set if this is a new chat that needs to be created for the assignee
    let optimisticChatCreatedReportAction;
    const currentTime = DateUtils.getDBTime();
    const optimisticData = [];
    const successData = [];
    const failureData = [];

    // You're able to assign a task to someone you haven't chatted with before - so we need to optimistically create the chat and the chat reportActions
    // Only add the assignee chat report to onyx if we haven't already set it optimistically
    if (assigneeChatReport.isOptimisticReport && lodashGet(assigneeChatReport, 'pendingFields.createChat') !== CONST.RED_BRICK_ROAD_PENDING_ACTION.ADD) {
        optimisticChatCreatedReportAction = buildOptimisticCreatedReportAction(assigneeChatReportID);
        optimisticData.push(
            {
                onyxMethod: Onyx.METHOD.MERGE,
                key: `${ONYXKEYS.COLLECTION.REPORT}${assigneeChatReportID}`,
                value: {
                    pendingFields: {
                        createChat: CONST.RED_BRICK_ROAD_PENDING_ACTION.ADD,
                    },
                    isHidden: false,
                },
            },
            {
                onyxMethod: Onyx.METHOD.MERGE,
                key: `${ONYXKEYS.COLLECTION.REPORT_ACTIONS}${assigneeChatReportID}`,
                value: {[optimisticChatCreatedReportAction.reportActionID]: optimisticChatCreatedReportAction},
            },
        );

        successData.push({
            onyxMethod: Onyx.METHOD.MERGE,
            key: `${ONYXKEYS.COLLECTION.REPORT}${assigneeChatReportID}`,
            value: {
                pendingFields: {
                    createChat: null,
                },
                isOptimisticReport: false,
            },
        });

        failureData.push(
            {
                onyxMethod: Onyx.METHOD.SET,
                key: `${ONYXKEYS.COLLECTION.REPORT}${assigneeChatReportID}`,
                value: null,
            },
            {
                onyxMethod: Onyx.METHOD.MERGE,
                key: `${ONYXKEYS.COLLECTION.REPORT_ACTIONS}${assigneeChatReportID}`,
                value: {[optimisticChatCreatedReportAction.reportActionID]: {pendingAction: null}},
            },
            // If we failed, we want to remove the optimistic personal details as it was likely due to an invalid login
            {
                onyxMethod: Onyx.METHOD.MERGE,
                key: ONYXKEYS.PERSONAL_DETAILS_LIST,
                value: {
                    [assigneeAccountID]: null,
                },
            },
        );
    }

    // If you're choosing to share the task in the same DM as the assignee then we don't need to create another reportAction indicating that you've been assigned
    if (assigneeChatReportID !== parentReportID) {
        optimisticAssigneeAddComment = buildOptimisticTaskCommentReportAction(taskReportID, title, assigneeEmail, assigneeAccountID, `Assigned a task to you: ${title}`, parentReportID);

        const lastAssigneeCommentText = formatReportLastMessageText(optimisticAssigneeAddComment.reportAction.message[0].text);
        const optimisticAssigneeReport = {
            lastVisibleActionCreated: currentTime,
            lastMessageText: lastAssigneeCommentText,
            lastActorAccountID: accountID,
            lastReadTime: currentTime,
        };

        optimisticData.push(
            {
                onyxMethod: Onyx.METHOD.MERGE,
                key: `${ONYXKEYS.COLLECTION.REPORT_ACTIONS}${assigneeChatReportID}`,
                value: {[optimisticAssigneeAddComment.reportAction.reportActionID]: optimisticAssigneeAddComment.reportAction},
            },
            {
                onyxMethod: Onyx.METHOD.MERGE,
                key: `${ONYXKEYS.COLLECTION.REPORT}${assigneeChatReportID}`,
                value: optimisticAssigneeReport,
            },
        );
        failureData.push({
            onyxMethod: Onyx.METHOD.MERGE,
            key: `${ONYXKEYS.COLLECTION.REPORT_ACTIONS}${assigneeChatReportID}`,
            value: {[optimisticAssigneeAddComment.reportAction.reportActionID]: {pendingAction: null}},
        });
    }

    return {
        optimisticData,
        successData,
        failureData,
        optimisticAssigneeAddComment,
        optimisticChatCreatedReportAction,
    };
}

export {
    getReportParticipantsTitle,
    isReportMessageAttachment,
    findLastAccessedReport,
    canEditReportAction,
    canFlagReportAction,
    shouldShowFlagComment,
    canDeleteReportAction,
    canLeaveRoom,
    sortReportsByLastRead,
    isDefaultRoom,
    isAdminRoom,
    isAnnounceRoom,
    isUserCreatedPolicyRoom,
    isChatRoom,
    getChatRoomSubtitle,
    getParentNavigationSubtitle,
    getPolicyName,
    getPolicyType,
    isArchivedRoom,
    isExpensifyOnlyParticipantInReport,
    isPolicyExpenseChatAdmin,
    isPolicyAdmin,
    isPublicRoom,
    isPublicAnnounceRoom,
    isConciergeChatReport,
    isCurrentUserTheOnlyParticipant,
    hasAutomatedExpensifyAccountIDs,
    hasExpensifyGuidesEmails,
    isWaitingForIOUActionFromCurrentUser,
    isIOUOwnedByCurrentUser,
    getMoneyRequestTotal,
    canShowReportRecipientLocalTime,
    formatReportLastMessageText,
    chatIncludesConcierge,
    isPolicyExpenseChat,
    isControlPolicyExpenseChat,
    isControlPolicyExpenseReport,
    getIconsForParticipants,
    getIcons,
    getRoomWelcomeMessage,
    getDisplayNamesWithTooltips,
    getReportName,
    getReport,
    getReportIDFromLink,
    getRouteFromLink,
    navigateToDetailsPage,
    generateReportID,
    hasReportNameError,
    isUnread,
    isUnreadWithMention,
    buildOptimisticWorkspaceChats,
    buildOptimisticTaskReport,
    buildOptimisticChatReport,
    buildOptimisticClosedReportAction,
    buildOptimisticCreatedReportAction,
    buildOptimisticEditedTaskReportAction,
    buildOptimisticIOUReport,
    buildOptimisticApprovedReportAction,
    buildOptimisticExpenseReport,
    buildOptimisticIOUReportAction,
    buildOptimisticReportPreview,
    buildOptimisticModifiedExpenseReportAction,
    updateReportPreview,
    buildOptimisticTaskReportAction,
    buildOptimisticAddCommentReportAction,
    buildOptimisticTaskCommentReportAction,
    updateOptimisticParentReportAction,
    getOptimisticDataForParentReportAction,
    shouldReportBeInOptionList,
    getChatByParticipants,
    getChatByParticipantsByLoginList,
    getChatByParticipantsAndPolicy,
    getAllPolicyReports,
    getIOUReportActionMessage,
    getDisplayNameForParticipant,
    getWorkspaceIcon,
    isOptimisticPersonalDetail,
    shouldDisableDetailPage,
    isChatReport,
    isCurrentUserSubmitter,
    isExpenseReport,
    isExpenseRequest,
    isControlPolicyExpenseReport,
    isIOUReport,
    isTaskReport,
    isOpenTaskReport,
    isCanceledTaskReport,
    isCompletedTaskReport,
    isReportManager,
    isReportApproved,
    isMoneyRequestReport,
    isMoneyRequest,
    chatIncludesChronos,
    getNewMarkerReportActionID,
    canSeeDefaultRoom,
    getDefaultWorkspaceAvatar,
    getCommentLength,
    getParsedComment,
    getMoneyRequestOptions,
    hasIOUWaitingOnCurrentUserBankAccount,
    canRequestMoney,
    getWhisperDisplayNames,
    getWorkspaceAvatar,
    isThread,
    isChatThread,
    isThreadParent,
    isThreadFirstChat,
    isChildReport,
    shouldReportShowSubscript,
    isReportDataReady,
    isSettled,
    isAllowedToComment,
    getBankAccountRoute,
    getParentReport,
    getTaskParentReportActionIDInAssigneeReport,
    getReportPreviewMessage,
    getModifiedExpenseMessage,
    shouldDisableWriteActions,
    getOriginalReportID,
    canAccessReport,
    getAddWorkspaceRoomOrChatReportErrors,
    getReportOfflinePendingActionAndErrors,
    isDM,
    getPolicy,
    shouldDisableSettings,
    shouldDisableRename,
    hasSingleParticipant,
    getTransactionReportName,
    getTransactionDetails,
    getTaskAssigneeChatOnyxData,
};<|MERGE_RESOLUTION|>--- conflicted
+++ resolved
@@ -378,7 +378,6 @@
 }
 
 /**
-<<<<<<< HEAD
  * Get the policy type from a given report
  * @param {Object} report
  * @param {String} report.policyID
@@ -390,8 +389,6 @@
 }
 
 /**
-=======
->>>>>>> b02310b5
  * If the report is a policy expense, the route should be for adding bank account for that policy
  * else since the report is a personal IOU, the route should be for personal bank account.
  * @param {Object} report
@@ -1154,7 +1151,6 @@
         return false;
     }
 
-<<<<<<< HEAD
     const policy = getPolicy(report.policyID);
     if (policy.type === CONST.POLICY.TYPE.CORPORATE) {
         // If the report is already settled, there's no action required from any user.
@@ -1169,15 +1165,10 @@
 
         // Current user is an admin and the report has been approved but not settled yet
         return policy.role === CONST.POLICY.ROLE.ADMIN && isReportApproved(report);
-=======
+    }
+
     // Money request waiting for current user to add their credit bank account
     if (report.hasOutstandingIOU && report.ownerAccountID === currentUserAccountID && report.isWaitingOnBankAccount) {
-        return true;
->>>>>>> b02310b5
-    }
-
-    // Money request waiting for current user to Pay (from expense or iou report)
-    if (report.hasOutstandingIOU && report.ownerAccountID && (report.ownerAccountID !== currentUserAccountID || currentUserAccountID === report.managerID)) {
         return true;
     }
 
