import _ from 'underscore';
import {format, parseISO} from 'date-fns';
import Str from 'expensify-common/lib/str';
import lodashGet from 'lodash/get';
import lodashIntersection from 'lodash/intersection';
import Onyx from 'react-native-onyx';
import ExpensiMark from 'expensify-common/lib/ExpensiMark';
import ONYXKEYS from '../ONYXKEYS';
import CONST from '../CONST';
import * as Localize from './Localize';
import * as Expensicons from '../components/Icon/Expensicons';
import Navigation from './Navigation/Navigation';
import ROUTES from '../ROUTES';
import * as NumberUtils from './NumberUtils';
import * as ReportActionsUtils from './ReportActionsUtils';
import * as TransactionUtils from './TransactionUtils';
import Permissions from './Permissions';
import DateUtils from './DateUtils';
import linkingConfig from './Navigation/linkingConfig';
import isReportMessageAttachment from './isReportMessageAttachment';
import * as defaultWorkspaceAvatars from '../components/Icon/WorkspaceDefaultAvatars';
import * as CurrencyUtils from './CurrencyUtils';
import * as UserUtils from './UserUtils';

let currentUserEmail;
let currentUserAccountID;
let isAnonymousUser;

Onyx.connect({
    key: ONYXKEYS.SESSION,
    callback: (val) => {
        // When signed out, val is undefined
        if (!val) {
            return;
        }

        currentUserEmail = val.email;
        currentUserAccountID = val.accountID;
        isAnonymousUser = val.authTokenType === 'anonymousAccount';
    },
});

let allPersonalDetails;
let currentUserPersonalDetails;
Onyx.connect({
    key: ONYXKEYS.PERSONAL_DETAILS_LIST,
    callback: (val) => {
        currentUserPersonalDetails = lodashGet(val, currentUserAccountID, {});
        allPersonalDetails = val || {};
    },
});

let allReports;
Onyx.connect({
    key: ONYXKEYS.COLLECTION.REPORT,
    waitForCollectionCallback: true,
    callback: (val) => (allReports = val),
});

let doesDomainHaveApprovedAccountant;
Onyx.connect({
    key: ONYXKEYS.ACCOUNT,
    waitForCollectionCallback: true,
    callback: (val) => (doesDomainHaveApprovedAccountant = lodashGet(val, 'doesDomainHaveApprovedAccountant', false)),
});

let allPolicies;
Onyx.connect({
    key: ONYXKEYS.COLLECTION.POLICY,
    waitForCollectionCallback: true,
    callback: (val) => (allPolicies = val),
});

let loginList;
Onyx.connect({
    key: ONYXKEYS.LOGIN_LIST,
    callback: (val) => (loginList = val),
});

function getChatType(report) {
    return report ? report.chatType : '';
}

/**
 * @param {String} policyID
 * @returns {Object}
 */
function getPolicy(policyID) {
    const policy = lodashGet(allPolicies, `${ONYXKEYS.COLLECTION.POLICY}${policyID}`) || {};
    return policy;
}

/**
 * Get the policy type from a given report
 * @param {Object} report
 * @param {String} report.policyID
 * @param {Object} policies must have Onyxkey prefix (i.e 'policy_') for keys
 * @returns {String}
 */
function getPolicyType(report, policies) {
    return lodashGet(policies, [`${ONYXKEYS.COLLECTION.POLICY}${report.policyID}`, 'type'], '');
}

/**
 * Get the policy name from a given report
 * @param {Object} report
 * @param {String} report.policyID
 * @param {String} report.oldPolicyName
 * @param {String} report.policyName
 * @param {Boolean} [returnEmptyIfNotFound]
 * @param {Object} [policy]
 * @returns {String}
 */
function getPolicyName(report, returnEmptyIfNotFound = false, policy = undefined) {
    const noPolicyFound = returnEmptyIfNotFound ? '' : Localize.translateLocal('workspace.common.unavailable');
    if (_.isEmpty(report)) {
        return noPolicyFound;
    }

    if ((!allPolicies || _.size(allPolicies) === 0) && !report.policyName) {
        return Localize.translateLocal('workspace.common.unavailable');
    }
    const finalPolicy = policy || _.get(allPolicies, `${ONYXKEYS.COLLECTION.POLICY}${report.policyID}`);

    // Public rooms send back the policy name with the reportSummary,
    // since they can also be accessed by people who aren't in the workspace
    return lodashGet(finalPolicy, 'name') || report.policyName || report.oldPolicyName || noPolicyFound;
}

/**
 * Returns the concatenated title for the PrimaryLogins of a report
 *
 * @param {Array} accountIDs
 * @returns {string}
 */
function getReportParticipantsTitle(accountIDs) {
    return (
        _.chain(accountIDs)

            // Somehow it's possible for the logins coming from report.participantAccountIDs to contain undefined values so we use compact to remove them.
            .compact()
            .value()
            .join(', ')
    );
}

/**
 * Checks if a report is a chat report.
 *
 * @param {Object} report
 * @returns {Boolean}
 */
function isChatReport(report) {
    return lodashGet(report, 'type') === CONST.REPORT.TYPE.CHAT;
}

/**
 * Checks if a report is an Expense report.
 *
 * @param {Object} report
 * @returns {Boolean}
 */
function isExpenseReport(report) {
    return lodashGet(report, 'type') === CONST.REPORT.TYPE.EXPENSE;
}

/**
 * Checks if a report is an IOU report.
 *
 * @param {Object} report
 * @returns {Boolean}
 */
function isIOUReport(report) {
    return lodashGet(report, 'type') === CONST.REPORT.TYPE.IOU;
}

/**
 * Checks if a report is a task report.
 *
 * @param {Object} report
 * @returns {Boolean}
 */
function isTaskReport(report) {
    return lodashGet(report, 'type') === CONST.REPORT.TYPE.TASK;
}

/**
 * Checks if a report is an open task report.
 *
 * @param {Object} report
 * @returns {Boolean}
 */
function isOpenTaskReport(report) {
    return isTaskReport(report) && report.stateNum === CONST.REPORT.STATE_NUM.OPEN && report.statusNum === CONST.REPORT.STATUS.OPEN;
}

/**
 * Checks if the current user is assigned to the task report
 *
 * @param {Object} report
 * @returns {Boolean}
 */
function isCanceledTaskReport(report) {
    return isTaskReport(report) && report.stateNum === CONST.REPORT.STATE_NUM.SUBMITTED && report.statusNum === CONST.REPORT.STATUS.CLOSED;
}

/**
 * Checks if a report is a completed task report.
 *
 * @param {Object} report
 * @returns {Boolean}
 */
function isCompletedTaskReport(report) {
    return isTaskReport(report) && report.stateNum === CONST.REPORT.STATE_NUM.SUBMITTED && report.statusNum === CONST.REPORT.STATUS.APPROVED;
}

/**
 * Checks if the current user is the manager of the supplied report
 *
 * @param {Object} report
 * @returns {Boolean}
 */
function isReportManager(report) {
    return lodashGet(report, 'managerID') === currentUserAccountID;
}

/**
 * Checks if the supplied report has been approved
 *
 * @param {Object} report
 * @returns {Boolean}
 */
function isReportApproved(report) {
    return lodashGet(report, 'stateNum') === CONST.REPORT.STATE_NUM.SUBMITTED && lodashGet(report, 'statusNum') === CONST.REPORT.STATUS.APPROVED;
}

/**
 * Given a collection of reports returns them sorted by last read
 *
 * @param {Object} reports
 * @returns {Array}
 */
function sortReportsByLastRead(reports) {
    return _.chain(reports)
        .toArray()
        .filter((report) => report && report.reportID && report.lastReadTime)
        .sortBy('lastReadTime')
        .value();
}

/**
 * Whether the Money Request report is settled
 *
 * @param {String} reportID
 * @returns {Boolean}
 */
function isSettled(reportID) {
    const report = lodashGet(allReports, `${ONYXKEYS.COLLECTION.REPORT}${reportID}`, {});

    if (_.isEmpty(report) || report.isWaitingOnBankAccount) {
        return false;
    }

    return report.stateNum === CONST.REPORT.STATE_NUM.SUBMITTED && report.statusNum === CONST.REPORT.STATUS.REIMBURSED;
}

/**
 * Whether the current user is the submitter of the report
 *
 * @param {String} reportID
 * @returns {Boolean}
 */
function isCurrentUserSubmitter(reportID) {
    const report = lodashGet(allReports, `${ONYXKEYS.COLLECTION.REPORT}${reportID}`, {});
    return report && report.ownerEmail === currentUserEmail;
}

/**
 * Whether the provided report is an Admin room
 * @param {Object} report
 * @param {String} report.chatType
 * @returns {Boolean}
 */
function isAdminRoom(report) {
    return getChatType(report) === CONST.REPORT.CHAT_TYPE.POLICY_ADMINS;
}

/**
 * Whether the provided report is an Admin-only posting room
 * @param {Object} report
 * @param {String} report.writeCapability
 * @returns {Boolean}
 */
function isAdminsOnlyPostingRoom(report) {
    return lodashGet(report, 'writeCapability', CONST.REPORT.WRITE_CAPABILITIES.ALL) === CONST.REPORT.WRITE_CAPABILITIES.ADMINS;
}

/**
 * Whether the provided report is a Announce room
 * @param {Object} report
 * @param {String} report.chatType
 * @returns {Boolean}
 */
function isAnnounceRoom(report) {
    return getChatType(report) === CONST.REPORT.CHAT_TYPE.POLICY_ANNOUNCE;
}

/**
 * Whether the provided report is a default room
 * @param {Object} report
 * @param {String} report.chatType
 * @returns {Boolean}
 */
function isDefaultRoom(report) {
    return [CONST.REPORT.CHAT_TYPE.POLICY_ADMINS, CONST.REPORT.CHAT_TYPE.POLICY_ANNOUNCE, CONST.REPORT.CHAT_TYPE.DOMAIN_ALL].indexOf(getChatType(report)) > -1;
}

/**
 * Whether the provided report is a Domain room
 * @param {Object} report
 * @param {String} report.chatType
 * @returns {Boolean}
 */
function isDomainRoom(report) {
    return getChatType(report) === CONST.REPORT.CHAT_TYPE.DOMAIN_ALL;
}

/**
 * Whether the provided report is a user created policy room
 * @param {Object} report
 * @param {String} report.chatType
 * @returns {Boolean}
 */
function isUserCreatedPolicyRoom(report) {
    return getChatType(report) === CONST.REPORT.CHAT_TYPE.POLICY_ROOM;
}

/**
 * Whether the provided report is a Policy Expense chat.
 * @param {Object} report
 * @param {String} report.chatType
 * @returns {Boolean}
 */
function isPolicyExpenseChat(report) {
    return getChatType(report) === CONST.REPORT.CHAT_TYPE.POLICY_EXPENSE_CHAT;
}

/** Wether the provided report belongs to a Control policy and is an epxense chat
 * @param {Object} report
 * @returns {Boolean}
 */
function isControlPolicyExpenseChat(report) {
    return isPolicyExpenseChat(report) && getPolicyType(report, allPolicies) === CONST.POLICY.TYPE.CORPORATE;
}

/** Wether the provided report belongs to a Control policy and is an epxense report
 * @param {Object} report
 * @returns {Boolean}
 */
function isControlPolicyExpenseReport(report) {
    return isExpenseReport(report) && getPolicyType(report, allPolicies) === CONST.POLICY.TYPE.CORPORATE;
}

/**
 * Whether the provided report is a chat room
 * @param {Object} report
 * @param {String} report.chatType
 * @returns {Boolean}
 */
function isChatRoom(report) {
    return isUserCreatedPolicyRoom(report) || isDefaultRoom(report);
}

/**
 * Whether the provided report is a public room
 * @param {Object} report
 * @param {String} report.visibility
 * @returns {Boolean}
 */
function isPublicRoom(report) {
    const visibility = lodashGet(report, 'visibility', '');
    return visibility === CONST.REPORT.VISIBILITY.PUBLIC || visibility === CONST.REPORT.VISIBILITY.PUBLIC_ANNOUNCE;
}

/**
 * Whether the provided report is a public announce room
 * @param {Object} report
 * @param {String} report.visibility
 * @returns {Boolean}
 */
function isPublicAnnounceRoom(report) {
    const visibility = lodashGet(report, 'visibility', '');
    return visibility === CONST.REPORT.VISIBILITY.PUBLIC_ANNOUNCE;
}

/**
 * If the report is a policy expense, the route should be for adding bank account for that policy
 * else since the report is a personal IOU, the route should be for personal bank account.
 * @param {Object} report
 * @returns {String}
 */
function getBankAccountRoute(report) {
    return isPolicyExpenseChat(report) ? ROUTES.getBankAccountRoute('', report.policyID) : ROUTES.SETTINGS_ADD_BANK_ACCOUNT;
}

/**
 * Check if personal detail of accountID is empty or optimistic data
 * @param {String} accountID user accountID
 * @returns {Boolean}
 */
function isOptimisticPersonalDetail(accountID) {
    return _.isEmpty(allPersonalDetails[accountID]) || !!allPersonalDetails[accountID].isOptimisticPersonalDetail;
}

/**
 * Checks if a report is a task report from a policy expense chat.
 *
 * @param {Object} report
 * @returns {Boolean}
 */
function isWorkspaceTaskReport(report) {
    if (!isTaskReport(report)) {
        return false;
    }
    const parentReport = allReports[`${ONYXKEYS.COLLECTION.REPORT}${report.parentReportID}`];
    return isPolicyExpenseChat(parentReport);
}

/**
 * Returns true if report has a parent
 *
 * @param {Object} report
 * @returns {Boolean}
 */
function isThread(report) {
    return Boolean(report && report.parentReportID && report.parentReportActionID);
}

/**
 * Returns true if report is of type chat and has a parent and is therefore a Thread.
 *
 * @param {Object} report
 * @returns {Boolean}
 */
function isChatThread(report) {
    return isThread(report) && report.type === CONST.REPORT.TYPE.CHAT;
}

/**
 * Only returns true if this is our main 1:1 DM report with Concierge
 *
 * @param {Object} report
 * @returns {Boolean}
 */
function isConciergeChatReport(report) {
    return lodashGet(report, 'participantAccountIDs', []).length === 1 && Number(report.participantAccountIDs[0]) === CONST.ACCOUNT_ID.CONCIERGE && !isChatThread(report);
}

/**
 * Check if the report is a single chat report that isn't a thread
 * and personal detail of participant is optimistic data
 * @param {Object} report
 * @param {Array} report.participantAccountIDs
 * @returns {Boolean}
 */
function shouldDisableDetailPage(report) {
    const participantAccountIDs = lodashGet(report, 'participantAccountIDs', []);

    if (isChatRoom(report) || isPolicyExpenseChat(report) || isChatThread(report) || isTaskReport(report)) {
        return false;
    }
    if (participantAccountIDs.length === 1) {
        return isOptimisticPersonalDetail(participantAccountIDs[0]);
    }
    return false;
}

/**
 * Returns true if this report has only one participant and it's an Expensify account.
 * @param {Object} report
 * @returns {Boolean}
 */
function isExpensifyOnlyParticipantInReport(report) {
    const reportParticipants = _.without(lodashGet(report, 'participantAccountIDs', []), currentUserAccountID);
    return lodashGet(report, 'participantAccountIDs', []).length === 1 && _.some(reportParticipants, (accountID) => _.contains(CONST.EXPENSIFY_ACCOUNT_IDS, accountID));
}

/**
 * Returns true if there are any Expensify accounts (i.e. with domain 'expensify.com') in the set of accountIDs
 * by cross-referencing the accountIDs with personalDetails.
 *
 * @param {Array<Number>} accountIDs
 * @return {Boolean}
 */
function hasExpensifyEmails(accountIDs) {
    return _.some(accountIDs, (accountID) => Str.extractEmailDomain(lodashGet(allPersonalDetails, [accountID, 'login'], '')) === CONST.EXPENSIFY_PARTNER_NAME);
}

/**
 * Returns true if there are any guides accounts (team.expensify.com) in a list of accountIDs
 * by cross-referencing the accountIDs with personalDetails since guides that are participants
 * of the user's chats should have their personal details in Onyx.
 * @param {Array<Number>} accountIDs
 * @returns {Boolean}
 */
function hasExpensifyGuidesEmails(accountIDs) {
    return _.some(accountIDs, (accountID) => Str.extractEmailDomain(lodashGet(allPersonalDetails, [accountID, 'login'], '')) === CONST.EMAIL.GUIDES_DOMAIN);
}

/**
 * @param {Record<String, {lastReadTime, reportID}>|Array<{lastReadTime, reportID}>} reports
 * @param {Boolean} [ignoreDomainRooms]
 * @param {Object} policies
 * @param {Boolean} isFirstTimeNewExpensifyUser
 * @param {Boolean} openOnAdminRoom
 * @returns {Object}
 */
function findLastAccessedReport(reports, ignoreDomainRooms, policies, isFirstTimeNewExpensifyUser, openOnAdminRoom = false) {
    // If it's the user's first time using New Expensify, then they could either have:
    //   - just a Concierge report, if so we'll return that
    //   - their Concierge report, and a separate report that must have deeplinked them to the app before they created their account.
    // If it's the latter, we'll use the deeplinked report over the Concierge report,
    // since the Concierge report would be incorrectly selected over the deep-linked report in the logic below.
    let sortedReports = sortReportsByLastRead(reports);

    let adminReport;
    if (openOnAdminRoom) {
        adminReport = _.find(sortedReports, (report) => {
            const chatType = getChatType(report);
            return chatType === CONST.REPORT.CHAT_TYPE.POLICY_ADMINS;
        });
    }

    if (isFirstTimeNewExpensifyUser) {
        if (sortedReports.length === 1) {
            return sortedReports[0];
        }

        return adminReport || _.find(sortedReports, (report) => !isConciergeChatReport(report));
    }

    if (ignoreDomainRooms) {
        // We allow public announce rooms, admins, and announce rooms through since we bypass the default rooms beta for them.
        // Check where ReportUtils.findLastAccessedReport is called in MainDrawerNavigator.js for more context.
        // Domain rooms are now the only type of default room that are on the defaultRooms beta.
        sortedReports = _.filter(
            sortedReports,
            (report) => !isDomainRoom(report) || getPolicyType(report, policies) === CONST.POLICY.TYPE.FREE || hasExpensifyGuidesEmails(lodashGet(report, ['participantAccountIDs'], [])),
        );
    }

    return adminReport || _.last(sortedReports);
}

/**
 * Whether the provided report is an archived room
 * @param {Object} report
 * @param {Number} report.stateNum
 * @param {Number} report.statusNum
 * @returns {Boolean}
 */
function isArchivedRoom(report) {
    return lodashGet(report, ['statusNum']) === CONST.REPORT.STATUS.CLOSED && lodashGet(report, ['stateNum']) === CONST.REPORT.STATE_NUM.SUBMITTED;
}

/**
 * Checks if the current user is allowed to comment on the given report.
 * @param {Object} report
 * @param {String} [report.writeCapability]
 * @returns {Boolean}
 */
function isAllowedToComment(report) {
    // Default to allowing all users to post
    const capability = lodashGet(report, 'writeCapability', CONST.REPORT.WRITE_CAPABILITIES.ALL) || CONST.REPORT.WRITE_CAPABILITIES.ALL;

    if (capability === CONST.REPORT.WRITE_CAPABILITIES.ALL) {
        return true;
    }

    // If unauthenticated user opens public chat room using deeplink, they do not have policies available and they cannot comment
    if (!allPolicies) {
        return false;
    }

    // If we've made it here, commenting on this report is restricted.
    // If the user is an admin, allow them to post.
    const policy = allPolicies[`${ONYXKEYS.COLLECTION.POLICY}${report.policyID}`];
    return lodashGet(policy, 'role', '') === CONST.POLICY.ROLE.ADMIN;
}

/**
 * Checks if the current user is the admin of the policy given the policy expense chat.
 * @param {Object} report
 * @param {String} report.policyID
 * @param {Object} policies must have OnyxKey prefix (i.e 'policy_') for keys
 * @returns {Boolean}
 */
function isPolicyExpenseChatAdmin(report, policies) {
    if (!isPolicyExpenseChat(report)) {
        return false;
    }

    const policyRole = lodashGet(policies, [`${ONYXKEYS.COLLECTION.POLICY}${report.policyID}`, 'role']);

    return policyRole === CONST.POLICY.ROLE.ADMIN;
}

/**
 * Checks if the current user is the admin of the policy.
 * @param {String} policyID
 * @param {Object} policies must have OnyxKey prefix (i.e 'policy_') for keys
 * @returns {Boolean}
 */
function isPolicyAdmin(policyID, policies) {
    const policyRole = lodashGet(policies, [`${ONYXKEYS.COLLECTION.POLICY}${policyID}`, 'role']);

    return policyRole === CONST.POLICY.ROLE.ADMIN;
}

/**
 * Returns true if report is a DM/Group DM chat.
 *
 * @param {Object} report
 * @returns {Boolean}
 */
function isDM(report) {
    return !getChatType(report);
}

/**
 * Returns true if report has a single participant.
 *
 * @param {Object} report
 * @returns {Boolean}
 */
function hasSingleParticipant(report) {
    return report.participants && report.participants.length === 1;
}

/**
 * If the report is a thread and has a chat type set, it is a workspace chat.
 *
 * @param {Object} report
 * @returns {Boolean}
 */
function isWorkspaceThread(report) {
    return Boolean(isThread(report) && !isDM(report));
}

/**
 * Returns true if reportAction has a child.
 *
 * @param {Object} reportAction
 * @returns {Boolean}
 */
function isThreadParent(reportAction) {
    return reportAction && reportAction.childReportID && reportAction.childReportID !== 0;
}

/**
 * Returns true if reportAction is the first chat preview of a Thread
 *
 * @param {Object} reportAction
 * @param {String} reportID
 * @returns {Boolean}
 */
function isThreadFirstChat(reportAction, reportID) {
    return !_.isUndefined(reportAction.childReportID) && reportAction.childReportID.toString() === reportID;
}

/**
 * Checks if a report is a child report.
 *
 * @param {Object} report
 * @returns {Boolean}
 */
function isChildReport(report) {
    return isThread(report) || isTaskReport(report);
}

/**
 * An Expense Request is a thread where the parent report is an Expense Report and
 * the parentReportAction is a transaction.
 *
 * @param {Object} report
 * @returns {Boolean}
 */
function isExpenseRequest(report) {
    if (isThread(report)) {
        const parentReportAction = ReportActionsUtils.getParentReportAction(report);
        const parentReport = lodashGet(allReports, [`${ONYXKEYS.COLLECTION.REPORT}${report.parentReportID}`]);
        return isExpenseReport(parentReport) && ReportActionsUtils.isTransactionThread(parentReportAction);
    }
    return false;
}

/**
 * An IOU Request is a thread where the parent report is an IOU Report and
 * the parentReportAction is a transaction.
 *
 * @param {Object} report
 * @returns {Boolean}
 */
function isIOURequest(report) {
    if (isThread(report)) {
        const parentReportAction = ReportActionsUtils.getParentReportAction(report);
        const parentReport = allReports[`${ONYXKEYS.COLLECTION.REPORT}${report.parentReportID}`];
        return isIOUReport(parentReport) && ReportActionsUtils.isTransactionThread(parentReportAction);
    }
    return false;
}

/**
 * Checks if a report is an IOU or expense request.
 *
 * @param {Object|String} reportOrID
 * @returns {Boolean}
 */
function isMoneyRequest(reportOrID) {
    const report = _.isObject(reportOrID) ? reportOrID : allReports[`${ONYXKEYS.COLLECTION.REPORT}${reportOrID}`];
    return isIOURequest(report) || isExpenseRequest(report);
}

/**
 * Checks if a report is an IOU or expense report.
 *
 * @param {Object|String} reportOrID
 * @returns {Boolean}
 */
function isMoneyRequestReport(reportOrID) {
    const report = _.isObject(reportOrID) ? reportOrID : allReports[`${ONYXKEYS.COLLECTION.REPORT}${reportOrID}`];
    return isIOUReport(report) || isExpenseReport(report);
}

/**
 * Can only delete if the author is this user and the action is an ADDCOMMENT action or an IOU action in an unsettled report, or if the user is a
 * policy admin
 *
 * @param {Object} reportAction
 * @param {String} reportID
 * @returns {Boolean}
 */
function canDeleteReportAction(reportAction, reportID) {
    // For now, users cannot delete split actions
    if (ReportActionsUtils.isMoneyRequestAction(reportAction) && lodashGet(reportAction, 'originalMessage.type') === CONST.IOU.REPORT_ACTION_TYPE.SPLIT) {
        return false;
    }
    const isActionOwner = reportAction.actorAccountID === currentUserAccountID;
    if (isActionOwner && ReportActionsUtils.isMoneyRequestAction(reportAction) && !isSettled(reportAction.originalMessage.IOUReportID)) {
        return true;
    }
    if (
        reportAction.actionName !== CONST.REPORT.ACTIONS.TYPE.ADDCOMMENT ||
        reportAction.pendingAction === CONST.RED_BRICK_ROAD_PENDING_ACTION.DELETE ||
        ReportActionsUtils.isCreatedTaskReportAction(reportAction) ||
        (ReportActionsUtils.isMoneyRequestAction(reportAction) && isSettled(reportAction.originalMessage.IOUReportID)) ||
        reportAction.actorAccountID === CONST.ACCOUNT_ID.CONCIERGE
    ) {
        return false;
    }
    if (isActionOwner) {
        return true;
    }
    const report = lodashGet(allReports, `${ONYXKEYS.COLLECTION.REPORT}${reportID}`, {});
    const policy = lodashGet(allPolicies, `${ONYXKEYS.COLLECTION.POLICY}${report.policyID}`) || {};
    return policy.role === CONST.POLICY.ROLE.ADMIN && !isDM(report);
}

/**
 * Get welcome message based on room type
 * @param {Object} report
 * @param {Boolean} isUserPolicyAdmin
 * @returns {Object}
 */

function getRoomWelcomeMessage(report, isUserPolicyAdmin) {
    const welcomeMessage = {showReportName: true};
    const workspaceName = getPolicyName(report);

    if (isArchivedRoom(report)) {
        welcomeMessage.phrase1 = Localize.translateLocal('reportActionsView.beginningOfArchivedRoomPartOne');
        welcomeMessage.phrase2 = Localize.translateLocal('reportActionsView.beginningOfArchivedRoomPartTwo');
    } else if (isDomainRoom(report)) {
        welcomeMessage.phrase1 = Localize.translateLocal('reportActionsView.beginningOfChatHistoryDomainRoomPartOne', {domainRoom: report.reportName});
        welcomeMessage.phrase2 = Localize.translateLocal('reportActionsView.beginningOfChatHistoryDomainRoomPartTwo');
    } else if (isAdminRoom(report)) {
        welcomeMessage.phrase1 = Localize.translateLocal('reportActionsView.beginningOfChatHistoryAdminRoomPartOne', {workspaceName});
        welcomeMessage.phrase2 = Localize.translateLocal('reportActionsView.beginningOfChatHistoryAdminRoomPartTwo');
    } else if (isAdminsOnlyPostingRoom(report) && !isUserPolicyAdmin) {
        welcomeMessage.phrase1 = Localize.translateLocal('reportActionsView.beginningOfChatHistoryAdminOnlyPostingRoom');
        welcomeMessage.showReportName = false;
    } else if (isAnnounceRoom(report)) {
        welcomeMessage.phrase1 = Localize.translateLocal('reportActionsView.beginningOfChatHistoryAnnounceRoomPartOne', {workspaceName});
        welcomeMessage.phrase2 = Localize.translateLocal('reportActionsView.beginningOfChatHistoryAnnounceRoomPartTwo', {workspaceName});
    } else {
        // Message for user created rooms or other room types.
        welcomeMessage.phrase1 = Localize.translateLocal('reportActionsView.beginningOfChatHistoryUserRoomPartOne');
        welcomeMessage.phrase2 = Localize.translateLocal('reportActionsView.beginningOfChatHistoryUserRoomPartTwo');
    }

    return welcomeMessage;
}

/**
 * Returns true if Concierge is one of the chat participants (1:1 as well as group chats)
 * @param {Object} report
 * @returns {Boolean}
 */
function chatIncludesConcierge(report) {
    return report.participantAccountIDs && _.contains(report.participantAccountIDs, CONST.ACCOUNT_ID.CONCIERGE);
}

/**
 * Returns true if there is any automated expensify account `in accountIDs
 * @param {Array} accountIDs
 * @returns {Boolean}
 */
function hasAutomatedExpensifyAccountIDs(accountIDs) {
    return _.intersection(accountIDs, CONST.EXPENSIFY_ACCOUNT_IDS).length > 0;
}

/**
 * Whether the time row should be shown for a report.
 * @param {Array<Object>} personalDetails
 * @param {Object} report
 * @param {Number} accountID
 * @return {Boolean}
 */
function canShowReportRecipientLocalTime(personalDetails, report, accountID) {
    const reportParticipants = _.without(lodashGet(report, 'participantAccountIDs', []), accountID);
    const participantsWithoutExpensifyAccountIDs = _.difference(reportParticipants, CONST.EXPENSIFY_ACCOUNT_IDS);
    const hasMultipleParticipants = participantsWithoutExpensifyAccountIDs.length > 1;
    const reportRecipient = personalDetails[participantsWithoutExpensifyAccountIDs[0]];
    const reportRecipientTimezone = lodashGet(reportRecipient, 'timezone', CONST.DEFAULT_TIME_ZONE);
    const isReportParticipantValidated = lodashGet(reportRecipient, 'validated', false);
    return Boolean(
        !hasMultipleParticipants &&
            !isChatRoom(report) &&
            !isPolicyExpenseChat(report) &&
            reportRecipient &&
            reportRecipientTimezone &&
            reportRecipientTimezone.selected &&
            isReportParticipantValidated,
    );
}

/**
 * Shorten last message text to fixed length and trim spaces.
 * @param {String} lastMessageText
 * @returns {String}
 */
function formatReportLastMessageText(lastMessageText) {
    return String(lastMessageText).trim().replace(CONST.REGEX.AFTER_FIRST_LINE_BREAK, '').substring(0, CONST.REPORT.LAST_MESSAGE_TEXT_MAX_LENGTH).trim();
}

/**
 * Helper method to return the default avatar associated with the given login
 * @param {String} [workspaceName]
 * @returns {String}
 */
function getDefaultWorkspaceAvatar(workspaceName) {
    if (!workspaceName) {
        return defaultWorkspaceAvatars.WorkspaceBuilding;
    }

    // Remove all chars not A-Z or 0-9 including underscore
    const alphaNumeric = workspaceName
        .normalize('NFD')
        .replace(/[^0-9a-z]/gi, '')
        .toUpperCase();

    return !alphaNumeric ? defaultWorkspaceAvatars.WorkspaceBuilding : defaultWorkspaceAvatars[`Workspace${alphaNumeric[0]}`];
}

function getWorkspaceAvatar(report) {
    const workspaceName = getPolicyName(report, allPolicies);
    return lodashGet(allPolicies, [`${ONYXKEYS.COLLECTION.POLICY}${report.policyID}`, 'avatar']) || getDefaultWorkspaceAvatar(workspaceName);
}

/**
 * Returns the appropriate icons for the given chat report using the stored personalDetails.
 * The Avatar sources can be URLs or Icon components according to the chat type.
 *
 * @param {Array} participants
 * @param {Object} personalDetails
 * @returns {Array<*>}
 */
function getIconsForParticipants(participants, personalDetails) {
    const participantDetails = [];
    const participantsList = participants || [];

    for (let i = 0; i < participantsList.length; i++) {
        const accountID = participantsList[i];
        const avatarSource = UserUtils.getAvatar(lodashGet(personalDetails, [accountID, 'avatar'], ''), accountID);
        participantDetails.push([
            accountID,
            lodashGet(personalDetails, [accountID, 'displayName']) || lodashGet(personalDetails, [accountID, 'login'], ''),
            lodashGet(personalDetails, [accountID, 'firstName'], ''),
            avatarSource,
        ]);
    }

    // Sort all logins by first name (which is the second element in the array)
    const sortedParticipantDetails = participantDetails.sort((a, b) => a[2] - b[2]);

    // Now that things are sorted, gather only the avatars (third element in the array) and return those
    const avatars = [];
    for (let i = 0; i < sortedParticipantDetails.length; i++) {
        const userIcon = {
            id: sortedParticipantDetails[i][0],
            source: sortedParticipantDetails[i][3],
            type: CONST.ICON_TYPE_AVATAR,
            name: sortedParticipantDetails[i][1],
        };
        avatars.push(userIcon);
    }

    return avatars;
}

/**
 * Given a report, return the associated workspace icon.
 *
 * @param {Object} report
 * @param {Object} [policy]
 * @returns {Object}
 */
function getWorkspaceIcon(report, policy = undefined) {
    const workspaceName = getPolicyName(report, false, policy);
    const policyExpenseChatAvatarSource = lodashGet(allPolicies, [`${ONYXKEYS.COLLECTION.POLICY}${report.policyID}`, 'avatar']) || getDefaultWorkspaceAvatar(workspaceName);
    const workspaceIcon = {
        source: policyExpenseChatAvatarSource,
        type: CONST.ICON_TYPE_WORKSPACE,
        name: workspaceName,
        id: -1,
    };
    return workspaceIcon;
}

/**
 * Returns the appropriate icons for the given chat report using the stored personalDetails.
 * The Avatar sources can be URLs or Icon components according to the chat type.
 *
 * @param {Object} report
 * @param {Object} personalDetails
 * @param {*} [defaultIcon]
 * @param {Boolean} [isPayer]
 * @param {String} [defaultName]
 * @param {Number} [defaultAccountID]
 * @param {Object} [policy]
 * @returns {Array<*>}
 */
function getIcons(report, personalDetails, defaultIcon = null, isPayer = false, defaultName = '', defaultAccountID = -1, policy = undefined) {
    if (_.isEmpty(report)) {
        const fallbackIcon = {
            source: defaultIcon || Expensicons.FallbackAvatar,
            type: CONST.ICON_TYPE_AVATAR,
            name: defaultName,
            id: defaultAccountID,
        };
        return [fallbackIcon];
    }
    if (isExpenseRequest(report)) {
        const parentReportAction = ReportActionsUtils.getParentReportAction(report);
        const workspaceIcon = getWorkspaceIcon(report, policy);
        const memberIcon = {
            source: UserUtils.getAvatar(lodashGet(personalDetails, [parentReportAction.actorAccountID, 'avatar']), parentReportAction.actorAccountID),
            id: parentReportAction.actorAccountID,
            type: CONST.ICON_TYPE_AVATAR,
            name: lodashGet(personalDetails, [parentReportAction.actorAccountID, 'displayName'], ''),
        };

        return [memberIcon, workspaceIcon];
    }
    if (isChatThread(report)) {
        const parentReportAction = ReportActionsUtils.getParentReportAction(report);

        const actorAccountID = lodashGet(parentReportAction, 'actorAccountID', -1);
        const actorDisplayName = lodashGet(allPersonalDetails, [actorAccountID, 'displayName'], '');
        const actorIcon = {
            id: actorAccountID,
            source: UserUtils.getAvatar(lodashGet(personalDetails, [actorAccountID, 'avatar']), actorAccountID),
            name: actorDisplayName,
            type: CONST.ICON_TYPE_AVATAR,
        };

        if (isWorkspaceThread(report)) {
            const workspaceIcon = getWorkspaceIcon(report, policy);
            return [actorIcon, workspaceIcon];
        }
        return [actorIcon];
    }
    if (isTaskReport(report)) {
        const ownerIcon = {
            id: report.ownerAccountID,
            source: UserUtils.getAvatar(lodashGet(personalDetails, [report.ownerAccountID, 'avatar']), report.ownerAccountID),
            type: CONST.ICON_TYPE_AVATAR,
            name: lodashGet(personalDetails, [report.ownerAccountID, 'displayName'], ''),
        };

        if (isWorkspaceTaskReport(report)) {
            const workspaceIcon = getWorkspaceIcon(report, policy);
            return [ownerIcon, workspaceIcon];
        }

        return [ownerIcon];
    }
    if (isDomainRoom(report)) {
        // Get domain name after the #. Domain Rooms use our default workspace avatar pattern.
        const domainName = report.reportName.substring(1);
        const policyExpenseChatAvatarSource = getDefaultWorkspaceAvatar(domainName);
        const domainIcon = {
            source: policyExpenseChatAvatarSource,
            type: CONST.ICON_TYPE_WORKSPACE,
            name: domainName,
            id: -1,
        };
        return [domainIcon];
    }
    if (isAdminRoom(report) || isAnnounceRoom(report) || isChatRoom(report) || isArchivedRoom(report)) {
        const workspaceIcon = getWorkspaceIcon(report, policy);
        return [workspaceIcon];
    }
    if (isPolicyExpenseChat(report) || isExpenseReport(report)) {
        const workspaceIcon = getWorkspaceIcon(report, policy);
        const memberIcon = {
            source: UserUtils.getAvatar(lodashGet(personalDetails, [report.ownerAccountID, 'avatar']), report.ownerAccountID),
            id: report.ownerAccountID,
            type: CONST.ICON_TYPE_AVATAR,
            name: lodashGet(personalDetails, [report.ownerAccountID, 'displayName'], ''),
        };
        return isExpenseReport(report) ? [memberIcon, workspaceIcon] : [workspaceIcon, memberIcon];
    }
    if (isIOUReport(report)) {
        const managerIcon = {
            source: UserUtils.getAvatar(lodashGet(personalDetails, [report.managerID, 'avatar']), report.managerID),
            id: report.managerID,
            type: CONST.ICON_TYPE_AVATAR,
            name: lodashGet(personalDetails, [report.managerID, 'displayName'], ''),
        };

        const ownerIcon = {
            id: report.ownerAccountID,
            source: UserUtils.getAvatar(lodashGet(personalDetails, [report.ownerAccountID, 'avatar']), report.ownerAccountID),
            type: CONST.ICON_TYPE_AVATAR,
            name: lodashGet(personalDetails, [report.ownerAccountID, 'displayName'], ''),
        };

        return isPayer ? [managerIcon, ownerIcon] : [ownerIcon, managerIcon];
    }
    return getIconsForParticipants(report.participantAccountIDs, personalDetails);
}

/**
 * Gets the personal details for a login by looking in the ONYXKEYS.PERSONAL_DETAILS_LIST Onyx key (stored in the local variable, allPersonalDetails). If it doesn't exist in Onyx,
 * then a default object is constructed.
 * @param {Number} accountID
 * @returns {Object}
 */
function getPersonalDetailsForAccountID(accountID) {
    if (!accountID) {
        return {};
    }
    if (Number(accountID) === CONST.ACCOUNT_ID.CONCIERGE) {
        return {
            accountID,
            displayName: 'Concierge',
            login: CONST.EMAIL.CONCIERGE,
            avatar: UserUtils.getDefaultAvatar(accountID),
        };
    }
    return (
        (allPersonalDetails && allPersonalDetails[accountID]) || {
            avatar: UserUtils.getDefaultAvatar(accountID),
        }
    );
}

/**
 * Get the displayName for a single report participant.
 *
 * @param {Number} accountID
 * @param {Boolean} [shouldUseShortForm]
 * @returns {String}
 */
function getDisplayNameForParticipant(accountID, shouldUseShortForm = false) {
    if (!accountID) {
        return '';
    }
    const personalDetails = getPersonalDetailsForAccountID(accountID);
    const longName = personalDetails.displayName;
    const shortName = personalDetails.firstName || longName;
    return shouldUseShortForm ? shortName : longName;
}

/**
 * @param {Object} personalDetailsList
 * @param {Boolean} isMultipleParticipantReport
 * @returns {Array}
 */
function getDisplayNamesWithTooltips(personalDetailsList, isMultipleParticipantReport) {
    return _.map(personalDetailsList, (user) => {
        const accountID = Number(user.accountID);
        const displayName = getDisplayNameForParticipant(accountID, isMultipleParticipantReport) || user.login || '';
        const avatar = UserUtils.getDefaultAvatar(accountID);

        let pronouns = user.pronouns;
        if (pronouns && pronouns.startsWith(CONST.PRONOUNS.PREFIX)) {
            const pronounTranslationKey = pronouns.replace(CONST.PRONOUNS.PREFIX, '');
            pronouns = Localize.translateLocal(`pronouns.${pronounTranslationKey}`);
        }

        return {
            displayName,
            avatar,
            login: user.login || '',
            accountID,
            pronouns,
        };
    });
}

/**
 * Determines if a report has an IOU that is waiting for an action from the current user (either Pay or Add a credit bank account)
 *
 * @param {Object} report (chatReport or iouReport)
 * @returns {boolean}
 */
function isWaitingForIOUActionFromCurrentUser(report) {
    if (!report) {
        return false;
    }

    const policy = getPolicy(report.policyID);
    if (policy.type === CONST.POLICY.TYPE.CORPORATE) {
        // If the report is already settled, there's no action required from any user.
        if (isSettled(report.reportID)) {
            return false;
        }

        // Report is pending approval and the current user is the manager
        if (isReportManager(report) && !isReportApproved(report)) {
            return true;
        }

        // Current user is an admin and the report has been approved but not settled yet
        return policy.role === CONST.POLICY.ROLE.ADMIN && isReportApproved(report);
    }

    // Money request waiting for current user to add their credit bank account
    if (report.hasOutstandingIOU && report.ownerAccountID === currentUserAccountID && report.isWaitingOnBankAccount) {
        return true;
    }

    // Money request waiting for current user to Pay (from expense or iou report)
    if (report.hasOutstandingIOU && report.ownerAccountID && (report.ownerAccountID !== currentUserAccountID || currentUserAccountID === report.managerID)) {
        return true;
    }

    return false;
}

function isWaitingForTaskCompleteFromAssignee(report) {
    return isTaskReport(report) && isReportManager(report) && isOpenTaskReport(report);
}

/**
 * @param {Object} report
 * @param {Object} allReportsDict
 * @returns {Number}
 */
function getMoneyRequestTotal(report, allReportsDict = null) {
    const allAvailableReports = allReportsDict || allReports;
    let moneyRequestReport;
    if (isMoneyRequestReport(report)) {
        moneyRequestReport = report;
    }
    if (allAvailableReports && report.hasOutstandingIOU && report.iouReportID) {
        moneyRequestReport = allAvailableReports[`${ONYXKEYS.COLLECTION.REPORT}${report.iouReportID}`];
    }
    if (moneyRequestReport) {
        const total = lodashGet(moneyRequestReport, 'total', 0);

        if (total !== 0) {
            // There is a possibility that if the Expense report has a negative total.
            // This is because there are instances where you can get a credit back on your card,
            // or you enter a negative expense to “offset” future expenses
            return isExpenseReport(moneyRequestReport) ? total * -1 : Math.abs(total);
        }
    }
    return 0;
}

/**
 * Get the title for a policy expense chat which depends on the role of the policy member seeing this report
 *
 * @param {Object} report
 * @param {Object} [policy]
 * @returns {String}
 */
function getPolicyExpenseChatName(report, policy = undefined) {
    const reportOwnerDisplayName = getDisplayNameForParticipant(report.ownerAccountID) || lodashGet(allPersonalDetails, [report.ownerAccountID, 'login']) || report.reportName;

    // If the policy expense chat is owned by this user, use the name of the policy as the report name.
    if (report.isOwnPolicyExpenseChat) {
        return getPolicyName(report, false, policy);
    }

    const policyExpenseChatRole = lodashGet(allPolicies, [`${ONYXKEYS.COLLECTION.POLICY}${report.policyID}`, 'role']) || 'user';

    // If this user is not admin and this policy expense chat has been archived because of account merging, this must be an old workspace chat
    // of the account which was merged into the current user's account. Use the name of the policy as the name of the report.
    if (isArchivedRoom(report)) {
        const lastAction = ReportActionsUtils.getLastVisibleAction(report.reportID);
        const archiveReason = (lastAction && lastAction.originalMessage && lastAction.originalMessage.reason) || CONST.REPORT.ARCHIVE_REASON.DEFAULT;
        if (archiveReason === CONST.REPORT.ARCHIVE_REASON.ACCOUNT_MERGED && policyExpenseChatRole !== CONST.POLICY.ROLE.ADMIN) {
            return getPolicyName(report, false, policy);
        }
    }

    // If user can see this report and they are not its owner, they must be an admin and the report name should be the name of the policy member
    return reportOwnerDisplayName;
}

/**
 * Get the title for a IOU or expense chat which will be showing the payer and the amount
 *
 * @param {Object} report
 * @param {Object} [policy]
 * @returns  {String}
 */
function getMoneyRequestReportName(report, policy = undefined) {
    const formattedAmount = CurrencyUtils.convertToDisplayString(getMoneyRequestTotal(report), report.currency);
    const payerName = isExpenseReport(report) ? getPolicyName(report, false, policy) : getDisplayNameForParticipant(report.managerID);
    const payerPaidAmountMesssage = Localize.translateLocal('iou.payerPaidAmount', {
        payer: payerName,
        amount: formattedAmount,
    });

    if (report.isWaitingOnBankAccount) {
        return `${payerPaidAmountMesssage} • ${Localize.translateLocal('iou.pending')}`;
    }

    if (report.hasOutstandingIOU) {
        return Localize.translateLocal('iou.payerOwesAmount', {payer: payerName, amount: formattedAmount});
    }

    return payerPaidAmountMesssage;
}

/**
 * Get the report given a reportID
 *
 * @param {String} reportID
 * @returns {Object}
 */
function getReport(reportID) {
    return lodashGet(allReports, `${ONYXKEYS.COLLECTION.REPORT}${reportID}`, {});
}

/**
 * Gets transaction created, amount, currency and comment
 *
 * @param {Object} transaction
 * @returns {Object}
 */
function getTransactionDetails(transaction) {
    const report = getReport(transaction.reportID);
    return {
        created: TransactionUtils.getCreated(transaction),
        amount: TransactionUtils.getAmount(transaction, isExpenseReport(report)),
        currency: TransactionUtils.getCurrency(transaction),
        comment: TransactionUtils.getDescription(transaction),
        merchant: TransactionUtils.getMerchant(transaction),
    };
}

/**
 * Can only edit if:
 *
 * - in case of IOU report
 *    - the current user is the requestor
 * - in case of expense report
 *    - the current user is the requestor
 *    - or the user is an admin on the policy the expense report is tied to
 *
 * @param {Object} reportAction
 * @returns {Boolean}
 */
function canEditMoneyRequest(reportAction) {
    // If the report action i snot IOU type, return true early
    if (reportAction.actionName !== CONST.REPORT.ACTIONS.TYPE.IOU) {
        return true;
    }
    const moneyRequestReportID = lodashGet(reportAction, 'originalMessage.IOUReportID', 0);
    if (!moneyRequestReportID) {
        return false;
    }
    const moneyRequestReport = getReport(moneyRequestReportID);
    const isReportSettled = isSettled(moneyRequestReport.reportID);
    const isAdmin = isExpenseReport(moneyRequestReport) && lodashGet(getPolicy(moneyRequestReport.policyID), 'role', '') === CONST.POLICY.ROLE.ADMIN;
    const isRequestor = currentUserAccountID === reportAction.actorAccountID;
    return !isReportSettled && (isAdmin || isRequestor);
}

/**
 * Can only edit if:
 *
 * - It was written by the current user
 * - It's an ADDCOMMENT that is not an attachment
 * - It's money request where conditions for editability are defined in canEditMoneyRequest method
 * - It's not pending deletion
 *
 * @param {Object} reportAction
 * @returns {Boolean}
 */
function canEditReportAction(reportAction) {
    const isCommentOrIOU = reportAction.actionName === CONST.REPORT.ACTIONS.TYPE.ADDCOMMENT || reportAction.actionName === CONST.REPORT.ACTIONS.TYPE.IOU;
    return (
        reportAction.actorAccountID === currentUserAccountID &&
        isCommentOrIOU &&
        canEditMoneyRequest(reportAction) && // Returns true for non-IOU actions
        !isReportMessageAttachment(lodashGet(reportAction, ['message', 0], {})) &&
        !ReportActionsUtils.isDeletedAction(reportAction) &&
        !ReportActionsUtils.isCreatedTaskReportAction(reportAction) &&
        reportAction.pendingAction !== CONST.RED_BRICK_ROAD_PENDING_ACTION.DELETE
    );
}

/**
 * Gets all transactions on an IOU report with a receipt
 *
 * @param {Object|null} iouReportID
 * @returns {[Object]}
 */
function getTransactionsWithReceipts(iouReportID) {
    const allTransactions = TransactionUtils.getAllReportTransactions(iouReportID);
    return _.filter(allTransactions, (transaction) => TransactionUtils.hasReceipt(transaction));
}

/**
 * For report previews, we display a "Receipt scan in progress" indicator
 * instead of the report total only when we have no report total ready to show. This is the case when
 * all requests are receipts that are being SmartScanned. As soon as we have a non-receipt request,
 * or as soon as one receipt request is done scanning, we have at least one
 * "ready" money request, and we remove this indicator to show the partial report total.
 *
 * @param {Object|null} iouReportID
 * @param {Object|null} reportPreviewAction the preview action associated with the IOU report
 * @returns {Boolean}
 */
function areAllRequestsBeingSmartScanned(iouReportID, reportPreviewAction) {
    const transactionsWithReceipts = getTransactionsWithReceipts(iouReportID);
    // If we have more requests than requests with receipts, we have some manual requests
    if (ReportActionsUtils.getNumberOfMoneyRequests(reportPreviewAction) > transactionsWithReceipts.length) {
        return false;
    }
    return _.all(transactionsWithReceipts, (transaction) => TransactionUtils.isReceiptBeingScanned(transaction));
}

/**
 * Given a parent IOU report action get report name for the LHN.
 *
 * @param {Object} reportAction
 * @returns {String}
 */
function getTransactionReportName(reportAction) {
    if (ReportActionsUtils.isDeletedParentAction(reportAction)) {
        return Localize.translateLocal('parentReportAction.deletedRequest');
    }

    const transaction = TransactionUtils.getLinkedTransaction(reportAction);
    if (TransactionUtils.hasReceipt(transaction) && TransactionUtils.isReceiptBeingScanned(transaction)) {
        return Localize.translateLocal('iou.receiptScanning');
    }

    const {amount, currency, comment} = getTransactionDetails(transaction);

    return Localize.translateLocal(ReportActionsUtils.isSentMoneyReportAction(reportAction) ? 'iou.threadSentMoneyReportName' : 'iou.threadRequestReportName', {
        formattedAmount: CurrencyUtils.convertToDisplayString(amount, currency),
        comment,
    });
}

/**
 * Get money request message for an IOU report
 *
 * @param {Object} report
 * @param {Object} [reportAction={}]
 * @returns  {String}
 */
function getReportPreviewMessage(report, reportAction = {}) {
    const reportActionMessage = lodashGet(reportAction, 'message[0].html', '');

    if (_.isEmpty(report) || !report.reportID) {
        // The iouReport is not found locally after SignIn because the OpenApp API won't return iouReports if they're settled
        // As a temporary solution until we know how to solve this the best, we just use the message that returned from BE
        return reportActionMessage;
    }

    const totalAmount = getMoneyRequestTotal(report);
    const payerName = isExpenseReport(report) ? getPolicyName(report) : getDisplayNameForParticipant(report.managerID, true);
    const formattedAmount = CurrencyUtils.convertToDisplayString(totalAmount, report.currency);

    if (isReportApproved(report) && getPolicyType(report, allPolicies) === CONST.POLICY.TYPE.CORPORATE) {
        return `approved ${formattedAmount}`;
    }

    if (isSettled(report.reportID)) {
        // A settled report preview message can come in three formats "paid ... using Paypal.me", "paid ... elsewhere" or "paid ... using Expensify"
        let translatePhraseKey = 'iou.paidElsewhereWithAmount';
        if (reportActionMessage.match(/ Paypal.me$/)) {
            translatePhraseKey = 'iou.paidUsingPaypalWithAmount';
        } else if (reportActionMessage.match(/ using Expensify$/)) {
            translatePhraseKey = 'iou.paidUsingExpensifyWithAmount';
        }
        return Localize.translateLocal(translatePhraseKey, {amount: formattedAmount});
    }

    if (report.isWaitingOnBankAccount) {
        const submitterDisplayName = getDisplayNameForParticipant(report.ownerAccountID, true);
        return Localize.translateLocal('iou.waitingOnBankAccount', {submitterDisplayName});
    }

    return Localize.translateLocal('iou.payerOwesAmount', {payer: payerName, amount: formattedAmount});
}

/**
 * Get the proper message schema for modified expense message.
 *
 * @param {String} newValue
 * @param {String} oldValue
 * @param {String} valueName
 * @param {Boolean} valueInQuotes
 * @returns {String}
 */

function getProperSchemaForModifiedExpenseMessage(newValue, oldValue, valueName, valueInQuotes) {
    const newValueToDisplay = valueInQuotes ? `"${newValue}"` : newValue;
    const oldValueToDisplay = valueInQuotes ? `"${oldValue}"` : oldValue;

    if (!oldValue) {
        return `set the ${valueName} to ${newValueToDisplay}`;
    }
    if (!newValue) {
        return `removed the ${valueName} (previously ${oldValueToDisplay})`;
    }
    return `changed the ${valueName} to ${newValueToDisplay} (previously ${oldValueToDisplay})`;
}

/**
 * Get the report action message when expense has been modified.
 *
 * @param {Object} reportAction
 * @returns {String}
 */
function getModifiedExpenseMessage(reportAction) {
    const reportActionOriginalMessage = lodashGet(reportAction, 'originalMessage', {});
    if (_.isEmpty(reportActionOriginalMessage)) {
        return `changed the request`;
    }

    const hasModifiedAmount =
        _.has(reportActionOriginalMessage, 'oldAmount') &&
        _.has(reportActionOriginalMessage, 'oldCurrency') &&
        _.has(reportActionOriginalMessage, 'amount') &&
        _.has(reportActionOriginalMessage, 'currency');
    if (hasModifiedAmount) {
        const oldCurrency = reportActionOriginalMessage.oldCurrency;
        const oldAmount = CurrencyUtils.convertToDisplayString(reportActionOriginalMessage.oldAmount, oldCurrency);

        const currency = reportActionOriginalMessage.currency;
        const amount = CurrencyUtils.convertToDisplayString(reportActionOriginalMessage.amount, currency);

        return getProperSchemaForModifiedExpenseMessage(amount, oldAmount, 'amount', false);
    }

    const hasModifiedComment = _.has(reportActionOriginalMessage, 'oldComment') && _.has(reportActionOriginalMessage, 'newComment');
    if (hasModifiedComment) {
        return getProperSchemaForModifiedExpenseMessage(reportActionOriginalMessage.newComment, reportActionOriginalMessage.oldComment, 'description', true);
    }

    const hasModifiedCreated = _.has(reportActionOriginalMessage, 'oldCreated') && _.has(reportActionOriginalMessage, 'created');
    if (hasModifiedCreated) {
        // Take only the YYYY-MM-DD value as the original date includes timestamp
        let formattedOldCreated = parseISO(reportActionOriginalMessage.oldCreated);
        formattedOldCreated = format(formattedOldCreated, CONST.DATE.FNS_FORMAT_STRING);
        return getProperSchemaForModifiedExpenseMessage(reportActionOriginalMessage.created, formattedOldCreated, 'date', false);
    }

    const hasModifiedMerchant = _.has(reportActionOriginalMessage, 'oldMerchant') && _.has(reportActionOriginalMessage, 'merchant');
    if (hasModifiedMerchant) {
        return getProperSchemaForModifiedExpenseMessage(reportActionOriginalMessage.merchant, reportActionOriginalMessage.oldMerchant, 'merchant', true);
    }
}

/**
 * Given the updates user made to the request, compose the originalMessage
 * object of the modified expense action.
 *
 * At the moment, we only allow changing one transaction field at a time.
 *
 * @param {Object} oldTransaction
 * @param {Object} transactionChanges
 * @param {Boolen} isFromExpenseReport
 * @returns {Object}
 */
function getModifiedExpenseOriginalMessage(oldTransaction, transactionChanges, isFromExpenseReport) {
    const originalMessage = {};

    // Remark: Comment field is the only one which has new/old prefixes for the keys (newComment/ oldComment),
    // all others have old/- pattern such as oldCreated/created
    if (_.has(transactionChanges, 'comment')) {
        originalMessage.oldComment = TransactionUtils.getDescription(oldTransaction);
        originalMessage.newComment = transactionChanges.comment;
    }
    if (_.has(transactionChanges, 'created')) {
        originalMessage.oldCreated = TransactionUtils.getCreated(oldTransaction);
        originalMessage.created = transactionChanges.created;
    }
    if (_.has(transactionChanges, 'merchant')) {
        originalMessage.oldMerchant = TransactionUtils.getMerchant(oldTransaction);
        originalMessage.merchant = transactionChanges.merchant;
    }

    // The amount is always a combination of the currency and the number value so when one changes we need to store both
    // to match how we handle the modified expense action in oldDot
    if (_.has(transactionChanges, 'amount') || _.has(transactionChanges, 'currency')) {
        originalMessage.oldAmount = TransactionUtils.getAmount(oldTransaction, isFromExpenseReport);
        originalMessage.amount = lodashGet(transactionChanges, 'amount', originalMessage.oldAmount);
        originalMessage.oldCurrency = TransactionUtils.getCurrency(oldTransaction);
        originalMessage.currency = lodashGet(transactionChanges, 'currency', originalMessage.oldCurrency);
    }

    return originalMessage;
}

/**
 * Returns the parentReport if the given report is a thread.
 *
 * @param {Object} report
 * @returns {Object}
 */
function getParentReport(report) {
    if (!report || !report.parentReportID) {
        return {};
    }
    return lodashGet(allReports, `${ONYXKEYS.COLLECTION.REPORT}${report.parentReportID}`, {});
}

/**
 * Get the title for a report.
 *
 * @param {Object} report
 * @param {Object} [policy]
 * @returns {String}
 */
function getReportName(report, policy = undefined) {
    let formattedName;
    if (isChatThread(report)) {
        const parentReportAction = ReportActionsUtils.getParentReportAction(report);
        if (ReportActionsUtils.isTransactionThread(parentReportAction)) {
            return getTransactionReportName(parentReportAction);
        }

        const isAttachment = _.has(parentReportAction, 'isAttachment') ? parentReportAction.isAttachment : isReportMessageAttachment(_.last(lodashGet(parentReportAction, 'message', [{}])));
        const parentReportActionMessage = lodashGet(parentReportAction, ['message', 0, 'text'], '').replace(/(\r\n|\n|\r)/gm, ' ');
        if (isAttachment && parentReportActionMessage) {
            return `[${Localize.translateLocal('common.attachment')}]`;
        }
        if (
            lodashGet(parentReportAction, 'message[0].moderationDecision.decision') === CONST.MODERATION.MODERATOR_DECISION_PENDING_HIDE ||
            lodashGet(parentReportAction, 'message[0].moderationDecision.decision') === CONST.MODERATION.MODERATOR_DECISION_HIDDEN
        ) {
            return Localize.translateLocal('parentReportAction.hiddenMessage');
        }
        return parentReportActionMessage || Localize.translateLocal('parentReportAction.deletedMessage');
    }
    if (isChatRoom(report) || isTaskReport(report)) {
        formattedName = report.reportName;
    }

    if (isPolicyExpenseChat(report)) {
        formattedName = getPolicyExpenseChatName(report, policy);
    }

    if (isMoneyRequestReport(report)) {
        formattedName = getMoneyRequestReportName(report, policy);
    }

    if (isArchivedRoom(report)) {
        formattedName += ` (${Localize.translateLocal('common.archived')})`;
    }

    if (formattedName) {
        return formattedName;
    }

    // Not a room or PolicyExpenseChat, generate title from participants
    const participantAccountIDs = (report && report.participantAccountIDs) || [];
    const participantsWithoutCurrentUser = _.without(participantAccountIDs, currentUserAccountID);
    const isMultipleParticipantReport = participantsWithoutCurrentUser.length > 1;

    return _.map(participantsWithoutCurrentUser, (accountID) => getDisplayNameForParticipant(accountID, isMultipleParticipantReport)).join(', ');
}

/**
 * Recursively navigates through thread parents to get the root report and workspace name.
 * The recursion stops when we find a non thread or money request report, whichever comes first.
 * @param {Object} report
 * @returns {Object}
 */
function getRootReportAndWorkspaceName(report) {
    if (isChildReport(report) && !isMoneyRequestReport(report)) {
        const parentReport = lodashGet(allReports, [`${ONYXKEYS.COLLECTION.REPORT}${report.parentReportID}`]);
        return getRootReportAndWorkspaceName(parentReport);
    }

    if (isIOURequest(report)) {
        return {
            rootReportName: getReportName(report),
        };
    }
    if (isExpenseRequest(report)) {
        return {
            rootReportName: getReportName(report),
            workspaceName: isIOUReport(report) ? CONST.POLICY.OWNER_EMAIL_FAKE : getPolicyName(report, true),
        };
    }

    return {
        rootReportName: getReportName(report),
        workspaceName: getPolicyName(report, true),
    };
}

/**
 * Get either the policyName or domainName the chat is tied to
 * @param {Object} report
 * @returns {String}
 */
function getChatRoomSubtitle(report) {
    if (isChatThread(report)) {
        return '';
    }
    if (!isDefaultRoom(report) && !isUserCreatedPolicyRoom(report) && !isPolicyExpenseChat(report)) {
        return '';
    }
    if (getChatType(report) === CONST.REPORT.CHAT_TYPE.DOMAIN_ALL) {
        // The domainAll rooms are just #domainName, so we ignore the prefix '#' to get the domainName
        return report.reportName.substring(1);
    }
    if ((isPolicyExpenseChat(report) && report.isOwnPolicyExpenseChat) || isExpenseReport(report)) {
        return Localize.translateLocal('workspace.common.workspace');
    }
    if (isArchivedRoom(report)) {
        return report.oldPolicyName || '';
    }
    return getPolicyName(report);
}

/**
 * Gets the parent navigation subtitle for the report
 * @param {Object} report
 * @returns {Object}
 */
function getParentNavigationSubtitle(report) {
    if (isThread(report)) {
        const parentReport = lodashGet(allReports, [`${ONYXKEYS.COLLECTION.REPORT}${report.parentReportID}`]);
        const {rootReportName, workspaceName} = getRootReportAndWorkspaceName(parentReport);
        if (_.isEmpty(rootReportName)) {
            return {};
        }

        return {rootReportName, workspaceName};
    }
    return {};
}

/**
 * Navigate to the details page of a given report
 *
 * @param {Object} report
 */
function navigateToDetailsPage(report) {
    const participantAccountIDs = lodashGet(report, 'participantAccountIDs', []);

    if (isChatRoom(report) || isPolicyExpenseChat(report) || isChatThread(report) || isTaskReport(report) || isMoneyRequestReport(report)) {
        Navigation.navigate(ROUTES.getReportDetailsRoute(report.reportID));
        return;
    }
    if (participantAccountIDs.length === 1) {
        Navigation.navigate(ROUTES.getProfileRoute(participantAccountIDs[0]));
        return;
    }
    Navigation.navigate(ROUTES.getReportParticipantsRoute(report.reportID));
}

/**
 * Generate a random reportID up to 53 bits aka 9,007,199,254,740,991 (Number.MAX_SAFE_INTEGER).
 * There were approximately 98,000,000 reports with sequential IDs generated before we started using this approach, those make up roughly one billionth of the space for these numbers,
 * so we live with the 1 in a billion chance of a collision with an older ID until we can switch to 64-bit IDs.
 *
 * In a test of 500M reports (28 years of reports at our current max rate) we got 20-40 collisions meaning that
 * this is more than random enough for our needs.
 *
 * @returns {String}
 */
function generateReportID() {
    return (Math.floor(Math.random() * 2 ** 21) * 2 ** 32 + Math.floor(Math.random() * 2 ** 32)).toString();
}

/**
 * @param {Object} report
 * @returns {Boolean}
 */
function hasReportNameError(report) {
    return !_.isEmpty(lodashGet(report, 'errorFields.reportName', {}));
}

/**
 * For comments shorter than 10k chars, convert the comment from MD into HTML because that's how it is stored in the database
 * For longer comments, skip parsing, but still escape the text, and display plaintext for performance reasons. It takes over 40s to parse a 100k long string!!
 *
 * @param {String} text
 * @returns {String}
 */
function getParsedComment(text) {
    const parser = new ExpensiMark();
    return text.length < CONST.MAX_MARKUP_LENGTH ? parser.replace(text) : _.escape(text);
}

/**
 * @param {String} [text]
 * @param {File} [file]
 * @returns {Object}
 */
function buildOptimisticAddCommentReportAction(text, file) {
    const parser = new ExpensiMark();
    const commentText = getParsedComment(text);
    const isAttachment = _.isEmpty(text) && file !== undefined;
    const attachmentInfo = isAttachment ? file : {};
    const htmlForNewComment = isAttachment ? CONST.ATTACHMENT_UPLOADING_MESSAGE_HTML : commentText;

    // Remove HTML from text when applying optimistic offline comment
    const textForNewComment = isAttachment ? CONST.ATTACHMENT_MESSAGE_TEXT : parser.htmlToText(htmlForNewComment);

    return {
        commentText,
        reportAction: {
            reportActionID: NumberUtils.rand64(),
            actionName: CONST.REPORT.ACTIONS.TYPE.ADDCOMMENT,
            actorAccountID: currentUserAccountID,
            person: [
                {
                    style: 'strong',
                    text: lodashGet(allPersonalDetails, [currentUserAccountID, 'displayName'], currentUserEmail),
                    type: 'TEXT',
                },
            ],
            automatic: false,
            avatar: lodashGet(allPersonalDetails, [currentUserAccountID, 'avatar'], UserUtils.getDefaultAvatarURL(currentUserAccountID)),
            created: DateUtils.getDBTime(),
            message: [
                {
                    translationKey: isAttachment ? CONST.TRANSLATION_KEYS.ATTACHMENT : '',
                    type: CONST.REPORT.MESSAGE.TYPE.COMMENT,
                    html: htmlForNewComment,
                    text: textForNewComment,
                },
            ],
            isFirstItem: false,
            isAttachment,
            attachmentInfo,
            pendingAction: CONST.RED_BRICK_ROAD_PENDING_ACTION.ADD,
            shouldShow: true,
        },
    };
}

/**
 * update optimistic parent reportAction when a comment is added or remove in the child report
 * @param {String} parentReportAction - Parent report action of the child report
 * @param {String} lastVisibleActionCreated - Last visible action created of the child report
 * @param {String} type - The type of action in the child report
 * @returns {Object}
 */

function updateOptimisticParentReportAction(parentReportAction, lastVisibleActionCreated, type) {
    let childVisibleActionCount = parentReportAction.childVisibleActionCount || 0;
    let childCommenterCount = parentReportAction.childCommenterCount || 0;
    let childOldestFourAccountIDs = parentReportAction.childOldestFourAccountIDs;

    if (type === CONST.RED_BRICK_ROAD_PENDING_ACTION.ADD) {
        childVisibleActionCount += 1;
        const oldestFourAccountIDs = childOldestFourAccountIDs ? childOldestFourAccountIDs.split(',') : [];
        if (oldestFourAccountIDs.length < 4) {
            const index = _.findIndex(oldestFourAccountIDs, (accountID) => accountID === currentUserAccountID.toString());
            if (index === -1) {
                childCommenterCount += 1;
                oldestFourAccountIDs.push(currentUserAccountID);
            }
        }
        childOldestFourAccountIDs = oldestFourAccountIDs.join(',');
    } else if (type === CONST.RED_BRICK_ROAD_PENDING_ACTION.DELETE) {
        if (childVisibleActionCount > 0) {
            childVisibleActionCount -= 1;
        }

        if (childVisibleActionCount === 0) {
            childCommenterCount = 0;
            childOldestFourAccountIDs = '';
        }
    }

    return {
        childVisibleActionCount,
        childCommenterCount,
        childLastVisibleActionCreated: lastVisibleActionCreated,
        childOldestFourAccountIDs,
    };
}

/**
 * Get optimistic data of parent report action
 * @param {String} reportID The reportID of the report that is updated
 * @param {String} lastVisibleActionCreated Last visible action created of the child report
 * @param {String} type The type of action in the child report
 * @param {String} parentReportID Custom reportID to be updated
 * @param {String} parentReportActionID Custom reportActionID to be updated
 * @returns {Object}
 */
function getOptimisticDataForParentReportAction(reportID, lastVisibleActionCreated, type, parentReportID = '', parentReportActionID = '') {
    const report = getReport(reportID);
    const parentReportAction = ReportActionsUtils.getParentReportAction(report);
    if (_.isEmpty(parentReportAction)) {
        return {};
    }

    const optimisticParentReportAction = updateOptimisticParentReportAction(parentReportAction, lastVisibleActionCreated, type);
    return {
        onyxMethod: Onyx.METHOD.MERGE,
        key: `${ONYXKEYS.COLLECTION.REPORT_ACTIONS}${parentReportID || report.parentReportID}`,
        value: {
            [parentReportActionID || report.parentReportActionID]: optimisticParentReportAction,
        },
    };
}

/**
 * Builds an optimistic reportAction for the parent report when a task is created
 * @param {String} taskReportID - Report ID of the task
 * @param {String} taskTitle - Title of the task
 * @param {String} taskAssignee - Email of the person assigned to the task
 * @param {Number} taskAssigneeAccountID - AccountID of the person assigned to the task
 * @param {String} text - Text of the comment
 * @param {String} parentReportID - Report ID of the parent report
 * @returns {Object}
 */
function buildOptimisticTaskCommentReportAction(taskReportID, taskTitle, taskAssignee, taskAssigneeAccountID, text, parentReportID) {
    const reportAction = buildOptimisticAddCommentReportAction(text);
    reportAction.reportAction.message[0].taskReportID = taskReportID;

    // These parameters are not saved on the reportAction, but are used to display the task in the UI
    // Added when we fetch the reportActions on a report
    reportAction.reportAction.originalMessage = {
        html: reportAction.reportAction.message[0].html,
        taskReportID: reportAction.reportAction.message[0].taskReportID,
    };
    reportAction.reportAction.childReportID = taskReportID;
    reportAction.reportAction.parentReportID = parentReportID;
    reportAction.reportAction.childType = CONST.REPORT.TYPE.TASK;
    reportAction.reportAction.childReportName = taskTitle;
    reportAction.reportAction.childManagerAccountID = taskAssigneeAccountID;
    reportAction.reportAction.childStatusNum = CONST.REPORT.STATUS.OPEN;
    reportAction.reportAction.childStateNum = CONST.REPORT.STATE_NUM.OPEN;

    return reportAction;
}

/**
 * Builds an optimistic IOU report with a randomly generated reportID
 *
 * @param {Number} payeeAccountID - AccountID of the person generating the IOU.
 * @param {Number} payerAccountID - AccountID of the other person participating in the IOU.
 * @param {Number} total - IOU amount in the smallest unit of the currency.
 * @param {String} chatReportID - Report ID of the chat where the IOU is.
 * @param {String} currency - IOU currency.
 * @param {Boolean} isSendingMoney - If we send money the IOU should be created as settled
 *
 * @returns {Object}
 */
function buildOptimisticIOUReport(payeeAccountID, payerAccountID, total, chatReportID, currency, isSendingMoney = false) {
    const formattedTotal = CurrencyUtils.convertToDisplayString(total, currency);
    const personalDetails = getPersonalDetailsForAccountID(payerAccountID);
    const payerEmail = personalDetails.login;
    return {
        // If we're sending money, hasOutstandingIOU should be false
        hasOutstandingIOU: !isSendingMoney,
        type: CONST.REPORT.TYPE.IOU,
        cachedTotal: formattedTotal,
        chatReportID,
        currency,
        managerID: payerAccountID,
        ownerAccountID: payeeAccountID,
        reportID: generateReportID(),
        state: CONST.REPORT.STATE.SUBMITTED,
        stateNum: isSendingMoney ? CONST.REPORT.STATE_NUM.SUBMITTED : CONST.REPORT.STATE_NUM.PROCESSING,
        total,

        // We don't translate reportName because the server response is always in English
        reportName: `${payerEmail} owes ${formattedTotal}`,
        notificationPreference: CONST.REPORT.NOTIFICATION_PREFERENCE.ALWAYS,
    };
}

/**
 * Builds an optimistic Expense report with a randomly generated reportID
 *
 * @param {String} chatReportID - Report ID of the PolicyExpenseChat where the Expense Report is
 * @param {String} policyID - The policy ID of the PolicyExpenseChat
 * @param {Number} payeeAccountID - AccountID of the employee (payee)
 * @param {Number} total - Amount in cents
 * @param {String} currency
 *
 * @returns {Object}
 */
function buildOptimisticExpenseReport(chatReportID, policyID, payeeAccountID, total, currency) {
    // The amount for Expense reports are stored as negative value in the database
    const storedTotal = total * -1;
    const policyName = getPolicyName(allReports[`${ONYXKEYS.COLLECTION.REPORT}${chatReportID}`]);
    const formattedTotal = CurrencyUtils.convertToDisplayString(storedTotal, currency);

    // The expense report is always created with the policy's output currency
    const outputCurrency = lodashGet(allPolicies, [`${ONYXKEYS.COLLECTION.POLICY}${policyID}`, 'outputCurrency'], CONST.CURRENCY.USD);

    return {
        reportID: generateReportID(),
        chatReportID,
        policyID,
        type: CONST.REPORT.TYPE.EXPENSE,
        ownerAccountID: payeeAccountID,
        hasOutstandingIOU: true,
        currency: outputCurrency,

        // We don't translate reportName because the server response is always in English
        reportName: `${policyName} owes ${formattedTotal}`,
        state: CONST.REPORT.STATE.SUBMITTED,
        stateNum: CONST.REPORT.STATE_NUM.PROCESSING,
        total: storedTotal,
        notificationPreference: CONST.REPORT.NOTIFICATION_PREFERENCE.ALWAYS,
    };
}

/**
 * @param {String} iouReportID - the report ID of the IOU report the action belongs to
 * @param {String} type - IOUReportAction type. Can be oneOf(create, decline, cancel, pay, split)
 * @param {Number} total - IOU total in cents
 * @param {String} comment - IOU comment
 * @param {String} currency - IOU currency
 * @param {String} paymentType - IOU paymentMethodType. Can be oneOf(Elsewhere, Expensify, PayPal.me)
 * @param {Boolean} isSettlingUp - Whether we are settling up an IOU
 * @returns {Array}
 */
function getIOUReportActionMessage(iouReportID, type, total, comment, currency, paymentType = '', isSettlingUp = false) {
    const amount =
        type === CONST.IOU.REPORT_ACTION_TYPE.PAY
            ? CurrencyUtils.convertToDisplayString(getMoneyRequestTotal(getReport(iouReportID)), currency)
            : CurrencyUtils.convertToDisplayString(total, currency);

    let paymentMethodMessage;
    switch (paymentType) {
        case CONST.IOU.PAYMENT_TYPE.ELSEWHERE:
            paymentMethodMessage = ' elsewhere';
            break;
        case CONST.IOU.PAYMENT_TYPE.VBBA:
            paymentMethodMessage = ' using Expensify';
            break;
        default:
            paymentMethodMessage = ` using ${paymentType}`;
            break;
    }

    let iouMessage;
    switch (type) {
        case CONST.REPORT.ACTIONS.TYPE.APPROVED:
            iouMessage = `approved ${amount}`;
            break;
        case CONST.IOU.REPORT_ACTION_TYPE.CREATE:
            iouMessage = `requested ${amount}${comment && ` for ${comment}`}`;
            break;
        case CONST.IOU.REPORT_ACTION_TYPE.SPLIT:
            iouMessage = `split ${amount}${comment && ` for ${comment}`}`;
            break;
        case CONST.IOU.REPORT_ACTION_TYPE.DELETE:
            iouMessage = `deleted the ${amount} request${comment && ` for ${comment}`}`;
            break;
        case CONST.IOU.REPORT_ACTION_TYPE.PAY:
            iouMessage = isSettlingUp ? `paid ${amount}${paymentMethodMessage}` : `sent ${amount}${comment && ` for ${comment}`}${paymentMethodMessage}`;
            break;
        default:
            break;
    }

    return [
        {
            html: _.escape(iouMessage),
            text: iouMessage,
            isEdited: false,
            type: CONST.REPORT.MESSAGE.TYPE.COMMENT,
        },
    ];
}

/**
 * Builds an optimistic IOU reportAction object
 *
 * @param {String} type - IOUReportAction type. Can be oneOf(create, delete, pay, split).
 * @param {Number} amount - IOU amount in cents.
 * @param {String} currency
 * @param {String} comment - User comment for the IOU.
 * @param {Array}  participants - An array with participants details.
 * @param {String} [transactionID] - Not required if the IOUReportAction type is 'pay'
 * @param {String} [paymentType] - Only required if the IOUReportAction type is 'pay'. Can be oneOf(elsewhere, payPal, Expensify).
 * @param {String} [iouReportID] - Only required if the IOUReportActions type is oneOf(decline, cancel, pay). Generates a randomID as default.
 * @param {Boolean} [isSettlingUp] - Whether we are settling up an IOU.
 * @param {Boolean} [isSendMoneyFlow] - Whether this is send money flow
 * @param {Object} [receipt]
 * @param {Boolean} [isOwnPolicyExpenseChat] - Whether this is an expense report create from the current user's policy expense chat
 * @returns {Object}
 */
function buildOptimisticIOUReportAction(
    type,
    amount,
    currency,
    comment,
    participants,
    transactionID = '',
    paymentType = '',
    iouReportID = '',
    isSettlingUp = false,
    isSendMoneyFlow = false,
    receipt = {},
    isOwnPolicyExpenseChat = false,
) {
    const IOUReportID = iouReportID || generateReportID();

    const originalMessage = {
        amount,
        comment,
        currency,
        IOUTransactionID: transactionID,
        IOUReportID,
        type,
    };

    if (type === CONST.IOU.REPORT_ACTION_TYPE.PAY) {
        // In send money flow, we store amount, comment, currency in IOUDetails when type = pay
        if (isSendMoneyFlow) {
            _.each(['amount', 'comment', 'currency'], (key) => {
                delete originalMessage[key];
            });
            originalMessage.IOUDetails = {amount, comment, currency};
            originalMessage.paymentType = paymentType;
        } else {
            // In case of pay money request action, we dont store the comment
            // and there is no single transctionID to link the action to.
            delete originalMessage.IOUTransactionID;
            delete originalMessage.comment;
            originalMessage.paymentType = paymentType;
        }
    }

    // IOUs of type split only exist in group DMs and those don't have an iouReport so we need to delete the IOUReportID key
    if (type === CONST.IOU.REPORT_ACTION_TYPE.SPLIT) {
        delete originalMessage.IOUReportID;
        // Split bill made from a policy expense chat only have the payee's accountID as the participant because the payer could be any policy admin
        if (isOwnPolicyExpenseChat) {
            originalMessage.participantAccountIDs = [currentUserAccountID];
        } else {
            originalMessage.participantAccountIDs = [currentUserAccountID, ..._.pluck(participants, 'accountID')];
        }
    }

    return {
        actionName: CONST.REPORT.ACTIONS.TYPE.IOU,
        actorAccountID: currentUserAccountID,
        automatic: false,
        avatar: lodashGet(currentUserPersonalDetails, 'avatar', UserUtils.getDefaultAvatar(currentUserAccountID)),
        isAttachment: false,
        originalMessage,
        message: getIOUReportActionMessage(iouReportID, type, amount, comment, currency, paymentType, isSettlingUp),
        person: [
            {
                style: 'strong',
                text: lodashGet(currentUserPersonalDetails, 'displayName', currentUserEmail),
                type: 'TEXT',
            },
        ],
        reportActionID: NumberUtils.rand64(),
        shouldShow: true,
        created: DateUtils.getDBTime(),
        pendingAction: CONST.RED_BRICK_ROAD_PENDING_ACTION.ADD,
        receipt,
        whisperedToAccountIDs: !_.isEmpty(receipt) ? [currentUserAccountID] : [],
    };
}
/**
 * Builds an optimistic APPROVED report action with a randomly generated reportActionID.
 *
 * @param {Number} amount
 * @param {String} currency
 * @param {Number} expenseReportID
 *
 * @returns {Object}
 */
function buildOptimisticApprovedReportAction(amount, currency, expenseReportID) {
    const originalMessage = {
        amount,
        currency,
        expenseReportID,
    };

    return {
        actionName: CONST.REPORT.ACTIONS.TYPE.APPROVED,
        actorAccountID: currentUserAccountID,
        automatic: false,
        avatar: lodashGet(currentUserPersonalDetails, 'avatar', UserUtils.getDefaultAvatar(currentUserAccountID)),
        isAttachment: false,
        originalMessage,
        message: getIOUReportActionMessage(expenseReportID, CONST.REPORT.ACTIONS.TYPE.APPROVED, Math.abs(amount), '', currency),
        person: [
            {
                style: 'strong',
                text: lodashGet(currentUserPersonalDetails, 'displayName', currentUserEmail),
                type: 'TEXT',
            },
        ],
        reportActionID: NumberUtils.rand64(),
        shouldShow: true,
        created: DateUtils.getDBTime(),
        pendingAction: CONST.RED_BRICK_ROAD_PENDING_ACTION.ADD,
    };
}

/**
 * Builds an optimistic report preview action with a randomly generated reportActionID.
 *
 * @param {Object} chatReport
 * @param {Object} iouReport
 * @param {String} [comment] - User comment for the IOU.
 * @param {Object} [transaction] - optimistic first transaction of preview
 *
 * @returns {Object}
 */
function buildOptimisticReportPreview(chatReport, iouReport, comment = '', transaction = undefined) {
    const hasReceipt = TransactionUtils.hasReceipt(transaction);
    const message = getReportPreviewMessage(iouReport);
    return {
        reportActionID: NumberUtils.rand64(),
        reportID: chatReport.reportID,
        actionName: CONST.REPORT.ACTIONS.TYPE.REPORTPREVIEW,
        pendingAction: CONST.RED_BRICK_ROAD_PENDING_ACTION.ADD,
        originalMessage: {
            linkedReportID: iouReport.reportID,
        },
        message: [
            {
                html: message,
                text: message,
                isEdited: false,
                type: CONST.REPORT.MESSAGE.TYPE.COMMENT,
            },
        ],
        created: DateUtils.getDBTime(),
        accountID: iouReport.managerID || 0,
        // The preview is initially whispered if created with a receipt, so the actor is the current user as well
        actorAccountID: hasReceipt ? currentUserAccountID : iouReport.managerID || 0,
        childMoneyRequestCount: 1,
        childLastMoneyRequestComment: comment,
        childLastReceiptTransactionIDs: hasReceipt ? transaction.transactionID : '',
        whisperedToAccountIDs: hasReceipt ? [currentUserAccountID] : [],
    };
}

/**
 * Builds an optimistic modified expense action with a randomly generated reportActionID.
 *
 * @param {Object} transactionThread
 * @param {Object} oldTransaction
 * @param {Object} transactionChanges
 * @param {Object} isFromExpenseReport
 * @returns {Object}
 */
function buildOptimisticModifiedExpenseReportAction(transactionThread, oldTransaction, transactionChanges, isFromExpenseReport) {
    const originalMessage = getModifiedExpenseOriginalMessage(oldTransaction, transactionChanges, isFromExpenseReport);
    return {
        actionName: CONST.REPORT.ACTIONS.TYPE.MODIFIEDEXPENSE,
        actorAccountID: currentUserAccountID,
        automatic: false,
        avatar: lodashGet(currentUserPersonalDetails, 'avatar', UserUtils.getDefaultAvatar(currentUserAccountID)),
        created: DateUtils.getDBTime(),
        isAttachment: false,
        message: [
            {
                // Currently we are composing the message from the originalMessage and message is only used in OldDot and not in the App
                text: 'You',
                style: 'strong',
                type: CONST.REPORT.MESSAGE.TYPE.TEXT,
            },
        ],
        originalMessage,
        person: [
            {
                style: 'strong',
                text: lodashGet(currentUserPersonalDetails, 'displayName', currentUserAccountID),
                type: 'TEXT',
            },
        ],
        pendingAction: CONST.RED_BRICK_ROAD_PENDING_ACTION.ADD,
        reportActionID: NumberUtils.rand64(),
        reportID: transactionThread.reportID,
        shouldShow: true,
    };
}

/**
 * Updates a report preview action that exists for an IOU report.
 *
 * @param {Object} iouReport
 * @param {Object} reportPreviewAction
 * @param {String} [comment] - User comment for the IOU.
 * @param {Object} [transaction] - optimistic newest transaction of a report preview
 *
 * @returns {Object}
 */
function updateReportPreview(iouReport, reportPreviewAction, comment = '', transaction = undefined) {
    const hasReceipt = TransactionUtils.hasReceipt(transaction);
    const lastReceiptTransactionIDs = lodashGet(reportPreviewAction, 'childLastReceiptTransactionIDs', '');
    const previousTransactionIDs = lastReceiptTransactionIDs.split(',').slice(0, 2);

    const message = getReportPreviewMessage(iouReport, reportPreviewAction);
    return {
        ...reportPreviewAction,
        created: DateUtils.getDBTime(),
        message: [
            {
                html: message,
                text: message,
                isEdited: false,
                type: CONST.REPORT.MESSAGE.TYPE.COMMENT,
            },
        ],
        childLastMoneyRequestComment: comment || reportPreviewAction.childLastMoneyRequestComment,
        childMoneyRequestCount: reportPreviewAction.childMoneyRequestCount + 1,
        childLastReceiptTransactionIDs: hasReceipt ? [transaction.transactionID, ...previousTransactionIDs].join(',') : lastReceiptTransactionIDs,
        // As soon as we add a transaction without a receipt to the report, it will have ready money requests,
        // so we remove the whisper
        whisperedToAccountIDs: hasReceipt ? reportPreviewAction.whisperedToAccountIDs : [],
    };
}

function buildOptimisticTaskReportAction(taskReportID, actionName, message = '') {
    const originalMessage = {
        taskReportID,
        type: actionName,
        text: message,
    };

    return {
        actionName,
        actorAccountID: currentUserAccountID,
        automatic: false,
        avatar: lodashGet(currentUserPersonalDetails, 'avatar', UserUtils.getDefaultAvatar(currentUserAccountID)),
        isAttachment: false,
        originalMessage,
        message: [
            {
                text: message,
                taskReportID,
                type: CONST.REPORT.MESSAGE.TYPE.TEXT,
            },
        ],
        person: [
            {
                style: 'strong',
                text: lodashGet(currentUserPersonalDetails, 'displayName', currentUserAccountID),
                type: 'TEXT',
            },
        ],
        reportActionID: NumberUtils.rand64(),
        shouldShow: true,
        created: DateUtils.getDBTime(),
        isFirstItem: false,
        pendingAction: CONST.RED_BRICK_ROAD_PENDING_ACTION.ADD,
    };
}

/**
 * Builds an optimistic chat report with a randomly generated reportID and as much information as we currently have
 *
 * @param {Array} participantList Array of participant accountIDs
 * @param {String} reportName
 * @param {String} chatType
 * @param {String} policyID
 * @param {Number} ownerAccountID
 * @param {Boolean} isOwnPolicyExpenseChat
 * @param {String} oldPolicyName
 * @param {String} visibility
 * @param {String} writeCapability
 * @param {String} notificationPreference
 * @param {String} parentReportActionID
 * @param {String} parentReportID
 * @returns {Object}
 */
function buildOptimisticChatReport(
    participantList,
    reportName = CONST.REPORT.DEFAULT_REPORT_NAME,
    chatType = '',
    policyID = CONST.POLICY.OWNER_EMAIL_FAKE,
    ownerAccountID = CONST.REPORT.OWNER_ACCOUNT_ID_FAKE,
    isOwnPolicyExpenseChat = false,
    oldPolicyName = '',
    visibility = undefined,
    writeCapability = undefined,
    notificationPreference = CONST.REPORT.NOTIFICATION_PREFERENCE.ALWAYS,
    parentReportActionID = '',
    parentReportID = '',
) {
    const currentTime = DateUtils.getDBTime();
    return {
        type: CONST.REPORT.TYPE.CHAT,
        chatType,
        hasOutstandingIOU: false,
        isOwnPolicyExpenseChat,
        isPinned: reportName === CONST.REPORT.WORKSPACE_CHAT_ROOMS.ADMINS,
        lastActorAccountID: 0,
        lastMessageTranslationKey: '',
        lastMessageHtml: '',
        lastMessageText: null,
        lastReadTime: currentTime,
        lastVisibleActionCreated: currentTime,
        notificationPreference,
        oldPolicyName,
        ownerAccountID: ownerAccountID || CONST.REPORT.OWNER_ACCOUNT_ID_FAKE,
        parentReportActionID,
        parentReportID,
        participantAccountIDs: participantList,
        policyID,
        reportID: generateReportID(),
        reportName,
        stateNum: 0,
        statusNum: 0,
        visibility,
        welcomeMessage: '',
        writeCapability,
    };
}

/**
 * Returns the necessary reportAction onyx data to indicate that the chat has been created optimistically
 * @param {String} emailCreatingAction
 * @returns {Object}
 */
function buildOptimisticCreatedReportAction(emailCreatingAction) {
    return {
        reportActionID: NumberUtils.rand64(),
        actionName: CONST.REPORT.ACTIONS.TYPE.CREATED,
        pendingAction: CONST.RED_BRICK_ROAD_PENDING_ACTION.ADD,
        actorAccountID: currentUserAccountID,
        message: [
            {
                type: CONST.REPORT.MESSAGE.TYPE.TEXT,
                style: 'strong',
                text: emailCreatingAction === currentUserEmail ? 'You' : emailCreatingAction,
            },
            {
                type: CONST.REPORT.MESSAGE.TYPE.TEXT,
                style: 'normal',
                text: ' created this report',
            },
        ],
        person: [
            {
                type: CONST.REPORT.MESSAGE.TYPE.TEXT,
                style: 'strong',
                text: lodashGet(allPersonalDetails, [currentUserAccountID, 'displayName'], currentUserEmail),
            },
        ],
        automatic: false,
        avatar: lodashGet(allPersonalDetails, [currentUserAccountID, 'avatar'], UserUtils.getDefaultAvatar(currentUserAccountID)),
        created: DateUtils.getDBTime(),
        shouldShow: true,
    };
}

/**
 * Returns the necessary reportAction onyx data to indicate that a task report has been edited
 *
 * @param {String} emailEditingTask
 * @returns {Object}
 */

function buildOptimisticEditedTaskReportAction(emailEditingTask) {
    return {
        reportActionID: NumberUtils.rand64(),
        actionName: CONST.REPORT.ACTIONS.TYPE.TASKEDITED,
        pendingAction: CONST.RED_BRICK_ROAD_PENDING_ACTION.ADD,
        actorAccountID: currentUserAccountID,
        message: [
            {
                type: CONST.REPORT.MESSAGE.TYPE.TEXT,
                style: 'strong',
                text: emailEditingTask === currentUserEmail ? 'You' : emailEditingTask,
            },
            {
                type: CONST.REPORT.MESSAGE.TYPE.TEXT,
                style: 'normal',
                text: ' edited this task',
            },
        ],
        person: [
            {
                type: CONST.REPORT.MESSAGE.TYPE.TEXT,
                style: 'strong',
                text: lodashGet(allPersonalDetails, [currentUserAccountID, 'displayName'], currentUserEmail),
            },
        ],
        automatic: false,
        avatar: lodashGet(allPersonalDetails, [currentUserAccountID, 'avatar'], UserUtils.getDefaultAvatar(currentUserAccountID)),
        created: DateUtils.getDBTime(),
        shouldShow: false,
    };
}

/**
 * Returns the necessary reportAction onyx data to indicate that a chat has been archived
 *
 * @param {String} emailClosingReport
 * @param {String} policyName
 * @param {String} reason - A reason why the chat has been archived
 * @returns {Object}
 */
function buildOptimisticClosedReportAction(emailClosingReport, policyName, reason = CONST.REPORT.ARCHIVE_REASON.DEFAULT) {
    return {
        actionName: CONST.REPORT.ACTIONS.TYPE.CLOSED,
        actorAccountID: currentUserAccountID,
        automatic: false,
        avatar: lodashGet(allPersonalDetails, [currentUserAccountID, 'avatar'], UserUtils.getDefaultAvatar(currentUserAccountID)),
        created: DateUtils.getDBTime(),
        message: [
            {
                type: CONST.REPORT.MESSAGE.TYPE.TEXT,
                style: 'strong',
                text: emailClosingReport === currentUserEmail ? 'You' : emailClosingReport,
            },
            {
                type: CONST.REPORT.MESSAGE.TYPE.TEXT,
                style: 'normal',
                text: ' closed this report',
            },
        ],
        originalMessage: {
            policyName,
            reason,
        },
        pendingAction: CONST.RED_BRICK_ROAD_PENDING_ACTION.ADD,
        person: [
            {
                type: CONST.REPORT.MESSAGE.TYPE.TEXT,
                style: 'strong',
                text: lodashGet(allPersonalDetails, [currentUserAccountID, 'displayName'], currentUserEmail),
            },
        ],
        reportActionID: NumberUtils.rand64(),
        shouldShow: true,
    };
}

/**
 * @param {String} policyID
 * @param {String} policyName
 * @returns {Object}
 */
function buildOptimisticWorkspaceChats(policyID, policyName) {
    const announceChatData = buildOptimisticChatReport(
        [currentUserAccountID],
        CONST.REPORT.WORKSPACE_CHAT_ROOMS.ANNOUNCE,
        CONST.REPORT.CHAT_TYPE.POLICY_ANNOUNCE,
        policyID,
        CONST.POLICY.OWNER_ACCOUNT_ID_FAKE,
        false,
        policyName,
        null,
        undefined,

        // #announce contains all policy members so notifying always should be opt-in only.
        CONST.REPORT.NOTIFICATION_PREFERENCE.DAILY,
    );
    const announceChatReportID = announceChatData.reportID;
    const announceCreatedAction = buildOptimisticCreatedReportAction(CONST.POLICY.OWNER_EMAIL_FAKE);
    const announceReportActionData = {
        [announceCreatedAction.reportActionID]: announceCreatedAction,
    };

    const adminsChatData = buildOptimisticChatReport(
        [currentUserAccountID],
        CONST.REPORT.WORKSPACE_CHAT_ROOMS.ADMINS,
        CONST.REPORT.CHAT_TYPE.POLICY_ADMINS,
        policyID,
        CONST.POLICY.OWNER_ACCOUNT_ID_FAKE,
        false,
        policyName,
    );
    const adminsChatReportID = adminsChatData.reportID;
    const adminsCreatedAction = buildOptimisticCreatedReportAction(CONST.POLICY.OWNER_EMAIL_FAKE);
    const adminsReportActionData = {
        [adminsCreatedAction.reportActionID]: adminsCreatedAction,
    };

    const expenseChatData = buildOptimisticChatReport([currentUserAccountID], '', CONST.REPORT.CHAT_TYPE.POLICY_EXPENSE_CHAT, policyID, currentUserAccountID, true, policyName);
    const expenseChatReportID = expenseChatData.reportID;
    const expenseReportCreatedAction = buildOptimisticCreatedReportAction(currentUserEmail);
    const expenseReportActionData = {
        [expenseReportCreatedAction.reportActionID]: expenseReportCreatedAction,
    };

    return {
        announceChatReportID,
        announceChatData,
        announceReportActionData,
        announceCreatedReportActionID: announceCreatedAction.reportActionID,
        adminsChatReportID,
        adminsChatData,
        adminsReportActionData,
        adminsCreatedReportActionID: adminsCreatedAction.reportActionID,
        expenseChatReportID,
        expenseChatData,
        expenseReportActionData,
        expenseCreatedReportActionID: expenseReportCreatedAction.reportActionID,
    };
}

/**
 * Builds an optimistic Task Report with a randomly generated reportID
 *
 * @param {Number} ownerAccountID - Account ID of the person generating the Task.
 * @param {String} assigneeAccountID - AccountID of the other person participating in the Task.
 * @param {String} parentReportID - Report ID of the chat where the Task is.
 * @param {String} title - Task title.
 * @param {String} description - Task description.
 *
 * @returns {Object}
 */

function buildOptimisticTaskReport(ownerAccountID, assigneeAccountID = 0, parentReportID, title, description) {
    return {
        reportID: generateReportID(),
        reportName: title,
        description,
        ownerAccountID,
        participantAccountIDs: assigneeAccountID && assigneeAccountID !== ownerAccountID ? [assigneeAccountID] : [],
        managerID: assigneeAccountID,
        type: CONST.REPORT.TYPE.TASK,
        parentReportID,
        stateNum: CONST.REPORT.STATE_NUM.OPEN,
        statusNum: CONST.REPORT.STATUS.OPEN,
    };
}

/**
 * A helper method to create transaction thread
 *
 * @param {Object} reportAction - the parent IOU report action from which to create the thread
 *
 * @param {String} moneyRequestReportID - the reportID which the report action belong to
 *
 * @returns {Object}
 */
function buildTransactionThread(reportAction, moneyRequestReportID) {
    const participantAccountIDs = _.uniq([currentUserAccountID, Number(reportAction.actorAccountID)]);
    return buildOptimisticChatReport(
        participantAccountIDs,
        getTransactionReportName(reportAction),
        '',
        lodashGet(getReport(reportAction.reportID), 'policyID', CONST.POLICY.OWNER_EMAIL_FAKE),
        CONST.POLICY.OWNER_ACCOUNT_ID_FAKE,
        false,
        '',
        undefined,
        undefined,
        CONST.REPORT.NOTIFICATION_PREFERENCE.ALWAYS,
        reportAction.reportActionID,
        moneyRequestReportID,
    );
}

/**
 * @param {Object} report
 * @returns {Boolean}
 */
function isUnread(report) {
    if (!report) {
        return false;
    }

    // lastVisibleActionCreated and lastReadTime are both datetime strings and can be compared directly
    const lastVisibleActionCreated = report.lastVisibleActionCreated || '';
    const lastReadTime = report.lastReadTime || '';
    return lastReadTime < lastVisibleActionCreated;
}

/**
 * @param {Object} report
 * @returns {Boolean}
 */
function isUnreadWithMention(report) {
    if (!report) {
        return false;
    }

    // lastMentionedTime and lastReadTime are both datetime strings and can be compared directly
    const lastMentionedTime = report.lastMentionedTime || '';
    const lastReadTime = report.lastReadTime || '';
    return lastReadTime < lastMentionedTime;
}

/**
 * @param {Object} report
 * @param {Object} allReportsDict
 * @returns {Boolean}
 */
function isIOUOwnedByCurrentUser(report, allReportsDict = null) {
    const allAvailableReports = allReportsDict || allReports;
    if (!report || !allAvailableReports) {
        return false;
    }

    let reportToLook = report;
    if (report.iouReportID) {
        const iouReport = allAvailableReports[`${ONYXKEYS.COLLECTION.REPORT}${report.iouReportID}`];
        if (iouReport) {
            reportToLook = iouReport;
        }
    }

    return reportToLook.ownerAccountID === currentUserAccountID;
}

/**
 * Should return true only for personal 1:1 report
 *
 * @param {Object} report (chatReport or iouReport)
 * @returns {boolean}
 */
function isOneOnOneChat(report) {
    const isChatRoomValue = lodashGet(report, 'isChatRoom', false);
    const participantsListValue = lodashGet(report, 'participantsList', []);
    return (
        !isThread(report) &&
        !isChatRoom(report) &&
        !isChatRoomValue &&
        !isExpenseRequest(report) &&
        !isMoneyRequestReport(report) &&
        !isPolicyExpenseChat(report) &&
        !isTaskReport(report) &&
        isDM(report) &&
        !isIOUReport(report) &&
        participantsListValue.length === 1
    );
}

/**
 * Assuming the passed in report is a default room, lets us know whether we can see it or not, based on permissions and
 * the various subsets of users we've allowed to use default rooms.
 *
 * @param {Object} report
 * @param {Array<Object>} policies
 * @param {Array<String>} betas
 * @return {Boolean}
 */
function canSeeDefaultRoom(report, policies, betas) {
    // Include archived rooms
    if (isArchivedRoom(report)) {
        return true;
    }

    // Include default rooms for free plan policies (domain rooms aren't included in here because they do not belong to a policy)
    if (getPolicyType(report, policies) === CONST.POLICY.TYPE.FREE) {
        return true;
    }

    // Include domain rooms with Partner Managers (Expensify accounts) in them for accounts that are on a domain with an Approved Accountant
    if (isDomainRoom(report) && doesDomainHaveApprovedAccountant && hasExpensifyEmails(lodashGet(report, ['participantAccountIDs'], []))) {
        return true;
    }

    // If the room has an assigned guide, it can be seen.
    if (hasExpensifyGuidesEmails(lodashGet(report, ['participantAccountIDs'], []))) {
        return true;
    }

    // Include any admins and announce rooms, since only non partner-managed domain rooms are on the beta now.
    if (isAdminRoom(report) || isAnnounceRoom(report)) {
        return true;
    }

    // For all other cases, just check that the user belongs to the default rooms beta
    return Permissions.canUseDefaultRooms(betas);
}

/**
 * @param {Object} report
 * @param {Array<Object>} policies
 * @param {Array<String>} betas
 * @param {Object} allReportActions
 * @returns {Boolean}
 */
function canAccessReport(report, policies, betas, allReportActions) {
    if (isThread(report) && ReportActionsUtils.isPendingRemove(ReportActionsUtils.getParentReportAction(report, allReportActions))) {
        return false;
    }

    // We hide default rooms (it's basically just domain rooms now) from people who aren't on the defaultRooms beta.
    if (isDefaultRoom(report) && !canSeeDefaultRoom(report, policies, betas)) {
        return false;
    }

    return true;
}

/**
 * Takes several pieces of data from Onyx and evaluates if a report should be shown in the option list (either when searching
 * for reports or the reports shown in the LHN).
 *
 * This logic is very specific and the order of the logic is very important. It should fail quickly in most cases and also
 * filter out the majority of reports before filtering out very specific minority of reports.
 *
 * @param {Object} report
 * @param {String} currentReportId
 * @param {Boolean} isInGSDMode
 * @param {String[]} betas
 * @param {Object} policies
 * @param {Object} allReportActions
 * @param {Boolean} excludeEmptyChats
 * @returns {boolean}
 */
function shouldReportBeInOptionList(report, currentReportId, isInGSDMode, betas, policies, allReportActions, excludeEmptyChats = false) {
    const isInDefaultMode = !isInGSDMode;

    // Exclude reports that have no data because there wouldn't be anything to show in the option item.
    // This can happen if data is currently loading from the server or a report is in various stages of being created.
    // This can also happen for anyone accessing a public room or archived room for which they don't have access to the underlying policy.
    if (
        !report ||
        !report.reportID ||
        report.isHidden ||
        (_.isEmpty(report.participantAccountIDs) && !isChatThread(report) && !isPublicRoom(report) && !isArchivedRoom(report) && !isMoneyRequestReport(report) && !isTaskReport(report))
    ) {
        return false;
    }

    if (!canAccessReport(report, policies, betas, allReportActions)) {
        return false;
    }

    // Include the currently viewed report. If we excluded the currently viewed report, then there
    // would be no way to highlight it in the options list and it would be confusing to users because they lose
    // a sense of context.
    if (report.reportID === currentReportId) {
        return true;
    }

    // Include reports that are relevant to the user in any view mode. Criteria include having a draft, having an outstanding IOU, or being assigned to an open task.
    if (report.hasDraft || isWaitingForIOUActionFromCurrentUser(report) || isWaitingForTaskCompleteFromAssignee(report)) {
        return true;
    }

    const lastVisibleMessage = ReportActionsUtils.getLastVisibleMessage(report.reportID);
    const isEmptyChat = !lastVisibleMessage.lastMessageText && !lastVisibleMessage.lastMessageTranslationKey;

    // Hide only chat threads that haven't been commented on (other threads are actionable)
    if (isChatThread(report) && isEmptyChat) {
        return false;
    }

    // Include reports if they are pinned
    if (report.isPinned) {
        return true;
    }

    // Include reports that have errors from trying to add a workspace
    // If we excluded it, then the red-brock-road pattern wouldn't work for the user to resolve the error
    if (report.errorFields && !_.isEmpty(report.errorFields.addWorkspaceRoom)) {
        return true;
    }

    // All unread chats (even archived ones) in GSD mode will be shown. This is because GSD mode is specifically for focusing the user on the most relevant chats, primarily, the unread ones
    if (isInGSDMode) {
        return isUnread(report);
    }

    // Archived reports should always be shown when in default (most recent) mode. This is because you should still be able to access and search for the chats to find them.
    if (isInDefaultMode && isArchivedRoom(report)) {
        return true;
    }

    // Hide chats between two users that haven't been commented on from the LNH
    if (excludeEmptyChats && isEmptyChat && isChatReport(report) && !isChatRoom(report) && !isPolicyExpenseChat(report)) {
        return false;
    }

    return true;
}

/**
 * Attempts to find a report in onyx with the provided list of participants. Does not include threads, task, money request, room, and policy expense chat.
 * @param {Array<Number>} newParticipantList
 * @returns {Array|undefined}
 */
function getChatByParticipants(newParticipantList) {
    newParticipantList.sort();
    return _.find(allReports, (report) => {
        // If the report has been deleted, or there are no participants (like an empty #admins room) then skip it
        if (
            !report ||
            _.isEmpty(report.participantAccountIDs) ||
            isChatThread(report) ||
            isTaskReport(report) ||
            isMoneyRequestReport(report) ||
            isChatRoom(report) ||
            isPolicyExpenseChat(report)
        ) {
            return false;
        }

        // Only return the chat if it has all the participants
        return _.isEqual(newParticipantList, _.sortBy(report.participantAccountIDs));
    });
}

/**
 * Attempts to find a report in onyx with the provided email list of participants. Does not include threads
 * This is temporary function while migrating from PersonalDetails to PersonalDetailsList
 *
 * @deprecated - use getChatByParticipants()
 *
 * @param {Array} participantsLoginList
 * @returns {Array|undefined}
 */
function getChatByParticipantsByLoginList(participantsLoginList) {
    participantsLoginList.sort();
    return _.find(allReports, (report) => {
        // If the report has been deleted, or there are no participants (like an empty #admins room) then skip it
        if (!report || _.isEmpty(report.participantAccountIDs) || isThread(report)) {
            return false;
        }

        // Only return the room if it has all the participants and is not a policy room
        return !isUserCreatedPolicyRoom(report) && _.isEqual(participantsLoginList, _.sortBy(report.participants));
    });
}

/**
 * Attempts to find a report in onyx with the provided list of participants in given policy
 * @param {Array} newParticipantList
 * @param {String} policyID
 * @returns {object|undefined}
 */
function getChatByParticipantsAndPolicy(newParticipantList, policyID) {
    newParticipantList.sort();
    return _.find(allReports, (report) => {
        // If the report has been deleted, or there are no participants (like an empty #admins room) then skip it
        if (!report || !report.participantAccountIDs) {
            return false;
        }

        // Only return the room if it has all the participants and is not a policy room
        return report.policyID === policyID && _.isEqual(newParticipantList, _.sortBy(report.participantAccountIDs));
    });
}

/**
 * @param {String} policyID
 * @returns {Array}
 */
function getAllPolicyReports(policyID) {
    return _.filter(allReports, (report) => report && report.policyID === policyID);
}

/**
 * Returns true if Chronos is one of the chat participants (1:1)
 * @param {Object} report
 * @returns {Boolean}
 */
function chatIncludesChronos(report) {
    return report.participantAccountIDs && _.contains(report.participantAccountIDs, CONST.ACCOUNT_ID.CHRONOS);
}

/**
 * Can only flag if:
 *
 * - It was written by someone else
 * - It's an ADDCOMMENT that is not an attachment
 *
 * @param {Object} reportAction
 * @param {number} reportID
 * @returns {Boolean}
 */
function canFlagReportAction(reportAction, reportID) {
    return (
        reportAction.actorAccountID !== currentUserAccountID &&
        reportAction.actionName === CONST.REPORT.ACTIONS.TYPE.ADDCOMMENT &&
        !ReportActionsUtils.isDeletedAction(reportAction) &&
        !ReportActionsUtils.isCreatedTaskReportAction(reportAction) &&
        isAllowedToComment(getReport(reportID))
    );
}

/**
 * Whether flag comment page should show
 *
 * @param {Object} reportAction
 * @param {Object} report
 * @returns {Boolean}
 */

function shouldShowFlagComment(reportAction, report) {
    return (
        canFlagReportAction(reportAction, report.reportID) &&
        !isArchivedRoom(report) &&
        !chatIncludesChronos(report) &&
        !isConciergeChatReport(report.reportID) &&
        reportAction.actorAccountID !== CONST.ACCOUNT_ID.CONCIERGE
    );
}

/**
 * @param {Object} report
 * @param {String} report.lastReadTime
 * @param {Array} sortedAndFilteredReportActions - reportActions for the report, sorted newest to oldest, and filtered for only those that should be visible
 *
 * @returns {String|null}
 */
function getNewMarkerReportActionID(report, sortedAndFilteredReportActions) {
    if (!isUnread(report)) {
        return '';
    }

    const newMarkerIndex = _.findLastIndex(sortedAndFilteredReportActions, (reportAction) => (reportAction.created || '') > report.lastReadTime);

    return _.has(sortedAndFilteredReportActions[newMarkerIndex], 'reportActionID') ? sortedAndFilteredReportActions[newMarkerIndex].reportActionID : '';
}

/**
 * Performs the markdown conversion, and replaces code points > 127 with C escape sequences
 * Used for compatibility with the backend auth validator for AddComment, and to account for MD in comments
 * @param {String} textComment
 * @returns {Number} The comment's total length as seen from the backend
 */
function getCommentLength(textComment) {
    return getParsedComment(textComment)
        .replace(/[^ -~]/g, '\\u????')
        .trim().length;
}

/**
 * @param {String|null} url
 * @returns {String}
 */
function getRouteFromLink(url) {
    if (!url) {
        return '';
    }

    // Get the reportID from URL
    let route = url;
    _.each(linkingConfig.prefixes, (prefix) => {
        const localWebAndroidRegEx = /^(http:\/\/([0-9]{1,3})\.([0-9]{1,3})\.([0-9]{1,3})\.([0-9]{1,3}))/;
        if (route.startsWith(prefix)) {
            route = route.replace(prefix, '');
        } else if (localWebAndroidRegEx.test(route)) {
            route = route.replace(localWebAndroidRegEx, '');
        } else {
            return;
        }

        // Remove the port if it's a localhost URL
        if (/^:\d+/.test(route)) {
            route = route.replace(/:\d+/, '');
        }

        // Remove the leading slash if exists
        if (route.startsWith('/')) {
            route = route.replace('/', '');
        }
    });
    return route;
}

/**
 * @param {String|null} url
 * @returns {String}
 */
function getReportIDFromLink(url) {
    const route = getRouteFromLink(url);
    const {reportID, isSubReportPageRoute} = ROUTES.parseReportRouteParams(route);
    if (isSubReportPageRoute) {
        // We allow the Sub-Report deep link routes (settings, details, etc.) to be handled by their respective component pages
        return '';
    }
    return reportID;
}

/**
 * Check if the chat report is linked to an iou that is waiting for the current user to add a credit bank account.
 *
 * @param {Object} chatReport
 * @returns {Boolean}
 */
function hasIOUWaitingOnCurrentUserBankAccount(chatReport) {
    if (chatReport.iouReportID) {
        const iouReport = allReports[`${ONYXKEYS.COLLECTION.REPORT}${chatReport.iouReportID}`];
        if (iouReport && iouReport.isWaitingOnBankAccount && iouReport.ownerAccountID === currentUserAccountID) {
            return true;
        }
    }

    return false;
}

/**
 * Users can request money in policy expense chats only if they are in a role of a member in the chat (in other words, if it's their policy expense chat)
 *
 * @param {Object} report
 * @returns {Boolean}
 */
function canRequestMoney(report) {
    // Prevent requesting money if pending iou waiting for their bank account already exists.
    if (hasIOUWaitingOnCurrentUserBankAccount(report)) {
        return false;
    }
    return !isPolicyExpenseChat(report) || report.isOwnPolicyExpenseChat;
}

/**
 * @param {Object} report
 * @param {Array<Number>} reportParticipants
 * @param {Array} betas
 * @returns {Array}
 */
function getMoneyRequestOptions(report, reportParticipants, betas) {
    // In any thread or task report, we do not allow any new money requests yet
    if (isChatThread(report) || isTaskReport(report)) {
        return [];
    }

    const participants = _.filter(reportParticipants, (accountID) => currentUserPersonalDetails.accountID !== accountID);

    const hasExcludedIOUAccountIDs = lodashIntersection(reportParticipants, CONST.EXPENSIFY_ACCOUNT_IDS).length > 0;
    const hasSingleParticipantInReport = participants.length === 1;
    const hasMultipleParticipants = participants.length > 1;

    if (hasExcludedIOUAccountIDs || (participants.length === 0 && !report.isOwnPolicyExpenseChat)) {
        return [];
    }

    // Additional requests should be blocked for money request reports
    if (isMoneyRequestReport(report)) {
        return [];
    }

    // User created policy rooms and default rooms like #admins or #announce will always have the Split Bill option
    // unless there are no participants at all (e.g. #admins room for a policy with only 1 admin)
    // DM chats will have the Split Bill option only when there are at least 3 people in the chat.
    // There is no Split Bill option for Workspace chats
    if (isChatRoom(report) || (hasMultipleParticipants && !isPolicyExpenseChat(report)) || isControlPolicyExpenseChat(report)) {
        return [CONST.IOU.MONEY_REQUEST_TYPE.SPLIT];
    }

    // DM chats that only have 2 people will see the Send / Request money options.
    // Workspace chats should only see the Request money option, as "easy overages" is not available.
    return [
        ...(canRequestMoney(report) ? [CONST.IOU.MONEY_REQUEST_TYPE.REQUEST] : []),

        // Send money option should be visible only in DMs
        ...(Permissions.canUseIOUSend(betas) && isChatReport(report) && !isPolicyExpenseChat(report) && hasSingleParticipantInReport ? [CONST.IOU.MONEY_REQUEST_TYPE.SEND] : []),
    ];
}

/**
 * Allows a user to leave a policy room according to the following conditions of the visibility or chatType rNVP:
 * `public` - Anyone can leave (because anybody can join)
 * `public_announce` - Only non-policy members can leave (it's auto-shared with policy members)
 * `policy_admins` - Nobody can leave (it's auto-shared with all policy admins)
 * `policy_announce` - Nobody can leave (it's auto-shared with all policy members)
 * `policy` - Anyone can leave (though only policy members can join)
 * `domain` - Nobody can leave (it's auto-shared with domain members)
 * `dm` - Nobody can leave (it's auto-shared with users)
 * `private` - Anybody can leave (though you can only be invited to join)
 *
 * @param {Object} report
 * @param {String} report.visibility
 * @param {String} report.chatType
 * @param {Boolean} isPolicyMember
 * @returns {Boolean}
 */
function canLeaveRoom(report, isPolicyMember) {
    if (_.isEmpty(report.visibility)) {
        if (
            report.chatType === CONST.REPORT.CHAT_TYPE.POLICY_ADMINS ||
            report.chatType === CONST.REPORT.CHAT_TYPE.POLICY_ANNOUNCE ||
            report.chatType === CONST.REPORT.CHAT_TYPE.DOMAIN_ALL ||
            _.isEmpty(report.chatType)
        ) {
            // DM chats don't have a chatType
            return false;
        }
    } else if (isPublicAnnounceRoom(report) && isPolicyMember) {
        return false;
    }
    return true;
}

/**
 * @param {Number[]} participantAccountIDs
 * @returns {Boolean}
 */
function isCurrentUserTheOnlyParticipant(participantAccountIDs) {
    return participantAccountIDs && participantAccountIDs.length === 1 && participantAccountIDs[0] === currentUserAccountID;
}

/**
 * Returns display names for those that can see the whisper.
 * However, it returns "you" if the current user is the only one who can see it besides the person that sent it.
 *
 * @param {Number[]} participantAccountIDs
 * @returns {string}
 */
function getWhisperDisplayNames(participantAccountIDs) {
    const isWhisperOnlyVisibleToCurrentUser = isCurrentUserTheOnlyParticipant(participantAccountIDs);

    // When the current user is the only participant, the display name needs to be "you" because that's the only person reading it
    if (isWhisperOnlyVisibleToCurrentUser) {
        return Localize.translateLocal('common.youAfterPreposition');
    }

    return _.map(participantAccountIDs, (accountID) => getDisplayNameForParticipant(accountID, !isWhisperOnlyVisibleToCurrentUser)).join(', ');
}

/**
 * Show subscript on workspace chats / threads and expense requests
 * @param {Object} report
 * @returns {Boolean}
 */
function shouldReportShowSubscript(report) {
    if (isArchivedRoom(report)) {
        return false;
    }

    if (isPolicyExpenseChat(report) && !isChatThread(report) && !isTaskReport(report) && !report.isOwnPolicyExpenseChat) {
        return true;
    }

    if (isPolicyExpenseChat(report) && !isThread(report) && !isTaskReport(report)) {
        return true;
    }

    if (isExpenseRequest(report)) {
        return true;
    }

    if (isWorkspaceTaskReport(report)) {
        return true;
    }

    if (isWorkspaceThread(report)) {
        return true;
    }

    return false;
}

/**
 * Return true if reports data exists
 * @returns {Boolean}
 */
function isReportDataReady() {
    return !_.isEmpty(allReports) && _.some(_.keys(allReports), (key) => allReports[key].reportID);
}

/**
 * Find the parent report action in assignee report for a task report
 * Returns an empty object if assignee report is the same as the share destination report
 *
 * @param {Object} taskReport
 * @returns {Object}
 */
function getTaskParentReportActionIDInAssigneeReport(taskReport) {
    const assigneeChatReportID = lodashGet(getChatByParticipants(isReportManager(taskReport) ? [taskReport.ownerAccountID] : [taskReport.managerID]), 'reportID');
    if (!assigneeChatReportID || assigneeChatReportID === taskReport.parentReportID) {
        return {};
    }

    const clonedParentReportActionID = lodashGet(ReportActionsUtils.getParentReportActionInReport(taskReport.reportID, assigneeChatReportID), 'reportActionID');
    if (!clonedParentReportActionID) {
        return {};
    }

    return {
        reportID: assigneeChatReportID,
        reportActionID: clonedParentReportActionID,
    };
}

/**
 * Return the errors we have when creating a chat or a workspace room
 * @param {Object} report
 * @returns {Object} errors
 */
function getAddWorkspaceRoomOrChatReportErrors(report) {
    // We are either adding a workspace room, or we're creating a chat, it isn't possible for both of these to have errors for the same report at the same time, so
    // simply looking up the first truthy value will get the relevant property if it's set.
    return lodashGet(report, 'errorFields.addWorkspaceRoom') || lodashGet(report, 'errorFields.createChat');
}

/**
 * Returns true if write actions like assign task, money request, send message should be disabled on a report
 * @param {Object} report
 * @returns {Boolean}
 */
function shouldDisableWriteActions(report) {
    const reportErrors = getAddWorkspaceRoomOrChatReportErrors(report);
    return isArchivedRoom(report) || !_.isEmpty(reportErrors) || !isAllowedToComment(report) || isAnonymousUser;
}

/**
 * Returns ID of the original report from which the given reportAction is first created.
 *
 * @param {String} reportID
 * @param {Object} reportAction
 * @returns {String}
 */
function getOriginalReportID(reportID, reportAction) {
    return isThreadFirstChat(reportAction, reportID) ? lodashGet(allReports, [`${ONYXKEYS.COLLECTION.REPORT}${reportID}`, 'parentReportID']) : reportID;
}

/**
 * Return the pendingAction and the errors we have when creating a chat or a workspace room offline
 * @param {Object} report
 * @returns {Object} pending action , errors
 */
function getReportOfflinePendingActionAndErrors(report) {
    // We are either adding a workspace room, or we're creating a chat, it isn't possible for both of these to be pending, or to have errors for the same report at the same time, so
    // simply looking up the first truthy value for each case will get the relevant property if it's set.
    const addWorkspaceRoomOrChatPendingAction = lodashGet(report, 'pendingFields.addWorkspaceRoom') || lodashGet(report, 'pendingFields.createChat');
    const addWorkspaceRoomOrChatErrors = getAddWorkspaceRoomOrChatReportErrors(report);
    return {addWorkspaceRoomOrChatPendingAction, addWorkspaceRoomOrChatErrors};
}

/**
 * @param {String} policyOwner
 * @returns {String|null}
 */
function getPolicyExpenseChatReportIDByOwner(policyOwner) {
    const policyWithOwner = _.find(allPolicies, (policy) => policy.owner === policyOwner);
    if (!policyWithOwner) {
        return null;
    }

    const expenseChat = _.find(allReports, (report) => isPolicyExpenseChat(report) && report.policyID === policyWithOwner.id);
    if (!expenseChat) {
        return null;
    }
    return expenseChat.reportID;
}

/*
 * @param {Object|null} report
 * @returns {Boolean}
 */
function shouldDisableSettings(report) {
    return !isMoneyRequestReport(report) && !isPolicyExpenseChat(report) && !isChatRoom(report) && !isChatThread(report);
}

/**
 * @param {Object|null} report
 * @param {Object|null} policy - the workspace the report is on, null if the user isn't a member of the workspace
 * @returns {Boolean}
 */
function shouldDisableRename(report, policy) {
    if (isDefaultRoom(report) || isArchivedRoom(report) || isChatThread(report) || isMoneyRequestReport(report) || isPolicyExpenseChat(report)) {
        return true;
    }

    // if the linked workspace is null, that means the person isn't a member of the workspace the report is in
    // which means this has to be a public room we want to disable renaming for
    if (!policy) {
        return true;
    }

    // If there is a linked workspace, that means the user is a member of the workspace the report is in.
    // Still, we only want policy owners and admins to be able to modify the name.
    return !_.keys(loginList).includes(policy.owner) && policy.role !== CONST.POLICY.ROLE.ADMIN;
}

/**
 * Returns the onyx data needed for the task assignee chat
 * @param {Number} accountID
 * @param {String} assigneeEmail
 * @param {Number} assigneeAccountID
 * @param {String} taskReportID
 * @param {String} assigneeChatReportID
 * @param {String} parentReportID
 * @param {String} title
 * @param {Object} assigneeChatReport
 * @returns {Object}
 */
function getTaskAssigneeChatOnyxData(accountID, assigneeEmail, assigneeAccountID, taskReportID, assigneeChatReportID, parentReportID, title, assigneeChatReport) {
    // Set if we need to add a comment to the assignee chat notifying them that they have been assigned a task
    let optimisticAssigneeAddComment;
    // Set if this is a new chat that needs to be created for the assignee
    let optimisticChatCreatedReportAction;
    const currentTime = DateUtils.getDBTime();
    const optimisticData = [];
    const successData = [];
    const failureData = [];

    // You're able to assign a task to someone you haven't chatted with before - so we need to optimistically create the chat and the chat reportActions
    // Only add the assignee chat report to onyx if we haven't already set it optimistically
    if (assigneeChatReport.isOptimisticReport && lodashGet(assigneeChatReport, 'pendingFields.createChat') !== CONST.RED_BRICK_ROAD_PENDING_ACTION.ADD) {
        optimisticChatCreatedReportAction = buildOptimisticCreatedReportAction(assigneeChatReportID);
        optimisticData.push(
            {
                onyxMethod: Onyx.METHOD.MERGE,
                key: `${ONYXKEYS.COLLECTION.REPORT}${assigneeChatReportID}`,
                value: {
                    pendingFields: {
                        createChat: CONST.RED_BRICK_ROAD_PENDING_ACTION.ADD,
                    },
                    isHidden: false,
                },
            },
            {
                onyxMethod: Onyx.METHOD.MERGE,
                key: `${ONYXKEYS.COLLECTION.REPORT_ACTIONS}${assigneeChatReportID}`,
                value: {[optimisticChatCreatedReportAction.reportActionID]: optimisticChatCreatedReportAction},
            },
        );

        successData.push({
            onyxMethod: Onyx.METHOD.MERGE,
            key: `${ONYXKEYS.COLLECTION.REPORT}${assigneeChatReportID}`,
            value: {
                pendingFields: {
                    createChat: null,
                },
                isOptimisticReport: false,
            },
        });

        failureData.push(
            {
                onyxMethod: Onyx.METHOD.SET,
                key: `${ONYXKEYS.COLLECTION.REPORT}${assigneeChatReportID}`,
                value: null,
            },
            {
                onyxMethod: Onyx.METHOD.MERGE,
                key: `${ONYXKEYS.COLLECTION.REPORT_ACTIONS}${assigneeChatReportID}`,
                value: {[optimisticChatCreatedReportAction.reportActionID]: {pendingAction: null}},
            },
            // If we failed, we want to remove the optimistic personal details as it was likely due to an invalid login
            {
                onyxMethod: Onyx.METHOD.MERGE,
                key: ONYXKEYS.PERSONAL_DETAILS_LIST,
                value: {
                    [assigneeAccountID]: null,
                },
            },
        );
    }

    // If you're choosing to share the task in the same DM as the assignee then we don't need to create another reportAction indicating that you've been assigned
    if (assigneeChatReportID !== parentReportID) {
        optimisticAssigneeAddComment = buildOptimisticTaskCommentReportAction(taskReportID, title, assigneeEmail, assigneeAccountID, `Assigned a task to you: ${title}`, parentReportID);

        const lastAssigneeCommentText = formatReportLastMessageText(optimisticAssigneeAddComment.reportAction.message[0].text);
        const optimisticAssigneeReport = {
            lastVisibleActionCreated: currentTime,
            lastMessageText: lastAssigneeCommentText,
            lastActorAccountID: accountID,
            lastReadTime: currentTime,
        };

        optimisticData.push(
            {
                onyxMethod: Onyx.METHOD.MERGE,
                key: `${ONYXKEYS.COLLECTION.REPORT_ACTIONS}${assigneeChatReportID}`,
                value: {[optimisticAssigneeAddComment.reportAction.reportActionID]: optimisticAssigneeAddComment.reportAction},
            },
            {
                onyxMethod: Onyx.METHOD.MERGE,
                key: `${ONYXKEYS.COLLECTION.REPORT}${assigneeChatReportID}`,
                value: optimisticAssigneeReport,
            },
        );
        failureData.push({
            onyxMethod: Onyx.METHOD.MERGE,
            key: `${ONYXKEYS.COLLECTION.REPORT_ACTIONS}${assigneeChatReportID}`,
            value: {[optimisticAssigneeAddComment.reportAction.reportActionID]: {pendingAction: null}},
        });
    }

    return {
        optimisticData,
        successData,
        failureData,
        optimisticAssigneeAddComment,
        optimisticChatCreatedReportAction,
    };
}

/**
 * Returns an array of the participants Ids of a report
 *
 * @param {Object} report
 * @returns {Array}
 */
function getParticipantsIDs(report) {
    if (isMoneyRequestReport(report)) {
        return [report.managerID, report.ownerAccountID];
    }
    return lodashGet(report, 'participantAccountIDs', []);
}

/**
 * Get the last 3 transactions with receipts of an IOU report that will be displayed on the report preview
 *
 * @param {Object} reportPreviewAction
 * @returns {Object}
 */
function getReportPreviewDisplayTransactions(reportPreviewAction) {
    const transactionIDs = lodashGet(reportPreviewAction, ['childLastReceiptTransactionIDs'], '').split(',');
    return _.reduce(
        transactionIDs,
        (transactions, transactionID) => {
            const transaction = TransactionUtils.getTransaction(transactionID);
            if (TransactionUtils.hasReceipt(transaction)) {
                transactions.push(transaction);
            }
            return transactions;
        },
        [],
    );
}

export {
    getReportParticipantsTitle,
    isReportMessageAttachment,
    findLastAccessedReport,
    canEditReportAction,
    canFlagReportAction,
    shouldShowFlagComment,
    canDeleteReportAction,
    canLeaveRoom,
    sortReportsByLastRead,
    isDefaultRoom,
    isAdminRoom,
    isAdminsOnlyPostingRoom,
    isAnnounceRoom,
    isUserCreatedPolicyRoom,
    isChatRoom,
    getChatRoomSubtitle,
    getParentNavigationSubtitle,
    getPolicyName,
    getPolicyType,
    isArchivedRoom,
    isExpensifyOnlyParticipantInReport,
    isPolicyExpenseChatAdmin,
    isPolicyAdmin,
    isPublicRoom,
    isPublicAnnounceRoom,
    isConciergeChatReport,
    isCurrentUserTheOnlyParticipant,
    hasAutomatedExpensifyAccountIDs,
    hasExpensifyGuidesEmails,
    isWaitingForIOUActionFromCurrentUser,
    isIOUOwnedByCurrentUser,
    getMoneyRequestTotal,
    canShowReportRecipientLocalTime,
    formatReportLastMessageText,
    chatIncludesConcierge,
    isPolicyExpenseChat,
    isControlPolicyExpenseChat,
    isControlPolicyExpenseReport,
    getIconsForParticipants,
    getIcons,
    getRoomWelcomeMessage,
    getDisplayNamesWithTooltips,
    getReportName,
    getReport,
    getReportIDFromLink,
    getRouteFromLink,
    navigateToDetailsPage,
    generateReportID,
    hasReportNameError,
    isUnread,
    isUnreadWithMention,
    buildOptimisticWorkspaceChats,
    buildOptimisticTaskReport,
    buildOptimisticChatReport,
    buildOptimisticClosedReportAction,
    buildOptimisticCreatedReportAction,
    buildOptimisticEditedTaskReportAction,
    buildOptimisticIOUReport,
    buildOptimisticApprovedReportAction,
    buildOptimisticExpenseReport,
    buildOptimisticIOUReportAction,
    buildOptimisticReportPreview,
    buildOptimisticModifiedExpenseReportAction,
    updateReportPreview,
    buildOptimisticTaskReportAction,
    buildOptimisticAddCommentReportAction,
    buildOptimisticTaskCommentReportAction,
    updateOptimisticParentReportAction,
    getOptimisticDataForParentReportAction,
    shouldReportBeInOptionList,
    getChatByParticipants,
    getChatByParticipantsByLoginList,
    getChatByParticipantsAndPolicy,
    getAllPolicyReports,
    getIOUReportActionMessage,
    getDisplayNameForParticipant,
    getWorkspaceIcon,
    isOptimisticPersonalDetail,
    shouldDisableDetailPage,
    isChatReport,
    isCurrentUserSubmitter,
    isExpenseReport,
    isExpenseRequest,
    isIOUReport,
    isTaskReport,
    isOpenTaskReport,
    isCanceledTaskReport,
    isCompletedTaskReport,
    isReportManager,
    isReportApproved,
    isMoneyRequestReport,
    isMoneyRequest,
    chatIncludesChronos,
    getNewMarkerReportActionID,
    canSeeDefaultRoom,
    getDefaultWorkspaceAvatar,
    getCommentLength,
    getParsedComment,
    getMoneyRequestOptions,
    hasIOUWaitingOnCurrentUserBankAccount,
    canRequestMoney,
    getWhisperDisplayNames,
    getWorkspaceAvatar,
    isThread,
    isChatThread,
    isThreadParent,
    isThreadFirstChat,
    isChildReport,
    shouldReportShowSubscript,
    isReportDataReady,
    isSettled,
    isAllowedToComment,
    getBankAccountRoute,
    getParentReport,
    getTaskParentReportActionIDInAssigneeReport,
    getReportPreviewMessage,
    getModifiedExpenseMessage,
    shouldDisableWriteActions,
    getOriginalReportID,
    canAccessReport,
    getAddWorkspaceRoomOrChatReportErrors,
    getReportOfflinePendingActionAndErrors,
    isDM,
    getPolicy,
    getPolicyExpenseChatReportIDByOwner,
    shouldDisableSettings,
    shouldDisableRename,
    hasSingleParticipant,
    isOneOnOneChat,
    getTransactionReportName,
    getTransactionDetails,
    getTaskAssigneeChatOnyxData,
<<<<<<< HEAD
    getParticipantsIDs,
=======
    canEditMoneyRequest,
    buildTransactionThread,
>>>>>>> 7d1f5c64
    areAllRequestsBeingSmartScanned,
    getReportPreviewDisplayTransactions,
    getTransactionsWithReceipts,
};<|MERGE_RESOLUTION|>--- conflicted
+++ resolved
@@ -3588,12 +3588,9 @@
     getTransactionReportName,
     getTransactionDetails,
     getTaskAssigneeChatOnyxData,
-<<<<<<< HEAD
     getParticipantsIDs,
-=======
     canEditMoneyRequest,
     buildTransactionThread,
->>>>>>> 7d1f5c64
     areAllRequestsBeingSmartScanned,
     getReportPreviewDisplayTransactions,
     getTransactionsWithReceipts,
