--- conflicted
+++ resolved
@@ -1418,17 +1418,10 @@
  *
  * @param {Object} report
  * @param {Object} [reportAction={}]
-<<<<<<< HEAD
- * @param {Boolean} shouldShowEmailForSettledIOU
- * @returns  {String}
- */
-function getReportPreviewMessage(report, reportAction = {}, shouldShowEmailForSettledIOU = true) {
-=======
  * @param {Boolean} [shouldConsiderReceiptBeingScanned=false]
  * @returns  {String}
  */
-function getReportPreviewMessage(report, reportAction = {}, shouldConsiderReceiptBeingScanned = false) {
->>>>>>> ae30c3ca
+function getReportPreviewMessage(report, reportAction = {}, shouldConsiderReceiptBeingScanned = false, shouldShowEmailForSettledIOU = true) {
     const reportActionMessage = lodashGet(reportAction, 'message[0].html', '');
 
     if (_.isEmpty(report) || !report.reportID) {
