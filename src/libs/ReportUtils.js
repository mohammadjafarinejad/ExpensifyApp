import _ from 'underscore';
import Str from 'expensify-common/lib/str';
import lodashGet from 'lodash/get';
import lodashIntersection from 'lodash/intersection';
import Onyx from 'react-native-onyx';
import ExpensiMark from 'expensify-common/lib/ExpensiMark';
import ONYXKEYS from '../ONYXKEYS';
import CONST from '../CONST';
import * as Localize from './Localize';
import * as Expensicons from '../components/Icon/Expensicons';
import Navigation from './Navigation/Navigation';
import ROUTES from '../ROUTES';
import * as NumberUtils from './NumberUtils';
import * as NumberFormatUtils from './NumberFormatUtils';
import * as ReportActionsUtils from './ReportActionsUtils';
import Permissions from './Permissions';
import DateUtils from './DateUtils';
import linkingConfig from './Navigation/linkingConfig';
import isReportMessageAttachment from './isReportMessageAttachment';
import * as defaultWorkspaceAvatars from '../components/Icon/WorkspaceDefaultAvatars';
import * as CurrencyUtils from './CurrencyUtils';
import * as UserUtils from './UserUtils';

let sessionEmail;
let sessionAccountID;
let currentUserEmail;
let currentUserAccountID;
Onyx.connect({
    key: ONYXKEYS.SESSION,
    callback: (val) => {
        // When signed out, val is undefined
        if (!val) {
            return;
        }

        sessionEmail = val.email;
        sessionAccountID = val.accountID;
        currentUserEmail = val.email;
        currentUserAccountID = val.accountID;
    },
});

let preferredLocale = CONST.LOCALES.DEFAULT;
Onyx.connect({
    key: ONYXKEYS.NVP_PREFERRED_LOCALE,
    callback: (val) => {
        if (!val) {
            return;
        }
        preferredLocale = val;
    },
});

let allPersonalDetails;
let currentUserPersonalDetails;
Onyx.connect({
    key: ONYXKEYS.PERSONAL_DETAILS_LIST,
    callback: (val) => {
        currentUserPersonalDetails = lodashGet(val, currentUserAccountID, {});
        allPersonalDetails = val || {};
    },
});

let allReports;
Onyx.connect({
    key: ONYXKEYS.COLLECTION.REPORT,
    waitForCollectionCallback: true,
    callback: (val) => (allReports = val),
});

let doesDomainHaveApprovedAccountant;
Onyx.connect({
    key: ONYXKEYS.ACCOUNT,
    waitForCollectionCallback: true,
    callback: (val) => (doesDomainHaveApprovedAccountant = lodashGet(val, 'doesDomainHaveApprovedAccountant', false)),
});

let allPolicies;
Onyx.connect({
    key: ONYXKEYS.COLLECTION.POLICY,
    waitForCollectionCallback: true,
    callback: (val) => (allPolicies = val),
});

function getChatType(report) {
    return report ? report.chatType : '';
}

/**
 * Returns the concatenated title for the PrimaryLogins of a report
 *
 * @param {Array} accountIDs
 * @returns {string}
 */
function getReportParticipantsTitle(accountIDs) {
    return (
        _.chain(accountIDs)

            // Somehow it's possible for the logins coming from report.participantAccountIDs to contain undefined values so we use compact to remove them.
            .compact()
            .value()
            .join(', ')
    );
}

/**
 * Checks if a report is a chat report.
 *
 * @param {Object} report
 * @returns {Boolean}
 */
function isChatReport(report) {
    return lodashGet(report, 'type') === CONST.REPORT.TYPE.CHAT;
}

/**
 * Checks if a report is an Expense report.
 *
 * @param {Object} report
 * @returns {Boolean}
 */
function isExpenseReport(report) {
    return lodashGet(report, 'type') === CONST.REPORT.TYPE.EXPENSE;
}

/**
 * Checks if a report is an IOU report.
 *
 * @param {Object} report
 * @returns {Boolean}
 */
function isIOUReport(report) {
    return lodashGet(report, 'type') === CONST.REPORT.TYPE.IOU;
}

/**
 * Checks if a report is a task report.
 *
 * @param {Object} report
 * @returns {Boolean}
 */
function isTaskReport(report) {
    return lodashGet(report, 'type') === CONST.REPORT.TYPE.TASK;
}

/**
 * Checks if a task is completed
 *
 * @param {Object} report
 * @returns {Boolean}
 */
function isTaskCompleted(report) {
    return lodashGet(report, 'stateNum') === CONST.REPORT.STATE_NUM.SUBMITTED && lodashGet(report, 'statusNum') === CONST.REPORT.STATUS.APPROVED;
}

/**
 * Checks if the current user is assigned to the task report
 *
 * @param {Object} report
 * @returns {Boolean}
 */
function isTaskAssignee(report) {
    return lodashGet(report, 'managerEmail') === currentUserEmail;
}

/**
 * Checks if a report is an IOU or expense report.
 *
 * @param {Object} report
 * @returns {Boolean}
 */
function isMoneyRequestReport(report) {
    return isIOUReport(report) || isExpenseReport(report);
}

/**
 * Given a collection of reports returns them sorted by last read
 *
 * @param {Object} reports
 * @returns {Array}
 */
function sortReportsByLastRead(reports) {
    return _.chain(reports)
        .toArray()
        .filter((report) => report && report.reportID && !isIOUReport(report))
        .sortBy('lastReadTime')
        .value();
}

/**
 * Can only edit if:
 *
 * - It was written by the current user
 * - It's an ADDCOMMENT that is not an attachment
 * - It's not pending deletion
 *
 * @param {Object} reportAction
 * @returns {Boolean}
 */
function canEditReportAction(reportAction) {
    return (
        reportAction.actorEmail === sessionEmail &&
        reportAction.actionName === CONST.REPORT.ACTIONS.TYPE.ADDCOMMENT &&
        !isReportMessageAttachment(lodashGet(reportAction, ['message', 0], {})) &&
        !ReportActionsUtils.isDeletedAction(reportAction) &&
        !ReportActionsUtils.isCreatedTaskReportAction(reportAction) &&
        reportAction.pendingAction !== CONST.RED_BRICK_ROAD_PENDING_ACTION.DELETE
    );
}

/**
 * Can only flag if:
 *
 * - It was written by someone else
 * - It's an ADDCOMMENT that is not an attachment
 *
 * @param {Object} reportAction
 * @returns {Boolean}
 */
function canFlagReportAction(reportAction) {
    return (
        reportAction.actorEmail !== sessionEmail &&
        reportAction.actionName === CONST.REPORT.ACTIONS.TYPE.ADDCOMMENT &&
        !ReportActionsUtils.isDeletedAction(reportAction) &&
        !ReportActionsUtils.isCreatedTaskReportAction(reportAction)
    );
}

/**
 * Whether the Money Request report is settled
 *
 * @param {String} reportID
 * @returns {Boolean}
 */
function isSettled(reportID) {
    return !lodashGet(allReports, [`${ONYXKEYS.COLLECTION.REPORT}${reportID}`, 'hasOutstandingIOU']);
}

/**
 * Can only delete if the author is this user and the action is an ADDCOMMENT action or an IOU action in an unsettled report, or if the user is a
 * policy admin
 *
 * @param {Object} reportAction
 * @param {String} reportID
 * @returns {Boolean}
 */
function canDeleteReportAction(reportAction, reportID) {
    if (
        reportAction.actionName !== CONST.REPORT.ACTIONS.TYPE.ADDCOMMENT ||
        reportAction.pendingAction === CONST.RED_BRICK_ROAD_PENDING_ACTION.DELETE ||
        ReportActionsUtils.isCreatedTaskReportAction(reportAction) ||
        (ReportActionsUtils.isMoneyRequestAction(reportAction) && isSettled(reportAction.originalMessage.IOUReportID))
    ) {
        return false;
    }
    if (reportAction.actorEmail === sessionEmail) {
        return true;
    }
    const report = lodashGet(allReports, `${ONYXKEYS.COLLECTION.REPORT}${reportID}`, {});
    const policy = lodashGet(allPolicies, `${ONYXKEYS.COLLECTION.POLICY}${report.policyID}`) || {};
    return policy.role === CONST.POLICY.ROLE.ADMIN;
}

/**
 * Whether the provided report is an Admin room
 * @param {Object} report
 * @param {String} report.chatType
 * @returns {Boolean}
 */
function isAdminRoom(report) {
    return getChatType(report) === CONST.REPORT.CHAT_TYPE.POLICY_ADMINS;
}

/**
 * Whether the provided report is a Announce room
 * @param {Object} report
 * @param {String} report.chatType
 * @returns {Boolean}
 */
function isAnnounceRoom(report) {
    return getChatType(report) === CONST.REPORT.CHAT_TYPE.POLICY_ANNOUNCE;
}

/**
 * Whether the provided report is a default room
 * @param {Object} report
 * @param {String} report.chatType
 * @returns {Boolean}
 */
function isDefaultRoom(report) {
    return [CONST.REPORT.CHAT_TYPE.POLICY_ADMINS, CONST.REPORT.CHAT_TYPE.POLICY_ANNOUNCE, CONST.REPORT.CHAT_TYPE.DOMAIN_ALL].indexOf(getChatType(report)) > -1;
}

/**
 * Whether the provided report is a Domain room
 * @param {Object} report
 * @param {String} report.chatType
 * @returns {Boolean}
 */
function isDomainRoom(report) {
    return getChatType(report) === CONST.REPORT.CHAT_TYPE.DOMAIN_ALL;
}

/**
 * Whether the provided report is a user created policy room
 * @param {Object} report
 * @param {String} report.chatType
 * @returns {Boolean}
 */
function isUserCreatedPolicyRoom(report) {
    return getChatType(report) === CONST.REPORT.CHAT_TYPE.POLICY_ROOM;
}

/**
 * Whether the provided report is a Policy Expense chat.
 * @param {Object} report
 * @param {String} report.chatType
 * @returns {Boolean}
 */
function isPolicyExpenseChat(report) {
    return getChatType(report) === CONST.REPORT.CHAT_TYPE.POLICY_EXPENSE_CHAT;
}

/**
 * Whether the provided report is a chat room
 * @param {Object} report
 * @param {String} report.chatType
 * @returns {Boolean}
 */
function isChatRoom(report) {
    return isUserCreatedPolicyRoom(report) || isDefaultRoom(report);
}

/**
 * Whether the provided report is a public room
 * @param {Object} report
 * @param {String} report.visibility
 * @returns {Boolean}
 */
function isPublicRoom(report) {
    const visibility = lodashGet(report, 'visibility', '');
    return visibility === CONST.REPORT.VISIBILITY.PUBLIC || visibility === CONST.REPORT.VISIBILITY.PUBLIC_ANNOUNCE;
}

/**
 * Whether the provided report is a public announce room
 * @param {Object} report
 * @param {String} report.visibility
 * @returns {Boolean}
 */
function isPublicAnnounceRoom(report) {
    const visibility = lodashGet(report, 'visibility', '');
    return visibility === CONST.REPORT.VISIBILITY.PUBLIC_ANNOUNCE;
}

/**
 * Get the policy type from a given report
 * @param {Object} report
 * @param {String} report.policyID
 * @param {Object} policies must have Onyxkey prefix (i.e 'policy_') for keys
 * @returns {String}
 */
function getPolicyType(report, policies) {
    return lodashGet(policies, [`${ONYXKEYS.COLLECTION.POLICY}${report.policyID}`, 'type'], '');
}

/**
 * If the report is a policy expense, the route should be for adding bank account for that policy
 * else since the report is a personal IOU, the route should be for personal bank account.
 * @param {Object} report
 * @returns {String}
 */
function getBankAccountRoute(report) {
    return isPolicyExpenseChat(report) ? ROUTES.getBankAccountRoute('', report.policyID) : ROUTES.SETTINGS_ADD_BANK_ACCOUNT;
}

/**
 * Only returns true if this is our main 1:1 DM report with Concierge
 *
 * @param {Object} report
 * @returns {Boolean}
 */
function isConciergeChatReport(report) {
    return lodashGet(report, 'participantAccountIDs', []).length === 1 && Number(report.participantAccountIDs[0]) === CONST.ACCOUNT_ID.CONCIERGE;
}

/**
 * Returns true if there are any Expensify accounts (i.e. with domain 'expensify.com') in the set of accountIDs
 * by cross-referencing the accountIDs with personalDetails.
 *
 * @param {Array<Number>} accountIDs
 * @return {Boolean}
 */
function hasExpensifyEmails(accountIDs) {
    return _.some(accountIDs, (accountID) => Str.extractEmailDomain(lodashGet(allPersonalDetails, [accountID, 'login'], '')) === CONST.EXPENSIFY_PARTNER_NAME);
}

/**
 * Returns true if there are any guides accounts (team.expensify.com) in a list of accountIDs
 * by cross-referencing the accountIDs with personalDetails since guides that are participants
 * of the user's chats should have their personal details in Onyx.
 * @param {Array<Number>} accountIDs
 * @returns {Boolean}
 */
function hasExpensifyGuidesEmails(accountIDs) {
    return _.some(accountIDs, (accountID) => Str.extractEmailDomain(lodashGet(allPersonalDetails, [accountID, 'login'], '')) === CONST.EMAIL.GUIDES_DOMAIN);
}

/**
 * @param {Record<String, {lastReadTime, reportID}>|Array<{lastReadTime, reportID}>} reports
 * @param {Boolean} [ignoreDomainRooms]
 * @param {Object} policies
 * @param {Boolean} isFirstTimeNewExpensifyUser
 * @param {Boolean} openOnAdminRoom
 * @returns {Object}
 */
function findLastAccessedReport(reports, ignoreDomainRooms, policies, isFirstTimeNewExpensifyUser, openOnAdminRoom = false) {
    // If it's the user's first time using New Expensify, then they could either have:
    //   - just a Concierge report, if so we'll return that
    //   - their Concierge report, and a separate report that must have deeplinked them to the app before they created their account.
    // If it's the latter, we'll use the deeplinked report over the Concierge report,
    // since the Concierge report would be incorrectly selected over the deep-linked report in the logic below.
    let sortedReports = sortReportsByLastRead(reports);

    if (isFirstTimeNewExpensifyUser) {
        if (sortedReports.length === 1) {
            return sortedReports[0];
        }
        return _.find(sortedReports, (report) => !isConciergeChatReport(report));
    }

    if (ignoreDomainRooms) {
        // We allow public announce rooms, admins, and announce rooms through since we bypass the default rooms beta for them.
        // Check where ReportUtils.findLastAccessedReport is called in MainDrawerNavigator.js for more context.
        // Domain rooms are now the only type of default room that are on the defaultRooms beta.
        sortedReports = _.filter(
            sortedReports,
            (report) => !isDomainRoom(report) || getPolicyType(report, policies) === CONST.POLICY.TYPE.FREE || hasExpensifyGuidesEmails(lodashGet(report, ['participantAccountIDs'], [])),
        );
    }

    let adminReport;
    if (openOnAdminRoom) {
        adminReport = _.find(sortedReports, (report) => {
            const chatType = getChatType(report);
            return chatType === CONST.REPORT.CHAT_TYPE.POLICY_ADMINS;
        });
    }

    return adminReport || _.last(sortedReports);
}

/**
 * Whether the provided report is an archived room
 * @param {Object} report
 * @param {Number} report.stateNum
 * @param {Number} report.statusNum
 * @returns {Boolean}
 */
function isArchivedRoom(report) {
    return lodashGet(report, ['statusNum']) === CONST.REPORT.STATUS.CLOSED && lodashGet(report, ['stateNum']) === CONST.REPORT.STATE_NUM.SUBMITTED;
}

/**
 * Get the policy name from a given report
 * @param {Object} report
 * @param {String} report.policyID
 * @param {String} report.oldPolicyName
 * @param {String} report.policyName
 * @returns {String}
 */
function getPolicyName(report) {
<<<<<<< HEAD
    if (report === undefined) {
        return '';
    }

    // Public rooms send back the policy name with the reportSummary,
    // since they can also be accessed by people who aren't in the workspace
    if (report.policyName) {
        return report.policyName;
    }

    if (!allPolicies || _.size(allPolicies) === 0) {
=======
    if ((!allPolicies || _.size(allPolicies) === 0) && !report.policyName) {
>>>>>>> 9fde2718
        return Localize.translateLocal('workspace.common.unavailable');
    }
    const policy = _.get(allPolicies, `${ONYXKEYS.COLLECTION.POLICY}${report.policyID}`);

    //     // Public rooms send back the policy name with the reportSummary,
    //     // since they can also be accessed by people who aren't in the workspace

    return lodashGet(policy, 'name') || report.policyName || report.oldPolicyName || Localize.translateLocal('workspace.common.unavailable');
}

/**
 * Checks if the current user is allowed to comment on the given report.
 * @param {Object} report
 * @param {String} [report.writeCapability]
 * @returns {Boolean}
 */
function isAllowedToComment(report) {
    // Default to allowing all users to post
    const capability = lodashGet(report, 'writeCapability', CONST.REPORT.WRITE_CAPABILITIES.ALL) || CONST.REPORT.WRITE_CAPABILITIES.ALL;

    if (capability === CONST.REPORT.WRITE_CAPABILITIES.ALL) {
        return true;
    }

    // If unauthenticated user opens public chat room using deeplink, they do not have policies available and they cannot comment
    if (!allPolicies) {
        return false;
    }

    // If we've made it here, commenting on this report is restricted.
    // If the user is an admin, allow them to post.
    const policy = allPolicies[`${ONYXKEYS.COLLECTION.POLICY}${report.policyID}`];
    return lodashGet(policy, 'role', '') === CONST.POLICY.ROLE.ADMIN;
}

/**
 * Checks if the current user is the admin of the policy given the policy expense chat.
 * @param {Object} report
 * @param {String} report.policyID
 * @param {Object} policies must have OnyxKey prefix (i.e 'policy_') for keys
 * @returns {Boolean}
 */
function isPolicyExpenseChatAdmin(report, policies) {
    if (!isPolicyExpenseChat(report)) {
        return false;
    }

    const policyRole = lodashGet(policies, [`${ONYXKEYS.COLLECTION.POLICY}${report.policyID}`, 'role']);

    return policyRole === CONST.POLICY.ROLE.ADMIN;
}

/**
 * Returns true if report has a parent
 *
 * @param {Object} report
 * @returns {Boolean}
 */
function isThread(report) {
    return Boolean(report && report.parentReportID && report.parentReportActionID);
}

/**
 * Returns true if report is of type chat and has a parent and is therefore a Thread.
 *
 * @param {Object} report
 * @returns {Boolean}
 */
function isChatThread(report) {
    return Boolean(report && report.parentReportID && report.parentReportActionID && report.type === CONST.REPORT.TYPE.CHAT);
}

/**
 * Returns true if reportAction has a child.
 *
 * @param {Object} reportAction
 * @returns {Boolean}
 */
function isThreadParent(reportAction) {
    return reportAction && reportAction.childReportID && reportAction.childReportID !== 0;
}

/**
 * Returns true if reportAction is the first chat preview of a Thread
 *
 * @param {Object} reportAction
 *  @param {String} reportID
 * @returns {Boolean}
 */
function isThreadFirstChat(reportAction, reportID) {
    return !_.isUndefined(reportAction.childReportID) && reportAction.childReportID.toString() === reportID;
}

/**
 * Get welcome message based on room type
 * @param {Object} report
 * @returns {Object}
 */

function getRoomWelcomeMessage(report) {
    const welcomeMessage = {};
    const workspaceName = getPolicyName(report);

    if (isArchivedRoom(report)) {
        welcomeMessage.phrase1 = Localize.translateLocal('reportActionsView.beginningOfArchivedRoomPartOne');
        welcomeMessage.phrase2 = Localize.translateLocal('reportActionsView.beginningOfArchivedRoomPartTwo');
    } else if (isDomainRoom(report)) {
        welcomeMessage.phrase1 = Localize.translateLocal('reportActionsView.beginningOfChatHistoryDomainRoomPartOne', {domainRoom: report.reportName});
        welcomeMessage.phrase2 = Localize.translateLocal('reportActionsView.beginningOfChatHistoryDomainRoomPartTwo');
    } else if (isAdminRoom(report)) {
        welcomeMessage.phrase1 = Localize.translateLocal('reportActionsView.beginningOfChatHistoryAdminRoomPartOne', {workspaceName});
        welcomeMessage.phrase2 = Localize.translateLocal('reportActionsView.beginningOfChatHistoryAdminRoomPartTwo');
    } else if (isAnnounceRoom(report)) {
        welcomeMessage.phrase1 = Localize.translateLocal('reportActionsView.beginningOfChatHistoryAnnounceRoomPartOne', {workspaceName});
        welcomeMessage.phrase2 = Localize.translateLocal('reportActionsView.beginningOfChatHistoryAnnounceRoomPartTwo', {workspaceName});
    } else {
        // Message for user created rooms or other room types.
        welcomeMessage.phrase1 = Localize.translateLocal('reportActionsView.beginningOfChatHistoryUserRoomPartOne');
        welcomeMessage.phrase2 = Localize.translateLocal('reportActionsView.beginningOfChatHistoryUserRoomPartTwo');
    }

    return welcomeMessage;
}

/**
 * Returns true if Concierge is one of the chat participants (1:1 as well as group chats)
 * @param {Object} report
 * @returns {Boolean}
 */
function chatIncludesConcierge(report) {
    return report.participantAccountIDs && _.contains(report.participantAccountIDs, CONST.ACCOUNT_ID.CONCIERGE);
}

/**
 * Returns true if there is any automated expensify account in accountIDs
 * @param {Array} accountIDs
 * @returns {Boolean}
 */
function hasAutomatedExpensifyAccountIDs(accountIDs) {
    return _.intersection(accountIDs, CONST.EXPENSIFY_ACCOUNT_IDS).length > 0;
}

/**
 * Whether the time row should be shown for a report.
 * @param {Array<Object>} personalDetails
 * @param {Object} report
 * @param {Number} accountID
 * @return {Boolean}
 */
function canShowReportRecipientLocalTime(personalDetails, report, accountID) {
    const reportParticipants = _.without(lodashGet(report, 'participantAccountIDs', []), accountID);
    const participantsWithoutExpensifyAccountIDs = _.difference(reportParticipants, CONST.EXPENSIFY_ACCOUNT_IDS);
    const hasMultipleParticipants = participantsWithoutExpensifyAccountIDs.length > 1;
    const reportRecipient = personalDetails[participantsWithoutExpensifyAccountIDs[0]];
    const reportRecipientTimezone = lodashGet(reportRecipient, 'timezone', CONST.DEFAULT_TIME_ZONE);
    const isReportParticipantValidated = lodashGet(reportRecipient, 'validated', false);
    return Boolean(
        !hasMultipleParticipants &&
            !isChatRoom(report) &&
            !isPolicyExpenseChat(report) &&
            reportRecipient &&
            reportRecipientTimezone &&
            reportRecipientTimezone.selected &&
            isReportParticipantValidated,
    );
}

/**
 * Shorten last message text to fixed length and trim spaces.
 * @param {String} lastMessageText
 * @returns {String}
 */
function formatReportLastMessageText(lastMessageText) {
    return String(lastMessageText).trim().replace(CONST.REGEX.AFTER_FIRST_LINE_BREAK, '').substring(0, CONST.REPORT.LAST_MESSAGE_TEXT_MAX_LENGTH).trim();
}

/**
 * Helper method to return the default avatar associated with the given login
 * @param {String} [workspaceName]
 * @returns {String}
 */
function getDefaultWorkspaceAvatar(workspaceName) {
    if (!workspaceName) {
        return defaultWorkspaceAvatars.WorkspaceBuilding;
    }

    // Remove all chars not A-Z or 0-9 including underscore
    const alphaNumeric = workspaceName
        .normalize('NFD')
        .replace(/[^0-9a-z]/gi, '')
        .toUpperCase();

    return !alphaNumeric ? defaultWorkspaceAvatars.WorkspaceBuilding : defaultWorkspaceAvatars[`Workspace${alphaNumeric[0]}`];
}

function getWorkspaceAvatar(report) {
    const workspaceName = getPolicyName(report, allPolicies);
    return lodashGet(allPolicies, [`${ONYXKEYS.COLLECTION.POLICY}${report.policyID}`, 'avatar']) || getDefaultWorkspaceAvatar(workspaceName);
}

/**
 * Returns the appropriate icons for the given chat report using the stored personalDetails.
 * The Avatar sources can be URLs or Icon components according to the chat type.
 *
 * @param {Array} participants
 * @param {Object} personalDetails
 * @returns {Array<*>}
 */
function getIconsForParticipants(participants, personalDetails) {
    const participantDetails = [];
    const participantsList = participants || [];

    for (let i = 0; i < participantsList.length; i++) {
        const accountID = participantsList[i];
        const avatarSource = UserUtils.getAvatar(lodashGet(personalDetails, [accountID, 'avatar'], ''), accountID);
        participantDetails.push([
            accountID,
            lodashGet(personalDetails, [accountID, 'login'], lodashGet(personalDetails, [accountID, 'displayName'], '')),
            lodashGet(personalDetails, [accountID, 'firstName'], ''),
            avatarSource,
        ]);
    }

    // Sort all logins by first name (which is the second element in the array)
    const sortedParticipantDetails = participantDetails.sort((a, b) => a[2] - b[2]);

    // Now that things are sorted, gather only the avatars (third element in the array) and return those
    const avatars = [];
    for (let i = 0; i < sortedParticipantDetails.length; i++) {
        const userIcon = {
            id: sortedParticipantDetails[i][0],
            source: sortedParticipantDetails[i][3],
            type: CONST.ICON_TYPE_AVATAR,
            name: sortedParticipantDetails[i][1],
        };
        avatars.push(userIcon);
    }

    return avatars;
}

/**
 * Returns the appropriate icons for the given chat report using the stored personalDetails.
 * The Avatar sources can be URLs or Icon components according to the chat type.
 *
 * @param {Object} report
 * @param {Object} personalDetails
 * @param {*} [defaultIcon]
 * @param {Boolean} [isPayer]
 * @returns {Array<*>}
 */
function getIcons(report, personalDetails, defaultIcon = null, isPayer = false) {
    const result = {
        source: '',
        type: CONST.ICON_TYPE_AVATAR,
        name: '',
    };

    if (_.isEmpty(report)) {
        result.source = defaultIcon || Expensicons.FallbackAvatar;
        return [result];
    }
    if (isArchivedRoom(report)) {
        result.source = Expensicons.DeletedRoomAvatar;
        return [result];
    }
    if (isChatThread(report)) {
        const parentReportAction = ReportActionsUtils.getParentReportAction(report);

        const actorEmail = lodashGet(parentReportAction, 'actorEmail', '');
        const actorAccountID = lodashGet(parentReportAction, 'actorAccountID', '');
        const actorIcon = {
            id: actorAccountID,
            source: UserUtils.getAvatar(lodashGet(personalDetails, [actorAccountID, 'avatar']), actorAccountID),
            name: actorEmail,
            type: CONST.ICON_TYPE_AVATAR,
        };

        return [actorIcon];
    }
    if (isTaskReport(report)) {
        const ownerEmail = report.ownerEmail || '';
        const ownerIcon = {
            id: report.ownerAccountID,
            source: UserUtils.getAvatar(lodashGet(personalDetails, [report.ownerAccountID, 'avatar']), report.ownerAccountID),
            name: ownerEmail,
            type: CONST.ICON_TYPE_AVATAR,
        };

        return [ownerIcon];
    }
    if (isDomainRoom(report)) {
        result.source = Expensicons.DomainRoomAvatar;
        return [result];
    }
    if (isAdminRoom(report)) {
        result.source = Expensicons.AdminRoomAvatar;
        return [result];
    }
    if (isAnnounceRoom(report)) {
        result.source = Expensicons.AnnounceRoomAvatar;
        return [result];
    }
    if (isChatRoom(report)) {
        result.source = Expensicons.ActiveRoomAvatar;
        return [result];
    }
    if (isPolicyExpenseChat(report) || isExpenseReport(report)) {
        const workspaceName = lodashGet(allPolicies, [`${ONYXKEYS.COLLECTION.POLICY}${report.policyID}`, 'name']);

        const policyExpenseChatAvatarSource = lodashGet(allPolicies, [`${ONYXKEYS.COLLECTION.POLICY}${report.policyID}`, 'avatar']) || getDefaultWorkspaceAvatar(workspaceName);

        // Return the workspace avatar if the user is the owner of the policy expense chat
        if (report.isOwnPolicyExpenseChat && !isExpenseReport(report)) {
            result.source = policyExpenseChatAvatarSource;
            result.type = CONST.ICON_TYPE_WORKSPACE;
            result.name = workspaceName;
            return [result];
        }

        const adminIcon = {
            id: report.ownerAccountID,
            source: UserUtils.getAvatar(lodashGet(personalDetails, [report.ownerAccountID, 'avatar']), report.ownerAccountID),
            name: report.ownerEmail,
            type: CONST.ICON_TYPE_AVATAR,
        };

        const workspaceIcon = {
            source: policyExpenseChatAvatarSource,
            type: CONST.ICON_TYPE_WORKSPACE,
            name: workspaceName,
        };

        // If the user is an admin, return avatar source of the other participant of the report
        // (their workspace chat) and the avatar source of the workspace
        return [adminIcon, workspaceIcon];
    }
    if (isIOUReport(report)) {
        const email = isPayer ? report.managerEmail : report.ownerEmail;
        const accountID = isPayer ? report.managerID : report.ownerAccountID;
        return [
            {
                id: accountID,
                source: UserUtils.getAvatar(lodashGet(personalDetails, [accountID, 'avatar']), accountID),
                name: email,
                type: CONST.ICON_TYPE_AVATAR,
            },
        ];
    }

    return getIconsForParticipants(report.participantAccountIDs, personalDetails);
}

/**
 * Gets the personal details for a login by looking in the ONYXKEYS.PERSONAL_DETAILS_LIST Onyx key (stored in the local variable, allPersonalDetails). If it doesn't exist in Onyx,
 * then a default object is constructed.
 * @param {Number} accountID
 * @returns {Object}
 */
function getPersonalDetailsForAccountID(accountID) {
    if (!accountID) {
        return {};
    }
    if (Number(accountID) === CONST.ACCOUNT_ID.CONCIERGE) {
        return {
            accountID,
            displayName: 'Concierge',
            login: CONST.EMAIL.CONCIERGE,
            avatar: UserUtils.getDefaultAvatar(accountID),
        };
    }
    return (
        (allPersonalDetails && allPersonalDetails[accountID]) || {
            avatar: UserUtils.getDefaultAvatar(accountID),
        }
    );
}

/**
 * Get the displayName for a single report participant.
 *
 * @param {Number} accountID
 * @param {Boolean} [shouldUseShortForm]
 * @returns {String}
 */
function getDisplayNameForParticipant(accountID, shouldUseShortForm = false) {
    if (!accountID) {
        return '';
    }
    const personalDetails = getPersonalDetailsForAccountID(accountID);
    const longName = personalDetails.displayName;
    const shortName = personalDetails.firstName || longName;
    return shouldUseShortForm ? shortName : longName;
}

/**
 * @param {Object} participants
 * @param {Boolean} isMultipleParticipantReport
 * @returns {Array}
 */
function getDisplayNamesWithTooltips(participants, isMultipleParticipantReport) {
    return _.map(participants, (participant) => {
        const accountID = Number(participant.accountID);
        const displayName = getDisplayNameForParticipant(accountID, isMultipleParticipantReport) || participant.login;
        const avatar = UserUtils.getDefaultAvatar(accountID);

        let pronouns = participant.pronouns;
        if (pronouns && pronouns.startsWith(CONST.PRONOUNS.PREFIX)) {
            const pronounTranslationKey = pronouns.replace(CONST.PRONOUNS.PREFIX, '');
            pronouns = Localize.translateLocal(`pronouns.${pronounTranslationKey}`);
        }

        return {
            displayName,
            avatar,
            login: participant.login,
            accountID,
            pronouns,
        };
    });
}

/**
 * We get the amount, currency and comment money request value from the action.originalMessage.
 * But for the send money action, the above value is put in the IOUDetails object.
 *
 * @param {Object} reportAction
 * @param {Number} reportAction.amount
 * @param {String} reportAction.currency
 * @param {String} reportAction.comment
 * @param {Object} [reportAction.IOUDetails]
 * @returns {Object}
 */
function getMoneyRequestAction(reportAction = {}) {
    const originalMessage = lodashGet(reportAction, 'originalMessage', {});
    let amount = originalMessage.amount || 0;
    let currency = originalMessage.currency || CONST.CURRENCY.USD;
    let comment = originalMessage.comment || '';

    if (_.has(originalMessage, 'IOUDetails')) {
        amount = lodashGet(originalMessage, 'IOUDetails.amount', 0);
        currency = lodashGet(originalMessage, 'IOUDetails.currency', CONST.CURRENCY.USD);
        comment = lodashGet(originalMessage, 'IOUDetails.comment', '');
    }

    return {amount, currency, comment};
}

/**
 * @param {Object} report
 * @param {String} report.iouReportID
 * @param {Object} moneyRequestReports
 * @returns {Number}
 */
function getMoneyRequestTotal(report, moneyRequestReports = {}) {
    if (report.hasOutstandingIOU || isMoneyRequestReport(report)) {
        const moneyRequestReport = moneyRequestReports[`${ONYXKEYS.COLLECTION.REPORT}${report.iouReportID}`] || report;
        const total = lodashGet(moneyRequestReport, 'total', 0);

        if (total !== 0) {
            // There is a possibility that if the Expense report has a negative total.
            // This is because there are instances where you can get a credit back on your card,
            // or you enter a negative expense to “offset” future expenses
            return isExpenseReport(moneyRequestReport) ? total * -1 : Math.abs(total);
        }
    }
    return 0;
}

/**
 * Get the title for a policy expense chat which depends on the role of the policy member seeing this report
 *
 * @param {Object} report
 * @returns {String}
 */
function getPolicyExpenseChatName(report) {
    const reportOwnerDisplayName = getDisplayNameForParticipant(report.ownerAccountID) || report.ownerEmail || report.reportName;

    // If the policy expense chat is owned by this user, use the name of the policy as the report name.
    if (report.isOwnPolicyExpenseChat) {
        return getPolicyName(report);
    }

    const policyExpenseChatRole = lodashGet(allPolicies, [`${ONYXKEYS.COLLECTION.POLICY}${report.policyID}`, 'role']) || 'user';

    // If this user is not admin and this policy expense chat has been archived because of account merging, this must be an old workspace chat
    // of the account which was merged into the current user's account. Use the name of the policy as the name of the report.
    if (isArchivedRoom(report)) {
        const lastAction = ReportActionsUtils.getLastVisibleAction(report.reportID);
        const archiveReason = (lastAction && lastAction.originalMessage && lastAction.originalMessage.reason) || CONST.REPORT.ARCHIVE_REASON.DEFAULT;
        if (archiveReason === CONST.REPORT.ARCHIVE_REASON.ACCOUNT_MERGED && policyExpenseChatRole !== CONST.POLICY.ROLE.ADMIN) {
            return getPolicyName(report);
        }
    }

    // If user can see this report and they are not its owner, they must be an admin and the report name should be the name of the policy member
    return reportOwnerDisplayName;
}

/**
 * Get the title for a IOU or expense chat which will be showing the payer and the amount
 *
 * @param {Object} report
 * @returns  {String}
 */
function getMoneyRequestReportName(report) {
    const formattedAmount = CurrencyUtils.convertToDisplayString(getMoneyRequestTotal(report), report.currency);
    const payerName = isExpenseReport(report) ? getPolicyName(report) : getDisplayNameForParticipant(report.managerID);

    return Localize.translateLocal(report.hasOutstandingIOU ? 'iou.payerOwesAmount' : 'iou.payerPaidAmount', {payer: payerName, amount: formattedAmount});
}

/**
 * Given a parent IOU report action get report name for the LHN.
 *
 * @param {Object} reportAction
 * @returns {String}
 */
function getTransactionReportName(reportAction) {
    return Localize.translateLocal(ReportActionsUtils.isSentMoneyReportAction(reportAction) ? 'iou.threadSentMoneyReportName' : 'iou.threadRequestReportName', {
        formattedAmount: ReportActionsUtils.getFormattedAmount(reportAction),
        comment: lodashGet(reportAction, 'originalMessage.comment'),
    });
}

/**
 * Get the title for a report.
 *
 * @param {Object} report
 * @returns {String}
 */
function getReportName(report) {
    let formattedName;
    if (isChatThread(report)) {
        const parentReportAction = ReportActionsUtils.getParentReportAction(report);
        if (ReportActionsUtils.isTransactionThread(parentReportAction)) {
            return getTransactionReportName(parentReportAction);
        }

        const isAttachment = _.has(parentReportAction, 'isAttachment') ? parentReportAction.isAttachment : isReportMessageAttachment(_.last(lodashGet(parentReportAction, 'message', [{}])));
        if (isAttachment) {
            return `[${Localize.translateLocal('common.attachment')}]`;
        }
        const parentReportActionMessage = lodashGet(parentReportAction, ['message', 0, 'text'], '').replace(/(\r\n|\n|\r)/gm, ' ');
        return parentReportActionMessage || Localize.translateLocal('parentReportAction.deletedMessage');
    }
    if (isChatRoom(report) || isTaskReport(report)) {
        formattedName = report.reportName;
    }

    if (isPolicyExpenseChat(report)) {
        formattedName = getPolicyExpenseChatName(report);
    }

    if (isMoneyRequestReport(report)) {
        formattedName = getMoneyRequestReportName(report);
    }

    if (isArchivedRoom(report)) {
        formattedName += ` (${Localize.translateLocal('common.archived')})`;
    }

    if (formattedName) {
        return formattedName;
    }

    // Not a room or PolicyExpenseChat, generate title from participants
    const participants = (report && report.participantAccountIDs) || [];
    const participantsWithoutCurrentUser = _.without(participants, sessionAccountID);
    const isMultipleParticipantReport = participantsWithoutCurrentUser.length > 1;

    return _.map(participantsWithoutCurrentUser, (accountID) => getDisplayNameForParticipant(accountID, isMultipleParticipantReport)).join(', ');
}

/**
 * Recursively navigates through thread parents to get the root report and workspace name.
 * @param {Object} report
 * @returns {Object}
 */
function getRootReportAndWorkspaceName(report) {
    if (isThread(report) && !isMoneyRequestReport(report)) {
        const parentReport = lodashGet(allReports, [`${ONYXKEYS.COLLECTION.REPORT}${report.parentReportID}`]);
        return getRootReportAndWorkspaceName(parentReport);
    }

    if (isIOUReport(report)) {
        return {
            rootReportName: lodashGet(report, 'displayName', ''),
        };
    }
    if (isMoneyRequestReport(report)) {
        return {
            rootReportName: lodashGet(report, 'displayName', ''),
            workspaceName: isIOUReport(report) ? CONST.POLICY.OWNER_EMAIL_FAKE : getPolicyName(report),
        };
    }

    return {
        rootReportName: getReportName(report),
        workspaceName: getPolicyName(report),
    };
}

/**
 * Get either the policyName or domainName the chat is tied to
 * @param {Object} report
 * @returns {String}
 */
function getChatRoomSubtitle(report) {
    if (isChatThread(report)) {
        return '';
    }
    if (!isDefaultRoom(report) && !isUserCreatedPolicyRoom(report) && !isPolicyExpenseChat(report)) {
        return '';
    }
    if (getChatType(report) === CONST.REPORT.CHAT_TYPE.DOMAIN_ALL) {
        // The domainAll rooms are just #domainName, so we ignore the prefix '#' to get the domainName
        return report.reportName.substring(1);
    }
    if ((isPolicyExpenseChat(report) && report.isOwnPolicyExpenseChat) || isExpenseReport(report)) {
        return Localize.translateLocal('workspace.common.workspace');
    }
    if (isArchivedRoom(report)) {
        return report.oldPolicyName || '';
    }
    return getPolicyName(report);
}

/**
 * Get the subtitleLink for the report
 * @param {Object} report
 * @returns {String}
 */
function getChatRoomSubtitleLink(report) {
    if (isThread(report)) {
        const parentReport = lodashGet(allReports, [`${ONYXKEYS.COLLECTION.REPORT}${report.parentReportID}`]);
        const {rootReportName, workspaceName} = getRootReportAndWorkspaceName(parentReport);
        let subtitleLink = `${Localize.translateLocal('common.from')} ${rootReportName}`;
        if (workspaceName && workspaceName !== rootReportName && workspaceName !== Localize.translateLocal('workspace.common.unavailable')) {
            subtitleLink += ` ${Localize.translateLocal('common.conjunctionIn')} ${workspaceName}`;
        }
        return subtitleLink;
    }
    return '';
}

/**
 * Get the report for a reportID
 *
 * @param {String} reportID
 * @returns {Object}
 */
function getReport(reportID) {
    return lodashGet(allReports, `${ONYXKEYS.COLLECTION.REPORT}${reportID}`, {});
}

/**
 * Navigate to the details page of a given report
 *
 * @param {Object} report
 */
function navigateToDetailsPage(report) {
    const participantAccountIDs = lodashGet(report, 'participantAccountIDs', []);

    if (isChatRoom(report) || isPolicyExpenseChat(report) || isChatThread(report)) {
        Navigation.navigate(ROUTES.getReportDetailsRoute(report.reportID));
        return;
    }
    if (participantAccountIDs.length === 1) {
        Navigation.navigate(ROUTES.getProfileRoute(participantAccountIDs[0]));
        return;
    }
    Navigation.navigate(ROUTES.getReportParticipantsRoute(report.reportID));
}

/**
 * Generate a random reportID up to 53 bits aka 9,007,199,254,740,991 (Number.MAX_SAFE_INTEGER).
 * There were approximately 98,000,000 reports with sequential IDs generated before we started using this approach, those make up roughly one billionth of the space for these numbers,
 * so we live with the 1 in a billion chance of a collision with an older ID until we can switch to 64-bit IDs.
 *
 * In a test of 500M reports (28 years of reports at our current max rate) we got 20-40 collisions meaning that
 * this is more than random enough for our needs.
 *
 * @returns {String}
 */
function generateReportID() {
    return (Math.floor(Math.random() * 2 ** 21) * 2 ** 32 + Math.floor(Math.random() * 2 ** 32)).toString();
}

/**
 * @param {Object} report
 * @returns {Boolean}
 */
function hasReportNameError(report) {
    return !_.isEmpty(lodashGet(report, 'errorFields.reportName', {}));
}

/**
 * For comments shorter than 10k chars, convert the comment from MD into HTML because that's how it is stored in the database
 * For longer comments, skip parsing, but still escape the text, and display plaintext for performance reasons. It takes over 40s to parse a 100k long string!!
 *
 * @param {String} text
 * @returns {String}
 */
function getParsedComment(text) {
    const parser = new ExpensiMark();
    return text.length < CONST.MAX_MARKUP_LENGTH ? parser.replace(text) : _.escape(text);
}

/**
 * @param {String} [text]
 * @param {File} [file]
 * @returns {Object}
 */
function buildOptimisticAddCommentReportAction(text, file) {
    const parser = new ExpensiMark();
    const commentText = getParsedComment(text);
    const isAttachment = _.isEmpty(text) && file !== undefined;
    const attachmentInfo = isAttachment ? file : {};
    const htmlForNewComment = isAttachment ? CONST.ATTACHMENT_UPLOADING_MESSAGE_HTML : commentText;

    // Remove HTML from text when applying optimistic offline comment
    const textForNewComment = isAttachment ? CONST.ATTACHMENT_MESSAGE_TEXT : parser.htmlToText(htmlForNewComment);

    return {
        commentText,
        reportAction: {
            reportActionID: NumberUtils.rand64(),
            actionName: CONST.REPORT.ACTIONS.TYPE.ADDCOMMENT,
            actorEmail: currentUserEmail,
            actorAccountID: currentUserAccountID,
            person: [
                {
                    style: 'strong',
                    text: lodashGet(allPersonalDetails, [currentUserAccountID, 'displayName'], currentUserEmail),
                    type: 'TEXT',
                },
            ],
            automatic: false,
            avatar: lodashGet(allPersonalDetails, [currentUserAccountID, 'avatar'], UserUtils.getDefaultAvatarURL(currentUserAccountID)),
            created: DateUtils.getDBTime(),
            message: [
                {
                    type: CONST.REPORT.MESSAGE.TYPE.COMMENT,
                    html: htmlForNewComment,
                    text: textForNewComment,
                },
            ],
            isFirstItem: false,
            isAttachment,
            attachmentInfo,
            pendingAction: CONST.RED_BRICK_ROAD_PENDING_ACTION.ADD,
            shouldShow: true,
        },
    };
}

/**
 * Builds an optimistic reportAction for the parent report when a task is created
 * @param {String} taskReportID - Report ID of the task
 * @param {String} taskTitle - Title of the task
 * @param {String} taskAssignee - Email of the person assigned to the task
 * @param {Number} taskAssigneeAccountID - AccountID of the person assigned to the task
 * @param {String} text - Text of the comment
 * @param {String} parentReportID - Report ID of the parent report
 * @returns {Object}
 */
function buildOptimisticTaskCommentReportAction(taskReportID, taskTitle, taskAssignee, taskAssigneeAccountID, text, parentReportID) {
    const reportAction = buildOptimisticAddCommentReportAction(text);
    reportAction.reportAction.message[0].taskReportID = taskReportID;

    // These parameters are not saved on the reportAction, but are used to display the task in the UI
    // Added when we fetch the reportActions on a report
    reportAction.reportAction.originalMessage = {
        html: reportAction.reportAction.message[0].html,
        taskReportID: reportAction.reportAction.message[0].taskReportID,
    };
    reportAction.reportAction.childReportID = taskReportID;
    reportAction.reportAction.parentReportID = parentReportID;
    reportAction.reportAction.childType = CONST.REPORT.TYPE.TASK;
    reportAction.reportAction.childReportName = taskTitle;
    reportAction.reportAction.childManagerEmail = taskAssignee;
    reportAction.reportAction.childManagerAccountID = taskAssigneeAccountID;
    reportAction.reportAction.childStatusNum = CONST.REPORT.STATUS.OPEN;
    reportAction.reportAction.childStateNum = CONST.REPORT.STATE_NUM.OPEN;

    return reportAction;
}

/**
 * Builds an optimistic IOU report with a randomly generated reportID
 *
 * @param {String} payeeEmail - Email of the person generating the IOU.
 * @param {Number} payeeAccountID - AccountID of the person generating the IOU.
 * @param {Number} payerAccountID - AccountID of the other person participating in the IOU.
 * @param {Number} total - IOU amount in the smallest unit of the currency.
 * @param {String} chatReportID - Report ID of the chat where the IOU is.
 * @param {String} currency - IOU currency.
 * @param {Boolean} isSendingMoney - If we send money the IOU should be created as settled
 *
 * @returns {Object}
 */
function buildOptimisticIOUReport(payeeEmail, payeeAccountID, payerAccountID, total, chatReportID, currency, isSendingMoney = false) {
    const formattedTotal = CurrencyUtils.convertToDisplayString(total, currency);
    const personalDetails = getPersonalDetailsForAccountID(payerAccountID);
    const payerEmail = personalDetails.login;
    return {
        // If we're sending money, hasOutstandingIOU should be false
        hasOutstandingIOU: !isSendingMoney,
        type: CONST.REPORT.TYPE.IOU,
        cachedTotal: formattedTotal,
        chatReportID,
        currency,
        managerID: payerAccountID,
        ownerEmail: payeeEmail,
        ownerAccountID: payeeAccountID,
        reportID: generateReportID(),
        state: CONST.REPORT.STATE.SUBMITTED,
        stateNum: isSendingMoney ? CONST.REPORT.STATE_NUM.SUBMITTED : CONST.REPORT.STATE_NUM.PROCESSING,
        total,

        // We don't translate reportName because the server response is always in English
        reportName: `${payerEmail} owes ${formattedTotal}`,
    };
}

/**
 * Builds an optimistic Expense report with a randomly generated reportID
 *
 * @param {String} chatReportID - Report ID of the PolicyExpenseChat where the Expense Report is
 * @param {String} policyID - The policy ID of the PolicyExpenseChat
 * @param {String} payeeEmail - Email of the employee (payee)
 * @param {Number} payeeAccountID - AccountID of the employee (payee)
 * @param {Number} total - Amount in cents
 * @param {String} currency
 *
 * @returns {Object}
 */
function buildOptimisticExpenseReport(chatReportID, policyID, payeeEmail, payeeAccountID, total, currency) {
    // The amount for Expense reports are stored as negative value in the database
    const storedTotal = total * -1;
    const policyName = getPolicyName(allReports[`${ONYXKEYS.COLLECTION.REPORT}${chatReportID}`]);
    const formattedTotal = CurrencyUtils.convertToDisplayString(storedTotal, currency);

    // The expense report is always created with the policy's output currency
    const outputCurrency = lodashGet(allPolicies, [`${ONYXKEYS.COLLECTION.POLICY}${policyID}`, 'outputCurrency'], CONST.CURRENCY.USD);

    return {
        reportID: generateReportID(),
        chatReportID,
        policyID,
        type: CONST.REPORT.TYPE.EXPENSE,
        ownerEmail: payeeEmail,
        ownerAccountID: payeeAccountID,
        hasOutstandingIOU: true,
        currency: outputCurrency,

        // We don't translate reportName because the server response is always in English
        reportName: `${policyName} owes ${formattedTotal}`,
        state: CONST.REPORT.STATE.SUBMITTED,
        stateNum: CONST.REPORT.STATE_NUM.PROCESSING,
        total: storedTotal,
    };
}

/**
 * @param {String} type - IOUReportAction type. Can be oneOf(create, decline, cancel, pay, split)
 * @param {Number} total - IOU total in cents
 * @param {String} comment - IOU comment
 * @param {String} currency - IOU currency
 * @param {String} paymentType - IOU paymentMethodType. Can be oneOf(Elsewhere, Expensify, PayPal.me)
 * @param {Boolean} isSettlingUp - Whether we are settling up an IOU
 * @returns {Array}
 */
function getIOUReportActionMessage(type, total, comment, currency, paymentType = '', isSettlingUp = false) {
    const amount = NumberFormatUtils.format(preferredLocale, total / 100, {style: 'currency', currency});
    let paymentMethodMessage;
    switch (paymentType) {
        case CONST.IOU.PAYMENT_TYPE.ELSEWHERE:
            paymentMethodMessage = ' elsewhere';
            break;
        case CONST.IOU.PAYMENT_TYPE.PAYPAL_ME:
            paymentMethodMessage = ' using PayPal.me';
            break;
        default:
            break;
    }

    let iouMessage;
    switch (type) {
        case CONST.IOU.REPORT_ACTION_TYPE.CREATE:
            iouMessage = `requested ${amount}${comment && ` for ${comment}`}`;
            break;
        case CONST.IOU.REPORT_ACTION_TYPE.SPLIT:
            iouMessage = `split ${amount}${comment && ` for ${comment}`}`;
            break;
        case CONST.IOU.REPORT_ACTION_TYPE.DELETE:
            iouMessage = `deleted the ${amount} request${comment && ` for ${comment}`}`;
            break;
        case CONST.IOU.REPORT_ACTION_TYPE.PAY:
            iouMessage = isSettlingUp ? `paid ${amount}${paymentMethodMessage}` : `sent ${amount}${comment && ` for ${comment}`}${paymentMethodMessage}`;
            break;
        default:
            break;
    }

    return [
        {
            html: _.escape(iouMessage),
            text: iouMessage,
            isEdited: false,
            type: CONST.REPORT.MESSAGE.TYPE.COMMENT,
        },
    ];
}

/**
 * Builds an optimistic IOU reportAction object
 *
 * @param {String} type - IOUReportAction type. Can be oneOf(create, delete, pay, split).
 * @param {Number} amount - IOU amount in cents.
 * @param {String} currency
 * @param {String} comment - User comment for the IOU.
 * @param {Array}  participants - An array with participants details.
 * @param {String} transactionID
 * @param {String} [paymentType] - Only required if the IOUReportAction type is 'pay'. Can be oneOf(elsewhere, payPal, Expensify).
 * @param {String} [iouReportID] - Only required if the IOUReportActions type is oneOf(decline, cancel, pay). Generates a randomID as default.
 * @param {Boolean} [isSettlingUp] - Whether we are settling up an IOU.
 * @param {Boolean} [isSendMoneyFlow] - Whether this is send money flow
 * @returns {Object}
 */
function buildOptimisticIOUReportAction(type, amount, currency, comment, participants, transactionID, paymentType = '', iouReportID = '', isSettlingUp = false, isSendMoneyFlow = false) {
    const IOUReportID = iouReportID || generateReportID();

    const originalMessage = {
        amount,
        comment,
        currency,
        IOUTransactionID: transactionID,
        IOUReportID,
        type,
    };

    // We store amount, comment, currency in IOUDetails when type = pay
    if (type === CONST.IOU.REPORT_ACTION_TYPE.PAY && isSendMoneyFlow) {
        _.each(['amount', 'comment', 'currency'], (key) => {
            delete originalMessage[key];
        });
        originalMessage.IOUDetails = {amount, comment, currency};
        originalMessage.paymentType = paymentType;
    }

    // IOUs of type split only exist in group DMs and those don't have an iouReport so we need to delete the IOUReportID key
    if (type === CONST.IOU.REPORT_ACTION_TYPE.SPLIT) {
        delete originalMessage.IOUReportID;
        originalMessage.participants = [currentUserEmail, ..._.pluck(participants, 'login')];
        originalMessage.participantAccountIDs = [currentUserAccountID, ..._.pluck(participants, 'accountID')];
    }

    return {
        actionName: CONST.REPORT.ACTIONS.TYPE.IOU,
        actorAccountID: currentUserAccountID,
        actorEmail: currentUserEmail,
        automatic: false,
        avatar: lodashGet(currentUserPersonalDetails, 'avatar', UserUtils.getDefaultAvatar(currentUserAccountID)),
        isAttachment: false,
        originalMessage,
        message: getIOUReportActionMessage(type, amount, comment, currency, paymentType, isSettlingUp),
        person: [
            {
                style: 'strong',
                text: lodashGet(currentUserPersonalDetails, 'displayName', currentUserEmail),
                type: 'TEXT',
            },
        ],
        reportActionID: NumberUtils.rand64(),
        shouldShow: true,
        created: DateUtils.getDBTime(),
        pendingAction: CONST.RED_BRICK_ROAD_PENDING_ACTION.ADD,
    };
}

function buildOptimisticReportPreview(reportID, iouReportID, payeeAccountID) {
    return {
        reportActionID: NumberUtils.rand64(),
        reportID,
        created: DateUtils.getDBTime(),
        actionName: CONST.REPORT.ACTIONS.TYPE.REPORTPREVIEW,
        pendingAction: CONST.RED_BRICK_ROAD_PENDING_ACTION.ADD,
        accountID: payeeAccountID,
        message: [
            {
                html: '',
                text: '',
                isEdited: false,
                type: CONST.REPORT.MESSAGE.TYPE.COMMENT,
            },
        ],
        originalMessage: {
            linkedReportID: iouReportID,
        },
        actorEmail: currentUserEmail,
        actorAccountID: currentUserAccountID,
    };
}

function buildOptimisticTaskReportAction(taskReportID, actionName, message = '') {
    const originalMessage = {
        taskReportID,
        type: actionName,
        text: message,
    };

    return {
        actionName,
        actorAccountID: currentUserAccountID,
        actorEmail: currentUserEmail,
        automatic: false,
        avatar: lodashGet(currentUserPersonalDetails, 'avatar', UserUtils.getDefaultAvatar(currentUserAccountID)),
        isAttachment: false,
        originalMessage,
        message: [
            {
                text: message,
                taskReportID,
                type: CONST.REPORT.MESSAGE.TYPE.TEXT,
            },
        ],
        person: [
            {
                style: 'strong',
                text: lodashGet(currentUserPersonalDetails, 'displayName', currentUserAccountID),
                type: 'TEXT',
            },
        ],
        reportActionID: NumberUtils.rand64(),
        shouldShow: true,
        created: DateUtils.getDBTime(),
        isFirstItem: false,
        pendingAction: CONST.RED_BRICK_ROAD_PENDING_ACTION.ADD,
    };
}

/**
 * Builds an optimistic chat report with a randomly generated reportID and as much information as we currently have
 *
 * @param {Array} participantList Array of participant accountIDs
 * @param {String} reportName
 * @param {String} chatType
 * @param {String} policyID
 * @param {String} ownerEmail
 * @param {Number} ownerAccountID
 * @param {Boolean} isOwnPolicyExpenseChat
 * @param {String} oldPolicyName
 * @param {String} visibility
 * @param {String} notificationPreference
 * @param {String} parentReportActionID
 * @param {String} parentReportID
 * @returns {Object}
 */
function buildOptimisticChatReport(
    participantList,
    reportName = CONST.REPORT.DEFAULT_REPORT_NAME,
    chatType = '',
    policyID = CONST.POLICY.OWNER_EMAIL_FAKE,
    ownerEmail = CONST.REPORT.OWNER_EMAIL_FAKE,
    ownerAccountID = CONST.REPORT.OWNER_ACCOUNT_ID_FAKE,
    isOwnPolicyExpenseChat = false,
    oldPolicyName = '',
    visibility = undefined,
    notificationPreference = CONST.REPORT.NOTIFICATION_PREFERENCE.ALWAYS,
    parentReportActionID = '',
    parentReportID = '',
) {
    const currentTime = DateUtils.getDBTime();
    return {
        type: CONST.REPORT.TYPE.CHAT,
        chatType,
        hasOutstandingIOU: false,
        isOwnPolicyExpenseChat,
        isPinned: reportName === CONST.REPORT.WORKSPACE_CHAT_ROOMS.ADMINS,
        lastActorEmail: '',
        lastActorAccountID: 0,
        lastMessageHtml: '',
        lastMessageText: null,
        lastReadTime: currentTime,
        lastVisibleActionCreated: currentTime,
        notificationPreference,
        oldPolicyName,
        ownerEmail: ownerEmail || CONST.REPORT.OWNER_EMAIL_FAKE,
        ownerAccountID: ownerAccountID || CONST.REPORT.OWNER_ACCOUNT_ID_FAKE,
        parentReportActionID,
        parentReportID,
        participantAccountIDs: participantList,
        policyID,
        reportID: generateReportID(),
        reportName,
        stateNum: 0,
        statusNum: 0,
        visibility,
        welcomeMessage: '',
    };
}

/**
 * Returns the necessary reportAction onyx data to indicate that the chat has been created optimistically
 * @param {String} ownerEmail
 * @returns {Object}
 */
function buildOptimisticCreatedReportAction(ownerEmail) {
    return {
        reportActionID: NumberUtils.rand64(),
        actionName: CONST.REPORT.ACTIONS.TYPE.CREATED,
        pendingAction: CONST.RED_BRICK_ROAD_PENDING_ACTION.ADD,
        actorAccountID: currentUserAccountID,
        actorEmail: currentUserEmail,
        message: [
            {
                type: CONST.REPORT.MESSAGE.TYPE.TEXT,
                style: 'strong',
                text: ownerEmail === currentUserEmail ? 'You' : ownerEmail,
            },
            {
                type: CONST.REPORT.MESSAGE.TYPE.TEXT,
                style: 'normal',
                text: ' created this report',
            },
        ],
        person: [
            {
                type: CONST.REPORT.MESSAGE.TYPE.TEXT,
                style: 'strong',
                text: lodashGet(allPersonalDetails, [currentUserAccountID, 'displayName'], currentUserEmail),
            },
        ],
        automatic: false,
        avatar: lodashGet(allPersonalDetails, [currentUserAccountID, 'avatar'], UserUtils.getDefaultAvatar(currentUserAccountID)),
        created: DateUtils.getDBTime(),
        shouldShow: true,
    };
}

/**
 * Returns the necessary reportAction onyx data to indicate that a task report has been edited
 *
 * @param {String} ownerEmail
 * @returns {Object}
 */

function buildOptimisticEditedTaskReportAction(ownerEmail) {
    return {
        reportActionID: NumberUtils.rand64(),
        actionName: CONST.REPORT.ACTIONS.TYPE.TASKEDITED,
        pendingAction: CONST.RED_BRICK_ROAD_PENDING_ACTION.ADD,
        actorAccountID: currentUserAccountID,
        actorEmail: currentUserEmail,
        message: [
            {
                type: CONST.REPORT.MESSAGE.TYPE.TEXT,
                style: 'strong',
                text: ownerEmail === currentUserEmail ? 'You' : ownerEmail,
            },
            {
                type: CONST.REPORT.MESSAGE.TYPE.TEXT,
                style: 'normal',
                text: ' edited this task',
            },
        ],
        person: [
            {
                type: CONST.REPORT.MESSAGE.TYPE.TEXT,
                style: 'strong',
                text: lodashGet(allPersonalDetails, [currentUserAccountID, 'displayName'], currentUserEmail),
            },
        ],
        automatic: false,
        avatar: lodashGet(allPersonalDetails, [currentUserAccountID, 'avatar'], UserUtils.getDefaultAvatar(currentUserAccountID)),
        created: DateUtils.getDBTime(),
        shouldShow: false,
    };
}

/**
 * Returns the necessary reportAction onyx data to indicate that a chat has been archived
 *
 * @param {String} ownerEmail
 * @param {String} policyName
 * @param {String} reason - A reason why the chat has been archived
 * @returns {Object}
 */
function buildOptimisticClosedReportAction(ownerEmail, policyName, reason = CONST.REPORT.ARCHIVE_REASON.DEFAULT) {
    return {
        actionName: CONST.REPORT.ACTIONS.TYPE.CLOSED,
        actorAccountID: currentUserAccountID,
        automatic: false,
        avatar: lodashGet(allPersonalDetails, [currentUserAccountID, 'avatar'], UserUtils.getDefaultAvatar(currentUserAccountID)),
        created: DateUtils.getDBTime(),
        message: [
            {
                type: CONST.REPORT.MESSAGE.TYPE.TEXT,
                style: 'strong',
                text: ownerEmail === currentUserEmail ? 'You' : ownerEmail,
            },
            {
                type: CONST.REPORT.MESSAGE.TYPE.TEXT,
                style: 'normal',
                text: ' closed this report',
            },
        ],
        originalMessage: {
            policyName,
            reason,
        },
        pendingAction: CONST.RED_BRICK_ROAD_PENDING_ACTION.ADD,
        person: [
            {
                type: CONST.REPORT.MESSAGE.TYPE.TEXT,
                style: 'strong',
                text: lodashGet(allPersonalDetails, [currentUserAccountID, 'displayName'], currentUserEmail),
            },
        ],
        reportActionID: NumberUtils.rand64(),
        shouldShow: true,
    };
}

/**
 * @param {String} policyID
 * @param {String} policyName
 * @returns {Object}
 */
function buildOptimisticWorkspaceChats(policyID, policyName) {
    const announceChatData = buildOptimisticChatReport(
        [currentUserAccountID],
        CONST.REPORT.WORKSPACE_CHAT_ROOMS.ANNOUNCE,
        CONST.REPORT.CHAT_TYPE.POLICY_ANNOUNCE,
        policyID,
        null,
        0,
        false,
        policyName,
        null,

        // #announce contains all policy members so notifying always should be opt-in only.
        CONST.REPORT.NOTIFICATION_PREFERENCE.DAILY,
    );
    const announceChatReportID = announceChatData.reportID;
    const announceCreatedAction = buildOptimisticCreatedReportAction(announceChatData.ownerEmail);
    const announceReportActionData = {
        [announceCreatedAction.reportActionID]: announceCreatedAction,
    };

    const adminsChatData = buildOptimisticChatReport(
        [currentUserAccountID],
        CONST.REPORT.WORKSPACE_CHAT_ROOMS.ADMINS,
        CONST.REPORT.CHAT_TYPE.POLICY_ADMINS,
        policyID,
        null,
        0,
        false,
        policyName,
    );
    const adminsChatReportID = adminsChatData.reportID;
    const adminsCreatedAction = buildOptimisticCreatedReportAction(adminsChatData.ownerEmail);
    const adminsReportActionData = {
        [adminsCreatedAction.reportActionID]: adminsCreatedAction,
    };

    const expenseChatData = buildOptimisticChatReport(
        [currentUserAccountID],
        '',
        CONST.REPORT.CHAT_TYPE.POLICY_EXPENSE_CHAT,
        policyID,
        currentUserEmail,
        currentUserAccountID,
        true,
        policyName,
    );
    const expenseChatReportID = expenseChatData.reportID;
    const expenseReportCreatedAction = buildOptimisticCreatedReportAction(expenseChatData.ownerEmail);
    const expenseReportActionData = {
        [expenseReportCreatedAction.reportActionID]: expenseReportCreatedAction,
    };

    return {
        announceChatReportID,
        announceChatData,
        announceReportActionData,
        announceCreatedReportActionID: announceCreatedAction.reportActionID,
        adminsChatReportID,
        adminsChatData,
        adminsReportActionData,
        adminsCreatedReportActionID: adminsCreatedAction.reportActionID,
        expenseChatReportID,
        expenseChatData,
        expenseReportActionData,
        expenseCreatedReportActionID: expenseReportCreatedAction.reportActionID,
    };
}

/**
 * Builds an optimistic Task Report with a randomly generated reportID
 *
 * @param {String} ownerEmail - Email of the person generating the Task.
 * @param {Number} ownerAccountID - Account ID of the person generating the Task.
 * @param {String} assigneeAccountID - AccountID of the other person participating in the Task.
 * @param {String} parentReportID - Report ID of the chat where the Task is.
 * @param {String} title - Task title.
 * @param {String} description - Task description.
 *
 * @returns {Object}
 */

function buildOptimisticTaskReport(ownerEmail, ownerAccountID, assigneeAccountID = 0, parentReportID, title, description) {
    return {
        reportID: generateReportID(),
        reportName: title,
        description,
        ownerEmail,
        ownerAccountID,
        // managerEmail: assignee,
        managerID: assigneeAccountID,
        type: CONST.REPORT.TYPE.TASK,
        parentReportID,
        stateNum: CONST.REPORT.STATE_NUM.OPEN,
        statusNum: CONST.REPORT.STATUS.OPEN,
    };
}

/**
 * @param {Object} report
 * @returns {Boolean}
 */
function isUnread(report) {
    if (!report) {
        return false;
    }

    // lastVisibleActionCreated and lastReadTime are both datetime strings and can be compared directly
    const lastVisibleActionCreated = report.lastVisibleActionCreated || '';
    const lastReadTime = report.lastReadTime || '';
    return lastReadTime < lastVisibleActionCreated;
}

/**
 * @param {Object} report
 * @returns {Boolean}
 */
function isUnreadWithMention(report) {
    if (!report) {
        return false;
    }

    // lastMentionedTime and lastReadTime are both datetime strings and can be compared directly
    const lastMentionedTime = report.lastMentionedTime || '';
    const lastReadTime = report.lastReadTime || '';
    return lastReadTime < lastMentionedTime;
}

/**
 * Determines if a report has an outstanding IOU that doesn't belong to the currently logged in user
 *
 * @param {Object} report
 * @param {String} report.iouReportID
 * @param {Object} iouReports
 * @returns {boolean}
 */
function hasOutstandingIOU(report, iouReports) {
    if (!report || !report.iouReportID || _.isUndefined(report.hasOutstandingIOU)) {
        return false;
    }

    const iouReport = iouReports && iouReports[`${ONYXKEYS.COLLECTION.REPORT}${report.iouReportID}`];
    if (!iouReport || !iouReport.ownerAccountID) {
        return false;
    }

    if (iouReport.ownerAccountID === currentUserAccountID) {
        return false;
    }

    return report.hasOutstandingIOU;
}

/**
 * @param {Object} report
 * @param {String} report.iouReportID
 * @param {Object} iouReports
 * @returns {Boolean}
 */
function isIOUOwnedByCurrentUser(report, iouReports = {}) {
    if (report.hasOutstandingIOU) {
        const iouReport = iouReports[`${ONYXKEYS.COLLECTION.REPORT}${report.iouReportID}`];
        if (iouReport) {
            return iouReport.ownerAccountID === currentUserAccountID;
        }
    }
    return false;
}

/**
 * Assuming the passed in report is a default room, lets us know whether we can see it or not, based on permissions and
 * the various subsets of users we've allowed to use default rooms.
 *
 * @param {Object} report
 * @param {Array<Object>} policies
 * @param {Array<String>} betas
 * @return {Boolean}
 */
function canSeeDefaultRoom(report, policies, betas) {
    // Include archived rooms
    if (isArchivedRoom(report)) {
        return true;
    }

    // Include default rooms for free plan policies (domain rooms aren't included in here because they do not belong to a policy)
    if (getPolicyType(report, policies) === CONST.POLICY.TYPE.FREE) {
        return true;
    }

    // Include domain rooms with Partner Managers (Expensify accounts) in them for accounts that are on a domain with an Approved Accountant
    if (isDomainRoom(report) && doesDomainHaveApprovedAccountant && hasExpensifyEmails(lodashGet(report, ['participantAccountIDs'], []))) {
        return true;
    }

    // If the room has an assigned guide, it can be seen.
    if (hasExpensifyGuidesEmails(lodashGet(report, ['participantAccountIDs'], []))) {
        return true;
    }

    // Include any admins and announce rooms, since only non partner-managed domain rooms are on the beta now.
    if (isAdminRoom(report) || isAnnounceRoom(report)) {
        return true;
    }

    // For all other cases, just check that the user belongs to the default rooms beta
    return Permissions.canUseDefaultRooms(betas);
}

/**
 * Takes several pieces of data from Onyx and evaluates if a report should be shown in the option list (either when searching
 * for reports or the reports shown in the LHN).
 *
 * This logic is very specific and the order of the logic is very important. It should fail quickly in most cases and also
 * filter out the majority of reports before filtering out very specific minority of reports.
 *
 * @param {Object} report
 * @param {String} reportIDFromRoute
 * @param {Boolean} isInGSDMode
 * @param {Object} iouReports
 * @param {String[]} betas
 * @param {Object} policies
 * @returns {boolean}
 */
function shouldReportBeInOptionList(report, reportIDFromRoute, isInGSDMode, iouReports, betas, policies) {
    const isInDefaultMode = !isInGSDMode;

    // Exclude reports that have no data because there wouldn't be anything to show in the option item.
    // This can happen if data is currently loading from the server or a report is in various stages of being created.
    // This can also happen for anyone accessing a public room or archived room for which they don't have access to the underlying policy.
    if (
        !report ||
        !report.reportID ||
        (_.isEmpty(report.participantAccountIDs) && !isChatThread(report) && !isPublicRoom(report) && !isArchivedRoom(report) && !isMoneyRequestReport(report) && !isTaskReport(report))
    ) {
        return false;
    }

    if (isDefaultRoom(report) && !canSeeDefaultRoom(report, policies, betas)) {
        return false;
    }

    // Include the currently viewed report. If we excluded the currently viewed report, then there
    // would be no way to highlight it in the options list and it would be confusing to users because they lose
    // a sense of context.
    if (report.reportID === reportIDFromRoute) {
        return true;
    }

    // Include reports if they have a draft, are pinned, or have an outstanding IOU
    // These are always relevant to the user no matter what view mode the user prefers
    if (report.hasDraft || report.isPinned || hasOutstandingIOU(report, iouReports)) {
        return true;
    }

    // Include reports that have errors from trying to add a workspace
    // If we excluded it, then the red-brock-road pattern wouldn't work for the user to resolve the error
    if (report.errorFields && !_.isEmpty(report.errorFields.addWorkspaceRoom)) {
        return true;
    }

    // All unread chats (even archived ones) in GSD mode will be shown. This is because GSD mode is specifically for focusing the user on the most relevant chats, primarily, the unread ones
    if (isInGSDMode) {
        return isUnread(report);
    }

    // Archived reports should always be shown when in default (most recent) mode. This is because you should still be able to access and search for the chats to find them.
    if (isInDefaultMode && isArchivedRoom(report)) {
        return true;
    }

    // Include policy expense chats if the user isn't in the policy expense chat beta
    if (isPolicyExpenseChat(report) && !Permissions.canUsePolicyExpenseChat(betas)) {
        return false;
    }

    return true;
}

/**
 * Attempts to find a report in onyx with the provided list of participants. Does not include threads
 * @param {Array} newParticipantList
 * @returns {Array|undefined}
 */
function getChatByParticipants(newParticipantList) {
    newParticipantList.sort();
    return _.find(allReports, (report) => {
        // If the report has been deleted, or there are no participants (like an empty #admins room) then skip it
        if (!report || !report.participantAccountIDs || isChatThread(report)) {
            return false;
        }

        // Only return the room if it has all the participants and is not a policy room
        return !isUserCreatedPolicyRoom(report) && _.isEqual(newParticipantList, _.sortBy(report.participantAccountIDs));
    });
}

/**
 * Attempts to find a report in onyx with the provided list of participants in given policy
 * @param {Array} newParticipantList
 * @param {String} policyID
 * @returns {object|undefined}
 */
function getChatByParticipantsAndPolicy(newParticipantList, policyID) {
    newParticipantList.sort();
    return _.find(allReports, (report) => {
        // If the report has been deleted, or there are no participants (like an empty #admins room) then skip it
        if (!report || !report.participantAccountIDs) {
            return false;
        }

        // Only return the room if it has all the participants and is not a policy room
        return report.policyID === policyID && _.isEqual(newParticipantList, _.sortBy(report.participantAccountIDs));
    });
}

/**
 * @param {String} policyID
 * @returns {Array}
 */
function getAllPolicyReports(policyID) {
    return _.filter(allReports, (report) => report && report.policyID === policyID);
}

/**
 * Returns true if Chronos is one of the chat participants (1:1)
 * @param {Object} report
 * @returns {Boolean}
 */
function chatIncludesChronos(report) {
    return report.participantAccountIDs && _.contains(report.participantAccountIDs, CONST.ACCOUNT_ID.CHRONOS);
}

/**
 * @param {Object} report
 * @param {String} report.lastReadTime
 * @param {Array} sortedAndFilteredReportActions - reportActions for the report, sorted newest to oldest, and filtered for only those that should be visible
 *
 * @returns {String|null}
 */
function getNewMarkerReportActionID(report, sortedAndFilteredReportActions) {
    if (!isUnread(report)) {
        return '';
    }

    const newMarkerIndex = _.findLastIndex(sortedAndFilteredReportActions, (reportAction) => (reportAction.created || '') > report.lastReadTime);

    return _.has(sortedAndFilteredReportActions[newMarkerIndex], 'reportActionID') ? sortedAndFilteredReportActions[newMarkerIndex].reportActionID : '';
}

/**
 * Performs the markdown conversion, and replaces code points > 127 with C escape sequences
 * Used for compatibility with the backend auth validator for AddComment, and to account for MD in comments
 * @param {String} textComment
 * @returns {Number} The comment's total length as seen from the backend
 */
function getCommentLength(textComment) {
    return getParsedComment(textComment)
        .replace(/[^ -~]/g, '\\u????')
        .trim().length;
}

/**
 * @param {String|null} url
 * @returns {String}
 */
function getRouteFromLink(url) {
    if (!url) {
        return '';
    }

    // Get the reportID from URL
    let route = url;
    _.each(linkingConfig.prefixes, (prefix) => {
        const localWebAndroidRegEx = /^(http:\/\/([0-9]{1,3})\.([0-9]{1,3})\.([0-9]{1,3})\.([0-9]{1,3}))/;
        if (route.startsWith(prefix)) {
            route = route.replace(prefix, '');
        } else if (localWebAndroidRegEx.test(route)) {
            route = route.replace(localWebAndroidRegEx, '');
        } else {
            return;
        }

        // Remove the port if it's a localhost URL
        if (/^:\d+/.test(route)) {
            route = route.replace(/:\d+/, '');
        }

        // Remove the leading slash if exists
        if (route.startsWith('/')) {
            route = route.replace('/', '');
        }
    });
    return route;
}

/**
 * @param {String|null} url
 * @returns {String}
 */
function getReportIDFromLink(url) {
    const route = getRouteFromLink(url);
    const {reportID, isSubReportPageRoute} = ROUTES.parseReportRouteParams(route);
    if (isSubReportPageRoute) {
        // We allow the Sub-Report deep link routes (settings, details, etc.) to be handled by their respective component pages
        return '';
    }
    return reportID;
}

/**
 * Users can request money in policy expense chats only if they are in a role of a member in the chat (in other words, if it's their policy expense chat)
 *
 * @param {Object} report
 * @returns {Boolean}
 */
function canRequestMoney(report) {
    return !isPolicyExpenseChat(report) || report.isOwnPolicyExpenseChat;
}

/**
 * @param {Object} report
 * @param {Array} reportParticipants
 * @param {Array} betas
 * @returns {Array}
 */
function getMoneyRequestOptions(report, reportParticipants, betas) {
    // In any thread, we do not allow any new money requests yet
    if (isChatThread(report)) {
        return [];
    }

    const participants = _.filter(reportParticipants, (accountID) => currentUserPersonalDetails.accountID !== accountID);

    const hasExcludedIOUAccountIDs = lodashIntersection(reportParticipants, CONST.EXPENSIFY_ACCOUNT_IDS).length > 0;
    const hasMultipleParticipants = participants.length > 1;

    if (hasExcludedIOUAccountIDs || (participants.length === 0 && !report.isOwnPolicyExpenseChat) || !Permissions.canUseIOU(betas)) {
        return [];
    }

    // Additional requests should be blocked for money request reports
    if (isMoneyRequestReport(report)) {
        return [];
    }

    // User created policy rooms and default rooms like #admins or #announce will always have the Split Bill option
    // unless there are no participants at all (e.g. #admins room for a policy with only 1 admin)
    // DM chats will have the Split Bill option only when there are at least 3 people in the chat.
    // There is no Split Bill option for Workspace chats
    if (isChatRoom(report) || (hasMultipleParticipants && !isPolicyExpenseChat(report))) {
        return [CONST.IOU.MONEY_REQUEST_TYPE.SPLIT];
    }

    // DM chats that only have 2 people will see the Send / Request money options.
    // Workspace chats should only see the Request money option, as "easy overages" is not available.
    return [
        ...(canRequestMoney(report) ? [CONST.IOU.MONEY_REQUEST_TYPE.REQUEST] : []),

        // Send money option should be visible only in DMs
        ...(Permissions.canUseIOUSend(betas) && isChatReport(report) && !isPolicyExpenseChat(report) && participants.length === 1 ? [CONST.IOU.MONEY_REQUEST_TYPE.SEND] : []),
    ];
}

/**
 * Allows a user to leave a policy room according to the following conditions of the visibility or chatType rNVP:
 * `public` - Anyone can leave (because anybody can join)
 * `public_announce` - Only non-policy members can leave (it's auto-shared with policy members)
 * `policy_admins` - Nobody can leave (it's auto-shared with all policy admins)
 * `policy_announce` - Nobody can leave (it's auto-shared with all policy members)
 * `policy` - Anyone can leave (though only policy members can join)
 * `domain` - Nobody can leave (it's auto-shared with domain members)
 * `dm` - Nobody can leave (it's auto-shared with users)
 * `private` - Anybody can leave (though you can only be invited to join)
 *
 * @param {Object} report
 * @param {String} report.visibility
 * @param {String} report.chatType
 * @param {Boolean} isPolicyMember
 * @returns {Boolean}
 */
function canLeaveRoom(report, isPolicyMember) {
    if (_.isEmpty(report.visibility)) {
        if (
            report.chatType === CONST.REPORT.CHAT_TYPE.POLICY_ADMINS ||
            report.chatType === CONST.REPORT.CHAT_TYPE.POLICY_ANNOUNCE ||
            report.chatType === CONST.REPORT.CHAT_TYPE.DOMAIN_ALL ||
            _.isEmpty(report.chatType)
        ) {
            // DM chats don't have a chatType
            return false;
        }
    } else if (isPublicAnnounceRoom(report) && isPolicyMember) {
        return false;
    }
    return true;
}

/**
 * @param {string[]} participants
 * @returns {Boolean}
 */
function isCurrentUserTheOnlyParticipant(participants) {
    return participants && participants.length === 1 && participants[0] === sessionEmail;
}

/**
 * Returns display names for those that can see the whisper.
 * However, it returns "you" if the current user is the only one who can see it besides the person that sent it.
 *
 * @param {string[]} participants
 * @returns {string}
 */
function getWhisperDisplayNames(participants) {
    const isWhisperOnlyVisibleToCurrentUSer = isCurrentUserTheOnlyParticipant(participants);

    // When the current user is the only participant, the display name needs to be "you" because that's the only person reading it
    if (isWhisperOnlyVisibleToCurrentUSer) {
        return Localize.translateLocal('common.youAfterPreposition');
    }

    return _.map(participants, (login) => getDisplayNameForParticipant(login, !isWhisperOnlyVisibleToCurrentUSer)).join(', ');
}

/**
 * Show subscript on IOU or expense report
 * @param {Object} report
 * @returns {Boolean}
 */
function shouldReportShowSubscript(report) {
    if (isArchivedRoom(report)) {
        return false;
    }

    if (isPolicyExpenseChat(report) && !isChatThread(report) && !isTaskReport(report) && !report.isOwnPolicyExpenseChat) {
        return true;
    }

    return isExpenseReport(report);
}

/**
 * Return true if reports data exists
 * @returns {Boolean}
 */
function isReportDataReady() {
    return !_.isEmpty(allReports) && _.some(_.keys(allReports), (key) => allReports[key].reportID);
}

/**
 * Returns the parentReport if the given report is a thread.
 *
 * @param {Object} report
 * @returns {Object}
 */
function getParentReport(report) {
    if (!report || !report.parentReportID) {
        return {};
    }
    return lodashGet(allReports, `${ONYXKEYS.COLLECTION.REPORT}${report.parentReportID}`, {});
}

export {
    getReportParticipantsTitle,
    isReportMessageAttachment,
    findLastAccessedReport,
    canEditReportAction,
    canFlagReportAction,
    canDeleteReportAction,
    canLeaveRoom,
    sortReportsByLastRead,
    isDefaultRoom,
    isAdminRoom,
    isAnnounceRoom,
    isUserCreatedPolicyRoom,
    isChatRoom,
    getChatRoomSubtitle,
    getChatRoomSubtitleLink,
    getPolicyName,
    getPolicyType,
    isArchivedRoom,
    isPolicyExpenseChatAdmin,
    isPublicRoom,
    isPublicAnnounceRoom,
    isConciergeChatReport,
    isCurrentUserTheOnlyParticipant,
    hasAutomatedExpensifyAccountIDs,
    hasExpensifyGuidesEmails,
    hasOutstandingIOU,
    isIOUOwnedByCurrentUser,
    getMoneyRequestTotal,
    canShowReportRecipientLocalTime,
    formatReportLastMessageText,
    chatIncludesConcierge,
    isPolicyExpenseChat,
    getIconsForParticipants,
    getIcons,
    getRoomWelcomeMessage,
    getDisplayNamesWithTooltips,
    getReportName,
    getReport,
    getReportIDFromLink,
    getRouteFromLink,
    navigateToDetailsPage,
    generateReportID,
    hasReportNameError,
    isUnread,
    isUnreadWithMention,
    buildOptimisticWorkspaceChats,
    buildOptimisticTaskReport,
    buildOptimisticChatReport,
    buildOptimisticClosedReportAction,
    buildOptimisticCreatedReportAction,
    buildOptimisticEditedTaskReportAction,
    buildOptimisticIOUReport,
    buildOptimisticExpenseReport,
    buildOptimisticIOUReportAction,
    buildOptimisticReportPreview,
    buildOptimisticTaskReportAction,
    buildOptimisticAddCommentReportAction,
    buildOptimisticTaskCommentReportAction,
    shouldReportBeInOptionList,
    getChatByParticipants,
    getChatByParticipantsAndPolicy,
    getAllPolicyReports,
    getIOUReportActionMessage,
    getDisplayNameForParticipant,
    isChatReport,
    isExpenseReport,
    isIOUReport,
    isTaskReport,
    isTaskCompleted,
    isTaskAssignee,
    isMoneyRequestReport,
    chatIncludesChronos,
    getNewMarkerReportActionID,
    canSeeDefaultRoom,
    getDefaultWorkspaceAvatar,
    getCommentLength,
    getParsedComment,
    getMoneyRequestOptions,
    canRequestMoney,
    getWhisperDisplayNames,
    getWorkspaceAvatar,
    isThread,
    isChatThread,
    isThreadParent,
    isThreadFirstChat,
    shouldReportShowSubscript,
    isReportDataReady,
    isSettled,
    isAllowedToComment,
    getMoneyRequestAction,
    getBankAccountRoute,
    getParentReport,
};<|MERGE_RESOLUTION|>--- conflicted
+++ resolved
@@ -470,21 +470,7 @@
  * @returns {String}
  */
 function getPolicyName(report) {
-<<<<<<< HEAD
-    if (report === undefined) {
-        return '';
-    }
-
-    // Public rooms send back the policy name with the reportSummary,
-    // since they can also be accessed by people who aren't in the workspace
-    if (report.policyName) {
-        return report.policyName;
-    }
-
-    if (!allPolicies || _.size(allPolicies) === 0) {
-=======
     if ((!allPolicies || _.size(allPolicies) === 0) && !report.policyName) {
->>>>>>> 9fde2718
         return Localize.translateLocal('workspace.common.unavailable');
     }
     const policy = _.get(allPolicies, `${ONYXKEYS.COLLECTION.POLICY}${report.policyID}`);
