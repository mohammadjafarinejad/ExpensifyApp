--- conflicted
+++ resolved
@@ -2390,9 +2390,6 @@
     getMoneyRequestAction,
     getBankAccountRoute,
     getParentReport,
-<<<<<<< HEAD
     getMoneyRequestReportActionMessage,
-=======
     getOriginalReportID,
->>>>>>> 1bb52878
 };