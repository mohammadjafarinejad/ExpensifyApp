--- conflicted
+++ resolved
@@ -2518,7 +2518,7 @@
 }
 
 /**
-<<<<<<< HEAD
+
  * Returns policy
  *
  * @param {String} policyID
@@ -2527,7 +2527,8 @@
 function getPolicy(policyID) {
     const policy = lodashGet(allPolicies, `${ONYXKEYS.COLLECTION.POLICY}${policyID}`) || {};
     return policy;
-=======
+
+
  * Return the pendingAction and the errors when we have creating a chat or a workspace room offline
  * @param {Object} report
  * @returns {Object} pending action , errors
@@ -2538,7 +2539,6 @@
     const addWorkspaceRoomOrChatPendingAction = lodashGet(report, 'pendingFields.addWorkspaceRoom') || lodashGet(report, 'pendingFields.createChat');
     const addWorkspaceRoomOrChatErrors = lodashGet(report, 'errorFields.addWorkspaceRoom') || lodashGet(report, 'errorFields.createChat');
     return {addWorkspaceRoomOrChatPendingAction, addWorkspaceRoomOrChatErrors};
->>>>>>> 25c8ae52
 }
 
 export {
@@ -2645,9 +2645,6 @@
     shouldHideComposer,
     getOriginalReportID,
     canAccessReport,
-<<<<<<< HEAD
     getPolicy,
-=======
     getReportOfflinePendingActionAndErrors,
->>>>>>> 25c8ae52
 };