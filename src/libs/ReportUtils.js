--- conflicted
+++ resolved
@@ -1066,7 +1066,6 @@
 }
 
 /**
-<<<<<<< HEAD
  * Builds an optimistic Expense report with a randomly generated reportID
  *
  * @param {String} chatReportID - Report ID of the PolicyExpenseChat where the Expense Report is
@@ -1104,9 +1103,6 @@
 
 /**
  * @param {String} type - IOUReportAction type. Can be oneOf(create, decline, cancel, pay, split)
-=======
- * @param {String} type - IOUReportAction type. Can be oneOf(create, delete, pay, split)
->>>>>>> 5f649d50
  * @param {Number} total - IOU total in cents
  * @param {Array} participants - List of logins for the IOU participants, excluding the current user login
  * @param {String} comment - IOU comment
