--- conflicted
+++ resolved
@@ -1118,11 +1118,7 @@
         avatar: lodashGet(currentUserPersonalDetails, 'avatar', getDefaultAvatar(currentUserEmail)),
         isAttachment: false,
         originalMessage,
-<<<<<<< HEAD
-        message: getIOUReportActionMessage(type, amount, comment, currency, paymentType, isSettlingUp),
-=======
-        message: getIOUReportActionMessage(type, amount, participants, textForNewCommentDecoded, currency, paymentType, isSettlingUp),
->>>>>>> 5a3cbd87
+        message: getIOUReportActionMessage(type, amount, textForNewCommentDecoded, currency, paymentType, isSettlingUp),
         person: [{
             style: 'strong',
             text: lodashGet(currentUserPersonalDetails, 'displayName', currentUserEmail),
