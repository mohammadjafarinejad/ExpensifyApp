--- conflicted
+++ resolved
@@ -2053,25 +2053,6 @@
 }
 
 /**
-<<<<<<< HEAD
- * @param {string} reportID
- * @returns {boolean}
- */
-function isMoneyRequestThreadReport(reportID) {
-    const parentReportID = allReports[reportID].parentReportID;
-
-    // No parentReportID - this can't possibly be a thread
-    if (parentReportID) {
-        return false;
-    }
-
-    if (allReports[parentReportID]) {
-        Log.alert('Tried to access a parent report for a thread, but the parent report does not exist');
-        return false;
-    }
-
-    return isMoneyRequestReport(allReports[parentReportID]);
-=======
  * Show subscript on IOU or expense report
  * @param {Object} report
  * @returns {Boolean}
@@ -2094,7 +2075,25 @@
  */
 function isReportDataReady() {
     return !_.isEmpty(allReports) && _.some(_.keys(allReports), (key) => allReports[key].reportID);
->>>>>>> 2266274a
+}
+
+/**
+ * @param {object} report
+ * @returns {boolean}
+ */
+function isSingleTransactionThreadReport(report) {
+    const parentReportAction = ReportActionsUtils.getParentReportAction(report);
+    if (_.isEmpty(parentReportAction)) {
+        if (report.parentReportActionID) {
+            Log.alert('parentReportActionID found, but no reportAction exists locally for this ID!');
+        } else {
+            Log.info('No parentReportActionID for this report. Not a thread.');
+        }
+        console.log(report);
+        return false;
+    }
+
+    return ReportActionsUtils.isTransactionThread(parentReportAction);
 }
 
 export {
@@ -2178,14 +2177,11 @@
     canRequestMoney,
     getWhisperDisplayNames,
     getWorkspaceAvatar,
-<<<<<<< HEAD
-    isMoneyRequestThreadReport,
-=======
+    isSingleTransactionThreadReport,
     isThread,
     isThreadParent,
     isThreadFirstChat,
     shouldReportShowSubscript,
     isReportDataReady,
     isSettled,
->>>>>>> 2266274a
 };