import _ from 'underscore';
import Str from 'expensify-common/lib/str';
import lodashGet from 'lodash/get';
import lodashIntersection from 'lodash/intersection';
import Onyx from 'react-native-onyx';
import ExpensiMark from 'expensify-common/lib/ExpensiMark';
import ONYXKEYS from '../ONYXKEYS';
import CONST from '../CONST';
import * as Localize from './Localize';
import * as LocalePhoneNumber from './LocalePhoneNumber';
import * as Expensicons from '../components/Icon/Expensicons';
import hashCode from './hashCode';
import Navigation from './Navigation/Navigation';
import ROUTES from '../ROUTES';
import * as NumberUtils from './NumberUtils';
import * as NumberFormatUtils from './NumberFormatUtils';
import * as ReportActionsUtils from './ReportActionsUtils';
import Permissions from './Permissions';
import DateUtils from './DateUtils';
import linkingConfig from './Navigation/linkingConfig';
import * as defaultAvatars from '../components/Icon/DefaultAvatars';
import isReportMessageAttachment from './isReportMessageAttachment';
import * as defaultWorkspaceAvatars from '../components/Icon/WorkspaceDefaultAvatars';

let sessionEmail;
Onyx.connect({
    key: ONYXKEYS.SESSION,
    callback: val => sessionEmail = val ? val.email : null,
});

let preferredLocale = CONST.DEFAULT_LOCALE;
Onyx.connect({
    key: ONYXKEYS.NVP_PREFERRED_LOCALE,
    callback: (val) => {
        if (!val) {
            return;
        }
        preferredLocale = val;
    },
});

let currentUserEmail;
let currentUserAccountID;
Onyx.connect({
    key: ONYXKEYS.SESSION,
    callback: (val) => {
        // When signed out, val is undefined
        if (!val) {
            return;
        }

        currentUserEmail = val.email;
        currentUserAccountID = val.accountID;
    },
});

let allPersonalDetails;
let currentUserPersonalDetails;
Onyx.connect({
    key: ONYXKEYS.PERSONAL_DETAILS,
    callback: (val) => {
        currentUserPersonalDetails = lodashGet(val, currentUserEmail, {});
        allPersonalDetails = val;
    },
});

let allReports;
Onyx.connect({
    key: ONYXKEYS.COLLECTION.REPORT,
    waitForCollectionCallback: true,
    callback: val => allReports = val,
});

let doesDomainHaveApprovedAccountant;
Onyx.connect({
    key: ONYXKEYS.ACCOUNT,
    waitForCollectionCallback: true,
    callback: val => doesDomainHaveApprovedAccountant = lodashGet(val, 'doesDomainHaveApprovedAccountant', false),
});

function getChatType(report) {
    return report ? report.chatType : '';
}

/**
 * Returns the concatenated title for the PrimaryLogins of a report
 *
 * @param {Array} logins
 * @returns {string}
 */
function getReportParticipantsTitle(logins) {
    return _.map(logins, login => Str.removeSMSDomain(login)).join(', ');
}

/**
 * Attempts to find a report in onyx with the provided list of participants
 * @param {Object} report
 * @returns {Boolean}
 */
function isIOUReport(report) {
    return report && _.has(report, 'total');
}

/**
 * Given a collection of reports returns them sorted by last read
 *
 * @param {Object} reports
 * @returns {Array}
 */
function sortReportsByLastRead(reports) {
    return _.chain(reports)
        .toArray()
        .filter(report => report && report.reportID && !isIOUReport(report))
        .sortBy('lastReadTime')
        .value();
}

/**
 * Can only edit if:
 *
 * - It was written by the current user
 * - It's an ADDCOMMENT that is not an attachment
 * - It's not pending deletion
 *
 * @param {Object} reportAction
 * @returns {Boolean}
 */
function canEditReportAction(reportAction) {
    return reportAction.actorEmail === sessionEmail
        && reportAction.actionName === CONST.REPORT.ACTIONS.TYPE.ADDCOMMENT
        && !isReportMessageAttachment(lodashGet(reportAction, ['message', 0], {}))
        && !ReportActionsUtils.isDeletedAction(reportAction)
        && reportAction.pendingAction !== CONST.RED_BRICK_ROAD_PENDING_ACTION.DELETE;
}

/**
 * Can only delete if it's an ADDCOMMENT, the author is this user.
 *
 * @param {Object} reportAction
 * @returns {Boolean}
 */
function canDeleteReportAction(reportAction) {
    return reportAction.actorEmail === sessionEmail
        && reportAction.actionName === CONST.REPORT.ACTIONS.TYPE.ADDCOMMENT
        && reportAction.pendingAction !== CONST.RED_BRICK_ROAD_PENDING_ACTION.DELETE;
}

/**
 * Whether the provided report is an Admin room
 * @param {Object} report
 * @param {String} report.chatType
 * @returns {Boolean}
 */
function isAdminRoom(report) {
    return getChatType(report) === CONST.REPORT.CHAT_TYPE.POLICY_ADMINS;
}

/**
 * Whether the provided report is a Announce room
 * @param {Object} report
 * @param {String} report.chatType
 * @returns {Boolean}
 */
function isAnnounceRoom(report) {
    return getChatType(report) === CONST.REPORT.CHAT_TYPE.POLICY_ANNOUNCE;
}

/**
 * Whether the provided report is a default room
 * @param {Object} report
 * @param {String} report.chatType
 * @returns {Boolean}
 */
function isDefaultRoom(report) {
    return [
        CONST.REPORT.CHAT_TYPE.POLICY_ADMINS,
        CONST.REPORT.CHAT_TYPE.POLICY_ANNOUNCE,
        CONST.REPORT.CHAT_TYPE.DOMAIN_ALL,
    ].indexOf(getChatType(report)) > -1;
}

/**
 * Whether the provided report is a Domain room
 * @param {Object} report
 * @param {String} report.chatType
 * @returns {Boolean}
 */
function isDomainRoom(report) {
    return getChatType(report) === CONST.REPORT.CHAT_TYPE.DOMAIN_ALL;
}

/**
 * Whether the provided report is a user created policy room
 * @param {Object} report
 * @param {String} report.chatType
 * @returns {Boolean}
 */
function isUserCreatedPolicyRoom(report) {
    return getChatType(report) === CONST.REPORT.CHAT_TYPE.POLICY_ROOM;
}

/**
 * Whether the provided report is a Policy Expense chat.
 * @param {Object} report
 * @param {String} report.chatType
 * @returns {Boolean}
 */
function isPolicyExpenseChat(report) {
    return getChatType(report) === CONST.REPORT.CHAT_TYPE.POLICY_EXPENSE_CHAT;
}

/**
 * Whether the provided report is a chat room
 * @param {Object} report
 * @param {String} report.chatType
 * @returns {Boolean}
 */
function isChatRoom(report) {
    return isUserCreatedPolicyRoom(report) || isDefaultRoom(report);
}

/**
 * Whether the provided report is a public room
 * @param {Object} report
 * @param {String} report.visibility
 * @returns {Boolean}
 */
function isPublicRoom(report) {
    const visibility = lodashGet(report, 'visibility', '');
    return visibility === CONST.REPORT.VISIBILITY.PUBLIC || visibility === CONST.REPORT.VISIBILITY.PUBLIC_ANNOUNCE;
}

/**
 * Get the policy type from a given report
 * @param {Object} report
 * @param {String} report.policyID
 * @param {Object} policies must have Onyxkey prefix (i.e 'policy_') for keys
 * @returns {String}
 */
function getPolicyType(report, policies) {
    return lodashGet(policies, [`${ONYXKEYS.COLLECTION.POLICY}${report.policyID}`, 'type'], '');
}

/**
 * Returns true if there are any guides accounts (team.expensify.com) in emails
 * @param {Array} emails
 * @returns {Boolean}
 */
function hasExpensifyGuidesEmails(emails) {
    return _.some(emails, email => Str.extractEmailDomain(email) === CONST.EMAIL.GUIDES_DOMAIN);
}

/**
 * @param {Record<String, {lastReadTime, reportID}>|Array<{lastReadTime, reportID}>} reports
 * @param {Boolean} [ignoreDefaultRooms]
 * @param {Object} policies
 * @param {Boolean} openOnAdminRoom
 * @returns {Object}
 */
function findLastAccessedReport(reports, ignoreDefaultRooms, policies, openOnAdminRoom = false) {
    let sortedReports = sortReportsByLastRead(reports);

    if (ignoreDefaultRooms) {
        sortedReports = _.filter(sortedReports, report => !isDefaultRoom(report)
            || getPolicyType(report, policies) === CONST.POLICY.TYPE.FREE
            || hasExpensifyGuidesEmails(lodashGet(report, ['participants'], [])));
    }

    let adminReport;
    if (!ignoreDefaultRooms && openOnAdminRoom) {
        adminReport = _.find(sortedReports, (report) => {
            const chatType = getChatType(report);
            return chatType === CONST.REPORT.CHAT_TYPE.POLICY_ADMINS;
        });
    }

    return adminReport || _.last(sortedReports);
}

/**
 * Whether the provided report is an archived room
 * @param {Object} report
 * @param {Number} report.stateNum
 * @param {Number} report.statusNum
 * @returns {Boolean}
 */
function isArchivedRoom(report) {
    return lodashGet(report, ['statusNum']) === CONST.REPORT.STATUS.CLOSED && lodashGet(report, ['stateNum']) === CONST.REPORT.STATE_NUM.SUBMITTED;
}

/**
 * Get the policy name from a given report
 * @param {Object} report
 * @param {String} report.policyID
 * @param {String} report.oldPolicyName
 * @param {String} report.policyName
 * @param {Object} policies must have Onyxkey prefix (i.e 'policy_') for keys
 * @returns {String}
 */
function getPolicyName(report, policies) {
    // Public rooms send back the policy name with the reportSummary,
    // since they can also be accessed by people who aren't in the workspace
    if (report.policyName) {
        return report.policyName;
    }

    if (_.isEmpty(policies)) {
        return Localize.translateLocal('workspace.common.unavailable');
    }

    const policy = policies[`${ONYXKEYS.COLLECTION.POLICY}${report.policyID}`];
    if (!policy) {
        return report.oldPolicyName || Localize.translateLocal('workspace.common.unavailable');
    }

    return policy.name
        || report.oldPolicyName
        || Localize.translateLocal('workspace.common.unavailable');
}

/**
 * Get either the policyName or domainName the chat is tied to
 * @param {Object} report
 * @param {Object} policiesMap must have onyxkey prefix (i.e 'policy_') for keys
 * @returns {String}
 */
function getChatRoomSubtitle(report, policiesMap) {
    if (!isDefaultRoom(report) && !isUserCreatedPolicyRoom(report) && !isPolicyExpenseChat(report)) {
        return '';
    }
    if (getChatType(report) === CONST.REPORT.CHAT_TYPE.DOMAIN_ALL) {
        // The domainAll rooms are just #domainName, so we ignore the prefix '#' to get the domainName
        return report.reportName.substring(1);
    }
    if (isPolicyExpenseChat(report) && report.isOwnPolicyExpenseChat) {
        return Localize.translateLocal('workspace.common.workspace');
    }
    if (isArchivedRoom(report)) {
        return report.oldPolicyName || '';
    }
    return getPolicyName(report, policiesMap);
}

/**
 * Get welcome message based on room type
 * @param {Object} report
 * @param {Object} policiesMap must have Onyxkey prefix (i.e 'policy_') for keys
 * @returns {Object}
 */

function getRoomWelcomeMessage(report, policiesMap) {
    const welcomeMessage = {};
    const workspaceName = getPolicyName(report, policiesMap);

    if (isArchivedRoom(report)) {
        welcomeMessage.phrase1 = Localize.translateLocal('reportActionsView.beginningOfArchivedRoomPartOne');
        welcomeMessage.phrase2 = Localize.translateLocal('reportActionsView.beginningOfArchivedRoomPartTwo');
    } else if (isDomainRoom(report)) {
        welcomeMessage.phrase1 = Localize.translateLocal('reportActionsView.beginningOfChatHistoryDomainRoomPartOne', {domainRoom: report.reportName});
        welcomeMessage.phrase2 = Localize.translateLocal('reportActionsView.beginningOfChatHistoryDomainRoomPartTwo');
    } else if (isAdminRoom(report)) {
        welcomeMessage.phrase1 = Localize.translateLocal('reportActionsView.beginningOfChatHistoryAdminRoomPartOne', {workspaceName});
        welcomeMessage.phrase2 = Localize.translateLocal('reportActionsView.beginningOfChatHistoryAdminRoomPartTwo');
    } else if (isAnnounceRoom(report)) {
        welcomeMessage.phrase1 = Localize.translateLocal('reportActionsView.beginningOfChatHistoryAnnounceRoomPartOne', {workspaceName});
        welcomeMessage.phrase2 = Localize.translateLocal('reportActionsView.beginningOfChatHistoryAnnounceRoomPartTwo', {workspaceName});
    } else {
        // Message for user created rooms or other room types.
        welcomeMessage.phrase1 = Localize.translateLocal('reportActionsView.beginningOfChatHistoryUserRoomPartOne');
        welcomeMessage.phrase2 = Localize.translateLocal('reportActionsView.beginningOfChatHistoryUserRoomPartTwo');
    }

    return welcomeMessage;
}

/**
 * Only returns true if this is our main 1:1 DM report with Concierge
 *
 * @param {Object} report
 * @returns {Boolean}
 */
function isConciergeChatReport(report) {
    return lodashGet(report, 'participants', []).length === 1
        && report.participants[0] === CONST.EMAIL.CONCIERGE;
}

/**
 * Returns true if Concierge is one of the chat participants (1:1 as well as group chats)
 * @param {Object} report
 * @returns {Boolean}
 */
function chatIncludesConcierge(report) {
    return report.participants
            && _.contains(report.participants, CONST.EMAIL.CONCIERGE);
}

/**
 * Returns true if there is any automated expensify account in emails
 * @param {Array} emails
 * @returns {Boolean}
 */
function hasAutomatedExpensifyEmails(emails) {
    return _.intersection(emails, CONST.EXPENSIFY_EMAILS).length > 0;
}

/**
 * Returns true if there are any Expensify accounts (i.e. with domain 'expensify.com') in the set of emails.
 *
 * @param {Array<String>} emails
 * @return {Boolean}
 */
function hasExpensifyEmails(emails) {
    return _.some(emails, email => Str.extractEmailDomain(email) === CONST.EXPENSIFY_PARTNER_NAME);
}

/**
 * Whether the time row should be shown for a report.
 * @param {Array<Object>} personalDetails
 * @param {Object} report
 * @return {Boolean}
 */
function canShowReportRecipientLocalTime(personalDetails, report) {
    const reportParticipants = _.without(lodashGet(report, 'participants', []), sessionEmail);
    const participantsWithoutExpensifyEmails = _.difference(reportParticipants, CONST.EXPENSIFY_EMAILS);
    const hasMultipleParticipants = participantsWithoutExpensifyEmails.length > 1;
    const reportRecipient = personalDetails[participantsWithoutExpensifyEmails[0]];
    const reportRecipientTimezone = lodashGet(reportRecipient, 'timezone', CONST.DEFAULT_TIME_ZONE);
    const isReportParticipantValidated = lodashGet(reportRecipient, 'validated', false);
    return Boolean(!hasMultipleParticipants
        && !isChatRoom(report)
        && reportRecipient
        && reportRecipientTimezone
        && reportRecipientTimezone.selected
        && isReportParticipantValidated);
}

/**
<<<<<<< HEAD
 * Gets the last message text from the report.
 * Looks at reportActions data as the "best source" for information, because the front-end may have optimistic reportActions that the server is not yet aware of.
 * If reportActions are not loaded for the report, then there can't be any optimistic reportActions, and the lastMessageText rNVP will be accurate as a fallback.
 *
 * @param {Object} report
 * @returns {String}
 */
function getLastMessageText(report) {
    if (!report) {
        return '';
    }

    const lastReportAction = lastReportActions[report.reportID];
    let lastReportActionText = report.lastMessageText;
    let lastReportActionHtml = report.lastMessageHtml;
    if (lastReportAction && lastReportAction.actionName === CONST.REPORT.ACTIONS.TYPE.ADDCOMMENT) {
        lastReportActionText = lodashGet(lastReportAction, 'message[0].text', report.lastMessageText);
        lastReportActionHtml = lodashGet(lastReportAction, 'message[0].html', report.lastMessageHtml);
    }
    return isReportMessageAttachment({text: lastReportActionText, html: lastReportActionHtml})
        ? `[${Localize.translateLocal('common.attachment')}]`
        : lastReportActionText;
}

/**
=======
>>>>>>> d3b380df
 * Trim the last message text to a fixed limit.
 * @param {String} lastMessageText
 * @returns {String}
 */
function formatReportLastMessageText(lastMessageText) {
    return String(lastMessageText)
        .replace(CONST.REGEX.AFTER_FIRST_LINE_BREAK, '')
        .substring(0, CONST.REPORT.LAST_MESSAGE_TEXT_MAX_LENGTH);
}

/**
 * Hashes provided string and returns a value between [0, range)
 * @param {String} login
 * @param {Number} range
 * @returns {Number}
 */
function hashLogin(login, range) {
    return (Math.abs(hashCode(login.toLowerCase())) % range);
}

/**
 * Helper method to return the default avatar associated with the given login
 * @param {String} [login]
 * @returns {String}
 */
function getDefaultAvatar(login = '') {
    if (!login) {
        return Expensicons.FallbackAvatar;
    }
    if (login === CONST.EMAIL.CONCIERGE) {
        return Expensicons.ConciergeAvatar;
    }

    // There are 24 possible default avatars, so we choose which one this user has based
    // on a simple hash of their login. Note that Avatar count starts at 1.
    const loginHashBucket = hashLogin(login, CONST.DEFAULT_AVATAR_COUNT) + 1;

    return defaultAvatars[`Avatar${loginHashBucket}`];
}

/**
 * Helper method to return the default avatar associated with the given login
 * @param {String} [workspaceName]
 * @returns {String}
 */
function getDefaultWorkspaceAvatar(workspaceName) {
    if (!workspaceName) {
        return defaultWorkspaceAvatars.WorkspaceBuilding;
    }

    // Remove all chars not A-Z or 0-9 including underscore
    const alphaNumeric = workspaceName.normalize('NFD').replace(/[^0-9a-z]/gi, '').toUpperCase();

    return !alphaNumeric ? defaultWorkspaceAvatars.WorkspaceBuilding : defaultWorkspaceAvatars[`Workspace${alphaNumeric[0]}`];
}

/**
 * Helper method to return old dot default avatar associated with login
 *
 * @param {String} [login]
 * @returns {String}
 */
function getOldDotDefaultAvatar(login = '') {
    if (login === CONST.EMAIL.CONCIERGE) {
        return CONST.CONCIERGE_ICON_URL;
    }

    // There are 8 possible old dot default avatars, so we choose which one this user has based
    // on a simple hash of their login. Note that Avatar count starts at 1.
    const loginHashBucket = hashLogin(login, CONST.OLD_DEFAULT_AVATAR_COUNT) + 1;

    return `${CONST.CLOUDFRONT_URL}/images/avatars/avatar_${loginHashBucket}.png`;
}

/**
 * Given a user's avatar path, returns true if user doesn't have an avatar or if URL points to a default avatar
 * @param {String} [avatarURL] - the avatar source from user's personalDetails
 * @returns {Boolean}
 */
function isDefaultAvatar(avatarURL) {
    if (_.isString(avatarURL) && (avatarURL.includes('images/avatars/avatar_') || avatarURL.includes('images/avatars/user/default'))) {
        return true;
    }

    // If null URL, we should also use a default avatar
    if (!avatarURL) {
        return true;
    }
    return false;
}

/**
 * Provided a source URL, if source is a default avatar, return the associated SVG.
 * Otherwise, return the URL pointing to a user-uploaded avatar.
 *
 * @param {String} [avatarURL] - the avatar source from user's personalDetails
 * @param {String} [login] - the email of the user
 * @returns {String|Function}
 */
function getAvatar(avatarURL, login) {
    if (isDefaultAvatar(avatarURL)) {
        return getDefaultAvatar(login);
    }
    return avatarURL;
}

/**
 * Avatars uploaded by users will have a _128 appended so that the asset server returns a small version.
 * This removes that part of the URL so the full version of the image can load.
 *
 * @param {String} [avatarURL]
 * @param {String} [login]
 * @returns {String|Function}
 */
function getFullSizeAvatar(avatarURL, login) {
    const source = getAvatar(avatarURL, login);
    if (!_.isString(source)) {
        return source;
    }
    return source.replace('_128', '');
}

/**
 * Small sized avatars end with _128.<file-type>. This adds the _128 at the end of the
 * source URL (before the file type) if it doesn't exist there already.
 *
 * @param {String} avatarURL
 * @param {String} login
 * @returns {String|Function}
 */
function getSmallSizeAvatar(avatarURL, login) {
    const source = getAvatar(avatarURL, login);
    if (!_.isString(source)) {
        return source;
    }

    // Because other urls than CloudFront do not support dynamic image sizing (_SIZE suffix), the current source is already what we want to use here.
    if (!CONST.CLOUDFRONT_DOMAIN_REGEX.test(source)) {
        return source;
    }

    // If image source already has _128 at the end, the given avatar URL is already what we want to use here.
    const lastPeriodIndex = source.lastIndexOf('.');
    if (source.substring(lastPeriodIndex - 4, lastPeriodIndex) === '_128') {
        return source;
    }
    return `${source.substring(0, lastPeriodIndex)}_128${source.substring(lastPeriodIndex)}`;
}

/**
 * Returns the appropriate icons for the given chat report using the stored personalDetails.
 * The Avatar sources can be URLs or Icon components according to the chat type.
 *
 * @param {Object} report
 * @param {Object} personalDetails
 * @param {Object} policies
 * @param {*} [defaultIcon]
 * @returns {Array<*>}
 */
function getIcons(report, personalDetails, policies, defaultIcon = null) {
    const result = {
        source: '',
        type: CONST.ICON_TYPE_AVATAR,
        name: '',
    };

    if (_.isEmpty(report)) {
        result.source = defaultIcon || Expensicons.FallbackAvatar;
        return [result];
    }
    if (isConciergeChatReport(report)) {
        result.source = CONST.CONCIERGE_ICON_URL;
        return [result];
    }
    if (isArchivedRoom(report)) {
        result.source = Expensicons.DeletedRoomAvatar;
        return [result];
    }
    if (isDomainRoom(report)) {
        result.source = Expensicons.DomainRoomAvatar;
        return [result];
    }
    if (isAdminRoom(report)) {
        result.source = Expensicons.AdminRoomAvatar;
        return [result];
    }
    if (isAnnounceRoom(report)) {
        result.source = Expensicons.AnnounceRoomAvatar;
        return [result];
    }
    if (isChatRoom(report)) {
        result.source = Expensicons.ActiveRoomAvatar;
        return [result];
    }
    if (isPolicyExpenseChat(report)) {
        const workspaceName = lodashGet(policies, [
            `${ONYXKEYS.COLLECTION.POLICY}${report.policyID}`, 'name',
        ]);

        const policyExpenseChatAvatarSource = lodashGet(policies, [
            `${ONYXKEYS.COLLECTION.POLICY}${report.policyID}`, 'avatar',
        ]) || getDefaultWorkspaceAvatar(workspaceName);

        // Return the workspace avatar if the user is the owner of the policy expense chat
        if (report.isOwnPolicyExpenseChat) {
            result.source = policyExpenseChatAvatarSource;
            result.type = CONST.ICON_TYPE_WORKSPACE;
            result.name = workspaceName;
            return [result];
        }

        const adminIcon = {
            source: getAvatar(lodashGet(personalDetails, [report.ownerEmail, 'avatar']), report.ownerEmail),
            name: report.ownerEmail,
            type: CONST.ICON_TYPE_AVATAR,
        };

        const workspaceIcon = {
            source: policyExpenseChatAvatarSource,
            type: CONST.ICON_TYPE_WORKSPACE,
            name: workspaceName,
        };

        // If the user is an admin, return avatar source of the other participant of the report
        // (their workspace chat) and the avatar source of the workspace
        return [
            adminIcon,
            workspaceIcon,
        ];
    }

    const participantDetails = [];
    const participants = report.participants || [];

    for (let i = 0; i < participants.length; i++) {
        const login = participants[i];
        const avatarSource = getAvatar(lodashGet(personalDetails, [login, 'avatar'], ''), login);
        participantDetails.push([
            login,
            lodashGet(personalDetails, [login, 'firstName'], ''),
            avatarSource,
        ]);
    }

    // Sort all logins by first name (which is the second element in the array)
    const sortedParticipantDetails = participantDetails.sort((a, b) => a[1] - b[1]);

    // Now that things are sorted, gather only the avatars (third element in the array) and return those
    const avatars = [];
    for (let i = 0; i < sortedParticipantDetails.length; i++) {
        const userIcon = {
            source: sortedParticipantDetails[i][2],
            type: CONST.ICON_TYPE_AVATAR,
            name: sortedParticipantDetails[i][0],
        };
        avatars.push(userIcon);
    }

    return avatars;
}

/**
 * Gets the personal details for a login by looking in the ONYXKEYS.PERSONAL_DETAILS Onyx key (stored in the local variable, allPersonalDetails). If it doesn't exist in Onyx,
 * then a default object is constructed.
 * @param {String} login
 * @returns {Object}
 */
function getPersonalDetailsForLogin(login) {
    if (!login) {
        return {};
    }
    return (allPersonalDetails && allPersonalDetails[login]) || {
        login,
        displayName: Str.removeSMSDomain(login),
        avatar: getDefaultAvatar(login),
    };
}

/**
 * Get the displayName for a single report participant.
 *
 * @param {String} login
 * @param {Boolean} [shouldUseShortForm]
 * @returns {String}
 */
function getDisplayNameForParticipant(login, shouldUseShortForm = false) {
    if (!login) {
        return '';
    }
    const personalDetails = getPersonalDetailsForLogin(login);

    const loginWithoutSMSDomain = Str.removeSMSDomain(personalDetails.login);
    let longName = personalDetails.displayName || loginWithoutSMSDomain;
    if (longName === loginWithoutSMSDomain && Str.isSMSLogin(longName)) {
        longName = LocalePhoneNumber.toLocalPhone(preferredLocale, longName);
    }
    const shortName = personalDetails.firstName || longName;

    return shouldUseShortForm ? shortName : longName;
}

/**
 * @param {Object} participants
 * @param {Boolean} isMultipleParticipantReport
 * @returns {Array}
 */
function getDisplayNamesWithTooltips(participants, isMultipleParticipantReport) {
    return _.map(participants, (participant) => {
        const displayName = getDisplayNameForParticipant(participant.login, isMultipleParticipantReport);
        const tooltip = Str.removeSMSDomain(participant.login);

        let pronouns = participant.pronouns;
        if (pronouns && pronouns.startsWith(CONST.PRONOUNS.PREFIX)) {
            const pronounTranslationKey = pronouns.replace(CONST.PRONOUNS.PREFIX, '');
            pronouns = Localize.translateLocal(`pronouns.${pronounTranslationKey}`);
        }

        return {
            displayName,
            tooltip,
            pronouns,
        };
    });
}

/**
 * Get the title for a policy expense chat which depends on the role of the policy member seeing this report
 *
 * @param {Object} report
 * @param {Object} [policies]
 * @returns {String}
 */
function getPolicyExpenseChatName(report, policies = {}) {
    const reportOwnerDisplayName = getDisplayNameForParticipant(report.ownerEmail) || report.ownerEmail || report.reportName;

    // If the policy expense chat is owned by this user, use the name of the policy as the report name.
    if (report.isOwnPolicyExpenseChat) {
        return getPolicyName(report, policies);
    }

    const policyExpenseChatRole = lodashGet(policies, [
        `${ONYXKEYS.COLLECTION.POLICY}${report.policyID}`, 'role',
    ]) || 'user';

    // If this user is not admin and this policy expense chat has been archived because of account merging, this must be an old workspace chat
    // of the account which was merged into the current user's account. Use the name of the policy as the name of the report.
    if (isArchivedRoom(report)) {
        const lastAction = ReportActionsUtils.getLastVisibleAction(report.reportID);
        const archiveReason = (lastAction && lastAction.originalMessage && lastAction.originalMessage.reason) || CONST.REPORT.ARCHIVE_REASON.DEFAULT;
        if (archiveReason === CONST.REPORT.ARCHIVE_REASON.ACCOUNT_MERGED && policyExpenseChatRole !== CONST.POLICY.ROLE.ADMIN) {
            return getPolicyName(report, policies);
        }
    }

    // If user can see this report and they are not its owner, they must be an admin and the report name should be the name of the policy member
    return reportOwnerDisplayName;
}

/**
 * Get the title for a report.
 *
 * @param {Object} report
 * @param {Object} [policies]
 * @returns {String}
 */
function getReportName(report, policies = {}) {
    let formattedName;
    if (isChatRoom(report)) {
        formattedName = report.reportName;
    }

    if (isPolicyExpenseChat(report)) {
        formattedName = getPolicyExpenseChatName(report, policies);
    }

    if (isArchivedRoom(report)) {
        formattedName += ` (${Localize.translateLocal('common.archived')})`;
    }

    if (formattedName) {
        return formattedName;
    }

    // Not a room or PolicyExpenseChat, generate title from participants
    const participants = (report && report.participants) || [];
    const participantsWithoutCurrentUser = _.without(participants, sessionEmail);
    const isMultipleParticipantReport = participantsWithoutCurrentUser.length > 1;

    const displayNames = [];
    for (let i = 0; i < participantsWithoutCurrentUser.length; i++) {
        const login = participantsWithoutCurrentUser[i];
        displayNames.push(getDisplayNameForParticipant(login, isMultipleParticipantReport));
    }
    return displayNames.join(', ');
}

/**
 * Navigate to the details page of a given report
 *
 * @param {Object} report
 */
function navigateToDetailsPage(report) {
    const participants = lodashGet(report, 'participants', []);

    if (isChatRoom(report) || isPolicyExpenseChat(report)) {
        Navigation.navigate(ROUTES.getReportDetailsRoute(report.reportID));
        return;
    }
    if (participants.length === 1) {
        Navigation.navigate(ROUTES.getDetailsRoute(participants[0]));
        return;
    }
    Navigation.navigate(ROUTES.getReportParticipantsRoute(report.reportID));
}

/**
 * Generate a random reportID up to 53 bits aka 9,007,199,254,740,991 (Number.MAX_SAFE_INTEGER).
 * There were approximately 98,000,000 reports with sequential IDs generated before we started using this approach, those make up roughly one billionth of the space for these numbers,
 * so we live with the 1 in a billion chance of a collision with an older ID until we can switch to 64-bit IDs.
 *
 * In a test of 500M reports (28 years of reports at our current max rate) we got 20-40 collisions meaning that
 * this is more than random enough for our needs.
 *
 * @returns {String}
 */
function generateReportID() {
    return ((Math.floor(Math.random() * (2 ** 21)) * (2 ** 32)) + Math.floor(Math.random() * (2 ** 32))).toString();
}

/**
 * @param {Object} report
 * @returns {Boolean}
 */
function hasReportNameError(report) {
    return !_.isEmpty(lodashGet(report, 'errorFields.reportName', {}));
}

/**
 * For comments shorter than 10k chars, convert the comment from MD into HTML because that's how it is stored in the database
 * For longer comments, skip parsing, but still escape the text, and display plaintext for performance reasons. It takes over 40s to parse a 100k long string!!
 *
 * @param {String} text
 * @returns {String}
 */
function getParsedComment(text) {
    const parser = new ExpensiMark();
    return text.length < CONST.MAX_MARKUP_LENGTH ? parser.replace(text) : _.escape(text);
}

/**
 * @param {String} [text]
 * @param {File} [file]
 * @returns {Object}
 */
function buildOptimisticAddCommentReportAction(text, file) {
    const parser = new ExpensiMark();
    const commentText = getParsedComment(text);
    const isAttachment = _.isEmpty(text) && file !== undefined;
    const attachmentInfo = isAttachment ? file : {};
    const htmlForNewComment = isAttachment ? 'Uploading Attachment...' : commentText;

    // Remove HTML from text when applying optimistic offline comment
    const textForNewComment = isAttachment ? CONST.ATTACHMENT_MESSAGE_TEXT
        : parser.htmlToText(htmlForNewComment);

    return {
        commentText,
        reportAction: {
            reportActionID: NumberUtils.rand64(),
            actionName: CONST.REPORT.ACTIONS.TYPE.ADDCOMMENT,
            actorEmail: currentUserEmail,
            actorAccountID: currentUserAccountID,
            person: [
                {
                    style: 'strong',
                    text: lodashGet(allPersonalDetails, [currentUserEmail, 'displayName'], currentUserEmail),
                    type: 'TEXT',
                },
            ],
            automatic: false,
            avatar: lodashGet(allPersonalDetails, [currentUserEmail, 'avatar'], getDefaultAvatar(currentUserEmail)),
            created: DateUtils.getDBTime(),
            message: [
                {
                    type: CONST.REPORT.MESSAGE.TYPE.COMMENT,
                    html: htmlForNewComment,
                    text: textForNewComment,
                },
            ],
            isFirstItem: false,
            isAttachment,
            attachmentInfo,
            pendingAction: CONST.RED_BRICK_ROAD_PENDING_ACTION.ADD,
            shouldShow: true,
        },
    };
}

/**
 * Builds an optimistic IOU report with a randomly generated reportID
 *
 * @param {String} ownerEmail - Email of the person generating the IOU.
 * @param {String} userEmail - Email of the other person participating in the IOU.
 * @param {Number} total - IOU amount in cents.
 * @param {String} chatReportID - Report ID of the chat where the IOU is.
 * @param {String} currency - IOU currency.
 * @param {String} locale - Locale where the IOU is created
 * @param {Boolean} isSendingMoney - If we send money the IOU should be created as settled
 *
 * @returns {Object}
 */
function buildOptimisticIOUReport(ownerEmail, userEmail, total, chatReportID, currency, locale, isSendingMoney = false) {
    const formattedTotal = NumberFormatUtils.format(locale,
        total, {
            style: 'currency',
            currency,
        });

    return {
        // If we're sending money, hasOutstandingIOU should be false
        hasOutstandingIOU: !isSendingMoney,
        cachedTotal: formattedTotal,
        chatReportID,
        currency,
        managerEmail: userEmail,
        ownerEmail,
        reportID: generateReportID(),
        state: CONST.REPORT.STATE.SUBMITTED,
        stateNum: isSendingMoney
            ? CONST.REPORT.STATE_NUM.SUBMITTED
            : CONST.REPORT.STATE_NUM.PROCESSING,
        total,
    };
}

/**
 * @param {String} type - IOUReportAction type. Can be oneOf(create, decline, cancel, pay, split)
 * @param {Number} total - IOU total in cents
 * @param {Array} participants - List of logins for the IOU participants, excluding the current user login
 * @param {String} comment - IOU comment
 * @param {String} currency - IOU currency
 * @param {String} paymentType - IOU paymentMethodType. Can be oneOf(Elsewhere, Expensify, PayPal.me)
 * @param {Boolean} isSettlingUp - Whether we are settling up an IOU
 * @returns {Array}
 */
function getIOUReportActionMessage(type, total, participants, comment, currency, paymentType = '', isSettlingUp = false) {
    const amount = NumberFormatUtils.format(preferredLocale, total / 100, {style: 'currency', currency});
    const displayNames = _.map(participants, participant => getDisplayNameForParticipant(participant.login, true));
    const who = displayNames.length < 3
        ? displayNames.join(' and ')
        : `${displayNames.slice(0, -1).join(', ')}, and ${_.last(displayNames)}`;
    let paymentMethodMessage;
    switch (paymentType) {
        case CONST.IOU.PAYMENT_TYPE.EXPENSIFY:
            paymentMethodMessage = '!';
            break;
        case CONST.IOU.PAYMENT_TYPE.ELSEWHERE:
            paymentMethodMessage = ' elsewhere';
            break;
        case CONST.IOU.PAYMENT_TYPE.PAYPAL_ME:
            paymentMethodMessage = ' using PayPal.me';
            break;
        default:
            break;
    }

    let iouMessage;
    switch (type) {
        case CONST.IOU.REPORT_ACTION_TYPE.CREATE:
            iouMessage = `Requested ${amount} from ${who}${comment && ` for ${comment}`}`;
            break;
        case CONST.IOU.REPORT_ACTION_TYPE.SPLIT:
            iouMessage = `Split ${amount} with ${who}${comment && ` for ${comment}`}`;
            break;
        case CONST.IOU.REPORT_ACTION_TYPE.CANCEL:
            iouMessage = `Cancelled the ${amount} request${comment && ` for ${comment}`}`;
            break;
        case CONST.IOU.REPORT_ACTION_TYPE.DECLINE:
            iouMessage = `Declined the ${amount} request${comment && ` for ${comment}`}`;
            break;
        case CONST.IOU.REPORT_ACTION_TYPE.PAY:
            iouMessage = isSettlingUp
                ? `Settled up${paymentMethodMessage}`
                : `Sent ${amount}${comment && ` for ${comment}`}${paymentMethodMessage}`;
            break;
        default:
            break;
    }

    return [{
        html: iouMessage,
        text: iouMessage,
        isEdited: false,
        type: CONST.REPORT.MESSAGE.TYPE.COMMENT,
    }];
}

/**
 * Builds an optimistic IOU reportAction object
 *
 * @param {String} type - IOUReportAction type. Can be oneOf(create, decline, cancel, pay, split).
 * @param {Number} amount - IOU amount in cents.
 * @param {String} currency
 * @param {String} comment - User comment for the IOU.
 * @param {Array}  participants - An array with participants details.
 * @param {String} [paymentType] - Only required if the IOUReportAction type is 'pay'. Can be oneOf(elsewhere, payPal, Expensify).
 * @param {String} [iouTransactionID] - Only required if the IOUReportAction type is oneOf(cancel, decline). Generates a randomID as default.
 * @param {String} [iouReportID] - Only required if the IOUReportActions type is oneOf(decline, cancel, pay). Generates a randomID as default.
 * @param {Boolean} [isSettlingUp] - Whether we are settling up an IOU.
 *
 * @returns {Object}
 */
function buildOptimisticIOUReportAction(type, amount, currency, comment, participants, paymentType = '', iouTransactionID = '', iouReportID = '', isSettlingUp = false) {
    const IOUTransactionID = iouTransactionID || NumberUtils.rand64();
    const IOUReportID = iouReportID || generateReportID();
    const originalMessage = {
        amount,
        comment,
        currency,
        IOUTransactionID,
        IOUReportID,
        type,
    };

    // We store amount, comment, currency in IOUDetails when type = pay
    if (type === CONST.IOU.REPORT_ACTION_TYPE.PAY) {
        _.each(['amount', 'comment', 'currency'], (key) => {
            delete originalMessage[key];
        });
        originalMessage.IOUDetails = {amount, comment, currency};
        originalMessage.paymentType = paymentType;
    }

    // IOUs of type split only exist in group DMs and those don't have an iouReport so we need to delete the IOUReportID key
    if (type === CONST.IOU.REPORT_ACTION_TYPE.SPLIT) {
        delete originalMessage.IOUReportID;
    }

    return {
        actionName: CONST.REPORT.ACTIONS.TYPE.IOU,
        actorAccountID: currentUserAccountID,
        actorEmail: currentUserEmail,
        automatic: false,
        avatar: lodashGet(currentUserPersonalDetails, 'avatar', getDefaultAvatar(currentUserEmail)),
        isAttachment: false,
        originalMessage,
        message: getIOUReportActionMessage(type, amount, participants, comment, currency, paymentType, isSettlingUp),
        person: [{
            style: 'strong',
            text: lodashGet(currentUserPersonalDetails, 'displayName', currentUserEmail),
            type: 'TEXT',
        }],
        reportActionID: NumberUtils.rand64(),
        shouldShow: true,
        created: DateUtils.getDBTime(),
        pendingAction: CONST.RED_BRICK_ROAD_PENDING_ACTION.ADD,
    };
}

/**
 * Builds an optimistic chat report with a randomly generated reportID and as much information as we currently have
 *
 * @param {Array} participantList
 * @param {String} reportName
 * @param {String} chatType
 * @param {String} policyID
 * @param {String} ownerEmail
 * @param {Boolean} isOwnPolicyExpenseChat
 * @param {String} oldPolicyName
 * @param {String} visibility
 * @param {String} notificationPreference
 * @returns {Object}
 */
function buildOptimisticChatReport(
    participantList,
    reportName = CONST.REPORT.DEFAULT_REPORT_NAME,
    chatType = '',
    policyID = CONST.POLICY.OWNER_EMAIL_FAKE,
    ownerEmail = CONST.REPORT.OWNER_EMAIL_FAKE,
    isOwnPolicyExpenseChat = false,
    oldPolicyName = '',
    visibility = undefined,
    notificationPreference = CONST.REPORT.NOTIFICATION_PREFERENCE.ALWAYS,
) {
    const currentTime = DateUtils.getDBTime();
    return {
        chatType,
        hasOutstandingIOU: false,
        isOwnPolicyExpenseChat,
        isPinned: reportName === CONST.REPORT.WORKSPACE_CHAT_ROOMS.ADMINS,
        lastActorEmail: '',
        lastMessageHtml: '',
        lastMessageText: null,
        lastReadTime: currentTime,
        lastVisibleActionCreated: currentTime,
        notificationPreference,
        oldPolicyName,
        ownerEmail: ownerEmail || CONST.REPORT.OWNER_EMAIL_FAKE,
        participants: participantList,
        policyID,
        reportID: generateReportID(),
        reportName,
        stateNum: 0,
        statusNum: 0,
        visibility,
    };
}

/**
 * Returns the necessary reportAction onyx data to indicate that the chat has been created optimistically
 * @param {String} ownerEmail
 * @returns {Object}
 */
function buildOptimisticCreatedReportAction(ownerEmail) {
    return {
        reportActionID: NumberUtils.rand64(),
        actionName: CONST.REPORT.ACTIONS.TYPE.CREATED,
        pendingAction: CONST.RED_BRICK_ROAD_PENDING_ACTION.ADD,
        actorAccountID: currentUserAccountID,
        message: [
            {
                type: CONST.REPORT.MESSAGE.TYPE.TEXT,
                style: 'strong',
                text: ownerEmail === currentUserEmail ? 'You' : ownerEmail,
            },
            {
                type: CONST.REPORT.MESSAGE.TYPE.TEXT,
                style: 'normal',
                text: ' created this report',
            },
        ],
        person: [
            {
                type: CONST.REPORT.MESSAGE.TYPE.TEXT,
                style: 'strong',
                text: lodashGet(allPersonalDetails, [currentUserEmail, 'displayName'], currentUserEmail),
            },
        ],
        automatic: false,
        avatar: lodashGet(allPersonalDetails, [currentUserEmail, 'avatar'], getDefaultAvatar(currentUserEmail)),
        created: DateUtils.getDBTime(),
        shouldShow: true,
    };
}

/**
 * Returns the necessary reportAction onyx data to indicate that a chat has been archived
 *
 * @param {String} ownerEmail
 * @param {String} policyName
 * @param {String} reason - A reason why the chat has been archived
 * @returns {Object}
 */
function buildOptimisticClosedReportAction(ownerEmail, policyName, reason = CONST.REPORT.ARCHIVE_REASON.DEFAULT) {
    return {
        actionName: CONST.REPORT.ACTIONS.TYPE.CLOSED,
        actorAccountID: currentUserAccountID,
        automatic: false,
        avatar: lodashGet(allPersonalDetails, [currentUserEmail, 'avatar'], getDefaultAvatar(currentUserEmail)),
        created: DateUtils.getDBTime(),
        message: [
            {
                type: CONST.REPORT.MESSAGE.TYPE.TEXT,
                style: 'strong',
                text: ownerEmail === currentUserEmail ? 'You' : ownerEmail,
            },
            {
                type: CONST.REPORT.MESSAGE.TYPE.TEXT,
                style: 'normal',
                text: ' closed this report',
            },
        ],
        originalMessage: {
            policyName,
            reason,
        },
        pendingAction: CONST.RED_BRICK_ROAD_PENDING_ACTION.ADD,
        person: [
            {
                type: CONST.REPORT.MESSAGE.TYPE.TEXT,
                style: 'strong',
                text: lodashGet(allPersonalDetails, [currentUserEmail, 'displayName'], currentUserEmail),
            },
        ],
        reportActionID: NumberUtils.rand64(),
        shouldShow: true,
    };
}

/**
 * @param {String} policyID
 * @param {String} policyName
 * @returns {Object}
 */
function buildOptimisticWorkspaceChats(policyID, policyName) {
    const announceChatData = buildOptimisticChatReport(
        [currentUserEmail],
        CONST.REPORT.WORKSPACE_CHAT_ROOMS.ANNOUNCE,
        CONST.REPORT.CHAT_TYPE.POLICY_ANNOUNCE,
        policyID,
        null,
        false,
        policyName,
        null,

        // #announce contains all policy members so notifying always should be opt-in only.
        CONST.REPORT.NOTIFICATION_PREFERENCE.DAILY,
    );
    const announceChatReportID = announceChatData.reportID;
    const announceCreatedAction = buildOptimisticCreatedReportAction(announceChatData.ownerEmail);
    const announceReportActionData = {
        [announceCreatedAction.reportActionID]: announceCreatedAction,
    };

    const adminsChatData = buildOptimisticChatReport(
        [currentUserEmail],
        CONST.REPORT.WORKSPACE_CHAT_ROOMS.ADMINS,
        CONST.REPORT.CHAT_TYPE.POLICY_ADMINS,
        policyID,
        null,
        false,
        policyName,
    );
    const adminsChatReportID = adminsChatData.reportID;
    const adminsCreatedAction = buildOptimisticCreatedReportAction(adminsChatData.ownerEmail);
    const adminsReportActionData = {
        [adminsCreatedAction.reportActionID]: adminsCreatedAction,
    };

    const expenseChatData = buildOptimisticChatReport(
        [currentUserEmail],
        '',
        CONST.REPORT.CHAT_TYPE.POLICY_EXPENSE_CHAT,
        policyID,
        currentUserEmail,
        true,
        policyName,
    );
    const expenseChatReportID = expenseChatData.reportID;
    const expenseReportCreatedAction = buildOptimisticCreatedReportAction(expenseChatData.ownerEmail);
    const expenseReportActionData = {
        [expenseReportCreatedAction.reportActionID]: expenseReportCreatedAction,
    };

    return {
        announceChatReportID,
        announceChatData,
        announceReportActionData,
        announceCreatedReportActionID: announceCreatedAction.reportActionID,
        adminsChatReportID,
        adminsChatData,
        adminsReportActionData,
        adminsCreatedReportActionID: adminsCreatedAction.reportActionID,
        expenseChatReportID,
        expenseChatData,
        expenseReportActionData,
        expenseCreatedReportActionID: expenseReportCreatedAction.reportActionID,
    };
}

/**
 * @param {Object} report
 * @returns {Boolean}
 */
function isUnread(report) {
    if (!report) {
        return false;
    }

    // lastVisibleActionCreated and lastReadTime are both datetime strings and can be compared directly
    const lastVisibleActionCreated = report.lastVisibleActionCreated || '';
    const lastReadTime = report.lastReadTime || '';
    return lastReadTime < lastVisibleActionCreated;
}

/**
 * Determines if a report has an outstanding IOU that doesn't belong to the currently logged in user
 *
 * @param {Object} report
 * @param {String} report.iouReportID
 * @param {String} currentUserLogin
 * @param {Object} iouReports
 * @returns {boolean}
 */
function hasOutstandingIOU(report, currentUserLogin, iouReports) {
    if (!report || !report.iouReportID || _.isUndefined(report.hasOutstandingIOU)) {
        return false;
    }

    const iouReport = iouReports && iouReports[`${ONYXKEYS.COLLECTION.REPORT}${report.iouReportID}`];
    if (!iouReport || !iouReport.ownerEmail) {
        return false;
    }

    if (iouReport.ownerEmail === currentUserEmail) {
        return false;
    }

    return report.hasOutstandingIOU;
}

/**
 * @param {Object} report
 * @param {String} report.iouReportID
 * @param {Object} iouReports
 * @returns {Number}
 */
function getIOUTotal(report, iouReports = {}) {
    if (report.hasOutstandingIOU) {
        const iouReport = iouReports[`${ONYXKEYS.COLLECTION.REPORT}${report.iouReportID}`];
        if (iouReport) {
            return iouReport.total;
        }
    }
    return 0;
}

/**
 * @param {Object} report
 * @param {String} report.iouReportID
 * @param {Object} iouReports
 * @returns {Boolean}
 */
function isIOUOwnedByCurrentUser(report, iouReports = {}) {
    if (report.hasOutstandingIOU) {
        const iouReport = iouReports[`${ONYXKEYS.COLLECTION.REPORT}${report.iouReportID}`];
        if (iouReport) {
            return iouReport.ownerEmail === currentUserEmail;
        }
    }
    return false;
}

/**
 * Assuming the passed in report is a default room, lets us know whether we can see it or not, based on permissions and
 * the various subsets of users we've allowed to use default rooms.
 *
 * @param {Object} report
 * @param {Array<Object>} policies
 * @param {Array<String>} betas
 * @return {Boolean}
 */
function canSeeDefaultRoom(report, policies, betas) {
    // Include archived rooms
    if (isArchivedRoom(report)) {
        return true;
    }

    // Include default rooms for free plan policies (domain rooms aren't included in here because they do not belong to a policy)
    if (getPolicyType(report, policies) === CONST.POLICY.TYPE.FREE) {
        return true;
    }

    // Include domain rooms with Partner Managers (Expensify accounts) in them for accounts that are on a domain with an Approved Accountant
    if (isDomainRoom(report) && doesDomainHaveApprovedAccountant && hasExpensifyEmails(lodashGet(report, ['participants'], []))) {
        return true;
    }

    // If the room has an assigned guide, it can be seen.
    if (hasExpensifyGuidesEmails(lodashGet(report, ['participants'], []))) {
        return true;
    }

    // For all other cases, just check that the user belongs to the default rooms beta
    return Permissions.canUseDefaultRooms(betas);
}

/**
 * Takes several pieces of data from Onyx and evaluates if a report should be shown in the option list (either when searching
 * for reports or the reports shown in the LHN).
 *
 * This logic is very specific and the order of the logic is very important. It should fail quickly in most cases and also
 * filter out the majority of reports before filtering out very specific minority of reports.
 *
 * @param {Object} report
 * @param {String} reportIDFromRoute
 * @param {Boolean} isInGSDMode
 * @param {String} currentUserLogin
 * @param {Object} iouReports
 * @param {String[]} betas
 * @param {Object} policies
 * @returns {boolean}
 */
function shouldReportBeInOptionList(report, reportIDFromRoute, isInGSDMode, currentUserLogin, iouReports, betas, policies) {
    const isInDefaultMode = !isInGSDMode;

    // Exclude reports that have no data because there wouldn't be anything to show in the option item.
    // This can happen if data is currently loading from the server or a report is in various stages of being created.
    if (!report || !report.reportID || !report.participants || _.isEmpty(report.participants) || isIOUReport(report)) {
        return false;
    }

    if (isDefaultRoom(report) && !canSeeDefaultRoom(report, policies, betas)) {
        return false;
    }

    if (isUserCreatedPolicyRoom(report) && !Permissions.canUsePolicyRooms(betas)) {
        return false;
    }

    // Include the currently viewed report. If we excluded the currently viewed report, then there
    // would be no way to highlight it in the options list and it would be confusing to users because they lose
    // a sense of context.
    if (report.reportID === reportIDFromRoute) {
        return true;
    }

    // Include reports if they have a draft, are pinned, or have an outstanding IOU
    // These are always relevant to the user no matter what view mode the user prefers
    if (report.hasDraft || report.isPinned || hasOutstandingIOU(report, currentUserLogin, iouReports)) {
        return true;
    }

    // Include reports that have errors from trying to add a workspace
    // If we excluded it, then the red-brock-road pattern wouldn't work for the user to resolve the error
    if (report.errorFields && !_.isEmpty(report.errorFields.addWorkspaceRoom)) {
        return true;
    }

    // All unread chats (even archived ones) in GSD mode will be shown. This is because GSD mode is specifically for focusing the user on the most relevant chats, primarily, the unread ones
    if (isInGSDMode) {
        return isUnread(report);
    }

    // Archived reports should always be shown when in default (most recent) mode. This is because you should still be able to access and search for the chats to find them.
    if (isInDefaultMode && isArchivedRoom(report)) {
        return true;
    }

    // Include policy expense chats if the user isn't in the policy expense chat beta
    if (isPolicyExpenseChat(report) && !Permissions.canUsePolicyExpenseChat(betas)) {
        return false;
    }

    return true;
}

/**
 * Attempts to find a report in onyx with the provided list of participants
 * @param {Array} newParticipantList
 * @returns {Array|undefined}
 */
function getChatByParticipants(newParticipantList) {
    newParticipantList.sort();
    return _.find(allReports, (report) => {
        // If the report has been deleted, or there are no participants (like an empty #admins room) then skip it
        if (!report || !report.participants) {
            return false;
        }

        // Only return the room if it has all the participants and is not a policy room
        return !isUserCreatedPolicyRoom(report) && _.isEqual(newParticipantList, _.sortBy(report.participants));
    });
}

/**
 * @param {String} policyID
 * @returns {Array}
 */
function getAllPolicyReports(policyID) {
    return _.filter(allReports, report => report && report.policyID === policyID);
}

/**
* Returns true if Chronos is one of the chat participants (1:1)
* @param {Object} report
* @returns {Boolean}
*/
function chatIncludesChronos(report) {
    return report.participants
                && _.contains(report.participants, CONST.EMAIL.CHRONOS);
}

/**
 * @param {Object} report
 * @param {String} report.lastReadTime
 * @param {Array} sortedAndFilteredReportActions - reportActions for the report, sorted newest to oldest, and filtered for only those that should be visible
 *
 * @returns {String|null}
 */
function getNewMarkerReportActionID(report, sortedAndFilteredReportActions) {
    if (!isUnread(report)) {
        return '';
    }

    const newMarkerIndex = _.findLastIndex(sortedAndFilteredReportActions, reportAction => (
        (reportAction.created || '') > report.lastReadTime
    ));

    return _.has(sortedAndFilteredReportActions[newMarkerIndex], 'reportActionID')
        ? sortedAndFilteredReportActions[newMarkerIndex].reportActionID
        : '';
}

/**
 * Performs the markdown conversion, and replaces code points > 127 with C escape sequences
 * Used for compatibility with the backend auth validator for AddComment, and to account for MD in comments
 * @param {String} textComment
 * @returns {Number} The comment's total length as seen from the backend
 */
function getCommentLength(textComment) {
    return getParsedComment(textComment).replace(/[^ -~]/g, '\\u????').trim().length;
}

/**
 * @param {String|null} url
 * @returns {String}
 */
function getRouteFromLink(url) {
    if (!url) {
        return '';
    }

    // Get the reportID from URL
    let route = url;
    _.each(linkingConfig.prefixes, (prefix) => {
        const localWebAndroidRegEx = /^(http:\/\/([0-9]{1,3})\.([0-9]{1,3})\.([0-9]{1,3})\.([0-9]{1,3}))/;
        if (route.startsWith(prefix)) {
            route = route.replace(prefix, '');
        } else if (localWebAndroidRegEx.test(route)) {
            route = route.replace(localWebAndroidRegEx, '');
        } else {
            return;
        }

        // Remove the port if it's a localhost URL
        if (/^:\d+/.test(route)) {
            route = route.replace(/:\d+/, '');
        }

        // Remove the leading slash if exists
        if (route.startsWith('/')) {
            route = route.replace('/', '');
        }
    });
    return route;
}

/**
 * @param {String|null} url
 * @returns {String}
 */
function getReportIDFromLink(url) {
    const route = getRouteFromLink(url);
    const {reportID, isSubReportPageRoute} = ROUTES.parseReportRouteParams(route);
    if (isSubReportPageRoute) {
        // We allow the Sub-Report deep link routes (settings, details, etc.) to be handled by their respective component pages
        return '';
    }
    return reportID;
}

/**
 * @param {Object} report
 * @param {Array} reportParticipants
 * @param {Array} betas
 * @returns {Array}
 */
function getIOUOptions(report, reportParticipants, betas) {
    const participants = _.filter(reportParticipants, email => currentUserPersonalDetails.login !== email);
    const hasExcludedIOUEmails = lodashIntersection(reportParticipants, CONST.EXPENSIFY_EMAILS).length > 0;
    const hasMultipleParticipants = participants.length > 1;

    if (hasExcludedIOUEmails || participants.length === 0 || !Permissions.canUseIOU(betas)) {
        return [];
    }

    // User created policy rooms and default rooms like #admins or #announce will always have the Split Bill option
    // unless there are no participants at all (e.g. #admins room for a policy with only 1 admin)
    // DM chats and workspace chats will have the Split Bill option only when there are at least 3 people in the chat.
    if (isChatRoom(report) || hasMultipleParticipants) {
        return [CONST.IOU.IOU_TYPE.SPLIT];
    }

    // DM chats that only have 2 people will see the Send / Request money options.
    // Workspace chats should only see the Request money option, as "easy overages" is not available.
    return [
        CONST.IOU.IOU_TYPE.REQUEST,
        ...(Permissions.canUseIOUSend(betas) && !isPolicyExpenseChat(report) ? [CONST.IOU.IOU_TYPE.SEND] : []),
    ];
}

/**
 * Allows a user to leave a policy room according to the following conditions of the visibility or chatType rNVP:
 * `public` - Anyone can leave (because anybody can join)
 * `public_announce` - Only non-policy members can leave (it's auto-shared with policy members)
 * `policy_admins` - Nobody can leave (it's auto-shared with all policy admins)
 * `policy_announce` - Nobody can leave (it's auto-shared with all policy members)
 * `policy` - Anyone can leave (though only policy members can join)
 * `domain` - Nobody can leave (it's auto-shared with domain members)
 * `dm` - Nobody can leave (it's auto-shared with users)
 * `private` - Anybody can leave (though you can only be invited to join)
 *
 * @param {Object} report
 * @param {String} report.visibility
 * @param {String} report.chatType
 * @param {Boolean} isPolicyMember
 * @returns {Boolean}
 */
function canLeaveRoom(report, isPolicyMember) {
    if (_.isEmpty(report.visibility)) {
        if (report.chatType === CONST.REPORT.CHAT_TYPE.POLICY_ADMINS
            || report.chatType === CONST.REPORT.CHAT_TYPE.POLICY_ANNOUNCE
            || report.chatType === CONST.REPORT.CHAT_TYPE.DOMAIN_ALL
            || _.isEmpty(report.chatType)) { // DM chats don't have a chatType
            return false;
        }
    } else if (report.visibility === CONST.REPORT.VISIBILITY.PUBLIC_ANNOUNCE && isPolicyMember) {
        return false;
    }
    return true;
}

export {
    getReportParticipantsTitle,
    isReportMessageAttachment,
    findLastAccessedReport,
    canEditReportAction,
    canDeleteReportAction,
    canLeaveRoom,
    sortReportsByLastRead,
    isDefaultRoom,
    isAdminRoom,
    isAnnounceRoom,
    isUserCreatedPolicyRoom,
    isChatRoom,
    getChatRoomSubtitle,
    getPolicyName,
    getPolicyType,
    isArchivedRoom,
    isPublicRoom,
    isConciergeChatReport,
    hasAutomatedExpensifyEmails,
    hasExpensifyGuidesEmails,
    hasOutstandingIOU,
    isIOUOwnedByCurrentUser,
    getIOUTotal,
    canShowReportRecipientLocalTime,
    formatReportLastMessageText,
    chatIncludesConcierge,
    isPolicyExpenseChat,
    getDefaultAvatar,
    getIcons,
    getRoomWelcomeMessage,
    getDisplayNamesWithTooltips,
    getReportName,
    getReportIDFromLink,
    getRouteFromLink,
    navigateToDetailsPage,
    generateReportID,
    hasReportNameError,
    isUnread,
    buildOptimisticWorkspaceChats,
    buildOptimisticChatReport,
    buildOptimisticClosedReportAction,
    buildOptimisticCreatedReportAction,
    buildOptimisticIOUReport,
    buildOptimisticIOUReportAction,
    buildOptimisticAddCommentReportAction,
    shouldReportBeInOptionList,
    getChatByParticipants,
    getAllPolicyReports,
    getIOUReportActionMessage,
    getDisplayNameForParticipant,
    isIOUReport,
    chatIncludesChronos,
    getAvatar,
    isDefaultAvatar,
    getOldDotDefaultAvatar,
    getNewMarkerReportActionID,
    canSeeDefaultRoom,
    hashLogin,
    getDefaultWorkspaceAvatar,
    getCommentLength,
    getFullSizeAvatar,
    getSmallSizeAvatar,
    getIOUOptions,
};<|MERGE_RESOLUTION|>--- conflicted
+++ resolved
@@ -435,34 +435,6 @@
 }
 
 /**
-<<<<<<< HEAD
- * Gets the last message text from the report.
- * Looks at reportActions data as the "best source" for information, because the front-end may have optimistic reportActions that the server is not yet aware of.
- * If reportActions are not loaded for the report, then there can't be any optimistic reportActions, and the lastMessageText rNVP will be accurate as a fallback.
- *
- * @param {Object} report
- * @returns {String}
- */
-function getLastMessageText(report) {
-    if (!report) {
-        return '';
-    }
-
-    const lastReportAction = lastReportActions[report.reportID];
-    let lastReportActionText = report.lastMessageText;
-    let lastReportActionHtml = report.lastMessageHtml;
-    if (lastReportAction && lastReportAction.actionName === CONST.REPORT.ACTIONS.TYPE.ADDCOMMENT) {
-        lastReportActionText = lodashGet(lastReportAction, 'message[0].text', report.lastMessageText);
-        lastReportActionHtml = lodashGet(lastReportAction, 'message[0].html', report.lastMessageHtml);
-    }
-    return isReportMessageAttachment({text: lastReportActionText, html: lastReportActionHtml})
-        ? `[${Localize.translateLocal('common.attachment')}]`
-        : lastReportActionText;
-}
-
-/**
-=======
->>>>>>> d3b380df
  * Trim the last message text to a fixed limit.
  * @param {String} lastMessageText
  * @returns {String}
