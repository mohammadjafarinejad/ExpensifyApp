--- conflicted
+++ resolved
@@ -1143,31 +1143,13 @@
         return false;
     }
 
-<<<<<<< HEAD
-    let reportToLook = report;
-    if (report.iouReportID) {
-        const iouReport = allAvailableReports[`${ONYXKEYS.COLLECTION.REPORT}${report.iouReportID}`];
-        if (iouReport) {
-            reportToLook = iouReport;
-        }
-    }
-
     // Money request waiting for current user to add their credit bank account
-    if (report.ownerAccountID === currentUserAccountID && report.isWaitingOnBankAccount && reportToLook.hasOutstandingIOU) {
-        return true;
-    }
-
-    // Money request waiting for current user to Pay (from chat or from iou report)
-    if (reportToLook.ownerAccountID && (reportToLook.ownerAccountID !== currentUserAccountID || currentUserAccountID === reportToLook.managerID) && reportToLook.hasOutstandingIOU) {
-=======
-    // Money request waiting for current user to add their credit bank account
-    if (report.ownerAccountID === currentUserAccountID && report.isWaitingOnBankAccount) {
+    if (report.hasOutstandingIOU && report.ownerAccountID === currentUserAccountID && report.isWaitingOnBankAccount) {
         return true;
     }
 
     // Money request waiting for current user to Pay (from expense or iou report)
     if (report.hasOutstandingIOU && report.ownerAccountID && (report.ownerAccountID !== currentUserAccountID || currentUserAccountID === report.managerID)) {
->>>>>>> 7f13cdd9
         return true;
     }
 
