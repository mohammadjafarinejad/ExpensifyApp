--- conflicted
+++ resolved
@@ -916,9 +916,8 @@
  * @returns {Object}
  */
 function buildOptimisticCreatedReportAction(ownerEmail) {
-    const reportActionID = NumberUtils.rand64();
     return {
-        reportActionID,
+        reportActionID: NumberUtils.rand64(),
         actionName: CONST.REPORT.ACTIONS.TYPE.CREATED,
         pendingAction: CONST.RED_BRICK_ROAD_PENDING_ACTION.ADD,
         actorAccountID: currentUserAccountID,
@@ -969,15 +968,10 @@
         CONST.REPORT.NOTIFICATION_PREFERENCE.DAILY,
     );
     const announceChatReportID = announceChatData.reportID;
-<<<<<<< HEAD
     const announceCreatedAction = buildOptimisticCreatedReportAction(announceChatData.ownerEmail);
     const announceReportActionData = {
         [announceCreatedAction.reportActionID]: announceCreatedAction,
     };
-=======
-    const announceReportActionData = buildOptimisticCreatedReportAction(announceChatData.ownerEmail);
-    const announceCreatedReportActionID = announceReportActionData[0].reportActionID;
->>>>>>> 81ba1abc
 
     const adminsChatData = buildOptimisticChatReport(
         [currentUserEmail],
@@ -989,15 +983,10 @@
         policyName,
     );
     const adminsChatReportID = adminsChatData.reportID;
-<<<<<<< HEAD
     const adminsCreatedAction = buildOptimisticCreatedReportAction(adminsChatData.ownerEmail);
     const adminsReportActionData = {
         [adminsCreatedAction.reportActionID]: adminsCreatedAction,
     };
-=======
-    const adminsReportActionData = buildOptimisticCreatedReportAction(adminsChatData.ownerEmail);
-    const adminsCreatedReportActionID = adminsReportActionData[0].reportActionID;
->>>>>>> 81ba1abc
 
     const expenseChatData = buildOptimisticChatReport(
         [currentUserEmail],
@@ -1009,29 +998,24 @@
         policyName,
     );
     const expenseChatReportID = expenseChatData.reportID;
-<<<<<<< HEAD
     const expenseReportCreatedAction = buildOptimisticCreatedReportAction(expenseChatData.ownerEmail);
     const expenseReportActionData = {
         [expenseReportCreatedAction.reportActionID]: expenseReportCreatedAction,
     };
-=======
-    const expenseReportActionData = buildOptimisticCreatedReportAction(expenseChatData.ownerEmail);
-    const expenseCreatedReportActionID = expenseReportActionData[0].reportActionID;
->>>>>>> 81ba1abc
 
     return {
         announceChatReportID,
         announceChatData,
         announceReportActionData,
-        announceCreatedReportActionID,
+        announceCreatedReportActionID: announceCreatedAction.reportActionID,
         adminsChatReportID,
         adminsChatData,
         adminsReportActionData,
-        adminsCreatedReportActionID,
+        adminsCreatedReportActionID: adminsCreatedAction.reportActionID,
         expenseChatReportID,
         expenseChatData,
         expenseReportActionData,
-        expenseCreatedReportActionID,
+        expenseCreatedReportActionID: expenseReportCreatedAction.reportActionID,
     };
 }
 
