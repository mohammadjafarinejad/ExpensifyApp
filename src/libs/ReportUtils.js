import _ from 'underscore';
import Str from 'expensify-common/lib/str';
import lodashGet from 'lodash/get';
import lodashIntersection from 'lodash/intersection';
import Onyx from 'react-native-onyx';
import ExpensiMark from 'expensify-common/lib/ExpensiMark';
import ONYXKEYS from '../ONYXKEYS';
import CONST from '../CONST';
import * as Localize from './Localize';
import * as Expensicons from '../components/Icon/Expensicons';
import hashCode from './hashCode';
import Navigation from './Navigation/Navigation';
import ROUTES from '../ROUTES';
import * as NumberUtils from './NumberUtils';
import * as NumberFormatUtils from './NumberFormatUtils';
import * as ReportActionsUtils from './ReportActionsUtils';
import Permissions from './Permissions';
import DateUtils from './DateUtils';
import linkingConfig from './Navigation/linkingConfig';
import * as defaultAvatars from '../components/Icon/DefaultAvatars';
import isReportMessageAttachment from './isReportMessageAttachment';
import * as defaultWorkspaceAvatars from '../components/Icon/WorkspaceDefaultAvatars';
import * as LocalePhoneNumber from './LocalePhoneNumber';
import * as CurrencyUtils from './CurrencyUtils';

let sessionEmail;
Onyx.connect({
    key: ONYXKEYS.SESSION,
    callback: (val) => (sessionEmail = val ? val.email : null),
});

let preferredLocale = CONST.LOCALES.DEFAULT;
Onyx.connect({
    key: ONYXKEYS.NVP_PREFERRED_LOCALE,
    callback: (val) => {
        if (!val) {
            return;
        }
        preferredLocale = val;
    },
});

let currentUserEmail;
let currentUserAccountID;
Onyx.connect({
    key: ONYXKEYS.SESSION,
    callback: (val) => {
        // When signed out, val is undefined
        if (!val) {
            return;
        }

        currentUserEmail = val.email;
        currentUserAccountID = val.accountID;
    },
});

let allPersonalDetails;
let currentUserPersonalDetails;
Onyx.connect({
    key: ONYXKEYS.PERSONAL_DETAILS,
    callback: (val) => {
        currentUserPersonalDetails = lodashGet(val, currentUserEmail, {});
        allPersonalDetails = val;
    },
});

let allReports;
Onyx.connect({
    key: ONYXKEYS.COLLECTION.REPORT,
    waitForCollectionCallback: true,
    callback: (val) => (allReports = val),
});

let doesDomainHaveApprovedAccountant;
Onyx.connect({
    key: ONYXKEYS.ACCOUNT,
    waitForCollectionCallback: true,
    callback: (val) => (doesDomainHaveApprovedAccountant = lodashGet(val, 'doesDomainHaveApprovedAccountant', false)),
});

let allPolicies;
Onyx.connect({
    key: ONYXKEYS.COLLECTION.POLICY,
    waitForCollectionCallback: true,
    callback: (val) => (allPolicies = val),
});

function getChatType(report) {
    return report ? report.chatType : '';
}

/**
 * Returns the concatenated title for the PrimaryLogins of a report
 *
 * @param {Array} logins
 * @returns {string}
 */
function getReportParticipantsTitle(logins) {
    return (
        _.chain(logins)

            // Somehow it's possible for the logins coming from report.participants to contain undefined values so we use compact to remove them.
            .compact()
            .map((login) => Str.removeSMSDomain(login))
            .value()
            .join(', ')
    );
}

/**
 * Checks if a report is an Expense report.
 *
 * @param {Object} report
 * @returns {Boolean}
 */
function isExpenseReport(report) {
    return lodashGet(report, 'type') === CONST.REPORT.TYPE.EXPENSE;
}

/**
 * Checks if a report is an IOU report.
 *
 * @param {Object} report
 * @returns {Boolean}
 */
function isIOUReport(report) {
    return lodashGet(report, 'type') === CONST.REPORT.TYPE.IOU;
}

/**
 * Checks if a report is a task report.
 *
 * @param {Object} report
 * @returns {Boolean}
 */
function isTaskReport(report) {
    return lodashGet(report, 'type') === CONST.REPORT.TYPE.TASK;
}

/**
 * Checks if a report is an IOU or expense report.
 *
 * @param {Object} report
 * @returns {Boolean}
 */
function isMoneyRequestReport(report) {
    return isIOUReport(report) || isExpenseReport(report);
}

/**
 * Given a collection of reports returns them sorted by last read
 *
 * @param {Object} reports
 * @returns {Array}
 */
function sortReportsByLastRead(reports) {
    return _.chain(reports)
        .toArray()
        .filter((report) => report && report.reportID && !isIOUReport(report))
        .sortBy('lastReadTime')
        .value();
}

/**
 * Can only edit if:
 *
 * - It was written by the current user
 * - It's an ADDCOMMENT that is not an attachment
 * - It's not pending deletion
 *
 * @param {Object} reportAction
 * @returns {Boolean}
 */
function canEditReportAction(reportAction) {
    return (
        reportAction.actorEmail === sessionEmail &&
        reportAction.actionName === CONST.REPORT.ACTIONS.TYPE.ADDCOMMENT &&
        !isReportMessageAttachment(lodashGet(reportAction, ['message', 0], {})) &&
        !ReportActionsUtils.isDeletedAction(reportAction) &&
        reportAction.pendingAction !== CONST.RED_BRICK_ROAD_PENDING_ACTION.DELETE
    );
}

/**
 * Can only delete if it's an ADDCOMMENT, the author is this user.
 *
 * @param {Object} reportAction
 * @returns {Boolean}
 */
function canDeleteReportAction(reportAction) {
    return (
        reportAction.actorEmail === sessionEmail &&
        reportAction.actionName === CONST.REPORT.ACTIONS.TYPE.ADDCOMMENT &&
        reportAction.pendingAction !== CONST.RED_BRICK_ROAD_PENDING_ACTION.DELETE
    );
}

/**
 * Whether the provided report is an Admin room
 * @param {Object} report
 * @param {String} report.chatType
 * @returns {Boolean}
 */
function isAdminRoom(report) {
    return getChatType(report) === CONST.REPORT.CHAT_TYPE.POLICY_ADMINS;
}

/**
 * Whether the provided report is a Announce room
 * @param {Object} report
 * @param {String} report.chatType
 * @returns {Boolean}
 */
function isAnnounceRoom(report) {
    return getChatType(report) === CONST.REPORT.CHAT_TYPE.POLICY_ANNOUNCE;
}

/**
 * Whether the provided report is a default room
 * @param {Object} report
 * @param {String} report.chatType
 * @returns {Boolean}
 */
function isDefaultRoom(report) {
    return [CONST.REPORT.CHAT_TYPE.POLICY_ADMINS, CONST.REPORT.CHAT_TYPE.POLICY_ANNOUNCE, CONST.REPORT.CHAT_TYPE.DOMAIN_ALL].indexOf(getChatType(report)) > -1;
}

/**
 * Whether the provided report is a Domain room
 * @param {Object} report
 * @param {String} report.chatType
 * @returns {Boolean}
 */
function isDomainRoom(report) {
    return getChatType(report) === CONST.REPORT.CHAT_TYPE.DOMAIN_ALL;
}

/**
 * Whether the provided report is a user created policy room
 * @param {Object} report
 * @param {String} report.chatType
 * @returns {Boolean}
 */
function isUserCreatedPolicyRoom(report) {
    return getChatType(report) === CONST.REPORT.CHAT_TYPE.POLICY_ROOM;
}

/**
 * Whether the provided report is a Policy Expense chat.
 * @param {Object} report
 * @param {String} report.chatType
 * @returns {Boolean}
 */
function isPolicyExpenseChat(report) {
    return getChatType(report) === CONST.REPORT.CHAT_TYPE.POLICY_EXPENSE_CHAT;
}

/**
 * Whether the provided report is a chat room
 * @param {Object} report
 * @param {String} report.chatType
 * @returns {Boolean}
 */
function isChatRoom(report) {
    return isUserCreatedPolicyRoom(report) || isDefaultRoom(report);
}

/**
 * Whether the provided report is a public room
 * @param {Object} report
 * @param {String} report.visibility
 * @returns {Boolean}
 */
function isPublicRoom(report) {
    const visibility = lodashGet(report, 'visibility', '');
    return visibility === CONST.REPORT.VISIBILITY.PUBLIC || visibility === CONST.REPORT.VISIBILITY.PUBLIC_ANNOUNCE;
}

/**
 * Whether the provided report is a public announce room
 * @param {Object} report
 * @param {String} report.visibility
 * @returns {Boolean}
 */
function isPublicAnnounceRoom(report) {
    const visibility = lodashGet(report, 'visibility', '');
    return visibility === CONST.REPORT.VISIBILITY.PUBLIC_ANNOUNCE;
}

/**
 * Get the policy type from a given report
 * @param {Object} report
 * @param {String} report.policyID
 * @param {Object} policies must have Onyxkey prefix (i.e 'policy_') for keys
 * @returns {String}
 */
function getPolicyType(report, policies) {
    return lodashGet(policies, [`${ONYXKEYS.COLLECTION.POLICY}${report.policyID}`, 'type'], '');
}

/**
 * Returns true if there are any guides accounts (team.expensify.com) in emails
 * @param {Array} emails
 * @returns {Boolean}
 */
function hasExpensifyGuidesEmails(emails) {
    return _.some(emails, (email) => Str.extractEmailDomain(email) === CONST.EMAIL.GUIDES_DOMAIN);
}

/**
 * Only returns true if this is our main 1:1 DM report with Concierge
 *
 * @param {Object} report
 * @returns {Boolean}
 */
function isConciergeChatReport(report) {
    return lodashGet(report, 'participants', []).length === 1 && report.participants[0] === CONST.EMAIL.CONCIERGE;
}

/**
 * @param {Record<String, {lastReadTime, reportID}>|Array<{lastReadTime, reportID}>} reports
 * @param {Boolean} [ignoreDomainRooms]
 * @param {Object} policies
 * @param {Boolean} isFirstTimeNewExpensifyUser
 * @param {Boolean} openOnAdminRoom
 * @returns {Object}
 */
function findLastAccessedReport(reports, ignoreDomainRooms, policies, isFirstTimeNewExpensifyUser, openOnAdminRoom = false) {
    // If it's the user's first time using New Expensify, then they could either have:
    //   - just a Concierge report, if so we'll return that
    //   - their Concierge report, and a separate report that must have deeplinked them to the app before they created their account.
    // If it's the latter, we'll use the deeplinked report over the Concierge report,
    // since the Concierge report would be incorrectly selected over the deep-linked report in the logic below.
    let sortedReports = sortReportsByLastRead(reports);

    if (isFirstTimeNewExpensifyUser) {
        if (sortedReports.length === 1) {
            return sortedReports[0];
        }
        return _.find(sortedReports, (report) => !isConciergeChatReport(report));
    }

    if (ignoreDomainRooms) {
        // We allow public announce rooms, admins, and announce rooms through since we bypass the default rooms beta for them.
        // Check where ReportUtils.findLastAccessedReport is called in MainDrawerNavigator.js for more context.
<<<<<<< HEAD
        sortedReports = _.filter(
            sortedReports,
            (report) =>
                !isDefaultRoom(report) ||
                isPublicAnnounceRoom(report) ||
                getPolicyType(report, policies) === CONST.POLICY.TYPE.FREE ||
                hasExpensifyGuidesEmails(lodashGet(report, ['participants'], [])),
        );
=======
        // Domain rooms are now the only type of default room that are on the defaultRooms beta.
        sortedReports = _.filter(sortedReports, report => !isDomainRoom(report)
            || getPolicyType(report, policies) === CONST.POLICY.TYPE.FREE
            || hasExpensifyGuidesEmails(lodashGet(report, ['participants'], [])));
>>>>>>> cc78a083
    }

    let adminReport;
    if (openOnAdminRoom) {
        adminReport = _.find(sortedReports, (report) => {
            const chatType = getChatType(report);
            return chatType === CONST.REPORT.CHAT_TYPE.POLICY_ADMINS;
        });
    }

    return adminReport || _.last(sortedReports);
}

/**
 * Whether the provided report is an archived room
 * @param {Object} report
 * @param {Number} report.stateNum
 * @param {Number} report.statusNum
 * @returns {Boolean}
 */
function isArchivedRoom(report) {
    return lodashGet(report, ['statusNum']) === CONST.REPORT.STATUS.CLOSED && lodashGet(report, ['stateNum']) === CONST.REPORT.STATE_NUM.SUBMITTED;
}

/**
 * Get the policy name from a given report
 * @param {Object} report
 * @param {String} report.policyID
 * @param {String} report.oldPolicyName
 * @param {String} report.policyName
 * @returns {String}
 */
function getPolicyName(report) {
    // Public rooms send back the policy name with the reportSummary,
    // since they can also be accessed by people who aren't in the workspace
    if (report.policyName) {
        return report.policyName;
    }

    if (!allPolicies || _.size(allPolicies) === 0) {
        return Localize.translateLocal('workspace.common.unavailable');
    }

    const policy = allPolicies[`${ONYXKEYS.COLLECTION.POLICY}${report.policyID}`];
    if (!policy) {
        return report.oldPolicyName || Localize.translateLocal('workspace.common.unavailable');
    }

    return policy.name || report.oldPolicyName || Localize.translateLocal('workspace.common.unavailable');
}

/**
 * Checks if the current user is the admin of the policy given the policy expense chat.
 * @param {Object} report
 * @param {String} report.policyID
 * @param {Object} policies must have OnyxKey prefix (i.e 'policy_') for keys
 * @returns {Boolean}
 */
function isPolicyExpenseChatAdmin(report, policies) {
    if (!isPolicyExpenseChat(report)) {
        return false;
    }

    const policyRole = lodashGet(policies, [`${ONYXKEYS.COLLECTION.POLICY}${report.policyID}`, 'role']);

    return policyRole === CONST.POLICY.ROLE.ADMIN;
}

/**
 * Get either the policyName or domainName the chat is tied to
 * @param {Object} report
 * @returns {String}
 */
function getChatRoomSubtitle(report) {
    if (!isDefaultRoom(report) && !isUserCreatedPolicyRoom(report) && !isPolicyExpenseChat(report)) {
        return '';
    }
    if (getChatType(report) === CONST.REPORT.CHAT_TYPE.DOMAIN_ALL) {
        // The domainAll rooms are just #domainName, so we ignore the prefix '#' to get the domainName
        return report.reportName.substring(1);
    }
    if ((isPolicyExpenseChat(report) && report.isOwnPolicyExpenseChat) || isExpenseReport(report)) {
        return Localize.translateLocal('workspace.common.workspace');
    }
    if (isArchivedRoom(report)) {
        return report.oldPolicyName || '';
    }
    return getPolicyName(report);
}

/**
 * Get welcome message based on room type
 * @param {Object} report
 * @returns {Object}
 */

function getRoomWelcomeMessage(report) {
    const welcomeMessage = {};
    const workspaceName = getPolicyName(report);

    if (isArchivedRoom(report)) {
        welcomeMessage.phrase1 = Localize.translateLocal('reportActionsView.beginningOfArchivedRoomPartOne');
        welcomeMessage.phrase2 = Localize.translateLocal('reportActionsView.beginningOfArchivedRoomPartTwo');
    } else if (isDomainRoom(report)) {
        welcomeMessage.phrase1 = Localize.translateLocal('reportActionsView.beginningOfChatHistoryDomainRoomPartOne', {domainRoom: report.reportName});
        welcomeMessage.phrase2 = Localize.translateLocal('reportActionsView.beginningOfChatHistoryDomainRoomPartTwo');
    } else if (isAdminRoom(report)) {
        welcomeMessage.phrase1 = Localize.translateLocal('reportActionsView.beginningOfChatHistoryAdminRoomPartOne', {workspaceName});
        welcomeMessage.phrase2 = Localize.translateLocal('reportActionsView.beginningOfChatHistoryAdminRoomPartTwo');
    } else if (isAnnounceRoom(report)) {
        welcomeMessage.phrase1 = Localize.translateLocal('reportActionsView.beginningOfChatHistoryAnnounceRoomPartOne', {workspaceName});
        welcomeMessage.phrase2 = Localize.translateLocal('reportActionsView.beginningOfChatHistoryAnnounceRoomPartTwo', {workspaceName});
    } else {
        // Message for user created rooms or other room types.
        welcomeMessage.phrase1 = Localize.translateLocal('reportActionsView.beginningOfChatHistoryUserRoomPartOne');
        welcomeMessage.phrase2 = Localize.translateLocal('reportActionsView.beginningOfChatHistoryUserRoomPartTwo');
    }

    return welcomeMessage;
}

/**
 * Returns true if Concierge is one of the chat participants (1:1 as well as group chats)
 * @param {Object} report
 * @returns {Boolean}
 */
function chatIncludesConcierge(report) {
    return report.participants && _.contains(report.participants, CONST.EMAIL.CONCIERGE);
}

/**
 * Returns true if there is any automated expensify account in emails
 * @param {Array} emails
 * @returns {Boolean}
 */
function hasAutomatedExpensifyEmails(emails) {
    return _.intersection(emails, CONST.EXPENSIFY_EMAILS).length > 0;
}

/**
 * Returns true if there are any Expensify accounts (i.e. with domain 'expensify.com') in the set of emails.
 *
 * @param {Array<String>} emails
 * @return {Boolean}
 */
function hasExpensifyEmails(emails) {
    return _.some(emails, (email) => Str.extractEmailDomain(email) === CONST.EXPENSIFY_PARTNER_NAME);
}

/**
 * Whether the time row should be shown for a report.
 * @param {Array<Object>} personalDetails
 * @param {Object} report
 * @return {Boolean}
 */
function canShowReportRecipientLocalTime(personalDetails, report) {
    const reportParticipants = _.without(lodashGet(report, 'participants', []), sessionEmail);
    const participantsWithoutExpensifyEmails = _.difference(reportParticipants, CONST.EXPENSIFY_EMAILS);
    const hasMultipleParticipants = participantsWithoutExpensifyEmails.length > 1;
    const reportRecipient = personalDetails[participantsWithoutExpensifyEmails[0]];
    const reportRecipientTimezone = lodashGet(reportRecipient, 'timezone', CONST.DEFAULT_TIME_ZONE);
    const isReportParticipantValidated = lodashGet(reportRecipient, 'validated', false);
    return Boolean(
        !hasMultipleParticipants &&
            !isChatRoom(report) &&
            !isPolicyExpenseChat(report) &&
            reportRecipient &&
            reportRecipientTimezone &&
            reportRecipientTimezone.selected &&
            isReportParticipantValidated,
    );
}

/**
 * Trim the last message text to a fixed limit.
 * @param {String} lastMessageText
 * @returns {String}
 */
function formatReportLastMessageText(lastMessageText) {
    return String(lastMessageText).replace(CONST.REGEX.AFTER_FIRST_LINE_BREAK, '').substring(0, CONST.REPORT.LAST_MESSAGE_TEXT_MAX_LENGTH);
}

/**
 * Hashes provided string and returns a value between [0, range)
 * @param {String} login
 * @param {Number} range
 * @returns {Number}
 */
function hashLogin(login, range) {
    return Math.abs(hashCode(login.toLowerCase())) % range;
}

/**
 * Helper method to return the default avatar associated with the given login
 * @param {String} [login]
 * @returns {String}
 */
function getDefaultAvatar(login = '') {
    if (!login) {
        return Expensicons.FallbackAvatar;
    }
    if (login === CONST.EMAIL.CONCIERGE) {
        return Expensicons.ConciergeAvatar;
    }

    // There are 24 possible default avatars, so we choose which one this user has based
    // on a simple hash of their login. Note that Avatar count starts at 1.
    const loginHashBucket = hashLogin(login, CONST.DEFAULT_AVATAR_COUNT) + 1;

    return defaultAvatars[`Avatar${loginHashBucket}`];
}

/**
 * Helper method to return the default avatar associated with the given login
 * @param {String} [workspaceName]
 * @returns {String}
 */
function getDefaultWorkspaceAvatar(workspaceName) {
    if (!workspaceName) {
        return defaultWorkspaceAvatars.WorkspaceBuilding;
    }

    // Remove all chars not A-Z or 0-9 including underscore
    const alphaNumeric = workspaceName
        .normalize('NFD')
        .replace(/[^0-9a-z]/gi, '')
        .toUpperCase();

    return !alphaNumeric ? defaultWorkspaceAvatars.WorkspaceBuilding : defaultWorkspaceAvatars[`Workspace${alphaNumeric[0]}`];
}

function getWorkspaceAvatar(report) {
    const workspaceName = getPolicyName(report, allPolicies);
    return lodashGet(allPolicies, [
        `${ONYXKEYS.COLLECTION.POLICY}${report.policyID}`, 'avatar',
    ]) || getDefaultWorkspaceAvatar(workspaceName);
}

/**
 * Helper method to return old dot default avatar associated with login
 *
 * @param {String} [login]
 * @returns {String}
 */
function getOldDotDefaultAvatar(login = '') {
    if (login === CONST.EMAIL.CONCIERGE) {
        return CONST.CONCIERGE_ICON_URL;
    }

    // There are 8 possible old dot default avatars, so we choose which one this user has based
    // on a simple hash of their login. Note that Avatar count starts at 1.
    const loginHashBucket = hashLogin(login, CONST.OLD_DEFAULT_AVATAR_COUNT) + 1;

    return `${CONST.CLOUDFRONT_URL}/images/avatars/avatar_${loginHashBucket}.png`;
}

/**
 * Given a user's avatar path, returns true if user doesn't have an avatar or if URL points to a default avatar
 * @param {String} [avatarURL] - the avatar source from user's personalDetails
 * @returns {Boolean}
 */
function isDefaultAvatar(avatarURL) {
    if (
        _.isString(avatarURL) &&
        (avatarURL.includes('images/avatars/avatar_') || avatarURL.includes('images/avatars/default-avatar_') || avatarURL.includes('images/avatars/user/default'))
    ) {
        return true;
    }

    // If null URL, we should also use a default avatar
    if (!avatarURL) {
        return true;
    }
    return false;
}

/**
 * Provided a source URL, if source is a default avatar, return the associated SVG.
 * Otherwise, return the URL pointing to a user-uploaded avatar.
 *
 * @param {String} [avatarURL] - the avatar source from user's personalDetails
 * @param {String} [login] - the email of the user
 * @returns {String|Function}
 */
function getAvatar(avatarURL, login) {
    if (isDefaultAvatar(avatarURL)) {
        return getDefaultAvatar(login);
    }
    return avatarURL;
}

/**
 * Avatars uploaded by users will have a _128 appended so that the asset server returns a small version.
 * This removes that part of the URL so the full version of the image can load.
 *
 * @param {String} [avatarURL]
 * @param {String} [login]
 * @returns {String|Function}
 */
function getFullSizeAvatar(avatarURL, login) {
    const source = getAvatar(avatarURL, login);
    if (!_.isString(source)) {
        return source;
    }
    return source.replace('_128', '');
}

/**
 * Small sized avatars end with _128.<file-type>. This adds the _128 at the end of the
 * source URL (before the file type) if it doesn't exist there already.
 *
 * @param {String} avatarURL
 * @param {String} login
 * @returns {String|Function}
 */
function getSmallSizeAvatar(avatarURL, login) {
    const source = getAvatar(avatarURL, login);
    if (!_.isString(source)) {
        return source;
    }

    // Because other urls than CloudFront do not support dynamic image sizing (_SIZE suffix), the current source is already what we want to use here.
    if (!CONST.CLOUDFRONT_DOMAIN_REGEX.test(source)) {
        return source;
    }

    // If image source already has _128 at the end, the given avatar URL is already what we want to use here.
    const lastPeriodIndex = source.lastIndexOf('.');
    if (source.substring(lastPeriodIndex - 4, lastPeriodIndex) === '_128') {
        return source;
    }
    return `${source.substring(0, lastPeriodIndex)}_128${source.substring(lastPeriodIndex)}`;
}

/**
 * Returns the appropriate icons for the given chat report using the stored personalDetails.
 * The Avatar sources can be URLs or Icon components according to the chat type.
 *
 * @param {Object} report
 * @param {Object} personalDetails
 * @param {*} [defaultIcon]
 * @returns {Array<*>}
 */
function getIcons(report, personalDetails, defaultIcon = null) {
    const result = {
        source: '',
        type: CONST.ICON_TYPE_AVATAR,
        name: '',
    };

    if (_.isEmpty(report)) {
        result.source = defaultIcon || Expensicons.FallbackAvatar;
        return [result];
    }
    if (isConciergeChatReport(report)) {
        result.source = CONST.CONCIERGE_ICON_URL;
        return [result];
    }
    if (isArchivedRoom(report)) {
        result.source = Expensicons.DeletedRoomAvatar;
        return [result];
    }
    if (isDomainRoom(report)) {
        result.source = Expensicons.DomainRoomAvatar;
        return [result];
    }
    if (isAdminRoom(report)) {
        result.source = Expensicons.AdminRoomAvatar;
        return [result];
    }
    if (isAnnounceRoom(report)) {
        result.source = Expensicons.AnnounceRoomAvatar;
        return [result];
    }
    if (isChatRoom(report)) {
        result.source = Expensicons.ActiveRoomAvatar;
        return [result];
    }
    if (isPolicyExpenseChat(report)) {
        const workspaceName = lodashGet(allPolicies, [`${ONYXKEYS.COLLECTION.POLICY}${report.policyID}`, 'name']);

        const policyExpenseChatAvatarSource = lodashGet(allPolicies, [`${ONYXKEYS.COLLECTION.POLICY}${report.policyID}`, 'avatar']) || getDefaultWorkspaceAvatar(workspaceName);

        // Return the workspace avatar if the user is the owner of the policy expense chat
        if (report.isOwnPolicyExpenseChat && !isExpenseReport(report)) {
            result.source = policyExpenseChatAvatarSource;
            result.type = CONST.ICON_TYPE_WORKSPACE;
            result.name = workspaceName;
            return [result];
        }

        const adminIcon = {
            source: getAvatar(lodashGet(personalDetails, [report.ownerEmail, 'avatar']), report.ownerEmail),
            name: report.ownerEmail,
            type: CONST.ICON_TYPE_AVATAR,
        };

        const workspaceIcon = {
            source: policyExpenseChatAvatarSource,
            type: CONST.ICON_TYPE_WORKSPACE,
            name: workspaceName,
        };

        // If the user is an admin, return avatar source of the other participant of the report
        // (their workspace chat) and the avatar source of the workspace
        return [adminIcon, workspaceIcon];
    }
    if (isIOUReport(report)) {
        return [{
            source: getAvatar(lodashGet(personalDetails, [report.ownerEmail, 'avatar']), report.ownerEmail),
            name: report.ownerEmail,
            type: CONST.ICON_TYPE_AVATAR,
        }];
    }

    const participantDetails = [];
    const participants = report.participants || [];

    for (let i = 0; i < participants.length; i++) {
        const login = participants[i];
        const avatarSource = getAvatar(lodashGet(personalDetails, [login, 'avatar'], ''), login);
        participantDetails.push([login, lodashGet(personalDetails, [login, 'firstName'], ''), avatarSource]);
    }

    // Sort all logins by first name (which is the second element in the array)
    const sortedParticipantDetails = participantDetails.sort((a, b) => a[1] - b[1]);

    // Now that things are sorted, gather only the avatars (third element in the array) and return those
    const avatars = [];
    for (let i = 0; i < sortedParticipantDetails.length; i++) {
        const userIcon = {
            source: sortedParticipantDetails[i][2],
            type: CONST.ICON_TYPE_AVATAR,
            name: sortedParticipantDetails[i][0],
        };
        avatars.push(userIcon);
    }

    return avatars;
}

/**
 * Gets the personal details for a login by looking in the ONYXKEYS.PERSONAL_DETAILS Onyx key (stored in the local variable, allPersonalDetails). If it doesn't exist in Onyx,
 * then a default object is constructed.
 * @param {String} login
 * @returns {Object}
 */
function getPersonalDetailsForLogin(login) {
    if (!login) {
        return {};
    }
    return (
        (allPersonalDetails && allPersonalDetails[login]) || {
            login,
            displayName: LocalePhoneNumber.formatPhoneNumber(login),
            avatar: getDefaultAvatar(login),
        }
    );
}

/**
 * Get the displayName for a single report participant.
 *
 * @param {String} login
 * @param {Boolean} [shouldUseShortForm]
 * @returns {String}
 */
function getDisplayNameForParticipant(login, shouldUseShortForm = false) {
    if (!login) {
        return '';
    }
    const personalDetails = getPersonalDetailsForLogin(login);

    const longName = personalDetails.displayName;

    const shortName = personalDetails.firstName || longName;

    return shouldUseShortForm ? shortName : longName;
}

/**
 * @param {Object} participants
 * @param {Boolean} isMultipleParticipantReport
 * @returns {Array}
 */
function getDisplayNamesWithTooltips(participants, isMultipleParticipantReport) {
    return _.map(participants, (participant) => {
        const displayName = getDisplayNameForParticipant(participant.login, isMultipleParticipantReport);
        const tooltip = participant.login ? Str.removeSMSDomain(participant.login) : '';

        let pronouns = participant.pronouns;
        if (pronouns && pronouns.startsWith(CONST.PRONOUNS.PREFIX)) {
            const pronounTranslationKey = pronouns.replace(CONST.PRONOUNS.PREFIX, '');
            pronouns = Localize.translateLocal(`pronouns.${pronounTranslationKey}`);
        }

        return {
            displayName,
            tooltip,
            pronouns,
        };
    });
}

/**
 * Get the title for a policy expense chat which depends on the role of the policy member seeing this report
 *
 * @param {Object} report
 * @returns {String}
 */
function getPolicyExpenseChatName(report) {
    const reportOwnerDisplayName = getDisplayNameForParticipant(report.ownerEmail) || report.ownerEmail || report.reportName;

    // If the policy expense chat is owned by this user, use the name of the policy as the report name.
    if (report.isOwnPolicyExpenseChat) {
        return getPolicyName(report);
    }

    const policyExpenseChatRole = lodashGet(allPolicies, [`${ONYXKEYS.COLLECTION.POLICY}${report.policyID}`, 'role']) || 'user';

    // If this user is not admin and this policy expense chat has been archived because of account merging, this must be an old workspace chat
    // of the account which was merged into the current user's account. Use the name of the policy as the name of the report.
    if (isArchivedRoom(report)) {
        const lastAction = ReportActionsUtils.getLastVisibleAction(report.reportID);
        const archiveReason = (lastAction && lastAction.originalMessage && lastAction.originalMessage.reason) || CONST.REPORT.ARCHIVE_REASON.DEFAULT;
        if (archiveReason === CONST.REPORT.ARCHIVE_REASON.ACCOUNT_MERGED && policyExpenseChatRole !== CONST.POLICY.ROLE.ADMIN) {
            return getPolicyName(report);
        }
    }

    // If user can see this report and they are not its owner, they must be an admin and the report name should be the name of the policy member
    return reportOwnerDisplayName;
}

/**
 * Get the title for a report.
 *
 * @param {Object} report
 * @returns {String}
 */
function getReportName(report) {
    let formattedName;
    if (isChatRoom(report)) {
        formattedName = report.reportName;
    }

    if (isPolicyExpenseChat(report)) {
        formattedName = getPolicyExpenseChatName(report);
    }

    if (isArchivedRoom(report)) {
        formattedName += ` (${Localize.translateLocal('common.archived')})`;
    }

    if (formattedName) {
        return formattedName;
    }

    // Not a room or PolicyExpenseChat, generate title from participants
    const participants = (report && report.participants) || [];
    const participantsWithoutCurrentUser = _.without(participants, sessionEmail);
    const isMultipleParticipantReport = participantsWithoutCurrentUser.length > 1;

    return _.map(participantsWithoutCurrentUser, (login) => getDisplayNameForParticipant(login, isMultipleParticipantReport)).join(', ');
}

/**
 * Navigate to the details page of a given report
 *
 * @param {Object} report
 */
function navigateToDetailsPage(report) {
    const participants = lodashGet(report, 'participants', []);

    if (isChatRoom(report) || isPolicyExpenseChat(report)) {
        Navigation.navigate(ROUTES.getReportDetailsRoute(report.reportID));
        return;
    }
    if (participants.length === 1) {
        Navigation.navigate(ROUTES.getDetailsRoute(participants[0]));
        return;
    }
    Navigation.navigate(ROUTES.getReportParticipantsRoute(report.reportID));
}

/**
 * Generate a random reportID up to 53 bits aka 9,007,199,254,740,991 (Number.MAX_SAFE_INTEGER).
 * There were approximately 98,000,000 reports with sequential IDs generated before we started using this approach, those make up roughly one billionth of the space for these numbers,
 * so we live with the 1 in a billion chance of a collision with an older ID until we can switch to 64-bit IDs.
 *
 * In a test of 500M reports (28 years of reports at our current max rate) we got 20-40 collisions meaning that
 * this is more than random enough for our needs.
 *
 * @returns {String}
 */
function generateReportID() {
    return (Math.floor(Math.random() * 2 ** 21) * 2 ** 32 + Math.floor(Math.random() * 2 ** 32)).toString();
}

/**
 * @param {Object} report
 * @returns {Boolean}
 */
function hasReportNameError(report) {
    return !_.isEmpty(lodashGet(report, 'errorFields.reportName', {}));
}

/**
 * For comments shorter than 10k chars, convert the comment from MD into HTML because that's how it is stored in the database
 * For longer comments, skip parsing, but still escape the text, and display plaintext for performance reasons. It takes over 40s to parse a 100k long string!!
 *
 * @param {String} text
 * @returns {String}
 */
function getParsedComment(text) {
    const parser = new ExpensiMark();
    return text.length < CONST.MAX_MARKUP_LENGTH ? parser.replace(text) : _.escape(text);
}

/**
 * @param {String} [text]
 * @param {File} [file]
 * @returns {Object}
 */
function buildOptimisticAddCommentReportAction(text, file) {
    const parser = new ExpensiMark();
    const commentText = getParsedComment(text);
    const isAttachment = _.isEmpty(text) && file !== undefined;
    const attachmentInfo = isAttachment ? file : {};
    const htmlForNewComment = isAttachment ? 'Uploading attachment...' : commentText;

    // Remove HTML from text when applying optimistic offline comment
    const textForNewComment = isAttachment ? CONST.ATTACHMENT_MESSAGE_TEXT : parser.htmlToText(htmlForNewComment);

    return {
        commentText,
        reportAction: {
            reportActionID: NumberUtils.rand64(),
            actionName: CONST.REPORT.ACTIONS.TYPE.ADDCOMMENT,
            actorEmail: currentUserEmail,
            actorAccountID: currentUserAccountID,
            person: [
                {
                    style: 'strong',
                    text: lodashGet(allPersonalDetails, [currentUserEmail, 'displayName'], currentUserEmail),
                    type: 'TEXT',
                },
            ],
            automatic: false,
            avatar: lodashGet(allPersonalDetails, [currentUserEmail, 'avatar'], getDefaultAvatar(currentUserEmail)),
            created: DateUtils.getDBTime(),
            message: [
                {
                    type: CONST.REPORT.MESSAGE.TYPE.COMMENT,
                    html: htmlForNewComment,
                    text: textForNewComment,
                },
            ],
            isFirstItem: false,
            isAttachment,
            attachmentInfo,
            pendingAction: CONST.RED_BRICK_ROAD_PENDING_ACTION.ADD,
            shouldShow: true,
        },
    };
}

/**
 * Builds an optimistic IOU report with a randomly generated reportID
 *
 * @param {String} ownerEmail - Email of the person generating the IOU.
 * @param {String} userEmail - Email of the other person participating in the IOU.
 * @param {Number} total - IOU amount in the smallest unit of the currency.
 * @param {String} chatReportID - Report ID of the chat where the IOU is.
 * @param {String} currency - IOU currency.
 * @param {Boolean} isSendingMoney - If we send money the IOU should be created as settled
 *
 * @returns {Object}
 */
<<<<<<< HEAD
function buildOptimisticIOUReport(ownerEmail, userEmail, total, chatReportID, currency, locale, isSendingMoney = false) {
    const formattedTotal = NumberFormatUtils.format(locale, total, {
        style: 'currency',
        currency,
    });

=======
function buildOptimisticIOUReport(ownerEmail, userEmail, total, chatReportID, currency, isSendingMoney = false) {
    const formattedTotal = CurrencyUtils.convertToDisplayString(total, currency);
>>>>>>> cc78a083
    return {
        // If we're sending money, hasOutstandingIOU should be false
        hasOutstandingIOU: !isSendingMoney,
        type: CONST.REPORT.TYPE.IOU,
        cachedTotal: formattedTotal,
        chatReportID,
        currency,
        managerEmail: userEmail,
        ownerEmail,
        reportID: generateReportID(),
        state: CONST.REPORT.STATE.SUBMITTED,
        stateNum: isSendingMoney ? CONST.REPORT.STATE_NUM.SUBMITTED : CONST.REPORT.STATE_NUM.PROCESSING,
        total,
    };
}

/**
 * @param {String} type - IOUReportAction type. Can be oneOf(create, delete, pay, split)
 * @param {Number} total - IOU total in cents
 * @param {Array} participants - List of logins for the IOU participants, excluding the current user login
 * @param {String} comment - IOU comment
 * @param {String} currency - IOU currency
 * @param {String} paymentType - IOU paymentMethodType. Can be oneOf(Elsewhere, Expensify, PayPal.me)
 * @param {Boolean} isSettlingUp - Whether we are settling up an IOU
 * @returns {Array}
 */
function getIOUReportActionMessage(type, total, participants, comment, currency, paymentType = '', isSettlingUp = false) {
    const amount = NumberFormatUtils.format(preferredLocale, total / 100, {style: 'currency', currency});
    let paymentMethodMessage;
    switch (paymentType) {
        case CONST.IOU.PAYMENT_TYPE.EXPENSIFY:
            paymentMethodMessage = '!';
            break;
        case CONST.IOU.PAYMENT_TYPE.ELSEWHERE:
            paymentMethodMessage = ' elsewhere';
            break;
        case CONST.IOU.PAYMENT_TYPE.PAYPAL_ME:
            paymentMethodMessage = ' using PayPal.me';
            break;
        default:
            break;
    }

    let iouMessage;
    switch (type) {
        case CONST.IOU.REPORT_ACTION_TYPE.CREATE:
            iouMessage = `requested ${amount}${comment && ` for ${comment}`}`;
            break;
        case CONST.IOU.REPORT_ACTION_TYPE.SPLIT:
            iouMessage = `split ${amount}${comment && ` for ${comment}`}`;
            break;
        case CONST.IOU.REPORT_ACTION_TYPE.DELETE:
            iouMessage = `deleted the ${amount} request${comment && ` for ${comment}`}`;
            break;
        case CONST.IOU.REPORT_ACTION_TYPE.PAY:
<<<<<<< HEAD
            iouMessage = isSettlingUp ? `Settled up ${amount}${paymentMethodMessage}` : `Sent ${amount}${comment && ` for ${comment}`}${paymentMethodMessage}`;
=======
            iouMessage = isSettlingUp
                ? `settled up ${amount}${paymentMethodMessage}`
                : `sent ${amount}${comment && ` for ${comment}`}${paymentMethodMessage}`;
>>>>>>> cc78a083
            break;
        default:
            break;
    }

    return [
        {
            html: getParsedComment(iouMessage),
            text: iouMessage,
            isEdited: false,
            type: CONST.REPORT.MESSAGE.TYPE.COMMENT,
        },
    ];
}

/**
 * Builds an optimistic IOU reportAction object
 *
 * @param {String} type - IOUReportAction type. Can be oneOf(create, delete, pay, split).
 * @param {Number} amount - IOU amount in cents.
 * @param {String} currency
 * @param {String} comment - User comment for the IOU.
 * @param {Array}  participants - An array with participants details.
 * @param {String} transactionID
 * @param {String} [paymentType] - Only required if the IOUReportAction type is 'pay'. Can be oneOf(elsewhere, payPal, Expensify).
 * @param {String} [iouReportID] - Only required if the IOUReportActions type is oneOf(decline, cancel, pay). Generates a randomID as default.
 * @param {Boolean} [isSettlingUp] - Whether we are settling up an IOU.
 * @returns {Object}
 */
function buildOptimisticIOUReportAction(type, amount, currency, comment, participants, transactionID, paymentType = '', iouReportID = '', isSettlingUp = false) {
    const IOUReportID = iouReportID || generateReportID();
    const parser = new ExpensiMark();
    const commentText = getParsedComment(comment);
    const textForNewComment = parser.htmlToText(commentText);
    const textForNewCommentDecoded = Str.htmlDecode(textForNewComment);
    const originalMessage = {
        amount,
        comment: textForNewComment,
        currency,
        IOUTransactionID: transactionID,
        IOUReportID,
        type,
    };

    // We store amount, comment, currency in IOUDetails when type = pay
    if (type === CONST.IOU.REPORT_ACTION_TYPE.PAY) {
        _.each(['amount', 'comment', 'currency'], (key) => {
            delete originalMessage[key];
        });
        originalMessage.IOUDetails = {amount, comment, currency};
        originalMessage.paymentType = paymentType;
    }

    // IOUs of type split only exist in group DMs and those don't have an iouReport so we need to delete the IOUReportID key
    if (type === CONST.IOU.REPORT_ACTION_TYPE.SPLIT) {
        delete originalMessage.IOUReportID;
    }

    return {
        actionName: CONST.REPORT.ACTIONS.TYPE.IOU,
        actorAccountID: currentUserAccountID,
        actorEmail: currentUserEmail,
        automatic: false,
        avatar: lodashGet(currentUserPersonalDetails, 'avatar', getDefaultAvatar(currentUserEmail)),
        isAttachment: false,
        originalMessage,
        message: getIOUReportActionMessage(type, amount, participants, textForNewCommentDecoded, currency, paymentType, isSettlingUp),
        person: [
            {
                style: 'strong',
                text: lodashGet(currentUserPersonalDetails, 'displayName', currentUserEmail),
                type: 'TEXT',
            },
        ],
        reportActionID: NumberUtils.rand64(),
        shouldShow: true,
        created: DateUtils.getDBTime(),
        pendingAction: CONST.RED_BRICK_ROAD_PENDING_ACTION.ADD,
    };
}

/**
 * Builds an optimistic chat report with a randomly generated reportID and as much information as we currently have
 *
 * @param {Array} participantList
 * @param {String} reportName
 * @param {String} chatType
 * @param {String} policyID
 * @param {String} ownerEmail
 * @param {Boolean} isOwnPolicyExpenseChat
 * @param {String} oldPolicyName
 * @param {String} visibility
 * @param {String} notificationPreference
 * @returns {Object}
 */
function buildOptimisticChatReport(
    participantList,
    reportName = CONST.REPORT.DEFAULT_REPORT_NAME,
    chatType = '',
    policyID = CONST.POLICY.OWNER_EMAIL_FAKE,
    ownerEmail = CONST.REPORT.OWNER_EMAIL_FAKE,
    isOwnPolicyExpenseChat = false,
    oldPolicyName = '',
    visibility = undefined,
    notificationPreference = CONST.REPORT.NOTIFICATION_PREFERENCE.ALWAYS,
) {
    const currentTime = DateUtils.getDBTime();
    return {
        type: CONST.REPORT.TYPE.CHAT,
        chatType,
        hasOutstandingIOU: false,
        isOwnPolicyExpenseChat,
        isPinned: reportName === CONST.REPORT.WORKSPACE_CHAT_ROOMS.ADMINS,
        lastActorEmail: '',
        lastMessageHtml: '',
        lastMessageText: null,
        lastReadTime: currentTime,
        lastVisibleActionCreated: currentTime,
        notificationPreference,
        oldPolicyName,
        ownerEmail: ownerEmail || CONST.REPORT.OWNER_EMAIL_FAKE,
        participants: participantList,
        policyID,
        reportID: generateReportID(),
        reportName,
        stateNum: 0,
        statusNum: 0,
        visibility,
    };
}

/**
 * Returns the necessary reportAction onyx data to indicate that the chat has been created optimistically
 * @param {String} ownerEmail
 * @returns {Object}
 */
function buildOptimisticCreatedReportAction(ownerEmail) {
    return {
        reportActionID: NumberUtils.rand64(),
        actionName: CONST.REPORT.ACTIONS.TYPE.CREATED,
        pendingAction: CONST.RED_BRICK_ROAD_PENDING_ACTION.ADD,
        actorAccountID: currentUserAccountID,
        message: [
            {
                type: CONST.REPORT.MESSAGE.TYPE.TEXT,
                style: 'strong',
                text: ownerEmail === currentUserEmail ? 'You' : ownerEmail,
            },
            {
                type: CONST.REPORT.MESSAGE.TYPE.TEXT,
                style: 'normal',
                text: ' created this report',
            },
        ],
        person: [
            {
                type: CONST.REPORT.MESSAGE.TYPE.TEXT,
                style: 'strong',
                text: lodashGet(allPersonalDetails, [currentUserEmail, 'displayName'], currentUserEmail),
            },
        ],
        automatic: false,
        avatar: lodashGet(allPersonalDetails, [currentUserEmail, 'avatar'], getDefaultAvatar(currentUserEmail)),
        created: DateUtils.getDBTime(),
        shouldShow: true,
    };
}

/**
 * Returns the necessary reportAction onyx data to indicate that a chat has been archived
 *
 * @param {String} ownerEmail
 * @param {String} policyName
 * @param {String} reason - A reason why the chat has been archived
 * @returns {Object}
 */
function buildOptimisticClosedReportAction(ownerEmail, policyName, reason = CONST.REPORT.ARCHIVE_REASON.DEFAULT) {
    return {
        actionName: CONST.REPORT.ACTIONS.TYPE.CLOSED,
        actorAccountID: currentUserAccountID,
        automatic: false,
        avatar: lodashGet(allPersonalDetails, [currentUserEmail, 'avatar'], getDefaultAvatar(currentUserEmail)),
        created: DateUtils.getDBTime(),
        message: [
            {
                type: CONST.REPORT.MESSAGE.TYPE.TEXT,
                style: 'strong',
                text: ownerEmail === currentUserEmail ? 'You' : ownerEmail,
            },
            {
                type: CONST.REPORT.MESSAGE.TYPE.TEXT,
                style: 'normal',
                text: ' closed this report',
            },
        ],
        originalMessage: {
            policyName,
            reason,
        },
        pendingAction: CONST.RED_BRICK_ROAD_PENDING_ACTION.ADD,
        person: [
            {
                type: CONST.REPORT.MESSAGE.TYPE.TEXT,
                style: 'strong',
                text: lodashGet(allPersonalDetails, [currentUserEmail, 'displayName'], currentUserEmail),
            },
        ],
        reportActionID: NumberUtils.rand64(),
        shouldShow: true,
    };
}

/**
 * @param {String} policyID
 * @param {String} policyName
 * @returns {Object}
 */
function buildOptimisticWorkspaceChats(policyID, policyName) {
    const announceChatData = buildOptimisticChatReport(
        [currentUserEmail],
        CONST.REPORT.WORKSPACE_CHAT_ROOMS.ANNOUNCE,
        CONST.REPORT.CHAT_TYPE.POLICY_ANNOUNCE,
        policyID,
        null,
        false,
        policyName,
        null,

        // #announce contains all policy members so notifying always should be opt-in only.
        CONST.REPORT.NOTIFICATION_PREFERENCE.DAILY,
    );
    const announceChatReportID = announceChatData.reportID;
    const announceCreatedAction = buildOptimisticCreatedReportAction(announceChatData.ownerEmail);
    const announceReportActionData = {
        [announceCreatedAction.reportActionID]: announceCreatedAction,
    };

    const adminsChatData = buildOptimisticChatReport([currentUserEmail], CONST.REPORT.WORKSPACE_CHAT_ROOMS.ADMINS, CONST.REPORT.CHAT_TYPE.POLICY_ADMINS, policyID, null, false, policyName);
    const adminsChatReportID = adminsChatData.reportID;
    const adminsCreatedAction = buildOptimisticCreatedReportAction(adminsChatData.ownerEmail);
    const adminsReportActionData = {
        [adminsCreatedAction.reportActionID]: adminsCreatedAction,
    };

    const expenseChatData = buildOptimisticChatReport([currentUserEmail], '', CONST.REPORT.CHAT_TYPE.POLICY_EXPENSE_CHAT, policyID, currentUserEmail, true, policyName);
    const expenseChatReportID = expenseChatData.reportID;
    const expenseReportCreatedAction = buildOptimisticCreatedReportAction(expenseChatData.ownerEmail);
    const expenseReportActionData = {
        [expenseReportCreatedAction.reportActionID]: expenseReportCreatedAction,
    };

    return {
        announceChatReportID,
        announceChatData,
        announceReportActionData,
        announceCreatedReportActionID: announceCreatedAction.reportActionID,
        adminsChatReportID,
        adminsChatData,
        adminsReportActionData,
        adminsCreatedReportActionID: adminsCreatedAction.reportActionID,
        expenseChatReportID,
        expenseChatData,
        expenseReportActionData,
        expenseCreatedReportActionID: expenseReportCreatedAction.reportActionID,
    };
}

/**
 * Builds an optimistic Task Report with a randomly generated reportID
 *
 * @param {String} ownerEmail - Email of the person generating the Task.
 * @param {String} assignee - Email of the other person participating in the Task.
 * @param {String} parentReportID - Report ID of the chat where the Task is.
 * @param {String} title - Task title.
 * @param {String} description - Task description.
 *
 * @returns {Object}
 */

function buildOptimisticTaskReport(ownerEmail, assignee = null, parentReportID, title, description) {
    return {
        reportID: generateReportID(),
        reportName: title,
        description,
        ownerEmail,
        assignee,
        type: CONST.REPORT.TYPE.TASK,
        parentReportID,
        stateNum: CONST.REPORT.STATE_NUM.OPEN,
        statusNum: CONST.REPORT.STATUS.OPEN,
    };
}

/**
 * @param {Object} report
 * @returns {Boolean}
 */
function isUnread(report) {
    if (!report) {
        return false;
    }

    // lastVisibleActionCreated and lastReadTime are both datetime strings and can be compared directly
    const lastVisibleActionCreated = report.lastVisibleActionCreated || '';
    const lastReadTime = report.lastReadTime || '';
    return lastReadTime < lastVisibleActionCreated;
}

/**
 * @param {Object} report
 * @returns {Boolean}
 */
function isUnreadWithMention(report) {
    if (!report) {
        return false;
    }

    // lastMentionedTime and lastReadTime are both datetime strings and can be compared directly
    const lastMentionedTime = report.lastMentionedTime || '';
    const lastReadTime = report.lastReadTime || '';
    return lastReadTime < lastMentionedTime;
}

/**
 * Determines if a report has an outstanding IOU that doesn't belong to the currently logged in user
 *
 * @param {Object} report
 * @param {String} report.iouReportID
 * @param {String} currentUserLogin
 * @param {Object} iouReports
 * @returns {boolean}
 */
function hasOutstandingIOU(report, currentUserLogin, iouReports) {
    if (!report || !report.iouReportID || _.isUndefined(report.hasOutstandingIOU)) {
        return false;
    }

    const iouReport = iouReports && iouReports[`${ONYXKEYS.COLLECTION.REPORT}${report.iouReportID}`];
    if (!iouReport || !iouReport.ownerEmail) {
        return false;
    }

    if (iouReport.ownerEmail === currentUserEmail) {
        return false;
    }

    return report.hasOutstandingIOU;
}

/**
 * @param {Object} report
 * @param {String} report.iouReportID
 * @param {Object} iouReports
 * @returns {Number}
 */
function getIOUTotal(report, iouReports = {}) {
    if (report.hasOutstandingIOU) {
        const iouReport = iouReports[`${ONYXKEYS.COLLECTION.REPORT}${report.iouReportID}`];
        if (iouReport) {
            return iouReport.total;
        }
    }
    return 0;
}

/**
 * @param {Object} report
 * @param {String} report.iouReportID
 * @param {Object} iouReports
 * @returns {Boolean}
 */
function isIOUOwnedByCurrentUser(report, iouReports = {}) {
    if (report.hasOutstandingIOU) {
        const iouReport = iouReports[`${ONYXKEYS.COLLECTION.REPORT}${report.iouReportID}`];
        if (iouReport) {
            return iouReport.ownerEmail === currentUserEmail;
        }
    }
    return false;
}

/**
 * Assuming the passed in report is a default room, lets us know whether we can see it or not, based on permissions and
 * the various subsets of users we've allowed to use default rooms.
 *
 * @param {Object} report
 * @param {Array<Object>} policies
 * @param {Array<String>} betas
 * @return {Boolean}
 */
function canSeeDefaultRoom(report, policies, betas) {
    // Include archived rooms
    if (isArchivedRoom(report)) {
        return true;
    }

    // Include default rooms for free plan policies (domain rooms aren't included in here because they do not belong to a policy)
    if (getPolicyType(report, policies) === CONST.POLICY.TYPE.FREE) {
        return true;
    }

    // Include domain rooms with Partner Managers (Expensify accounts) in them for accounts that are on a domain with an Approved Accountant
    if (isDomainRoom(report) && doesDomainHaveApprovedAccountant && hasExpensifyEmails(lodashGet(report, ['participants'], []))) {
        return true;
    }

    // If the room has an assigned guide, it can be seen.
    if (hasExpensifyGuidesEmails(lodashGet(report, ['participants'], []))) {
        return true;
    }

    // Include any admins and announce rooms, since only non partner-managed domain rooms are on the beta now.
    if (isAdminRoom(report) || isAnnounceRoom(report)) {
        return true;
    }

    // For all other cases, just check that the user belongs to the default rooms beta
    return Permissions.canUseDefaultRooms(betas);
}

/**
 * Takes several pieces of data from Onyx and evaluates if a report should be shown in the option list (either when searching
 * for reports or the reports shown in the LHN).
 *
 * This logic is very specific and the order of the logic is very important. It should fail quickly in most cases and also
 * filter out the majority of reports before filtering out very specific minority of reports.
 *
 * @param {Object} report
 * @param {String} reportIDFromRoute
 * @param {Boolean} isInGSDMode
 * @param {String} currentUserLogin
 * @param {Object} iouReports
 * @param {String[]} betas
 * @param {Object} policies
 * @returns {boolean}
 */
function shouldReportBeInOptionList(report, reportIDFromRoute, isInGSDMode, currentUserLogin, iouReports, betas, policies) {
    const isInDefaultMode = !isInGSDMode;

    // Exclude reports that have no data because there wouldn't be anything to show in the option item.
    // This can happen if data is currently loading from the server or a report is in various stages of being created.
    // This can also happen for anyone accessing a public room or archived room for which they don't have access to the underlying policy.
    if (!report || !report.reportID || !report.participants || (_.isEmpty(report.participants) && !isPublicRoom(report) && !isArchivedRoom(report)) || isIOUReport(report)) {
        return false;
    }

    if (isDefaultRoom(report) && !canSeeDefaultRoom(report, policies, betas)) {
        return false;
    }

    if (isUserCreatedPolicyRoom(report) && !Permissions.canUsePolicyRooms(betas)) {
        return false;
    }

    // Include the currently viewed report. If we excluded the currently viewed report, then there
    // would be no way to highlight it in the options list and it would be confusing to users because they lose
    // a sense of context.
    if (report.reportID === reportIDFromRoute) {
        return true;
    }

    // Include reports if they have a draft, are pinned, or have an outstanding IOU
    // These are always relevant to the user no matter what view mode the user prefers
    if (report.hasDraft || report.isPinned || hasOutstandingIOU(report, currentUserLogin, iouReports)) {
        return true;
    }

    // Include reports that have errors from trying to add a workspace
    // If we excluded it, then the red-brock-road pattern wouldn't work for the user to resolve the error
    if (report.errorFields && !_.isEmpty(report.errorFields.addWorkspaceRoom)) {
        return true;
    }

    // All unread chats (even archived ones) in GSD mode will be shown. This is because GSD mode is specifically for focusing the user on the most relevant chats, primarily, the unread ones
    if (isInGSDMode) {
        return isUnread(report);
    }

    // Archived reports should always be shown when in default (most recent) mode. This is because you should still be able to access and search for the chats to find them.
    if (isInDefaultMode && isArchivedRoom(report)) {
        return true;
    }

    // Include policy expense chats if the user isn't in the policy expense chat beta
    if (isPolicyExpenseChat(report) && !Permissions.canUsePolicyExpenseChat(betas)) {
        return false;
    }

    return true;
}

/**
 * Attempts to find a report in onyx with the provided list of participants
 * @param {Array} newParticipantList
 * @returns {Array|undefined}
 */
function getChatByParticipants(newParticipantList) {
    newParticipantList.sort();
    return _.find(allReports, (report) => {
        // If the report has been deleted, or there are no participants (like an empty #admins room) then skip it
        if (!report || !report.participants) {
            return false;
        }

        // Only return the room if it has all the participants and is not a policy room
        return !isUserCreatedPolicyRoom(report) && _.isEqual(newParticipantList, _.sortBy(report.participants));
    });
}

/**
* Attempts to find a report in onyx with the provided list of participants in given policy
 * @param {Array} newParticipantList
 * @param {String} policyID
 * @returns {object|undefined}
 */
function getChatByParticipantsAndPolicy(newParticipantList, policyID) {
    newParticipantList.sort();
    return _.find(allReports, (report) => {
        // If the report has been deleted, or there are no participants (like an empty #admins room) then skip it
        if (!report || !report.participants) {
            return false;
        }

        // Only return the room if it has all the participants and is not a policy room
        return report.policyID === policyID && _.isEqual(newParticipantList, _.sortBy(report.participants));
    });
}

/**
 * @param {String} policyID
 * @returns {Array}
 */
function getAllPolicyReports(policyID) {
    return _.filter(allReports, (report) => report && report.policyID === policyID);
}

/**
 * Returns true if Chronos is one of the chat participants (1:1)
 * @param {Object} report
 * @returns {Boolean}
 */
function chatIncludesChronos(report) {
    return report.participants && _.contains(report.participants, CONST.EMAIL.CHRONOS);
}

/**
 * @param {Object} report
 * @param {String} report.lastReadTime
 * @param {Array} sortedAndFilteredReportActions - reportActions for the report, sorted newest to oldest, and filtered for only those that should be visible
 *
 * @returns {String|null}
 */
function getNewMarkerReportActionID(report, sortedAndFilteredReportActions) {
    if (!isUnread(report)) {
        return '';
    }

    const newMarkerIndex = _.findLastIndex(sortedAndFilteredReportActions, (reportAction) => (reportAction.created || '') > report.lastReadTime);

    return _.has(sortedAndFilteredReportActions[newMarkerIndex], 'reportActionID') ? sortedAndFilteredReportActions[newMarkerIndex].reportActionID : '';
}

/**
 * Performs the markdown conversion, and replaces code points > 127 with C escape sequences
 * Used for compatibility with the backend auth validator for AddComment, and to account for MD in comments
 * @param {String} textComment
 * @returns {Number} The comment's total length as seen from the backend
 */
function getCommentLength(textComment) {
    return getParsedComment(textComment)
        .replace(/[^ -~]/g, '\\u????')
        .trim().length;
}

/**
 * @param {String|null} url
 * @returns {String}
 */
function getRouteFromLink(url) {
    if (!url) {
        return '';
    }

    // Get the reportID from URL
    let route = url;
    _.each(linkingConfig.prefixes, (prefix) => {
        const localWebAndroidRegEx = /^(http:\/\/([0-9]{1,3})\.([0-9]{1,3})\.([0-9]{1,3})\.([0-9]{1,3}))/;
        if (route.startsWith(prefix)) {
            route = route.replace(prefix, '');
        } else if (localWebAndroidRegEx.test(route)) {
            route = route.replace(localWebAndroidRegEx, '');
        } else {
            return;
        }

        // Remove the port if it's a localhost URL
        if (/^:\d+/.test(route)) {
            route = route.replace(/:\d+/, '');
        }

        // Remove the leading slash if exists
        if (route.startsWith('/')) {
            route = route.replace('/', '');
        }
    });
    return route;
}

/**
 * @param {String|null} url
 * @returns {String}
 */
function getReportIDFromLink(url) {
    const route = getRouteFromLink(url);
    const {reportID, isSubReportPageRoute} = ROUTES.parseReportRouteParams(route);
    if (isSubReportPageRoute) {
        // We allow the Sub-Report deep link routes (settings, details, etc.) to be handled by their respective component pages
        return '';
    }
    return reportID;
}

/**
 * Users can request money in policy expense chats only if they are in a role of a member in the chat (in other words, if it's their policy expense chat)
 *
 * @param {Object} report
 * @returns {Boolean}
 */
function canRequestMoney(report) {
    return !isPolicyExpenseChat(report) || report.isOwnPolicyExpenseChat;
}

/**
 * @param {Object} report
 * @param {Array} reportParticipants
 * @param {Array} betas
 * @returns {Array}
 */
function getMoneyRequestOptions(report, reportParticipants, betas) {
    const participants = _.filter(reportParticipants, (email) => currentUserPersonalDetails.login !== email);
    const hasExcludedIOUEmails = lodashIntersection(reportParticipants, CONST.EXPENSIFY_EMAILS).length > 0;
    const hasMultipleParticipants = participants.length > 1;

    if (hasExcludedIOUEmails || (participants.length === 0 && !report.isOwnPolicyExpenseChat) || !Permissions.canUseIOU(betas)) {
        return [];
    }

    // User created policy rooms and default rooms like #admins or #announce will always have the Split Bill option
    // unless there are no participants at all (e.g. #admins room for a policy with only 1 admin)
    // DM chats will have the Split Bill option only when there are at least 3 people in the chat.
    // There is no Split Bill option for Workspace chats
    if (isChatRoom(report) || (hasMultipleParticipants && !isPolicyExpenseChat(report))) {
        return [CONST.IOU.MONEY_REQUEST_TYPE.SPLIT];
    }

    // DM chats that only have 2 people will see the Send / Request money options.
    // Workspace chats should only see the Request money option, as "easy overages" is not available.
    return [
        ...(canRequestMoney(report) ? [CONST.IOU.MONEY_REQUEST_TYPE.REQUEST] : []),
        ...(Permissions.canUseIOUSend(betas) && !isPolicyExpenseChat(report) ? [CONST.IOU.MONEY_REQUEST_TYPE.SEND] : []),
    ];
}

/**
 * Allows a user to leave a policy room according to the following conditions of the visibility or chatType rNVP:
 * `public` - Anyone can leave (because anybody can join)
 * `public_announce` - Only non-policy members can leave (it's auto-shared with policy members)
 * `policy_admins` - Nobody can leave (it's auto-shared with all policy admins)
 * `policy_announce` - Nobody can leave (it's auto-shared with all policy members)
 * `policy` - Anyone can leave (though only policy members can join)
 * `domain` - Nobody can leave (it's auto-shared with domain members)
 * `dm` - Nobody can leave (it's auto-shared with users)
 * `private` - Anybody can leave (though you can only be invited to join)
 *
 * @param {Object} report
 * @param {String} report.visibility
 * @param {String} report.chatType
 * @param {Boolean} isPolicyMember
 * @returns {Boolean}
 */
function canLeaveRoom(report, isPolicyMember) {
    if (_.isEmpty(report.visibility)) {
        if (
            report.chatType === CONST.REPORT.CHAT_TYPE.POLICY_ADMINS ||
            report.chatType === CONST.REPORT.CHAT_TYPE.POLICY_ANNOUNCE ||
            report.chatType === CONST.REPORT.CHAT_TYPE.DOMAIN_ALL ||
            _.isEmpty(report.chatType)
        ) {
            // DM chats don't have a chatType
            return false;
        }
    } else if (isPublicAnnounceRoom(report) && isPolicyMember) {
        return false;
    }
    return true;
}

/**
 * @param {string[]} participants
 * @returns {Boolean}
 */
function isCurrentUserTheOnlyParticipant(participants) {
    return participants && participants.length === 1 && participants[0] === sessionEmail;
}

/**
 * Returns display names for those that can see the whisper.
 * However, it returns "you" if the current user is the only one who can see it besides the person that sent it.
 *
 * @param {string[]} participants
 * @returns {string}
 */
function getWhisperDisplayNames(participants) {
    const isWhisperOnlyVisibleToCurrentUSer = isCurrentUserTheOnlyParticipant(participants);

    // When the current user is the only participant, the display name needs to be "you" because that's the only person reading it
    if (isWhisperOnlyVisibleToCurrentUSer) {
        return Localize.translateLocal('common.youAfterPreposition');
    }

    return _.map(participants, (login) => getDisplayNameForParticipant(login, !isWhisperOnlyVisibleToCurrentUSer)).join(', ');
}

export {
    getReportParticipantsTitle,
    isReportMessageAttachment,
    findLastAccessedReport,
    canEditReportAction,
    canDeleteReportAction,
    canLeaveRoom,
    sortReportsByLastRead,
    isDefaultRoom,
    isAdminRoom,
    isAnnounceRoom,
    isUserCreatedPolicyRoom,
    isChatRoom,
    getChatRoomSubtitle,
    getPolicyName,
    getPolicyType,
    isArchivedRoom,
    isPolicyExpenseChatAdmin,
    isPublicRoom,
    isPublicAnnounceRoom,
    isConciergeChatReport,
    isCurrentUserTheOnlyParticipant,
    hasAutomatedExpensifyEmails,
    hasExpensifyGuidesEmails,
    hasOutstandingIOU,
    isIOUOwnedByCurrentUser,
    getIOUTotal,
    canShowReportRecipientLocalTime,
    formatReportLastMessageText,
    chatIncludesConcierge,
    isPolicyExpenseChat,
    getDefaultAvatar,
    getIcons,
    getRoomWelcomeMessage,
    getDisplayNamesWithTooltips,
    getReportName,
    getReportIDFromLink,
    getRouteFromLink,
    navigateToDetailsPage,
    generateReportID,
    hasReportNameError,
    isUnread,
    isUnreadWithMention,
    buildOptimisticWorkspaceChats,
    buildOptimisticTaskReport,
    buildOptimisticChatReport,
    buildOptimisticClosedReportAction,
    buildOptimisticCreatedReportAction,
    buildOptimisticIOUReport,
    buildOptimisticIOUReportAction,
    buildOptimisticAddCommentReportAction,
    shouldReportBeInOptionList,
    getChatByParticipants,
    getChatByParticipantsAndPolicy,
    getAllPolicyReports,
    getIOUReportActionMessage,
    getDisplayNameForParticipant,
    isExpenseReport,
    isIOUReport,
    isTaskReport,
    isMoneyRequestReport,
    chatIncludesChronos,
    getAvatar,
    isDefaultAvatar,
    getOldDotDefaultAvatar,
    getNewMarkerReportActionID,
    canSeeDefaultRoom,
    hashLogin,
    getDefaultWorkspaceAvatar,
    getCommentLength,
    getParsedComment,
    getFullSizeAvatar,
    getSmallSizeAvatar,
    getMoneyRequestOptions,
    canRequestMoney,
    getWhisperDisplayNames,
    getWorkspaceAvatar,
};<|MERGE_RESOLUTION|>--- conflicted
+++ resolved
@@ -26,7 +26,7 @@
 let sessionEmail;
 Onyx.connect({
     key: ONYXKEYS.SESSION,
-    callback: (val) => (sessionEmail = val ? val.email : null),
+    callback: val => sessionEmail = val ? val.email : null,
 });
 
 let preferredLocale = CONST.LOCALES.DEFAULT;
@@ -69,21 +69,21 @@
 Onyx.connect({
     key: ONYXKEYS.COLLECTION.REPORT,
     waitForCollectionCallback: true,
-    callback: (val) => (allReports = val),
+    callback: val => allReports = val,
 });
 
 let doesDomainHaveApprovedAccountant;
 Onyx.connect({
     key: ONYXKEYS.ACCOUNT,
     waitForCollectionCallback: true,
-    callback: (val) => (doesDomainHaveApprovedAccountant = lodashGet(val, 'doesDomainHaveApprovedAccountant', false)),
+    callback: val => doesDomainHaveApprovedAccountant = lodashGet(val, 'doesDomainHaveApprovedAccountant', false),
 });
 
 let allPolicies;
 Onyx.connect({
     key: ONYXKEYS.COLLECTION.POLICY,
     waitForCollectionCallback: true,
-    callback: (val) => (allPolicies = val),
+    callback: val => allPolicies = val,
 });
 
 function getChatType(report) {
@@ -97,15 +97,13 @@
  * @returns {string}
  */
 function getReportParticipantsTitle(logins) {
-    return (
-        _.chain(logins)
-
-            // Somehow it's possible for the logins coming from report.participants to contain undefined values so we use compact to remove them.
-            .compact()
-            .map((login) => Str.removeSMSDomain(login))
-            .value()
-            .join(', ')
-    );
+    return _.chain(logins)
+
+        // Somehow it's possible for the logins coming from report.participants to contain undefined values so we use compact to remove them.
+        .compact()
+        .map(login => Str.removeSMSDomain(login))
+        .value()
+        .join(', ');
 }
 
 /**
@@ -157,7 +155,7 @@
 function sortReportsByLastRead(reports) {
     return _.chain(reports)
         .toArray()
-        .filter((report) => report && report.reportID && !isIOUReport(report))
+        .filter(report => report && report.reportID && !isIOUReport(report))
         .sortBy('lastReadTime')
         .value();
 }
@@ -173,13 +171,11 @@
  * @returns {Boolean}
  */
 function canEditReportAction(reportAction) {
-    return (
-        reportAction.actorEmail === sessionEmail &&
-        reportAction.actionName === CONST.REPORT.ACTIONS.TYPE.ADDCOMMENT &&
-        !isReportMessageAttachment(lodashGet(reportAction, ['message', 0], {})) &&
-        !ReportActionsUtils.isDeletedAction(reportAction) &&
-        reportAction.pendingAction !== CONST.RED_BRICK_ROAD_PENDING_ACTION.DELETE
-    );
+    return reportAction.actorEmail === sessionEmail
+        && reportAction.actionName === CONST.REPORT.ACTIONS.TYPE.ADDCOMMENT
+        && !isReportMessageAttachment(lodashGet(reportAction, ['message', 0], {}))
+        && !ReportActionsUtils.isDeletedAction(reportAction)
+        && reportAction.pendingAction !== CONST.RED_BRICK_ROAD_PENDING_ACTION.DELETE;
 }
 
 /**
@@ -189,11 +185,9 @@
  * @returns {Boolean}
  */
 function canDeleteReportAction(reportAction) {
-    return (
-        reportAction.actorEmail === sessionEmail &&
-        reportAction.actionName === CONST.REPORT.ACTIONS.TYPE.ADDCOMMENT &&
-        reportAction.pendingAction !== CONST.RED_BRICK_ROAD_PENDING_ACTION.DELETE
-    );
+    return reportAction.actorEmail === sessionEmail
+        && reportAction.actionName === CONST.REPORT.ACTIONS.TYPE.ADDCOMMENT
+        && reportAction.pendingAction !== CONST.RED_BRICK_ROAD_PENDING_ACTION.DELETE;
 }
 
 /**
@@ -223,7 +217,11 @@
  * @returns {Boolean}
  */
 function isDefaultRoom(report) {
-    return [CONST.REPORT.CHAT_TYPE.POLICY_ADMINS, CONST.REPORT.CHAT_TYPE.POLICY_ANNOUNCE, CONST.REPORT.CHAT_TYPE.DOMAIN_ALL].indexOf(getChatType(report)) > -1;
+    return [
+        CONST.REPORT.CHAT_TYPE.POLICY_ADMINS,
+        CONST.REPORT.CHAT_TYPE.POLICY_ANNOUNCE,
+        CONST.REPORT.CHAT_TYPE.DOMAIN_ALL,
+    ].indexOf(getChatType(report)) > -1;
 }
 
 /**
@@ -305,7 +303,7 @@
  * @returns {Boolean}
  */
 function hasExpensifyGuidesEmails(emails) {
-    return _.some(emails, (email) => Str.extractEmailDomain(email) === CONST.EMAIL.GUIDES_DOMAIN);
+    return _.some(emails, email => Str.extractEmailDomain(email) === CONST.EMAIL.GUIDES_DOMAIN);
 }
 
 /**
@@ -315,7 +313,8 @@
  * @returns {Boolean}
  */
 function isConciergeChatReport(report) {
-    return lodashGet(report, 'participants', []).length === 1 && report.participants[0] === CONST.EMAIL.CONCIERGE;
+    return lodashGet(report, 'participants', []).length === 1
+        && report.participants[0] === CONST.EMAIL.CONCIERGE;
 }
 
 /**
@@ -338,27 +337,16 @@
         if (sortedReports.length === 1) {
             return sortedReports[0];
         }
-        return _.find(sortedReports, (report) => !isConciergeChatReport(report));
+        return _.find(sortedReports, report => !isConciergeChatReport(report));
     }
 
     if (ignoreDomainRooms) {
         // We allow public announce rooms, admins, and announce rooms through since we bypass the default rooms beta for them.
         // Check where ReportUtils.findLastAccessedReport is called in MainDrawerNavigator.js for more context.
-<<<<<<< HEAD
-        sortedReports = _.filter(
-            sortedReports,
-            (report) =>
-                !isDefaultRoom(report) ||
-                isPublicAnnounceRoom(report) ||
-                getPolicyType(report, policies) === CONST.POLICY.TYPE.FREE ||
-                hasExpensifyGuidesEmails(lodashGet(report, ['participants'], [])),
-        );
-=======
         // Domain rooms are now the only type of default room that are on the defaultRooms beta.
         sortedReports = _.filter(sortedReports, report => !isDomainRoom(report)
             || getPolicyType(report, policies) === CONST.POLICY.TYPE.FREE
             || hasExpensifyGuidesEmails(lodashGet(report, ['participants'], [])));
->>>>>>> cc78a083
     }
 
     let adminReport;
@@ -407,7 +395,9 @@
         return report.oldPolicyName || Localize.translateLocal('workspace.common.unavailable');
     }
 
-    return policy.name || report.oldPolicyName || Localize.translateLocal('workspace.common.unavailable');
+    return policy.name
+        || report.oldPolicyName
+        || Localize.translateLocal('workspace.common.unavailable');
 }
 
 /**
@@ -422,7 +412,9 @@
         return false;
     }
 
-    const policyRole = lodashGet(policies, [`${ONYXKEYS.COLLECTION.POLICY}${report.policyID}`, 'role']);
+    const policyRole = lodashGet(policies, [
+        `${ONYXKEYS.COLLECTION.POLICY}${report.policyID}`, 'role',
+    ]);
 
     return policyRole === CONST.POLICY.ROLE.ADMIN;
 }
@@ -486,7 +478,8 @@
  * @returns {Boolean}
  */
 function chatIncludesConcierge(report) {
-    return report.participants && _.contains(report.participants, CONST.EMAIL.CONCIERGE);
+    return report.participants
+        && _.contains(report.participants, CONST.EMAIL.CONCIERGE);
 }
 
 /**
@@ -505,7 +498,7 @@
  * @return {Boolean}
  */
 function hasExpensifyEmails(emails) {
-    return _.some(emails, (email) => Str.extractEmailDomain(email) === CONST.EXPENSIFY_PARTNER_NAME);
+    return _.some(emails, email => Str.extractEmailDomain(email) === CONST.EXPENSIFY_PARTNER_NAME);
 }
 
 /**
@@ -521,15 +514,13 @@
     const reportRecipient = personalDetails[participantsWithoutExpensifyEmails[0]];
     const reportRecipientTimezone = lodashGet(reportRecipient, 'timezone', CONST.DEFAULT_TIME_ZONE);
     const isReportParticipantValidated = lodashGet(reportRecipient, 'validated', false);
-    return Boolean(
-        !hasMultipleParticipants &&
-            !isChatRoom(report) &&
-            !isPolicyExpenseChat(report) &&
-            reportRecipient &&
-            reportRecipientTimezone &&
-            reportRecipientTimezone.selected &&
-            isReportParticipantValidated,
-    );
+    return Boolean(!hasMultipleParticipants
+        && !isChatRoom(report)
+        && !isPolicyExpenseChat(report)
+        && reportRecipient
+        && reportRecipientTimezone
+        && reportRecipientTimezone.selected
+        && isReportParticipantValidated);
 }
 
 /**
@@ -538,7 +529,9 @@
  * @returns {String}
  */
 function formatReportLastMessageText(lastMessageText) {
-    return String(lastMessageText).replace(CONST.REGEX.AFTER_FIRST_LINE_BREAK, '').substring(0, CONST.REPORT.LAST_MESSAGE_TEXT_MAX_LENGTH);
+    return String(lastMessageText)
+        .replace(CONST.REGEX.AFTER_FIRST_LINE_BREAK, '')
+        .substring(0, CONST.REPORT.LAST_MESSAGE_TEXT_MAX_LENGTH);
 }
 
 /**
@@ -548,7 +541,7 @@
  * @returns {Number}
  */
 function hashLogin(login, range) {
-    return Math.abs(hashCode(login.toLowerCase())) % range;
+    return (Math.abs(hashCode(login.toLowerCase())) % range);
 }
 
 /**
@@ -582,10 +575,7 @@
     }
 
     // Remove all chars not A-Z or 0-9 including underscore
-    const alphaNumeric = workspaceName
-        .normalize('NFD')
-        .replace(/[^0-9a-z]/gi, '')
-        .toUpperCase();
+    const alphaNumeric = workspaceName.normalize('NFD').replace(/[^0-9a-z]/gi, '').toUpperCase();
 
     return !alphaNumeric ? defaultWorkspaceAvatars.WorkspaceBuilding : defaultWorkspaceAvatars[`Workspace${alphaNumeric[0]}`];
 }
@@ -621,9 +611,12 @@
  * @returns {Boolean}
  */
 function isDefaultAvatar(avatarURL) {
-    if (
-        _.isString(avatarURL) &&
-        (avatarURL.includes('images/avatars/avatar_') || avatarURL.includes('images/avatars/default-avatar_') || avatarURL.includes('images/avatars/user/default'))
+    if (_.isString(avatarURL)
+        && (
+            avatarURL.includes('images/avatars/avatar_')
+            || avatarURL.includes('images/avatars/default-avatar_')
+            || avatarURL.includes('images/avatars/user/default')
+        )
     ) {
         return true;
     }
@@ -738,9 +731,13 @@
         return [result];
     }
     if (isPolicyExpenseChat(report)) {
-        const workspaceName = lodashGet(allPolicies, [`${ONYXKEYS.COLLECTION.POLICY}${report.policyID}`, 'name']);
-
-        const policyExpenseChatAvatarSource = lodashGet(allPolicies, [`${ONYXKEYS.COLLECTION.POLICY}${report.policyID}`, 'avatar']) || getDefaultWorkspaceAvatar(workspaceName);
+        const workspaceName = lodashGet(allPolicies, [
+            `${ONYXKEYS.COLLECTION.POLICY}${report.policyID}`, 'name',
+        ]);
+
+        const policyExpenseChatAvatarSource = lodashGet(allPolicies, [
+            `${ONYXKEYS.COLLECTION.POLICY}${report.policyID}`, 'avatar',
+        ]) || getDefaultWorkspaceAvatar(workspaceName);
 
         // Return the workspace avatar if the user is the owner of the policy expense chat
         if (report.isOwnPolicyExpenseChat && !isExpenseReport(report)) {
@@ -764,7 +761,10 @@
 
         // If the user is an admin, return avatar source of the other participant of the report
         // (their workspace chat) and the avatar source of the workspace
-        return [adminIcon, workspaceIcon];
+        return [
+            adminIcon,
+            workspaceIcon,
+        ];
     }
     if (isIOUReport(report)) {
         return [{
@@ -780,7 +780,11 @@
     for (let i = 0; i < participants.length; i++) {
         const login = participants[i];
         const avatarSource = getAvatar(lodashGet(personalDetails, [login, 'avatar'], ''), login);
-        participantDetails.push([login, lodashGet(personalDetails, [login, 'firstName'], ''), avatarSource]);
+        participantDetails.push([
+            login,
+            lodashGet(personalDetails, [login, 'firstName'], ''),
+            avatarSource,
+        ]);
     }
 
     // Sort all logins by first name (which is the second element in the array)
@@ -810,13 +814,11 @@
     if (!login) {
         return {};
     }
-    return (
-        (allPersonalDetails && allPersonalDetails[login]) || {
-            login,
-            displayName: LocalePhoneNumber.formatPhoneNumber(login),
-            avatar: getDefaultAvatar(login),
-        }
-    );
+    return (allPersonalDetails && allPersonalDetails[login]) || {
+        login,
+        displayName: LocalePhoneNumber.formatPhoneNumber(login),
+        avatar: getDefaultAvatar(login),
+    };
 }
 
 /**
@@ -877,7 +879,9 @@
         return getPolicyName(report);
     }
 
-    const policyExpenseChatRole = lodashGet(allPolicies, [`${ONYXKEYS.COLLECTION.POLICY}${report.policyID}`, 'role']) || 'user';
+    const policyExpenseChatRole = lodashGet(allPolicies, [
+        `${ONYXKEYS.COLLECTION.POLICY}${report.policyID}`, 'role',
+    ]) || 'user';
 
     // If this user is not admin and this policy expense chat has been archived because of account merging, this must be an old workspace chat
     // of the account which was merged into the current user's account. Use the name of the policy as the name of the report.
@@ -922,7 +926,7 @@
     const participantsWithoutCurrentUser = _.without(participants, sessionEmail);
     const isMultipleParticipantReport = participantsWithoutCurrentUser.length > 1;
 
-    return _.map(participantsWithoutCurrentUser, (login) => getDisplayNameForParticipant(login, isMultipleParticipantReport)).join(', ');
+    return _.map(participantsWithoutCurrentUser, login => getDisplayNameForParticipant(login, isMultipleParticipantReport)).join(', ');
 }
 
 /**
@@ -955,7 +959,7 @@
  * @returns {String}
  */
 function generateReportID() {
-    return (Math.floor(Math.random() * 2 ** 21) * 2 ** 32 + Math.floor(Math.random() * 2 ** 32)).toString();
+    return ((Math.floor(Math.random() * (2 ** 21)) * (2 ** 32)) + Math.floor(Math.random() * (2 ** 32))).toString();
 }
 
 /**
@@ -991,7 +995,8 @@
     const htmlForNewComment = isAttachment ? 'Uploading attachment...' : commentText;
 
     // Remove HTML from text when applying optimistic offline comment
-    const textForNewComment = isAttachment ? CONST.ATTACHMENT_MESSAGE_TEXT : parser.htmlToText(htmlForNewComment);
+    const textForNewComment = isAttachment ? CONST.ATTACHMENT_MESSAGE_TEXT
+        : parser.htmlToText(htmlForNewComment);
 
     return {
         commentText,
@@ -1038,17 +1043,8 @@
  *
  * @returns {Object}
  */
-<<<<<<< HEAD
-function buildOptimisticIOUReport(ownerEmail, userEmail, total, chatReportID, currency, locale, isSendingMoney = false) {
-    const formattedTotal = NumberFormatUtils.format(locale, total, {
-        style: 'currency',
-        currency,
-    });
-
-=======
 function buildOptimisticIOUReport(ownerEmail, userEmail, total, chatReportID, currency, isSendingMoney = false) {
     const formattedTotal = CurrencyUtils.convertToDisplayString(total, currency);
->>>>>>> cc78a083
     return {
         // If we're sending money, hasOutstandingIOU should be false
         hasOutstandingIOU: !isSendingMoney,
@@ -1060,7 +1056,9 @@
         ownerEmail,
         reportID: generateReportID(),
         state: CONST.REPORT.STATE.SUBMITTED,
-        stateNum: isSendingMoney ? CONST.REPORT.STATE_NUM.SUBMITTED : CONST.REPORT.STATE_NUM.PROCESSING,
+        stateNum: isSendingMoney
+            ? CONST.REPORT.STATE_NUM.SUBMITTED
+            : CONST.REPORT.STATE_NUM.PROCESSING,
         total,
     };
 }
@@ -1104,26 +1102,20 @@
             iouMessage = `deleted the ${amount} request${comment && ` for ${comment}`}`;
             break;
         case CONST.IOU.REPORT_ACTION_TYPE.PAY:
-<<<<<<< HEAD
-            iouMessage = isSettlingUp ? `Settled up ${amount}${paymentMethodMessage}` : `Sent ${amount}${comment && ` for ${comment}`}${paymentMethodMessage}`;
-=======
             iouMessage = isSettlingUp
                 ? `settled up ${amount}${paymentMethodMessage}`
                 : `sent ${amount}${comment && ` for ${comment}`}${paymentMethodMessage}`;
->>>>>>> cc78a083
             break;
         default:
             break;
     }
 
-    return [
-        {
-            html: getParsedComment(iouMessage),
-            text: iouMessage,
-            isEdited: false,
-            type: CONST.REPORT.MESSAGE.TYPE.COMMENT,
-        },
-    ];
+    return [{
+        html: getParsedComment(iouMessage),
+        text: iouMessage,
+        isEdited: false,
+        type: CONST.REPORT.MESSAGE.TYPE.COMMENT,
+    }];
 }
 
 /**
@@ -1178,13 +1170,11 @@
         isAttachment: false,
         originalMessage,
         message: getIOUReportActionMessage(type, amount, participants, textForNewCommentDecoded, currency, paymentType, isSettlingUp),
-        person: [
-            {
-                style: 'strong',
-                text: lodashGet(currentUserPersonalDetails, 'displayName', currentUserEmail),
-                type: 'TEXT',
-            },
-        ],
+        person: [{
+            style: 'strong',
+            text: lodashGet(currentUserPersonalDetails, 'displayName', currentUserEmail),
+            type: 'TEXT',
+        }],
         reportActionID: NumberUtils.rand64(),
         shouldShow: true,
         created: DateUtils.getDBTime(),
@@ -1348,14 +1338,30 @@
         [announceCreatedAction.reportActionID]: announceCreatedAction,
     };
 
-    const adminsChatData = buildOptimisticChatReport([currentUserEmail], CONST.REPORT.WORKSPACE_CHAT_ROOMS.ADMINS, CONST.REPORT.CHAT_TYPE.POLICY_ADMINS, policyID, null, false, policyName);
+    const adminsChatData = buildOptimisticChatReport(
+        [currentUserEmail],
+        CONST.REPORT.WORKSPACE_CHAT_ROOMS.ADMINS,
+        CONST.REPORT.CHAT_TYPE.POLICY_ADMINS,
+        policyID,
+        null,
+        false,
+        policyName,
+    );
     const adminsChatReportID = adminsChatData.reportID;
     const adminsCreatedAction = buildOptimisticCreatedReportAction(adminsChatData.ownerEmail);
     const adminsReportActionData = {
         [adminsCreatedAction.reportActionID]: adminsCreatedAction,
     };
 
-    const expenseChatData = buildOptimisticChatReport([currentUserEmail], '', CONST.REPORT.CHAT_TYPE.POLICY_EXPENSE_CHAT, policyID, currentUserEmail, true, policyName);
+    const expenseChatData = buildOptimisticChatReport(
+        [currentUserEmail],
+        '',
+        CONST.REPORT.CHAT_TYPE.POLICY_EXPENSE_CHAT,
+        policyID,
+        currentUserEmail,
+        true,
+        policyName,
+    );
     const expenseChatReportID = expenseChatData.reportID;
     const expenseReportCreatedAction = buildOptimisticCreatedReportAction(expenseChatData.ownerEmail);
     const expenseReportActionData = {
@@ -1644,7 +1650,7 @@
  * @returns {Array}
  */
 function getAllPolicyReports(policyID) {
-    return _.filter(allReports, (report) => report && report.policyID === policyID);
+    return _.filter(allReports, report => report && report.policyID === policyID);
 }
 
 /**
@@ -1653,7 +1659,8 @@
  * @returns {Boolean}
  */
 function chatIncludesChronos(report) {
-    return report.participants && _.contains(report.participants, CONST.EMAIL.CHRONOS);
+    return report.participants
+        && _.contains(report.participants, CONST.EMAIL.CHRONOS);
 }
 
 /**
@@ -1668,9 +1675,13 @@
         return '';
     }
 
-    const newMarkerIndex = _.findLastIndex(sortedAndFilteredReportActions, (reportAction) => (reportAction.created || '') > report.lastReadTime);
-
-    return _.has(sortedAndFilteredReportActions[newMarkerIndex], 'reportActionID') ? sortedAndFilteredReportActions[newMarkerIndex].reportActionID : '';
+    const newMarkerIndex = _.findLastIndex(sortedAndFilteredReportActions, reportAction => (
+        (reportAction.created || '') > report.lastReadTime
+    ));
+
+    return _.has(sortedAndFilteredReportActions[newMarkerIndex], 'reportActionID')
+        ? sortedAndFilteredReportActions[newMarkerIndex].reportActionID
+        : '';
 }
 
 /**
@@ -1680,9 +1691,7 @@
  * @returns {Number} The comment's total length as seen from the backend
  */
 function getCommentLength(textComment) {
-    return getParsedComment(textComment)
-        .replace(/[^ -~]/g, '\\u????')
-        .trim().length;
+    return getParsedComment(textComment).replace(/[^ -~]/g, '\\u????').trim().length;
 }
 
 /**
@@ -1740,7 +1749,7 @@
  * @returns {Boolean}
  */
 function canRequestMoney(report) {
-    return !isPolicyExpenseChat(report) || report.isOwnPolicyExpenseChat;
+    return (!isPolicyExpenseChat(report) || report.isOwnPolicyExpenseChat);
 }
 
 /**
@@ -1750,7 +1759,7 @@
  * @returns {Array}
  */
 function getMoneyRequestOptions(report, reportParticipants, betas) {
-    const participants = _.filter(reportParticipants, (email) => currentUserPersonalDetails.login !== email);
+    const participants = _.filter(reportParticipants, email => currentUserPersonalDetails.login !== email);
     const hasExcludedIOUEmails = lodashIntersection(reportParticipants, CONST.EXPENSIFY_EMAILS).length > 0;
     const hasMultipleParticipants = participants.length > 1;
 
@@ -1793,13 +1802,10 @@
  */
 function canLeaveRoom(report, isPolicyMember) {
     if (_.isEmpty(report.visibility)) {
-        if (
-            report.chatType === CONST.REPORT.CHAT_TYPE.POLICY_ADMINS ||
-            report.chatType === CONST.REPORT.CHAT_TYPE.POLICY_ANNOUNCE ||
-            report.chatType === CONST.REPORT.CHAT_TYPE.DOMAIN_ALL ||
-            _.isEmpty(report.chatType)
-        ) {
-            // DM chats don't have a chatType
+        if (report.chatType === CONST.REPORT.CHAT_TYPE.POLICY_ADMINS
+            || report.chatType === CONST.REPORT.CHAT_TYPE.POLICY_ANNOUNCE
+            || report.chatType === CONST.REPORT.CHAT_TYPE.DOMAIN_ALL
+            || _.isEmpty(report.chatType)) { // DM chats don't have a chatType
             return false;
         }
     } else if (isPublicAnnounceRoom(report) && isPolicyMember) {
@@ -1831,7 +1837,7 @@
         return Localize.translateLocal('common.youAfterPreposition');
     }
 
-    return _.map(participants, (login) => getDisplayNameForParticipant(login, !isWhisperOnlyVisibleToCurrentUSer)).join(', ');
+    return _.map(participants, login => getDisplayNameForParticipant(login, !isWhisperOnlyVisibleToCurrentUSer)).join(', ');
 }
 
 export {
