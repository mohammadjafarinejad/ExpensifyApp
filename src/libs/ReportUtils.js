import _ from 'underscore';
import Str from 'expensify-common/lib/str';
import lodashGet from 'lodash/get';
import lodashIntersection from 'lodash/intersection';
import Onyx from 'react-native-onyx';
import ExpensiMark from 'expensify-common/lib/ExpensiMark';
import ONYXKEYS from '../ONYXKEYS';
import CONST from '../CONST';
import * as Localize from './Localize';
import * as Expensicons from '../components/Icon/Expensicons';
import Navigation from './Navigation/Navigation';
import ROUTES from '../ROUTES';
import * as NumberUtils from './NumberUtils';
import * as NumberFormatUtils from './NumberFormatUtils';
import * as ReportActionsUtils from './ReportActionsUtils';
import Permissions from './Permissions';
import DateUtils from './DateUtils';
import linkingConfig from './Navigation/linkingConfig';
import isReportMessageAttachment from './isReportMessageAttachment';
import * as defaultWorkspaceAvatars from '../components/Icon/WorkspaceDefaultAvatars';
import * as CurrencyUtils from './CurrencyUtils';
import * as UserUtils from './UserUtils';

let currentUserEmail;
let currentUserAccountID;
Onyx.connect({
    key: ONYXKEYS.SESSION,
    callback: (val) => {
        // When signed out, val is undefined
        if (!val) {
            return;
        }

        currentUserEmail = val.email;
        currentUserAccountID = val.accountID;
    },
});

let loginList;
Onyx.connect({
    key: ONYXKEYS.LOGIN_LIST,
    callback: (val) => (loginList = _.isEmpty(val) ? [] : _.keys(val)),
});

let preferredLocale = CONST.LOCALES.DEFAULT;
Onyx.connect({
    key: ONYXKEYS.NVP_PREFERRED_LOCALE,
    callback: (val) => {
        if (!val) {
            return;
        }
        preferredLocale = val;
    },
});

let allPersonalDetails;
let currentUserPersonalDetails;
Onyx.connect({
    key: ONYXKEYS.PERSONAL_DETAILS_LIST,
    callback: (val) => {
        currentUserPersonalDetails = lodashGet(val, currentUserAccountID, {});
        allPersonalDetails = val || {};
    },
});

let allReports;
Onyx.connect({
    key: ONYXKEYS.COLLECTION.REPORT,
    waitForCollectionCallback: true,
    callback: (val) => (allReports = val),
});

let doesDomainHaveApprovedAccountant;
Onyx.connect({
    key: ONYXKEYS.ACCOUNT,
    waitForCollectionCallback: true,
    callback: (val) => (doesDomainHaveApprovedAccountant = lodashGet(val, 'doesDomainHaveApprovedAccountant', false)),
});

let allPolicies;
Onyx.connect({
    key: ONYXKEYS.COLLECTION.POLICY,
    waitForCollectionCallback: true,
    callback: (val) => (allPolicies = val),
});

function getChatType(report) {
    return report ? report.chatType : '';
}

/**
 * Returns the concatenated title for the PrimaryLogins of a report
 *
 * @param {Array} accountIDs
 * @returns {string}
 */
function getReportParticipantsTitle(accountIDs) {
    return (
        _.chain(accountIDs)

            // Somehow it's possible for the logins coming from report.participantAccountIDs to contain undefined values so we use compact to remove them.
            .compact()
            .value()
            .join(', ')
    );
}

/**
 * Checks if a report is a chat report.
 *
 * @param {Object} report
 * @returns {Boolean}
 */
function isChatReport(report) {
    return lodashGet(report, 'type') === CONST.REPORT.TYPE.CHAT;
}

/**
 * Checks if a report is an Expense report.
 *
 * @param {Object} report
 * @returns {Boolean}
 */
function isExpenseReport(report) {
    return lodashGet(report, 'type') === CONST.REPORT.TYPE.EXPENSE;
}

/**
 * Checks if a report is an IOU report.
 *
 * @param {Object} report
 * @returns {Boolean}
 */
function isIOUReport(report) {
    return lodashGet(report, 'type') === CONST.REPORT.TYPE.IOU;
}

/**
 * Checks if a report is a task report.
 *
 * @param {Object} report
 * @returns {Boolean}
 */
function isTaskReport(report) {
    return lodashGet(report, 'type') === CONST.REPORT.TYPE.TASK;
}

/**
 * Checks if a task is completed
 *
 * @param {Object} report
 * @returns {Boolean}
 */
function isTaskCompleted(report) {
    return lodashGet(report, 'stateNum') === CONST.REPORT.STATE_NUM.SUBMITTED && lodashGet(report, 'statusNum') === CONST.REPORT.STATUS.APPROVED;
}

/**
 * Checks if the current user is assigned to the task report
 *
 * @param {Object} report
 * @returns {Boolean}
 */
function isTaskAssignee(report) {
    return lodashGet(report, 'managerEmail') === currentUserEmail;
}

/**
 * Checks if a report is an IOU or expense report.
 *
 * @param {Object|String} reportOrID
 * @returns {Boolean}
 */
function isMoneyRequestReport(reportOrID) {
    const report = _.isObject(reportOrID) ? reportOrID : allReports[`${ONYXKEYS.COLLECTION.REPORT}${reportOrID}`];
    return isIOUReport(report) || isExpenseReport(report);
}

/**
 * Given a collection of reports returns them sorted by last read
 *
 * @param {Object} reports
 * @returns {Array}
 */
function sortReportsByLastRead(reports) {
    return _.chain(reports)
        .toArray()
        .filter((report) => report && report.reportID && !isIOUReport(report))
        .sortBy('lastReadTime')
        .value();
}

/**
 * Can only edit if:
 *
 * - It was written by the current user
 * - It's an ADDCOMMENT that is not an attachment
 * - It's not pending deletion
 *
 * @param {Object} reportAction
 * @returns {Boolean}
 */
function canEditReportAction(reportAction) {
    return (
        reportAction.actorEmail === currentUserEmail &&
        reportAction.actionName === CONST.REPORT.ACTIONS.TYPE.ADDCOMMENT &&
        !isReportMessageAttachment(lodashGet(reportAction, ['message', 0], {})) &&
        !ReportActionsUtils.isDeletedAction(reportAction) &&
        !ReportActionsUtils.isCreatedTaskReportAction(reportAction) &&
        reportAction.pendingAction !== CONST.RED_BRICK_ROAD_PENDING_ACTION.DELETE
    );
}

/**
 * Can only flag if:
 *
 * - It was written by someone else
 * - It's an ADDCOMMENT that is not an attachment
 *
 * @param {Object} reportAction
 * @returns {Boolean}
 */
function canFlagReportAction(reportAction) {
    return (
        !loginList.includes(reportAction.actorEmail) &&
        reportAction.actionName === CONST.REPORT.ACTIONS.TYPE.ADDCOMMENT &&
        !ReportActionsUtils.isDeletedAction(reportAction) &&
        !ReportActionsUtils.isCreatedTaskReportAction(reportAction)
    );
}

/**
 * Whether the Money Request report is settled
 *
 * @param {String} reportID
 * @returns {Boolean}
 */
function isSettled(reportID) {
    return !lodashGet(allReports, [`${ONYXKEYS.COLLECTION.REPORT}${reportID}`, 'hasOutstandingIOU']);
}

/**
 * Can only delete if the author is this user and the action is an ADDCOMMENT action or an IOU action in an unsettled report, or if the user is a
 * policy admin
 *
 * @param {Object} reportAction
 * @param {String} reportID
 * @returns {Boolean}
 */
function canDeleteReportAction(reportAction, reportID) {
    if (
        reportAction.actionName !== CONST.REPORT.ACTIONS.TYPE.ADDCOMMENT ||
        reportAction.pendingAction === CONST.RED_BRICK_ROAD_PENDING_ACTION.DELETE ||
        ReportActionsUtils.isCreatedTaskReportAction(reportAction) ||
        (ReportActionsUtils.isMoneyRequestAction(reportAction) && isSettled(reportAction.originalMessage.IOUReportID))
    ) {
        return false;
    }
    if (reportAction.actorEmail === currentUserEmail) {
        return true;
    }
    const report = lodashGet(allReports, `${ONYXKEYS.COLLECTION.REPORT}${reportID}`, {});
    const policy = lodashGet(allPolicies, `${ONYXKEYS.COLLECTION.POLICY}${report.policyID}`) || {};
    return policy.role === CONST.POLICY.ROLE.ADMIN;
}

/**
 * Whether the provided report is an Admin room
 * @param {Object} report
 * @param {String} report.chatType
 * @returns {Boolean}
 */
function isAdminRoom(report) {
    return getChatType(report) === CONST.REPORT.CHAT_TYPE.POLICY_ADMINS;
}

/**
 *
 * @param {Object} report
 * @param {String} report.writeCapability
 * @returns {Boolean}
 */
function isAdminsOnlyPostingRoom(report) {
    const writeCapability = lodashGet(report, 'writeCapability', CONST.REPORT.WRITE_CAPABILITIES.ALL);

    return writeCapability === CONST.REPORT.WRITE_CAPABILITIES.ADMINS;
}

/**
 * Whether the provided report is a Announce room
 * @param {Object} report
 * @param {String} report.chatType
 * @returns {Boolean}
 */
function isAnnounceRoom(report) {
    return getChatType(report) === CONST.REPORT.CHAT_TYPE.POLICY_ANNOUNCE;
}

/**
 * Whether the provided report is a default room
 * @param {Object} report
 * @param {String} report.chatType
 * @returns {Boolean}
 */
function isDefaultRoom(report) {
    return [CONST.REPORT.CHAT_TYPE.POLICY_ADMINS, CONST.REPORT.CHAT_TYPE.POLICY_ANNOUNCE, CONST.REPORT.CHAT_TYPE.DOMAIN_ALL].indexOf(getChatType(report)) > -1;
}

/**
 * Whether the provided report is a Domain room
 * @param {Object} report
 * @param {String} report.chatType
 * @returns {Boolean}
 */
function isDomainRoom(report) {
    return getChatType(report) === CONST.REPORT.CHAT_TYPE.DOMAIN_ALL;
}

/**
 * Whether the provided report is a user created policy room
 * @param {Object} report
 * @param {String} report.chatType
 * @returns {Boolean}
 */
function isUserCreatedPolicyRoom(report) {
    return getChatType(report) === CONST.REPORT.CHAT_TYPE.POLICY_ROOM;
}

/**
 * Whether the provided report is a Policy Expense chat.
 * @param {Object} report
 * @param {String} report.chatType
 * @returns {Boolean}
 */
function isPolicyExpenseChat(report) {
    return getChatType(report) === CONST.REPORT.CHAT_TYPE.POLICY_EXPENSE_CHAT;
}

/**
 * Whether the provided report is a chat room
 * @param {Object} report
 * @param {String} report.chatType
 * @returns {Boolean}
 */
function isChatRoom(report) {
    return isUserCreatedPolicyRoom(report) || isDefaultRoom(report);
}

/**
 * Whether the provided report is a public room
 * @param {Object} report
 * @param {String} report.visibility
 * @returns {Boolean}
 */
function isPublicRoom(report) {
    const visibility = lodashGet(report, 'visibility', '');
    return visibility === CONST.REPORT.VISIBILITY.PUBLIC || visibility === CONST.REPORT.VISIBILITY.PUBLIC_ANNOUNCE;
}

/**
 * Whether the provided report is a public announce room
 * @param {Object} report
 * @param {String} report.visibility
 * @returns {Boolean}
 */
function isPublicAnnounceRoom(report) {
    const visibility = lodashGet(report, 'visibility', '');
    return visibility === CONST.REPORT.VISIBILITY.PUBLIC_ANNOUNCE;
}

/**
 * Get the policy type from a given report
 * @param {Object} report
 * @param {String} report.policyID
 * @param {Object} policies must have Onyxkey prefix (i.e 'policy_') for keys
 * @returns {String}
 */
function getPolicyType(report, policies) {
    return lodashGet(policies, [`${ONYXKEYS.COLLECTION.POLICY}${report.policyID}`, 'type'], '');
}

/**
 * If the report is a policy expense, the route should be for adding bank account for that policy
 * else since the report is a personal IOU, the route should be for personal bank account.
 * @param {Object} report
 * @returns {String}
 */
function getBankAccountRoute(report) {
    return isPolicyExpenseChat(report) ? ROUTES.getBankAccountRoute('', report.policyID) : ROUTES.SETTINGS_ADD_BANK_ACCOUNT;
}

/**
 * Returns true if report has a parent and is therefore a Thread.
 *
 * @param {Object} report
 * @returns {Boolean}
 */
function isThread(report) {
    return Boolean(report && report.parentReportID && report.parentReportActionID && report.type === CONST.REPORT.TYPE.CHAT);
}

/**
 * Only returns true if this is our main 1:1 DM report with Concierge
 *
 * @param {Object} report
 * @returns {Boolean}
 */
function isConciergeChatReport(report) {
    return lodashGet(report, 'participantAccountIDs', []).length === 1 && Number(report.participantAccountIDs[0]) === CONST.ACCOUNT_ID.CONCIERGE && !isThread(report);
}

/**
 * Returns true if there are any Expensify accounts (i.e. with domain 'expensify.com') in the set of accountIDs
 * by cross-referencing the accountIDs with personalDetails.
 *
 * @param {Array<Number>} accountIDs
 * @return {Boolean}
 */
function hasExpensifyEmails(accountIDs) {
    return _.some(accountIDs, (accountID) => Str.extractEmailDomain(lodashGet(allPersonalDetails, [accountID, 'login'], '')) === CONST.EXPENSIFY_PARTNER_NAME);
}

/**
 * Returns true if there are any guides accounts (team.expensify.com) in a list of accountIDs
 * by cross-referencing the accountIDs with personalDetails since guides that are participants
 * of the user's chats should have their personal details in Onyx.
 * @param {Array<Number>} accountIDs
 * @returns {Boolean}
 */
function hasExpensifyGuidesEmails(accountIDs) {
    return _.some(accountIDs, (accountID) => Str.extractEmailDomain(lodashGet(allPersonalDetails, [accountID, 'login'], '')) === CONST.EMAIL.GUIDES_DOMAIN);
}

/**
 * @param {Record<String, {lastReadTime, reportID}>|Array<{lastReadTime, reportID}>} reports
 * @param {Boolean} [ignoreDomainRooms]
 * @param {Object} policies
 * @param {Boolean} isFirstTimeNewExpensifyUser
 * @param {Boolean} openOnAdminRoom
 * @returns {Object}
 */
function findLastAccessedReport(reports, ignoreDomainRooms, policies, isFirstTimeNewExpensifyUser, openOnAdminRoom = false) {
    // If it's the user's first time using New Expensify, then they could either have:
    //   - just a Concierge report, if so we'll return that
    //   - their Concierge report, and a separate report that must have deeplinked them to the app before they created their account.
    // If it's the latter, we'll use the deeplinked report over the Concierge report,
    // since the Concierge report would be incorrectly selected over the deep-linked report in the logic below.
    let sortedReports = sortReportsByLastRead(reports);

    if (isFirstTimeNewExpensifyUser) {
        if (sortedReports.length === 1) {
            return sortedReports[0];
        }
        return _.find(sortedReports, (report) => !isConciergeChatReport(report));
    }

    if (ignoreDomainRooms) {
        // We allow public announce rooms, admins, and announce rooms through since we bypass the default rooms beta for them.
        // Check where ReportUtils.findLastAccessedReport is called in MainDrawerNavigator.js for more context.
        // Domain rooms are now the only type of default room that are on the defaultRooms beta.
        sortedReports = _.filter(
            sortedReports,
            (report) => !isDomainRoom(report) || getPolicyType(report, policies) === CONST.POLICY.TYPE.FREE || hasExpensifyGuidesEmails(lodashGet(report, ['participantAccountIDs'], [])),
        );
    }

    let adminReport;
    if (openOnAdminRoom) {
        adminReport = _.find(sortedReports, (report) => {
            const chatType = getChatType(report);
            return chatType === CONST.REPORT.CHAT_TYPE.POLICY_ADMINS;
        });
    }

    return adminReport || _.last(sortedReports);
}

/**
 * Whether the provided report is an archived room
 * @param {Object} report
 * @param {Number} report.stateNum
 * @param {Number} report.statusNum
 * @returns {Boolean}
 */
function isArchivedRoom(report) {
    return lodashGet(report, ['statusNum']) === CONST.REPORT.STATUS.CLOSED && lodashGet(report, ['stateNum']) === CONST.REPORT.STATE_NUM.SUBMITTED;
}

/**
 * Get the policy name from a given report
 * @param {Object} report
 * @param {String} report.policyID
 * @param {String} report.oldPolicyName
 * @param {String} report.policyName
 * @returns {String}
 */
function getPolicyName(report) {
    if ((!allPolicies || _.size(allPolicies) === 0) && !report.policyName) {
        return Localize.translateLocal('workspace.common.unavailable');
    }
    const policy = _.get(allPolicies, `${ONYXKEYS.COLLECTION.POLICY}${report.policyID}`);

    //     // Public rooms send back the policy name with the reportSummary,
    //     // since they can also be accessed by people who aren't in the workspace

    return lodashGet(policy, 'name') || report.policyName || report.oldPolicyName || Localize.translateLocal('workspace.common.unavailable');
}

/**
 * Checks if the current user is allowed to comment on the given report.
 * @param {Object} report
 * @param {String} [report.writeCapability]
 * @returns {Boolean}
 */
function isAllowedToComment(report) {
    // Default to allowing all users to post
    const capability = lodashGet(report, 'writeCapability', CONST.REPORT.WRITE_CAPABILITIES.ALL) || CONST.REPORT.WRITE_CAPABILITIES.ALL;

    if (capability === CONST.REPORT.WRITE_CAPABILITIES.ALL) {
        return true;
    }

    // If unauthenticated user opens public chat room using deeplink, they do not have policies available and they cannot comment
    if (!allPolicies) {
        return false;
    }

    // If we've made it here, commenting on this report is restricted.
    // If the user is an admin, allow them to post.
    const policy = allPolicies[`${ONYXKEYS.COLLECTION.POLICY}${report.policyID}`];
    return lodashGet(policy, 'role', '') === CONST.POLICY.ROLE.ADMIN;
}

/**
 * Checks if the current user is the admin of the policy given the policy expense chat.
 * @param {Object} report
 * @param {String} report.policyID
 * @param {Object} policies must have OnyxKey prefix (i.e 'policy_') for keys
 * @returns {Boolean}
 */
function isPolicyExpenseChatAdmin(report, policies) {
    if (!isPolicyExpenseChat(report)) {
        return false;
    }

    const policyRole = lodashGet(policies, [`${ONYXKEYS.COLLECTION.POLICY}${report.policyID}`, 'role']);

    return policyRole === CONST.POLICY.ROLE.ADMIN;
}

/**
 * Returns true if reportAction has a child.
 *
 * @param {Object} reportAction
 * @returns {Boolean}
 */
function isThreadParent(reportAction) {
    return reportAction && reportAction.childReportID && reportAction.childReportID !== 0;
}

/**
 * Returns true if reportAction is the first chat preview of a Thread
 *
 * @param {Object} reportAction
 * @param {String} reportID
 * @returns {Boolean}
 */
function isThreadFirstChat(reportAction, reportID) {
    return !_.isUndefined(reportAction.childReportID) && reportAction.childReportID.toString() === reportID;
}

/**
 * Get welcome message based on room type
 * @param {Object} report
 * @returns {Object}
 */

function getRoomWelcomeMessage(report) {
    const welcomeMessage = {};
    const workspaceName = getPolicyName(report);

    if (isArchivedRoom(report)) {
        welcomeMessage.phrase1 = Localize.translateLocal('reportActionsView.beginningOfArchivedRoomPartOne');
        welcomeMessage.phrase2 = Localize.translateLocal('reportActionsView.beginningOfArchivedRoomPartTwo');
    } else if (isDomainRoom(report)) {
        welcomeMessage.phrase1 = Localize.translateLocal('reportActionsView.beginningOfChatHistoryDomainRoomPartOne', {domainRoom: report.reportName});
        welcomeMessage.phrase2 = Localize.translateLocal('reportActionsView.beginningOfChatHistoryDomainRoomPartTwo');
    } else if (isAdminRoom(report)) {
        welcomeMessage.phrase1 = Localize.translateLocal('reportActionsView.beginningOfChatHistoryAdminRoomPartOne', {workspaceName});
        welcomeMessage.phrase2 = Localize.translateLocal('reportActionsView.beginningOfChatHistoryAdminRoomPartTwo');
    } else if (isAdminsOnlyPostingRoom(report)) {
        welcomeMessage.phrase1 = Localize.translateLocal('reportActionsView.beginningOfChatHistoryAdminOnlyPostingRoomPartOne');
        welcomeMessage.phrase2 = Localize.translateLocal('reportActionsView.beginningOfChatHistoryAdminOnlyPostingRoomPartTwo', {workspaceName});
    } else if (isAnnounceRoom(report)) {
        welcomeMessage.phrase1 = Localize.translateLocal('reportActionsView.beginningOfChatHistoryAnnounceRoomPartOne', {workspaceName});
        welcomeMessage.phrase2 = Localize.translateLocal('reportActionsView.beginningOfChatHistoryAnnounceRoomPartTwo', {workspaceName});
    } else {
        // Message for user created rooms or other room types.
        welcomeMessage.phrase1 = Localize.translateLocal('reportActionsView.beginningOfChatHistoryUserRoomPartOne');
        welcomeMessage.phrase2 = Localize.translateLocal('reportActionsView.beginningOfChatHistoryUserRoomPartTwo');
    }

    return welcomeMessage;
}

/**
 * Returns true if Concierge is one of the chat participants (1:1 as well as group chats)
 * @param {Object} report
 * @returns {Boolean}
 */
function chatIncludesConcierge(report) {
    return report.participantAccountIDs && _.contains(report.participantAccountIDs, CONST.ACCOUNT_ID.CONCIERGE);
}

/**
 * Returns true if there is any automated expensify account in accountIDs
 * @param {Array} accountIDs
 * @returns {Boolean}
 */
function hasAutomatedExpensifyAccountIDs(accountIDs) {
    return _.intersection(accountIDs, CONST.EXPENSIFY_ACCOUNT_IDS).length > 0;
}

/**
 * Whether the time row should be shown for a report.
 * @param {Array<Object>} personalDetails
 * @param {Object} report
 * @param {Number} accountID
 * @return {Boolean}
 */
function canShowReportRecipientLocalTime(personalDetails, report, accountID) {
    const reportParticipants = _.without(lodashGet(report, 'participantAccountIDs', []), accountID);
    const participantsWithoutExpensifyAccountIDs = _.difference(reportParticipants, CONST.EXPENSIFY_ACCOUNT_IDS);
    const hasMultipleParticipants = participantsWithoutExpensifyAccountIDs.length > 1;
    const reportRecipient = personalDetails[participantsWithoutExpensifyAccountIDs[0]];
    const reportRecipientTimezone = lodashGet(reportRecipient, 'timezone', CONST.DEFAULT_TIME_ZONE);
    const isReportParticipantValidated = lodashGet(reportRecipient, 'validated', false);
    return Boolean(
        !hasMultipleParticipants &&
            !isChatRoom(report) &&
            !isPolicyExpenseChat(report) &&
            reportRecipient &&
            reportRecipientTimezone &&
            reportRecipientTimezone.selected &&
            isReportParticipantValidated,
    );
}

/**
 * Shorten last message text to fixed length and trim spaces.
 * @param {String} lastMessageText
 * @returns {String}
 */
function formatReportLastMessageText(lastMessageText) {
    return String(lastMessageText).trim().replace(CONST.REGEX.AFTER_FIRST_LINE_BREAK, '').substring(0, CONST.REPORT.LAST_MESSAGE_TEXT_MAX_LENGTH).trim();
}

/**
 * Helper method to return the default avatar associated with the given login
 * @param {String} [workspaceName]
 * @returns {String}
 */
function getDefaultWorkspaceAvatar(workspaceName) {
    if (!workspaceName) {
        return defaultWorkspaceAvatars.WorkspaceBuilding;
    }

    // Remove all chars not A-Z or 0-9 including underscore
    const alphaNumeric = workspaceName
        .normalize('NFD')
        .replace(/[^0-9a-z]/gi, '')
        .toUpperCase();

    return !alphaNumeric ? defaultWorkspaceAvatars.WorkspaceBuilding : defaultWorkspaceAvatars[`Workspace${alphaNumeric[0]}`];
}

function getWorkspaceAvatar(report) {
    const workspaceName = getPolicyName(report, allPolicies);
    return lodashGet(allPolicies, [`${ONYXKEYS.COLLECTION.POLICY}${report.policyID}`, 'avatar']) || getDefaultWorkspaceAvatar(workspaceName);
}

/**
 * Returns the appropriate icons for the given chat report using the stored personalDetails.
 * The Avatar sources can be URLs or Icon components according to the chat type.
 *
 * @param {Array} participants
 * @param {Object} personalDetails
 * @returns {Array<*>}
 */
function getIconsForParticipants(participants, personalDetails) {
    const participantDetails = [];
    const participantsList = participants || [];

    for (let i = 0; i < participantsList.length; i++) {
        const accountID = participantsList[i];
        const avatarSource = UserUtils.getAvatar(lodashGet(personalDetails, [accountID, 'avatar'], ''), accountID);
        participantDetails.push([
            accountID,
            lodashGet(personalDetails, [accountID, 'login'], lodashGet(personalDetails, [accountID, 'displayName'], '')),
            lodashGet(personalDetails, [accountID, 'firstName'], ''),
            avatarSource,
        ]);
    }

    // Sort all logins by first name (which is the second element in the array)
    const sortedParticipantDetails = participantDetails.sort((a, b) => a[2] - b[2]);

    // Now that things are sorted, gather only the avatars (third element in the array) and return those
    const avatars = [];
    for (let i = 0; i < sortedParticipantDetails.length; i++) {
        const userIcon = {
            id: sortedParticipantDetails[i][0],
            source: sortedParticipantDetails[i][3],
            type: CONST.ICON_TYPE_AVATAR,
            name: sortedParticipantDetails[i][1],
        };
        avatars.push(userIcon);
    }

    return avatars;
}

/**
 * Returns the appropriate icons for the given chat report using the stored personalDetails.
 * The Avatar sources can be URLs or Icon components according to the chat type.
 *
 * @param {Object} report
 * @param {Object} personalDetails
 * @param {*} [defaultIcon]
 * @param {Boolean} [isPayer]
 * @param {String} [defaultName]
 * @param {Number} [defaultAccountID]
 * @returns {Array<*>}
 */
function getIcons(report, personalDetails, defaultIcon = null, isPayer = false, defaultName = '', defaultAccountID = undefined) {
    const result = {
        source: '',
        type: CONST.ICON_TYPE_AVATAR,
        name: '',
    };

    if (_.isEmpty(report)) {
        result.source = defaultIcon || Expensicons.FallbackAvatar;
        result.name = defaultName || '';
        result.id = defaultAccountID;
        return [result];
    }
    if (isArchivedRoom(report)) {
        result.source = Expensicons.DeletedRoomAvatar;
        return [result];
    }
    if (isThread(report)) {
        const parentReportAction = ReportActionsUtils.getParentReportAction(report);

        const actorEmail = lodashGet(parentReportAction, 'actorEmail', '');
        const actorAccountID = lodashGet(parentReportAction, 'actorAccountID', '');
        const actorIcon = {
            id: actorAccountID,
            source: UserUtils.getAvatar(lodashGet(personalDetails, [actorAccountID, 'avatar']), actorAccountID),
            name: actorEmail,
            type: CONST.ICON_TYPE_AVATAR,
        };

        return [actorIcon];
    }
    if (isTaskReport(report)) {
        const ownerEmail = report.ownerEmail || '';
        const ownerIcon = {
            id: report.ownerAccountID,
            source: UserUtils.getAvatar(lodashGet(personalDetails, [report.ownerAccountID, 'avatar']), report.ownerAccountID),
            name: ownerEmail,
            type: CONST.ICON_TYPE_AVATAR,
        };

        return [ownerIcon];
    }
    if (isDomainRoom(report)) {
        result.source = Expensicons.DomainRoomAvatar;
        return [result];
    }
    if (isAdminRoom(report)) {
        result.source = Expensicons.AdminRoomAvatar;
        return [result];
    }
    if (isAnnounceRoom(report)) {
        result.source = Expensicons.AnnounceRoomAvatar;
        return [result];
    }
    if (isChatRoom(report)) {
        result.source = Expensicons.ActiveRoomAvatar;
        return [result];
    }
    if (isPolicyExpenseChat(report) || isExpenseReport(report)) {
        const workspaceName = getPolicyName(report);

        const policyExpenseChatAvatarSource = getWorkspaceAvatar(report);

        // Return the workspace avatar if the user is the owner of the policy expense chat
        if (report.isOwnPolicyExpenseChat && !isExpenseReport(report)) {
            result.source = policyExpenseChatAvatarSource;
            result.type = CONST.ICON_TYPE_WORKSPACE;
            result.name = workspaceName;
            return [result];
        }

        const adminIcon = {
            id: report.ownerAccountID,
            source: UserUtils.getAvatar(lodashGet(personalDetails, [report.ownerAccountID, 'avatar']), report.ownerAccountID),
            name: report.ownerEmail,
            type: CONST.ICON_TYPE_AVATAR,
        };

        const workspaceIcon = {
            source: policyExpenseChatAvatarSource,
            type: CONST.ICON_TYPE_WORKSPACE,
            name: workspaceName,
        };

        // If the user is an admin, return avatar source of the other participant of the report
        // (their workspace chat) and the avatar source of the workspace
        return [adminIcon, workspaceIcon];
    }
    if (isIOUReport(report)) {
        const email = isPayer ? report.managerEmail : report.ownerEmail;
        const accountID = isPayer ? report.managerID : report.ownerAccountID;
        return [
            {
                id: accountID,
                source: UserUtils.getAvatar(lodashGet(personalDetails, [accountID, 'avatar']), accountID),
                name: email,
                type: CONST.ICON_TYPE_AVATAR,
            },
        ];
    }

    return getIconsForParticipants(report.participantAccountIDs, personalDetails);
}

/**
 * Gets the personal details for a login by looking in the ONYXKEYS.PERSONAL_DETAILS_LIST Onyx key (stored in the local variable, allPersonalDetails). If it doesn't exist in Onyx,
 * then a default object is constructed.
 * @param {Number} accountID
 * @returns {Object}
 */
function getPersonalDetailsForAccountID(accountID) {
    if (!accountID) {
        return {};
    }
    if (Number(accountID) === CONST.ACCOUNT_ID.CONCIERGE) {
        return {
            accountID,
            displayName: 'Concierge',
            login: CONST.EMAIL.CONCIERGE,
            avatar: UserUtils.getDefaultAvatar(accountID),
        };
    }
    return (
        (allPersonalDetails && allPersonalDetails[accountID]) || {
            avatar: UserUtils.getDefaultAvatar(accountID),
        }
    );
}

/**
 * Get the displayName for a single report participant.
 *
 * @param {Number} accountID
 * @param {Boolean} [shouldUseShortForm]
 * @returns {String}
 */
function getDisplayNameForParticipant(accountID, shouldUseShortForm = false) {
    if (!accountID) {
        return '';
    }
    const personalDetails = getPersonalDetailsForAccountID(accountID);
    const longName = personalDetails.displayName;
    const shortName = personalDetails.firstName || longName;
    return shouldUseShortForm ? shortName : longName;
}

/**
 * @param {Object} personalDetailsList
 * @param {Boolean} isMultipleParticipantReport
 * @returns {Array}
 */
function getDisplayNamesWithTooltips(personalDetailsList, isMultipleParticipantReport) {
    return _.map(personalDetailsList, (user) => {
        const accountID = Number(user.accountID);
        const displayName = getDisplayNameForParticipant(accountID, isMultipleParticipantReport) || user.login || '';
        const avatar = UserUtils.getDefaultAvatar(accountID);

        let pronouns = user.pronouns;
        if (pronouns && pronouns.startsWith(CONST.PRONOUNS.PREFIX)) {
            const pronounTranslationKey = pronouns.replace(CONST.PRONOUNS.PREFIX, '');
            pronouns = Localize.translateLocal(`pronouns.${pronounTranslationKey}`);
        }

        return {
            displayName,
            avatar,
            login: user.login || '',
            accountID,
            pronouns,
        };
    });
}

/**
 * We get the amount, currency and comment money request value from the action.originalMessage.
 * But for the send money action, the above value is put in the IOUDetails object.
 *
 * @param {Object} reportAction
 * @param {Number} reportAction.amount
 * @param {String} reportAction.currency
 * @param {String} reportAction.comment
 * @param {Object} [reportAction.IOUDetails]
 * @returns {Object}
 */
function getMoneyRequestAction(reportAction = {}) {
    const originalMessage = lodashGet(reportAction, 'originalMessage', {});
    let amount = originalMessage.amount || 0;
    let currency = originalMessage.currency || CONST.CURRENCY.USD;
    let comment = originalMessage.comment || '';

    if (_.has(originalMessage, 'IOUDetails')) {
        amount = lodashGet(originalMessage, 'IOUDetails.amount', 0);
        currency = lodashGet(originalMessage, 'IOUDetails.currency', CONST.CURRENCY.USD);
        comment = lodashGet(originalMessage, 'IOUDetails.comment', '');
    }

    return {amount, currency, comment};
}

/**
 * @param {Object} report
 * @param {String} report.iouReportID
 * @param {Object} moneyRequestReports
 * @returns {Number}
 */
function getMoneyRequestTotal(report, moneyRequestReports = {}) {
    if (report.hasOutstandingIOU || isMoneyRequestReport(report)) {
        const moneyRequestReport = moneyRequestReports[`${ONYXKEYS.COLLECTION.REPORT}${report.iouReportID}`] || report;
        const total = lodashGet(moneyRequestReport, 'total', 0);

        if (total !== 0) {
            // There is a possibility that if the Expense report has a negative total.
            // This is because there are instances where you can get a credit back on your card,
            // or you enter a negative expense to “offset” future expenses
            return isExpenseReport(moneyRequestReport) ? total * -1 : Math.abs(total);
        }
    }
    return 0;
}

/**
 * Get the title for a policy expense chat which depends on the role of the policy member seeing this report
 *
 * @param {Object} report
 * @returns {String}
 */
function getPolicyExpenseChatName(report) {
    const reportOwnerDisplayName = getDisplayNameForParticipant(report.ownerAccountID) || report.ownerEmail || report.reportName;

    // If the policy expense chat is owned by this user, use the name of the policy as the report name.
    if (report.isOwnPolicyExpenseChat) {
        return getPolicyName(report);
    }

    const policyExpenseChatRole = lodashGet(allPolicies, [`${ONYXKEYS.COLLECTION.POLICY}${report.policyID}`, 'role']) || 'user';

    // If this user is not admin and this policy expense chat has been archived because of account merging, this must be an old workspace chat
    // of the account which was merged into the current user's account. Use the name of the policy as the name of the report.
    if (isArchivedRoom(report)) {
        const lastAction = ReportActionsUtils.getLastVisibleAction(report.reportID);
        const archiveReason = (lastAction && lastAction.originalMessage && lastAction.originalMessage.reason) || CONST.REPORT.ARCHIVE_REASON.DEFAULT;
        if (archiveReason === CONST.REPORT.ARCHIVE_REASON.ACCOUNT_MERGED && policyExpenseChatRole !== CONST.POLICY.ROLE.ADMIN) {
            return getPolicyName(report);
        }
    }

    // If user can see this report and they are not its owner, they must be an admin and the report name should be the name of the policy member
    return reportOwnerDisplayName;
}

/**
 * Get the title for a IOU or expense chat which will be showing the payer and the amount
 *
 * @param {Object} report
 * @returns  {String}
 */
function getMoneyRequestReportName(report) {
    const formattedAmount = CurrencyUtils.convertToDisplayString(getMoneyRequestTotal(report), report.currency);
    const payerName = isExpenseReport(report) ? getPolicyName(report) : getDisplayNameForParticipant(report.managerID);

    return Localize.translateLocal(report.hasOutstandingIOU ? 'iou.payerOwesAmount' : 'iou.payerPaidAmount', {payer: payerName, amount: formattedAmount});
}

/**
 * Given a parent IOU report action get report name for the LHN.
 *
 * @param {Object} reportAction
 * @returns {String}
 */
function getTransactionReportName(reportAction) {
    return Localize.translateLocal(ReportActionsUtils.isSentMoneyReportAction(reportAction) ? 'iou.threadSentMoneyReportName' : 'iou.threadRequestReportName', {
        formattedAmount: ReportActionsUtils.getFormattedAmount(reportAction),
        comment: lodashGet(reportAction, 'originalMessage.comment'),
    });
}

/**
 * Get money request message for an IOU report
 *
 * @param {Object} report
 * @param {Object} reportAction
 * @returns  {String}
 */
function getReportPreviewMessage(report, reportAction) {
    const reportActionMessage = lodashGet(reportAction, 'message[0].html', '');

    if (_.isEmpty(report) || !report.reportID) {
        // The iouReport is not found locally after SignIn because the OpenApp API won't return iouReports if they're settled
        // As a temporary solution until we know how to solve this the best, we just use the message that returned from BE
        return reportActionMessage;
    }

    const totalAmount = getMoneyRequestTotal(report);
    const payerName = isExpenseReport(report) ? getPolicyName(report) : getDisplayNameForParticipant(report.managerID, true);
    const formattedAmount = CurrencyUtils.convertToDisplayString(totalAmount, report.currency);

    if (isSettled(report.reportID)) {
        // A settled message is in the format of either "paid $1.00 elsewhere" or "paid $1.00 using Paypal.me"
        const isSettledPaypalMe = Boolean(reportActionMessage.match(/ Paypal.me$/));
        const translatePhraseKey = isSettledPaypalMe ? 'iou.settledPaypalMeWithAmount' : 'iou.settledElsewhereWithAmount';
        return Localize.translateLocal(translatePhraseKey, {amount: formattedAmount});
    }
    return Localize.translateLocal('iou.payerOwesAmount', {payer: payerName, amount: formattedAmount});
}

/**
 * Get the title for a report.
 *
 * @param {Object} report
 * @returns {String}
 */
function getReportName(report) {
    let formattedName;
    if (isThread(report)) {
        const parentReportAction = ReportActionsUtils.getParentReportAction(report);
        if (ReportActionsUtils.isTransactionThread(parentReportAction)) {
            return getTransactionReportName(parentReportAction);
        }

        const isAttachment = _.has(parentReportAction, 'isAttachment') ? parentReportAction.isAttachment : isReportMessageAttachment(_.last(lodashGet(parentReportAction, 'message', [{}])));
        const parentReportActionMessage = lodashGet(parentReportAction, ['message', 0, 'text'], '').replace(/(\r\n|\n|\r)/gm, ' ');
        if (isAttachment && parentReportActionMessage) {
            return `[${Localize.translateLocal('common.attachment')}]`;
        }
        return parentReportActionMessage || Localize.translateLocal('parentReportAction.deletedMessage');
    }
    if (isChatRoom(report) || isTaskReport(report)) {
        formattedName = report.reportName;
    }

    if (isPolicyExpenseChat(report)) {
        formattedName = getPolicyExpenseChatName(report);
    }

    if (isMoneyRequestReport(report)) {
        formattedName = getMoneyRequestReportName(report);
    }

    if (isArchivedRoom(report)) {
        formattedName += ` (${Localize.translateLocal('common.archived')})`;
    }

    if (formattedName) {
        return formattedName;
    }

    // Not a room or PolicyExpenseChat, generate title from participants
    const participants = (report && report.participantAccountIDs) || [];
    const participantsWithoutCurrentUser = _.without(participants, currentUserAccountID);
    const isMultipleParticipantReport = participantsWithoutCurrentUser.length > 1;

    return _.map(participantsWithoutCurrentUser, (accountID) => getDisplayNameForParticipant(accountID, isMultipleParticipantReport)).join(', ');
}

/**
 * Recursively navigates through parent to get the root reports name only for DM reports.
 * @param {Object} report
 * @returns {String|*}
 */
function getDMRootReportName(report) {
    if (isThread(report) && !getChatType(report)) {
        const parentReport = lodashGet(allReports, [`${ONYXKEYS.COLLECTION.REPORT}${report.parentReportID}`]);
        return getDMRootReportName(parentReport);
    }

    return getReportName(report);
}

/**
 * Get either the policyName or domainName the chat is tied to
 * @param {Object} report
 * @returns {String}
 */
function getChatRoomSubtitle(report) {
    if (isThread(report)) {
        if (!getChatType(report)) {
            return `${Localize.translateLocal('threads.from')} ${getDMRootReportName(report)}`;
        }

        let roomName = '';
        if (isChatRoom(report)) {
            const parentReport = lodashGet(allReports, [`${ONYXKEYS.COLLECTION.REPORT}${report.parentReportID}`]);
            if (parentReport) {
                roomName = lodashGet(parentReport, 'displayName', '');
            } else {
                roomName = lodashGet(report, 'displayName', '');
            }
        }

        const workspaceName = getPolicyName(report);
        return `${Localize.translateLocal('threads.from')} ${roomName ? [roomName, workspaceName].join(' in ') : workspaceName}`;
    }
    if (!isDefaultRoom(report) && !isUserCreatedPolicyRoom(report) && !isPolicyExpenseChat(report)) {
        return '';
    }
    if (getChatType(report) === CONST.REPORT.CHAT_TYPE.DOMAIN_ALL) {
        // The domainAll rooms are just #domainName, so we ignore the prefix '#' to get the domainName
        return report.reportName.substring(1);
    }
    if ((isPolicyExpenseChat(report) && report.isOwnPolicyExpenseChat) || isExpenseReport(report)) {
        return Localize.translateLocal('workspace.common.workspace');
    }
    if (isArchivedRoom(report)) {
        return report.oldPolicyName || '';
    }
    return getPolicyName(report);
}

/**
 * Get the report for a reportID
 *
 * @param {String} reportID
 * @returns {Object}
 */
function getReport(reportID) {
    return lodashGet(allReports, `${ONYXKEYS.COLLECTION.REPORT}${reportID}`, {});
}

/**
 * Navigate to the details page of a given report
 *
 * @param {Object} report
 */
function navigateToDetailsPage(report) {
    const participantAccountIDs = lodashGet(report, 'participantAccountIDs', []);

    if (isChatRoom(report) || isPolicyExpenseChat(report) || isThread(report)) {
        Navigation.navigate(ROUTES.getReportDetailsRoute(report.reportID));
        return;
    }
    if (participantAccountIDs.length === 1) {
        Navigation.navigate(ROUTES.getProfileRoute(participantAccountIDs[0]));
        return;
    }
    Navigation.navigate(ROUTES.getReportParticipantsRoute(report.reportID));
}

/**
 * Generate a random reportID up to 53 bits aka 9,007,199,254,740,991 (Number.MAX_SAFE_INTEGER).
 * There were approximately 98,000,000 reports with sequential IDs generated before we started using this approach, those make up roughly one billionth of the space for these numbers,
 * so we live with the 1 in a billion chance of a collision with an older ID until we can switch to 64-bit IDs.
 *
 * In a test of 500M reports (28 years of reports at our current max rate) we got 20-40 collisions meaning that
 * this is more than random enough for our needs.
 *
 * @returns {String}
 */
function generateReportID() {
    return (Math.floor(Math.random() * 2 ** 21) * 2 ** 32 + Math.floor(Math.random() * 2 ** 32)).toString();
}

/**
 * @param {Object} report
 * @returns {Boolean}
 */
function hasReportNameError(report) {
    return !_.isEmpty(lodashGet(report, 'errorFields.reportName', {}));
}

/**
 * For comments shorter than 10k chars, convert the comment from MD into HTML because that's how it is stored in the database
 * For longer comments, skip parsing, but still escape the text, and display plaintext for performance reasons. It takes over 40s to parse a 100k long string!!
 *
 * @param {String} text
 * @returns {String}
 */
function getParsedComment(text) {
    const parser = new ExpensiMark();
    return text.length < CONST.MAX_MARKUP_LENGTH ? parser.replace(text) : _.escape(text);
}

/**
 * @param {String} [text]
 * @param {File} [file]
 * @returns {Object}
 */
function buildOptimisticAddCommentReportAction(text, file) {
    const parser = new ExpensiMark();
    const commentText = getParsedComment(text);
    const isAttachment = _.isEmpty(text) && file !== undefined;
    const attachmentInfo = isAttachment ? file : {};
    const htmlForNewComment = isAttachment ? CONST.ATTACHMENT_UPLOADING_MESSAGE_HTML : commentText;

    // Remove HTML from text when applying optimistic offline comment
    const textForNewComment = isAttachment ? CONST.ATTACHMENT_MESSAGE_TEXT : parser.htmlToText(htmlForNewComment);

    return {
        commentText,
        reportAction: {
            reportActionID: NumberUtils.rand64(),
            actionName: CONST.REPORT.ACTIONS.TYPE.ADDCOMMENT,
            actorEmail: currentUserEmail,
            actorAccountID: currentUserAccountID,
            person: [
                {
                    style: 'strong',
                    text: lodashGet(allPersonalDetails, [currentUserAccountID, 'displayName'], currentUserEmail),
                    type: 'TEXT',
                },
            ],
            automatic: false,
            avatar: lodashGet(allPersonalDetails, [currentUserAccountID, 'avatar'], UserUtils.getDefaultAvatarURL(currentUserAccountID)),
            created: DateUtils.getDBTime(),
            message: [
                {
                    type: CONST.REPORT.MESSAGE.TYPE.COMMENT,
                    html: htmlForNewComment,
                    text: textForNewComment,
                },
            ],
            isFirstItem: false,
            isAttachment,
            attachmentInfo,
            pendingAction: CONST.RED_BRICK_ROAD_PENDING_ACTION.ADD,
            shouldShow: true,
        },
    };
}

/**
 * Builds an optimistic reportAction for the parent report when a task is created
 * @param {String} taskReportID - Report ID of the task
 * @param {String} taskTitle - Title of the task
 * @param {String} taskAssignee - Email of the person assigned to the task
 * @param {Number} taskAssigneeAccountID - AccountID of the person assigned to the task
 * @param {String} text - Text of the comment
 * @param {String} parentReportID - Report ID of the parent report
 * @returns {Object}
 */
function buildOptimisticTaskCommentReportAction(taskReportID, taskTitle, taskAssignee, taskAssigneeAccountID, text, parentReportID) {
    const reportAction = buildOptimisticAddCommentReportAction(text);
    reportAction.reportAction.message[0].taskReportID = taskReportID;

    // These parameters are not saved on the reportAction, but are used to display the task in the UI
    // Added when we fetch the reportActions on a report
    reportAction.reportAction.originalMessage = {
        html: reportAction.reportAction.message[0].html,
        taskReportID: reportAction.reportAction.message[0].taskReportID,
    };
    reportAction.reportAction.childReportID = taskReportID;
    reportAction.reportAction.parentReportID = parentReportID;
    reportAction.reportAction.childType = CONST.REPORT.TYPE.TASK;
    reportAction.reportAction.childReportName = taskTitle;
    reportAction.reportAction.childManagerEmail = taskAssignee;
    reportAction.reportAction.childManagerAccountID = taskAssigneeAccountID;
    reportAction.reportAction.childStatusNum = CONST.REPORT.STATUS.OPEN;
    reportAction.reportAction.childStateNum = CONST.REPORT.STATE_NUM.OPEN;

    return reportAction;
}

/**
 * Builds an optimistic IOU report with a randomly generated reportID
 *
 * @param {String} payeeEmail - Email of the person generating the IOU.
 * @param {Number} payeeAccountID - AccountID of the person generating the IOU.
 * @param {Number} payerAccountID - AccountID of the other person participating in the IOU.
 * @param {Number} total - IOU amount in the smallest unit of the currency.
 * @param {String} chatReportID - Report ID of the chat where the IOU is.
 * @param {String} currency - IOU currency.
 * @param {Boolean} isSendingMoney - If we send money the IOU should be created as settled
 *
 * @returns {Object}
 */
function buildOptimisticIOUReport(payeeEmail, payeeAccountID, payerAccountID, total, chatReportID, currency, isSendingMoney = false) {
    const formattedTotal = CurrencyUtils.convertToDisplayString(total, currency);
    const personalDetails = getPersonalDetailsForAccountID(payerAccountID);
    const payerEmail = personalDetails.login;
    return {
        // If we're sending money, hasOutstandingIOU should be false
        hasOutstandingIOU: !isSendingMoney,
        type: CONST.REPORT.TYPE.IOU,
        cachedTotal: formattedTotal,
        chatReportID,
        currency,
        managerID: payerAccountID,
        ownerEmail: payeeEmail,
        ownerAccountID: payeeAccountID,
        reportID: generateReportID(),
        state: CONST.REPORT.STATE.SUBMITTED,
        stateNum: isSendingMoney ? CONST.REPORT.STATE_NUM.SUBMITTED : CONST.REPORT.STATE_NUM.PROCESSING,
        total,

        // We don't translate reportName because the server response is always in English
        reportName: `${payerEmail} owes ${formattedTotal}`,
    };
}

/**
 * Builds an optimistic Expense report with a randomly generated reportID
 *
 * @param {String} chatReportID - Report ID of the PolicyExpenseChat where the Expense Report is
 * @param {String} policyID - The policy ID of the PolicyExpenseChat
 * @param {String} payeeEmail - Email of the employee (payee)
 * @param {Number} payeeAccountID - AccountID of the employee (payee)
 * @param {Number} total - Amount in cents
 * @param {String} currency
 *
 * @returns {Object}
 */
function buildOptimisticExpenseReport(chatReportID, policyID, payeeEmail, payeeAccountID, total, currency) {
    // The amount for Expense reports are stored as negative value in the database
    const storedTotal = total * -1;
    const policyName = getPolicyName(allReports[`${ONYXKEYS.COLLECTION.REPORT}${chatReportID}`]);
    const formattedTotal = CurrencyUtils.convertToDisplayString(storedTotal, currency);

    // The expense report is always created with the policy's output currency
    const outputCurrency = lodashGet(allPolicies, [`${ONYXKEYS.COLLECTION.POLICY}${policyID}`, 'outputCurrency'], CONST.CURRENCY.USD);

    return {
        reportID: generateReportID(),
        chatReportID,
        policyID,
        type: CONST.REPORT.TYPE.EXPENSE,
        ownerEmail: payeeEmail,
        ownerAccountID: payeeAccountID,
        hasOutstandingIOU: true,
        currency: outputCurrency,

        // We don't translate reportName because the server response is always in English
        reportName: `${policyName} owes ${formattedTotal}`,
        state: CONST.REPORT.STATE.SUBMITTED,
        stateNum: CONST.REPORT.STATE_NUM.PROCESSING,
        total: storedTotal,
    };
}

/**
 * @param {String} type - IOUReportAction type. Can be oneOf(create, decline, cancel, pay, split)
 * @param {Number} total - IOU total in cents
 * @param {String} comment - IOU comment
 * @param {String} currency - IOU currency
 * @param {String} paymentType - IOU paymentMethodType. Can be oneOf(Elsewhere, Expensify, PayPal.me)
 * @param {Boolean} isSettlingUp - Whether we are settling up an IOU
 * @returns {Array}
 */
function getIOUReportActionMessage(type, total, comment, currency, paymentType = '', isSettlingUp = false) {
    const amount = NumberFormatUtils.format(preferredLocale, total / 100, {style: 'currency', currency});
    let paymentMethodMessage;
    switch (paymentType) {
        case CONST.IOU.PAYMENT_TYPE.ELSEWHERE:
            paymentMethodMessage = ' elsewhere';
            break;
        case CONST.IOU.PAYMENT_TYPE.PAYPAL_ME:
            paymentMethodMessage = ' using PayPal.me';
            break;
        default:
            break;
    }

    let iouMessage;
    switch (type) {
        case CONST.IOU.REPORT_ACTION_TYPE.CREATE:
            iouMessage = `requested ${amount}${comment && ` for ${comment}`}`;
            break;
        case CONST.IOU.REPORT_ACTION_TYPE.SPLIT:
            iouMessage = `split ${amount}${comment && ` for ${comment}`}`;
            break;
        case CONST.IOU.REPORT_ACTION_TYPE.DELETE:
            iouMessage = `deleted the ${amount} request${comment && ` for ${comment}`}`;
            break;
        case CONST.IOU.REPORT_ACTION_TYPE.PAY:
            iouMessage = isSettlingUp ? `paid ${amount}${paymentMethodMessage}` : `sent ${amount}${comment && ` for ${comment}`}${paymentMethodMessage}`;
            break;
        default:
            break;
    }

    return [
        {
            html: _.escape(iouMessage),
            text: iouMessage,
            isEdited: false,
            type: CONST.REPORT.MESSAGE.TYPE.COMMENT,
        },
    ];
}

/**
 * Builds an optimistic IOU reportAction object
 *
 * @param {String} type - IOUReportAction type. Can be oneOf(create, delete, pay, split).
 * @param {Number} amount - IOU amount in cents.
 * @param {String} currency
 * @param {String} comment - User comment for the IOU.
 * @param {Array}  participants - An array with participants details.
 * @param {String} transactionID
 * @param {String} [paymentType] - Only required if the IOUReportAction type is 'pay'. Can be oneOf(elsewhere, payPal, Expensify).
 * @param {String} [iouReportID] - Only required if the IOUReportActions type is oneOf(decline, cancel, pay). Generates a randomID as default.
 * @param {Boolean} [isSettlingUp] - Whether we are settling up an IOU.
 * @param {Boolean} [isSendMoneyFlow] - Whether this is send money flow
 * @returns {Object}
 */
function buildOptimisticIOUReportAction(type, amount, currency, comment, participants, transactionID, paymentType = '', iouReportID = '', isSettlingUp = false, isSendMoneyFlow = false) {
    const IOUReportID = iouReportID || generateReportID();

    const originalMessage = {
        amount,
        comment,
        currency,
        IOUTransactionID: transactionID,
        IOUReportID,
        type,
    };

    // We store amount, comment, currency in IOUDetails when type = pay
    if (type === CONST.IOU.REPORT_ACTION_TYPE.PAY && isSendMoneyFlow) {
        _.each(['amount', 'comment', 'currency'], (key) => {
            delete originalMessage[key];
        });
        originalMessage.IOUDetails = {amount, comment, currency};
        originalMessage.paymentType = paymentType;
    }

    // IOUs of type split only exist in group DMs and those don't have an iouReport so we need to delete the IOUReportID key
    if (type === CONST.IOU.REPORT_ACTION_TYPE.SPLIT) {
        delete originalMessage.IOUReportID;
        originalMessage.participants = [currentUserEmail, ..._.pluck(participants, 'login')];
        originalMessage.participantAccountIDs = [currentUserAccountID, ..._.pluck(participants, 'accountID')];
    }

    return {
        actionName: CONST.REPORT.ACTIONS.TYPE.IOU,
        actorAccountID: currentUserAccountID,
        actorEmail: currentUserEmail,
        automatic: false,
        avatar: lodashGet(currentUserPersonalDetails, 'avatar', UserUtils.getDefaultAvatar(currentUserAccountID)),
        isAttachment: false,
        originalMessage,
        message: getIOUReportActionMessage(type, amount, comment, currency, paymentType, isSettlingUp),
        person: [
            {
                style: 'strong',
                text: lodashGet(currentUserPersonalDetails, 'displayName', currentUserEmail),
                type: 'TEXT',
            },
        ],
        reportActionID: NumberUtils.rand64(),
        shouldShow: true,
        created: DateUtils.getDBTime(),
        pendingAction: CONST.RED_BRICK_ROAD_PENDING_ACTION.ADD,
    };
}

function buildOptimisticReportPreview(reportID, iouReportID, payeeAccountID) {
    return {
        reportActionID: NumberUtils.rand64(),
        reportID,
        created: DateUtils.getDBTime(),
        actionName: CONST.REPORT.ACTIONS.TYPE.REPORTPREVIEW,
        pendingAction: CONST.RED_BRICK_ROAD_PENDING_ACTION.ADD,
        accountID: payeeAccountID,
        message: [
            {
                html: '',
                text: '',
                isEdited: false,
                type: CONST.REPORT.MESSAGE.TYPE.COMMENT,
            },
        ],
        originalMessage: {
            linkedReportID: iouReportID,
        },
        actorEmail: currentUserEmail,
        actorAccountID: currentUserAccountID,
    };
}

function buildOptimisticTaskReportAction(taskReportID, actionName, message = '') {
    const originalMessage = {
        taskReportID,
        type: actionName,
        text: message,
    };

    return {
        actionName,
        actorAccountID: currentUserAccountID,
        actorEmail: currentUserEmail,
        automatic: false,
        avatar: lodashGet(currentUserPersonalDetails, 'avatar', UserUtils.getDefaultAvatar(currentUserAccountID)),
        isAttachment: false,
        originalMessage,
        message: [
            {
                text: message,
                taskReportID,
                type: CONST.REPORT.MESSAGE.TYPE.TEXT,
            },
        ],
        person: [
            {
                style: 'strong',
                text: lodashGet(currentUserPersonalDetails, 'displayName', currentUserAccountID),
                type: 'TEXT',
            },
        ],
        reportActionID: NumberUtils.rand64(),
        shouldShow: true,
        created: DateUtils.getDBTime(),
        isFirstItem: false,
        pendingAction: CONST.RED_BRICK_ROAD_PENDING_ACTION.ADD,
    };
}

/**
 * Builds an optimistic chat report with a randomly generated reportID and as much information as we currently have
 *
 * @param {Array} participantList Array of participant accountIDs
 * @param {String} reportName
 * @param {String} chatType
 * @param {String} policyID
 * @param {String} ownerEmail
 * @param {Number} ownerAccountID
 * @param {Boolean} isOwnPolicyExpenseChat
 * @param {String} oldPolicyName
 * @param {String} visibility
 * @param {String} writeCapability
 * @param {String} notificationPreference
 * @param {String} parentReportActionID
 * @param {String} parentReportID
 * @returns {Object}
 */
function buildOptimisticChatReport(
    participantList,
    reportName = CONST.REPORT.DEFAULT_REPORT_NAME,
    chatType = '',
    policyID = CONST.POLICY.OWNER_EMAIL_FAKE,
    ownerEmail = CONST.REPORT.OWNER_EMAIL_FAKE,
    ownerAccountID = CONST.REPORT.OWNER_ACCOUNT_ID_FAKE,
    isOwnPolicyExpenseChat = false,
    oldPolicyName = '',
    visibility = undefined,
    writeCapability = CONST.REPORT.WRITE_CAPABILITIES.ALL,
    notificationPreference = CONST.REPORT.NOTIFICATION_PREFERENCE.ALWAYS,
    parentReportActionID = '',
    parentReportID = '',
) {
    const currentTime = DateUtils.getDBTime();
    return {
        type: CONST.REPORT.TYPE.CHAT,
        chatType,
        hasOutstandingIOU: false,
        isOwnPolicyExpenseChat,
        isPinned: reportName === CONST.REPORT.WORKSPACE_CHAT_ROOMS.ADMINS,
        lastActorEmail: '',
        lastActorAccountID: 0,
        lastMessageHtml: '',
        lastMessageText: null,
        lastReadTime: currentTime,
        lastVisibleActionCreated: currentTime,
        notificationPreference,
        oldPolicyName,
        ownerEmail: ownerEmail || CONST.REPORT.OWNER_EMAIL_FAKE,
        ownerAccountID: ownerAccountID || CONST.REPORT.OWNER_ACCOUNT_ID_FAKE,
        parentReportActionID,
        parentReportID,
        participantAccountIDs: participantList,
        policyID,
        reportID: generateReportID(),
        reportName,
        stateNum: 0,
        statusNum: 0,
        visibility,
        welcomeMessage: '',
        writeCapability,
    };
}

/**
 * Returns the necessary reportAction onyx data to indicate that the chat has been created optimistically
 * @param {String} ownerEmail
 * @returns {Object}
 */
function buildOptimisticCreatedReportAction(ownerEmail) {
    return {
        reportActionID: NumberUtils.rand64(),
        actionName: CONST.REPORT.ACTIONS.TYPE.CREATED,
        pendingAction: CONST.RED_BRICK_ROAD_PENDING_ACTION.ADD,
        actorAccountID: currentUserAccountID,
        actorEmail: currentUserEmail,
        message: [
            {
                type: CONST.REPORT.MESSAGE.TYPE.TEXT,
                style: 'strong',
                text: ownerEmail === currentUserEmail ? 'You' : ownerEmail,
            },
            {
                type: CONST.REPORT.MESSAGE.TYPE.TEXT,
                style: 'normal',
                text: ' created this report',
            },
        ],
        person: [
            {
                type: CONST.REPORT.MESSAGE.TYPE.TEXT,
                style: 'strong',
                text: lodashGet(allPersonalDetails, [currentUserAccountID, 'displayName'], currentUserEmail),
            },
        ],
        automatic: false,
        avatar: lodashGet(allPersonalDetails, [currentUserAccountID, 'avatar'], UserUtils.getDefaultAvatar(currentUserAccountID)),
        created: DateUtils.getDBTime(),
        shouldShow: true,
    };
}

/**
 * Returns the necessary reportAction onyx data to indicate that a task report has been edited
 *
 * @param {String} ownerEmail
 * @returns {Object}
 */

function buildOptimisticEditedTaskReportAction(ownerEmail) {
    return {
        reportActionID: NumberUtils.rand64(),
        actionName: CONST.REPORT.ACTIONS.TYPE.TASKEDITED,
        pendingAction: CONST.RED_BRICK_ROAD_PENDING_ACTION.ADD,
        actorAccountID: currentUserAccountID,
        actorEmail: currentUserEmail,
        message: [
            {
                type: CONST.REPORT.MESSAGE.TYPE.TEXT,
                style: 'strong',
                text: ownerEmail === currentUserEmail ? 'You' : ownerEmail,
            },
            {
                type: CONST.REPORT.MESSAGE.TYPE.TEXT,
                style: 'normal',
                text: ' edited this task',
            },
        ],
        person: [
            {
                type: CONST.REPORT.MESSAGE.TYPE.TEXT,
                style: 'strong',
                text: lodashGet(allPersonalDetails, [currentUserAccountID, 'displayName'], currentUserEmail),
            },
        ],
        automatic: false,
        avatar: lodashGet(allPersonalDetails, [currentUserAccountID, 'avatar'], UserUtils.getDefaultAvatar(currentUserAccountID)),
        created: DateUtils.getDBTime(),
        shouldShow: false,
    };
}

/**
 * Returns the necessary reportAction onyx data to indicate that a chat has been archived
 *
 * @param {String} ownerEmail
 * @param {String} policyName
 * @param {String} reason - A reason why the chat has been archived
 * @returns {Object}
 */
function buildOptimisticClosedReportAction(ownerEmail, policyName, reason = CONST.REPORT.ARCHIVE_REASON.DEFAULT) {
    return {
        actionName: CONST.REPORT.ACTIONS.TYPE.CLOSED,
        actorAccountID: currentUserAccountID,
        automatic: false,
        avatar: lodashGet(allPersonalDetails, [currentUserAccountID, 'avatar'], UserUtils.getDefaultAvatar(currentUserAccountID)),
        created: DateUtils.getDBTime(),
        message: [
            {
                type: CONST.REPORT.MESSAGE.TYPE.TEXT,
                style: 'strong',
                text: ownerEmail === currentUserEmail ? 'You' : ownerEmail,
            },
            {
                type: CONST.REPORT.MESSAGE.TYPE.TEXT,
                style: 'normal',
                text: ' closed this report',
            },
        ],
        originalMessage: {
            policyName,
            reason,
        },
        pendingAction: CONST.RED_BRICK_ROAD_PENDING_ACTION.ADD,
        person: [
            {
                type: CONST.REPORT.MESSAGE.TYPE.TEXT,
                style: 'strong',
                text: lodashGet(allPersonalDetails, [currentUserAccountID, 'displayName'], currentUserEmail),
            },
        ],
        reportActionID: NumberUtils.rand64(),
        shouldShow: true,
    };
}

/**
 * @param {String} policyID
 * @param {String} policyName
 * @returns {Object}
 */
function buildOptimisticWorkspaceChats(policyID, policyName) {
    const announceChatData = buildOptimisticChatReport(
        [currentUserAccountID],
        CONST.REPORT.WORKSPACE_CHAT_ROOMS.ANNOUNCE,
        CONST.REPORT.CHAT_TYPE.POLICY_ANNOUNCE,
        policyID,
        null,
        0,
        false,
        policyName,
        null,

        // #announce contains all policy members so notifying always should be opt-in only.
        CONST.REPORT.NOTIFICATION_PREFERENCE.DAILY,
    );
    const announceChatReportID = announceChatData.reportID;
    const announceCreatedAction = buildOptimisticCreatedReportAction(announceChatData.ownerEmail);
    const announceReportActionData = {
        [announceCreatedAction.reportActionID]: announceCreatedAction,
    };

    const adminsChatData = buildOptimisticChatReport(
        [currentUserAccountID],
        CONST.REPORT.WORKSPACE_CHAT_ROOMS.ADMINS,
        CONST.REPORT.CHAT_TYPE.POLICY_ADMINS,
        policyID,
        null,
        0,
        false,
        policyName,
    );
    const adminsChatReportID = adminsChatData.reportID;
    const adminsCreatedAction = buildOptimisticCreatedReportAction(adminsChatData.ownerEmail);
    const adminsReportActionData = {
        [adminsCreatedAction.reportActionID]: adminsCreatedAction,
    };

    const expenseChatData = buildOptimisticChatReport(
        [currentUserAccountID],
        '',
        CONST.REPORT.CHAT_TYPE.POLICY_EXPENSE_CHAT,
        policyID,
        currentUserEmail,
        currentUserAccountID,
        true,
        policyName,
    );
    const expenseChatReportID = expenseChatData.reportID;
    const expenseReportCreatedAction = buildOptimisticCreatedReportAction(expenseChatData.ownerEmail);
    const expenseReportActionData = {
        [expenseReportCreatedAction.reportActionID]: expenseReportCreatedAction,
    };

    return {
        announceChatReportID,
        announceChatData,
        announceReportActionData,
        announceCreatedReportActionID: announceCreatedAction.reportActionID,
        adminsChatReportID,
        adminsChatData,
        adminsReportActionData,
        adminsCreatedReportActionID: adminsCreatedAction.reportActionID,
        expenseChatReportID,
        expenseChatData,
        expenseReportActionData,
        expenseCreatedReportActionID: expenseReportCreatedAction.reportActionID,
    };
}

/**
 * Builds an optimistic Task Report with a randomly generated reportID
 *
 * @param {String} ownerEmail - Email of the person generating the Task.
 * @param {Number} ownerAccountID - Account ID of the person generating the Task.
 * @param {String} assigneeAccountID - AccountID of the other person participating in the Task.
 * @param {String} parentReportID - Report ID of the chat where the Task is.
 * @param {String} title - Task title.
 * @param {String} description - Task description.
 *
 * @returns {Object}
 */

function buildOptimisticTaskReport(ownerEmail, ownerAccountID, assigneeAccountID = 0, parentReportID, title, description) {
    return {
        reportID: generateReportID(),
        reportName: title,
        description,
        ownerEmail,
        ownerAccountID,
        // managerEmail: assignee,
        managerID: assigneeAccountID,
        type: CONST.REPORT.TYPE.TASK,
        parentReportID,
        stateNum: CONST.REPORT.STATE_NUM.OPEN,
        statusNum: CONST.REPORT.STATUS.OPEN,
    };
}

/**
 * @param {Object} report
 * @returns {Boolean}
 */
function isUnread(report) {
    if (!report) {
        return false;
    }

    // lastVisibleActionCreated and lastReadTime are both datetime strings and can be compared directly
    const lastVisibleActionCreated = report.lastVisibleActionCreated || '';
    const lastReadTime = report.lastReadTime || '';
    return lastReadTime < lastVisibleActionCreated;
}

/**
 * @param {Object} report
 * @returns {Boolean}
 */
function isUnreadWithMention(report) {
    if (!report) {
        return false;
    }

    // lastMentionedTime and lastReadTime are both datetime strings and can be compared directly
    const lastMentionedTime = report.lastMentionedTime || '';
    const lastReadTime = report.lastReadTime || '';
    return lastReadTime < lastMentionedTime;
}

/**
 * Determines if a report has an outstanding IOU that doesn't belong to the currently logged in user
 *
 * @param {Object} report
 * @param {String} report.iouReportID
 * @param {Object} iouReports
 * @returns {boolean}
 */
function hasOutstandingIOU(report, iouReports) {
    if (!report || !report.iouReportID || _.isUndefined(report.hasOutstandingIOU)) {
        return false;
    }

    const iouReport = iouReports && iouReports[`${ONYXKEYS.COLLECTION.REPORT}${report.iouReportID}`];
    if (!iouReport || !iouReport.ownerAccountID) {
        return false;
    }

    if (iouReport.ownerAccountID === currentUserAccountID) {
        return false;
    }

    return report.hasOutstandingIOU;
}

/**
 * @param {Object} report
 * @param {String} report.iouReportID
 * @param {Object} iouReports
 * @returns {Boolean}
 */
function isIOUOwnedByCurrentUser(report, iouReports = {}) {
    if (report.hasOutstandingIOU) {
        const iouReport = iouReports[`${ONYXKEYS.COLLECTION.REPORT}${report.iouReportID}`];
        if (iouReport) {
            return iouReport.ownerAccountID === currentUserAccountID;
        }
    }
    return false;
}

/**
 * Assuming the passed in report is a default room, lets us know whether we can see it or not, based on permissions and
 * the various subsets of users we've allowed to use default rooms.
 *
 * @param {Object} report
 * @param {Array<Object>} policies
 * @param {Array<String>} betas
 * @return {Boolean}
 */
function canSeeDefaultRoom(report, policies, betas) {
    // Include archived rooms
    if (isArchivedRoom(report)) {
        return true;
    }

    // Include default rooms for free plan policies (domain rooms aren't included in here because they do not belong to a policy)
    if (getPolicyType(report, policies) === CONST.POLICY.TYPE.FREE) {
        return true;
    }

    // Include domain rooms with Partner Managers (Expensify accounts) in them for accounts that are on a domain with an Approved Accountant
    if (isDomainRoom(report) && doesDomainHaveApprovedAccountant && hasExpensifyEmails(lodashGet(report, ['participantAccountIDs'], []))) {
        return true;
    }

    // If the room has an assigned guide, it can be seen.
    if (hasExpensifyGuidesEmails(lodashGet(report, ['participantAccountIDs'], []))) {
        return true;
    }

    // Include any admins and announce rooms, since only non partner-managed domain rooms are on the beta now.
    if (isAdminRoom(report) || isAnnounceRoom(report)) {
        return true;
    }

    // For all other cases, just check that the user belongs to the default rooms beta
    return Permissions.canUseDefaultRooms(betas);
}

/**
 * @param {Object} report
 * @param {Array<Object>} policies
 * @param {Array<String>} betas
 * @returns {Boolean}
 */
function canAccessReport(report, policies, betas) {
    if (isThread(report) && ReportActionsUtils.isPendingRemove(ReportActionsUtils.getParentReportAction(report))) {
        return false;
    }

    // We hide default rooms (it's basically just domain rooms now) from people who aren't on the defaultRooms beta.
    if (isDefaultRoom(report) && !canSeeDefaultRoom(report, policies, betas)) {
        return false;
    }

    return true;
}

/**
 * Takes several pieces of data from Onyx and evaluates if a report should be shown in the option list (either when searching
 * for reports or the reports shown in the LHN).
 *
 * This logic is very specific and the order of the logic is very important. It should fail quickly in most cases and also
 * filter out the majority of reports before filtering out very specific minority of reports.
 *
 * @param {Object} report
 * @param {String} currentReportId
 * @param {Boolean} isInGSDMode
 * @param {Object} iouReports
 * @param {String[]} betas
 * @param {Object} policies
 * @param {Boolean} isShareDestination
 * @returns {boolean}
 */
function shouldReportBeInOptionList(report, currentReportId, isInGSDMode, iouReports, betas, policies, isShareDestination = false) {
    const isInDefaultMode = !isInGSDMode;

    // Exclude reports that have no data because there wouldn't be anything to show in the option item.
    // This can happen if data is currently loading from the server or a report is in various stages of being created.
    // This can also happen for anyone accessing a public room or archived room for which they don't have access to the underlying policy.
    if (
        !report ||
        !report.reportID ||
        (_.isEmpty(report.participantAccountIDs) && !isThread(report) && !isPublicRoom(report) && !isArchivedRoom(report) && !isMoneyRequestReport(report) && !isTaskReport(report))
    ) {
        return false;
    }

    if (!canAccessReport(report, policies, betas)) {
        return false;
    }

    // Include the currently viewed report. If we excluded the currently viewed report, then there
    // would be no way to highlight it in the options list and it would be confusing to users because they lose
    // a sense of context.
    if (report.reportID === currentReportId) {
        return true;
    }

    // Include reports if they have a draft, are pinned, or have an outstanding IOU
    // These are always relevant to the user no matter what view mode the user prefers
    if (report.hasDraft || report.isPinned || hasOutstandingIOU(report, iouReports)) {
        return true;
    }

    // Include reports that have errors from trying to add a workspace
    // If we excluded it, then the red-brock-road pattern wouldn't work for the user to resolve the error
    if (report.errorFields && !_.isEmpty(report.errorFields.addWorkspaceRoom)) {
        return true;
    }

    // All unread chats (even archived ones) in GSD mode will be shown. This is because GSD mode is specifically for focusing the user on the most relevant chats, primarily, the unread ones
    if (isInGSDMode) {
        return isUnread(report);
    }

    // Archived reports should always be shown when in default (most recent) mode. This is because you should still be able to access and search for the chats to find them.
    if (isInDefaultMode && isArchivedRoom(report)) {
        return true;
    }

    // Include policy expense chats if the user isn't in the policy expense chat beta
    if (isPolicyExpenseChat(report) && !Permissions.canUsePolicyExpenseChat(betas)) {
        return false;
    }

<<<<<<< HEAD
    // TODO: Add description
    if (isShareDestination && report.writeCapability === CONST.REPORT.WRITE_CAPABILITIES.ADMINS) {
        const linkedWorkspace = _.find(policies, (policy) => policy && policy.id === report.policyID);
        const shouldAllowShare = lodashGet(linkedWorkspace, 'role', '') === CONST.POLICY.ROLE.ADMIN;

        return shouldAllowShare;
=======
    // Hide thread reports that haven't been commented on
    if (isThread(report) && !report.lastMessageText) {
        return false;
>>>>>>> 0bbf3fcc
    }

    return true;
}

/**
 * Attempts to find a report in onyx with the provided list of participants. Does not include threads
 * @param {Array} newParticipantList
 * @returns {Array|undefined}
 */
function getChatByParticipants(newParticipantList) {
    newParticipantList.sort();
    return _.find(allReports, (report) => {
        // If the report has been deleted, or there are no participants (like an empty #admins room) then skip it
        if (!report || !report.participantAccountIDs || isThread(report)) {
            return false;
        }

        // Only return the room if it has all the participants and is not a policy room
        return !isUserCreatedPolicyRoom(report) && _.isEqual(newParticipantList, _.sortBy(report.participantAccountIDs));
    });
}

/**
 * Attempts to find a report in onyx with the provided email list of participants. Does not include threads
 * This is temporary function while migrating from PersonalDetails to PersonalDetailsList
 *
 * @deprecated - use getChatByParticipants()
 *
 * @param {Array} participantsLoginList
 * @returns {Array|undefined}
 */
function getChatByParticipantsByLoginList(participantsLoginList) {
    participantsLoginList.sort();
    return _.find(allReports, (report) => {
        // If the report has been deleted, or there are no participants (like an empty #admins room) then skip it
        if (!report || !report.participants || isThread(report)) {
            return false;
        }

        // Only return the room if it has all the participants and is not a policy room
        return !isUserCreatedPolicyRoom(report) && _.isEqual(participantsLoginList, _.sortBy(report.participants));
    });
}

/**
 * Attempts to find a report in onyx with the provided list of participants in given policy
 * @param {Array} newParticipantList
 * @param {String} policyID
 * @returns {object|undefined}
 */
function getChatByParticipantsAndPolicy(newParticipantList, policyID) {
    newParticipantList.sort();
    return _.find(allReports, (report) => {
        // If the report has been deleted, or there are no participants (like an empty #admins room) then skip it
        if (!report || !report.participantAccountIDs) {
            return false;
        }

        // Only return the room if it has all the participants and is not a policy room
        return report.policyID === policyID && _.isEqual(newParticipantList, _.sortBy(report.participantAccountIDs));
    });
}

/**
 * @param {String} policyID
 * @returns {Array}
 */
function getAllPolicyReports(policyID) {
    return _.filter(allReports, (report) => report && report.policyID === policyID);
}

/**
 * Returns true if Chronos is one of the chat participants (1:1)
 * @param {Object} report
 * @returns {Boolean}
 */
function chatIncludesChronos(report) {
    return report.participantAccountIDs && _.contains(report.participantAccountIDs, CONST.ACCOUNT_ID.CHRONOS);
}

/**
 * Whether flag comment page should show
 *
 * @param {Object} reportAction
 * @param {Object} report
 * @returns {Boolean}
 */

function shouldShowFlagComment(reportAction, report) {
    return (
        canFlagReportAction(reportAction) &&
        !isArchivedRoom(report) &&
        !chatIncludesChronos(report) &&
        !isConciergeChatReport(report.reportID) &&
        reportAction.actorEmail !== CONST.EMAIL.CONCIERGE
    );
}

/**
 * @param {Object} report
 * @param {String} report.lastReadTime
 * @param {Array} sortedAndFilteredReportActions - reportActions for the report, sorted newest to oldest, and filtered for only those that should be visible
 *
 * @returns {String|null}
 */
function getNewMarkerReportActionID(report, sortedAndFilteredReportActions) {
    if (!isUnread(report)) {
        return '';
    }

    const newMarkerIndex = _.findLastIndex(sortedAndFilteredReportActions, (reportAction) => (reportAction.created || '') > report.lastReadTime);

    return _.has(sortedAndFilteredReportActions[newMarkerIndex], 'reportActionID') ? sortedAndFilteredReportActions[newMarkerIndex].reportActionID : '';
}

/**
 * Performs the markdown conversion, and replaces code points > 127 with C escape sequences
 * Used for compatibility with the backend auth validator for AddComment, and to account for MD in comments
 * @param {String} textComment
 * @returns {Number} The comment's total length as seen from the backend
 */
function getCommentLength(textComment) {
    return getParsedComment(textComment)
        .replace(/[^ -~]/g, '\\u????')
        .trim().length;
}

/**
 * @param {String|null} url
 * @returns {String}
 */
function getRouteFromLink(url) {
    if (!url) {
        return '';
    }

    // Get the reportID from URL
    let route = url;
    _.each(linkingConfig.prefixes, (prefix) => {
        const localWebAndroidRegEx = /^(http:\/\/([0-9]{1,3})\.([0-9]{1,3})\.([0-9]{1,3})\.([0-9]{1,3}))/;
        if (route.startsWith(prefix)) {
            route = route.replace(prefix, '');
        } else if (localWebAndroidRegEx.test(route)) {
            route = route.replace(localWebAndroidRegEx, '');
        } else {
            return;
        }

        // Remove the port if it's a localhost URL
        if (/^:\d+/.test(route)) {
            route = route.replace(/:\d+/, '');
        }

        // Remove the leading slash if exists
        if (route.startsWith('/')) {
            route = route.replace('/', '');
        }
    });
    return route;
}

/**
 * @param {String|null} url
 * @returns {String}
 */
function getReportIDFromLink(url) {
    const route = getRouteFromLink(url);
    const {reportID, isSubReportPageRoute} = ROUTES.parseReportRouteParams(route);
    if (isSubReportPageRoute) {
        // We allow the Sub-Report deep link routes (settings, details, etc.) to be handled by their respective component pages
        return '';
    }
    return reportID;
}

/**
 * Users can request money in policy expense chats only if they are in a role of a member in the chat (in other words, if it's their policy expense chat)
 *
 * @param {Object} report
 * @returns {Boolean}
 */
function canRequestMoney(report) {
    return !isPolicyExpenseChat(report) || report.isOwnPolicyExpenseChat;
}

/**
 * @param {Object} report
 * @param {Array} reportParticipants
 * @param {Array} betas
 * @returns {Array}
 */
function getMoneyRequestOptions(report, reportParticipants, betas) {
    // In any thread, we do not allow any new money requests yet
    if (isThread(report)) {
        return [];
    }

    const participants = _.filter(reportParticipants, (accountID) => currentUserPersonalDetails.accountID !== accountID);

    const hasExcludedIOUAccountIDs = lodashIntersection(reportParticipants, CONST.EXPENSIFY_ACCOUNT_IDS).length > 0;
    const hasMultipleParticipants = participants.length > 1;

    if (hasExcludedIOUAccountIDs || (participants.length === 0 && !report.isOwnPolicyExpenseChat) || !Permissions.canUseIOU(betas)) {
        return [];
    }

    // Additional requests should be blocked for money request reports
    if (isMoneyRequestReport(report)) {
        return [];
    }

    // User created policy rooms and default rooms like #admins or #announce will always have the Split Bill option
    // unless there are no participants at all (e.g. #admins room for a policy with only 1 admin)
    // DM chats will have the Split Bill option only when there are at least 3 people in the chat.
    // There is no Split Bill option for Workspace chats
    if (isChatRoom(report) || (hasMultipleParticipants && !isPolicyExpenseChat(report))) {
        return [CONST.IOU.MONEY_REQUEST_TYPE.SPLIT];
    }

    // DM chats that only have 2 people will see the Send / Request money options.
    // Workspace chats should only see the Request money option, as "easy overages" is not available.
    return [
        ...(canRequestMoney(report) ? [CONST.IOU.MONEY_REQUEST_TYPE.REQUEST] : []),

        // Send money option should be visible only in DMs
        ...(Permissions.canUseIOUSend(betas) && isChatReport(report) && !isPolicyExpenseChat(report) && participants.length === 1 ? [CONST.IOU.MONEY_REQUEST_TYPE.SEND] : []),
    ];
}

/**
 * Allows a user to leave a policy room according to the following conditions of the visibility or chatType rNVP:
 * `public` - Anyone can leave (because anybody can join)
 * `public_announce` - Only non-policy members can leave (it's auto-shared with policy members)
 * `policy_admins` - Nobody can leave (it's auto-shared with all policy admins)
 * `policy_announce` - Nobody can leave (it's auto-shared with all policy members)
 * `policy` - Anyone can leave (though only policy members can join)
 * `domain` - Nobody can leave (it's auto-shared with domain members)
 * `dm` - Nobody can leave (it's auto-shared with users)
 * `private` - Anybody can leave (though you can only be invited to join)
 *
 * @param {Object} report
 * @param {String} report.visibility
 * @param {String} report.chatType
 * @param {Boolean} isPolicyMember
 * @returns {Boolean}
 */
function canLeaveRoom(report, isPolicyMember) {
    if (_.isEmpty(report.visibility)) {
        if (
            report.chatType === CONST.REPORT.CHAT_TYPE.POLICY_ADMINS ||
            report.chatType === CONST.REPORT.CHAT_TYPE.POLICY_ANNOUNCE ||
            report.chatType === CONST.REPORT.CHAT_TYPE.DOMAIN_ALL ||
            _.isEmpty(report.chatType)
        ) {
            // DM chats don't have a chatType
            return false;
        }
    } else if (isPublicAnnounceRoom(report) && isPolicyMember) {
        return false;
    }
    return true;
}

/**
 * @param {Number[]} participantAccountIDs
 * @returns {Boolean}
 */
function isCurrentUserTheOnlyParticipant(participantAccountIDs) {
    return participantAccountIDs && participantAccountIDs.length === 1 && participantAccountIDs[0] === currentUserAccountID;
}

/**
 * Returns display names for those that can see the whisper.
 * However, it returns "you" if the current user is the only one who can see it besides the person that sent it.
 *
 * @param {Number[]} participantAccountIDs
 * @returns {string}
 */
function getWhisperDisplayNames(participantAccountIDs) {
    const isWhisperOnlyVisibleToCurrentUser = isCurrentUserTheOnlyParticipant(participantAccountIDs);

    // When the current user is the only participant, the display name needs to be "you" because that's the only person reading it
    if (isWhisperOnlyVisibleToCurrentUser) {
        return Localize.translateLocal('common.youAfterPreposition');
    }

    return _.map(participantAccountIDs, (accountID) => getDisplayNameForParticipant(accountID, !isWhisperOnlyVisibleToCurrentUser)).join(', ');
}

/**
 * Show subscript on IOU or expense report
 * @param {Object} report
 * @returns {Boolean}
 */
function shouldReportShowSubscript(report) {
    if (isArchivedRoom(report)) {
        return false;
    }

    if (isPolicyExpenseChat(report) && !isThread(report) && !isTaskReport(report) && !report.isOwnPolicyExpenseChat) {
        return true;
    }

    return isExpenseReport(report);
}

/**
 * Return true if reports data exists
 * @returns {Boolean}
 */
function isReportDataReady() {
    return !_.isEmpty(allReports) && _.some(_.keys(allReports), (key) => allReports[key].reportID);
}

/**
 * Returns the parentReport if the given report is a thread.
 *
 * @param {Object} report
 * @returns {Object}
 */
function getParentReport(report) {
    if (!report || !report.parentReportID) {
        return {};
    }
    return lodashGet(allReports, `${ONYXKEYS.COLLECTION.REPORT}${report.parentReportID}`, {});
}

/**
 * Return true if the composer should be hidden
 * @param {Object} report
 * @param {Object} reportErrors
 * @returns {Boolean}
 */
function shouldHideComposer(report, reportErrors) {
    return isArchivedRoom(report) || !_.isEmpty(reportErrors) || !isAllowedToComment(report);
}

/**
 * Returns ID of the original report from which the given reportAction is first created.
 *
 * @param {String} reportID
 * @param {Object} reportAction
 * @returns {String}
 */
function getOriginalReportID(reportID, reportAction) {
    return isThreadFirstChat(reportAction, reportID) ? lodashGet(allReports, [`${ONYXKEYS.COLLECTION.REPORT}${reportID}`, 'parentReportID']) : reportID;
}

export {
    getReportParticipantsTitle,
    isReportMessageAttachment,
    findLastAccessedReport,
    canEditReportAction,
    canFlagReportAction,
    shouldShowFlagComment,
    canDeleteReportAction,
    canLeaveRoom,
    sortReportsByLastRead,
    isDefaultRoom,
    isAdminRoom,
    isAnnounceRoom,
    isUserCreatedPolicyRoom,
    isChatRoom,
    getChatRoomSubtitle,
    getPolicyName,
    getPolicyType,
    isArchivedRoom,
    isPolicyExpenseChatAdmin,
    isPublicRoom,
    isPublicAnnounceRoom,
    isConciergeChatReport,
    isCurrentUserTheOnlyParticipant,
    hasAutomatedExpensifyAccountIDs,
    hasExpensifyGuidesEmails,
    hasOutstandingIOU,
    isIOUOwnedByCurrentUser,
    getMoneyRequestTotal,
    canShowReportRecipientLocalTime,
    formatReportLastMessageText,
    chatIncludesConcierge,
    isPolicyExpenseChat,
    getIconsForParticipants,
    getIcons,
    getRoomWelcomeMessage,
    getDisplayNamesWithTooltips,
    getReportName,
    getReport,
    getReportIDFromLink,
    getRouteFromLink,
    navigateToDetailsPage,
    generateReportID,
    hasReportNameError,
    isUnread,
    isUnreadWithMention,
    buildOptimisticWorkspaceChats,
    buildOptimisticTaskReport,
    buildOptimisticChatReport,
    buildOptimisticClosedReportAction,
    buildOptimisticCreatedReportAction,
    buildOptimisticEditedTaskReportAction,
    buildOptimisticIOUReport,
    buildOptimisticExpenseReport,
    buildOptimisticIOUReportAction,
    buildOptimisticReportPreview,
    buildOptimisticTaskReportAction,
    buildOptimisticAddCommentReportAction,
    buildOptimisticTaskCommentReportAction,
    shouldReportBeInOptionList,
    getChatByParticipants,
    getChatByParticipantsByLoginList,
    getChatByParticipantsAndPolicy,
    getAllPolicyReports,
    getIOUReportActionMessage,
    getDisplayNameForParticipant,
    isChatReport,
    isExpenseReport,
    isIOUReport,
    isTaskReport,
    isTaskCompleted,
    isTaskAssignee,
    isMoneyRequestReport,
    chatIncludesChronos,
    getNewMarkerReportActionID,
    canSeeDefaultRoom,
    getDefaultWorkspaceAvatar,
    getCommentLength,
    getParsedComment,
    getMoneyRequestOptions,
    canRequestMoney,
    getWhisperDisplayNames,
    getWorkspaceAvatar,
    isThread,
    isThreadParent,
    isThreadFirstChat,
    shouldReportShowSubscript,
    isReportDataReady,
    isSettled,
    isAllowedToComment,
    getMoneyRequestAction,
    getBankAccountRoute,
    getParentReport,
    getReportPreviewMessage,
    shouldHideComposer,
    getOriginalReportID,
    canAccessReport,
};<|MERGE_RESOLUTION|>--- conflicted
+++ resolved
@@ -2023,18 +2023,17 @@
         return false;
     }
 
-<<<<<<< HEAD
     // TODO: Add description
     if (isShareDestination && report.writeCapability === CONST.REPORT.WRITE_CAPABILITIES.ADMINS) {
         const linkedWorkspace = _.find(policies, (policy) => policy && policy.id === report.policyID);
         const shouldAllowShare = lodashGet(linkedWorkspace, 'role', '') === CONST.POLICY.ROLE.ADMIN;
 
         return shouldAllowShare;
-=======
+    }
+
     // Hide thread reports that haven't been commented on
     if (isThread(report) && !report.lastMessageText) {
         return false;
->>>>>>> 0bbf3fcc
     }
 
     return true;
