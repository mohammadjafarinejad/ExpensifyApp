import _ from 'underscore';
import Str from 'expensify-common/lib/str';
import lodashGet from 'lodash/get';
import lodashIntersection from 'lodash/intersection';
import Onyx from 'react-native-onyx';
import ExpensiMark from 'expensify-common/lib/ExpensiMark';
import ONYXKEYS from '../ONYXKEYS';
import CONST from '../CONST';
import * as Localize from './Localize';
import * as Expensicons from '../components/Icon/Expensicons';
import Navigation from './Navigation/Navigation';
import ROUTES from '../ROUTES';
import * as NumberUtils from './NumberUtils';
import * as NumberFormatUtils from './NumberFormatUtils';
import * as ReportActionsUtils from './ReportActionsUtils';
import Permissions from './Permissions';
import DateUtils from './DateUtils';
import linkingConfig from './Navigation/linkingConfig';
import isReportMessageAttachment from './isReportMessageAttachment';
import * as defaultWorkspaceAvatars from '../components/Icon/WorkspaceDefaultAvatars';
import * as CurrencyUtils from './CurrencyUtils';
import * as UserUtils from './UserUtils';

let currentUserEmail;
let currentUserAccountID;
Onyx.connect({
    key: ONYXKEYS.SESSION,
    callback: (val) => {
        // When signed out, val is undefined
        if (!val) {
            return;
        }

        currentUserEmail = val.email;
        currentUserAccountID = val.accountID;
    },
});

let loginList;
Onyx.connect({
    key: ONYXKEYS.LOGIN_LIST,
    callback: (val) => (loginList = _.isEmpty(val) ? [] : _.keys(val)),
});

let preferredLocale = CONST.LOCALES.DEFAULT;
Onyx.connect({
    key: ONYXKEYS.NVP_PREFERRED_LOCALE,
    callback: (val) => {
        if (!val) {
            return;
        }
        preferredLocale = val;
    },
});

let allPersonalDetails;
let currentUserPersonalDetails;
Onyx.connect({
    key: ONYXKEYS.PERSONAL_DETAILS_LIST,
    callback: (val) => {
        currentUserPersonalDetails = lodashGet(val, currentUserAccountID, {});
        allPersonalDetails = val || {};
    },
});

let allReports;
Onyx.connect({
    key: ONYXKEYS.COLLECTION.REPORT,
    waitForCollectionCallback: true,
    callback: (val) => (allReports = val),
});

let doesDomainHaveApprovedAccountant;
Onyx.connect({
    key: ONYXKEYS.ACCOUNT,
    waitForCollectionCallback: true,
    callback: (val) => (doesDomainHaveApprovedAccountant = lodashGet(val, 'doesDomainHaveApprovedAccountant', false)),
});

let allPolicies;
Onyx.connect({
    key: ONYXKEYS.COLLECTION.POLICY,
    waitForCollectionCallback: true,
    callback: (val) => (allPolicies = val),
});

function getChatType(report) {
    return report ? report.chatType : '';
}

/**
 * Returns the concatenated title for the PrimaryLogins of a report
 *
 * @param {Array} accountIDs
 * @returns {string}
 */
function getReportParticipantsTitle(accountIDs) {
    return (
        _.chain(accountIDs)

            // Somehow it's possible for the logins coming from report.participantAccountIDs to contain undefined values so we use compact to remove them.
            .compact()
            .value()
            .join(', ')
    );
}

/**
 * Checks if a report is a chat report.
 *
 * @param {Object} report
 * @returns {Boolean}
 */
function isChatReport(report) {
    return lodashGet(report, 'type') === CONST.REPORT.TYPE.CHAT;
}

/**
 * Checks if a report is an Expense report.
 *
 * @param {Object} report
 * @returns {Boolean}
 */
function isExpenseReport(report) {
    return lodashGet(report, 'type') === CONST.REPORT.TYPE.EXPENSE;
}

/**
 * Checks if a report is an IOU report.
 *
 * @param {Object} report
 * @returns {Boolean}
 */
function isIOUReport(report) {
    return lodashGet(report, 'type') === CONST.REPORT.TYPE.IOU;
}

/**
 * Checks if a report is a task report.
 *
 * @param {Object} report
 * @returns {Boolean}
 */
function isTaskReport(report) {
    return lodashGet(report, 'type') === CONST.REPORT.TYPE.TASK;
}

/**
 * Checks if a task is completed
 *
 * @param {Object} report
 * @returns {Boolean}
 */
function isTaskCompleted(report) {
    return lodashGet(report, 'stateNum') === CONST.REPORT.STATE_NUM.SUBMITTED && lodashGet(report, 'statusNum') === CONST.REPORT.STATUS.APPROVED;
}

/**
 * Checks if the current user is assigned to the task report
 *
 * @param {Object} report
 * @returns {Boolean}
 */
function isTaskAssignee(report) {
    return lodashGet(report, 'managerEmail') === currentUserEmail;
}

/**
 * Checks if a report is an IOU or expense report.
 *
 * @param {Object|String} reportOrID
 * @returns {Boolean}
 */
function isMoneyRequestReport(reportOrID) {
    const report = _.isObject(reportOrID) ? reportOrID : allReports[`${ONYXKEYS.COLLECTION.REPORT}${reportOrID}`];
    return isIOUReport(report) || isExpenseReport(report);
}

/**
 * Given a collection of reports returns them sorted by last read
 *
 * @param {Object} reports
 * @returns {Array}
 */
function sortReportsByLastRead(reports) {
    return _.chain(reports)
        .toArray()
        .filter((report) => report && report.reportID && !isIOUReport(report))
        .sortBy('lastReadTime')
        .value();
}

/**
 * Can only edit if:
 *
 * - It was written by the current user
 * - It's an ADDCOMMENT that is not an attachment
 * - It's not pending deletion
 *
 * @param {Object} reportAction
 * @returns {Boolean}
 */
function canEditReportAction(reportAction) {
    return (
        reportAction.actorEmail === currentUserEmail &&
        reportAction.actionName === CONST.REPORT.ACTIONS.TYPE.ADDCOMMENT &&
        !isReportMessageAttachment(lodashGet(reportAction, ['message', 0], {})) &&
        !ReportActionsUtils.isDeletedAction(reportAction) &&
        !ReportActionsUtils.isCreatedTaskReportAction(reportAction) &&
        reportAction.pendingAction !== CONST.RED_BRICK_ROAD_PENDING_ACTION.DELETE
    );
}

/**
 * Can only flag if:
 *
 * - It was written by someone else
 * - It's an ADDCOMMENT that is not an attachment
 *
 * @param {Object} reportAction
 * @returns {Boolean}
 */
function canFlagReportAction(reportAction) {
    return (
<<<<<<< HEAD
        reportAction.actorEmail !== currentUserEmail &&
=======
        !loginList.includes(reportAction.actorEmail) &&
>>>>>>> 6b0bdc9f
        reportAction.actionName === CONST.REPORT.ACTIONS.TYPE.ADDCOMMENT &&
        !ReportActionsUtils.isDeletedAction(reportAction) &&
        !ReportActionsUtils.isCreatedTaskReportAction(reportAction)
    );
}

/**
 * Whether the Money Request report is settled
 *
 * @param {String} reportID
 * @returns {Boolean}
 */
function isSettled(reportID) {
    return !lodashGet(allReports, [`${ONYXKEYS.COLLECTION.REPORT}${reportID}`, 'hasOutstandingIOU']);
}

/**
 * Can only delete if the author is this user and the action is an ADDCOMMENT action or an IOU action in an unsettled report, or if the user is a
 * policy admin
 *
 * @param {Object} reportAction
 * @param {String} reportID
 * @returns {Boolean}
 */
function canDeleteReportAction(reportAction, reportID) {
    if (
        reportAction.actionName !== CONST.REPORT.ACTIONS.TYPE.ADDCOMMENT ||
        reportAction.pendingAction === CONST.RED_BRICK_ROAD_PENDING_ACTION.DELETE ||
        ReportActionsUtils.isCreatedTaskReportAction(reportAction) ||
        (ReportActionsUtils.isMoneyRequestAction(reportAction) && isSettled(reportAction.originalMessage.IOUReportID))
    ) {
        return false;
    }
    if (reportAction.actorEmail === currentUserEmail) {
        return true;
    }
    const report = lodashGet(allReports, `${ONYXKEYS.COLLECTION.REPORT}${reportID}`, {});
    const policy = lodashGet(allPolicies, `${ONYXKEYS.COLLECTION.POLICY}${report.policyID}`) || {};
    return policy.role === CONST.POLICY.ROLE.ADMIN;
}

/**
 * Whether the provided report is an Admin room
 * @param {Object} report
 * @param {String} report.chatType
 * @returns {Boolean}
 */
function isAdminRoom(report) {
    return getChatType(report) === CONST.REPORT.CHAT_TYPE.POLICY_ADMINS;
}

/**
 * Whether the provided report is a Announce room
 * @param {Object} report
 * @param {String} report.chatType
 * @returns {Boolean}
 */
function isAnnounceRoom(report) {
    return getChatType(report) === CONST.REPORT.CHAT_TYPE.POLICY_ANNOUNCE;
}

/**
 * Whether the provided report is a default room
 * @param {Object} report
 * @param {String} report.chatType
 * @returns {Boolean}
 */
function isDefaultRoom(report) {
    return [CONST.REPORT.CHAT_TYPE.POLICY_ADMINS, CONST.REPORT.CHAT_TYPE.POLICY_ANNOUNCE, CONST.REPORT.CHAT_TYPE.DOMAIN_ALL].indexOf(getChatType(report)) > -1;
}

/**
 * Whether the provided report is a Domain room
 * @param {Object} report
 * @param {String} report.chatType
 * @returns {Boolean}
 */
function isDomainRoom(report) {
    return getChatType(report) === CONST.REPORT.CHAT_TYPE.DOMAIN_ALL;
}

/**
 * Whether the provided report is a user created policy room
 * @param {Object} report
 * @param {String} report.chatType
 * @returns {Boolean}
 */
function isUserCreatedPolicyRoom(report) {
    return getChatType(report) === CONST.REPORT.CHAT_TYPE.POLICY_ROOM;
}

/**
 * Whether the provided report is a Policy Expense chat.
 * @param {Object} report
 * @param {String} report.chatType
 * @returns {Boolean}
 */
function isPolicyExpenseChat(report) {
    return getChatType(report) === CONST.REPORT.CHAT_TYPE.POLICY_EXPENSE_CHAT;
}

/**
 * Whether the provided report is a chat room
 * @param {Object} report
 * @param {String} report.chatType
 * @returns {Boolean}
 */
function isChatRoom(report) {
    return isUserCreatedPolicyRoom(report) || isDefaultRoom(report);
}

/**
 * Whether the provided report is a public room
 * @param {Object} report
 * @param {String} report.visibility
 * @returns {Boolean}
 */
function isPublicRoom(report) {
    const visibility = lodashGet(report, 'visibility', '');
    return visibility === CONST.REPORT.VISIBILITY.PUBLIC || visibility === CONST.REPORT.VISIBILITY.PUBLIC_ANNOUNCE;
}

/**
 * Whether the provided report is a public announce room
 * @param {Object} report
 * @param {String} report.visibility
 * @returns {Boolean}
 */
function isPublicAnnounceRoom(report) {
    const visibility = lodashGet(report, 'visibility', '');
    return visibility === CONST.REPORT.VISIBILITY.PUBLIC_ANNOUNCE;
}

/**
 * Get the policy type from a given report
 * @param {Object} report
 * @param {String} report.policyID
 * @param {Object} policies must have Onyxkey prefix (i.e 'policy_') for keys
 * @returns {String}
 */
function getPolicyType(report, policies) {
    return lodashGet(policies, [`${ONYXKEYS.COLLECTION.POLICY}${report.policyID}`, 'type'], '');
}

/**
 * If the report is a policy expense, the route should be for adding bank account for that policy
 * else since the report is a personal IOU, the route should be for personal bank account.
 * @param {Object} report
 * @returns {String}
 */
function getBankAccountRoute(report) {
    return isPolicyExpenseChat(report) ? ROUTES.getBankAccountRoute('', report.policyID) : ROUTES.SETTINGS_ADD_BANK_ACCOUNT;
}

/**
 * Returns true if report has a parent and is therefore a Thread.
 *
 * @param {Object} report
 * @returns {Boolean}
 */
function isThread(report) {
    return Boolean(report && report.parentReportID && report.parentReportActionID && report.type === CONST.REPORT.TYPE.CHAT);
}

/**
 * Only returns true if this is our main 1:1 DM report with Concierge
 *
 * @param {Object} report
 * @returns {Boolean}
 */
function isConciergeChatReport(report) {
    return lodashGet(report, 'participantAccountIDs', []).length === 1 && Number(report.participantAccountIDs[0]) === CONST.ACCOUNT_ID.CONCIERGE && !isThread(report);
}

/**
 * Returns true if there are any Expensify accounts (i.e. with domain 'expensify.com') in the set of accountIDs
 * by cross-referencing the accountIDs with personalDetails.
 *
 * @param {Array<Number>} accountIDs
 * @return {Boolean}
 */
function hasExpensifyEmails(accountIDs) {
    return _.some(accountIDs, (accountID) => Str.extractEmailDomain(lodashGet(allPersonalDetails, [accountID, 'login'], '')) === CONST.EXPENSIFY_PARTNER_NAME);
}

/**
 * Returns true if there are any guides accounts (team.expensify.com) in a list of accountIDs
 * by cross-referencing the accountIDs with personalDetails since guides that are participants
 * of the user's chats should have their personal details in Onyx.
 * @param {Array<Number>} accountIDs
 * @returns {Boolean}
 */
function hasExpensifyGuidesEmails(accountIDs) {
    return _.some(accountIDs, (accountID) => Str.extractEmailDomain(lodashGet(allPersonalDetails, [accountID, 'login'], '')) === CONST.EMAIL.GUIDES_DOMAIN);
}

/**
 * @param {Record<String, {lastReadTime, reportID}>|Array<{lastReadTime, reportID}>} reports
 * @param {Boolean} [ignoreDomainRooms]
 * @param {Object} policies
 * @param {Boolean} isFirstTimeNewExpensifyUser
 * @param {Boolean} openOnAdminRoom
 * @returns {Object}
 */
function findLastAccessedReport(reports, ignoreDomainRooms, policies, isFirstTimeNewExpensifyUser, openOnAdminRoom = false) {
    // If it's the user's first time using New Expensify, then they could either have:
    //   - just a Concierge report, if so we'll return that
    //   - their Concierge report, and a separate report that must have deeplinked them to the app before they created their account.
    // If it's the latter, we'll use the deeplinked report over the Concierge report,
    // since the Concierge report would be incorrectly selected over the deep-linked report in the logic below.
    let sortedReports = sortReportsByLastRead(reports);

    if (isFirstTimeNewExpensifyUser) {
        if (sortedReports.length === 1) {
            return sortedReports[0];
        }
        return _.find(sortedReports, (report) => !isConciergeChatReport(report));
    }

    if (ignoreDomainRooms) {
        // We allow public announce rooms, admins, and announce rooms through since we bypass the default rooms beta for them.
        // Check where ReportUtils.findLastAccessedReport is called in MainDrawerNavigator.js for more context.
        // Domain rooms are now the only type of default room that are on the defaultRooms beta.
        sortedReports = _.filter(
            sortedReports,
            (report) => !isDomainRoom(report) || getPolicyType(report, policies) === CONST.POLICY.TYPE.FREE || hasExpensifyGuidesEmails(lodashGet(report, ['participantAccountIDs'], [])),
        );
    }

    let adminReport;
    if (openOnAdminRoom) {
        adminReport = _.find(sortedReports, (report) => {
            const chatType = getChatType(report);
            return chatType === CONST.REPORT.CHAT_TYPE.POLICY_ADMINS;
        });
    }

    return adminReport || _.last(sortedReports);
}

/**
 * Whether the provided report is an archived room
 * @param {Object} report
 * @param {Number} report.stateNum
 * @param {Number} report.statusNum
 * @returns {Boolean}
 */
function isArchivedRoom(report) {
    return lodashGet(report, ['statusNum']) === CONST.REPORT.STATUS.CLOSED && lodashGet(report, ['stateNum']) === CONST.REPORT.STATE_NUM.SUBMITTED;
}

/**
 * Get the policy name from a given report
 * @param {Object} report
 * @param {String} report.policyID
 * @param {String} report.oldPolicyName
 * @param {String} report.policyName
 * @returns {String}
 */
function getPolicyName(report) {
    if ((!allPolicies || _.size(allPolicies) === 0) && !report.policyName) {
        return Localize.translateLocal('workspace.common.unavailable');
    }
    const policy = _.get(allPolicies, `${ONYXKEYS.COLLECTION.POLICY}${report.policyID}`);

    //     // Public rooms send back the policy name with the reportSummary,
    //     // since they can also be accessed by people who aren't in the workspace

    return lodashGet(policy, 'name') || report.policyName || report.oldPolicyName || Localize.translateLocal('workspace.common.unavailable');
}

/**
 * Checks if the current user is allowed to comment on the given report.
 * @param {Object} report
 * @param {String} [report.writeCapability]
 * @returns {Boolean}
 */
function isAllowedToComment(report) {
    // Default to allowing all users to post
    const capability = lodashGet(report, 'writeCapability', CONST.REPORT.WRITE_CAPABILITIES.ALL) || CONST.REPORT.WRITE_CAPABILITIES.ALL;

    if (capability === CONST.REPORT.WRITE_CAPABILITIES.ALL) {
        return true;
    }

    // If unauthenticated user opens public chat room using deeplink, they do not have policies available and they cannot comment
    if (!allPolicies) {
        return false;
    }

    // If we've made it here, commenting on this report is restricted.
    // If the user is an admin, allow them to post.
    const policy = allPolicies[`${ONYXKEYS.COLLECTION.POLICY}${report.policyID}`];
    return lodashGet(policy, 'role', '') === CONST.POLICY.ROLE.ADMIN;
}

/**
 * Checks if the current user is the admin of the policy given the policy expense chat.
 * @param {Object} report
 * @param {String} report.policyID
 * @param {Object} policies must have OnyxKey prefix (i.e 'policy_') for keys
 * @returns {Boolean}
 */
function isPolicyExpenseChatAdmin(report, policies) {
    if (!isPolicyExpenseChat(report)) {
        return false;
    }

    const policyRole = lodashGet(policies, [`${ONYXKEYS.COLLECTION.POLICY}${report.policyID}`, 'role']);

    return policyRole === CONST.POLICY.ROLE.ADMIN;
}

/**
 * Returns true if reportAction has a child.
 *
 * @param {Object} reportAction
 * @returns {Boolean}
 */
function isThreadParent(reportAction) {
    return reportAction && reportAction.childReportID && reportAction.childReportID !== 0;
}

/**
 * Returns true if reportAction is the first chat preview of a Thread
 *
 * @param {Object} reportAction
 * @param {String} reportID
 * @returns {Boolean}
 */
function isThreadFirstChat(reportAction, reportID) {
    return !_.isUndefined(reportAction.childReportID) && reportAction.childReportID.toString() === reportID;
}

/**
 * Get welcome message based on room type
 * @param {Object} report
 * @returns {Object}
 */

function getRoomWelcomeMessage(report) {
    const welcomeMessage = {};
    const workspaceName = getPolicyName(report);

    if (isArchivedRoom(report)) {
        welcomeMessage.phrase1 = Localize.translateLocal('reportActionsView.beginningOfArchivedRoomPartOne');
        welcomeMessage.phrase2 = Localize.translateLocal('reportActionsView.beginningOfArchivedRoomPartTwo');
    } else if (isDomainRoom(report)) {
        welcomeMessage.phrase1 = Localize.translateLocal('reportActionsView.beginningOfChatHistoryDomainRoomPartOne', {domainRoom: report.reportName});
        welcomeMessage.phrase2 = Localize.translateLocal('reportActionsView.beginningOfChatHistoryDomainRoomPartTwo');
    } else if (isAdminRoom(report)) {
        welcomeMessage.phrase1 = Localize.translateLocal('reportActionsView.beginningOfChatHistoryAdminRoomPartOne', {workspaceName});
        welcomeMessage.phrase2 = Localize.translateLocal('reportActionsView.beginningOfChatHistoryAdminRoomPartTwo');
    } else if (isAnnounceRoom(report)) {
        welcomeMessage.phrase1 = Localize.translateLocal('reportActionsView.beginningOfChatHistoryAnnounceRoomPartOne', {workspaceName});
        welcomeMessage.phrase2 = Localize.translateLocal('reportActionsView.beginningOfChatHistoryAnnounceRoomPartTwo', {workspaceName});
    } else {
        // Message for user created rooms or other room types.
        welcomeMessage.phrase1 = Localize.translateLocal('reportActionsView.beginningOfChatHistoryUserRoomPartOne');
        welcomeMessage.phrase2 = Localize.translateLocal('reportActionsView.beginningOfChatHistoryUserRoomPartTwo');
    }

    return welcomeMessage;
}

/**
 * Returns true if Concierge is one of the chat participants (1:1 as well as group chats)
 * @param {Object} report
 * @returns {Boolean}
 */
function chatIncludesConcierge(report) {
    return report.participantAccountIDs && _.contains(report.participantAccountIDs, CONST.ACCOUNT_ID.CONCIERGE);
}

/**
 * Returns true if there is any automated expensify account in accountIDs
 * @param {Array} accountIDs
 * @returns {Boolean}
 */
function hasAutomatedExpensifyAccountIDs(accountIDs) {
    return _.intersection(accountIDs, CONST.EXPENSIFY_ACCOUNT_IDS).length > 0;
}

/**
 * Whether the time row should be shown for a report.
 * @param {Array<Object>} personalDetails
 * @param {Object} report
 * @param {Number} accountID
 * @return {Boolean}
 */
function canShowReportRecipientLocalTime(personalDetails, report, accountID) {
    const reportParticipants = _.without(lodashGet(report, 'participantAccountIDs', []), accountID);
    const participantsWithoutExpensifyAccountIDs = _.difference(reportParticipants, CONST.EXPENSIFY_ACCOUNT_IDS);
    const hasMultipleParticipants = participantsWithoutExpensifyAccountIDs.length > 1;
    const reportRecipient = personalDetails[participantsWithoutExpensifyAccountIDs[0]];
    const reportRecipientTimezone = lodashGet(reportRecipient, 'timezone', CONST.DEFAULT_TIME_ZONE);
    const isReportParticipantValidated = lodashGet(reportRecipient, 'validated', false);
    return Boolean(
        !hasMultipleParticipants &&
            !isChatRoom(report) &&
            !isPolicyExpenseChat(report) &&
            reportRecipient &&
            reportRecipientTimezone &&
            reportRecipientTimezone.selected &&
            isReportParticipantValidated,
    );
}

/**
 * Shorten last message text to fixed length and trim spaces.
 * @param {String} lastMessageText
 * @returns {String}
 */
function formatReportLastMessageText(lastMessageText) {
    return String(lastMessageText).trim().replace(CONST.REGEX.AFTER_FIRST_LINE_BREAK, '').substring(0, CONST.REPORT.LAST_MESSAGE_TEXT_MAX_LENGTH).trim();
}

/**
 * Helper method to return the default avatar associated with the given login
 * @param {String} [workspaceName]
 * @returns {String}
 */
function getDefaultWorkspaceAvatar(workspaceName) {
    if (!workspaceName) {
        return defaultWorkspaceAvatars.WorkspaceBuilding;
    }

    // Remove all chars not A-Z or 0-9 including underscore
    const alphaNumeric = workspaceName
        .normalize('NFD')
        .replace(/[^0-9a-z]/gi, '')
        .toUpperCase();

    return !alphaNumeric ? defaultWorkspaceAvatars.WorkspaceBuilding : defaultWorkspaceAvatars[`Workspace${alphaNumeric[0]}`];
}

function getWorkspaceAvatar(report) {
    const workspaceName = getPolicyName(report, allPolicies);
    return lodashGet(allPolicies, [`${ONYXKEYS.COLLECTION.POLICY}${report.policyID}`, 'avatar']) || getDefaultWorkspaceAvatar(workspaceName);
}

/**
 * Returns the appropriate icons for the given chat report using the stored personalDetails.
 * The Avatar sources can be URLs or Icon components according to the chat type.
 *
 * @param {Array} participants
 * @param {Object} personalDetails
 * @returns {Array<*>}
 */
function getIconsForParticipants(participants, personalDetails) {
    const participantDetails = [];
    const participantsList = participants || [];

    for (let i = 0; i < participantsList.length; i++) {
        const accountID = participantsList[i];
        const avatarSource = UserUtils.getAvatar(lodashGet(personalDetails, [accountID, 'avatar'], ''), accountID);
        participantDetails.push([
            accountID,
            lodashGet(personalDetails, [accountID, 'login'], lodashGet(personalDetails, [accountID, 'displayName'], '')),
            lodashGet(personalDetails, [accountID, 'firstName'], ''),
            avatarSource,
        ]);
    }

    // Sort all logins by first name (which is the second element in the array)
    const sortedParticipantDetails = participantDetails.sort((a, b) => a[2] - b[2]);

    // Now that things are sorted, gather only the avatars (third element in the array) and return those
    const avatars = [];
    for (let i = 0; i < sortedParticipantDetails.length; i++) {
        const userIcon = {
            id: sortedParticipantDetails[i][0],
            source: sortedParticipantDetails[i][3],
            type: CONST.ICON_TYPE_AVATAR,
            name: sortedParticipantDetails[i][1],
        };
        avatars.push(userIcon);
    }

    return avatars;
}

/**
 * Returns the appropriate icons for the given chat report using the stored personalDetails.
 * The Avatar sources can be URLs or Icon components according to the chat type.
 *
 * @param {Object} report
 * @param {Object} personalDetails
 * @param {*} [defaultIcon]
 * @param {Boolean} [isPayer]
 * @returns {Array<*>}
 */
function getIcons(report, personalDetails, defaultIcon = null, isPayer = false) {
    const result = {
        source: '',
        type: CONST.ICON_TYPE_AVATAR,
        name: '',
    };

    if (_.isEmpty(report)) {
        result.source = defaultIcon || Expensicons.FallbackAvatar;
        return [result];
    }
    if (isArchivedRoom(report)) {
        result.source = Expensicons.DeletedRoomAvatar;
        return [result];
    }
    if (isThread(report)) {
        const parentReportAction = ReportActionsUtils.getParentReportAction(report);

        const actorEmail = lodashGet(parentReportAction, 'actorEmail', '');
        const actorAccountID = lodashGet(parentReportAction, 'actorAccountID', '');
        const actorIcon = {
            id: actorAccountID,
            source: UserUtils.getAvatar(lodashGet(personalDetails, [actorAccountID, 'avatar']), actorAccountID),
            name: actorEmail,
            type: CONST.ICON_TYPE_AVATAR,
        };

        return [actorIcon];
    }
    if (isTaskReport(report)) {
        const ownerEmail = report.ownerEmail || '';
        const ownerIcon = {
            id: report.ownerAccountID,
            source: UserUtils.getAvatar(lodashGet(personalDetails, [report.ownerAccountID, 'avatar']), report.ownerAccountID),
            name: ownerEmail,
            type: CONST.ICON_TYPE_AVATAR,
        };

        return [ownerIcon];
    }
    if (isDomainRoom(report)) {
        result.source = Expensicons.DomainRoomAvatar;
        return [result];
    }
    if (isAdminRoom(report)) {
        result.source = Expensicons.AdminRoomAvatar;
        return [result];
    }
    if (isAnnounceRoom(report)) {
        result.source = Expensicons.AnnounceRoomAvatar;
        return [result];
    }
    if (isChatRoom(report)) {
        result.source = Expensicons.ActiveRoomAvatar;
        return [result];
    }
    if (isPolicyExpenseChat(report) || isExpenseReport(report)) {
        const workspaceName = lodashGet(allPolicies, [`${ONYXKEYS.COLLECTION.POLICY}${report.policyID}`, 'name']);

        const policyExpenseChatAvatarSource = lodashGet(allPolicies, [`${ONYXKEYS.COLLECTION.POLICY}${report.policyID}`, 'avatar']) || getDefaultWorkspaceAvatar(workspaceName);

        // Return the workspace avatar if the user is the owner of the policy expense chat
        if (report.isOwnPolicyExpenseChat && !isExpenseReport(report)) {
            result.source = policyExpenseChatAvatarSource;
            result.type = CONST.ICON_TYPE_WORKSPACE;
            result.name = workspaceName;
            return [result];
        }

        const adminIcon = {
            id: report.ownerAccountID,
            source: UserUtils.getAvatar(lodashGet(personalDetails, [report.ownerAccountID, 'avatar']), report.ownerAccountID),
            name: report.ownerEmail,
            type: CONST.ICON_TYPE_AVATAR,
        };

        const workspaceIcon = {
            source: policyExpenseChatAvatarSource,
            type: CONST.ICON_TYPE_WORKSPACE,
            name: workspaceName,
        };

        // If the user is an admin, return avatar source of the other participant of the report
        // (their workspace chat) and the avatar source of the workspace
        return [adminIcon, workspaceIcon];
    }
    if (isIOUReport(report)) {
        const email = isPayer ? report.managerEmail : report.ownerEmail;
        const accountID = isPayer ? report.managerID : report.ownerAccountID;
        return [
            {
                id: accountID,
                source: UserUtils.getAvatar(lodashGet(personalDetails, [accountID, 'avatar']), accountID),
                name: email,
                type: CONST.ICON_TYPE_AVATAR,
            },
        ];
    }

    return getIconsForParticipants(report.participantAccountIDs, personalDetails);
}

/**
 * Gets the personal details for a login by looking in the ONYXKEYS.PERSONAL_DETAILS_LIST Onyx key (stored in the local variable, allPersonalDetails). If it doesn't exist in Onyx,
 * then a default object is constructed.
 * @param {Number} accountID
 * @returns {Object}
 */
function getPersonalDetailsForAccountID(accountID) {
    if (!accountID) {
        return {};
    }
    if (Number(accountID) === CONST.ACCOUNT_ID.CONCIERGE) {
        return {
            accountID,
            displayName: 'Concierge',
            login: CONST.EMAIL.CONCIERGE,
            avatar: UserUtils.getDefaultAvatar(accountID),
        };
    }
    return (
        (allPersonalDetails && allPersonalDetails[accountID]) || {
            avatar: UserUtils.getDefaultAvatar(accountID),
        }
    );
}

/**
 * Get the displayName for a single report participant.
 *
 * @param {Number} accountID
 * @param {Boolean} [shouldUseShortForm]
 * @returns {String}
 */
function getDisplayNameForParticipant(accountID, shouldUseShortForm = false) {
    if (!accountID) {
        return '';
    }
    const personalDetails = getPersonalDetailsForAccountID(accountID);
    const longName = personalDetails.displayName;
    const shortName = personalDetails.firstName || longName;
    return shouldUseShortForm ? shortName : longName;
}

/**
 * @param {Object} personalDetailsList
 * @param {Boolean} isMultipleParticipantReport
 * @returns {Array}
 */
function getDisplayNamesWithTooltips(personalDetailsList, isMultipleParticipantReport) {
    return _.map(personalDetailsList, (user) => {
        const accountID = Number(user.accountID);
        const displayName = getDisplayNameForParticipant(accountID, isMultipleParticipantReport) || user.login || '';
        const avatar = UserUtils.getDefaultAvatar(accountID);

        let pronouns = user.pronouns;
        if (pronouns && pronouns.startsWith(CONST.PRONOUNS.PREFIX)) {
            const pronounTranslationKey = pronouns.replace(CONST.PRONOUNS.PREFIX, '');
            pronouns = Localize.translateLocal(`pronouns.${pronounTranslationKey}`);
        }

        return {
            displayName,
            avatar,
            login: user.login || '',
            accountID,
            pronouns,
        };
    });
}

/**
 * We get the amount, currency and comment money request value from the action.originalMessage.
 * But for the send money action, the above value is put in the IOUDetails object.
 *
 * @param {Object} reportAction
 * @param {Number} reportAction.amount
 * @param {String} reportAction.currency
 * @param {String} reportAction.comment
 * @param {Object} [reportAction.IOUDetails]
 * @returns {Object}
 */
function getMoneyRequestAction(reportAction = {}) {
    const originalMessage = lodashGet(reportAction, 'originalMessage', {});
    let amount = originalMessage.amount || 0;
    let currency = originalMessage.currency || CONST.CURRENCY.USD;
    let comment = originalMessage.comment || '';

    if (_.has(originalMessage, 'IOUDetails')) {
        amount = lodashGet(originalMessage, 'IOUDetails.amount', 0);
        currency = lodashGet(originalMessage, 'IOUDetails.currency', CONST.CURRENCY.USD);
        comment = lodashGet(originalMessage, 'IOUDetails.comment', '');
    }

    return {amount, currency, comment};
}

/**
 * @param {Object} report
 * @param {String} report.iouReportID
 * @param {Object} moneyRequestReports
 * @returns {Number}
 */
function getMoneyRequestTotal(report, moneyRequestReports = {}) {
    if (report.hasOutstandingIOU || isMoneyRequestReport(report)) {
        const moneyRequestReport = moneyRequestReports[`${ONYXKEYS.COLLECTION.REPORT}${report.iouReportID}`] || report;
        const total = lodashGet(moneyRequestReport, 'total', 0);

        if (total !== 0) {
            // There is a possibility that if the Expense report has a negative total.
            // This is because there are instances where you can get a credit back on your card,
            // or you enter a negative expense to “offset” future expenses
            return isExpenseReport(moneyRequestReport) ? total * -1 : Math.abs(total);
        }
    }
    return 0;
}

/**
 * Get the title for a policy expense chat which depends on the role of the policy member seeing this report
 *
 * @param {Object} report
 * @returns {String}
 */
function getPolicyExpenseChatName(report) {
    const reportOwnerDisplayName = getDisplayNameForParticipant(report.ownerAccountID) || report.ownerEmail || report.reportName;

    // If the policy expense chat is owned by this user, use the name of the policy as the report name.
    if (report.isOwnPolicyExpenseChat) {
        return getPolicyName(report);
    }

    const policyExpenseChatRole = lodashGet(allPolicies, [`${ONYXKEYS.COLLECTION.POLICY}${report.policyID}`, 'role']) || 'user';

    // If this user is not admin and this policy expense chat has been archived because of account merging, this must be an old workspace chat
    // of the account which was merged into the current user's account. Use the name of the policy as the name of the report.
    if (isArchivedRoom(report)) {
        const lastAction = ReportActionsUtils.getLastVisibleAction(report.reportID);
        const archiveReason = (lastAction && lastAction.originalMessage && lastAction.originalMessage.reason) || CONST.REPORT.ARCHIVE_REASON.DEFAULT;
        if (archiveReason === CONST.REPORT.ARCHIVE_REASON.ACCOUNT_MERGED && policyExpenseChatRole !== CONST.POLICY.ROLE.ADMIN) {
            return getPolicyName(report);
        }
    }

    // If user can see this report and they are not its owner, they must be an admin and the report name should be the name of the policy member
    return reportOwnerDisplayName;
}

/**
 * Get the title for a IOU or expense chat which will be showing the payer and the amount
 *
 * @param {Object} report
 * @returns  {String}
 */
function getMoneyRequestReportName(report) {
    const formattedAmount = CurrencyUtils.convertToDisplayString(getMoneyRequestTotal(report), report.currency);
    const payerName = isExpenseReport(report) ? getPolicyName(report) : getDisplayNameForParticipant(report.managerID);

    return Localize.translateLocal(report.hasOutstandingIOU ? 'iou.payerOwesAmount' : 'iou.payerPaidAmount', {payer: payerName, amount: formattedAmount});
}

/**
 * Given a parent IOU report action get report name for the LHN.
 *
 * @param {Object} reportAction
 * @returns {String}
 */
function getTransactionReportName(reportAction) {
    return Localize.translateLocal(ReportActionsUtils.isSentMoneyReportAction(reportAction) ? 'iou.threadSentMoneyReportName' : 'iou.threadRequestReportName', {
        formattedAmount: ReportActionsUtils.getFormattedAmount(reportAction),
        comment: lodashGet(reportAction, 'originalMessage.comment'),
    });
}

/**
 * Get money request message for an IOU report
 *
 * @param {Object} report
 * @param {Object} reportAction
 * @returns  {String}
 */
function getReportPreviewMessage(report, reportAction) {
    const reportActionMessage = lodashGet(reportAction, 'message[0].html', '');

    if (_.isEmpty(report) || !report.reportID) {
        // The iouReport is not found locally after SignIn because the OpenApp API won't return iouReports if they're settled
        // As a temporary solution until we know how to solve this the best, we just use the message that returned from BE
        return reportActionMessage;
    }

    const totalAmount = getMoneyRequestTotal(report);
    const payerName = isExpenseReport(report) ? getPolicyName(report) : getDisplayNameForParticipant(report.managerID, true);
    const formattedAmount = CurrencyUtils.convertToDisplayString(totalAmount, report.currency);

    if (isSettled(report.reportID)) {
        // A settled message is in the format of either "paid $1.00 elsewhere" or "paid $1.00 using Paypal.me"
        const isSettledPaypalMe = Boolean(reportActionMessage.match(/ Paypal.me$/));
        const translatePhraseKey = isSettledPaypalMe ? 'iou.settledPaypalMeWithAmount' : 'iou.settledElsewhereWithAmount';
        return Localize.translateLocal(translatePhraseKey, {amount: formattedAmount});
    }
    return Localize.translateLocal('iou.payerOwesAmount', {payer: payerName, amount: formattedAmount});
}

/**
 * Get the title for a report.
 *
 * @param {Object} report
 * @returns {String}
 */
function getReportName(report) {
    let formattedName;
    if (isThread(report)) {
        const parentReportAction = ReportActionsUtils.getParentReportAction(report);
        if (ReportActionsUtils.isTransactionThread(parentReportAction)) {
            return getTransactionReportName(parentReportAction);
        }

        const isAttachment = _.has(parentReportAction, 'isAttachment') ? parentReportAction.isAttachment : isReportMessageAttachment(_.last(lodashGet(parentReportAction, 'message', [{}])));
        const parentReportActionMessage = lodashGet(parentReportAction, ['message', 0, 'text'], '').replace(/(\r\n|\n|\r)/gm, ' ');
        if (isAttachment && parentReportActionMessage) {
            return `[${Localize.translateLocal('common.attachment')}]`;
        }
        return parentReportActionMessage || Localize.translateLocal('parentReportAction.deletedMessage');
    }
    if (isChatRoom(report) || isTaskReport(report)) {
        formattedName = report.reportName;
    }

    if (isPolicyExpenseChat(report)) {
        formattedName = getPolicyExpenseChatName(report);
    }

    if (isMoneyRequestReport(report)) {
        formattedName = getMoneyRequestReportName(report);
    }

    if (isArchivedRoom(report)) {
        formattedName += ` (${Localize.translateLocal('common.archived')})`;
    }

    if (formattedName) {
        return formattedName;
    }

    // Not a room or PolicyExpenseChat, generate title from participants
    const participants = (report && report.participantAccountIDs) || [];
    const participantsWithoutCurrentUser = _.without(participants, currentUserAccountID);
    const isMultipleParticipantReport = participantsWithoutCurrentUser.length > 1;

    return _.map(participantsWithoutCurrentUser, (accountID) => getDisplayNameForParticipant(accountID, isMultipleParticipantReport)).join(', ');
}

/**
 * Recursively navigates through parent to get the root reports name only for DM reports.
 * @param {Object} report
 * @returns {String|*}
 */
function getDMRootReportName(report) {
    if (isThread(report) && !getChatType(report)) {
        const parentReport = lodashGet(allReports, [`${ONYXKEYS.COLLECTION.REPORT}${report.parentReportID}`]);
        return getDMRootReportName(parentReport);
    }

    return getReportName(report);
}

/**
 * Get either the policyName or domainName the chat is tied to
 * @param {Object} report
 * @returns {String}
 */
function getChatRoomSubtitle(report) {
    if (isThread(report)) {
        if (!getChatType(report)) {
            return `${Localize.translateLocal('threads.from')} ${getDMRootReportName(report)}`;
        }

        let roomName = '';
        if (isChatRoom(report)) {
            const parentReport = lodashGet(allReports, [`${ONYXKEYS.COLLECTION.REPORT}${report.parentReportID}`]);
            if (parentReport) {
                roomName = lodashGet(parentReport, 'displayName', '');
            } else {
                roomName = lodashGet(report, 'displayName', '');
            }
        }

        const workspaceName = getPolicyName(report);
        return `${Localize.translateLocal('threads.from')} ${roomName ? [roomName, workspaceName].join(' in ') : workspaceName}`;
    }
    if (!isDefaultRoom(report) && !isUserCreatedPolicyRoom(report) && !isPolicyExpenseChat(report)) {
        return '';
    }
    if (getChatType(report) === CONST.REPORT.CHAT_TYPE.DOMAIN_ALL) {
        // The domainAll rooms are just #domainName, so we ignore the prefix '#' to get the domainName
        return report.reportName.substring(1);
    }
    if ((isPolicyExpenseChat(report) && report.isOwnPolicyExpenseChat) || isExpenseReport(report)) {
        return Localize.translateLocal('workspace.common.workspace');
    }
    if (isArchivedRoom(report)) {
        return report.oldPolicyName || '';
    }
    return getPolicyName(report);
}

/**
 * Get the report for a reportID
 *
 * @param {String} reportID
 * @returns {Object}
 */
function getReport(reportID) {
    return lodashGet(allReports, `${ONYXKEYS.COLLECTION.REPORT}${reportID}`, {});
}

/**
 * Navigate to the details page of a given report
 *
 * @param {Object} report
 */
function navigateToDetailsPage(report) {
    const participantAccountIDs = lodashGet(report, 'participantAccountIDs', []);

    if (isChatRoom(report) || isPolicyExpenseChat(report) || isThread(report)) {
        Navigation.navigate(ROUTES.getReportDetailsRoute(report.reportID));
        return;
    }
    if (participantAccountIDs.length === 1) {
        Navigation.navigate(ROUTES.getProfileRoute(participantAccountIDs[0]));
        return;
    }
    Navigation.navigate(ROUTES.getReportParticipantsRoute(report.reportID));
}

/**
 * Generate a random reportID up to 53 bits aka 9,007,199,254,740,991 (Number.MAX_SAFE_INTEGER).
 * There were approximately 98,000,000 reports with sequential IDs generated before we started using this approach, those make up roughly one billionth of the space for these numbers,
 * so we live with the 1 in a billion chance of a collision with an older ID until we can switch to 64-bit IDs.
 *
 * In a test of 500M reports (28 years of reports at our current max rate) we got 20-40 collisions meaning that
 * this is more than random enough for our needs.
 *
 * @returns {String}
 */
function generateReportID() {
    return (Math.floor(Math.random() * 2 ** 21) * 2 ** 32 + Math.floor(Math.random() * 2 ** 32)).toString();
}

/**
 * @param {Object} report
 * @returns {Boolean}
 */
function hasReportNameError(report) {
    return !_.isEmpty(lodashGet(report, 'errorFields.reportName', {}));
}

/**
 * For comments shorter than 10k chars, convert the comment from MD into HTML because that's how it is stored in the database
 * For longer comments, skip parsing, but still escape the text, and display plaintext for performance reasons. It takes over 40s to parse a 100k long string!!
 *
 * @param {String} text
 * @returns {String}
 */
function getParsedComment(text) {
    const parser = new ExpensiMark();
    return text.length < CONST.MAX_MARKUP_LENGTH ? parser.replace(text) : _.escape(text);
}

/**
 * @param {String} [text]
 * @param {File} [file]
 * @returns {Object}
 */
function buildOptimisticAddCommentReportAction(text, file) {
    const parser = new ExpensiMark();
    const commentText = getParsedComment(text);
    const isAttachment = _.isEmpty(text) && file !== undefined;
    const attachmentInfo = isAttachment ? file : {};
    const htmlForNewComment = isAttachment ? CONST.ATTACHMENT_UPLOADING_MESSAGE_HTML : commentText;

    // Remove HTML from text when applying optimistic offline comment
    const textForNewComment = isAttachment ? CONST.ATTACHMENT_MESSAGE_TEXT : parser.htmlToText(htmlForNewComment);

    return {
        commentText,
        reportAction: {
            reportActionID: NumberUtils.rand64(),
            actionName: CONST.REPORT.ACTIONS.TYPE.ADDCOMMENT,
            actorEmail: currentUserEmail,
            actorAccountID: currentUserAccountID,
            person: [
                {
                    style: 'strong',
                    text: lodashGet(allPersonalDetails, [currentUserAccountID, 'displayName'], currentUserEmail),
                    type: 'TEXT',
                },
            ],
            automatic: false,
            avatar: lodashGet(allPersonalDetails, [currentUserAccountID, 'avatar'], UserUtils.getDefaultAvatarURL(currentUserAccountID)),
            created: DateUtils.getDBTime(),
            message: [
                {
                    type: CONST.REPORT.MESSAGE.TYPE.COMMENT,
                    html: htmlForNewComment,
                    text: textForNewComment,
                },
            ],
            isFirstItem: false,
            isAttachment,
            attachmentInfo,
            pendingAction: CONST.RED_BRICK_ROAD_PENDING_ACTION.ADD,
            shouldShow: true,
        },
    };
}

/**
 * Builds an optimistic reportAction for the parent report when a task is created
 * @param {String} taskReportID - Report ID of the task
 * @param {String} taskTitle - Title of the task
 * @param {String} taskAssignee - Email of the person assigned to the task
 * @param {Number} taskAssigneeAccountID - AccountID of the person assigned to the task
 * @param {String} text - Text of the comment
 * @param {String} parentReportID - Report ID of the parent report
 * @returns {Object}
 */
function buildOptimisticTaskCommentReportAction(taskReportID, taskTitle, taskAssignee, taskAssigneeAccountID, text, parentReportID) {
    const reportAction = buildOptimisticAddCommentReportAction(text);
    reportAction.reportAction.message[0].taskReportID = taskReportID;

    // These parameters are not saved on the reportAction, but are used to display the task in the UI
    // Added when we fetch the reportActions on a report
    reportAction.reportAction.originalMessage = {
        html: reportAction.reportAction.message[0].html,
        taskReportID: reportAction.reportAction.message[0].taskReportID,
    };
    reportAction.reportAction.childReportID = taskReportID;
    reportAction.reportAction.parentReportID = parentReportID;
    reportAction.reportAction.childType = CONST.REPORT.TYPE.TASK;
    reportAction.reportAction.childReportName = taskTitle;
    reportAction.reportAction.childManagerEmail = taskAssignee;
    reportAction.reportAction.childManagerAccountID = taskAssigneeAccountID;
    reportAction.reportAction.childStatusNum = CONST.REPORT.STATUS.OPEN;
    reportAction.reportAction.childStateNum = CONST.REPORT.STATE_NUM.OPEN;

    return reportAction;
}

/**
 * Builds an optimistic IOU report with a randomly generated reportID
 *
 * @param {String} payeeEmail - Email of the person generating the IOU.
 * @param {Number} payeeAccountID - AccountID of the person generating the IOU.
 * @param {Number} payerAccountID - AccountID of the other person participating in the IOU.
 * @param {Number} total - IOU amount in the smallest unit of the currency.
 * @param {String} chatReportID - Report ID of the chat where the IOU is.
 * @param {String} currency - IOU currency.
 * @param {Boolean} isSendingMoney - If we send money the IOU should be created as settled
 *
 * @returns {Object}
 */
function buildOptimisticIOUReport(payeeEmail, payeeAccountID, payerAccountID, total, chatReportID, currency, isSendingMoney = false) {
    const formattedTotal = CurrencyUtils.convertToDisplayString(total, currency);
    const personalDetails = getPersonalDetailsForAccountID(payerAccountID);
    const payerEmail = personalDetails.login;
    return {
        // If we're sending money, hasOutstandingIOU should be false
        hasOutstandingIOU: !isSendingMoney,
        type: CONST.REPORT.TYPE.IOU,
        cachedTotal: formattedTotal,
        chatReportID,
        currency,
        managerID: payerAccountID,
        ownerEmail: payeeEmail,
        ownerAccountID: payeeAccountID,
        reportID: generateReportID(),
        state: CONST.REPORT.STATE.SUBMITTED,
        stateNum: isSendingMoney ? CONST.REPORT.STATE_NUM.SUBMITTED : CONST.REPORT.STATE_NUM.PROCESSING,
        total,

        // We don't translate reportName because the server response is always in English
        reportName: `${payerEmail} owes ${formattedTotal}`,
    };
}

/**
 * Builds an optimistic Expense report with a randomly generated reportID
 *
 * @param {String} chatReportID - Report ID of the PolicyExpenseChat where the Expense Report is
 * @param {String} policyID - The policy ID of the PolicyExpenseChat
 * @param {String} payeeEmail - Email of the employee (payee)
 * @param {Number} payeeAccountID - AccountID of the employee (payee)
 * @param {Number} total - Amount in cents
 * @param {String} currency
 *
 * @returns {Object}
 */
function buildOptimisticExpenseReport(chatReportID, policyID, payeeEmail, payeeAccountID, total, currency) {
    // The amount for Expense reports are stored as negative value in the database
    const storedTotal = total * -1;
    const policyName = getPolicyName(allReports[`${ONYXKEYS.COLLECTION.REPORT}${chatReportID}`]);
    const formattedTotal = CurrencyUtils.convertToDisplayString(storedTotal, currency);

    // The expense report is always created with the policy's output currency
    const outputCurrency = lodashGet(allPolicies, [`${ONYXKEYS.COLLECTION.POLICY}${policyID}`, 'outputCurrency'], CONST.CURRENCY.USD);

    return {
        reportID: generateReportID(),
        chatReportID,
        policyID,
        type: CONST.REPORT.TYPE.EXPENSE,
        ownerEmail: payeeEmail,
        ownerAccountID: payeeAccountID,
        hasOutstandingIOU: true,
        currency: outputCurrency,

        // We don't translate reportName because the server response is always in English
        reportName: `${policyName} owes ${formattedTotal}`,
        state: CONST.REPORT.STATE.SUBMITTED,
        stateNum: CONST.REPORT.STATE_NUM.PROCESSING,
        total: storedTotal,
    };
}

/**
 * @param {String} type - IOUReportAction type. Can be oneOf(create, decline, cancel, pay, split)
 * @param {Number} total - IOU total in cents
 * @param {String} comment - IOU comment
 * @param {String} currency - IOU currency
 * @param {String} paymentType - IOU paymentMethodType. Can be oneOf(Elsewhere, Expensify, PayPal.me)
 * @param {Boolean} isSettlingUp - Whether we are settling up an IOU
 * @returns {Array}
 */
function getIOUReportActionMessage(type, total, comment, currency, paymentType = '', isSettlingUp = false) {
    const amount = NumberFormatUtils.format(preferredLocale, total / 100, {style: 'currency', currency});
    let paymentMethodMessage;
    switch (paymentType) {
        case CONST.IOU.PAYMENT_TYPE.ELSEWHERE:
            paymentMethodMessage = ' elsewhere';
            break;
        case CONST.IOU.PAYMENT_TYPE.PAYPAL_ME:
            paymentMethodMessage = ' using PayPal.me';
            break;
        default:
            break;
    }

    let iouMessage;
    switch (type) {
        case CONST.IOU.REPORT_ACTION_TYPE.CREATE:
            iouMessage = `requested ${amount}${comment && ` for ${comment}`}`;
            break;
        case CONST.IOU.REPORT_ACTION_TYPE.SPLIT:
            iouMessage = `split ${amount}${comment && ` for ${comment}`}`;
            break;
        case CONST.IOU.REPORT_ACTION_TYPE.DELETE:
            iouMessage = `deleted the ${amount} request${comment && ` for ${comment}`}`;
            break;
        case CONST.IOU.REPORT_ACTION_TYPE.PAY:
            iouMessage = isSettlingUp ? `paid ${amount}${paymentMethodMessage}` : `sent ${amount}${comment && ` for ${comment}`}${paymentMethodMessage}`;
            break;
        default:
            break;
    }

    return [
        {
            html: _.escape(iouMessage),
            text: iouMessage,
            isEdited: false,
            type: CONST.REPORT.MESSAGE.TYPE.COMMENT,
        },
    ];
}

/**
 * Builds an optimistic IOU reportAction object
 *
 * @param {String} type - IOUReportAction type. Can be oneOf(create, delete, pay, split).
 * @param {Number} amount - IOU amount in cents.
 * @param {String} currency
 * @param {String} comment - User comment for the IOU.
 * @param {Array}  participants - An array with participants details.
 * @param {String} transactionID
 * @param {String} [paymentType] - Only required if the IOUReportAction type is 'pay'. Can be oneOf(elsewhere, payPal, Expensify).
 * @param {String} [iouReportID] - Only required if the IOUReportActions type is oneOf(decline, cancel, pay). Generates a randomID as default.
 * @param {Boolean} [isSettlingUp] - Whether we are settling up an IOU.
 * @param {Boolean} [isSendMoneyFlow] - Whether this is send money flow
 * @returns {Object}
 */
function buildOptimisticIOUReportAction(type, amount, currency, comment, participants, transactionID, paymentType = '', iouReportID = '', isSettlingUp = false, isSendMoneyFlow = false) {
    const IOUReportID = iouReportID || generateReportID();

    const originalMessage = {
        amount,
        comment,
        currency,
        IOUTransactionID: transactionID,
        IOUReportID,
        type,
    };

    // We store amount, comment, currency in IOUDetails when type = pay
    if (type === CONST.IOU.REPORT_ACTION_TYPE.PAY && isSendMoneyFlow) {
        _.each(['amount', 'comment', 'currency'], (key) => {
            delete originalMessage[key];
        });
        originalMessage.IOUDetails = {amount, comment, currency};
        originalMessage.paymentType = paymentType;
    }

    // IOUs of type split only exist in group DMs and those don't have an iouReport so we need to delete the IOUReportID key
    if (type === CONST.IOU.REPORT_ACTION_TYPE.SPLIT) {
        delete originalMessage.IOUReportID;
        originalMessage.participants = [currentUserEmail, ..._.pluck(participants, 'login')];
        originalMessage.participantAccountIDs = [currentUserAccountID, ..._.pluck(participants, 'accountID')];
    }

    return {
        actionName: CONST.REPORT.ACTIONS.TYPE.IOU,
        actorAccountID: currentUserAccountID,
        actorEmail: currentUserEmail,
        automatic: false,
        avatar: lodashGet(currentUserPersonalDetails, 'avatar', UserUtils.getDefaultAvatar(currentUserAccountID)),
        isAttachment: false,
        originalMessage,
        message: getIOUReportActionMessage(type, amount, comment, currency, paymentType, isSettlingUp),
        person: [
            {
                style: 'strong',
                text: lodashGet(currentUserPersonalDetails, 'displayName', currentUserEmail),
                type: 'TEXT',
            },
        ],
        reportActionID: NumberUtils.rand64(),
        shouldShow: true,
        created: DateUtils.getDBTime(),
        pendingAction: CONST.RED_BRICK_ROAD_PENDING_ACTION.ADD,
    };
}

function buildOptimisticReportPreview(reportID, iouReportID, payeeAccountID) {
    return {
        reportActionID: NumberUtils.rand64(),
        reportID,
        created: DateUtils.getDBTime(),
        actionName: CONST.REPORT.ACTIONS.TYPE.REPORTPREVIEW,
        pendingAction: CONST.RED_BRICK_ROAD_PENDING_ACTION.ADD,
        accountID: payeeAccountID,
        message: [
            {
                html: '',
                text: '',
                isEdited: false,
                type: CONST.REPORT.MESSAGE.TYPE.COMMENT,
            },
        ],
        originalMessage: {
            linkedReportID: iouReportID,
        },
        actorEmail: currentUserEmail,
        actorAccountID: currentUserAccountID,
    };
}

function buildOptimisticTaskReportAction(taskReportID, actionName, message = '') {
    const originalMessage = {
        taskReportID,
        type: actionName,
        text: message,
    };

    return {
        actionName,
        actorAccountID: currentUserAccountID,
        actorEmail: currentUserEmail,
        automatic: false,
        avatar: lodashGet(currentUserPersonalDetails, 'avatar', UserUtils.getDefaultAvatar(currentUserAccountID)),
        isAttachment: false,
        originalMessage,
        message: [
            {
                text: message,
                taskReportID,
                type: CONST.REPORT.MESSAGE.TYPE.TEXT,
            },
        ],
        person: [
            {
                style: 'strong',
                text: lodashGet(currentUserPersonalDetails, 'displayName', currentUserAccountID),
                type: 'TEXT',
            },
        ],
        reportActionID: NumberUtils.rand64(),
        shouldShow: true,
        created: DateUtils.getDBTime(),
        isFirstItem: false,
        pendingAction: CONST.RED_BRICK_ROAD_PENDING_ACTION.ADD,
    };
}

/**
 * Builds an optimistic chat report with a randomly generated reportID and as much information as we currently have
 *
 * @param {Array} participantList Array of participant accountIDs
 * @param {String} reportName
 * @param {String} chatType
 * @param {String} policyID
 * @param {String} ownerEmail
 * @param {Number} ownerAccountID
 * @param {Boolean} isOwnPolicyExpenseChat
 * @param {String} oldPolicyName
 * @param {String} visibility
 * @param {String} notificationPreference
 * @param {String} parentReportActionID
 * @param {String} parentReportID
 * @returns {Object}
 */
function buildOptimisticChatReport(
    participantList,
    reportName = CONST.REPORT.DEFAULT_REPORT_NAME,
    chatType = '',
    policyID = CONST.POLICY.OWNER_EMAIL_FAKE,
    ownerEmail = CONST.REPORT.OWNER_EMAIL_FAKE,
    ownerAccountID = CONST.REPORT.OWNER_ACCOUNT_ID_FAKE,
    isOwnPolicyExpenseChat = false,
    oldPolicyName = '',
    visibility = undefined,
    notificationPreference = CONST.REPORT.NOTIFICATION_PREFERENCE.ALWAYS,
    parentReportActionID = '',
    parentReportID = '',
) {
    const currentTime = DateUtils.getDBTime();
    return {
        type: CONST.REPORT.TYPE.CHAT,
        chatType,
        hasOutstandingIOU: false,
        isOwnPolicyExpenseChat,
        isPinned: reportName === CONST.REPORT.WORKSPACE_CHAT_ROOMS.ADMINS,
        lastActorEmail: '',
        lastActorAccountID: 0,
        lastMessageHtml: '',
        lastMessageText: null,
        lastReadTime: currentTime,
        lastVisibleActionCreated: currentTime,
        notificationPreference,
        oldPolicyName,
        ownerEmail: ownerEmail || CONST.REPORT.OWNER_EMAIL_FAKE,
        ownerAccountID: ownerAccountID || CONST.REPORT.OWNER_ACCOUNT_ID_FAKE,
        parentReportActionID,
        parentReportID,
        participantAccountIDs: participantList,
        policyID,
        reportID: generateReportID(),
        reportName,
        stateNum: 0,
        statusNum: 0,
        visibility,
        welcomeMessage: '',
    };
}

/**
 * Returns the necessary reportAction onyx data to indicate that the chat has been created optimistically
 * @param {String} ownerEmail
 * @returns {Object}
 */
function buildOptimisticCreatedReportAction(ownerEmail) {
    return {
        reportActionID: NumberUtils.rand64(),
        actionName: CONST.REPORT.ACTIONS.TYPE.CREATED,
        pendingAction: CONST.RED_BRICK_ROAD_PENDING_ACTION.ADD,
        actorAccountID: currentUserAccountID,
        actorEmail: currentUserEmail,
        message: [
            {
                type: CONST.REPORT.MESSAGE.TYPE.TEXT,
                style: 'strong',
                text: ownerEmail === currentUserEmail ? 'You' : ownerEmail,
            },
            {
                type: CONST.REPORT.MESSAGE.TYPE.TEXT,
                style: 'normal',
                text: ' created this report',
            },
        ],
        person: [
            {
                type: CONST.REPORT.MESSAGE.TYPE.TEXT,
                style: 'strong',
                text: lodashGet(allPersonalDetails, [currentUserAccountID, 'displayName'], currentUserEmail),
            },
        ],
        automatic: false,
        avatar: lodashGet(allPersonalDetails, [currentUserAccountID, 'avatar'], UserUtils.getDefaultAvatar(currentUserAccountID)),
        created: DateUtils.getDBTime(),
        shouldShow: true,
    };
}

/**
 * Returns the necessary reportAction onyx data to indicate that a task report has been edited
 *
 * @param {String} ownerEmail
 * @returns {Object}
 */

function buildOptimisticEditedTaskReportAction(ownerEmail) {
    return {
        reportActionID: NumberUtils.rand64(),
        actionName: CONST.REPORT.ACTIONS.TYPE.TASKEDITED,
        pendingAction: CONST.RED_BRICK_ROAD_PENDING_ACTION.ADD,
        actorAccountID: currentUserAccountID,
        actorEmail: currentUserEmail,
        message: [
            {
                type: CONST.REPORT.MESSAGE.TYPE.TEXT,
                style: 'strong',
                text: ownerEmail === currentUserEmail ? 'You' : ownerEmail,
            },
            {
                type: CONST.REPORT.MESSAGE.TYPE.TEXT,
                style: 'normal',
                text: ' edited this task',
            },
        ],
        person: [
            {
                type: CONST.REPORT.MESSAGE.TYPE.TEXT,
                style: 'strong',
                text: lodashGet(allPersonalDetails, [currentUserAccountID, 'displayName'], currentUserEmail),
            },
        ],
        automatic: false,
        avatar: lodashGet(allPersonalDetails, [currentUserAccountID, 'avatar'], UserUtils.getDefaultAvatar(currentUserAccountID)),
        created: DateUtils.getDBTime(),
        shouldShow: false,
    };
}

/**
 * Returns the necessary reportAction onyx data to indicate that a chat has been archived
 *
 * @param {String} ownerEmail
 * @param {String} policyName
 * @param {String} reason - A reason why the chat has been archived
 * @returns {Object}
 */
function buildOptimisticClosedReportAction(ownerEmail, policyName, reason = CONST.REPORT.ARCHIVE_REASON.DEFAULT) {
    return {
        actionName: CONST.REPORT.ACTIONS.TYPE.CLOSED,
        actorAccountID: currentUserAccountID,
        automatic: false,
        avatar: lodashGet(allPersonalDetails, [currentUserAccountID, 'avatar'], UserUtils.getDefaultAvatar(currentUserAccountID)),
        created: DateUtils.getDBTime(),
        message: [
            {
                type: CONST.REPORT.MESSAGE.TYPE.TEXT,
                style: 'strong',
                text: ownerEmail === currentUserEmail ? 'You' : ownerEmail,
            },
            {
                type: CONST.REPORT.MESSAGE.TYPE.TEXT,
                style: 'normal',
                text: ' closed this report',
            },
        ],
        originalMessage: {
            policyName,
            reason,
        },
        pendingAction: CONST.RED_BRICK_ROAD_PENDING_ACTION.ADD,
        person: [
            {
                type: CONST.REPORT.MESSAGE.TYPE.TEXT,
                style: 'strong',
                text: lodashGet(allPersonalDetails, [currentUserAccountID, 'displayName'], currentUserEmail),
            },
        ],
        reportActionID: NumberUtils.rand64(),
        shouldShow: true,
    };
}

/**
 * @param {String} policyID
 * @param {String} policyName
 * @returns {Object}
 */
function buildOptimisticWorkspaceChats(policyID, policyName) {
    const announceChatData = buildOptimisticChatReport(
        [currentUserAccountID],
        CONST.REPORT.WORKSPACE_CHAT_ROOMS.ANNOUNCE,
        CONST.REPORT.CHAT_TYPE.POLICY_ANNOUNCE,
        policyID,
        null,
        0,
        false,
        policyName,
        null,

        // #announce contains all policy members so notifying always should be opt-in only.
        CONST.REPORT.NOTIFICATION_PREFERENCE.DAILY,
    );
    const announceChatReportID = announceChatData.reportID;
    const announceCreatedAction = buildOptimisticCreatedReportAction(announceChatData.ownerEmail);
    const announceReportActionData = {
        [announceCreatedAction.reportActionID]: announceCreatedAction,
    };

    const adminsChatData = buildOptimisticChatReport(
        [currentUserAccountID],
        CONST.REPORT.WORKSPACE_CHAT_ROOMS.ADMINS,
        CONST.REPORT.CHAT_TYPE.POLICY_ADMINS,
        policyID,
        null,
        0,
        false,
        policyName,
    );
    const adminsChatReportID = adminsChatData.reportID;
    const adminsCreatedAction = buildOptimisticCreatedReportAction(adminsChatData.ownerEmail);
    const adminsReportActionData = {
        [adminsCreatedAction.reportActionID]: adminsCreatedAction,
    };

    const expenseChatData = buildOptimisticChatReport(
        [currentUserAccountID],
        '',
        CONST.REPORT.CHAT_TYPE.POLICY_EXPENSE_CHAT,
        policyID,
        currentUserEmail,
        currentUserAccountID,
        true,
        policyName,
    );
    const expenseChatReportID = expenseChatData.reportID;
    const expenseReportCreatedAction = buildOptimisticCreatedReportAction(expenseChatData.ownerEmail);
    const expenseReportActionData = {
        [expenseReportCreatedAction.reportActionID]: expenseReportCreatedAction,
    };

    return {
        announceChatReportID,
        announceChatData,
        announceReportActionData,
        announceCreatedReportActionID: announceCreatedAction.reportActionID,
        adminsChatReportID,
        adminsChatData,
        adminsReportActionData,
        adminsCreatedReportActionID: adminsCreatedAction.reportActionID,
        expenseChatReportID,
        expenseChatData,
        expenseReportActionData,
        expenseCreatedReportActionID: expenseReportCreatedAction.reportActionID,
    };
}

/**
 * Builds an optimistic Task Report with a randomly generated reportID
 *
 * @param {String} ownerEmail - Email of the person generating the Task.
 * @param {Number} ownerAccountID - Account ID of the person generating the Task.
 * @param {String} assigneeAccountID - AccountID of the other person participating in the Task.
 * @param {String} parentReportID - Report ID of the chat where the Task is.
 * @param {String} title - Task title.
 * @param {String} description - Task description.
 *
 * @returns {Object}
 */

function buildOptimisticTaskReport(ownerEmail, ownerAccountID, assigneeAccountID = 0, parentReportID, title, description) {
    return {
        reportID: generateReportID(),
        reportName: title,
        description,
        ownerEmail,
        ownerAccountID,
        // managerEmail: assignee,
        managerID: assigneeAccountID,
        type: CONST.REPORT.TYPE.TASK,
        parentReportID,
        stateNum: CONST.REPORT.STATE_NUM.OPEN,
        statusNum: CONST.REPORT.STATUS.OPEN,
    };
}

/**
 * @param {Object} report
 * @returns {Boolean}
 */
function isUnread(report) {
    if (!report) {
        return false;
    }

    // lastVisibleActionCreated and lastReadTime are both datetime strings and can be compared directly
    const lastVisibleActionCreated = report.lastVisibleActionCreated || '';
    const lastReadTime = report.lastReadTime || '';
    return lastReadTime < lastVisibleActionCreated;
}

/**
 * @param {Object} report
 * @returns {Boolean}
 */
function isUnreadWithMention(report) {
    if (!report) {
        return false;
    }

    // lastMentionedTime and lastReadTime are both datetime strings and can be compared directly
    const lastMentionedTime = report.lastMentionedTime || '';
    const lastReadTime = report.lastReadTime || '';
    return lastReadTime < lastMentionedTime;
}

/**
 * Determines if a report has an outstanding IOU that doesn't belong to the currently logged in user
 *
 * @param {Object} report
 * @param {String} report.iouReportID
 * @param {Object} iouReports
 * @returns {boolean}
 */
function hasOutstandingIOU(report, iouReports) {
    if (!report || !report.iouReportID || _.isUndefined(report.hasOutstandingIOU)) {
        return false;
    }

    const iouReport = iouReports && iouReports[`${ONYXKEYS.COLLECTION.REPORT}${report.iouReportID}`];
    if (!iouReport || !iouReport.ownerAccountID) {
        return false;
    }

    if (iouReport.ownerAccountID === currentUserAccountID) {
        return false;
    }

    return report.hasOutstandingIOU;
}

/**
 * @param {Object} report
 * @param {String} report.iouReportID
 * @param {Object} iouReports
 * @returns {Boolean}
 */
function isIOUOwnedByCurrentUser(report, iouReports = {}) {
    if (report.hasOutstandingIOU) {
        const iouReport = iouReports[`${ONYXKEYS.COLLECTION.REPORT}${report.iouReportID}`];
        if (iouReport) {
            return iouReport.ownerAccountID === currentUserAccountID;
        }
    }
    return false;
}

/**
 * Assuming the passed in report is a default room, lets us know whether we can see it or not, based on permissions and
 * the various subsets of users we've allowed to use default rooms.
 *
 * @param {Object} report
 * @param {Array<Object>} policies
 * @param {Array<String>} betas
 * @return {Boolean}
 */
function canSeeDefaultRoom(report, policies, betas) {
    // Include archived rooms
    if (isArchivedRoom(report)) {
        return true;
    }

    // Include default rooms for free plan policies (domain rooms aren't included in here because they do not belong to a policy)
    if (getPolicyType(report, policies) === CONST.POLICY.TYPE.FREE) {
        return true;
    }

    // Include domain rooms with Partner Managers (Expensify accounts) in them for accounts that are on a domain with an Approved Accountant
    if (isDomainRoom(report) && doesDomainHaveApprovedAccountant && hasExpensifyEmails(lodashGet(report, ['participantAccountIDs'], []))) {
        return true;
    }

    // If the room has an assigned guide, it can be seen.
    if (hasExpensifyGuidesEmails(lodashGet(report, ['participantAccountIDs'], []))) {
        return true;
    }

    // Include any admins and announce rooms, since only non partner-managed domain rooms are on the beta now.
    if (isAdminRoom(report) || isAnnounceRoom(report)) {
        return true;
    }

    // For all other cases, just check that the user belongs to the default rooms beta
    return Permissions.canUseDefaultRooms(betas);
}

/**
 * Takes several pieces of data from Onyx and evaluates if a report should be shown in the option list (either when searching
 * for reports or the reports shown in the LHN).
 *
 * This logic is very specific and the order of the logic is very important. It should fail quickly in most cases and also
 * filter out the majority of reports before filtering out very specific minority of reports.
 *
 * @param {Object} report
 * @param {String} currentReportId
 * @param {Boolean} isInGSDMode
 * @param {Object} iouReports
 * @param {String[]} betas
 * @param {Object} policies
 * @returns {boolean}
 */
function shouldReportBeInOptionList(report, currentReportId, isInGSDMode, iouReports, betas, policies) {
    const isInDefaultMode = !isInGSDMode;

    // Exclude reports that have no data because there wouldn't be anything to show in the option item.
    // This can happen if data is currently loading from the server or a report is in various stages of being created.
    // This can also happen for anyone accessing a public room or archived room for which they don't have access to the underlying policy.
    if (
        !report ||
        !report.reportID ||
        (_.isEmpty(report.participantAccountIDs) && !isThread(report) && !isPublicRoom(report) && !isArchivedRoom(report) && !isMoneyRequestReport(report) && !isTaskReport(report))
    ) {
        return false;
    }

    if (isDefaultRoom(report) && !canSeeDefaultRoom(report, policies, betas)) {
        return false;
    }

    // Include the currently viewed report. If we excluded the currently viewed report, then there
    // would be no way to highlight it in the options list and it would be confusing to users because they lose
    // a sense of context.
    if (report.reportID === currentReportId) {
        return true;
    }

    // Include reports if they have a draft, are pinned, or have an outstanding IOU
    // These are always relevant to the user no matter what view mode the user prefers
    if (report.hasDraft || report.isPinned || hasOutstandingIOU(report, iouReports)) {
        return true;
    }

    // Include reports that have errors from trying to add a workspace
    // If we excluded it, then the red-brock-road pattern wouldn't work for the user to resolve the error
    if (report.errorFields && !_.isEmpty(report.errorFields.addWorkspaceRoom)) {
        return true;
    }

    // All unread chats (even archived ones) in GSD mode will be shown. This is because GSD mode is specifically for focusing the user on the most relevant chats, primarily, the unread ones
    if (isInGSDMode) {
        return isUnread(report);
    }

    // Archived reports should always be shown when in default (most recent) mode. This is because you should still be able to access and search for the chats to find them.
    if (isInDefaultMode && isArchivedRoom(report)) {
        return true;
    }

    // Include policy expense chats if the user isn't in the policy expense chat beta
    if (isPolicyExpenseChat(report) && !Permissions.canUsePolicyExpenseChat(betas)) {
        return false;
    }

    // Hide thread reports that haven't been commented on
    if (isThread(report) && !report.lastMessageText) {
        return false;
    }

    return true;
}

/**
 * Attempts to find a report in onyx with the provided list of participants. Does not include threads
 * @param {Array} newParticipantList
 * @returns {Array|undefined}
 */
function getChatByParticipants(newParticipantList) {
    newParticipantList.sort();
    return _.find(allReports, (report) => {
        // If the report has been deleted, or there are no participants (like an empty #admins room) then skip it
        if (!report || !report.participantAccountIDs || isThread(report)) {
            return false;
        }

        // Only return the room if it has all the participants and is not a policy room
        return !isUserCreatedPolicyRoom(report) && _.isEqual(newParticipantList, _.sortBy(report.participantAccountIDs));
    });
}

/**
 * Attempts to find a report in onyx with the provided email list of participants. Does not include threads
 * This is temporary function while migrating from PersonalDetails to PersonalDetailsList
 *
 * @deprecated - use getChatByParticipants()
 *
 * @param {Array} participantsLoginList
 * @returns {Array|undefined}
 */
function getChatByParticipantsByLoginList(participantsLoginList) {
    participantsLoginList.sort();
    return _.find(allReports, (report) => {
        // If the report has been deleted, or there are no participants (like an empty #admins room) then skip it
        if (!report || !report.participants || isThread(report)) {
            return false;
        }

        // Only return the room if it has all the participants and is not a policy room
        return !isUserCreatedPolicyRoom(report) && _.isEqual(participantsLoginList, _.sortBy(report.participants));
    });
}

/**
 * Attempts to find a report in onyx with the provided list of participants in given policy
 * @param {Array} newParticipantList
 * @param {String} policyID
 * @returns {object|undefined}
 */
function getChatByParticipantsAndPolicy(newParticipantList, policyID) {
    newParticipantList.sort();
    return _.find(allReports, (report) => {
        // If the report has been deleted, or there are no participants (like an empty #admins room) then skip it
        if (!report || !report.participantAccountIDs) {
            return false;
        }

        // Only return the room if it has all the participants and is not a policy room
        return report.policyID === policyID && _.isEqual(newParticipantList, _.sortBy(report.participantAccountIDs));
    });
}

/**
 * @param {String} policyID
 * @returns {Array}
 */
function getAllPolicyReports(policyID) {
    return _.filter(allReports, (report) => report && report.policyID === policyID);
}

/**
 * Returns true if Chronos is one of the chat participants (1:1)
 * @param {Object} report
 * @returns {Boolean}
 */
function chatIncludesChronos(report) {
    return report.participantAccountIDs && _.contains(report.participantAccountIDs, CONST.ACCOUNT_ID.CHRONOS);
}

/**
 * Whether flag comment page should show
 *
 * @param {Object} reportAction
 * @param {Object} report
 * @returns {Boolean}
 */

function shouldShowFlagComment(reportAction, report) {
    return (
        canFlagReportAction(reportAction) &&
        !isArchivedRoom(report) &&
        !chatIncludesChronos(report) &&
        !isConciergeChatReport(report.reportID) &&
        reportAction.actorEmail !== CONST.EMAIL.CONCIERGE
    );
}

/**
 * @param {Object} report
 * @param {String} report.lastReadTime
 * @param {Array} sortedAndFilteredReportActions - reportActions for the report, sorted newest to oldest, and filtered for only those that should be visible
 *
 * @returns {String|null}
 */
function getNewMarkerReportActionID(report, sortedAndFilteredReportActions) {
    if (!isUnread(report)) {
        return '';
    }

    const newMarkerIndex = _.findLastIndex(sortedAndFilteredReportActions, (reportAction) => (reportAction.created || '') > report.lastReadTime);

    return _.has(sortedAndFilteredReportActions[newMarkerIndex], 'reportActionID') ? sortedAndFilteredReportActions[newMarkerIndex].reportActionID : '';
}

/**
 * Performs the markdown conversion, and replaces code points > 127 with C escape sequences
 * Used for compatibility with the backend auth validator for AddComment, and to account for MD in comments
 * @param {String} textComment
 * @returns {Number} The comment's total length as seen from the backend
 */
function getCommentLength(textComment) {
    return getParsedComment(textComment)
        .replace(/[^ -~]/g, '\\u????')
        .trim().length;
}

/**
 * @param {String|null} url
 * @returns {String}
 */
function getRouteFromLink(url) {
    if (!url) {
        return '';
    }

    // Get the reportID from URL
    let route = url;
    _.each(linkingConfig.prefixes, (prefix) => {
        const localWebAndroidRegEx = /^(http:\/\/([0-9]{1,3})\.([0-9]{1,3})\.([0-9]{1,3})\.([0-9]{1,3}))/;
        if (route.startsWith(prefix)) {
            route = route.replace(prefix, '');
        } else if (localWebAndroidRegEx.test(route)) {
            route = route.replace(localWebAndroidRegEx, '');
        } else {
            return;
        }

        // Remove the port if it's a localhost URL
        if (/^:\d+/.test(route)) {
            route = route.replace(/:\d+/, '');
        }

        // Remove the leading slash if exists
        if (route.startsWith('/')) {
            route = route.replace('/', '');
        }
    });
    return route;
}

/**
 * @param {String|null} url
 * @returns {String}
 */
function getReportIDFromLink(url) {
    const route = getRouteFromLink(url);
    const {reportID, isSubReportPageRoute} = ROUTES.parseReportRouteParams(route);
    if (isSubReportPageRoute) {
        // We allow the Sub-Report deep link routes (settings, details, etc.) to be handled by their respective component pages
        return '';
    }
    return reportID;
}

/**
 * Users can request money in policy expense chats only if they are in a role of a member in the chat (in other words, if it's their policy expense chat)
 *
 * @param {Object} report
 * @returns {Boolean}
 */
function canRequestMoney(report) {
    return !isPolicyExpenseChat(report) || report.isOwnPolicyExpenseChat;
}

/**
 * @param {Object} report
 * @param {Array} reportParticipants
 * @param {Array} betas
 * @returns {Array}
 */
function getMoneyRequestOptions(report, reportParticipants, betas) {
    // In any thread, we do not allow any new money requests yet
    if (isThread(report)) {
        return [];
    }

    const participants = _.filter(reportParticipants, (accountID) => currentUserPersonalDetails.accountID !== accountID);

    const hasExcludedIOUAccountIDs = lodashIntersection(reportParticipants, CONST.EXPENSIFY_ACCOUNT_IDS).length > 0;
    const hasMultipleParticipants = participants.length > 1;

    if (hasExcludedIOUAccountIDs || (participants.length === 0 && !report.isOwnPolicyExpenseChat) || !Permissions.canUseIOU(betas)) {
        return [];
    }

    // Additional requests should be blocked for money request reports
    if (isMoneyRequestReport(report)) {
        return [];
    }

    // User created policy rooms and default rooms like #admins or #announce will always have the Split Bill option
    // unless there are no participants at all (e.g. #admins room for a policy with only 1 admin)
    // DM chats will have the Split Bill option only when there are at least 3 people in the chat.
    // There is no Split Bill option for Workspace chats
    if (isChatRoom(report) || (hasMultipleParticipants && !isPolicyExpenseChat(report))) {
        return [CONST.IOU.MONEY_REQUEST_TYPE.SPLIT];
    }

    // DM chats that only have 2 people will see the Send / Request money options.
    // Workspace chats should only see the Request money option, as "easy overages" is not available.
    return [
        ...(canRequestMoney(report) ? [CONST.IOU.MONEY_REQUEST_TYPE.REQUEST] : []),

        // Send money option should be visible only in DMs
        ...(Permissions.canUseIOUSend(betas) && isChatReport(report) && !isPolicyExpenseChat(report) && participants.length === 1 ? [CONST.IOU.MONEY_REQUEST_TYPE.SEND] : []),
    ];
}

/**
 * Allows a user to leave a policy room according to the following conditions of the visibility or chatType rNVP:
 * `public` - Anyone can leave (because anybody can join)
 * `public_announce` - Only non-policy members can leave (it's auto-shared with policy members)
 * `policy_admins` - Nobody can leave (it's auto-shared with all policy admins)
 * `policy_announce` - Nobody can leave (it's auto-shared with all policy members)
 * `policy` - Anyone can leave (though only policy members can join)
 * `domain` - Nobody can leave (it's auto-shared with domain members)
 * `dm` - Nobody can leave (it's auto-shared with users)
 * `private` - Anybody can leave (though you can only be invited to join)
 *
 * @param {Object} report
 * @param {String} report.visibility
 * @param {String} report.chatType
 * @param {Boolean} isPolicyMember
 * @returns {Boolean}
 */
function canLeaveRoom(report, isPolicyMember) {
    if (_.isEmpty(report.visibility)) {
        if (
            report.chatType === CONST.REPORT.CHAT_TYPE.POLICY_ADMINS ||
            report.chatType === CONST.REPORT.CHAT_TYPE.POLICY_ANNOUNCE ||
            report.chatType === CONST.REPORT.CHAT_TYPE.DOMAIN_ALL ||
            _.isEmpty(report.chatType)
        ) {
            // DM chats don't have a chatType
            return false;
        }
    } else if (isPublicAnnounceRoom(report) && isPolicyMember) {
        return false;
    }
    return true;
}

/**
 * @param {number[]} participantAccountIDs
 * @returns {Boolean}
 */
function isCurrentUserTheOnlyParticipant(participantAccountIDs) {
    return participantAccountIDs && participantAccountIDs.length === 1 && participantAccountIDs[0] === currentUserAccountID;
}

/**
 * Returns display names for those that can see the whisper.
 * However, it returns "you" if the current user is the only one who can see it besides the person that sent it.
 *
 * @param {number[]} participantAccountIDs
 * @returns {string}
 */
function getWhisperDisplayNames(participantAccountIDs) {
    const isWhisperOnlyVisibleToCurrentUSer = isCurrentUserTheOnlyParticipant(participantAccountIDs);

    // When the current user is the only participant, the display name needs to be "you" because that's the only person reading it
    if (isWhisperOnlyVisibleToCurrentUSer) {
        return Localize.translateLocal('common.youAfterPreposition');
    }

    return _.map(participantAccountIDs, (accountID) => getDisplayNameForParticipant(accountID, !isWhisperOnlyVisibleToCurrentUSer)).join(', ');
}

/**
 * Show subscript on IOU or expense report
 * @param {Object} report
 * @returns {Boolean}
 */
function shouldReportShowSubscript(report) {
    if (isArchivedRoom(report)) {
        return false;
    }

    if (isPolicyExpenseChat(report) && !isThread(report) && !isTaskReport(report) && !report.isOwnPolicyExpenseChat) {
        return true;
    }

    return isExpenseReport(report);
}

/**
 * Return true if reports data exists
 * @returns {Boolean}
 */
function isReportDataReady() {
    return !_.isEmpty(allReports) && _.some(_.keys(allReports), (key) => allReports[key].reportID);
}

/**
 * Returns the parentReport if the given report is a thread.
 *
 * @param {Object} report
 * @returns {Object}
 */
function getParentReport(report) {
    if (!report || !report.parentReportID) {
        return {};
    }
    return lodashGet(allReports, `${ONYXKEYS.COLLECTION.REPORT}${report.parentReportID}`, {});
}

/**
 * Return true if the composer should be hidden
 * @param {Object} report
 * @param {Object} reportErrors
 * @returns {Boolean}
 */
function shouldHideComposer(report, reportErrors) {
    return isArchivedRoom(report) || !_.isEmpty(reportErrors) || !isAllowedToComment(report);
}

/**
 * Returns ID of the original report from which the given reportAction is first created.
 *
 * @param {String} reportID
 * @param {Object} reportAction
 * @returns {String}
 */
function getOriginalReportID(reportID, reportAction) {
    return isThreadFirstChat(reportAction, reportID) ? lodashGet(allReports, [`${ONYXKEYS.COLLECTION.REPORT}${reportID}`, 'parentReportID']) : reportID;
}

export {
    getReportParticipantsTitle,
    isReportMessageAttachment,
    findLastAccessedReport,
    canEditReportAction,
    canFlagReportAction,
    shouldShowFlagComment,
    canDeleteReportAction,
    canLeaveRoom,
    sortReportsByLastRead,
    isDefaultRoom,
    isAdminRoom,
    isAnnounceRoom,
    isUserCreatedPolicyRoom,
    isChatRoom,
    getChatRoomSubtitle,
    getPolicyName,
    getPolicyType,
    isArchivedRoom,
    isPolicyExpenseChatAdmin,
    isPublicRoom,
    isPublicAnnounceRoom,
    isConciergeChatReport,
    isCurrentUserTheOnlyParticipant,
    hasAutomatedExpensifyAccountIDs,
    hasExpensifyGuidesEmails,
    hasOutstandingIOU,
    isIOUOwnedByCurrentUser,
    getMoneyRequestTotal,
    canShowReportRecipientLocalTime,
    formatReportLastMessageText,
    chatIncludesConcierge,
    isPolicyExpenseChat,
    getIconsForParticipants,
    getIcons,
    getRoomWelcomeMessage,
    getDisplayNamesWithTooltips,
    getReportName,
    getReport,
    getReportIDFromLink,
    getRouteFromLink,
    navigateToDetailsPage,
    generateReportID,
    hasReportNameError,
    isUnread,
    isUnreadWithMention,
    buildOptimisticWorkspaceChats,
    buildOptimisticTaskReport,
    buildOptimisticChatReport,
    buildOptimisticClosedReportAction,
    buildOptimisticCreatedReportAction,
    buildOptimisticEditedTaskReportAction,
    buildOptimisticIOUReport,
    buildOptimisticExpenseReport,
    buildOptimisticIOUReportAction,
    buildOptimisticReportPreview,
    buildOptimisticTaskReportAction,
    buildOptimisticAddCommentReportAction,
    buildOptimisticTaskCommentReportAction,
    shouldReportBeInOptionList,
    getChatByParticipants,
    getChatByParticipantsByLoginList,
    getChatByParticipantsAndPolicy,
    getAllPolicyReports,
    getIOUReportActionMessage,
    getDisplayNameForParticipant,
    isChatReport,
    isExpenseReport,
    isIOUReport,
    isTaskReport,
    isTaskCompleted,
    isTaskAssignee,
    isMoneyRequestReport,
    chatIncludesChronos,
    getNewMarkerReportActionID,
    canSeeDefaultRoom,
    getDefaultWorkspaceAvatar,
    getCommentLength,
    getParsedComment,
    getMoneyRequestOptions,
    canRequestMoney,
    getWhisperDisplayNames,
    getWorkspaceAvatar,
    isThread,
    isThreadParent,
    isThreadFirstChat,
    shouldReportShowSubscript,
    isReportDataReady,
    isSettled,
    isAllowedToComment,
    getMoneyRequestAction,
    getBankAccountRoute,
    getParentReport,
    getReportPreviewMessage,
    shouldHideComposer,
    getOriginalReportID,
};<|MERGE_RESOLUTION|>--- conflicted
+++ resolved
@@ -222,11 +222,7 @@
  */
 function canFlagReportAction(reportAction) {
     return (
-<<<<<<< HEAD
-        reportAction.actorEmail !== currentUserEmail &&
-=======
         !loginList.includes(reportAction.actorEmail) &&
->>>>>>> 6b0bdc9f
         reportAction.actionName === CONST.REPORT.ACTIONS.TYPE.ADDCOMMENT &&
         !ReportActionsUtils.isDeletedAction(reportAction) &&
         !ReportActionsUtils.isCreatedTaskReportAction(reportAction)
