--- conflicted
+++ resolved
@@ -2017,143 +2017,6 @@
 }
 
 /**
-<<<<<<< HEAD
-=======
- * Get the proper message schema for modified expense message.
- */
-
-function getProperSchemaForModifiedExpenseMessage(newValue: string, oldValue: string, valueName: string, valueInQuotes: boolean, shouldConvertToLowercase = true): string {
-    const newValueToDisplay = valueInQuotes ? `"${newValue}"` : newValue;
-    const oldValueToDisplay = valueInQuotes ? `"${oldValue}"` : oldValue;
-    const displayValueName = shouldConvertToLowercase ? valueName.toLowerCase() : valueName;
-
-    if (!oldValue) {
-        return Localize.translateLocal('iou.setTheRequest', {valueName: displayValueName, newValueToDisplay});
-    }
-    if (!newValue) {
-        return Localize.translateLocal('iou.removedTheRequest', {valueName: displayValueName, oldValueToDisplay});
-    }
-    return Localize.translateLocal('iou.updatedTheRequest', {valueName: displayValueName, newValueToDisplay, oldValueToDisplay});
-}
-
-/**
- * Get the proper message schema for modified distance message.
- */
-function getProperSchemaForModifiedDistanceMessage(newDistance: string, oldDistance: string, newAmount: string, oldAmount: string): string {
-    if (!oldDistance) {
-        return Localize.translateLocal('iou.setTheDistance', {newDistanceToDisplay: newDistance, newAmountToDisplay: newAmount});
-    }
-    return Localize.translateLocal('iou.updatedTheDistance', {
-        newDistanceToDisplay: newDistance,
-        oldDistanceToDisplay: oldDistance,
-        newAmountToDisplay: newAmount,
-        oldAmountToDisplay: oldAmount,
-    });
-}
-
-/**
- * Get the report action message when expense has been modified.
- *
- * ModifiedExpense::getNewDotComment in Web-Expensify should match this.
- * If we change this function be sure to update the backend as well.
- */
-function getModifiedExpenseMessage(reportAction: OnyxEntry<ReportAction>): string | undefined {
-    const reportActionOriginalMessage = reportAction?.originalMessage as ExpenseOriginalMessage | undefined;
-    if (isEmptyObject(reportActionOriginalMessage)) {
-        return Localize.translateLocal('iou.changedTheRequest');
-    }
-    const reportID = reportAction?.reportID ?? '';
-    const policyID = getReport(reportID)?.policyID ?? '';
-    const policyTags = getPolicyTags(policyID);
-    const policyTag = PolicyUtils.getTag(policyTags);
-    const policyTagListName = policyTag?.name ?? Localize.translateLocal('common.tag');
-
-    const hasModifiedAmount =
-        reportActionOriginalMessage &&
-        'oldAmount' in reportActionOriginalMessage &&
-        'oldCurrency' in reportActionOriginalMessage &&
-        'amount' in reportActionOriginalMessage &&
-        'currency' in reportActionOriginalMessage;
-
-    const hasModifiedMerchant = reportActionOriginalMessage && 'oldMerchant' in reportActionOriginalMessage && 'merchant' in reportActionOriginalMessage;
-    if (hasModifiedAmount) {
-        const oldCurrency = reportActionOriginalMessage?.oldCurrency;
-        const oldAmount = CurrencyUtils.convertToDisplayString(reportActionOriginalMessage?.oldAmount ?? 0, oldCurrency ?? '');
-
-        const currency = reportActionOriginalMessage?.currency;
-        const amount = CurrencyUtils.convertToDisplayString(reportActionOriginalMessage?.amount ?? 0, currency);
-
-        // Only Distance edits should modify amount and merchant (which stores distance) in a single transaction.
-        // We check the merchant is in distance format (includes @) as a sanity check
-        if (hasModifiedMerchant && reportActionOriginalMessage?.merchant?.includes('@')) {
-            return getProperSchemaForModifiedDistanceMessage(reportActionOriginalMessage?.merchant, reportActionOriginalMessage?.oldMerchant ?? '', amount, oldAmount);
-        }
-
-        return getProperSchemaForModifiedExpenseMessage(amount, oldAmount, Localize.translateLocal('iou.amount'), false);
-    }
-
-    const hasModifiedComment = reportActionOriginalMessage && 'oldComment' in reportActionOriginalMessage && 'newComment' in reportActionOriginalMessage;
-    if (hasModifiedComment) {
-        return getProperSchemaForModifiedExpenseMessage(
-            reportActionOriginalMessage?.newComment ?? '',
-            reportActionOriginalMessage?.oldComment ?? '',
-            Localize.translateLocal('common.description'),
-            true,
-        );
-    }
-
-    const hasModifiedCreated = reportActionOriginalMessage && 'oldCreated' in reportActionOriginalMessage && 'created' in reportActionOriginalMessage;
-    if (hasModifiedCreated) {
-        // Take only the YYYY-MM-DD value as the original date includes timestamp
-        let formattedOldCreated: Date | string = new Date(reportActionOriginalMessage?.oldCreated ? reportActionOriginalMessage.oldCreated : 0);
-        formattedOldCreated = format(formattedOldCreated, CONST.DATE.FNS_FORMAT_STRING);
-
-        return getProperSchemaForModifiedExpenseMessage(reportActionOriginalMessage?.created ?? '', formattedOldCreated?.toString?.(), Localize.translateLocal('common.date'), false);
-    }
-
-    if (hasModifiedMerchant) {
-        return getProperSchemaForModifiedExpenseMessage(
-            reportActionOriginalMessage?.merchant ?? '',
-            reportActionOriginalMessage?.oldMerchant ?? '',
-            Localize.translateLocal('common.merchant'),
-            true,
-        );
-    }
-
-    const hasModifiedCategory = reportActionOriginalMessage && 'oldCategory' in reportActionOriginalMessage && 'category' in reportActionOriginalMessage;
-    if (hasModifiedCategory) {
-        return getProperSchemaForModifiedExpenseMessage(
-            reportActionOriginalMessage?.category ?? '',
-            reportActionOriginalMessage?.oldCategory ?? '',
-            Localize.translateLocal('common.category'),
-            true,
-        );
-    }
-
-    const hasModifiedTag = reportActionOriginalMessage && 'oldTag' in reportActionOriginalMessage && 'tag' in reportActionOriginalMessage;
-    if (hasModifiedTag) {
-        return getProperSchemaForModifiedExpenseMessage(
-            reportActionOriginalMessage.tag ?? '',
-            reportActionOriginalMessage.oldTag ?? '',
-            policyTagListName,
-            true,
-            policyTagListName === Localize.translateLocal('common.tag'),
-        );
-    }
-
-    const hasModifiedBillable = reportActionOriginalMessage && 'oldBillable' in reportActionOriginalMessage && 'billable' in reportActionOriginalMessage;
-    if (hasModifiedBillable) {
-        return getProperSchemaForModifiedExpenseMessage(
-            reportActionOriginalMessage?.billable ?? '',
-            reportActionOriginalMessage?.oldBillable ?? '',
-            Localize.translateLocal('iou.request'),
-            true,
-        );
-    }
-}
-
-/**
->>>>>>> 648c000b
  * Given the updates user made to the request, compose the originalMessage
  * object of the modified expense action.
  *
