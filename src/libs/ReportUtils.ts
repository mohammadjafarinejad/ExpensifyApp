--- conflicted
+++ resolved
@@ -5410,12 +5410,8 @@
     // This can also happen for anyone accessing a public room or archived room for which they don't have access to the underlying policy.
     // Optionally exclude reports that do not belong to currently active workspace
 
-<<<<<<< HEAD
-    const participantAccountIDs = Object.keys(report?.participants ?? {}).map(Number);
     const parentReportAction = ReportActionsUtils.getParentReportAction(report);
 
-=======
->>>>>>> 83be857a
     if (
         !report?.reportID ||
         !report?.type ||
