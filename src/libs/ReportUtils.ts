import {findFocusedRoute} from '@react-navigation/native';
import {format} from 'date-fns';
import {Str} from 'expensify-common';
import {deepEqual} from 'fast-equals';
import lodashEscape from 'lodash/escape';
import lodashIntersection from 'lodash/intersection';
import isEmpty from 'lodash/isEmpty';
import isNumber from 'lodash/isNumber';
import mapValues from 'lodash/mapValues';
import lodashMaxBy from 'lodash/maxBy';
import type {OnyxCollection, OnyxEntry, OnyxUpdate} from 'react-native-onyx';
import Onyx from 'react-native-onyx';
import type {SvgProps} from 'react-native-svg';
import type {OriginalMessageChangePolicy, OriginalMessageExportIntegration, OriginalMessageModifiedExpense, OriginalMessageMovedTransaction} from 'src/types/onyx/OriginalMessage';
import type {SetRequired, TupleToUnion, ValueOf} from 'type-fest';
import {FallbackAvatar, IntacctSquare, NetSuiteSquare, QBDSquare, QBOSquare, XeroSquare} from '@components/Icon/Expensicons';
import * as defaultGroupAvatars from '@components/Icon/GroupDefaultAvatars';
import * as defaultWorkspaceAvatars from '@components/Icon/WorkspaceDefaultAvatars';
import type {MoneyRequestAmountInputProps} from '@components/MoneyRequestAmountInput';
import type {FileObject} from '@pages/media/AttachmentModalScreen/types';
import type {IOUAction, IOUType, OnboardingAccounting} from '@src/CONST';
import CONST from '@src/CONST';
import type {ParentNavigationSummaryParams} from '@src/languages/params';
import type {TranslationPaths} from '@src/languages/types';
import NAVIGATORS from '@src/NAVIGATORS';
import ONYXKEYS from '@src/ONYXKEYS';
import type {Route} from '@src/ROUTES';
import ROUTES from '@src/ROUTES';
import SCREENS from '@src/SCREENS';
import type {
    Beta,
    IntroSelected,
    NewGroupChatDraft,
    OnyxInputOrEntry,
    PersonalDetails,
    PersonalDetailsList,
    Policy,
    PolicyCategories,
    PolicyCategory,
    PolicyReportField,
    PolicyTagLists,
    Report,
    ReportAction,
    ReportAttributesDerivedValue,
    ReportMetadata,
    ReportNameValuePairs,
    ReportViolationName,
    ReportViolations,
    Session,
    Task,
    Transaction,
    TransactionViolation,
    TransactionViolations,
    UserWallet,
} from '@src/types/onyx';
import type {Attendee, Participant} from '@src/types/onyx/IOU';
import type {SelectedParticipant} from '@src/types/onyx/NewGroupChatDraft';
import type {OriginalMessageExportedToIntegration} from '@src/types/onyx/OldDotAction';
import type Onboarding from '@src/types/onyx/Onboarding';
import type {ErrorFields, Errors, Icon, PendingAction} from '@src/types/onyx/OnyxCommon';
import type {OriginalMessageChangeLog, PaymentMethodType} from '@src/types/onyx/OriginalMessage';
import type {Status} from '@src/types/onyx/PersonalDetails';
import type {AllConnectionName, ConnectionName} from '@src/types/onyx/Policy';
import type {InvoiceReceiverType, NotificationPreference, Participants, Participant as ReportParticipant} from '@src/types/onyx/Report';
import type {Message, OldDotReportAction, ReportActions} from '@src/types/onyx/ReportAction';
import type {PendingChatMember} from '@src/types/onyx/ReportMetadata';
import type {OnyxData} from '@src/types/onyx/Request';
import type {SearchPolicy, SearchReport, SearchTransaction} from '@src/types/onyx/SearchResults';
import type {Comment, TransactionChanges, WaypointCollection} from '@src/types/onyx/Transaction';
import {isEmptyObject} from '@src/types/utils/EmptyObject';
import type IconAsset from '@src/types/utils/IconAsset';
import {createDraftTransaction, getIOUReportActionToApproveOrPay, setMoneyRequestParticipants, unholdRequest} from './actions/IOU';
import {createDraftWorkspace} from './actions/Policy/Policy';
import {hasCreditBankAccount} from './actions/ReimbursementAccount/store';
import {handleReportChanged} from './actions/Report';
import type {GuidedSetupData, TaskForParameters} from './actions/Report';
import {isAnonymousUser as isAnonymousUserSession} from './actions/Session';
import {getOnboardingMessages} from './actions/Welcome/OnboardingFlow';
import type {OnboardingCompanySize, OnboardingMessage, OnboardingPurpose, OnboardingTaskLinks} from './actions/Welcome/OnboardingFlow';
import type {AddCommentOrAttachmentParams} from './API/parameters';
import {convertToDisplayString} from './CurrencyUtils';
import DateUtils from './DateUtils';
import {hasValidDraftComment} from './DraftCommentUtils';
import {getEnvironment, getEnvironmentURL} from './Environment/Environment';
import type EnvironmentType from './Environment/getEnvironment/types';
import {getMicroSecondOnyxErrorWithTranslationKey, isReceiptError} from './ErrorUtils';
import getAttachmentDetails from './fileDownload/getAttachmentDetails';
import {isReportMessageAttachment} from './isReportMessageAttachment';
import localeCompare from './LocaleCompare';
import {formatPhoneNumber} from './LocalePhoneNumber';
import {translateLocal} from './Localize';
import Log from './Log';
import {isEmailPublicDomain} from './LoginUtils';
// eslint-disable-next-line import/no-cycle
import ModifiedExpenseMessage from './ModifiedExpenseMessage';
import getStateFromPath from './Navigation/helpers/getStateFromPath';
import {isFullScreenName} from './Navigation/helpers/isNavigatorName';
import {linkingConfig} from './Navigation/linkingConfig';
import Navigation, {navigationRef} from './Navigation/Navigation';
import {rand64} from './NumberUtils';
import Parser from './Parser';
import Permissions from './Permissions';
import {
    getAccountIDsByLogins,
    getDisplayNameOrDefault,
    getEffectiveDisplayName,
    getLoginByAccountID,
    getLoginsByAccountIDs,
    getPersonalDetailByEmail,
    getPersonalDetailsByIDs,
    getShortMentionIfFound,
} from './PersonalDetailsUtils';
import {addSMSDomainIfPhoneNumber} from './PhoneNumber';
import {
    arePaymentsEnabled,
    canSendInvoiceFromWorkspace,
    getActivePolicies,
    getForwardsToAccount,
    getManagerAccountEmail,
    getManagerAccountID,
    getPolicyEmployeeListByIdWithoutCurrentUser,
    getPolicyNameByID,
    getPolicyRole,
    getRuleApprovers,
    getSubmitToAccountID,
    hasDependentTags as hasDependentTagsPolicyUtils,
    isExpensifyTeam,
    isInstantSubmitEnabled,
    isPaidGroupPolicy as isPaidGroupPolicyPolicyUtils,
    isPolicyAdmin as isPolicyAdminPolicyUtils,
    isPolicyAuditor,
    isPolicyMember,
    isPolicyOwner,
    isSubmitAndClose,
    shouldShowPolicy,
} from './PolicyUtils';
import {
    formatLastMessageText,
    getActionableJoinRequestPendingReportAction,
    getAllReportActions,
    getCardIssuedMessage,
    getDismissedViolationMessageText,
    getExportIntegrationLastMessageText,
    getIntegrationSyncFailedMessage,
    getIOUReportIDFromReportActionPreview,
    getJoinRequestMessage,
    getLastClosedReportAction,
    getLastVisibleAction,
    getLastVisibleAction as getLastVisibleActionReportActionsUtils,
    getLastVisibleMessage as getLastVisibleMessageActionUtils,
    getLastVisibleMessage as getLastVisibleMessageReportActionsUtils,
    getMessageOfOldDotReportAction,
    getNumberOfMoneyRequests,
    getOneTransactionThreadReportID,
    getOriginalMessage,
    getPolicyChangeLogDefaultBillableMessage,
    getPolicyChangeLogDefaultTitleEnforcedMessage,
    getPolicyChangeLogMaxExpenseAmountNoReceiptMessage,
    getRenamedAction,
    getReopenedMessage,
    getReportAction,
    getReportActionHtml,
    getReportActionMessage as getReportActionMessageReportUtils,
    getReportActionMessageText,
    getReportActionText,
    getRetractedMessage,
    getTravelUpdateMessage,
    getWorkspaceCurrencyUpdateMessage,
    getWorkspaceFrequencyUpdateMessage,
    getWorkspaceReportFieldAddMessage,
    getWorkspaceReportFieldDeleteMessage,
    getWorkspaceReportFieldUpdateMessage,
    getWorkspaceUpdateFieldMessage,
    isActionableJoinRequest,
    isActionableJoinRequestPending,
    isActionableTrackExpense,
    isActionOfType,
    isApprovedOrSubmittedReportAction,
    isCardIssuedAction,
    isClosedAction,
    isCreatedTaskReportAction,
    isCurrentActionUnread,
    isDeletedAction,
    isDeletedParentAction,
    isExportIntegrationAction,
    isIntegrationMessageAction,
    isMarkAsClosedAction,
    isModifiedExpenseAction,
    isMoneyRequestAction,
    isOldDotReportAction,
    isPendingRemove,
    isPolicyChangeLogAction,
    isReimbursementDeQueuedOrCanceledAction,
    isReimbursementQueuedAction,
    isRenamedAction,
    isReopenedAction,
    isReportActionAttachment,
    isReportPreviewAction,
    isReversedTransaction,
    isRoomChangeLogAction,
    isSentMoneyReportAction,
    isSplitBillAction as isSplitBillReportAction,
    isThreadParentMessage,
    isTrackExpenseAction,
    isTransactionThread,
    isTripPreview,
    isUnapprovedAction,
    isWhisperAction,
    shouldReportActionBeVisible,
    wasActionTakenByCurrentUser,
} from './ReportActionsUtils';
import type {LastVisibleMessage} from './ReportActionsUtils';
import {shouldRestrictUserBillableActions} from './SubscriptionUtils';
import {getNavatticURL} from './TourUtils';
import {
    getAttendees,
    getBillable,
    getCardID,
    getCardName,
    getCategory,
    getCurrency,
    getDescription,
    getFormattedCreated,
    getFormattedPostedDate,
    getMCCGroup,
    getMerchant,
    getMerchantOrDescription,
    getOriginalAmount,
    getOriginalCurrency,
    getRateID,
    getRecentTransactions,
    getReimbursable,
    getTag,
    getTaxAmount,
    getTaxCode,
    getAmount as getTransactionAmount,
    getWaypoints,
    hasMissingSmartscanFields as hasMissingSmartscanFieldsTransactionUtils,
    hasNoticeTypeViolation,
    hasReceipt as hasReceiptTransactionUtils,
    hasViolation,
    hasWarningTypeViolation,
    isCardTransaction as isCardTransactionTransactionUtils,
    isDemoTransaction,
    isDistanceRequest,
    isExpensifyCardTransaction,
    isFetchingWaypointsFromServer,
    isOnHold as isOnHoldTransactionUtils,
    isPayAtEndExpense,
    isPending,
    isPerDiemRequest,
    isReceiptBeingScanned,
    isScanning,
    isScanRequest as isScanRequestTransactionUtils,
} from './TransactionUtils';
import {addTrailingForwardSlash} from './Url';
import type {AvatarSource} from './UserUtils';
import {generateAccountID, getDefaultAvatarURL} from './UserUtils';
import ViolationsUtils from './Violations/ViolationsUtils';

// Dynamic Import to avoid circular dependency
const UnreadIndicatorUpdaterHelper = () => import('./UnreadIndicatorUpdater');

type AvatarRange = 1 | 2 | 3 | 4 | 5 | 6 | 7 | 8 | 9 | 10 | 11 | 12 | 13 | 14 | 15 | 16 | 17 | 18;

type SpendBreakdown = {
    nonReimbursableSpend: number;
    reimbursableSpend: number;
    totalDisplaySpend: number;
};

type ParticipantDetails = [number, string, AvatarSource, AvatarSource];

type OptimisticAddCommentReportAction = Pick<
    ReportAction<typeof CONST.REPORT.ACTIONS.TYPE.ADD_COMMENT>,
    | 'reportActionID'
    | 'reportID'
    | 'actionName'
    | 'actorAccountID'
    | 'person'
    | 'automatic'
    | 'avatar'
    | 'created'
    | 'message'
    | 'isFirstItem'
    | 'isAttachmentOnly'
    | 'isAttachmentWithText'
    | 'pendingAction'
    | 'shouldShow'
    | 'originalMessage'
    | 'childReportID'
    | 'parentReportID'
    | 'childType'
    | 'childReportName'
    | 'childManagerAccountID'
    | 'childStatusNum'
    | 'childStateNum'
    | 'errors'
    | 'childVisibleActionCount'
    | 'childCommenterCount'
    | 'childLastVisibleActionCreated'
    | 'childOldestFourAccountIDs'
    | 'delegateAccountID'
> & {isOptimisticAction: boolean};

type OptimisticReportAction = {
    commentText: string;
    reportAction: OptimisticAddCommentReportAction;
};

type UpdateOptimisticParentReportAction = {
    childVisibleActionCount: number;
    childCommenterCount: number;
    childLastVisibleActionCreated: string;
    childOldestFourAccountIDs: string | undefined;
};

type OptimisticExpenseReport = Pick<
    Report,
    | 'reportID'
    | 'chatReportID'
    | 'policyID'
    | 'type'
    | 'ownerAccountID'
    | 'managerID'
    | 'currency'
    | 'reportName'
    | 'stateNum'
    | 'statusNum'
    | 'total'
    | 'unheldTotal'
    | 'nonReimbursableTotal'
    | 'unheldNonReimbursableTotal'
    | 'parentReportID'
    | 'lastVisibleActionCreated'
    | 'parentReportActionID'
    | 'participants'
    | 'fieldList'
>;

type OptimisticNewReport = Pick<
    Report,
    | 'reportID'
    | 'policyID'
    | 'type'
    | 'ownerAccountID'
    | 'reportName'
    | 'stateNum'
    | 'statusNum'
    | 'currency'
    | 'total'
    | 'nonReimbursableTotal'
    | 'parentReportID'
    | 'lastVisibleActionCreated'
    | 'parentReportActionID'
    | 'participants'
    | 'managerID'
    | 'pendingFields'
    | 'chatReportID'
> & {reportName: string};

type BuildOptimisticIOUReportActionParams = {
    type: ValueOf<typeof CONST.IOU.REPORT_ACTION_TYPE>;
    amount: number;
    currency: string;
    comment: string;
    participants: Participant[];
    transactionID: string;
    paymentType?: PaymentMethodType;
    iouReportID?: string;
    isSettlingUp?: boolean;
    isSendMoneyFlow?: boolean;
    isOwnPolicyExpenseChat?: boolean;
    created?: string;
    linkedExpenseReportAction?: OnyxEntry<ReportAction>;
    payAsBusiness?: boolean;
    bankAccountID?: number | undefined;
    isPersonalTrackingExpense?: boolean;
    reportActionID?: string;
};

type OptimisticIOUReportAction = Pick<
    ReportAction,
    | 'actionName'
    | 'actorAccountID'
    | 'automatic'
    | 'avatar'
    | 'isAttachmentOnly'
    | 'originalMessage'
    | 'message'
    | 'person'
    | 'reportActionID'
    | 'shouldShow'
    | 'created'
    | 'pendingAction'
    | 'receipt'
    | 'childReportID'
    | 'childVisibleActionCount'
    | 'childCommenterCount'
    | 'delegateAccountID'
>;

type PartialReportAction =
    | OnyxInputOrEntry<ReportAction>
    | Partial<ReportAction>
    | OptimisticIOUReportAction
    | OptimisticApprovedReportAction
    | OptimisticSubmittedReportAction
    | OptimisticConciergeCategoryOptionsAction
    | undefined;

type ReportRouteParams = {
    reportID: string;
    isSubReportPageRoute: boolean;
};

type ReportOfflinePendingActionAndErrors = {
    reportPendingAction: PendingAction | undefined;
    reportErrors: Errors | null | undefined;
};

type OptimisticApprovedReportAction = Pick<
    ReportAction<typeof CONST.REPORT.ACTIONS.TYPE.APPROVED>,
    | 'actionName'
    | 'actorAccountID'
    | 'automatic'
    | 'avatar'
    | 'isAttachmentOnly'
    | 'originalMessage'
    | 'message'
    | 'person'
    | 'reportActionID'
    | 'shouldShow'
    | 'created'
    | 'pendingAction'
    | 'delegateAccountID'
>;

type OptimisticUnapprovedReportAction = Pick<
    ReportAction<typeof CONST.REPORT.ACTIONS.TYPE.UNAPPROVED>,
    | 'actionName'
    | 'actorAccountID'
    | 'automatic'
    | 'avatar'
    | 'isAttachmentOnly'
    | 'originalMessage'
    | 'message'
    | 'person'
    | 'reportActionID'
    | 'shouldShow'
    | 'created'
    | 'pendingAction'
    | 'delegateAccountID'
>;

type OptimisticSubmittedReportAction = Pick<
    ReportAction<typeof CONST.REPORT.ACTIONS.TYPE.SUBMITTED>,
    | 'actionName'
    | 'actorAccountID'
    | 'adminAccountID'
    | 'automatic'
    | 'avatar'
    | 'isAttachmentOnly'
    | 'originalMessage'
    | 'message'
    | 'person'
    | 'reportActionID'
    | 'shouldShow'
    | 'created'
    | 'pendingAction'
    | 'delegateAccountID'
>;

type OptimisticHoldReportAction = Pick<
    ReportAction,
    'actionName' | 'actorAccountID' | 'automatic' | 'avatar' | 'isAttachmentOnly' | 'originalMessage' | 'message' | 'person' | 'reportActionID' | 'shouldShow' | 'created' | 'pendingAction'
>;

type OptimisticReopenedReportAction = Pick<
    ReportAction,
    'actionName' | 'actorAccountID' | 'automatic' | 'avatar' | 'isAttachmentOnly' | 'originalMessage' | 'message' | 'person' | 'reportActionID' | 'shouldShow' | 'created' | 'pendingAction'
>;

type OptimisticRetractedReportAction = Pick<
    ReportAction,
    'actionName' | 'actorAccountID' | 'automatic' | 'avatar' | 'isAttachmentOnly' | 'originalMessage' | 'message' | 'person' | 'reportActionID' | 'shouldShow' | 'created' | 'pendingAction'
>;

type OptimisticCancelPaymentReportAction = Pick<
    ReportAction,
    'actionName' | 'actorAccountID' | 'message' | 'originalMessage' | 'person' | 'reportActionID' | 'shouldShow' | 'created' | 'pendingAction'
>;

type OptimisticChangeFieldAction = Pick<
    OldDotReportAction & ReportAction,
    'actionName' | 'actorAccountID' | 'originalMessage' | 'person' | 'reportActionID' | 'created' | 'pendingAction' | 'message'
>;

type OptimisticEditedTaskReportAction = Pick<
    ReportAction,
    'reportActionID' | 'actionName' | 'pendingAction' | 'actorAccountID' | 'automatic' | 'avatar' | 'created' | 'shouldShow' | 'message' | 'person' | 'delegateAccountID'
>;

type OptimisticClosedReportAction = Pick<
    ReportAction<typeof CONST.REPORT.ACTIONS.TYPE.CLOSED>,
    'actionName' | 'actorAccountID' | 'automatic' | 'avatar' | 'created' | 'message' | 'originalMessage' | 'pendingAction' | 'person' | 'reportActionID' | 'shouldShow'
>;

type OptimisticCardAssignedReportAction = Pick<
    ReportAction<typeof CONST.REPORT.ACTIONS.TYPE.CARD_ASSIGNED>,
    'actionName' | 'actorAccountID' | 'automatic' | 'avatar' | 'created' | 'message' | 'originalMessage' | 'pendingAction' | 'person' | 'reportActionID' | 'shouldShow'
>;

type OptimisticDismissedViolationReportAction = Pick<
    ReportAction,
    'actionName' | 'actorAccountID' | 'avatar' | 'created' | 'message' | 'originalMessage' | 'person' | 'reportActionID' | 'shouldShow' | 'pendingAction'
>;

type OptimisticCreatedReportAction = Pick<
    ReportAction<typeof CONST.REPORT.ACTIONS.TYPE.CREATED>,
    'actorAccountID' | 'automatic' | 'avatar' | 'created' | 'message' | 'person' | 'reportActionID' | 'shouldShow' | 'pendingAction' | 'actionName' | 'delegateAccountID'
>;

type OptimisticConciergeCategoryOptionsAction = Pick<
    ReportAction<typeof CONST.REPORT.ACTIONS.TYPE.CONCIERGE_CATEGORY_OPTIONS>,
    'reportActionID' | 'actionName' | 'actorAccountID' | 'person' | 'automatic' | 'avatar' | 'created' | 'message' | 'pendingAction' | 'shouldShow' | 'originalMessage' | 'errors'
> & {isOptimisticAction: boolean};

type OptimisticRenamedReportAction = Pick<
    ReportAction<typeof CONST.REPORT.ACTIONS.TYPE.RENAMED>,
    'actorAccountID' | 'automatic' | 'avatar' | 'created' | 'message' | 'person' | 'reportActionID' | 'shouldShow' | 'pendingAction' | 'actionName' | 'originalMessage'
>;

type OptimisticRoomDescriptionUpdatedReportAction = Pick<
    ReportAction<typeof CONST.REPORT.ACTIONS.TYPE.ROOM_CHANGE_LOG.UPDATE_ROOM_DESCRIPTION>,
    'actorAccountID' | 'created' | 'message' | 'person' | 'reportActionID' | 'pendingAction' | 'actionName' | 'originalMessage'
>;

type OptimisticChatReport = Pick<
    Report,
    | 'type'
    | 'chatType'
    | 'chatReportID'
    | 'iouReportID'
    | 'isOwnPolicyExpenseChat'
    | 'isPinned'
    | 'lastActorAccountID'
    | 'lastMessageHtml'
    | 'lastMessageText'
    | 'lastReadTime'
    | 'lastVisibleActionCreated'
    | 'oldPolicyName'
    | 'ownerAccountID'
    | 'pendingFields'
    | 'parentReportActionID'
    | 'parentReportID'
    | 'participants'
    | 'policyID'
    | 'reportID'
    | 'reportName'
    | 'stateNum'
    | 'statusNum'
    | 'visibility'
    | 'description'
    | 'writeCapability'
    | 'avatarUrl'
    | 'invoiceReceiver'
>;

type OptimisticExportIntegrationAction = OriginalMessageExportedToIntegration &
    Pick<
        ReportAction<typeof CONST.REPORT.ACTIONS.TYPE.EXPORTED_TO_INTEGRATION>,
        'reportActionID' | 'actorAccountID' | 'avatar' | 'created' | 'lastModified' | 'message' | 'person' | 'shouldShow' | 'pendingAction' | 'errors' | 'automatic'
    >;

type OptimisticTaskReportAction = Pick<
    ReportAction,
    | 'reportActionID'
    | 'actionName'
    | 'actorAccountID'
    | 'automatic'
    | 'avatar'
    | 'created'
    | 'isAttachmentOnly'
    | 'message'
    | 'originalMessage'
    | 'person'
    | 'pendingAction'
    | 'shouldShow'
    | 'isFirstItem'
    | 'previousMessage'
    | 'errors'
    | 'linkMetadata'
    | 'delegateAccountID'
>;

type AnnounceRoomOnyxData = {
    onyxOptimisticData: OnyxUpdate[];
    onyxSuccessData: OnyxUpdate[];
    onyxFailureData: OnyxUpdate[];
};

type OptimisticAnnounceChat = {
    announceChatReportID: string;
    announceChatReportActionID: string;
    announceChatData: AnnounceRoomOnyxData;
};

type OptimisticWorkspaceChats = {
    adminsChatReportID: string;
    adminsChatData: OptimisticChatReport;
    adminsReportActionData: Record<string, OptimisticCreatedReportAction>;
    adminsCreatedReportActionID: string;
    expenseChatReportID: string;
    expenseChatData: OptimisticChatReport;
    expenseReportActionData: Record<string, OptimisticCreatedReportAction>;
    expenseCreatedReportActionID: string;
    pendingChatMembers: PendingChatMember[];
};

type OptimisticModifiedExpenseReportAction = Pick<
    ReportAction<typeof CONST.REPORT.ACTIONS.TYPE.MODIFIED_EXPENSE>,
    | 'actionName'
    | 'actorAccountID'
    | 'automatic'
    | 'avatar'
    | 'created'
    | 'isAttachmentOnly'
    | 'message'
    | 'originalMessage'
    | 'person'
    | 'pendingAction'
    | 'reportActionID'
    | 'shouldShow'
    | 'delegateAccountID'
> & {reportID?: string};

type OptimisticMoneyRequestEntities = {
    iouReport: Report;
    type: ValueOf<typeof CONST.IOU.REPORT_ACTION_TYPE>;
    amount: number;
    currency: string;
    comment: string;
    payeeEmail: string;
    participants: Participant[];
    transactionID: string;
    paymentType?: PaymentMethodType;
    isSettlingUp?: boolean;
    isSendMoneyFlow?: boolean;
    isOwnPolicyExpenseChat?: boolean;
    isPersonalTrackingExpense?: boolean;
    existingTransactionThreadReportID?: string;
    linkedTrackedExpenseReportAction?: ReportAction;
    optimisticCreatedReportActionID?: string;
};

type OptimisticTaskReport = SetRequired<
    Pick<
        Report,
        | 'reportID'
        | 'reportName'
        | 'description'
        | 'ownerAccountID'
        | 'participants'
        | 'managerID'
        | 'type'
        | 'parentReportID'
        | 'policyID'
        | 'stateNum'
        | 'statusNum'
        | 'parentReportActionID'
        | 'lastVisibleActionCreated'
        | 'hasParentAccess'
    >,
    'parentReportID'
>;

type TransactionDetails = {
    created: string;
    amount: number;
    attendees: Attendee[] | string;
    taxAmount?: number;
    taxCode?: string;
    currency: string;
    merchant: string;
    waypoints?: WaypointCollection | string;
    customUnitRateID?: string;
    comment: string;
    category: string;
    billable: boolean;
    tag: string;
    mccGroup?: ValueOf<typeof CONST.MCC_GROUPS>;
    description?: string;
    cardID: number;
    cardName?: string;
    originalAmount: number;
    originalCurrency: string;
    postedDate: string;
};

type OptimisticIOUReport = Pick<
    Report,
    | 'type'
    | 'chatReportID'
    | 'currency'
    | 'managerID'
    | 'policyID'
    | 'ownerAccountID'
    | 'participants'
    | 'reportID'
    | 'stateNum'
    | 'statusNum'
    | 'total'
    | 'unheldTotal'
    | 'nonReimbursableTotal'
    | 'unheldNonReimbursableTotal'
    | 'reportName'
    | 'parentReportID'
    | 'lastVisibleActionCreated'
    | 'fieldList'
    | 'parentReportActionID'
>;
type DisplayNameWithTooltips = Array<Pick<PersonalDetails, 'accountID' | 'pronouns' | 'displayName' | 'login' | 'avatar'>>;

type CustomIcon = {
    src: IconAsset;
    color?: string;
};

type OptionData = {
    text?: string;
    alternateText?: string;
    allReportErrors?: Errors;
    brickRoadIndicator?: ValueOf<typeof CONST.BRICK_ROAD_INDICATOR_STATUS> | '' | null;
    tooltipText?: string | null;
    alternateTextMaxLines?: number;
    boldStyle?: boolean;
    customIcon?: CustomIcon;
    subtitle?: string;
    login?: string;
    accountID?: number;
    pronouns?: string;
    status?: Status | null;
    phoneNumber?: string;
    isUnread?: boolean | null;
    isUnreadWithMention?: boolean | null;
    hasDraftComment?: boolean | null;
    keyForList?: string;
    searchText?: string;
    isIOUReportOwner?: boolean | null;
    shouldShowSubscript?: boolean | null;
    isPolicyExpenseChat?: boolean;
    isMoneyRequestReport?: boolean | null;
    isInvoiceReport?: boolean;
    isExpenseRequest?: boolean | null;
    isAllowedToComment?: boolean | null;
    isThread?: boolean | null;
    isTaskReport?: boolean | null;
    parentReportAction?: OnyxEntry<ReportAction>;
    displayNamesWithTooltips?: DisplayNameWithTooltips | null;
    isDefaultRoom?: boolean;
    isInvoiceRoom?: boolean;
    isExpenseReport?: boolean;
    isOptimisticPersonalDetail?: boolean;
    selected?: boolean;
    isOptimisticAccount?: boolean;
    isSelected?: boolean;
    descriptiveText?: string;
    notificationPreference?: NotificationPreference | null;
    isDisabled?: boolean | null;
    name?: string | null;
    isSelfDM?: boolean;
    isOneOnOneChat?: boolean;
    reportID?: string;
    enabled?: boolean;
    code?: string;
    transactionThreadReportID?: string | null;
    shouldShowAmountInput?: boolean;
    amountInputProps?: MoneyRequestAmountInputProps;
    tabIndex?: 0 | -1;
    isConciergeChat?: boolean;
    isBold?: boolean;
    lastIOUCreationDate?: string;
    isChatRoom?: boolean;
    participantsList?: PersonalDetails[];
    icons?: Icon[];
    iouReportAmount?: number;
    displayName?: string;
    firstName?: string;
    lastName?: string;
    avatar?: AvatarSource;
} & Report &
    ReportNameValuePairs;

type OnyxDataTaskAssigneeChat = {
    optimisticData: OnyxUpdate[];
    successData: OnyxUpdate[];
    failureData: OnyxUpdate[];
    optimisticAssigneeAddComment?: OptimisticReportAction;
    optimisticChatCreatedReportAction?: OptimisticCreatedReportAction;
};

type Ancestor = {
    report: Report;
    reportAction: ReportAction;
    shouldDisplayNewMarker: boolean;
};

type AncestorIDs = {
    reportIDs: string[];
    reportActionsIDs: string[];
};

type MissingPaymentMethod = 'bankAccount' | 'wallet';

type OutstandingChildRequest = {
    hasOutstandingChildRequest?: boolean;
};

type ParsingDetails = {
    shouldEscapeText?: boolean;
    reportID?: string;
    policyID?: string;
};

type NonHeldAndFullAmount = {
    nonHeldAmount: string;
    fullAmount: string;
    /**
     * nonHeldAmount is valid if not negative;
     * It can be negative if the unheld transaction comes from the current user
     */
    hasValidNonHeldAmount: boolean;
};

type Thread = {
    parentReportID: string;
    parentReportActionID: string;
} & Report;

type GetChatRoomSubtitleConfig = {
    isCreateExpenseFlow?: boolean;
};

type SelfDMParameters = {
    reportID?: string;
    createdReportActionID?: string;
};

type GetPolicyNameParams = {
    report: OnyxInputOrEntry<Report>;
    returnEmptyIfNotFound?: boolean;
    policy?: OnyxInputOrEntry<Policy> | SearchPolicy;
    policies?: SearchPolicy[];
    reports?: SearchReport[];
};

type GetReportNameParams = {
    report: OnyxEntry<Report>;
    policy?: OnyxEntry<Policy> | SearchPolicy;
    parentReportActionParam?: OnyxInputOrEntry<ReportAction>;
    personalDetails?: Partial<PersonalDetailsList>;
    invoiceReceiverPolicy?: OnyxEntry<Policy> | SearchPolicy;
    transactions?: SearchTransaction[];
    reports?: SearchReport[];
    draftReports?: OnyxCollection<Report>;
    reportNameValuePairs?: OnyxCollection<ReportNameValuePairs>;
    policies?: SearchPolicy[];
};

type ReportByPolicyMap = Record<string, Report[]>;

let currentUserEmail: string | undefined;
let currentUserPrivateDomain: string | undefined;
let currentUserAccountID: number | undefined;
let isAnonymousUser = false;

let environmentURL: string;
getEnvironmentURL().then((url: string) => (environmentURL = url));
let environment: EnvironmentType;
getEnvironment().then((env) => {
    environment = env;
});

// This cache is used to save parse result of report action html message into text
// to prevent unnecessary parsing when the report action is not changed/modified.
// Example case: when we need to get a report name of a thread which is dependent on a report action message.
const parsedReportActionMessageCache: Record<string, string> = {};

let conciergeReportID: OnyxEntry<string>;
Onyx.connect({
    key: ONYXKEYS.CONCIERGE_REPORT_ID,
    callback: (value) => {
        conciergeReportID = value;
    },
});

const defaultAvatarBuildingIconTestID = 'SvgDefaultAvatarBuilding Icon';
Onyx.connect({
    key: ONYXKEYS.SESSION,
    callback: (value) => {
        // When signed out, val is undefined
        if (!value) {
            return;
        }

        currentUserEmail = value.email;
        currentUserAccountID = value.accountID;
        isAnonymousUser = value.authTokenType === CONST.AUTH_TOKEN_TYPES.ANONYMOUS;
        currentUserPrivateDomain = isEmailPublicDomain(currentUserEmail ?? '') ? '' : Str.extractEmailDomain(currentUserEmail ?? '');
    },
});

let allPersonalDetails: OnyxEntry<PersonalDetailsList>;
let allPersonalDetailLogins: string[];
let currentUserPersonalDetails: OnyxEntry<PersonalDetails>;
Onyx.connect({
    key: ONYXKEYS.PERSONAL_DETAILS_LIST,
    callback: (value) => {
        if (currentUserAccountID) {
            currentUserPersonalDetails = value?.[currentUserAccountID] ?? undefined;
        }
        allPersonalDetails = value ?? {};
        allPersonalDetailLogins = Object.values(allPersonalDetails).map((personalDetail) => personalDetail?.login ?? '');
    },
});

let allReportsDraft: OnyxCollection<Report>;
Onyx.connect({
    key: ONYXKEYS.COLLECTION.REPORT_DRAFT,
    waitForCollectionCallback: true,
    callback: (value) => (allReportsDraft = value),
});

let allPolicies: OnyxCollection<Policy>;
Onyx.connect({
    key: ONYXKEYS.COLLECTION.POLICY,
    waitForCollectionCallback: true,
    callback: (value) => (allPolicies = value),
});

let allReports: OnyxCollection<Report>;
let reportsByPolicyID: ReportByPolicyMap;
Onyx.connect({
    key: ONYXKEYS.COLLECTION.REPORT,
    waitForCollectionCallback: true,
    callback: (value) => {
        allReports = value;
        UnreadIndicatorUpdaterHelper().then((module) => {
            module.triggerUnreadUpdate();
        });

        if (!value) {
            return;
        }

        reportsByPolicyID = Object.values(value).reduce<ReportByPolicyMap>((acc, report) => {
            if (!report) {
                return acc;
            }

            handleReportChanged(report);

            // Get all reports, which are the ones that are:
            // - Owned by the same user
            // - Are either open or submitted
            // - Belong to the same workspace
            if (report.policyID && report.ownerAccountID === currentUserAccountID && (report.stateNum ?? 0) <= 1) {
                if (!acc[report.policyID]) {
                    acc[report.policyID] = [];
                }
                acc[report.policyID].push(report);
            }

            return acc;
        }, {});
    },
});

let allBetas: OnyxEntry<Beta[]>;
Onyx.connect({
    key: ONYXKEYS.BETAS,
    callback: (value) => (allBetas = value),
});

let allTransactions: OnyxCollection<Transaction> = {};
let reportsTransactions: Record<string, Transaction[]> = {};
Onyx.connect({
    key: ONYXKEYS.COLLECTION.TRANSACTION,
    waitForCollectionCallback: true,
    callback: (value) => {
        if (!value) {
            return;
        }
        allTransactions = Object.fromEntries(Object.entries(value).filter(([, transaction]) => transaction));

        reportsTransactions = Object.values(value).reduce<Record<string, Transaction[]>>((all, transaction) => {
            const reportsMap = all;
            if (!transaction?.reportID) {
                return reportsMap;
            }

            if (!reportsMap[transaction.reportID]) {
                reportsMap[transaction.reportID] = [];
            }
            reportsMap[transaction.reportID].push(transaction);

            return all;
        }, {});
    },
});

let allReportActions: OnyxCollection<ReportActions>;
Onyx.connect({
    key: ONYXKEYS.COLLECTION.REPORT_ACTIONS,
    waitForCollectionCallback: true,
    callback: (actions) => {
        if (!actions) {
            return;
        }
        allReportActions = actions;
    },
});

let allReportMetadata: OnyxCollection<ReportMetadata>;
const allReportMetadataKeyValue: Record<string, ReportMetadata> = {};
Onyx.connect({
    key: ONYXKEYS.COLLECTION.REPORT_METADATA,
    waitForCollectionCallback: true,
    callback: (value) => {
        if (!value) {
            return;
        }
        allReportMetadata = value;

        Object.entries(value).forEach(([reportID, reportMetadata]) => {
            if (!reportMetadata) {
                return;
            }

            const [, id] = reportID.split('_');
            allReportMetadataKeyValue[id] = reportMetadata;
        });
    },
});

let allReportNameValuePair: OnyxCollection<ReportNameValuePairs>;
Onyx.connect({
    key: ONYXKEYS.COLLECTION.REPORT_NAME_VALUE_PAIRS,
    waitForCollectionCallback: true,
    callback: (value) => {
        if (!value) {
            return;
        }
        allReportNameValuePair = value;
    },
});

let allReportsViolations: OnyxCollection<ReportViolations>;
Onyx.connect({
    key: ONYXKEYS.COLLECTION.REPORT_VIOLATIONS,
    waitForCollectionCallback: true,
    callback: (value) => {
        if (!value) {
            return;
        }
        allReportsViolations = value;
    },
});

let onboarding: OnyxEntry<Onboarding>;
Onyx.connect({
    key: ONYXKEYS.NVP_ONBOARDING,
    callback: (value) => (onboarding = value),
});

let delegateEmail = '';
Onyx.connect({
    key: ONYXKEYS.ACCOUNT,
    callback: (value) => {
        delegateEmail = value?.delegatedAccess?.delegate ?? '';
    },
});

let activePolicyID: OnyxEntry<string>;
Onyx.connect({
    key: ONYXKEYS.NVP_ACTIVE_POLICY_ID,
    callback: (value) => (activePolicyID = value),
});

let reportAttributesDerivedValue: ReportAttributesDerivedValue['reports'];
Onyx.connect({
    key: ONYXKEYS.DERIVED.REPORT_ATTRIBUTES,
    callback: (value) => {
        reportAttributesDerivedValue = value?.reports ?? {};
    },
});

let newGroupChatDraft: OnyxEntry<NewGroupChatDraft>;
Onyx.connect({
    key: ONYXKEYS.NEW_GROUP_CHAT_DRAFT,
    callback: (value) => (newGroupChatDraft = value),
});

let onboardingCompanySize: OnyxEntry<OnboardingCompanySize>;
Onyx.connect({
    key: ONYXKEYS.ONBOARDING_COMPANY_SIZE,
    callback: (value) => {
        onboardingCompanySize = value;
    },
});

let hiddenTranslation = '';
let unavailableTranslation = '';

Onyx.connect({
    key: ONYXKEYS.ARE_TRANSLATIONS_LOADING,
    initWithStoredValues: false,
    callback: (value) => {
        if (value ?? true) {
            return;
        }
        hiddenTranslation = translateLocal('common.hidden');
        unavailableTranslation = translateLocal('workspace.common.unavailable');
    },
});

function getCurrentUserAvatar(): AvatarSource | undefined {
    return currentUserPersonalDetails?.avatar;
}

function getCurrentUserDisplayNameOrEmail(): string | undefined {
    return currentUserPersonalDetails?.displayName ?? currentUserEmail;
}

function getChatType(report: OnyxInputOrEntry<Report> | Participant): ValueOf<typeof CONST.REPORT.CHAT_TYPE> | undefined {
    return report?.chatType;
}

/**
 * Get the report or draft report given a reportID
 */
function getReportOrDraftReport(reportID: string | undefined, searchReports?: SearchReport[]): OnyxEntry<Report> | SearchReport {
    const searchReport = searchReports?.find((report) => report.reportID === reportID);
    const onyxReport = allReports?.[`${ONYXKEYS.COLLECTION.REPORT}${reportID}`];
    return searchReport ?? onyxReport ?? allReportsDraft?.[`${ONYXKEYS.COLLECTION.REPORT_DRAFT}${reportID}`];
}

function reportTransactionsSelector(transactions: OnyxCollection<Transaction>, reportID: string | undefined): Transaction[] {
    if (!transactions || !reportID) {
        return [];
    }

    return Object.values(transactions).filter((transaction): transaction is Transaction => !!transaction && transaction.reportID === reportID);
}

function getReportTransactions(reportID: string | undefined, allReportsTransactions: Record<string, Transaction[]> = reportsTransactions): Transaction[] {
    if (!reportID) {
        return [];
    }

    return allReportsTransactions[reportID] ?? [];
}

/**
 * Check if a report is a draft report
 */
function isDraftReport(reportID: string | undefined): boolean {
    const draftReport = allReportsDraft?.[`${ONYXKEYS.COLLECTION.REPORT_DRAFT}${reportID}`];

    return !!draftReport;
}
/**
 * @private
 */
function isSearchReportArray(object: SearchReport[] | OnyxCollection<Report>): object is SearchReport[] {
    if (!Array.isArray(object)) {
        return false;
    }
    const firstItem = object.at(0);
    return firstItem !== undefined && 'private_isArchived' in firstItem;
}

/**
 * @private
 * Returns the report
 */
function getReport(reportID: string, reports: SearchReport[] | OnyxCollection<Report>): OnyxEntry<Report> | SearchReport {
    if (isSearchReportArray(reports)) {
        reports?.find((report) => report.reportID === reportID);
    } else {
        return reports?.[`${ONYXKEYS.COLLECTION.REPORT}${reportID}`];
    }
}

/**
 * Returns the report
 * @deprecated Get the data straight from Onyx
 */
function getReportNameValuePairs(reportID?: string, reportNameValuePairs: OnyxCollection<ReportNameValuePairs> = allReportNameValuePair): OnyxEntry<ReportNameValuePairs> {
    return reportNameValuePairs?.[`${ONYXKEYS.COLLECTION.REPORT_NAME_VALUE_PAIRS}${reportID}`];
}

/**
 * Returns the parentReport if the given report is a thread
 */
function getParentReport(report: OnyxEntry<Report>): OnyxEntry<Report> {
    if (!report?.parentReportID) {
        return undefined;
    }
    return getReport(report.parentReportID, allReports);
}

/**
 * Returns the root parentReport if the given report is nested.
 * Uses recursion to iterate any depth of nested reports.
 */

function getRootParentReport({
    report,
    reports,
    visitedReportIDs = new Set<string>(),
}: {
    report: OnyxEntry<Report>;
    reports?: SearchReport[];
    visitedReportIDs?: Set<string>;
}): OnyxEntry<Report> {
    if (!report) {
        return undefined;
    }

    // Returns the current report as the root report, because it does not have a parentReportID
    if (!report?.parentReportID) {
        return report;
    }

    // Detect and prevent an infinite loop caused by a cycle in the ancestry. This should normally
    // never happen
    if (visitedReportIDs.has(report.reportID)) {
        Log.alert('Report ancestry cycle detected.', {reportID: report.reportID, ancestry: Array.from(visitedReportIDs)});
        return undefined;
    }
    visitedReportIDs.add(report.reportID);

    const parentReport = getReportOrDraftReport(report?.parentReportID, reports);

    // Runs recursion to iterate a parent report
    return getRootParentReport({report: !isEmptyObject(parentReport) ? parentReport : undefined, visitedReportIDs, reports});
}

/**
 * Returns the policy of the report
 * @deprecated Get the data straight from Onyx - This will be fixed as part of https://github.com/Expensify/Expensify/issues/507850
 */
function getPolicy(policyID: string | undefined): OnyxEntry<Policy> {
    if (!allPolicies || !policyID) {
        return undefined;
    }
    return allPolicies[`${ONYXKEYS.COLLECTION.POLICY}${policyID}`];
}

/**
 * Get the policy type from a given report
 * @param policies must have Onyxkey prefix (i.e 'policy_') for keys
 */
function getPolicyType(report: OnyxInputOrEntry<Report>, policies: OnyxCollection<Policy>): string {
    return policies?.[`${ONYXKEYS.COLLECTION.POLICY}${report?.policyID}`]?.type ?? '';
}

/**
 * Get the policy name from a given report
 */
function getPolicyName({report, returnEmptyIfNotFound = false, policy, policies, reports}: GetPolicyNameParams): string {
    const noPolicyFound = returnEmptyIfNotFound ? '' : unavailableTranslation;
    if (isEmptyObject(report) || (isEmptyObject(policies) && isEmptyObject(allPolicies) && !report?.policyName)) {
        return noPolicyFound;
    }
    const finalPolicy = (() => {
        if (isEmptyObject(policy)) {
            if (policies) {
                return policies.find((p) => p.id === report.policyID);
            }
            return allPolicies?.[`${ONYXKEYS.COLLECTION.POLICY}${report.policyID}`];
        }
        return policy ?? policies?.find((p) => p.id === report.policyID);
    })();

    const parentReport = getRootParentReport({report, reports});

    // Rooms send back the policy name with the reportSummary,
    // since they can also be accessed by people who aren't in the workspace
    // eslint-disable-next-line @typescript-eslint/prefer-nullish-coalescing
    const policyName = finalPolicy?.name || report?.policyName || report?.oldPolicyName || parentReport?.oldPolicyName || noPolicyFound;

    return policyName;
}

/**
 * Returns the concatenated title for the PrimaryLogins of a report
 */
function getReportParticipantsTitle(accountIDs: number[]): string {
    // Somehow it's possible for the logins coming from report.participantAccountIDs to contain undefined values so we use .filter(Boolean) to remove them.
    return accountIDs.filter(Boolean).join(', ');
}

/**
 * Checks if a report is a chat report.
 */
function isChatReport(report: OnyxEntry<Report>): boolean {
    return report?.type === CONST.REPORT.TYPE.CHAT;
}

function isInvoiceReport(report: OnyxInputOrEntry<Report> | SearchReport): boolean {
    return report?.type === CONST.REPORT.TYPE.INVOICE;
}

function isFinancialReportsForBusinesses(report: OnyxEntry<Report>): boolean {
    return report?.type === CONST.REPORT.TYPE.EXPENSE || report?.type === CONST.REPORT.TYPE.INVOICE;
}

function isNewDotInvoice(invoiceRoomID: string | undefined): boolean {
    if (!invoiceRoomID) {
        return false;
    }

    return isInvoiceRoom(getReport(invoiceRoomID, allReports));
}

/**
 * Checks if the report with supplied ID has been approved or not
 */
function isReportIDApproved(reportID: string | undefined) {
    if (!reportID) {
        return;
    }
    const report = getReport(reportID, allReports);
    if (!report) {
        return;
    }
    return isReportApproved({report});
}

/**
 * Checks if a report is an Expense report.
 */
function isExpenseReport(report: OnyxInputOrEntry<Report> | SearchReport): boolean {
    return report?.type === CONST.REPORT.TYPE.EXPENSE;
}

/**
 * Checks if a report is an IOU report using report or reportID
 */
function isIOUReport(reportOrID: OnyxInputOrEntry<Report> | SearchReport | string): boolean {
    const report = typeof reportOrID === 'string' ? (getReport(reportOrID, allReports) ?? null) : reportOrID;
    return report?.type === CONST.REPORT.TYPE.IOU;
}

/**
 * Checks if a report is an IOU report using report
 */
function isIOUReportUsingReport(report: OnyxEntry<Report>): report is Report {
    return report?.type === CONST.REPORT.TYPE.IOU;
}
/**
 * Checks if a report is a task report.
 */
function isTaskReport(report: OnyxInputOrEntry<Report>): boolean {
    return report?.type === CONST.REPORT.TYPE.TASK;
}

/**
 * Checks if a task has been cancelled
 * When a task is deleted, the parentReportAction is updated to have a isDeletedParentAction deleted flag
 * This is because when you delete a task, we still allow you to chat on the report itself
 * There's another situation where you don't have access to the parentReportAction (because it was created in a chat you don't have access to)
 * In this case, we have added the key to the report itself
 */
function isCanceledTaskReport(report: OnyxInputOrEntry<Report>, parentReportAction: OnyxInputOrEntry<ReportAction> = null): boolean {
    if (!isEmptyObject(parentReportAction) && (getReportActionMessageReportUtils(parentReportAction)?.isDeletedParentAction ?? false)) {
        return true;
    }

    if (!isEmptyObject(report) && report?.isDeletedParentAction) {
        return true;
    }

    return false;
}

/**
 * Checks if a report is an open task report.
 *
 * @param parentReportAction - The parent report action of the report (Used to check if the task has been canceled)
 */
function isOpenTaskReport(report: OnyxInputOrEntry<Report>, parentReportAction: OnyxInputOrEntry<ReportAction> = null): boolean {
    return (
        isTaskReport(report) && !isCanceledTaskReport(report, parentReportAction) && report?.stateNum === CONST.REPORT.STATE_NUM.OPEN && report?.statusNum === CONST.REPORT.STATUS_NUM.OPEN
    );
}

/**
 * Checks if a report is a completed task report.
 */
function isCompletedTaskReport(report: OnyxEntry<Report>): boolean {
    return isTaskReport(report) && report?.stateNum === CONST.REPORT.STATE_NUM.APPROVED && report?.statusNum === CONST.REPORT.STATUS_NUM.APPROVED;
}

/**
 * Checks if the current user is the manager of the supplied report
 */
function isReportManager(report: OnyxEntry<Report>): boolean {
    return !!(report && report.managerID === currentUserAccountID);
}

/**
 * Checks if the supplied report has been approved
 */
function isReportApproved({report, parentReportAction = undefined}: {report: OnyxInputOrEntry<Report>; parentReportAction?: OnyxEntry<ReportAction> | undefined}): boolean {
    if (!report) {
        return parentReportAction?.childStateNum === CONST.REPORT.STATE_NUM.APPROVED && parentReportAction?.childStatusNum === CONST.REPORT.STATUS_NUM.APPROVED;
    }
    return report?.stateNum === CONST.REPORT.STATE_NUM.APPROVED && report?.statusNum === CONST.REPORT.STATUS_NUM.APPROVED;
}

/**
 * Checks if the supplied report has been manually reimbursed
 */
function isReportManuallyReimbursed(report: OnyxEntry<Report>): boolean {
    return report?.stateNum === CONST.REPORT.STATE_NUM.APPROVED && report?.statusNum === CONST.REPORT.STATUS_NUM.REIMBURSED;
}

/**
 * Checks if the supplied report is an expense report in Open state and status.
 */
function isOpenExpenseReport(report: OnyxInputOrEntry<Report>): boolean {
    return isExpenseReport(report) && report?.stateNum === CONST.REPORT.STATE_NUM.OPEN && report?.statusNum === CONST.REPORT.STATUS_NUM.OPEN;
}

/**
 * Checks if the supplied report has a member with the array passed in params.
 */
function hasParticipantInArray(report: OnyxEntry<Report>, memberAccountIDs: number[]) {
    if (!report?.participants) {
        return false;
    }

    const memberAccountIDsSet = new Set(memberAccountIDs);

    for (const accountID in report.participants) {
        if (memberAccountIDsSet.has(Number(accountID))) {
            return true;
        }
    }

    return false;
}

/**
 * Whether the Money Request report is settled
 */
function isSettled(reportOrID: OnyxInputOrEntry<Report> | SearchReport | string | undefined, reports?: SearchReport[] | OnyxCollection<Report>): boolean {
    if (!reportOrID) {
        return false;
    }
    const report = typeof reportOrID === 'string' ? (getReport(reportOrID, reports ?? allReports) ?? null) : reportOrID;
    if (!report) {
        return false;
    }

    if (isEmptyObject(report)) {
        return false;
    }

    // In case the payment is scheduled and we are waiting for the payee to set up their wallet,
    // consider the report as paid as well.
    if (report.isWaitingOnBankAccount && report.statusNum === CONST.REPORT.STATUS_NUM.APPROVED) {
        return false;
    }

    return report?.statusNum === CONST.REPORT.STATUS_NUM.REIMBURSED;
}

/**
 * Whether the current user is the submitter of the report
 */
function isCurrentUserSubmitter(reportID: string | undefined): boolean {
    if (!allReports || !reportID) {
        return false;
    }
    const report = allReports[`${ONYXKEYS.COLLECTION.REPORT}${reportID}`];
    return !!(report && report.ownerAccountID === currentUserAccountID);
}

/**
 * Whether the provided report is an Admin room
 */
function isAdminRoom(report: OnyxEntry<Report>): boolean {
    return getChatType(report) === CONST.REPORT.CHAT_TYPE.POLICY_ADMINS;
}

/**
 * Whether the provided report is an Admin-only posting room
 */
function isAdminsOnlyPostingRoom(report: OnyxEntry<Report>): boolean {
    return report?.writeCapability === CONST.REPORT.WRITE_CAPABILITIES.ADMINS;
}

/**
 * Whether the provided report is a Announce room
 */
function isAnnounceRoom(report: OnyxEntry<Report>): boolean {
    return getChatType(report) === CONST.REPORT.CHAT_TYPE.POLICY_ANNOUNCE;
}

/**
 * Whether the provided report is a default room
 */
function isDefaultRoom(report: OnyxEntry<Report>): boolean {
    return CONST.DEFAULT_POLICY_ROOM_CHAT_TYPES.some((type) => type === getChatType(report));
}

/**
 * Whether the provided report is a Domain room
 */
function isDomainRoom(report: OnyxEntry<Report>): boolean {
    return getChatType(report) === CONST.REPORT.CHAT_TYPE.DOMAIN_ALL;
}

/**
 * Whether the provided report is a user created policy room
 */
function isUserCreatedPolicyRoom(report: OnyxEntry<Report>): boolean {
    return getChatType(report) === CONST.REPORT.CHAT_TYPE.POLICY_ROOM;
}

/**
 * Whether the provided report is a Policy Expense chat.
 */
function isPolicyExpenseChat(option: OnyxInputOrEntry<Report> | OptionData | Participant): boolean {
    return getChatType(option) === CONST.REPORT.CHAT_TYPE.POLICY_EXPENSE_CHAT || !!(option && typeof option === 'object' && 'isPolicyExpenseChat' in option && option.isPolicyExpenseChat);
}

function isInvoiceRoom(report: OnyxEntry<Report>): boolean {
    return getChatType(report) === CONST.REPORT.CHAT_TYPE.INVOICE;
}

function isInvoiceRoomWithID(reportID?: string): boolean {
    if (!reportID) {
        return false;
    }
    const report = getReport(reportID, allReports);
    return isInvoiceRoom(report);
}

/**
 * Checks if a report is a completed task report.
 */
function isTripRoom(report: OnyxEntry<Report>): boolean {
    return isChatReport(report) && getChatType(report) === CONST.REPORT.CHAT_TYPE.TRIP_ROOM;
}

function isIndividualInvoiceRoom(report: OnyxEntry<Report>): boolean {
    return isInvoiceRoom(report) && report?.invoiceReceiver?.type === CONST.REPORT.INVOICE_RECEIVER_TYPE.INDIVIDUAL;
}

function isBusinessInvoiceRoom(report: OnyxEntry<Report>): boolean {
    return isInvoiceRoom(report) && report?.invoiceReceiver?.type === CONST.REPORT.INVOICE_RECEIVER_TYPE.BUSINESS;
}

function isCurrentUserInvoiceReceiver(report: OnyxEntry<Report>): boolean {
    if (report?.invoiceReceiver?.type === CONST.REPORT.INVOICE_RECEIVER_TYPE.INDIVIDUAL) {
        return currentUserAccountID === report.invoiceReceiver.accountID;
    }

    if (report?.invoiceReceiver?.type === CONST.REPORT.INVOICE_RECEIVER_TYPE.BUSINESS) {
        // This will be fixed as part of https://github.com/Expensify/Expensify/issues/507850
        // eslint-disable-next-line deprecation/deprecation
        const policy = getPolicy(report.invoiceReceiver.policyID);
        return isPolicyAdminPolicyUtils(policy);
    }

    return false;
}

/**
 * Whether the provided report belongs to a Control policy and is an expense chat
 */
function isControlPolicyExpenseChat(report: OnyxEntry<Report>): boolean {
    return isPolicyExpenseChat(report) && getPolicyType(report, allPolicies) === CONST.POLICY.TYPE.CORPORATE;
}

/**
 * Whether the provided policyType is a Free, Collect or Control policy type
 */
function isGroupPolicy(policyType: string): boolean {
    return policyType === CONST.POLICY.TYPE.CORPORATE || policyType === CONST.POLICY.TYPE.TEAM;
}

/**
 * Whether the provided report belongs to a Free, Collect or Control policy
 */
function isReportInGroupPolicy(report: OnyxInputOrEntry<Report>, policy?: OnyxInputOrEntry<Policy>): boolean {
    const policyType = policy?.type ?? getPolicyType(report, allPolicies);
    return isGroupPolicy(policyType);
}

/**
 * Whether the provided report belongs to a Control or Collect policy
 */
function isPaidGroupPolicy(report: OnyxEntry<Report>): boolean {
    const policyType = getPolicyType(report, allPolicies);
    return policyType === CONST.POLICY.TYPE.CORPORATE || policyType === CONST.POLICY.TYPE.TEAM;
}

/**
 * Whether the provided report belongs to a Control or Collect policy and is an expense chat
 */
function isPaidGroupPolicyExpenseChat(report: OnyxEntry<Report>): boolean {
    return isPolicyExpenseChat(report) && isPaidGroupPolicy(report);
}

/**
 * Whether the provided report belongs to a Control policy and is an expense report
 */
function isControlPolicyExpenseReport(report: OnyxEntry<Report>): boolean {
    return isExpenseReport(report) && getPolicyType(report, allPolicies) === CONST.POLICY.TYPE.CORPORATE;
}

/**
 * Whether the provided report belongs to a Control or Collect policy and is an expense report
 */
function isPaidGroupPolicyExpenseReport(report: OnyxEntry<Report>): boolean {
    return isExpenseReport(report) && isPaidGroupPolicy(report);
}

/**
 * Checks if the supplied report is an invoice report in Open state and status.
 */
function isOpenInvoiceReport(report: OnyxEntry<Report>): boolean {
    return isInvoiceReport(report) && report?.statusNum === CONST.REPORT.STATUS_NUM.OPEN;
}

/**
 * Whether the provided report is a chat room
 */
function isChatRoom(report: OnyxEntry<Report>): boolean {
    return isUserCreatedPolicyRoom(report) || isDefaultRoom(report) || isInvoiceRoom(report) || isTripRoom(report);
}

/**
 * Whether the provided report is a public room
 */
function isPublicRoom(report: OnyxEntry<Report>): boolean {
    return report?.visibility === CONST.REPORT.VISIBILITY.PUBLIC || report?.visibility === CONST.REPORT.VISIBILITY.PUBLIC_ANNOUNCE;
}

/**
 * Whether the provided report is a public announce room
 */
function isPublicAnnounceRoom(report: OnyxEntry<Report>): boolean {
    return report?.visibility === CONST.REPORT.VISIBILITY.PUBLIC_ANNOUNCE;
}

/**
 * If the report is a policy expense, the route should be for adding bank account for that policy
 * else since the report is a personal IOU, the route should be for personal bank account.
 */
function getBankAccountRoute(report: OnyxEntry<Report>): Route {
    if (isPolicyExpenseChat(report)) {
        return ROUTES.BANK_ACCOUNT_WITH_STEP_TO_OPEN.getRoute(report?.policyID, undefined, Navigation.getActiveRoute());
    }

    if (isInvoiceRoom(report) && report?.invoiceReceiver?.type === CONST.REPORT.INVOICE_RECEIVER_TYPE.BUSINESS) {
        const invoiceReceiverPolicy = allPolicies?.[`${ONYXKEYS.COLLECTION.POLICY}${report?.invoiceReceiver?.policyID}`];
        if (invoiceReceiverPolicy?.areInvoicesEnabled) {
            return ROUTES.WORKSPACE_INVOICES.getRoute(report?.invoiceReceiver?.policyID);
        }
    }

    return ROUTES.SETTINGS_ADD_BANK_ACCOUNT.route;
}

/**
 * Check if personal detail of accountID is empty or optimistic data
 */
function isOptimisticPersonalDetail(accountID: number): boolean {
    return isEmptyObject(allPersonalDetails?.[accountID]) || !!allPersonalDetails?.[accountID]?.isOptimisticPersonalDetail;
}

/**
 * Checks if a report is a task report from a policy expense chat.
 */
function isWorkspaceTaskReport(report: OnyxEntry<Report>): boolean {
    if (!isTaskReport(report)) {
        return false;
    }
    const parentReport = report?.parentReportID ? getReport(report?.parentReportID, allReports) : undefined;
    return isPolicyExpenseChat(parentReport);
}

/**
 * Returns true if report has a parent
 */
function isThread(report: OnyxInputOrEntry<Report>): report is Thread {
    return !!(report?.parentReportID && report?.parentReportActionID);
}

/**
 * Returns true if report is of type chat and has a parent and is therefore a Thread.
 */
function isChatThread(report: OnyxInputOrEntry<Report>): report is Thread {
    return isThread(report) && report?.type === CONST.REPORT.TYPE.CHAT;
}

function isDM(report: OnyxEntry<Report>): boolean {
    return isChatReport(report) && !getChatType(report) && !isThread(report);
}

function isSelfDM(report: OnyxInputOrEntry<Report>): boolean {
    return getChatType(report) === CONST.REPORT.CHAT_TYPE.SELF_DM;
}

function isGroupChat(report: OnyxEntry<Report> | Partial<Report>): boolean {
    return getChatType(report) === CONST.REPORT.CHAT_TYPE.GROUP;
}

/**
 * Only returns true if this is the Expensify DM report.
 *
 * Note that this chat is no longer used for new users. We still need this function for users who have this chat.
 */
function isSystemChat(report: OnyxEntry<Report>): boolean {
    return getChatType(report) === CONST.REPORT.CHAT_TYPE.SYSTEM;
}

function getDefaultNotificationPreferenceForReport(report: OnyxEntry<Report>): ValueOf<typeof CONST.REPORT.NOTIFICATION_PREFERENCE> {
    if (isAnnounceRoom(report)) {
        return CONST.REPORT.NOTIFICATION_PREFERENCE.ALWAYS;
    }
    if (isPublicRoom(report)) {
        return CONST.REPORT.NOTIFICATION_PREFERENCE.DAILY;
    }
    if (!getChatType(report) || isGroupChat(report)) {
        return CONST.REPORT.NOTIFICATION_PREFERENCE.ALWAYS;
    }
    if (isAdminRoom(report) || isPolicyExpenseChat(report) || isInvoiceRoom(report)) {
        return CONST.REPORT.NOTIFICATION_PREFERENCE.ALWAYS;
    }
    if (isSelfDM(report)) {
        return CONST.REPORT.NOTIFICATION_PREFERENCE.MUTE;
    }
    return CONST.REPORT.NOTIFICATION_PREFERENCE.DAILY;
}

/**
 * Get the notification preference given a report. This should ALWAYS default to 'hidden'. Do not change this!
 */
function getReportNotificationPreference(report: OnyxEntry<Report>): ValueOf<typeof CONST.REPORT.NOTIFICATION_PREFERENCE> {
    const participant = currentUserAccountID ? report?.participants?.[currentUserAccountID] : undefined;
    return participant?.notificationPreference ?? CONST.REPORT.NOTIFICATION_PREFERENCE.HIDDEN;
}

/**
 * Only returns true if this is our main 1:1 DM report with Concierge.
 */
function isConciergeChatReport(report: OnyxInputOrEntry<Report>): boolean {
    return !!report && report?.reportID === conciergeReportID;
}

function findSelfDMReportID(): string | undefined {
    if (!allReports) {
        return;
    }

    const selfDMReport = Object.values(allReports).find((report) => isSelfDM(report) && !isThread(report));
    return selfDMReport?.reportID;
}

/**
 * Checks if the supplied report is from a policy or is an invoice report from a policy
 */
function isPolicyRelatedReport(report: OnyxEntry<Report>, policyID?: string) {
    return report?.policyID === policyID || !!(report?.invoiceReceiver && 'policyID' in report.invoiceReceiver && report.invoiceReceiver.policyID === policyID);
}

/**
 * Checks if the supplied report belongs to workspace based on the provided params. If the report's policyID is _FAKE_ or has no value, it means this report is a DM.
 * In this case report and workspace members must be compared to determine whether the report belongs to the workspace.
 */
function doesReportBelongToWorkspace(report: OnyxEntry<Report>, policyMemberAccountIDs: number[], policyID?: string) {
    return (
        isConciergeChatReport(report) ||
        (report?.policyID === CONST.POLICY.ID_FAKE || !report?.policyID ? hasParticipantInArray(report, policyMemberAccountIDs) : isPolicyRelatedReport(report, policyID))
    );
}

/**
 * Given an array of reports, return them filtered by a policyID and policyMemberAccountIDs.
 */
function filterReportsByPolicyIDAndMemberAccountIDs(reports: Array<OnyxEntry<Report>>, policyMemberAccountIDs: number[] = [], policyID?: string) {
    return reports.filter((report) => !!report && doesReportBelongToWorkspace(report, policyMemberAccountIDs, policyID));
}

/**
 * Returns true if report is still being processed
 */
function isProcessingReport(report: OnyxEntry<Report>): boolean {
    return report?.stateNum === CONST.REPORT.STATE_NUM.SUBMITTED && report?.statusNum === CONST.REPORT.STATUS_NUM.SUBMITTED;
}

function isOpenReport(report: OnyxEntry<Report>): boolean {
    return report?.stateNum === CONST.REPORT.STATE_NUM.OPEN && report?.statusNum === CONST.REPORT.STATUS_NUM.OPEN;
}

function isAwaitingFirstLevelApproval(report: OnyxEntry<Report>): boolean {
    if (!report) {
        return false;
    }

    // This will be fixed as part of https://github.com/Expensify/Expensify/issues/507850
    // eslint-disable-next-line deprecation/deprecation
    const submitsToAccountID = getSubmitToAccountID(getPolicy(report.policyID), report);

    return isProcessingReport(report) && submitsToAccountID === report.managerID;
}

/**
 * Pushes optimistic transaction violations to OnyxData for the given policy and categories onyx update.
 *
 * @param policyUpdate Changed policy properties, if none pass empty object
 * @param policyCategoriesUpdate Changed categories properties, if none pass empty object
 */
function pushTransactionViolationsOnyxData(
    onyxData: OnyxData,
    policyID: string,
    policyTagLists: PolicyTagLists,
    policyCategories: PolicyCategories,
    allTransactionViolations: OnyxCollection<TransactionViolations>,
    policyUpdate: Partial<Policy> = {},
    policyCategoriesUpdate: Record<string, Partial<PolicyCategory>> = {},
): OnyxData {
    if (isEmptyObject(policyUpdate) && isEmptyObject(policyCategoriesUpdate)) {
        return onyxData;
    }
    const optimisticPolicyCategories = Object.keys(policyCategories).reduce<Record<string, PolicyCategory>>((acc, categoryName) => {
        acc[categoryName] = {...policyCategories[categoryName], ...(policyCategoriesUpdate?.[categoryName] ?? {})};
        return acc;
    }, {}) as PolicyCategories;

    const optimisticPolicy = {...allPolicies?.[`${ONYXKEYS.COLLECTION.POLICY}${policyID}`], ...policyUpdate} as Policy;
    const hasDependentTags = hasDependentTagsPolicyUtils(optimisticPolicy, policyTagLists);

    getAllPolicyReports(policyID).forEach((report) => {
        if (!report?.reportID) {
            return;
        }

        const isReportAnInvoice = isInvoiceReport(report);

        getReportTransactions(report.reportID).forEach((transaction: Transaction) => {
            const transactionViolations = allTransactionViolations?.[`${ONYXKEYS.COLLECTION.TRANSACTION_VIOLATIONS}${transaction.transactionID}`] ?? [];

            const optimisticTransactionViolations = ViolationsUtils.getViolationsOnyxData(
                transaction,
                transactionViolations,
                optimisticPolicy,
                policyTagLists,
                optimisticPolicyCategories,
                hasDependentTags,
                isReportAnInvoice,
            );

            if (optimisticTransactionViolations) {
                onyxData?.optimisticData?.push(optimisticTransactionViolations);
                onyxData?.failureData?.push({
                    onyxMethod: Onyx.METHOD.SET,
                    key: `${ONYXKEYS.COLLECTION.TRANSACTION_VIOLATIONS}${transaction.transactionID}`,
                    value: transactionViolations,
                });
            }
        });
    });
    return onyxData;
}

/**
 * Check if the report is a single chat report that isn't a thread
 * and personal detail of participant is optimistic data
 */
function shouldDisableDetailPage(report: OnyxEntry<Report>): boolean {
    if (isChatRoom(report) || isPolicyExpenseChat(report) || isChatThread(report) || isTaskReport(report)) {
        return false;
    }
    if (isOneOnOneChat(report)) {
        const participantAccountIDs = Object.keys(report?.participants ?? {})
            .map(Number)
            .filter((accountID) => accountID !== currentUserAccountID);
        return isOptimisticPersonalDetail(participantAccountIDs.at(0) ?? -1);
    }
    return false;
}

/**
 * Returns true if this report has only one participant and it's an Expensify account.
 */
function isExpensifyOnlyParticipantInReport(report: OnyxEntry<Report>): boolean {
    const otherParticipants = Object.keys(report?.participants ?? {})
        .map(Number)
        .filter((accountID) => accountID !== currentUserAccountID);
    return otherParticipants.length === 1 && otherParticipants.some((accountID) => CONST.EXPENSIFY_ACCOUNT_IDS.includes(accountID));
}

/**
 * Returns whether a given report can have tasks created in it.
 * We only prevent the task option if it's a DM/group-DM and the other users are all special Expensify accounts
 *
 */
function canCreateTaskInReport(report: OnyxEntry<Report>): boolean {
    const otherParticipants = Object.keys(report?.participants ?? {})
        .map(Number)
        .filter((accountID) => accountID !== currentUserAccountID);
    const areExpensifyAccountsOnlyOtherParticipants = otherParticipants.length >= 1 && otherParticipants.every((accountID) => CONST.EXPENSIFY_ACCOUNT_IDS.includes(accountID));
    if (areExpensifyAccountsOnlyOtherParticipants && isDM(report)) {
        return false;
    }

    return true;
}

/**
 * For all intents and purposes a report that has no notificationPreference at all should be considered "hidden".
 * We will remove the 'hidden' field entirely once the backend changes for https://github.com/Expensify/Expensify/issues/450891 are done.
 */
function isHiddenForCurrentUser(notificationPreference: string | null | undefined): boolean;
function isHiddenForCurrentUser(report: OnyxEntry<Report>): boolean;
function isHiddenForCurrentUser(reportOrPreference: OnyxEntry<Report> | string | null | undefined): boolean {
    if (typeof reportOrPreference === 'object' && reportOrPreference !== null) {
        const notificationPreference = getReportNotificationPreference(reportOrPreference);
        return isHiddenForCurrentUser(notificationPreference);
    }
    if (reportOrPreference === undefined || reportOrPreference === null || reportOrPreference === '') {
        return true;
    }
    return reportOrPreference === CONST.REPORT.NOTIFICATION_PREFERENCE.HIDDEN;
}

/**
 * Returns true if there are any guides accounts (team.expensify.com) in a list of accountIDs
 * by cross-referencing the accountIDs with personalDetails since guides that are participants
 * of the user's chats should have their personal details in Onyx.
 */
function hasExpensifyGuidesEmails(accountIDs: number[]): boolean {
    return accountIDs.some((accountID) => Str.extractEmailDomain(allPersonalDetails?.[accountID]?.login ?? '') === CONST.EMAIL.GUIDES_DOMAIN);
}

function getMostRecentlyVisitedReport(reports: Array<OnyxEntry<Report>>, reportMetadata: OnyxCollection<ReportMetadata>): OnyxEntry<Report> {
    const filteredReports = reports.filter((report) => {
        const shouldKeep = !isChatThread(report) || !isHiddenForCurrentUser(report);
        return shouldKeep && !!report?.reportID && !!(reportMetadata?.[`${ONYXKEYS.COLLECTION.REPORT_METADATA}${report.reportID}`]?.lastVisitTime ?? report?.lastReadTime);
    });
    return lodashMaxBy(filteredReports, (a) => [reportMetadata?.[`${ONYXKEYS.COLLECTION.REPORT_METADATA}${a?.reportID}`]?.lastVisitTime ?? '', a?.lastReadTime ?? '']);
}

function findLastAccessedReport(ignoreDomainRooms: boolean, openOnAdminRoom = false, policyID?: string, excludeReportID?: string): OnyxEntry<Report> {
    // If it's the user's first time using New Expensify, then they could either have:
    //   - just a Concierge report, if so we'll return that
    //   - their Concierge report, and a separate report that must have deeplinked them to the app before they created their account.
    // If it's the latter, we'll use the deeplinked report over the Concierge report,
    // since the Concierge report would be incorrectly selected over the deep-linked report in the logic below.

    const policyMemberAccountIDs = getPolicyEmployeeListByIdWithoutCurrentUser(allPolicies, policyID, currentUserAccountID);

    let reportsValues = Object.values(allReports ?? {});

    if (!!policyID || policyMemberAccountIDs.length > 0) {
        reportsValues = filterReportsByPolicyIDAndMemberAccountIDs(reportsValues, policyMemberAccountIDs, policyID);
    }

    let adminReport: OnyxEntry<Report>;
    if (openOnAdminRoom) {
        adminReport = reportsValues.find((report) => {
            const chatType = getChatType(report);
            return chatType === CONST.REPORT.CHAT_TYPE.POLICY_ADMINS;
        });
    }
    if (adminReport) {
        return adminReport;
    }

    // eslint-disable-next-line @typescript-eslint/prefer-nullish-coalescing
    const shouldFilter = excludeReportID || ignoreDomainRooms;
    if (shouldFilter) {
        reportsValues = reportsValues.filter((report) => {
            if (excludeReportID && report?.reportID === excludeReportID) {
                return false;
            }

            // We allow public announce rooms, admins, and announce rooms through since we bypass the default rooms beta for them.
            // Check where findLastAccessedReport is called in MainDrawerNavigator.js for more context.
            // Domain rooms are now the only type of default room that are on the defaultRooms beta.
            if (ignoreDomainRooms && isDomainRoom(report) && !hasExpensifyGuidesEmails(Object.keys(report?.participants ?? {}).map(Number))) {
                return false;
            }

            return true;
        });
    }

    // Filter out the system chat (Expensify chat) because the composer is disabled in it,
    // and it prompts the user to use the Concierge chat instead.
    reportsValues =
        reportsValues.filter((report) => {
            // This will get removed as part of https://github.com/Expensify/App/issues/59961
            // eslint-disable-next-line deprecation/deprecation
            const reportNameValuePairs = getReportNameValuePairs(report?.reportID);

            return !isSystemChat(report) && !isArchivedReport(reportNameValuePairs);
        }) ?? [];

    // At least two reports remain: self DM and Concierge chat.
    // Return the most recently visited report. Get the last read report from the report metadata.
    // If allReportMetadata is empty we'll return most recent report owned by user
    if (isEmptyObject(allReportMetadata)) {
        const ownedReports = reportsValues.filter((report) => report?.ownerAccountID === currentUserAccountID);
        if (ownedReports.length > 0) {
            return lodashMaxBy(ownedReports, (a) => a?.lastReadTime ?? '');
        }
        return lodashMaxBy(reportsValues, (a) => a?.lastReadTime ?? '');
    }
    return getMostRecentlyVisitedReport(reportsValues, allReportMetadata);
}

/**
 * Whether the provided report has expenses
 */
function hasExpenses(reportID?: string, transactions?: SearchTransaction[] | Array<OnyxEntry<Transaction>>): boolean {
    if (transactions) {
        return !!transactions?.find((transaction) => transaction?.reportID === reportID);
    }
    return !!Object.values(allTransactions ?? {}).find((transaction) => transaction?.reportID === reportID);
}

/**
 * Whether the provided report is a closed expense report with no expenses
 */
function isClosedExpenseReportWithNoExpenses(report: OnyxEntry<Report>, transactions?: SearchTransaction[] | Array<OnyxEntry<Transaction>>): boolean {
    return report?.statusNum === CONST.REPORT.STATUS_NUM.CLOSED && isExpenseReport(report) && !hasExpenses(report.reportID, transactions);
}

/**
 * Whether the provided report is an archived room
 */
function isArchivedNonExpenseReport(report: OnyxInputOrEntry<Report> | SearchReport, isReportArchived = false): boolean {
    return isReportArchived && !(isExpenseReport(report) || isExpenseRequest(report));
}

/**
 * Whether the provided report is an archived report
 */
// eslint-disable-next-line @typescript-eslint/no-unused-vars
function isArchivedReport(reportNameValuePairs?: OnyxInputOrEntry<ReportNameValuePairs>): boolean {
    return !!reportNameValuePairs?.private_isArchived;
}

/**
 * Whether the report with the provided reportID is an archived non-expense report
 */
function isArchivedNonExpenseReportWithID(report?: OnyxInputOrEntry<Report>, isReportArchived = false) {
    if (!report) {
        return false;
    }
    return !(isExpenseReport(report) || isExpenseRequest(report)) && isReportArchived;
}

/**
 * Whether the provided report is a closed report
 */
function isClosedReport(report: OnyxInputOrEntry<Report> | SearchReport): boolean {
    return report?.statusNum === CONST.REPORT.STATUS_NUM.CLOSED;
}
/**
 * Whether the provided report is the admin's room
 */
function isJoinRequestInAdminRoom(report: OnyxEntry<Report>): boolean {
    if (!report) {
        return false;
    }
    // If this policy isn't owned by Expensify,
    // Account manager/guide should not have the workspace join request pinned to their LHN,
    // since they are not a part of the company, and should not action it on their behalf.
    if (report.policyID) {
        // This will be fixed as part of https://github.com/Expensify/Expensify/issues/507850
        // eslint-disable-next-line deprecation/deprecation
        const policy = getPolicy(report.policyID);
        if (!isExpensifyTeam(policy?.owner) && isExpensifyTeam(currentUserPersonalDetails?.login)) {
            return false;
        }
    }
    return isActionableJoinRequestPending(report.reportID);
}

/**
 * Checks if the user has auditor permission in the provided report
 */
function isAuditor(report: OnyxEntry<Report>): boolean {
    if (report?.policyID) {
        // This will be fixed as part of https://github.com/Expensify/Expensify/issues/507850
        // eslint-disable-next-line deprecation/deprecation
        const policy = getPolicy(report.policyID);
        return isPolicyAuditor(policy);
    }

    if (Array.isArray(report?.permissions) && report?.permissions.length > 0) {
        return report?.permissions?.includes(CONST.REPORT.PERMISSIONS.AUDITOR);
    }

    return false;
}

/**
 * Checks if the user can write in the provided report
 */
function canWriteInReport(report: OnyxEntry<Report>): boolean {
    if (Array.isArray(report?.permissions) && report?.permissions.length > 0 && !report?.permissions?.includes(CONST.REPORT.PERMISSIONS.AUDITOR)) {
        return report?.permissions?.includes(CONST.REPORT.PERMISSIONS.WRITE);
    }

    return true;
}

/**
 * Checks if the current user is allowed to comment on the given report.
 */
function isAllowedToComment(report: OnyxEntry<Report>): boolean {
    if (isAuditor(report)) {
        return true;
    }

    if (!canWriteInReport(report)) {
        return false;
    }

    // Default to allowing all users to post
    const capability = report?.writeCapability ?? CONST.REPORT.WRITE_CAPABILITIES.ALL;

    if (capability === CONST.REPORT.WRITE_CAPABILITIES.ALL) {
        return true;
    }

    // If unauthenticated user opens public chat room using deeplink, they do not have policies available and they cannot comment
    if (!allPolicies) {
        return false;
    }

    // If we've made it here, commenting on this report is restricted.
    // If the user is an admin, allow them to post.
    const policy = allPolicies[`${ONYXKEYS.COLLECTION.POLICY}${report?.policyID}`];
    return policy?.role === CONST.POLICY.ROLE.ADMIN;
}

/**
 * Checks if the current user is the admin of the policy given the policy expense chat.
 */
function isPolicyExpenseChatAdmin(report: OnyxEntry<Report>, policies: OnyxCollection<Policy>): boolean {
    if (!isPolicyExpenseChat(report)) {
        return false;
    }

    const policyRole = policies?.[`${ONYXKEYS.COLLECTION.POLICY}${report?.policyID}`]?.role;

    return policyRole === CONST.POLICY.ROLE.ADMIN;
}

/**
 * Checks if the current user is the admin of the policy.
 */
function isPolicyAdmin(policyID: string | undefined, policies: OnyxCollection<Policy>): boolean {
    if (!policyID) {
        return false;
    }

    const policyRole = policies?.[`${ONYXKEYS.COLLECTION.POLICY}${policyID}`]?.role;

    return policyRole === CONST.POLICY.ROLE.ADMIN;
}

/**
 * Checks whether all the transactions linked to the IOU report are of the Distance Request type with pending routes
 */
function hasOnlyTransactionsWithPendingRoutes(iouReportID: string | undefined): boolean {
    const transactions = getReportTransactions(iouReportID);

    // Early return false in case not having any transaction
    if (!transactions || transactions.length === 0) {
        return false;
    }

    return transactions.every((transaction) => isFetchingWaypointsFromServer(transaction));
}

/**
 * If the report is a thread and has a chat type set, it is a expense chat.
 */
function isWorkspaceThread(report: OnyxEntry<Report>): boolean {
    const chatType = getChatType(report);
    return isThread(report) && isChatReport(report) && CONST.WORKSPACE_ROOM_TYPES.some((type) => chatType === type);
}

/**
 * Checks if a report is a child report.
 */
function isChildReport(report: OnyxEntry<Report>): boolean {
    return isThread(report) || isTaskReport(report);
}

/**
 * An Expense Request is a thread where the parent report is an Expense Report and
 * the parentReportAction is a transaction.
 */
function isExpenseRequest(report: OnyxInputOrEntry<Report>): report is Thread {
    if (isThread(report)) {
        const parentReportAction = allReportActions?.[`${ONYXKEYS.COLLECTION.REPORT_ACTIONS}${report.parentReportID}`]?.[report.parentReportActionID];
        const parentReport = getReport(report?.parentReportID, allReports);
        return isExpenseReport(parentReport) && !isEmptyObject(parentReportAction) && isTransactionThread(parentReportAction);
    }
    return false;
}

/**
 * An IOU Request is a thread where the parent report is an IOU Report and
 * the parentReportAction is a transaction.
 */
function isIOURequest(report: OnyxInputOrEntry<Report>): boolean {
    if (isThread(report)) {
        const parentReportAction = allReportActions?.[`${ONYXKEYS.COLLECTION.REPORT_ACTIONS}${report.parentReportID}`]?.[report.parentReportActionID];
        const parentReport = getReport(report?.parentReportID, allReports);
        return isIOUReport(parentReport) && !isEmptyObject(parentReportAction) && isTransactionThread(parentReportAction);
    }
    return false;
}

/**
 * A Track Expense Report is a thread where the parent the parentReportAction is a transaction, and
 * parentReportAction has type of track.
 */
function isTrackExpenseReport(report: OnyxInputOrEntry<Report>): boolean {
    if (isThread(report)) {
        const selfDMReportID = findSelfDMReportID();
        const parentReportAction = allReportActions?.[`${ONYXKEYS.COLLECTION.REPORT_ACTIONS}${report.parentReportID}`]?.[report.parentReportActionID];
        return !isEmptyObject(parentReportAction) && selfDMReportID === report.parentReportID && isTrackExpenseAction(parentReportAction);
    }
    return false;
}

/**
 * Checks if a report is an IOU or expense request.
 */
function isMoneyRequest(reportOrID: OnyxEntry<Report> | string): boolean {
    const report = typeof reportOrID === 'string' ? (getReport(reportOrID, allReports) ?? null) : reportOrID;
    return isIOURequest(report) || isExpenseRequest(report);
}

/**
 * Checks if a report is an IOU or expense report.
 */
function isMoneyRequestReport(reportOrID: OnyxInputOrEntry<Report> | SearchReport | string, reports?: SearchReport[]): boolean {
    const report = typeof reportOrID === 'string' ? (getReport(reportOrID, reports ?? allReports) ?? null) : reportOrID;
    return isIOUReport(report) || isExpenseReport(report);
}

/**
 * Determines the Help Panel report type based on the given report.
 */
function getHelpPaneReportType(report: OnyxEntry<Report>): ValueOf<typeof CONST.REPORT.HELP_TYPE> | undefined {
    if (!report) {
        return undefined;
    }

    if (isConciergeChatReport(report)) {
        return CONST.REPORT.HELP_TYPE.CHAT_CONCIERGE;
    }

    if (report?.chatType) {
        return getChatType(report);
    }

    switch (report?.type) {
        case CONST.REPORT.TYPE.EXPENSE:
            return CONST.REPORT.HELP_TYPE.EXPENSE_REPORT;
        case CONST.REPORT.TYPE.CHAT:
            return CONST.REPORT.HELP_TYPE.CHAT;
        case CONST.REPORT.TYPE.IOU:
            return CONST.REPORT.HELP_TYPE.IOU;
        case CONST.REPORT.TYPE.INVOICE:
            return CONST.REPORT.HELP_TYPE.INVOICE;
        case CONST.REPORT.TYPE.TASK:
            return CONST.REPORT.HELP_TYPE.TASK;
        default:
            return undefined;
    }
}

/**
 * Checks if a report contains only Non-Reimbursable transactions
 */
function hasOnlyNonReimbursableTransactions(iouReportID: string | undefined): boolean {
    const transactions = getReportTransactions(iouReportID);
    if (!transactions || transactions.length === 0) {
        return false;
    }

    return transactions.every((transaction) => !getReimbursable(transaction));
}

/**
 * Checks if a report has only one transaction associated with it
 */
function isOneTransactionReport(report: OnyxEntry<Report>): boolean {
    const reportActions = allReportActions?.[`${ONYXKEYS.COLLECTION.REPORT_ACTIONS}${report?.reportID}`] ?? ([] as ReportAction[]);
    const chatReport = allReports?.[`${ONYXKEYS.COLLECTION.REPORT}${report?.chatReportID}`];
    return !!getOneTransactionThreadReportID(report, chatReport, reportActions);
}

/*
 * Whether the report contains only one expense and the expense should be paid later
 */
function isPayAtEndExpenseReport(report: OnyxEntry<Report>, transactions: Transaction[] | undefined): boolean {
    if ((!!transactions && transactions.length !== 1) || !isOneTransactionReport(report)) {
        return false;
    }

    return isPayAtEndExpense(transactions?.[0] ?? getReportTransactions(report?.reportID).at(0));
}
/**
 * Checks if a report is a transaction thread associated with a report that has only one transaction
 */
function isOneTransactionThread(report: OnyxEntry<Report>, parentReport: OnyxEntry<Report>, threadParentReportAction: OnyxEntry<ReportAction>) {
    if (!report || !parentReport) {
        return false;
    }

    const parentReportActions = allReportActions?.[`${ONYXKEYS.COLLECTION.REPORT_ACTIONS}${parentReport?.reportID}`] ?? ([] as ReportAction[]);

    const chatReport = allReports?.[`${ONYXKEYS.COLLECTION.REPORT}${parentReport?.chatReportID}`];
    const transactionThreadReportID = getOneTransactionThreadReportID(parentReport, chatReport, parentReportActions);
    return report?.reportID === transactionThreadReportID && !isSentMoneyReportAction(threadParentReportAction);
}

/**
 * Checks if given report is a transaction thread
 */
function isReportTransactionThread(report: OnyxEntry<Report>) {
    return isMoneyRequest(report) || isTrackExpenseReport(report);
}

/**
 * Get displayed report ID, it will be parentReportID if the report is one transaction thread
 */
function getDisplayedReportID(reportID: string): string {
    const report = getReport(reportID, allReports);
    const parentReportID = report?.parentReportID;
    const parentReport = allReports?.[`${ONYXKEYS.COLLECTION.REPORT}${parentReportID}`];
    const parentReportAction = getReportAction(parentReportID, report?.parentReportActionID);
    return parentReportID && isOneTransactionThread(report, parentReport, parentReportAction) ? parentReportID : reportID;
}

/**
 * Should return true only for personal 1:1 report
 *
 */
function isOneOnOneChat(report: OnyxEntry<Report>): boolean {
    const participants = report?.participants ?? {};
    const participant = currentUserAccountID ? participants[currentUserAccountID] : undefined;
    const isCurrentUserParticipant = participant ? 1 : 0;
    const participantAmount = Object.keys(participants).length - isCurrentUserParticipant;
    if (participantAmount !== 1) {
        return false;
    }
    return (
        (report?.policyID === CONST.POLICY.ID_FAKE || !report?.policyID) &&
        !isChatRoom(report) &&
        !isExpenseRequest(report) &&
        !isMoneyRequestReport(report) &&
        !isPolicyExpenseChat(report) &&
        !isTaskReport(report) &&
        isDM(report) &&
        !isIOUReport(report)
    );
}

/**
 * Checks if the current user is a payer of the expense
 */

function isPayer(session: OnyxEntry<Session>, iouReport: OnyxEntry<Report>, onlyShowPayElsewhere = false, reportPolicy?: OnyxInputOrEntry<Policy> | SearchPolicy) {
    const isApproved = isReportApproved({report: iouReport});
    const policy = reportPolicy ?? allPolicies?.[`${ONYXKEYS.COLLECTION.POLICY}${iouReport?.policyID}`] ?? null;
    const policyType = policy?.type;
    const isAdmin = policyType !== CONST.POLICY.TYPE.PERSONAL && policy?.role === CONST.POLICY.ROLE.ADMIN;
    const isManager = iouReport?.managerID === session?.accountID;
    if (isPaidGroupPolicy(iouReport)) {
        if (policy?.reimbursementChoice === CONST.POLICY.REIMBURSEMENT_CHOICES.REIMBURSEMENT_YES) {
            // If we get here without a reimburser only show the pay button if we are the admin.
            if (!policy?.achAccount?.reimburser) {
                return isAdmin;
            }

            // If we are the reimburser and the report is approved or we are the manager then we can pay it.
            const isReimburser = session?.email === policy?.achAccount?.reimburser;
            return isReimburser && (isApproved || isManager);
        }
        if (policy?.reimbursementChoice === CONST.POLICY.REIMBURSEMENT_CHOICES.REIMBURSEMENT_MANUAL || onlyShowPayElsewhere) {
            return isAdmin && (isApproved || isManager);
        }
        return false;
    }
    return isAdmin || (isMoneyRequestReport(iouReport) && isManager);
}

/**
 * Checks if the current user is the action's author
 */
function isActionCreator(reportAction: OnyxInputOrEntry<ReportAction> | Partial<ReportAction>): boolean {
    return reportAction?.actorAccountID === currentUserAccountID;
}

/**
 * Returns the notification preference of the action's child report if it exists.
 * Otherwise, calculates it based on the action's authorship.
 */
function getChildReportNotificationPreference(reportAction: OnyxInputOrEntry<ReportAction> | Partial<ReportAction>): NotificationPreference {
    const childReportNotificationPreference = reportAction?.childReportNotificationPreference ?? '';
    if (childReportNotificationPreference) {
        return childReportNotificationPreference;
    }

    return isActionCreator(reportAction) ? CONST.REPORT.NOTIFICATION_PREFERENCE.ALWAYS : CONST.REPORT.NOTIFICATION_PREFERENCE.HIDDEN;
}

function canAddOrDeleteTransactions(moneyRequestReport: OnyxEntry<Report>, isReportArchived = false): boolean {
    if (!isMoneyRequestReport(moneyRequestReport) || isReportArchived) {
        return false;
    }
    // This will be fixed as part of https://github.com/Expensify/Expensify/issues/507850
    // eslint-disable-next-line deprecation/deprecation
    const policy = getPolicy(moneyRequestReport?.policyID);

    if (isInstantSubmitEnabled(policy) && isSubmitAndClose(policy) && !arePaymentsEnabled(policy)) {
        return false;
    }

    if (isInstantSubmitEnabled(policy) && isProcessingReport(moneyRequestReport)) {
        return isAwaitingFirstLevelApproval(moneyRequestReport);
    }

    if (isReportApproved({report: moneyRequestReport}) || isClosedReport(moneyRequestReport) || isSettled(moneyRequestReport?.reportID)) {
        return false;
    }

    return true;
}

/**
 * Checks whether the supplied report supports adding more transactions to it.
 * Return true if:
 * - report is a non-settled IOU
 * - report is a draft
 */
function canAddTransaction(moneyRequestReport: OnyxEntry<Report>, isReportArchived = false): boolean {
    if (!isMoneyRequestReport(moneyRequestReport)) {
        return false;
    }
    // This will be fixed as part of https://github.com/Expensify/Expensify/issues/507850
    // eslint-disable-next-line deprecation/deprecation
    const policy = getPolicy(moneyRequestReport?.policyID);
    if (isInstantSubmitEnabled(policy) && isSubmitAndClose(policy) && hasOnlyNonReimbursableTransactions(moneyRequestReport?.reportID)) {
        return false;
    }

    return canAddOrDeleteTransactions(moneyRequestReport, isReportArchived);
}

/**
 * Checks whether the supplied report supports deleting more transactions from it.
 * Return true if:
 * - report is a non-settled IOU
 * - report is a non-approved IOU
 */
function canDeleteTransaction(moneyRequestReport: OnyxEntry<Report>, isReportArchived = false): boolean {
    return canAddOrDeleteTransactions(moneyRequestReport, isReportArchived);
}

/**
 * Checks whether the card transaction support deleting based on liability type
 */
function canDeleteCardTransactionByLiabilityType(transaction: OnyxEntry<Transaction>): boolean {
    const isCardTransaction = isCardTransactionTransactionUtils(transaction);
    if (!isCardTransaction) {
        return true;
    }
    return transaction?.comment?.liabilityType === CONST.TRANSACTION.LIABILITY_TYPE.ALLOW;
}

/**
 * Can only delete if the author is this user and the action is an ADD_COMMENT action or an IOU action in an unsettled report, or if the user is a
 * policy admin
 */
function canDeleteReportAction(reportAction: OnyxInputOrEntry<ReportAction>, reportID: string | undefined, transaction: OnyxEntry<Transaction> | undefined): boolean {
    const report = getReportOrDraftReport(reportID);
    const isActionOwner = reportAction?.actorAccountID === currentUserAccountID;
    const policy = allPolicies?.[`${ONYXKEYS.COLLECTION.POLICY}${report?.policyID}`] ?? null;

    if (isDemoTransaction(transaction)) {
        return true;
    }

    if (isMoneyRequestAction(reportAction)) {
        const isCardTransactionCanBeDeleted = canDeleteCardTransactionByLiabilityType(transaction);
        // For now, users cannot delete split actions
        const isSplitAction = getOriginalMessage(reportAction)?.type === CONST.IOU.REPORT_ACTION_TYPE.SPLIT;

        if (isSplitAction) {
            return false;
        }

        if (isActionOwner) {
            if (!isEmptyObject(report) && (isMoneyRequestReport(report) || isInvoiceReport(report))) {
                return canDeleteTransaction(report) && isCardTransactionCanBeDeleted;
            }
            return true;
        }
    }

    if (
        reportAction?.actionName !== CONST.REPORT.ACTIONS.TYPE.ADD_COMMENT ||
        reportAction?.pendingAction === CONST.RED_BRICK_ROAD_PENDING_ACTION.DELETE ||
        isCreatedTaskReportAction(reportAction) ||
        reportAction?.actorAccountID === CONST.ACCOUNT_ID.CONCIERGE
    ) {
        return false;
    }

    const isAdmin = policy?.role === CONST.POLICY.ROLE.ADMIN && !isEmptyObject(report) && !isDM(report);

    return isActionOwner || isAdmin;
}

/**
 * Returns true if Concierge is one of the chat participants (1:1 as well as group chats)
 */
function chatIncludesConcierge(report: Partial<OnyxEntry<Report>>): boolean {
    const participantAccountIDs = Object.keys(report?.participants ?? {}).map(Number);
    return participantAccountIDs.includes(CONST.ACCOUNT_ID.CONCIERGE);
}

/**
 * Returns true if there is any automated expensify account `in accountIDs
 */
function hasAutomatedExpensifyAccountIDs(accountIDs: number[]): boolean {
    return accountIDs.some((accountID) => CONST.EXPENSIFY_ACCOUNT_IDS.includes(accountID));
}

function getReportRecipientAccountIDs(report: OnyxEntry<Report>, currentLoginAccountID: number): number[] {
    let finalReport: OnyxEntry<Report> = report;
    // In 1:1 chat threads, the participants will be the same as parent report. If a report is specifically a 1:1 chat thread then we will
    // get parent report and use its participants array.
    if (isThread(report) && !(isTaskReport(report) || isMoneyRequestReport(report))) {
        const parentReport = getReport(report?.parentReportID, allReports);
        if (isOneOnOneChat(parentReport)) {
            finalReport = parentReport;
        }
    }

    let finalParticipantAccountIDs: number[] = [];
    if (isTaskReport(report)) {
        // Task reports `managerID` will change when assignee is changed, in that case the old `managerID` is still present in `participants`
        // along with the new one. We only need the `managerID` as a participant here.
        finalParticipantAccountIDs = report?.managerID ? [report?.managerID] : [];
    } else {
        finalParticipantAccountIDs = Object.keys(finalReport?.participants ?? {}).map(Number);
    }

    const otherParticipantsWithoutExpensifyAccountIDs = finalParticipantAccountIDs.filter((accountID) => {
        if (accountID === currentLoginAccountID) {
            return false;
        }
        if (CONST.EXPENSIFY_ACCOUNT_IDS.includes(accountID)) {
            return false;
        }
        return true;
    });

    return otherParticipantsWithoutExpensifyAccountIDs;
}

/**
 * Whether the time row should be shown for a report.
 */
function canShowReportRecipientLocalTime(personalDetails: OnyxEntry<PersonalDetailsList>, report: OnyxEntry<Report>, accountID: number): boolean {
    const reportRecipientAccountIDs = getReportRecipientAccountIDs(report, accountID);
    const hasMultipleParticipants = reportRecipientAccountIDs.length > 1;
    const reportRecipient = personalDetails?.[reportRecipientAccountIDs[0]];
    const reportRecipientTimezone = reportRecipient?.timezone ?? CONST.DEFAULT_TIME_ZONE;
    const isReportParticipantValidated = reportRecipient?.validated ?? false;
    return !!(
        !hasMultipleParticipants &&
        !isChatRoom(report) &&
        !isPolicyExpenseChat(getRootParentReport({report})) &&
        reportRecipient &&
        reportRecipientTimezone?.selected &&
        isReportParticipantValidated
    );
}

/**
 * Shorten last message text to fixed length and trim spaces.
 */
function formatReportLastMessageText(lastMessageText: string | undefined, isModifiedExpenseMessage = false): string {
    if (isModifiedExpenseMessage) {
        return String(lastMessageText).trim().replace(CONST.REGEX.LINE_BREAK, '').trim();
    }

    return formatLastMessageText(lastMessageText);
}

/**
 * Helper method to return the default avatar associated with the given login
 */
function getDefaultWorkspaceAvatar(workspaceName?: string): React.FC<SvgProps> {
    if (!workspaceName) {
        return defaultWorkspaceAvatars.WorkspaceBuilding;
    }

    // Remove all chars not A-Z or 0-9 including underscore
    const alphaNumeric = workspaceName
        .normalize('NFD')
        .replace(/[^0-9a-z]/gi, '')
        .toUpperCase();

    const workspace = `Workspace${alphaNumeric[0]}` as keyof typeof defaultWorkspaceAvatars;
    const defaultWorkspaceAvatar = defaultWorkspaceAvatars[workspace];

    return !alphaNumeric ? defaultWorkspaceAvatars.WorkspaceBuilding : defaultWorkspaceAvatar;
}

/**
 * Helper method to return the default avatar testID associated with the given login
 */
function getDefaultWorkspaceAvatarTestID(workspaceName: string): string {
    if (!workspaceName) {
        return defaultAvatarBuildingIconTestID;
    }

    // Remove all chars not A-Z or 0-9 including underscore
    const alphaNumeric = workspaceName
        .normalize('NFD')
        .replace(/[^0-9a-z]/gi, '')
        .toLowerCase();

    return !alphaNumeric ? defaultAvatarBuildingIconTestID : `SvgDefaultAvatar_${alphaNumeric[0]} Icon`;
}

/**
 * Helper method to return the default avatar associated with the given reportID
 */
function getDefaultGroupAvatar(reportID?: string): IconAsset {
    if (!reportID) {
        return defaultGroupAvatars.Avatar1;
    }
    const reportIDHashBucket: AvatarRange = ((Number(reportID) % CONST.DEFAULT_GROUP_AVATAR_COUNT) + 1) as AvatarRange;
    return defaultGroupAvatars[`Avatar${reportIDHashBucket}`];
}

/**
 * Returns the appropriate icons for the given chat report using the stored personalDetails.
 * The Avatar sources can be URLs or Icon components according to the chat type.
 */
function getIconsForParticipants(participants: number[], personalDetails: OnyxInputOrEntry<PersonalDetailsList>): Icon[] {
    const participantDetails: ParticipantDetails[] = [];
    const participantsList = participants || [];

    for (const accountID of participantsList) {
        const avatarSource = personalDetails?.[accountID]?.avatar ?? FallbackAvatar;
        const displayNameLogin = personalDetails?.[accountID]?.displayName ? personalDetails?.[accountID]?.displayName : personalDetails?.[accountID]?.login;
        participantDetails.push([accountID, displayNameLogin ?? '', avatarSource, personalDetails?.[accountID]?.fallbackIcon ?? '']);
    }

    const sortedParticipantDetails = participantDetails.sort((first, second) => {
        // First sort by displayName/login
        const displayNameLoginOrder = localeCompare(first[1], second[1]);
        if (displayNameLoginOrder !== 0) {
            return displayNameLoginOrder;
        }

        // Then fallback on accountID as the final sorting criteria.
        // This will ensure that the order of avatars with same login/displayName
        // stay consistent across all users and devices
        return first[0] - second[0];
    });

    // Now that things are sorted, gather only the avatars (second element in the array) and return those
    const avatars: Icon[] = [];

    for (const sortedParticipantDetail of sortedParticipantDetails) {
        const userIcon = {
            id: sortedParticipantDetail[0],
            source: sortedParticipantDetail[2],
            type: CONST.ICON_TYPE_AVATAR,
            name: sortedParticipantDetail[1],
            fallbackIcon: sortedParticipantDetail[3],
        };
        avatars.push(userIcon);
    }

    return avatars;
}

/**
 * Cache the workspace icons
 */
const workSpaceIconsCache = new Map<string, {name: string; icon: Icon}>();

/**
 * Given a report, return the associated workspace icon.
 */
function getWorkspaceIcon(report: OnyxInputOrEntry<Report>, policy?: OnyxInputOrEntry<Policy>): Icon {
    const workspaceName = getPolicyName({report, policy});
    const cacheKey = report?.policyID ?? workspaceName;
    const iconFromCache = workSpaceIconsCache.get(cacheKey);
    const reportPolicy = policy ?? allPolicies?.[`${ONYXKEYS.COLLECTION.POLICY}${report?.policyID}`];
    const policyAvatarURL = reportPolicy ? reportPolicy?.avatarURL : report?.policyAvatar;
    // eslint-disable-next-line @typescript-eslint/prefer-nullish-coalescing
    const policyExpenseChatAvatarSource = policyAvatarURL || getDefaultWorkspaceAvatar(workspaceName);

    const isSameAvatarURL = iconFromCache?.icon?.source === policyExpenseChatAvatarSource;
    const hasWorkSpaceNameChanged = iconFromCache?.name !== workspaceName;

    if (iconFromCache && (isSameAvatarURL || policyAvatarURL === undefined) && !hasWorkSpaceNameChanged) {
        return iconFromCache.icon;
    }

    const workspaceIcon: Icon = {
        source: policyExpenseChatAvatarSource ?? '',
        type: CONST.ICON_TYPE_WORKSPACE,
        name: workspaceName,
        id: report?.policyID,
    };
    workSpaceIconsCache.set(cacheKey, {name: workspaceName, icon: workspaceIcon});
    return workspaceIcon;
}

/**
 * Gets the personal details for a login by looking in the ONYXKEYS.PERSONAL_DETAILS_LIST Onyx key (stored in the local variable, allPersonalDetails). If it doesn't exist in Onyx,
 * then a default object is constructed.
 */
function getPersonalDetailsForAccountID(accountID: number | undefined, personalDetailsData?: Partial<PersonalDetailsList>): Partial<PersonalDetails> {
    if (!accountID) {
        return {};
    }

    const defaultDetails = {
        isOptimisticPersonalDetail: true,
    };

    if (!personalDetailsData) {
        return allPersonalDetails?.[accountID] ?? defaultDetails;
    }

    return personalDetailsData?.[accountID] ?? defaultDetails;
}

/**
 * Returns the personal details or a default object if the personal details are not available.
 */
function getPersonalDetailsOrDefault(personalDetails: Partial<PersonalDetails> | undefined | null): Partial<PersonalDetails> {
    return personalDetails ?? {isOptimisticPersonalDetail: true};
}

const phoneNumberCache: Record<string, string> = {};

/**
 * Get the displayName for a single report participant.
 */
function getDisplayNameForParticipant({
    accountID,
    shouldUseShortForm = false,
    shouldFallbackToHidden = true,
    shouldAddCurrentUserPostfix = false,
    personalDetailsData = allPersonalDetails,
    shouldRemoveDomain = false,
}: {
    accountID?: number;
    shouldUseShortForm?: boolean;
    shouldFallbackToHidden?: boolean;
    shouldAddCurrentUserPostfix?: boolean;
    personalDetailsData?: Partial<PersonalDetailsList>;
    shouldRemoveDomain?: boolean;
}): string {
    if (!accountID) {
        return '';
    }

    const personalDetails = getPersonalDetailsOrDefault(personalDetailsData?.[accountID]);
    if (!personalDetails) {
        return '';
    }

    const login = personalDetails.login ?? '';

    // Check if the phone number is already cached
    let formattedLogin = phoneNumberCache[login];
    if (!formattedLogin) {
        formattedLogin = formatPhoneNumber(login);
        // Store the formatted phone number in the cache
        phoneNumberCache[login] = formattedLogin;
    }

    // This is to check if account is an invite/optimistically created one
    // and prevent from falling back to 'Hidden', so a correct value is shown
    // when searching for a new user
    if (personalDetails.isOptimisticPersonalDetail === true) {
        return formattedLogin;
    }

    // For selfDM, we display the user's displayName followed by '(you)' as a postfix
    const shouldAddPostfix = shouldAddCurrentUserPostfix && accountID === currentUserAccountID;

    let longName = getDisplayNameOrDefault(personalDetails, formattedLogin, shouldFallbackToHidden, shouldAddPostfix);

    if (shouldRemoveDomain && longName === formattedLogin) {
        longName = longName.split('@').at(0) ?? '';
    }

    // If the user's personal details (first name) should be hidden, make sure we return "hidden" instead of the short name
    if (shouldFallbackToHidden && longName === hiddenTranslation) {
        return formatPhoneNumber(longName);
    }

    const shortName = personalDetails.firstName ? personalDetails.firstName : longName;
    return shouldUseShortForm ? shortName : longName;
}

function getParticipantsAccountIDsForDisplay(
    report: OnyxEntry<Report>,
    shouldExcludeHidden = false,
    shouldExcludeDeleted = false,
    shouldForceExcludeCurrentUser = false,
    reportMetadataParam?: OnyxEntry<ReportMetadata>,
): number[] {
    const reportParticipants = report?.participants ?? {};
    const reportMetadata = reportMetadataParam ?? getReportMetadata(report?.reportID);
    let participantsEntries = Object.entries(reportParticipants);

    // We should not show participants that have an optimistic entry with the same login in the personal details
    const nonOptimisticLoginMap: Record<string, boolean | undefined> = {};

    for (const entry of participantsEntries) {
        const [accountID] = entry;
        const personalDetail = allPersonalDetails?.[accountID];
        if (personalDetail?.login && !personalDetail.isOptimisticPersonalDetail) {
            nonOptimisticLoginMap[personalDetail.login] = true;
        }
    }

    participantsEntries = participantsEntries.filter(([accountID]) => {
        const personalDetail = allPersonalDetails?.[accountID];
        if (personalDetail?.login && personalDetail.isOptimisticPersonalDetail) {
            return !nonOptimisticLoginMap[personalDetail.login];
        }
        return true;
    });

    let participantsIds = participantsEntries.map(([accountID]) => Number(accountID));

    // For 1:1 chat, we don't want to include the current user as a participant in order to not mark 1:1 chats as having multiple participants
    // For system chat, we want to display Expensify as the only participant
    const shouldExcludeCurrentUser = isOneOnOneChat(report) || isSystemChat(report) || shouldForceExcludeCurrentUser;

    if (shouldExcludeCurrentUser || shouldExcludeHidden || shouldExcludeDeleted) {
        participantsIds = participantsIds.filter((accountID) => {
            if (shouldExcludeCurrentUser && accountID === currentUserAccountID) {
                return false;
            }

            if (shouldExcludeHidden && isHiddenForCurrentUser(reportParticipants[accountID]?.notificationPreference)) {
                return false;
            }

            if (
                shouldExcludeDeleted &&
                reportMetadata?.pendingChatMembers?.findLast((member) => Number(member.accountID) === accountID)?.pendingAction === CONST.RED_BRICK_ROAD_PENDING_ACTION.DELETE
            ) {
                return false;
            }

            return true;
        });
    }

    return participantsIds.filter((accountID) => isNumber(accountID));
}

function getParticipantsList(report: Report, personalDetails: OnyxEntry<PersonalDetailsList>, isRoomMembersList = false, reportMetadata: OnyxEntry<ReportMetadata> = undefined): number[] {
    const isReportGroupChat = isGroupChat(report);
    const shouldExcludeHiddenParticipants = !isReportGroupChat && !isMoneyRequestReport(report) && !isMoneyRequest(report);
    const chatParticipants = getParticipantsAccountIDsForDisplay(report, isRoomMembersList || shouldExcludeHiddenParticipants, false, false, reportMetadata);

    return chatParticipants.filter((accountID) => {
        const details = personalDetails?.[accountID];

        if (!isRoomMembersList) {
            if (!details) {
                Log.hmmm(`[ReportParticipantsPage] no personal details found for Group chat member with accountID: ${accountID}`);
                return false;
            }
        } else {
            // When adding a new member to a room (whose personal detail does not exist in Onyx), an optimistic personal detail
            // is created. However, when the real personal detail is returned from the backend, a duplicate member may appear
            // briefly before the optimistic personal detail is deleted. To address this, we filter out the optimistically created
            // member here.
            const isDuplicateOptimisticDetail =
                details?.isOptimisticPersonalDetail && chatParticipants.some((accID) => accID !== accountID && details.login === personalDetails?.[accID]?.login);

            if (!details || isDuplicateOptimisticDetail) {
                Log.hmmm(`[RoomMembersPage] no personal details found for room member with accountID: ${accountID}`);
                return false;
            }
        }
        return true;
    });
}

function buildParticipantsFromAccountIDs(accountIDs: number[]): Participants {
    const finalParticipants: Participants = {};
    return accountIDs.reduce((participants, accountID) => {
        // eslint-disable-next-line no-param-reassign
        participants[accountID] = {notificationPreference: CONST.REPORT.NOTIFICATION_PREFERENCE.ALWAYS};
        return participants;
    }, finalParticipants);
}

/**
 * Returns the report name if the report is a group chat
 */
function getGroupChatName(participants?: SelectedParticipant[], shouldApplyLimit = false, report?: OnyxEntry<Report>, reportMetadataParam?: OnyxEntry<ReportMetadata>): string | undefined {
    // If we have a report always try to get the name from the report.
    if (report?.reportName) {
        return report.reportName;
    }

    const reportMetadata = reportMetadataParam ?? getReportMetadata(report?.reportID);

    const pendingMemberAccountIDs = new Set(
        reportMetadata?.pendingChatMembers?.filter((member) => member.pendingAction === CONST.RED_BRICK_ROAD_PENDING_ACTION.DELETE).map((member) => member.accountID),
    );
    let participantAccountIDs =
        participants?.map((participant) => participant.accountID) ??
        Object.keys(report?.participants ?? {})
            .map(Number)
            .filter((accountID) => !pendingMemberAccountIDs.has(accountID.toString()));
    const shouldAddEllipsis = participantAccountIDs.length > CONST.DISPLAY_PARTICIPANTS_LIMIT && shouldApplyLimit;
    if (shouldApplyLimit) {
        participantAccountIDs = participantAccountIDs.slice(0, CONST.DISPLAY_PARTICIPANTS_LIMIT);
    }
    const isMultipleParticipantReport = participantAccountIDs.length > 1;

    if (isMultipleParticipantReport) {
        return participantAccountIDs
            .map(
                (participantAccountID, index) =>
                    getDisplayNameForParticipant({accountID: participantAccountID, shouldUseShortForm: isMultipleParticipantReport}) || formatPhoneNumber(participants?.[index]?.login ?? ''),
            )
            .sort((first, second) => localeCompare(first ?? '', second ?? ''))
            .filter(Boolean)
            .join(', ')
            .slice(0, CONST.REPORT_NAME_LIMIT)
            .concat(shouldAddEllipsis ? '...' : '');
    }

    return translateLocal('groupChat.defaultReportName', {displayName: getDisplayNameForParticipant({accountID: participantAccountIDs.at(0)})});
}

function getParticipants(reportID: string) {
    const report = getReportOrDraftReport(reportID);
    if (!report) {
        return {};
    }

    return report.participants;
}

function getParticipantIcon(accountID: number | undefined, personalDetails: OnyxInputOrEntry<PersonalDetailsList>, shouldUseShortForm = false): Icon {
    if (!accountID) {
        return {
            id: CONST.DEFAULT_NUMBER_ID,
            source: FallbackAvatar,
            type: CONST.ICON_TYPE_AVATAR,
            name: '',
        };
    }
    const details = personalDetails?.[accountID];
    const displayName = getDisplayNameOrDefault(details, '', shouldUseShortForm);

    return {
        id: accountID,
        source: details?.avatar ?? FallbackAvatar,
        type: CONST.ICON_TYPE_AVATAR,
        name: displayName,
        fallbackIcon: details?.fallbackIcon,
    };
}

/**
 * Helper function to get the icons for the invoice receiver. Only to be used in getIcons().
 */
function getInvoiceReceiverIcons(report: OnyxInputOrEntry<Report>, personalDetails: OnyxInputOrEntry<PersonalDetailsList>, invoiceReceiverPolicy: OnyxInputOrEntry<Policy>): Icon[] {
    if (report?.invoiceReceiver?.type === CONST.REPORT.INVOICE_RECEIVER_TYPE.INDIVIDUAL) {
        return getIconsForParticipants([report?.invoiceReceiver.accountID], personalDetails);
    }

    const receiverPolicyID = report?.invoiceReceiver?.policyID;

    // This will be fixed as part of https://github.com/Expensify/Expensify/issues/507850
    // eslint-disable-next-line deprecation/deprecation
    const receiverPolicy = invoiceReceiverPolicy ?? getPolicy(receiverPolicyID);
    if (!isEmptyObject(receiverPolicy)) {
        return [
            {
                source: receiverPolicy?.avatarURL ?? getDefaultWorkspaceAvatar(receiverPolicy.name),
                type: CONST.ICON_TYPE_WORKSPACE,
                name: receiverPolicy.name,
                id: receiverPolicyID,
            },
        ];
    }
    return [];
}

/**
 * Helper function to get the icons for an expense request. Only to be used in getIcons().
 */
function getIconsForExpenseRequest(report: OnyxInputOrEntry<Report>, personalDetails: OnyxInputOrEntry<PersonalDetailsList>, policy: OnyxInputOrEntry<Policy>): Icon[] {
    if (!report || !report?.parentReportID || !report?.parentReportActionID) {
        return [];
    }
    const parentReportAction = allReportActions?.[`${ONYXKEYS.COLLECTION.REPORT_ACTIONS}${report.parentReportID}`]?.[report.parentReportActionID];
    const workspaceIcon = getWorkspaceIcon(report, policy);
    const actorDetails = parentReportAction?.actorAccountID ? personalDetails?.[parentReportAction.actorAccountID] : undefined;
    const memberIcon = {
        source: actorDetails?.avatar ?? FallbackAvatar,
        id: parentReportAction?.actorAccountID,
        type: CONST.ICON_TYPE_AVATAR,
        name: actorDetails?.displayName ?? '',
        fallbackIcon: actorDetails?.fallbackIcon,
    };
    return [memberIcon, workspaceIcon];
}

/**
 * Helper function to get the icons for a chat thread. Only to be used in getIcons().
 */
function getIconsForChatThread(report: OnyxInputOrEntry<Report>, personalDetails: OnyxInputOrEntry<PersonalDetailsList>, policy: OnyxInputOrEntry<Policy>): Icon[] {
    if (!report || !report?.parentReportID || !report?.parentReportActionID) {
        return [];
    }
    const parentReportAction = allReportActions?.[`${ONYXKEYS.COLLECTION.REPORT_ACTIONS}${report.parentReportID}`]?.[report.parentReportActionID];
    const actorAccountID = getReportActionActorAccountID(parentReportAction, report as OnyxEntry<Report>, report as OnyxEntry<Report>);
    const actorDetails = actorAccountID ? personalDetails?.[actorAccountID] : undefined;
    const actorDisplayName = getDisplayNameOrDefault(actorDetails, '', false);
    const actorIcon = {
        id: actorAccountID,
        source: actorDetails?.avatar ?? FallbackAvatar,
        name: formatPhoneNumber(actorDisplayName),
        type: CONST.ICON_TYPE_AVATAR,
        fallbackIcon: actorDetails?.fallbackIcon,
    };

    if (isWorkspaceThread(report)) {
        const workspaceIcon = getWorkspaceIcon(report, policy);
        return [actorIcon, workspaceIcon];
    }
    return [actorIcon];
}

/**
 * Helper function to get the icons for a task report. Only to be used in getIcons().
 */
function getIconsForTaskReport(report: OnyxInputOrEntry<Report>, personalDetails: OnyxInputOrEntry<PersonalDetailsList>, policy: OnyxInputOrEntry<Policy>): Icon[] {
    const ownerIcon = getParticipantIcon(report?.ownerAccountID, personalDetails, true);
    if (report && isWorkspaceTaskReport(report)) {
        const workspaceIcon = getWorkspaceIcon(report, policy);
        return [ownerIcon, workspaceIcon];
    }
    return [ownerIcon];
}

/**
 * Helper function to get the icons for a domain room. Only to be used in getIcons().
 */
function getIconsForDomainRoom(report: OnyxInputOrEntry<Report>): Icon[] {
    const domainName = report?.reportName?.substring(1);
    const policyExpenseChatAvatarSource = getDefaultWorkspaceAvatar(domainName);
    const domainIcon: Icon = {
        source: policyExpenseChatAvatarSource,
        type: CONST.ICON_TYPE_WORKSPACE,
        name: domainName ?? '',
        id: report?.policyID,
    };
    return [domainIcon];
}

/**
 * Helper function to get the icons for a policy room. Only to be used in getIcons().
 */
function getIconsForPolicyRoom(
    report: OnyxInputOrEntry<Report>,
    personalDetails: OnyxInputOrEntry<PersonalDetailsList>,
    policy: OnyxInputOrEntry<Policy>,
    invoiceReceiverPolicy: OnyxInputOrEntry<Policy>,
): Icon[] {
    if (!report) {
        return [];
    }
    const icons = [getWorkspaceIcon(report, policy)];
    if (report && isInvoiceRoom(report)) {
        icons.push(...getInvoiceReceiverIcons(report, personalDetails, invoiceReceiverPolicy));
    }
    return icons;
}

/**
 * Helper function to get the icons for a policy expense chat. Only to be used in getIcons().
 */
function getIconsForPolicyExpenseChat(report: OnyxInputOrEntry<Report>, personalDetails: OnyxInputOrEntry<PersonalDetailsList>, policy: OnyxInputOrEntry<Policy>): Icon[] {
    if (!report) {
        return [];
    }
    const workspaceIcon = getWorkspaceIcon(report, policy);
    const memberIcon = getParticipantIcon(report?.ownerAccountID, personalDetails, true);
    return [workspaceIcon, memberIcon];
}

/**
 * Helper function to get the icons for an expense report. Only to be used in getIcons().
 */
function getIconsForExpenseReport(report: OnyxInputOrEntry<Report>, personalDetails: OnyxInputOrEntry<PersonalDetailsList>, policy: OnyxInputOrEntry<Policy>): Icon[] {
    if (!report) {
        return [];
    }
    const workspaceIcon = getWorkspaceIcon(report, policy);
    const memberIcon = getParticipantIcon(report?.ownerAccountID, personalDetails, true);
    return [memberIcon, workspaceIcon];
}

/**
 * Helper function to get the icons for an iou report. Only to be used in getIcons().
 */
function getIconsForIOUReport(report: OnyxInputOrEntry<Report>, personalDetails: OnyxInputOrEntry<PersonalDetailsList>): Icon[] {
    if (!report) {
        return [];
    }

    const managerDetails = report?.managerID ? personalDetails?.[report.managerID] : undefined;
    const ownerDetails = report?.ownerAccountID ? personalDetails?.[report.ownerAccountID] : undefined;
    const managerIcon = {
        source: managerDetails?.avatar ?? FallbackAvatar,
        id: report?.managerID,
        type: CONST.ICON_TYPE_AVATAR,
        name: managerDetails?.displayName ?? '',
        fallbackIcon: managerDetails?.fallbackIcon,
    };
    const ownerIcon = {
        id: report?.ownerAccountID,
        source: ownerDetails?.avatar ?? FallbackAvatar,
        type: CONST.ICON_TYPE_AVATAR,
        name: ownerDetails?.displayName ?? '',
        fallbackIcon: ownerDetails?.fallbackIcon,
    };
    const isManager = currentUserAccountID === report?.managerID;

    // For one transaction IOUs, display a simplified report icon
    if (isOneTransactionReport(report)) {
        return [ownerIcon];
    }

    return isManager ? [managerIcon, ownerIcon] : [ownerIcon, managerIcon];
}

/**
 * Helper function to get the icons for a group chat. Only to be used in getIcons().
 */
function getIconsForGroupChat(report: OnyxInputOrEntry<Report>): Icon[] {
    if (!report) {
        return [];
    }
    const groupChatIcon = {
        // eslint-disable-next-line @typescript-eslint/prefer-nullish-coalescing
        source: report.avatarUrl || getDefaultGroupAvatar(report.reportID),
        id: -1,
        type: CONST.ICON_TYPE_AVATAR,
        name: getGroupChatName(undefined, true, report),
    };
    return [groupChatIcon];
}

/**
 * Helper function to get the icons for an invoice report. Only to be used in getIcons().
 */
function getIconsForInvoiceReport(
    report: OnyxInputOrEntry<Report>,
    personalDetails: OnyxInputOrEntry<PersonalDetailsList>,
    policy: OnyxInputOrEntry<Policy>,
    invoiceReceiverPolicy: OnyxInputOrEntry<Policy>,
): Icon[] {
    if (!report) {
        return [];
    }
    const invoiceRoomReport = getReportOrDraftReport(report.chatReportID);
    const icons = [getWorkspaceIcon(invoiceRoomReport, policy)];

    if (invoiceRoomReport?.invoiceReceiver?.type === CONST.REPORT.INVOICE_RECEIVER_TYPE.INDIVIDUAL) {
        icons.push(...getIconsForParticipants([invoiceRoomReport?.invoiceReceiver.accountID], personalDetails));
        return icons;
    }

    const receiverPolicyID = invoiceRoomReport?.invoiceReceiver?.policyID;
    // This will be fixed as part of https://github.com/Expensify/Expensify/issues/507850
    // eslint-disable-next-line deprecation/deprecation
    const receiverPolicy = invoiceReceiverPolicy ?? getPolicy(receiverPolicyID);

    if (!isEmptyObject(receiverPolicy)) {
        icons.push({
            source: receiverPolicy?.avatarURL ?? getDefaultWorkspaceAvatar(receiverPolicy.name),
            type: CONST.ICON_TYPE_WORKSPACE,
            name: receiverPolicy.name,
            id: receiverPolicyID,
        });
    }

    return icons;
}

/**
 * Returns the appropriate icons for the given chat report using the stored personalDetails.
 * The Avatar sources can be URLs or Icon components according to the chat type.
 */
function getIcons(
    report: OnyxInputOrEntry<Report>,
    personalDetails: OnyxInputOrEntry<PersonalDetailsList> = allPersonalDetails,
    defaultIcon: AvatarSource | null = null,
    defaultName = '',
    defaultAccountID = -1,
    policy?: OnyxInputOrEntry<Policy>,
    invoiceReceiverPolicy?: OnyxInputOrEntry<Policy>,
): Icon[] {
    if (isEmptyObject(report)) {
        return [
            {
                source: defaultIcon ?? FallbackAvatar,
                type: CONST.ICON_TYPE_AVATAR,
                name: defaultName,
                id: defaultAccountID,
            },
        ];
    }
    if (isExpenseRequest(report)) {
        return getIconsForExpenseRequest(report, personalDetails, policy);
    }
    if (isChatThread(report)) {
        return getIconsForChatThread(report, personalDetails, policy);
    }
    if (isTaskReport(report)) {
        return getIconsForTaskReport(report, personalDetails, policy);
    }
    if (isDomainRoom(report)) {
        return getIconsForDomainRoom(report);
    }
    const reportNameValuePairs = allReportNameValuePair?.[`${ONYXKEYS.COLLECTION.REPORT_NAME_VALUE_PAIRS}${report.reportID}`];
    // This will get removed as part of https://github.com/Expensify/App/issues/59961
    // eslint-disable-next-line deprecation/deprecation
    if (
        isAdminRoom(report) ||
        isAnnounceRoom(report) ||
        isChatRoom(report) ||
        (isArchivedNonExpenseReport(report, !!reportNameValuePairs?.private_isArchived) && !chatIncludesConcierge(report))
    ) {
        return getIconsForPolicyRoom(report, personalDetails, policy, invoiceReceiverPolicy);
    }
    if (isPolicyExpenseChat(report)) {
        return getIconsForPolicyExpenseChat(report, personalDetails, policy);
    }
    if (isExpenseReport(report)) {
        return getIconsForExpenseReport(report, personalDetails, policy);
    }
    if (isIOUReport(report)) {
        return getIconsForIOUReport(report, personalDetails);
    }
    if (isSelfDM(report)) {
        return getIconsForParticipants(currentUserAccountID ? [currentUserAccountID] : [], personalDetails);
    }
    if (isSystemChat(report)) {
        return getIconsForParticipants([CONST.ACCOUNT_ID.NOTIFICATIONS ?? 0], personalDetails);
    }
    if (isGroupChat(report)) {
        return getIconsForGroupChat(report);
    }
    if (isInvoiceReport(report)) {
        return getIconsForInvoiceReport(report, personalDetails, policy, invoiceReceiverPolicy);
    }
    if (isOneOnOneChat(report)) {
        const otherParticipantsAccountIDs = Object.keys(report.participants ?? {})
            .map(Number)
            .filter((accountID) => accountID !== currentUserAccountID);
        return getIconsForParticipants(otherParticipantsAccountIDs, personalDetails);
    }
    const participantAccountIDs = Object.keys(report.participants ?? {}).map(Number);
    return getIconsForParticipants(participantAccountIDs, personalDetails);
}

function getDisplayNamesWithTooltips(
    personalDetailsList: PersonalDetails[] | PersonalDetailsList | OptionData[],
    shouldUseShortForm: boolean,
    shouldFallbackToHidden = true,
    shouldAddCurrentUserPostfix = false,
): DisplayNameWithTooltips {
    const personalDetailsListArray = Array.isArray(personalDetailsList) ? personalDetailsList : Object.values(personalDetailsList);

    return personalDetailsListArray
        .map((user) => {
            const accountID = Number(user?.accountID);
            // eslint-disable-next-line @typescript-eslint/prefer-nullish-coalescing
            const displayName = getDisplayNameForParticipant({accountID, shouldUseShortForm, shouldFallbackToHidden, shouldAddCurrentUserPostfix}) || user?.login || '';
            const avatar = user && 'avatar' in user ? user.avatar : undefined;

            let pronouns = user?.pronouns ?? undefined;
            if (pronouns?.startsWith(CONST.PRONOUNS.PREFIX)) {
                const pronounTranslationKey = pronouns.replace(CONST.PRONOUNS.PREFIX, '');
                pronouns = translateLocal(`pronouns.${pronounTranslationKey}` as TranslationPaths);
            }

            return {
                displayName,
                avatar,
                login: user?.login ?? '',
                accountID,
                pronouns,
            };
        })
        .sort((first, second) => {
            // First sort by displayName/login
            const displayNameLoginOrder = localeCompare(first.displayName, second.displayName);
            if (displayNameLoginOrder !== 0) {
                return displayNameLoginOrder;
            }

            // Then fallback on accountID as the final sorting criteria.
            return first.accountID - second.accountID;
        });
}

/**
 * Returns the the display names of the given user accountIDs
 */
function getUserDetailTooltipText(accountID: number, fallbackUserDisplayName = ''): string {
    const displayNameForParticipant = getDisplayNameForParticipant({accountID});
    return displayNameForParticipant || fallbackUserDisplayName;
}

/**
 * For a deleted parent report action within a chat report,
 * let us return the appropriate display message
 *
 * @param reportAction - The deleted report action of a chat report for which we need to return message.
 */
function getDeletedParentActionMessageForChatReport(reportAction: OnyxEntry<ReportAction>): string {
    // By default, let us display [Deleted message]
    let deletedMessageText = translateLocal('parentReportAction.deletedMessage');
    if (isCreatedTaskReportAction(reportAction)) {
        // For canceled task report, let us display [Deleted task]
        deletedMessageText = translateLocal('parentReportAction.deletedTask');
    }
    return deletedMessageText;
}

/**
 * Returns the preview message for `REIMBURSEMENT_QUEUED` action
 */
function getReimbursementQueuedActionMessage({
    reportAction,
    reportOrID,
    shouldUseShortDisplayName = true,
    reports,
    personalDetails,
}: {
    reportAction: OnyxEntry<ReportAction<typeof CONST.REPORT.ACTIONS.TYPE.REIMBURSEMENT_QUEUED>>;
    reportOrID: OnyxEntry<Report> | string | SearchReport;
    shouldUseShortDisplayName?: boolean;
    reports?: SearchReport[];
    personalDetails?: Partial<PersonalDetailsList>;
}): string {
    const report = typeof reportOrID === 'string' ? getReport(reportOrID, reports ?? allReports) : reportOrID;
    const submitterDisplayName = getDisplayNameForParticipant({accountID: report?.ownerAccountID, shouldUseShortForm: shouldUseShortDisplayName, personalDetailsData: personalDetails}) ?? '';
    const originalMessage = getOriginalMessage(reportAction);
    let messageKey: TranslationPaths;
    if (originalMessage?.paymentType === CONST.IOU.PAYMENT_TYPE.EXPENSIFY) {
        messageKey = 'iou.waitingOnEnabledWallet';
    } else {
        messageKey = 'iou.waitingOnBankAccount';
    }

    return translateLocal(messageKey, {submitterDisplayName});
}

/**
 * Returns the preview message for `REIMBURSEMENT_DEQUEUED` or `REIMBURSEMENT_ACH_CANCELED` action
 */
function getReimbursementDeQueuedOrCanceledActionMessage(
    reportAction: OnyxEntry<ReportAction<typeof CONST.REPORT.ACTIONS.TYPE.REIMBURSEMENT_DEQUEUED | typeof CONST.REPORT.ACTIONS.TYPE.REIMBURSEMENT_ACH_CANCELED>>,
    reportOrID: OnyxEntry<Report> | string | SearchReport,
    isLHNPreview = false,
): string {
    const report = typeof reportOrID === 'string' ? getReport(reportOrID, allReports) : reportOrID;
    const originalMessage = getOriginalMessage(reportAction);
    const amount = originalMessage?.amount;
    const currency = originalMessage?.currency;
    const formattedAmount = convertToDisplayString(amount, currency);
    if (originalMessage?.cancellationReason === CONST.REPORT.CANCEL_PAYMENT_REASONS.ADMIN || originalMessage?.cancellationReason === CONST.REPORT.CANCEL_PAYMENT_REASONS.USER) {
        const payerOrApproverName = report?.managerID === currentUserAccountID || !isLHNPreview ? '' : getDisplayNameForParticipant({accountID: report?.managerID, shouldUseShortForm: true});
        return translateLocal('iou.adminCanceledRequest', {manager: payerOrApproverName, amount: formattedAmount});
    }
    const submitterDisplayName = getDisplayNameForParticipant({accountID: report?.ownerAccountID, shouldUseShortForm: true}) ?? '';
    return translateLocal('iou.canceledRequest', {submitterDisplayName, amount: formattedAmount});
}

/**
 * Builds an optimistic REIMBURSEMENT_DEQUEUED report action with a randomly generated reportActionID.
 *
 */
function buildOptimisticChangeFieldAction(reportField: PolicyReportField, previousReportField: PolicyReportField): OptimisticChangeFieldAction {
    return {
        actionName: CONST.REPORT.ACTIONS.TYPE.CHANGE_FIELD,
        actorAccountID: currentUserAccountID,
        message: [
            {
                type: 'TEXT',
                style: 'strong',
                text: 'You',
            },
            {
                type: 'TEXT',
                style: 'normal',
                text: ` modified field '${reportField.name}'.`,
            },
            {
                type: 'TEXT',
                style: 'normal',
                text: ` New value is '${reportField.value}'`,
            },
            {
                type: 'TEXT',
                style: 'normal',
                text: ` (previously '${previousReportField.value}').`,
            },
        ],
        originalMessage: {
            fieldName: reportField.name,
            newType: reportField.type,
            newValue: reportField.value,
            oldType: previousReportField.type,
            oldValue: previousReportField.value,
        },
        person: [
            {
                style: 'strong',
                text: getCurrentUserDisplayNameOrEmail(),
                type: 'TEXT',
            },
        ],
        reportActionID: rand64(),
        created: DateUtils.getDBTime(),
        pendingAction: CONST.RED_BRICK_ROAD_PENDING_ACTION.ADD,
    };
}

/**
 * Builds an optimistic REIMBURSEMENT_DEQUEUED report action with a randomly generated reportActionID.
 *
 */
function buildOptimisticCancelPaymentReportAction(expenseReportID: string, amount: number, currency: string): OptimisticCancelPaymentReportAction {
    return {
        actionName: CONST.REPORT.ACTIONS.TYPE.REIMBURSEMENT_DEQUEUED,
        actorAccountID: currentUserAccountID,
        message: [
            {
                cancellationReason: CONST.REPORT.CANCEL_PAYMENT_REASONS.ADMIN,
                expenseReportID,
                type: CONST.REPORT.MESSAGE.TYPE.COMMENT,
                text: '',
                amount,
                currency,
            },
        ],
        originalMessage: {
            cancellationReason: CONST.REPORT.CANCEL_PAYMENT_REASONS.ADMIN,
            expenseReportID,
            amount,
            currency,
        },
        person: [
            {
                style: 'strong',
                text: getCurrentUserDisplayNameOrEmail(),
                type: 'TEXT',
            },
        ],
        reportActionID: rand64(),
        shouldShow: true,
        created: DateUtils.getDBTime(),
        pendingAction: CONST.RED_BRICK_ROAD_PENDING_ACTION.ADD,
    };
}

/**
 * Returns the last visible message for a given report after considering the given optimistic actions
 *
 * @param reportID - the report for which last visible message has to be fetched
 * @param [actionsToMerge] - the optimistic merge actions that needs to be considered while fetching last visible message

 */
function getLastVisibleMessage(reportID: string | undefined, actionsToMerge: ReportActions = {}): LastVisibleMessage {
    const report = getReportOrDraftReport(reportID);
    const lastVisibleAction = getLastVisibleActionReportActionsUtils(reportID, canUserPerformWriteAction(report), actionsToMerge);

    // For Chat Report with deleted parent actions, let us fetch the correct message
    if (isDeletedParentAction(lastVisibleAction) && !isEmptyObject(report) && isChatReport(report)) {
        const lastMessageText = getDeletedParentActionMessageForChatReport(lastVisibleAction);
        return {
            lastMessageText,
        };
    }

    // Fetch the last visible message for report represented by reportID and based on actions to merge.
    return getLastVisibleMessageReportActionsUtils(reportID, canUserPerformWriteAction(report), actionsToMerge);
}

/**
 * Checks if a report is waiting for the manager to complete an action.
 * Example: the assignee of an open task report or the manager of a processing expense report.
 *
 * @param [parentReportAction] - The parent report action of the report (Used to check if the task has been canceled)
 */
function isWaitingForAssigneeToCompleteAction(report: OnyxEntry<Report>, parentReportAction: OnyxEntry<ReportAction>): boolean {
    if (report?.hasOutstandingChildTask) {
        return true;
    }

    if (report?.hasParentAccess === false && isReportManager(report)) {
        if (isOpenTaskReport(report, parentReportAction)) {
            return true;
        }

        if (isProcessingReport(report) && isExpenseReport(report)) {
            return true;
        }
    }

    return false;
}

function isUnreadWithMention(reportOrOption: OnyxEntry<Report> | OptionData): boolean {
    if (!reportOrOption) {
        return false;
    }
    // lastMentionedTime and lastReadTime are both datetime strings and can be compared directly
    const lastMentionedTime = reportOrOption.lastMentionedTime ?? '';
    const lastReadTime = reportOrOption.lastReadTime ?? '';
    return !!('isUnreadWithMention' in reportOrOption && reportOrOption.isUnreadWithMention) || lastReadTime < lastMentionedTime;
}

type ReasonAndReportActionThatRequiresAttention = {
    reason: ValueOf<typeof CONST.REQUIRES_ATTENTION_REASONS>;
    reportAction?: OnyxEntry<ReportAction>;
};

function getReasonAndReportActionThatRequiresAttention(
    optionOrReport: OnyxEntry<Report> | OptionData,
    parentReportAction?: OnyxEntry<ReportAction>,
    isReportArchived = false,
): ReasonAndReportActionThatRequiresAttention | null {
    if (!optionOrReport) {
        return null;
    }

    const reportActions = getAllReportActions(optionOrReport.reportID);

    if (isJoinRequestInAdminRoom(optionOrReport)) {
        return {
            reason: CONST.REQUIRES_ATTENTION_REASONS.HAS_JOIN_REQUEST,
            reportAction: getActionableJoinRequestPendingReportAction(optionOrReport.reportID),
        };
    }

    if (isReportArchived) {
        return null;
    }

    if (isUnreadWithMention(optionOrReport)) {
        return {
            reason: CONST.REQUIRES_ATTENTION_REASONS.IS_UNREAD_WITH_MENTION,
        };
    }

    if (isWaitingForAssigneeToCompleteAction(optionOrReport, parentReportAction)) {
        return {
            reason: CONST.REQUIRES_ATTENTION_REASONS.IS_WAITING_FOR_ASSIGNEE_TO_COMPLETE_ACTION,
            reportAction: Object.values(reportActions).find((action) => action.childType === CONST.REPORT.TYPE.TASK),
        };
    }

    const iouReportActionToApproveOrPay = getIOUReportActionToApproveOrPay(optionOrReport, undefined);
    const iouReportID = getIOUReportIDFromReportActionPreview(iouReportActionToApproveOrPay);
    const transactions = getReportTransactions(iouReportID);
    const hasOnlyPendingTransactions = transactions.length > 0 && transactions.every((t) => isExpensifyCardTransaction(t) && isPending(t));

    // Has a child report that is awaiting action (e.g. approve, pay, add bank account) from current user
    // This will be fixed as part of https://github.com/Expensify/Expensify/issues/507850
    // eslint-disable-next-line deprecation/deprecation
    const policy = getPolicy(optionOrReport.policyID);
    if (
        (optionOrReport.hasOutstandingChildRequest === true || iouReportActionToApproveOrPay?.reportActionID) &&
        (policy?.reimbursementChoice !== CONST.POLICY.REIMBURSEMENT_CHOICES.REIMBURSEMENT_NO || !hasOnlyPendingTransactions)
    ) {
        return {
            reason: CONST.REQUIRES_ATTENTION_REASONS.HAS_CHILD_REPORT_AWAITING_ACTION,
            reportAction: iouReportActionToApproveOrPay,
        };
    }

    if (hasMissingInvoiceBankAccount(optionOrReport.reportID) && !isSettled(optionOrReport.reportID)) {
        return {
            reason: CONST.REQUIRES_ATTENTION_REASONS.HAS_MISSING_INVOICE_BANK_ACCOUNT,
        };
    }

    if (isInvoiceRoom(optionOrReport)) {
        const reportAction = Object.values(reportActions).find(
            (action) =>
                action.actionName === CONST.REPORT.ACTIONS.TYPE.REPORT_PREVIEW &&
                action.childReportID &&
                hasMissingInvoiceBankAccount(action.childReportID) &&
                !isSettled(action.childReportID),
        );

        return reportAction
            ? {
                  reason: CONST.REQUIRES_ATTENTION_REASONS.HAS_MISSING_INVOICE_BANK_ACCOUNT,
                  reportAction,
              }
            : null;
    }

    return null;
}

/**
 * Determines if the option requires action from the current user. This can happen when it:
 *  - is unread and the user was mentioned in one of the unread comments
 *  - is for an outstanding task waiting on the user
 *  - has an outstanding child expense that is waiting for an action from the current user (e.g. pay, approve, add bank account)
 *  - is either the system or concierge chat, the user free trial has ended and it didn't add a payment card yet
 *
 * @param option (report or optionItem)
 * @param parentReportAction (the report action the current report is a thread of)
 */
function requiresAttentionFromCurrentUser(optionOrReport: OnyxEntry<Report> | OptionData, parentReportAction?: OnyxEntry<ReportAction>, isReportArchived = false) {
    return !!getReasonAndReportActionThatRequiresAttention(optionOrReport, parentReportAction, isReportArchived);
}

/**
 * Checks if the report contains at least one Non-Reimbursable transaction
 */
function hasNonReimbursableTransactions(iouReportID: string | undefined, reportsTransactionsParam: Record<string, Transaction[]> = reportsTransactions): boolean {
    const transactions = getReportTransactions(iouReportID, reportsTransactionsParam);
    return transactions.filter((transaction) => transaction.reimbursable === false).length > 0;
}

function getMoneyRequestSpendBreakdown(report: OnyxInputOrEntry<Report>, searchReports?: SearchReport[]): SpendBreakdown {
    const reports = searchReports ?? allReports;
    let moneyRequestReport: OnyxEntry<Report>;
    if (report && (isMoneyRequestReport(report, searchReports) || isInvoiceReport(report))) {
        moneyRequestReport = report;
    }
    if (reports && report?.iouReportID) {
        moneyRequestReport = getReport(report.iouReportID, allReports);
    }
    if (moneyRequestReport) {
        let nonReimbursableSpend = moneyRequestReport.nonReimbursableTotal ?? 0;
        let totalSpend = moneyRequestReport.total ?? 0;

        if (nonReimbursableSpend + totalSpend !== 0) {
            // There is a possibility that if the Expense report has a negative total.
            // This is because there are instances where you can get a credit back on your card,
            // or you enter a negative expense to "offset" future expenses
            nonReimbursableSpend = isExpenseReport(moneyRequestReport) ? nonReimbursableSpend * -1 : Math.abs(nonReimbursableSpend);
            totalSpend = isExpenseReport(moneyRequestReport) ? totalSpend * -1 : Math.abs(totalSpend);

            const totalDisplaySpend = totalSpend;
            const reimbursableSpend = totalDisplaySpend - nonReimbursableSpend;

            return {
                nonReimbursableSpend,
                reimbursableSpend,
                totalDisplaySpend,
            };
        }
    }
    return {
        nonReimbursableSpend: 0,
        reimbursableSpend: 0,
        totalDisplaySpend: 0,
    };
}

/**
 * Get the title for a policy expense chat which depends on the role of the policy member seeing this report
 */
function getPolicyExpenseChatName({
    report,
    policy,
    personalDetailsList = allPersonalDetails,
    policies,
    reports,
}: {
    report: OnyxEntry<Report>;
    policy?: OnyxEntry<Policy> | SearchPolicy;
    personalDetailsList?: Partial<PersonalDetailsList>;
    policies?: SearchPolicy[];
    reports?: SearchReport[];
}): string | undefined {
    const ownerAccountID = report?.ownerAccountID;
    const personalDetails = ownerAccountID ? personalDetailsList?.[ownerAccountID] : undefined;
    const login = personalDetails ? personalDetails.login : null;
    // eslint-disable-next-line @typescript-eslint/prefer-nullish-coalescing
    const reportOwnerDisplayName = getDisplayNameForParticipant({accountID: ownerAccountID, shouldRemoveDomain: true}) || login;

    if (reportOwnerDisplayName) {
        return translateLocal('workspace.common.policyExpenseChatName', {displayName: reportOwnerDisplayName});
    }

    let policyExpenseChatRole = 'user';

    const policyItem = policies ? policies.find((p) => p.id === report?.policyID) : allPolicies?.[`${ONYXKEYS.COLLECTION.POLICY}${report?.policyID}`];
    if (policyItem) {
        policyExpenseChatRole = policyItem.role || 'user';
    }

    // If this user is not admin and this policy expense chat has been archived because of account merging, this must be an old expense chat
    // of the account which was merged into the current user's account. Use the name of the policy as the name of the report.
    // This will get removed as part of https://github.com/Expensify/App/issues/59961
    // eslint-disable-next-line deprecation/deprecation
    if (isArchivedNonExpenseReport(report, !!getReportNameValuePairs(report?.reportID)?.private_isArchived)) {
        const lastAction = getLastVisibleActionReportActionsUtils(report?.reportID);
        const archiveReason = isClosedAction(lastAction) ? getOriginalMessage(lastAction)?.reason : CONST.REPORT.ARCHIVE_REASON.DEFAULT;
        if (archiveReason === CONST.REPORT.ARCHIVE_REASON.ACCOUNT_MERGED && policyExpenseChatRole !== CONST.POLICY.ROLE.ADMIN) {
            return getPolicyName({report, policy, policies, reports});
        }
    }
    return report?.reportName;
}

function getArchiveReason(reportActions: OnyxEntry<ReportActions>): ValueOf<typeof CONST.REPORT.ARCHIVE_REASON> | undefined {
    const lastClosedReportAction = getLastClosedReportAction(reportActions);

    if (!lastClosedReportAction) {
        return undefined;
    }

    return isClosedAction(lastClosedReportAction) ? getOriginalMessage(lastClosedReportAction)?.reason : CONST.REPORT.ARCHIVE_REASON.DEFAULT;
}

/**
 * Given a report field, check if the field is for the report title.
 */
function isReportFieldOfTypeTitle(reportField: OnyxEntry<PolicyReportField>): boolean {
    return reportField?.fieldID === CONST.REPORT_FIELD_TITLE_FIELD_ID;
}

/**
 * Check if Report has any held expenses
 */
function isHoldCreator(transaction: OnyxEntry<Transaction>, reportID: string | undefined): boolean {
    const holdReportAction = getReportAction(reportID, `${transaction?.comment?.hold ?? ''}`);
    return isActionCreator(holdReportAction);
}

/**
 * Given a report field, check if the field can be edited or not.
 * For title fields, its considered disabled if `deletable` prop is `true` (https://github.com/Expensify/App/issues/35043#issuecomment-1911275433)
 * For non title fields, its considered disabled if:
 * 1. The user is not admin of the report
 * 2. Report is settled or it is closed
 */
function isReportFieldDisabled(report: OnyxEntry<Report>, reportField: OnyxEntry<PolicyReportField>, policy: OnyxEntry<Policy>): boolean {
    if (isInvoiceReport(report)) {
        return true;
    }
    const isReportSettled = isSettled(report?.reportID);
    const isReportClosed = isClosedReport(report);
    const isTitleField = isReportFieldOfTypeTitle(reportField);
    const isAdmin = isPolicyAdmin(report?.policyID, {[`${ONYXKEYS.COLLECTION.POLICY}${policy?.id}`]: policy});
    const isApproved = isReportApproved({report});
    if (!isAdmin && (isReportSettled || isReportClosed || isApproved)) {
        return true;
    }

    if (isTitleField) {
        return !reportField?.deletable;
    }

    return false;
}

/**
 * Given a set of report fields, return the field that refers to title
 */
function getTitleReportField(reportFields: Record<string, PolicyReportField>) {
    return Object.values(reportFields).find((field) => isReportFieldOfTypeTitle(field));
}

/**
 * Get the key for a report field
 */
function getReportFieldKey(reportFieldId: string | undefined) {
    if (!reportFieldId) {
        return '';
    }

    // We don't need to add `expensify_` prefix to the title field key, because backend stored title under a unique key `text_title`,
    // and all the other report field keys are stored under `expensify_FIELD_ID`.
    if (reportFieldId === CONST.REPORT_FIELD_TITLE_FIELD_ID) {
        return reportFieldId;
    }

    return `expensify_${reportFieldId}`;
}

/**
 * Get the report fields attached to the policy given policyID
 */
function getReportFieldsByPolicyID(policyID: string | undefined): Record<string, PolicyReportField> {
    if (!policyID) {
        return {};
    }

    const policyReportFields = Object.entries(allPolicies ?? {}).find(([key]) => key.replace(ONYXKEYS.COLLECTION.POLICY, '') === policyID);
    const fieldList = policyReportFields?.[1]?.fieldList;

    if (!policyReportFields || !fieldList) {
        return {};
    }

    return fieldList;
}

/**
 * Get the report fields that we should display a MoneyReportView gets opened
 */

function getAvailableReportFields(report: OnyxEntry<Report>, policyReportFields: PolicyReportField[]): PolicyReportField[] {
    // Get the report fields that are attached to a report. These will persist even if a field is deleted from the policy.
    const reportFields = Object.values(report?.fieldList ?? {});
    const reportIsSettled = isSettled(report?.reportID);

    // If the report is settled, we don't want to show any new field that gets added to the policy.
    if (reportIsSettled) {
        return reportFields;
    }

    // If the report is unsettled, we want to merge the new fields that get added to the policy with the fields that
    // are attached to the report.
    const mergedFieldIds = Array.from(new Set([...policyReportFields.map(({fieldID}) => fieldID), ...reportFields.map(({fieldID}) => fieldID)]));

    const fields = mergedFieldIds.map((id) => {
        const field = report?.fieldList?.[getReportFieldKey(id)];

        if (field) {
            return field;
        }

        const policyReportField = policyReportFields.find(({fieldID}) => fieldID === id);

        if (policyReportField) {
            return policyReportField;
        }

        return null;
    });

    return fields.filter(Boolean) as PolicyReportField[];
}

/**
 * Get the title for an IOU or expense chat which will be showing the payer and the amount
 */
function getMoneyRequestReportName({
    report,
    policy,
    invoiceReceiverPolicy,
}: {
    report: OnyxEntry<Report>;
    policy?: OnyxEntry<Policy> | SearchPolicy;
    invoiceReceiverPolicy?: OnyxEntry<Policy> | SearchPolicy;
}): string {
    if (report?.reportName && isExpenseReport(report)) {
        return report.reportName;
    }

    const moneyRequestTotal = getMoneyRequestSpendBreakdown(report).totalDisplaySpend;
    const formattedAmount = convertToDisplayString(moneyRequestTotal, report?.currency);

    let payerOrApproverName;
    if (isExpenseReport(report)) {
        const parentReport = getParentReport(report);
        payerOrApproverName = getPolicyName({report: parentReport ?? report, policy});
    } else if (isInvoiceReport(report)) {
        const chatReport = getReportOrDraftReport(report?.chatReportID);
        payerOrApproverName = getInvoicePayerName(chatReport, invoiceReceiverPolicy);
    } else {
        payerOrApproverName = getDisplayNameForParticipant({accountID: report?.managerID}) ?? '';
    }

    const payerPaidAmountMessage = translateLocal('iou.payerPaidAmount', {
        payer: payerOrApproverName,
        amount: formattedAmount,
    });

    if (isReportApproved({report})) {
        return translateLocal('iou.managerApprovedAmount', {
            manager: payerOrApproverName,
            amount: formattedAmount,
        });
    }

    if (report?.isWaitingOnBankAccount) {
        return `${payerPaidAmountMessage} ${CONST.DOT_SEPARATOR} ${translateLocal('iou.pending')}`;
    }

    if (!isSettled(report?.reportID) && hasNonReimbursableTransactions(report?.reportID)) {
        payerOrApproverName = getDisplayNameForParticipant({accountID: report?.ownerAccountID}) ?? '';
        return translateLocal('iou.payerSpentAmount', {payer: payerOrApproverName, amount: formattedAmount});
    }

    if (isProcessingReport(report) || isOpenExpenseReport(report) || isOpenInvoiceReport(report) || moneyRequestTotal === 0) {
        return translateLocal('iou.payerOwesAmount', {payer: payerOrApproverName, amount: formattedAmount});
    }

    return payerPaidAmountMessage;
}

/**
 * Gets transaction created, amount, currency, comment, and waypoints (for distance expense)
 * into a flat object. Used for displaying transactions and sending them in API commands
 */

function getTransactionDetails(
    transaction: OnyxInputOrEntry<Transaction>,
    createdDateFormat: string = CONST.DATE.FNS_FORMAT_STRING,
    policy: OnyxEntry<Policy> = undefined,
): TransactionDetails | undefined {
    if (!transaction) {
        return;
    }
    const report = getReportOrDraftReport(transaction?.reportID);
    return {
        created: getFormattedCreated(transaction, createdDateFormat),
        amount: getTransactionAmount(transaction, !isEmptyObject(report) && isExpenseReport(report)),
        attendees: getAttendees(transaction),
        taxAmount: getTaxAmount(transaction, !isEmptyObject(report) && isExpenseReport(report)),
        taxCode: getTaxCode(transaction),
        currency: getCurrency(transaction),
        comment: getDescription(transaction),
        merchant: getMerchant(transaction, policy),
        waypoints: getWaypoints(transaction),
        customUnitRateID: getRateID(transaction),
        category: getCategory(transaction),
        billable: getBillable(transaction),
        tag: getTag(transaction),
        mccGroup: getMCCGroup(transaction),
        cardID: getCardID(transaction),
        cardName: getCardName(transaction),
        originalAmount: getOriginalAmount(transaction),
        originalCurrency: getOriginalCurrency(transaction),
        postedDate: getFormattedPostedDate(transaction),
    };
}

function getTransactionCommentObject(transaction: OnyxEntry<Transaction>): Comment {
    return {
        ...transaction?.comment,
        comment: Parser.htmlToMarkdown(transaction?.comment?.comment ?? ''),
        waypoints: getWaypoints(transaction),
    };
}

function isWorkspacePayer(memberLogin: string, policy: OnyxEntry<Policy>): boolean {
    const isAdmin = policy?.employeeList?.[memberLogin]?.role === CONST.POLICY.ROLE.ADMIN;
    if (isPaidGroupPolicyPolicyUtils(policy)) {
        if (policy?.reimbursementChoice === CONST.POLICY.REIMBURSEMENT_CHOICES.REIMBURSEMENT_YES) {
            // If we get here without a reimburser only admin is the payer.
            if (!policy?.achAccount?.reimburser) {
                return isAdmin;
            }

            // If we are the reimburser then we are the payer.
            const isReimburser = memberLogin === policy?.achAccount?.reimburser;
            return isReimburser;
        }
        if (policy?.reimbursementChoice === CONST.POLICY.REIMBURSEMENT_CHOICES.REIMBURSEMENT_MANUAL) {
            return isAdmin;
        }
        return false;
    }
    return false;
}

/**
 * Can only edit if:
 *
 * - in case of IOU report
 *    - the current user is the requestor and is not settled yet
 * - in case of expense report
 *    - the current user is the requestor and is not settled yet
 *    - the current user is the manager of the report
 *    - or the current user is an admin on the policy the expense report is tied to
 *
 *    This is used in conjunction with canEditRestrictedField to control editing of specific fields like amount, currency, created, receipt, and distance.
 *    On its own, it only controls allowing/disallowing navigating to the editing pages or showing/hiding the 'Edit' icon on report actions
 */
function canEditMoneyRequest(reportAction: OnyxInputOrEntry<ReportAction<typeof CONST.REPORT.ACTIONS.TYPE.IOU>>, linkedTransaction?: OnyxEntry<Transaction>): boolean {
    const isDeleted = isDeletedAction(reportAction);

    if (isDeleted) {
        return false;
    }

    const allowedReportActionType: Array<ValueOf<typeof CONST.IOU.REPORT_ACTION_TYPE>> = [CONST.IOU.REPORT_ACTION_TYPE.TRACK, CONST.IOU.REPORT_ACTION_TYPE.CREATE];
    const originalMessage = getOriginalMessage(reportAction);
    const actionType = originalMessage?.type;

    if (!actionType || !allowedReportActionType.includes(actionType)) {
        return false;
    }

    const transaction = linkedTransaction ?? getLinkedTransaction(reportAction ?? undefined);

    // In case the transaction is failed to be created, we should disable editing the money request
    if (!transaction?.transactionID || (transaction?.pendingAction === CONST.RED_BRICK_ROAD_PENDING_ACTION.ADD && !isEmptyObject(transaction.errors))) {
        return false;
    }

    const moneyRequestReportID = originalMessage?.IOUReportID;

    if (!moneyRequestReportID) {
        return actionType === CONST.IOU.REPORT_ACTION_TYPE.TRACK;
    }

    const moneyRequestReport = getReportOrDraftReport(String(moneyRequestReportID));
    const isRequestor = currentUserAccountID === reportAction?.actorAccountID;

    const isSubmitted = isProcessingReport(moneyRequestReport);
    if (isIOUReport(moneyRequestReport)) {
        return isSubmitted && isRequestor;
    }
    // This will be fixed as part of https://github.com/Expensify/Expensify/issues/507850
    // eslint-disable-next-line deprecation/deprecation
    const policy = getPolicy(moneyRequestReport?.policyID);
    const isAdmin = policy?.role === CONST.POLICY.ROLE.ADMIN;
    const isManager = currentUserAccountID === moneyRequestReport?.managerID;

    if (isInvoiceReport(moneyRequestReport) && isManager) {
        return false;
    }

    // Admin & managers can always edit coding fields such as tag, category, billable, etc.
    if (isAdmin || isManager) {
        return true;
    }

    if (policy?.type === CONST.POLICY.TYPE.CORPORATE && moneyRequestReport && isSubmitted && isCurrentUserSubmitter(moneyRequestReport.reportID)) {
        const isForwarded = getSubmitToAccountID(policy, moneyRequestReport) !== moneyRequestReport.managerID;
        return !isForwarded;
    }

    return !isReportApproved({report: moneyRequestReport}) && !isSettled(moneyRequestReport?.reportID) && !isClosedReport(moneyRequestReport) && isRequestor;
}

function getNextApproverAccountID(report: OnyxEntry<Report>, isUnapproved = false) {
    // This will be fixed as part of https://github.com/Expensify/Expensify/issues/507850
    // eslint-disable-next-line deprecation/deprecation
    const policy = getPolicy(report?.policyID);
    const approvalChain = getApprovalChain(policy, report);
    const submitToAccountID = getSubmitToAccountID(policy, report);

    if (isUnapproved) {
        if (approvalChain.includes(currentUserEmail ?? '')) {
            return currentUserAccountID;
        }

        return report?.managerID;
    }

    if (approvalChain.length === 0) {
        return submitToAccountID;
    }

    const nextApproverEmail = approvalChain.length === 1 ? approvalChain.at(0) : approvalChain.at(approvalChain.indexOf(currentUserEmail ?? '') + 1);
    if (!nextApproverEmail) {
        return submitToAccountID;
    }

    return getAccountIDsByLogins([nextApproverEmail]).at(0);
}

function canEditReportPolicy(report: OnyxEntry<Report>, reportPolicy: OnyxEntry<Policy>): boolean {
    const isAdmin = isPolicyAdminPolicyUtils(reportPolicy);
    const isManager = isReportManager(report);
    const isSubmitter = isReportOwner(report);
    const isReportAuditor = isAuditor(report);
    const isIOUType = isIOUReport(report);
    const isInvoiceType = isInvoiceReport(report);
    const isExpenseType = isExpenseReport(report);
    const isOpen = isOpenReport(report);
    const isSubmitted = isProcessingReport(report);
    const isReimbursed = isReportManuallyReimbursed(report);

    if (isIOUType) {
        return isOpen || isSubmitted || isReimbursed;
    }

    if (isInvoiceType) {
        return isOpen && !isReportAuditor;
    }

    if (isExpenseType) {
        if (isOpen) {
            return isSubmitter || isAdmin;
        }

        if (isSubmitted) {
            return (isSubmitter && isAwaitingFirstLevelApproval(report)) || isManager || isAdmin;
        }

        return isManager || isAdmin;
    }

    return false;
}

/**
 * Checks if the current user can edit the provided property of an expense
 *
 */
function canEditFieldOfMoneyRequest(reportAction: OnyxInputOrEntry<ReportAction>, fieldToEdit: ValueOf<typeof CONST.EDIT_REQUEST_FIELD>, isDeleteAction?: boolean): boolean {
    // A list of fields that cannot be edited by anyone, once an expense has been settled
    const restrictedFields: string[] = [
        CONST.EDIT_REQUEST_FIELD.AMOUNT,
        CONST.EDIT_REQUEST_FIELD.CURRENCY,
        CONST.EDIT_REQUEST_FIELD.MERCHANT,
        CONST.EDIT_REQUEST_FIELD.DATE,
        CONST.EDIT_REQUEST_FIELD.RECEIPT,
        CONST.EDIT_REQUEST_FIELD.DISTANCE,
        CONST.EDIT_REQUEST_FIELD.DISTANCE_RATE,
        CONST.EDIT_REQUEST_FIELD.REPORT,
    ];

    if (!isMoneyRequestAction(reportAction) || !canEditMoneyRequest(reportAction)) {
        return false;
    }

    // If we're editing fields such as category, tag, description, etc. the check above should be enough for handling the permission
    if (!restrictedFields.includes(fieldToEdit)) {
        return true;
    }

    const iouMessage = getOriginalMessage(reportAction);
    const moneyRequestReport = iouMessage?.IOUReportID ? (getReport(iouMessage?.IOUReportID, allReports) ?? ({} as Report)) : ({} as Report);
    const transaction = allTransactions?.[`${ONYXKEYS.COLLECTION.TRANSACTION}${iouMessage?.IOUTransactionID}`] ?? ({} as Transaction);

    if (isSettled(String(moneyRequestReport.reportID)) || isReportIDApproved(String(moneyRequestReport.reportID))) {
        return false;
    }

    if (
        (fieldToEdit === CONST.EDIT_REQUEST_FIELD.AMOUNT || fieldToEdit === CONST.EDIT_REQUEST_FIELD.CURRENCY || fieldToEdit === CONST.EDIT_REQUEST_FIELD.DATE) &&
        isCardTransactionTransactionUtils(transaction)
    ) {
        return false;
    }

    // This will be fixed as part of https://github.com/Expensify/Expensify/issues/507850
    // eslint-disable-next-line deprecation/deprecation
    const policy = getPolicy(moneyRequestReport?.policyID);
    const isAdmin = isExpenseReport(moneyRequestReport) && policy?.role === CONST.POLICY.ROLE.ADMIN;
    const isManager = isExpenseReport(moneyRequestReport) && currentUserAccountID === moneyRequestReport?.managerID;

    if ((fieldToEdit === CONST.EDIT_REQUEST_FIELD.AMOUNT || fieldToEdit === CONST.EDIT_REQUEST_FIELD.CURRENCY) && isDistanceRequest(transaction)) {
        return isAdmin || isManager;
    }

    if (
        (fieldToEdit === CONST.EDIT_REQUEST_FIELD.AMOUNT || fieldToEdit === CONST.EDIT_REQUEST_FIELD.CURRENCY || fieldToEdit === CONST.EDIT_REQUEST_FIELD.MERCHANT) &&
        isPerDiemRequest(transaction)
    ) {
        return false;
    }

    if (fieldToEdit === CONST.EDIT_REQUEST_FIELD.RECEIPT) {
        const isRequestor = currentUserAccountID === reportAction?.actorAccountID;
        return (
            !isInvoiceReport(moneyRequestReport) &&
            !isReceiptBeingScanned(transaction) &&
            !isDistanceRequest(transaction) &&
            !isPerDiemRequest(transaction) &&
            (isAdmin || isManager || isRequestor) &&
            (isDeleteAction ? isRequestor : true)
        );
    }

    if (fieldToEdit === CONST.EDIT_REQUEST_FIELD.DISTANCE_RATE) {
        // The distance rate can be modified only on the distance expense reports
        return isExpenseReport(moneyRequestReport) && isDistanceRequest(transaction);
    }

    if (fieldToEdit === CONST.EDIT_REQUEST_FIELD.REPORT) {
        const isRequestIOU = isIOUReport(moneyRequestReport);
        if (isRequestIOU) {
            return false;
        }
        const isOwner = moneyRequestReport?.ownerAccountID === currentUserAccountID;

        // Unreported transaction from OldDot can have the reportID as an empty string
        const isUnreported = !transaction?.reportID || transaction?.reportID === CONST.REPORT.UNREPORTED_REPORT_ID;
        return isUnreported
            ? Object.values(allPolicies ?? {}).flatMap((currentPolicy) => getOutstandingReportsForUser(currentPolicy?.id, currentUserAccountID, allReports ?? {})).length > 0
            : Object.values(allPolicies ?? {}).flatMap((currentPolicy) => getOutstandingReportsForUser(currentPolicy?.id, moneyRequestReport?.ownerAccountID, allReports ?? {})).length > 1 ||
                  isOwner;
    }

    return true;
}

/**
 * Can only edit if:
 *
 * - It was written by the current user
 * - It's an ADD_COMMENT that is not an attachment
 * - It's an expense where conditions for modifications are defined in canEditMoneyRequest method
 * - It's not pending deletion
 */
function canEditReportAction(reportAction: OnyxInputOrEntry<ReportAction>): boolean {
    const isCommentOrIOU = reportAction?.actionName === CONST.REPORT.ACTIONS.TYPE.ADD_COMMENT || reportAction?.actionName === CONST.REPORT.ACTIONS.TYPE.IOU;
    const message = reportAction ? getReportActionMessageReportUtils(reportAction) : undefined;

    return !!(
        reportAction?.actorAccountID === currentUserAccountID &&
        isCommentOrIOU &&
        (!isMoneyRequestAction(reportAction) || canEditMoneyRequest(reportAction)) && // Returns true for non-IOU actions
        !isReportMessageAttachment(message) &&
        ((!reportAction.isAttachmentWithText && !reportAction.isAttachmentOnly) || !reportAction.isOptimisticAction) &&
        !isDeletedAction(reportAction) &&
        !isCreatedTaskReportAction(reportAction) &&
        reportAction?.pendingAction !== CONST.RED_BRICK_ROAD_PENDING_ACTION.DELETE
    );
}

/**
 * This function is needed due to the fact that when we first create an empty report, its preview action has an actorAccountID of '0'.
 * This is not the case when the report is automatically created by adding expenses to the chat where no open report is available.
 * Can be simplified by comparing actorAccountID to accountID when mentioned issue is no longer a thing on a BE side.
 */
function isActionOrReportPreviewOwner(report: Report) {
    const parentAction = getReportAction(report.parentReportID, report.parentReportActionID);
    const {accountID} = currentUserPersonalDetails ?? {};
    const {actorAccountID, actionName, childOwnerAccountID} = parentAction ?? {};
    if (typeof accountID === 'number' && typeof actorAccountID === 'number' && accountID === actorAccountID) {
        return true;
    }
    return actionName === CONST.REPORT.ACTIONS.TYPE.REPORT_PREVIEW && childOwnerAccountID === accountID;
}

function canHoldUnholdReportAction(reportAction: OnyxInputOrEntry<ReportAction>): {canHoldRequest: boolean; canUnholdRequest: boolean} {
    if (!isMoneyRequestAction(reportAction)) {
        return {canHoldRequest: false, canUnholdRequest: false};
    }

    const moneyRequestReportID = getOriginalMessage(reportAction)?.IOUReportID;
    const moneyRequestReport = getReportOrDraftReport(String(moneyRequestReportID));

    if (!moneyRequestReportID || !moneyRequestReport) {
        return {canHoldRequest: false, canUnholdRequest: false};
    }

    if (isInvoiceReport(moneyRequestReport)) {
        return {
            canHoldRequest: false,
            canUnholdRequest: false,
        };
    }

    const isRequestSettled = isSettled(moneyRequestReport?.reportID);
    const isApproved = isReportApproved({report: moneyRequestReport});
    const transactionID = moneyRequestReport ? getOriginalMessage(reportAction)?.IOUTransactionID : undefined;
    const transaction = allTransactions?.[`${ONYXKEYS.COLLECTION.TRANSACTION}${transactionID}`] ?? ({} as Transaction);

    const parentReportAction = isThread(moneyRequestReport)
        ? allReportActions?.[`${ONYXKEYS.COLLECTION.REPORT_ACTIONS}${moneyRequestReport.parentReportID}`]?.[moneyRequestReport.parentReportActionID]
        : undefined;

    const isRequestIOU = isIOUReport(moneyRequestReport);
    const isHoldActionCreator = isHoldCreator(transaction, reportAction.childReportID);

    const isTrackExpenseMoneyReport = isTrackExpenseReport(moneyRequestReport);
    const isActionOwner = isActionOrReportPreviewOwner(moneyRequestReport);
    const isApprover = isMoneyRequestReport(moneyRequestReport) && moneyRequestReport?.managerID !== null && currentUserPersonalDetails?.accountID === moneyRequestReport?.managerID;
    const isAdmin = isPolicyAdmin(moneyRequestReport.policyID, allPolicies);
    const isOnHold = isOnHoldTransactionUtils(transaction);
    const isClosed = isClosedReport(moneyRequestReport);

    const isSubmitted = isProcessingReport(moneyRequestReport);
    const canModifyStatus = !isTrackExpenseMoneyReport && (isAdmin || isActionOwner || isApprover);
    const canModifyUnholdStatus = !isTrackExpenseMoneyReport && (isAdmin || (isActionOwner && isHoldActionCreator) || isApprover);
    const isDeletedParentActionLocal = isEmptyObject(parentReportAction) || isDeletedAction(parentReportAction);

    const canHoldOrUnholdRequest = !isRequestSettled && !isApproved && !isDeletedParentActionLocal && !isClosed && !isDeletedParentAction(reportAction);
    const canHoldRequest = canHoldOrUnholdRequest && !isOnHold && (isRequestIOU || canModifyStatus) && !isScanning(transaction) && (isSubmitted || isActionOwner);
    const canUnholdRequest = !!(canHoldOrUnholdRequest && isOnHold && (isRequestIOU ? isHoldActionCreator : canModifyUnholdStatus));

    return {canHoldRequest, canUnholdRequest};
}

const changeMoneyRequestHoldStatus = (reportAction: OnyxEntry<ReportAction>): void => {
    if (!isMoneyRequestAction(reportAction)) {
        return;
    }
    const moneyRequestReportID = getOriginalMessage(reportAction)?.IOUReportID;

    const moneyRequestReport = getReportOrDraftReport(String(moneyRequestReportID));
    if (!moneyRequestReportID || !moneyRequestReport) {
        return;
    }

    const transactionID = getOriginalMessage(reportAction)?.IOUTransactionID;

    if (!transactionID || !reportAction.childReportID) {
        Log.warn('Missing transactionID and reportAction.childReportID during the change of the money request hold status');
        return;
    }

    const transaction = allTransactions?.[`${ONYXKEYS.COLLECTION.TRANSACTION}${transactionID}`] ?? ({} as Transaction);
    const isOnHold = isOnHoldTransactionUtils(transaction);
    const policy = allPolicies?.[`${ONYXKEYS.COLLECTION.POLICY}${moneyRequestReport.policyID}`] ?? null;

    if (isOnHold) {
        unholdRequest(transactionID, reportAction.childReportID);
    } else {
        const activeRoute = encodeURIComponent(Navigation.getActiveRoute());
        Navigation.navigate(ROUTES.MONEY_REQUEST_HOLD_REASON.getRoute(policy?.type ?? CONST.POLICY.TYPE.PERSONAL, transactionID, reportAction.childReportID, activeRoute));
    }
};

/**
 * Gets all transactions on an IOU report with a receipt
 */
function getTransactionsWithReceipts(iouReportID: string | undefined): Transaction[] {
    const transactions = getReportTransactions(iouReportID);
    return transactions.filter((transaction) => hasReceiptTransactionUtils(transaction));
}

/**
 * For report previews, we display a "Receipt scan in progress" indicator
 * instead of the report total only when we have no report total ready to show. This is the case when
 * all requests are receipts that are being SmartScanned. As soon as we have a non-receipt request,
 * or as soon as one receipt request is done scanning, we have at least one
 * "ready" expense, and we remove this indicator to show the partial report total.
 */
function areAllRequestsBeingSmartScanned(iouReportID: string | undefined, reportPreviewAction: OnyxEntry<ReportAction>): boolean {
    const transactionsWithReceipts = getTransactionsWithReceipts(iouReportID);
    // If we have more requests than requests with receipts, we have some manual requests
    if (getNumberOfMoneyRequests(reportPreviewAction) > transactionsWithReceipts.length) {
        return false;
    }
    return transactionsWithReceipts.every((transaction) => isScanning(transaction));
}

/**
 * Get the transactions related to a report preview with receipts
 * Get the details linked to the IOU reportAction
 *
 * NOTE: This method is only meant to be used inside this action file. Do not export and use it elsewhere. Use withOnyx or Onyx.connect() instead.
 */
function getLinkedTransaction(reportAction: OnyxEntry<ReportAction | OptimisticIOUReportAction>, transactions?: SearchTransaction[]): OnyxEntry<Transaction> | SearchTransaction {
    let transactionID: string | undefined;

    if (isMoneyRequestAction(reportAction)) {
        transactionID = getOriginalMessage(reportAction)?.IOUTransactionID;
    }

    return transactions ? transactions.find((transaction) => transaction.transactionID === transactionID) : allTransactions?.[`${ONYXKEYS.COLLECTION.TRANSACTION}${transactionID}`];
}

/**
 * Check if any of the transactions in the report has required missing fields
 */
function hasMissingSmartscanFields(iouReportID: string | undefined, transactions?: Transaction[]): boolean {
    const reportTransactions = transactions ?? getReportTransactions(iouReportID);

    return reportTransactions.some(hasMissingSmartscanFieldsTransactionUtils);
}

/**
 * Get report action which is missing smartscan fields
 */
function getReportActionWithMissingSmartscanFields(iouReportID: string | undefined): ReportAction | undefined {
    const reportActions = Object.values(getAllReportActions(iouReportID));
    return reportActions.find((action) => {
        if (!isMoneyRequestAction(action)) {
            return false;
        }
        const transaction = getLinkedTransaction(action);
        if (isEmptyObject(transaction)) {
            return false;
        }
        if (!wasActionTakenByCurrentUser(action)) {
            return false;
        }
        return hasMissingSmartscanFieldsTransactionUtils(transaction);
    });
}

/**
 * Check if iouReportID has required missing fields
 */
function shouldShowRBRForMissingSmartscanFields(iouReportID: string | undefined): boolean {
    return !!getReportActionWithMissingSmartscanFields(iouReportID);
}

/**
 * Given a parent IOU report action get report name for the LHN.
 */
function getTransactionReportName({
    reportAction,
    transactions,
    reports,
}: {
    reportAction: OnyxEntry<ReportAction | OptimisticIOUReportAction>;
    transactions?: SearchTransaction[];
    reports?: SearchReport[];
}): string {
    if (isReversedTransaction(reportAction)) {
        return translateLocal('parentReportAction.reversedTransaction');
    }

    if (isDeletedAction(reportAction)) {
        return translateLocal('parentReportAction.deletedExpense');
    }

    const transaction = getLinkedTransaction(reportAction, transactions);

    if (isEmptyObject(transaction)) {
        // Transaction data might be empty on app's first load, if so we fallback to Expense/Track Expense
        return isTrackExpenseAction(reportAction) ? translateLocal('iou.createExpense') : translateLocal('iou.expense');
    }

    if (isScanning(transaction)) {
        return translateLocal('iou.receiptScanning', {count: 1});
    }

    if (hasMissingSmartscanFieldsTransactionUtils(transaction)) {
        return translateLocal('iou.receiptMissingDetails');
    }

    if (isFetchingWaypointsFromServer(transaction) && getMerchant(transaction) === translateLocal('iou.fieldPending')) {
        return translateLocal('iou.fieldPending');
    }

    if (isSentMoneyReportAction(reportAction)) {
        return getIOUReportActionDisplayMessage(reportAction as ReportAction, transaction);
    }

    const report = getReportOrDraftReport(transaction?.reportID, reports);
    const amount = getTransactionAmount(transaction, !isEmptyObject(report) && isExpenseReport(report)) ?? 0;
    const formattedAmount = convertToDisplayString(amount, getCurrency(transaction)) ?? '';
    const comment = getMerchantOrDescription(transaction);

    return translateLocal('iou.threadExpenseReportName', {formattedAmount, comment});
}

/**
 * Get expense message for an IOU report
 *
 * @param [iouReportAction] This is always an IOU action. When necessary, report preview actions will be unwrapped and the child iou report action is passed here (the original report preview
 *     action will be passed as `originalReportAction` in this case).
 * @param [originalReportAction] This can be either a report preview action or the IOU action. This will be the original report preview action in cases where `iouReportAction` was unwrapped
 *     from a report preview action. Otherwise, it will be the same as `iouReportAction`.
 */
function getReportPreviewMessage(
    reportOrID: OnyxInputOrEntry<Report> | string,
    iouReportAction: OnyxInputOrEntry<ReportAction> = null,
    shouldConsiderScanningReceiptOrPendingRoute = false,
    isPreviewMessageForParentChatReport = false,
    policy?: OnyxInputOrEntry<Policy>,
    isForListPreview = false,
    originalReportAction: OnyxInputOrEntry<ReportAction> = iouReportAction,
): string {
    const report = typeof reportOrID === 'string' ? getReport(reportOrID, allReports) : reportOrID;
    const reportActionMessage = getReportActionHtml(iouReportAction);

    if (isEmptyObject(report) || !report?.reportID) {
        // This iouReport may be unavailable for one of the following reasons:
        // 1. After SignIn, the OpenApp API won't return iouReports if they're settled.
        // 2. The iouReport exists in local storage but hasn't been loaded into the allReports. It will be loaded automatically when the user opens the iouReport.
        // Until we know how to solve this the best, we just display the report action message.
        return reportActionMessage;
    }

    const allReportTransactions = getReportTransactions(report.reportID);
    const transactionsWithReceipts = allReportTransactions.filter(hasReceiptTransactionUtils);
    const numberOfScanningReceipts = transactionsWithReceipts.filter(isScanning).length;

    if (!isEmptyObject(iouReportAction) && !isIOUReport(report) && iouReportAction && isSplitBillReportAction(iouReportAction)) {
        // This covers group chats where the last action is a split expense action
        const linkedTransaction = getLinkedTransaction(iouReportAction);
        if (isEmptyObject(linkedTransaction)) {
            return reportActionMessage;
        }

        if (!isEmptyObject(linkedTransaction)) {
            if (isScanning(linkedTransaction)) {
                return translateLocal('iou.receiptScanning', {count: 1});
            }

            if (hasMissingSmartscanFieldsTransactionUtils(linkedTransaction)) {
                return translateLocal('iou.receiptMissingDetails');
            }

            const amount = getTransactionAmount(linkedTransaction, !isEmptyObject(report) && isExpenseReport(report)) ?? 0;
            const formattedAmount = convertToDisplayString(amount, getCurrency(linkedTransaction)) ?? '';
            return translateLocal('iou.didSplitAmount', {formattedAmount, comment: getMerchantOrDescription(linkedTransaction)});
        }
    }

    if (!isEmptyObject(iouReportAction) && !isIOUReport(report) && !isExpenseReport(report) && iouReportAction && isTrackExpenseAction(iouReportAction)) {
        // This covers group chats where the last action is a track expense action
        const linkedTransaction = getLinkedTransaction(iouReportAction);
        if (isEmptyObject(linkedTransaction)) {
            return reportActionMessage;
        }

        if (!isEmptyObject(linkedTransaction)) {
            if (isScanning(linkedTransaction)) {
                return translateLocal('iou.receiptScanning', {count: 1});
            }

            if (hasMissingSmartscanFieldsTransactionUtils(linkedTransaction)) {
                return translateLocal('iou.receiptMissingDetails');
            }

            const amount = getTransactionAmount(linkedTransaction, !isEmptyObject(report) && isExpenseReport(report)) ?? 0;
            const formattedAmount = convertToDisplayString(amount, getCurrency(linkedTransaction)) ?? '';
            return translateLocal('iou.trackedAmount', {formattedAmount, comment: getMerchantOrDescription(linkedTransaction)});
        }
    }

    const containsNonReimbursable = hasNonReimbursableTransactions(report.reportID);
    const {totalDisplaySpend: totalAmount, reimbursableSpend} = getMoneyRequestSpendBreakdown(report);

    const parentReport = getParentReport(report);
    const policyName = getPolicyName({report: parentReport ?? report, policy});
    const payerName = isExpenseReport(report) ? policyName : getDisplayNameForParticipant({accountID: report.managerID, shouldUseShortForm: !isPreviewMessageForParentChatReport});

    const formattedAmount = convertToDisplayString(totalAmount, report.currency);

    if (isReportApproved({report}) && isPaidGroupPolicy(report)) {
        return translateLocal('iou.managerApprovedAmount', {
            manager: payerName ?? '',
            amount: formattedAmount,
        });
    }

    const reportPolicy = allPolicies?.[`${ONYXKEYS.COLLECTION.POLICY}${report.policyID}`];

    let linkedTransaction;
    if (!isEmptyObject(iouReportAction) && shouldConsiderScanningReceiptOrPendingRoute && iouReportAction && isMoneyRequestAction(iouReportAction)) {
        linkedTransaction = getLinkedTransaction(iouReportAction);
    }

    if (!isEmptyObject(linkedTransaction) && isScanning(linkedTransaction)) {
        return translateLocal('iou.receiptScanning', {count: numberOfScanningReceipts});
    }

    if (!isEmptyObject(linkedTransaction) && isFetchingWaypointsFromServer(linkedTransaction) && !getTransactionAmount(linkedTransaction)) {
        return translateLocal('iou.fieldPending');
    }

    const originalMessage = !isEmptyObject(iouReportAction) && isMoneyRequestAction(iouReportAction) ? getOriginalMessage(iouReportAction) : undefined;

    // Show Paid preview message if it's settled or if the amount is paid & stuck at receivers end for only chat reports.
    if (isSettled(report.reportID) || (report.isWaitingOnBankAccount && isPreviewMessageForParentChatReport)) {
        const formattedReimbursableAmount = convertToDisplayString(reimbursableSpend, report.currency);
        // A settled report preview message can come in three formats "paid ... elsewhere" or "paid ... with Expensify"
        let translatePhraseKey: TranslationPaths = 'iou.paidElsewhere';
        if (isPreviewMessageForParentChatReport) {
            translatePhraseKey = 'iou.payerPaidAmount';
        } else if (
            [CONST.IOU.PAYMENT_TYPE.VBBA, CONST.IOU.PAYMENT_TYPE.EXPENSIFY].some((paymentType) => paymentType === originalMessage?.paymentType) ||
            !!reportActionMessage.match(/ (with Expensify|using Expensify)$/) ||
            report.isWaitingOnBankAccount
        ) {
            translatePhraseKey = 'iou.paidWithExpensify';
            if (originalMessage?.automaticAction) {
                translatePhraseKey = 'iou.automaticallyPaidWithExpensify';
            }

            if (originalMessage?.paymentType === CONST.IOU.PAYMENT_TYPE.VBBA) {
                translatePhraseKey = 'iou.businessBankAccount';
            }
        }

        let actualPayerName = report.managerID === currentUserAccountID ? '' : getDisplayNameForParticipant({accountID: report.managerID, shouldUseShortForm: true});

        actualPayerName = actualPayerName && isForListPreview && !isPreviewMessageForParentChatReport ? `${actualPayerName}:` : actualPayerName;
        const payerDisplayName = isPreviewMessageForParentChatReport ? payerName : actualPayerName;

        return translateLocal(translatePhraseKey, {
            amount: formattedReimbursableAmount,
            payer: payerDisplayName ?? '',
            last4Digits: reportPolicy?.achAccount?.accountNumber?.slice(-4) ?? '',
        });
    }

    if (report.isWaitingOnBankAccount) {
        const submitterDisplayName = getDisplayNameForParticipant({accountID: report.ownerAccountID, shouldUseShortForm: true}) ?? '';
        return translateLocal('iou.waitingOnBankAccount', {submitterDisplayName});
    }

    const lastActorID = iouReportAction?.actorAccountID;
    let amount = originalMessage?.amount;
    let currency = originalMessage?.currency ? originalMessage?.currency : report.currency;

    if (!isEmptyObject(linkedTransaction)) {
        amount = getTransactionAmount(linkedTransaction, isExpenseReport(report));
        currency = getCurrency(linkedTransaction);
    }

    if (isEmptyObject(linkedTransaction) && !isEmptyObject(iouReportAction)) {
        linkedTransaction = getLinkedTransaction(iouReportAction);
    }

    let comment = !isEmptyObject(linkedTransaction) ? getMerchantOrDescription(linkedTransaction) : undefined;
    if (!isEmptyObject(originalReportAction) && isReportPreviewAction(originalReportAction) && getNumberOfMoneyRequests(originalReportAction) !== 1) {
        comment = undefined;
    }

    // if we have the amount in the originalMessage and lastActorID, we can use that to display the preview message for the latest expense
    if (amount !== undefined && lastActorID && !isPreviewMessageForParentChatReport) {
        const amountToDisplay = convertToDisplayString(Math.abs(amount), currency);

        // We only want to show the actor name in the preview if it's not the current user who took the action
        const requestorName =
            lastActorID && lastActorID !== currentUserAccountID ? getDisplayNameForParticipant({accountID: lastActorID, shouldUseShortForm: !isPreviewMessageForParentChatReport}) : '';
        return `${requestorName ? `${requestorName}: ` : ''}${translateLocal('iou.expenseAmount', {formattedAmount: amountToDisplay, comment})}`;
    }

    if (containsNonReimbursable) {
        return translateLocal('iou.payerSpentAmount', {payer: getDisplayNameForParticipant({accountID: report.ownerAccountID}) ?? '', amount: formattedAmount});
    }

    return translateLocal('iou.payerOwesAmount', {payer: payerName ?? '', amount: formattedAmount, comment});
}

/**
 * Given the updates user made to the expense, compose the originalMessage
 * object of the modified expense action.
 *
 * At the moment, we only allow changing one transaction field at a time.
 */
function getModifiedExpenseOriginalMessage(
    oldTransaction: OnyxInputOrEntry<Transaction>,
    transactionChanges: TransactionChanges,
    isFromExpenseReport: boolean,
    policy: OnyxInputOrEntry<Policy>,
    updatedTransaction?: OnyxInputOrEntry<Transaction>,
): OriginalMessageModifiedExpense {
    const originalMessage: OriginalMessageModifiedExpense = {};
    // Remark: Comment field is the only one which has new/old prefixes for the keys (newComment/ oldComment),
    // all others have old/- pattern such as oldCreated/created
    if ('comment' in transactionChanges) {
        originalMessage.oldComment = getDescription(oldTransaction);
        originalMessage.newComment = transactionChanges?.comment;
    }
    if ('created' in transactionChanges) {
        originalMessage.oldCreated = getFormattedCreated(oldTransaction);
        originalMessage.created = transactionChanges?.created;
    }
    if ('merchant' in transactionChanges) {
        originalMessage.oldMerchant = getMerchant(oldTransaction);
        originalMessage.merchant = transactionChanges?.merchant;
    }
    if ('attendees' in transactionChanges) {
        originalMessage.oldAttendees = getAttendees(oldTransaction);
        originalMessage.newAttendees = transactionChanges?.attendees;
    }

    // The amount is always a combination of the currency and the number value so when one changes we need to store both
    // to match how we handle the modified expense action in oldDot
    const didAmountOrCurrencyChange = 'amount' in transactionChanges || 'currency' in transactionChanges;
    if (didAmountOrCurrencyChange) {
        originalMessage.oldAmount = getTransactionAmount(oldTransaction, isFromExpenseReport);
        originalMessage.amount = transactionChanges?.amount ?? transactionChanges.oldAmount;
        originalMessage.oldCurrency = getCurrency(oldTransaction);
        originalMessage.currency = transactionChanges?.currency ?? transactionChanges.oldCurrency;
    }

    if ('category' in transactionChanges) {
        originalMessage.oldCategory = getCategory(oldTransaction);
        originalMessage.category = transactionChanges?.category;
    }

    if ('tag' in transactionChanges) {
        originalMessage.oldTag = getTag(oldTransaction);
        originalMessage.tag = transactionChanges?.tag;
    }

    // We only want to display a tax rate update system message when tax rate is updated by user.
    // Tax rate can change as a result of currency update. In such cases, we want to skip displaying a system message, as discussed.
    const didTaxCodeChange = 'taxCode' in transactionChanges;
    if (didTaxCodeChange && !didAmountOrCurrencyChange) {
        originalMessage.oldTaxRate = policy?.taxRates?.taxes[getTaxCode(oldTransaction)]?.value;
        originalMessage.taxRate = transactionChanges?.taxCode && policy?.taxRates?.taxes[transactionChanges?.taxCode]?.value;
    }

    // We only want to display a tax amount update system message when tax amount is updated by user.
    // Tax amount can change as a result of amount, currency or tax rate update. In such cases, we want to skip displaying a system message, as discussed.
    if ('taxAmount' in transactionChanges && !(didAmountOrCurrencyChange || didTaxCodeChange)) {
        originalMessage.oldTaxAmount = getTaxAmount(oldTransaction, isFromExpenseReport);
        originalMessage.taxAmount = transactionChanges?.taxAmount;
        originalMessage.currency = getCurrency(oldTransaction);
    }

    if ('billable' in transactionChanges) {
        const oldBillable = getBillable(oldTransaction);
        originalMessage.oldBillable = oldBillable ? translateLocal('common.billable').toLowerCase() : translateLocal('common.nonBillable').toLowerCase();
        originalMessage.billable = transactionChanges?.billable ? translateLocal('common.billable').toLowerCase() : translateLocal('common.nonBillable').toLowerCase();
    }

    if ('customUnitRateID' in transactionChanges && updatedTransaction?.comment?.customUnit?.customUnitRateID) {
        originalMessage.oldAmount = getTransactionAmount(oldTransaction, isFromExpenseReport);
        originalMessage.oldCurrency = getCurrency(oldTransaction);
        originalMessage.oldMerchant = getMerchant(oldTransaction);

        // For the originalMessage, we should use the non-negative amount, similar to what getAmount does for oldAmount
        originalMessage.amount = Math.abs(updatedTransaction.modifiedAmount ?? 0);
        originalMessage.currency = updatedTransaction.modifiedCurrency ?? CONST.CURRENCY.USD;
        originalMessage.merchant = updatedTransaction.modifiedMerchant;
    }

    return originalMessage;
}

/**
 * Check if original message is an object and can be used as a ChangeLog type
 * @param originalMessage
 */
function isChangeLogObject(originalMessage?: OriginalMessageChangeLog): OriginalMessageChangeLog | undefined {
    if (originalMessage && typeof originalMessage === 'object') {
        return originalMessage;
    }
    return undefined;
}

/**
 * Build invited usernames for admin chat threads
 * @param parentReportAction
 * @param parentReportActionMessage
 */
function getAdminRoomInvitedParticipants(parentReportAction: OnyxEntry<ReportAction>, parentReportActionMessage: string) {
    if (isEmptyObject(parentReportAction)) {
        return parentReportActionMessage || translateLocal('parentReportAction.deletedMessage');
    }
    if (!getOriginalMessage(parentReportAction)) {
        return parentReportActionMessage || translateLocal('parentReportAction.deletedMessage');
    }
    if (!isPolicyChangeLogAction(parentReportAction) && !isRoomChangeLogAction(parentReportAction)) {
        return parentReportActionMessage || translateLocal('parentReportAction.deletedMessage');
    }

    const originalMessage = isChangeLogObject(getOriginalMessage(parentReportAction));
    const personalDetails = getPersonalDetailsByIDs({accountIDs: originalMessage?.targetAccountIDs ?? [], currentUserAccountID: 0});

    const participants = personalDetails.map((personalDetail) => {
        const name = getEffectiveDisplayName(personalDetail);
        if (name && name?.length > 0) {
            return name;
        }
        return translateLocal('common.hidden');
    });
    const users = participants.length > 1 ? participants.join(` ${translateLocal('common.and')} `) : participants.at(0);
    if (!users) {
        return parentReportActionMessage;
    }
    const actionType = parentReportAction.actionName;
    const isInviteAction = actionType === CONST.REPORT.ACTIONS.TYPE.ROOM_CHANGE_LOG.INVITE_TO_ROOM || actionType === CONST.REPORT.ACTIONS.TYPE.POLICY_CHANGE_LOG.INVITE_TO_ROOM;

    const verbKey = isInviteAction ? 'workspace.invite.invited' : 'workspace.invite.removed';
    const prepositionKey = isInviteAction ? 'workspace.invite.to' : 'workspace.invite.from';

    const verb = translateLocal(verbKey);
    const preposition = translateLocal(prepositionKey);

    const roomName = originalMessage?.roomName ?? '';

    return roomName ? `${verb} ${users} ${preposition} ${roomName}` : `${verb} ${users}`;
}

/**
 * Get the invoice payer name based on its type:
 * - Individual - a receiver display name.
 * - Policy - a receiver policy name.
 */
function getInvoicePayerName(report: OnyxEntry<Report>, invoiceReceiverPolicy?: OnyxEntry<Policy> | SearchPolicy, invoiceReceiverPersonalDetail?: PersonalDetails | null): string {
    const invoiceReceiver = report?.invoiceReceiver;
    const isIndividual = invoiceReceiver?.type === CONST.REPORT.INVOICE_RECEIVER_TYPE.INDIVIDUAL;

    if (isIndividual) {
        return formatPhoneNumber(getDisplayNameOrDefault(invoiceReceiverPersonalDetail ?? allPersonalDetails?.[invoiceReceiver.accountID]));
    }

    return getPolicyName({report, policy: invoiceReceiverPolicy ?? allPolicies?.[`${ONYXKEYS.COLLECTION.POLICY}${invoiceReceiver?.policyID}`]});
}

/**
 * Parse html of reportAction into text
 */
function parseReportActionHtmlToText(reportAction: OnyxEntry<ReportAction>, reportID: string | undefined, childReportID?: string): string {
    if (!reportAction) {
        return '';
    }
    const key = `${reportID}_${reportAction.reportActionID}_${reportAction.lastModified}`;
    const cachedText = parsedReportActionMessageCache[key];
    if (cachedText !== undefined) {
        return cachedText;
    }

    const {html, text} = getReportActionMessageReportUtils(reportAction) ?? {};

    if (!html) {
        return text ?? '';
    }

    const mentionReportRegex = /<mention-report reportID="?(\d+)"?(?: *\/>|><\/mention-report>)/gi;
    const matches = html.matchAll(mentionReportRegex);

    const reportIDToName: Record<string, string> = {};
    for (const match of matches) {
        if (match[1] !== childReportID) {
            // eslint-disable-next-line @typescript-eslint/no-use-before-define
            reportIDToName[match[1]] = getReportName(getReportOrDraftReport(match[1])) ?? '';
        }
    }

    const mentionUserRegex = /(?:<mention-user accountID="?(\d+)"?(?: *\/>|><\/mention-user>))/gi;
    const accountIDToName: Record<string, string> = {};
    const accountIDs = Array.from(html.matchAll(mentionUserRegex), (mention) => Number(mention[1]));
    const logins = getLoginsByAccountIDs(accountIDs);
    accountIDs.forEach((id, index) => {
        const login = logins.at(index);
        const user = allPersonalDetails?.[id];
        const displayName = formatPhoneNumber(login ?? '') || getDisplayNameOrDefault(user);
        accountIDToName[id] = getShortMentionIfFound(displayName, id.toString(), currentUserPersonalDetails, login) ?? '';
    });

    const textMessage = Str.removeSMSDomain(Parser.htmlToText(html, {reportIDToName, accountIDToName}));
    parsedReportActionMessageCache[key] = textMessage;

    return textMessage;
}

/**
 * Get the report action message for a report action.
 */
function getReportActionMessage({
    reportAction,
    reportID,
    childReportID,
    reports,
    personalDetails,
}: {
    reportAction: OnyxEntry<ReportAction>;
    reportID?: string;
    childReportID?: string;
    reports?: SearchReport[];
    personalDetails?: Partial<PersonalDetailsList>;
}) {
    if (isEmptyObject(reportAction)) {
        return '';
    }
    if (reportAction.actionName === CONST.REPORT.ACTIONS.TYPE.HOLD) {
        return translateLocal('iou.heldExpense');
    }

    if (reportAction.actionName === CONST.REPORT.ACTIONS.TYPE.EXPORTED_TO_INTEGRATION) {
        return getExportIntegrationLastMessageText(reportAction);
    }

    if (reportAction.actionName === CONST.REPORT.ACTIONS.TYPE.UNHOLD) {
        return translateLocal('iou.unheldExpense');
    }
    if (isApprovedOrSubmittedReportAction(reportAction) || isActionOfType(reportAction, CONST.REPORT.ACTIONS.TYPE.REIMBURSED)) {
        return getReportActionMessageText(reportAction);
    }
    if (isReimbursementQueuedAction(reportAction)) {
        return getReimbursementQueuedActionMessage({
            reportAction,
            reportOrID: getReportOrDraftReport(reportID, reports),
            shouldUseShortDisplayName: false,
            reports,
            personalDetails,
        });
    }
    if (reportAction.actionName === CONST.REPORT.ACTIONS.TYPE.RECEIPT_SCAN_FAILED) {
        return translateLocal('receipt.scanFailed');
    }

    if (isReimbursementDeQueuedOrCanceledAction(reportAction)) {
        return getReimbursementDeQueuedOrCanceledActionMessage(reportAction, getReportOrDraftReport(reportID, reports));
    }

    return parseReportActionHtmlToText(reportAction, reportID, childReportID);
}

/**
 * Get the title for an invoice room.
 */
function getInvoicesChatName({
    report,
    receiverPolicy,
    personalDetails,
    policies,
}: {
    report: OnyxEntry<Report>;
    receiverPolicy: OnyxEntry<Policy> | SearchPolicy;
    personalDetails?: Partial<PersonalDetailsList>;
    policies?: SearchPolicy[];
}): string {
    const invoiceReceiver = report?.invoiceReceiver;
    const isIndividual = invoiceReceiver?.type === CONST.REPORT.INVOICE_RECEIVER_TYPE.INDIVIDUAL;
    const invoiceReceiverAccountID = isIndividual ? invoiceReceiver.accountID : CONST.DEFAULT_NUMBER_ID;
    const invoiceReceiverPolicyID = isIndividual ? undefined : invoiceReceiver?.policyID;
    // This will be fixed as part of https://github.com/Expensify/Expensify/issues/507850
    // eslint-disable-next-line deprecation/deprecation
    const invoiceReceiverPolicy = receiverPolicy ?? getPolicy(invoiceReceiverPolicyID);
    const isCurrentUserReceiver = (isIndividual && invoiceReceiverAccountID === currentUserAccountID) || (!isIndividual && isPolicyAdminPolicyUtils(invoiceReceiverPolicy));

    if (isCurrentUserReceiver) {
        return getPolicyName({report, policies});
    }

    if (isIndividual) {
        return formatPhoneNumber(getDisplayNameOrDefault((personalDetails ?? allPersonalDetails)?.[invoiceReceiverAccountID]));
    }

    return getPolicyName({report, policy: invoiceReceiverPolicy, policies});
}

/**
 * Generates a report title using the names of participants, excluding the current user.
 * This function is useful in contexts such as 1:1 direct messages (DMs) or other group chats.
 * It limits to a maximum of 5 participants for the title and uses short names unless there is only one participant.
 */
const buildReportNameFromParticipantNames = ({report, personalDetails: personalDetailsData}: {report: OnyxEntry<Report>; personalDetails?: Partial<PersonalDetailsList>}) =>
    Object.keys(report?.participants ?? {})
        .map(Number)
        .filter((id) => id !== currentUserAccountID)
        .slice(0, 5)
        .map((accountID) => ({
            accountID,
            name: getDisplayNameForParticipant({
                accountID,
                shouldUseShortForm: true,
                personalDetailsData,
            }),
        }))
        .filter((participant) => participant.name)
        .reduce((formattedNames, {name, accountID}, _, array) => {
            // If there is only one participant (if it is 0 or less the function will return empty string), return their full name
            if (array.length < 2) {
                return getDisplayNameForParticipant({
                    accountID,
                    personalDetailsData,
                });
            }
            return formattedNames ? `${formattedNames}, ${name}` : name;
        }, '');

function generateReportName(report: OnyxEntry<Report>): string {
    if (!report) {
        return '';
    }
    return getReportNameInternal({report});
}

/**
 * Get the title for a report.
 */
function getReportName(
    report: OnyxEntry<Report>,
    policy?: OnyxEntry<Policy>,
    parentReportActionParam?: OnyxInputOrEntry<ReportAction>,
    personalDetails?: Partial<PersonalDetailsList>,
    invoiceReceiverPolicy?: OnyxEntry<Policy>,
    reportAttributes?: ReportAttributesDerivedValue['reports'],
): string {
    // Check if we can use report name in derived values - only when we have report but no other params
    const canUseDerivedValue = report && policy === undefined && parentReportActionParam === undefined && personalDetails === undefined && invoiceReceiverPolicy === undefined;
    const attributes = reportAttributes ?? reportAttributesDerivedValue;
    const derivedNameExists = report && !!attributes?.[report.reportID]?.reportName;
    if (canUseDerivedValue && derivedNameExists) {
        return attributes[report.reportID].reportName;
    }
    return getReportNameInternal({report, policy, parentReportActionParam, personalDetails, invoiceReceiverPolicy});
}

function getSearchReportName(props: GetReportNameParams): string {
    const {report, policy} = props;
    if (isChatThread(report) && policy?.name) {
        return policy.name;
    }
    return getReportNameInternal(props);
}

function getInvoiceReportName(report: OnyxEntry<Report>, policy?: OnyxEntry<Policy | SearchPolicy>, invoiceReceiverPolicy?: OnyxEntry<Policy | SearchPolicy>): string {
    const moneyRequestReportName = getMoneyRequestReportName({report, policy, invoiceReceiverPolicy});
    const oldDotInvoiceName = report?.reportName ?? moneyRequestReportName;
    return isNewDotInvoice(report?.chatReportID) ? moneyRequestReportName : oldDotInvoiceName;
}

function generateArchivedReportName(reportName: string): string {
    return `${reportName} (${translateLocal('common.archived')}) `;
}

function getReportNameInternal({
    report,
    policy,
    parentReportActionParam,
    personalDetails,
    invoiceReceiverPolicy,
    transactions,
    reports,
    reportNameValuePairs = allReportNameValuePair,
    policies,
}: GetReportNameParams): string {
    let formattedName: string | undefined;
    let parentReportAction: OnyxEntry<ReportAction>;
    if (parentReportActionParam) {
        parentReportAction = parentReportActionParam;
    } else {
        parentReportAction = isThread(report) ? allReportActions?.[`${ONYXKEYS.COLLECTION.REPORT_ACTIONS}${report.parentReportID}`]?.[report.parentReportActionID] : undefined;
    }
    const parentReportActionMessage = getReportActionMessageReportUtils(parentReportAction);
    const isArchivedNonExpense = isArchivedNonExpenseReport(
        report,
        !!reportNameValuePairs?.[`${ONYXKEYS.COLLECTION.REPORT_NAME_VALUE_PAIRS}${report?.reportID ?? String(CONST.DEFAULT_NUMBER_ID)}`]?.private_isArchived,
    );

    if (
        isActionOfType(parentReportAction, CONST.REPORT.ACTIONS.TYPE.SUBMITTED) ||
        isActionOfType(parentReportAction, CONST.REPORT.ACTIONS.TYPE.SUBMITTED_AND_CLOSED) ||
        isMarkAsClosedAction(parentReportAction)
    ) {
        const harvesting = !isMarkAsClosedAction(parentReportAction) ? (getOriginalMessage(parentReportAction)?.harvesting ?? false) : false;
        if (harvesting) {
            return translateLocal('iou.automaticallySubmitted');
        }
        return translateLocal('iou.submitted');
    }
    if (isActionOfType(parentReportAction, CONST.REPORT.ACTIONS.TYPE.FORWARDED)) {
        const {automaticAction} = getOriginalMessage(parentReportAction) ?? {};
        if (automaticAction) {
            return translateLocal('iou.automaticallyForwarded');
        }
        return translateLocal('iou.forwarded');
    }
    if (parentReportAction?.actionName === CONST.REPORT.ACTIONS.TYPE.REJECTED) {
        return getRejectedReportMessage();
    }
    if (parentReportAction?.actionName === CONST.REPORT.ACTIONS.TYPE.RETRACTED) {
        return getRetractedMessage();
    }
    if (parentReportAction?.actionName === CONST.REPORT.ACTIONS.TYPE.REOPENED) {
        return getReopenedMessage();
    }
    if (parentReportAction?.actionName === CONST.REPORT.ACTIONS.TYPE.POLICY_CHANGE_LOG.CORPORATE_UPGRADE) {
        return getUpgradeWorkspaceMessage();
    }
    if (parentReportAction?.actionName === CONST.REPORT.ACTIONS.TYPE.POLICY_CHANGE_LOG.TEAM_DOWNGRADE) {
        return getDowngradeWorkspaceMessage();
    }
    if (parentReportAction?.actionName === CONST.REPORT.ACTIONS.TYPE.POLICY_CHANGE_LOG.UPDATE_CURRENCY) {
        return getWorkspaceCurrencyUpdateMessage(parentReportAction);
    }
    if (parentReportAction?.actionName === CONST.REPORT.ACTIONS.TYPE.POLICY_CHANGE_LOG.UPDATE_FIELD) {
        return getWorkspaceUpdateFieldMessage(parentReportAction);
    }
    if (parentReportAction?.actionName === CONST.REPORT.ACTIONS.TYPE.MERGED_WITH_CASH_TRANSACTION) {
        return translateLocal('systemMessage.mergedWithCashTransaction');
    }
    if (parentReportAction?.actionName === CONST.REPORT.ACTIONS.TYPE.POLICY_CHANGE_LOG.UPDATE_NAME) {
        return Str.htmlDecode(getWorkspaceNameUpdatedMessage(parentReportAction));
    }
    if (parentReportAction?.actionName === CONST.REPORT.ACTIONS.TYPE.POLICY_CHANGE_LOG.UPDATE_AUTO_REPORTING_FREQUENCY) {
        return getWorkspaceFrequencyUpdateMessage(parentReportAction);
    }
    if (parentReportAction?.actionName === CONST.REPORT.ACTIONS.TYPE.POLICY_CHANGE_LOG.ADD_REPORT_FIELD) {
        return getWorkspaceReportFieldAddMessage(parentReportAction);
    }
    if (parentReportAction?.actionName === CONST.REPORT.ACTIONS.TYPE.POLICY_CHANGE_LOG.UPDATE_REPORT_FIELD) {
        return getWorkspaceReportFieldUpdateMessage(parentReportAction);
    }
    if (parentReportAction?.actionName === CONST.REPORT.ACTIONS.TYPE.POLICY_CHANGE_LOG.DELETE_REPORT_FIELD) {
        return getWorkspaceReportFieldDeleteMessage(parentReportAction);
    }

    if (isActionOfType(parentReportAction, CONST.REPORT.ACTIONS.TYPE.POLICY_CHANGE_LOG.UPDATE_MAX_EXPENSE_AMOUNT_NO_RECEIPT)) {
        return getPolicyChangeLogMaxExpenseAmountNoReceiptMessage(parentReportAction);
    }

    if (isActionOfType(parentReportAction, CONST.REPORT.ACTIONS.TYPE.POLICY_CHANGE_LOG.UPDATE_DEFAULT_BILLABLE)) {
        return getPolicyChangeLogDefaultBillableMessage(parentReportAction);
    }
    if (isActionOfType(parentReportAction, CONST.REPORT.ACTIONS.TYPE.POLICY_CHANGE_LOG.UPDATE_DEFAULT_TITLE_ENFORCED)) {
        return getPolicyChangeLogDefaultTitleEnforcedMessage(parentReportAction);
    }

    if (isActionOfType(parentReportAction, CONST.REPORT.ACTIONS.TYPE.CHANGE_POLICY)) {
        return getPolicyChangeMessage(parentReportAction);
    }

    if (isMoneyRequestAction(parentReportAction)) {
        const originalMessage = getOriginalMessage(parentReportAction);
        if (originalMessage?.type === CONST.IOU.REPORT_ACTION_TYPE.PAY) {
            if (originalMessage.paymentType === CONST.IOU.PAYMENT_TYPE.ELSEWHERE) {
                return translateLocal('iou.paidElsewhere');
            }
            if (originalMessage.paymentType === CONST.IOU.PAYMENT_TYPE.VBBA || originalMessage.paymentType === CONST.IOU.PAYMENT_TYPE.EXPENSIFY) {
                if (originalMessage.automaticAction) {
                    return translateLocal('iou.automaticallyPaidWithExpensify');
                }
                return translateLocal('iou.paidWithExpensify');
            }
        }
    }

    if (isActionOfType(parentReportAction, CONST.REPORT.ACTIONS.TYPE.APPROVED)) {
        const {automaticAction} = getOriginalMessage(parentReportAction) ?? {};
        if (automaticAction) {
            return translateLocal('iou.automaticallyApproved');
        }
        return translateLocal('iou.approvedMessage');
    }
    if (isUnapprovedAction(parentReportAction)) {
        return translateLocal('iou.unapproved');
    }

    if (isActionableJoinRequest(parentReportAction)) {
        return getJoinRequestMessage(parentReportAction);
    }

    if (isTaskReport(report) && isCanceledTaskReport(report, parentReportAction)) {
        return translateLocal('parentReportAction.deletedTask');
    }

    if (isTaskReport(report)) {
        return Parser.htmlToText(report?.reportName ?? '').trim();
    }

    if (isActionOfType(parentReportAction, CONST.REPORT.ACTIONS.TYPE.INTEGRATION_SYNC_FAILED)) {
        return getIntegrationSyncFailedMessage(parentReportAction, report?.policyID);
    }

    if (isActionOfType(parentReportAction, CONST.REPORT.ACTIONS.TYPE.TRAVEL_UPDATE)) {
        return getTravelUpdateMessage(parentReportAction);
    }

    if (isChatThread(report)) {
        if (!isEmptyObject(parentReportAction) && isTransactionThread(parentReportAction)) {
            formattedName = getTransactionReportName({reportAction: parentReportAction, transactions, reports});

            // This will get removed as part of https://github.com/Expensify/App/issues/59961
            // eslint-disable-next-line deprecation/deprecation
            if (isArchivedNonExpense) {
                formattedName = generateArchivedReportName(formattedName);
            }
            return formatReportLastMessageText(formattedName);
        }

        if (!isEmptyObject(parentReportAction) && isOldDotReportAction(parentReportAction)) {
            return getMessageOfOldDotReportAction(parentReportAction);
        }

        if (isRenamedAction(parentReportAction)) {
            return getRenamedAction(parentReportAction, isExpenseReport(getReport(report.parentReportID, allReports)));
        }

        if (parentReportActionMessage?.isDeletedParentAction) {
            return translateLocal('parentReportAction.deletedMessage');
        }

        if (parentReportAction?.actionName === CONST.REPORT.ACTIONS.TYPE.RESOLVED_DUPLICATES) {
            return translateLocal('violations.resolvedDuplicates');
        }

        const isAttachment = isReportActionAttachment(!isEmptyObject(parentReportAction) ? parentReportAction : undefined);
        const reportActionMessage = getReportActionMessage({
            reportAction: parentReportAction,
            reportID: report?.parentReportID,
            childReportID: report?.reportID,
            reports,
            personalDetails,
        }).replace(/(\n+|\r\n|\n|\r)/gm, ' ');
        if (isAttachment && reportActionMessage) {
            return `[${translateLocal('common.attachment')}]`;
        }
        if (
            parentReportActionMessage?.moderationDecision?.decision === CONST.MODERATION.MODERATOR_DECISION_PENDING_HIDE ||
            parentReportActionMessage?.moderationDecision?.decision === CONST.MODERATION.MODERATOR_DECISION_HIDDEN ||
            parentReportActionMessage?.moderationDecision?.decision === CONST.MODERATION.MODERATOR_DECISION_PENDING_REMOVE
        ) {
            return translateLocal('parentReportAction.hiddenMessage');
        }
        if (isAdminRoom(report) || isUserCreatedPolicyRoom(report)) {
            return getAdminRoomInvitedParticipants(parentReportAction, reportActionMessage);
        }

        // This will get removed as part of https://github.com/Expensify/App/issues/59961
        // eslint-disable-next-line deprecation/deprecation
        if (reportActionMessage && isArchivedNonExpense) {
            return generateArchivedReportName(reportActionMessage);
        }
        if (!isEmptyObject(parentReportAction) && isModifiedExpenseAction(parentReportAction)) {
            const modifiedMessage = ModifiedExpenseMessage.getForReportAction({reportOrID: report?.reportID, reportAction: parentReportAction, searchReports: reports});
            return formatReportLastMessageText(modifiedMessage);
        }
        if (isTripRoom(report) && report?.reportName !== CONST.REPORT.DEFAULT_REPORT_NAME) {
            return report?.reportName ?? '';
        }
        if (isCardIssuedAction(parentReportAction)) {
            return getCardIssuedMessage({reportAction: parentReportAction});
        }
        return reportActionMessage;
    }

    if (isClosedExpenseReportWithNoExpenses(report, transactions)) {
        return translateLocal('parentReportAction.deletedReport');
    }

    if (isGroupChat(report)) {
        return getGroupChatName(undefined, true, report) ?? '';
    }

    if (isChatRoom(report)) {
        formattedName = report?.reportName;
    }

    if (isPolicyExpenseChat(report)) {
        formattedName = getPolicyExpenseChatName({report, policy, personalDetailsList: personalDetails, reports});
    }

    if (isMoneyRequestReport(report)) {
        formattedName = getMoneyRequestReportName({report, policy});
    }

    if (isInvoiceReport(report)) {
        formattedName = getInvoiceReportName(report, policy, invoiceReceiverPolicy);
    }

    if (isInvoiceRoom(report)) {
        formattedName = getInvoicesChatName({report, receiverPolicy: invoiceReceiverPolicy, personalDetails, policies});
    }

    if (isSelfDM(report)) {
        formattedName = getDisplayNameForParticipant({accountID: currentUserAccountID, shouldAddCurrentUserPostfix: true, personalDetailsData: personalDetails});
    }

    if (formattedName) {
        return formatReportLastMessageText(isArchivedNonExpense ? generateArchivedReportName(formattedName) : formattedName);
    }

    // Not a room or PolicyExpenseChat, generate title from first 5 other participants
    formattedName = buildReportNameFromParticipantNames({report, personalDetails});

    return isArchivedNonExpense ? generateArchivedReportName(formattedName) : formattedName;
}

/**
 * Get the payee name given a report.
 */
function getPayeeName(report: OnyxEntry<Report>): string | undefined {
    if (isEmptyObject(report)) {
        return undefined;
    }

    const participantsWithoutCurrentUser = Object.keys(report?.participants ?? {})
        .map(Number)
        .filter((accountID) => accountID !== currentUserAccountID);

    if (participantsWithoutCurrentUser.length === 0) {
        return undefined;
    }
    return getDisplayNameForParticipant({accountID: participantsWithoutCurrentUser.at(0), shouldUseShortForm: true});
}

function getReportSubtitlePrefix(report: OnyxEntry<Report>): string {
    if ((!isChatRoom(report) && !isPolicyExpenseChat(report)) || isThread(report)) {
        return '';
    }

    const filteredPolicies = Object.values(allPolicies ?? {}).filter((policy) => shouldShowPolicy(policy, false, currentUserEmail));
    if (filteredPolicies.length < 2) {
        return '';
    }

    const policyName = getPolicyName({report, returnEmptyIfNotFound: true});
    if (!policyName) {
        return '';
    }
    return `${policyName} ${CONST.DOT_SEPARATOR} `;
}

/**
 * Get either the policyName or domainName the chat is tied to
 */
function getChatRoomSubtitle(report: OnyxEntry<Report>, config: GetChatRoomSubtitleConfig = {isCreateExpenseFlow: false}): string | undefined {
    if (isChatThread(report)) {
        return '';
    }
    if (isSelfDM(report)) {
        return translateLocal('reportActionsView.yourSpace');
    }
    if (isInvoiceRoom(report)) {
        return translateLocal('workspace.common.invoices');
    }
    if (isConciergeChatReport(report)) {
        return translateLocal('reportActionsView.conciergeSupport');
    }
    if (!isDefaultRoom(report) && !isUserCreatedPolicyRoom(report) && !isPolicyExpenseChat(report)) {
        return '';
    }
    if (getChatType(report) === CONST.REPORT.CHAT_TYPE.DOMAIN_ALL) {
        // The domainAll rooms are just #domainName, so we ignore the prefix '#' to get the domainName
        return report?.reportName?.substring(1) ?? '';
    }
    if ((isPolicyExpenseChat(report) && !!report?.isOwnPolicyExpenseChat) || isExpenseReport(report)) {
        const policy = allPolicies?.[`${ONYXKEYS.COLLECTION.POLICY}${report?.policyID}`];
        const submitToAccountID = getSubmitToAccountID(policy, report);
        const submitsToAccountDetails = allPersonalDetails?.[submitToAccountID];
        const subtitle = submitsToAccountDetails?.displayName ?? submitsToAccountDetails?.login;

        if (!subtitle || !config.isCreateExpenseFlow) {
            return getPolicyName({report});
        }

        return `${getReportSubtitlePrefix(report)}${translateLocal('iou.submitsTo', {name: subtitle ?? ''})}`;
    }

    // This will get removed as part of https://github.com/Expensify/App/issues/59961
    // eslint-disable-next-line deprecation/deprecation
    if (isArchivedReport(getReportNameValuePairs(report?.reportID))) {
        return report?.oldPolicyName ?? '';
    }
    return getPolicyName({report});
}

/**
 * Get pending members for reports
 */
function getPendingChatMembers(accountIDs: number[], previousPendingChatMembers: PendingChatMember[], pendingAction: PendingAction): PendingChatMember[] {
    const pendingChatMembers = accountIDs.map((accountID) => ({accountID: accountID.toString(), pendingAction}));
    return [...previousPendingChatMembers, ...pendingChatMembers];
}

/**
 * Gets the parent navigation subtitle for the report
 */
function getParentNavigationSubtitle(report: OnyxEntry<Report>, invoiceReceiverPolicy?: OnyxEntry<Policy>): ParentNavigationSummaryParams {
    const parentReport = getParentReport(report);
    if (isEmptyObject(parentReport)) {
        return {};
    }

    if (isInvoiceReport(report) || isInvoiceRoom(parentReport)) {
        let reportName = `${getPolicyName({report: parentReport})} & ${getInvoicePayerName(parentReport, invoiceReceiverPolicy)}`;

        // This will get removed as part of https://github.com/Expensify/App/issues/59961
        // eslint-disable-next-line deprecation/deprecation
        if (isArchivedNonExpenseReport(parentReport, !!getReportNameValuePairs(parentReport?.reportID)?.private_isArchived)) {
            reportName += ` (${translateLocal('common.archived')})`;
        }

        return {
            reportName,
        };
    }

    return {
        reportName: getReportName(parentReport),
        workspaceName: getPolicyName({report: parentReport, returnEmptyIfNotFound: true}),
    };
}

/**
 * Navigate to the details page of a given report
 */
function navigateToDetailsPage(report: OnyxEntry<Report>, backTo?: string, shouldUseActiveRoute?: boolean) {
    const isSelfDMReport = isSelfDM(report);
    const isOneOnOneChatReport = isOneOnOneChat(report);
    const participantAccountID = getParticipantsAccountIDsForDisplay(report);

    if (isSelfDMReport || isOneOnOneChatReport) {
        Navigation.navigate(ROUTES.PROFILE.getRoute(participantAccountID.at(0), isSelfDMReport || shouldUseActiveRoute ? Navigation.getActiveRoute() : backTo));
        return;
    }

    if (report?.reportID) {
        Navigation.navigate(ROUTES.REPORT_WITH_ID_DETAILS.getRoute(report?.reportID, backTo));
    }
}

/**
 * Go back to the details page of a given report
 */
function goBackToDetailsPage(report: OnyxEntry<Report>, backTo?: string, shouldGoBackToDetailsPage = false) {
    const isOneOnOneChatReport = isOneOnOneChat(report);
    const participantAccountID = getParticipantsAccountIDsForDisplay(report);

    if (isOneOnOneChatReport) {
        Navigation.goBack(ROUTES.PROFILE.getRoute(participantAccountID.at(0), backTo));
        return;
    }

    if (report?.reportID) {
        if (shouldGoBackToDetailsPage) {
            Navigation.goBack(ROUTES.REPORT_WITH_ID_DETAILS.getRoute(report.reportID, backTo));
        } else {
            Navigation.goBack(ROUTES.REPORT_SETTINGS.getRoute(report.reportID, backTo));
        }
    } else {
        Log.warn('Missing reportID during navigation back to the details page');
    }
}

function navigateBackOnDeleteTransaction(backRoute: Route | undefined, isFromRHP?: boolean) {
    if (!backRoute) {
        return;
    }

    const rootState = navigationRef.current?.getRootState();
    const lastFullScreenRoute = rootState?.routes.findLast((route) => isFullScreenName(route.name));
    if (lastFullScreenRoute?.name === NAVIGATORS.SEARCH_FULLSCREEN_NAVIGATOR) {
        Navigation.dismissModal();
        return;
    }
    if (isFromRHP) {
        Navigation.dismissModal();
    }
    Navigation.isNavigationReady().then(() => {
        Navigation.goBack(backRoute);
    });
}

/**
 * Go back to the previous page from the edit private page of a given report
 */
function goBackFromPrivateNotes(report: OnyxEntry<Report>, accountID?: number, backTo?: string) {
    if (isEmpty(report) || !accountID) {
        return;
    }
    const currentUserPrivateNote = report.privateNotes?.[accountID]?.note ?? '';
    if (isEmpty(currentUserPrivateNote)) {
        const participantAccountIDs = getParticipantsAccountIDsForDisplay(report);

        if (isOneOnOneChat(report)) {
            Navigation.goBack(ROUTES.PROFILE.getRoute(participantAccountIDs.at(0), backTo));
            return;
        }

        if (report?.reportID) {
            Navigation.goBack(ROUTES.REPORT_WITH_ID_DETAILS.getRoute(report?.reportID, backTo));
            return;
        }
    }
    Navigation.goBack(ROUTES.PRIVATE_NOTES_LIST.getRoute(report.reportID, backTo));
}

function navigateOnDeleteExpense(backToRoute: Route) {
    const rootState = navigationRef.getRootState();
    const focusedRoute = findFocusedRoute(rootState);
    if (focusedRoute?.params && 'backTo' in focusedRoute.params) {
        Navigation.goBack(focusedRoute.params.backTo as Route);
        return;
    }

    Navigation.goBack(backToRoute);
}

/**
 * Generate a random reportID up to 53 bits aka 9,007,199,254,740,991 (Number.MAX_SAFE_INTEGER).
 * There were approximately 98,000,000 reports with sequential IDs generated before we started using this approach, those make up roughly one billionth of the space for these numbers,
 * so we live with the 1 in a billion chance of a collision with an older ID until we can switch to 64-bit IDs.
 *
 * In a test of 500M reports (28 years of reports at our current max rate) we got 20-40 collisions meaning that
 * this is more than random enough for our needs.
 */
function generateReportID(): string {
    return (Math.floor(Math.random() * 2 ** 21) * 2 ** 32 + Math.floor(Math.random() * 2 ** 32)).toString();
}

function hasReportNameError(report: OnyxEntry<Report>): boolean {
    return !isEmptyObject(report?.errorFields?.reportName);
}

/**
 * Adds a domain to a short mention, converting it into a full mention with email or SMS domain.
 * @param mention The user mention to be converted.
 * @returns The converted mention as a full mention string or undefined if conversion is not applicable.
 */
function addDomainToShortMention(mention: string): string | undefined {
    if (!Str.isValidEmail(mention) && currentUserPrivateDomain) {
        const mentionWithEmailDomain = `${mention}@${currentUserPrivateDomain}`;
        if (allPersonalDetailLogins.includes(mentionWithEmailDomain)) {
            return mentionWithEmailDomain;
        }
    }
    if (Str.isValidE164Phone(mention)) {
        const mentionWithSmsDomain = addSMSDomainIfPhoneNumber(mention);
        if (allPersonalDetailLogins.includes(mentionWithSmsDomain)) {
            return mentionWithSmsDomain;
        }
    }
    return undefined;
}

/**
 * Replaces all valid short mention found in a text to a full mention
 *
 * Example:
 * "Hello \@example -> Hello \@example\@expensify.com"
 */
function completeShortMention(text: string): string {
    return text.replace(CONST.REGEX.SHORT_MENTION, (match) => {
        if (!Str.isValidMention(match)) {
            return match;
        }
        const mention = match.substring(1);
        const mentionWithDomain = addDomainToShortMention(mention);
        return mentionWithDomain ? `@${mentionWithDomain}` : match;
    });
}

/**
 * For comments shorter than or equal to 10k chars, convert the comment from MD into HTML because that's how it is stored in the database
 * For longer comments, skip parsing, but still escape the text, and display plaintext for performance reasons. It takes over 40s to parse a 100k long string!!
 */
function getParsedComment(text: string, parsingDetails?: ParsingDetails, mediaAttributes?: Record<string, string>, disabledRules?: string[]): string {
    let isGroupPolicyReport = false;
    if (parsingDetails?.reportID) {
        const currentReport = getReportOrDraftReport(parsingDetails?.reportID);
        isGroupPolicyReport = isReportInGroupPolicy(currentReport);
    }

    if (parsingDetails?.policyID) {
        // This will be fixed as part of https://github.com/Expensify/Expensify/issues/507850
        // eslint-disable-next-line deprecation/deprecation
        const policyType = getPolicy(parsingDetails?.policyID)?.type;
        if (policyType) {
            isGroupPolicyReport = isGroupPolicy(policyType);
        }
    }

    const textWithMention = completeShortMention(text);
    const rules = disabledRules ?? [];

    return text.length <= CONST.MAX_MARKUP_LENGTH
        ? Parser.replace(textWithMention, {
              shouldEscapeText: parsingDetails?.shouldEscapeText,
              disabledRules: isGroupPolicyReport ? [...rules] : ['reportMentions', ...rules],
              extras: {mediaAttributeCache: mediaAttributes},
          })
        : lodashEscape(text);
}

function getUploadingAttachmentHtml(file?: FileObject): string {
    if (!file || typeof file.uri !== 'string') {
        return '';
    }

    const dataAttributes = [
        `${CONST.ATTACHMENT_OPTIMISTIC_SOURCE_ATTRIBUTE}="${file.uri}"`,
        `${CONST.ATTACHMENT_SOURCE_ATTRIBUTE}="${file.uri}"`,
        `${CONST.ATTACHMENT_ORIGINAL_FILENAME_ATTRIBUTE}="${file.name}"`,
        'width' in file && `${CONST.ATTACHMENT_THUMBNAIL_WIDTH_ATTRIBUTE}="${file.width}"`,
        'height' in file && `${CONST.ATTACHMENT_THUMBNAIL_HEIGHT_ATTRIBUTE}="${file.height}"`,
    ]
        .filter((x) => !!x)
        .join(' ');

    // file.type is a known mime type like image/png, image/jpeg, video/mp4 etc.
    if (file.type?.startsWith('image')) {
        return `<img src="${file.uri}" alt="${file.name}" ${dataAttributes} />`;
    }
    if (file.type?.startsWith('video')) {
        return `<video src="${file.uri}" ${dataAttributes}>${file.name}</video>`;
    }

    // For all other types, we present a generic download link
    return `<a href="${file.uri}" ${dataAttributes}>${file.name}</a>`;
}

function getReportDescription(report: OnyxEntry<Report>): string {
    if (!report?.description) {
        return '';
    }
    try {
        const reportDescription = report?.description;
        const objectDescription = JSON.parse(reportDescription) as {html: string};
        return objectDescription.html ?? reportDescription ?? '';
    } catch (error) {
        return report?.description ?? '';
    }
}

function getPolicyDescriptionText(policy: OnyxEntry<Policy>): string {
    if (!policy?.description) {
        return '';
    }

    return Parser.htmlToText(policy.description);
}

function buildOptimisticAddCommentReportAction(
    text?: string,
    file?: FileObject,
    actorAccountID?: number,
    createdOffset = 0,
    shouldEscapeText?: boolean,
    reportID?: string,
    reportActionID: string = rand64(),
): OptimisticReportAction {
    const commentText = getParsedComment(text ?? '', {shouldEscapeText, reportID});
    const attachmentHtml = getUploadingAttachmentHtml(file);

    const htmlForNewComment = `${commentText}${commentText && attachmentHtml ? '<br /><br />' : ''}${attachmentHtml}`;
    const textForNewComment = Parser.htmlToText(htmlForNewComment);

    const isAttachmentOnly = file && !text;
    const isAttachmentWithText = !!text && file !== undefined;
    const accountID = actorAccountID ?? currentUserAccountID ?? CONST.DEFAULT_NUMBER_ID;
    const delegateAccountDetails = getPersonalDetailByEmail(delegateEmail);

    // Remove HTML from text when applying optimistic offline comment
    return {
        commentText,
        reportAction: {
            reportActionID,
            reportID,
            actionName: CONST.REPORT.ACTIONS.TYPE.ADD_COMMENT,
            actorAccountID: accountID,
            person: [
                {
                    style: 'strong',
                    text: allPersonalDetails?.[accountID]?.displayName ?? currentUserEmail,
                    type: 'TEXT',
                },
            ],
            automatic: false,
            avatar: allPersonalDetails?.[accountID]?.avatar,
            created: DateUtils.getDBTimeWithSkew(Date.now() + createdOffset),
            message: [
                {
                    translationKey: isAttachmentOnly ? CONST.TRANSLATION_KEYS.ATTACHMENT : '',
                    type: CONST.REPORT.MESSAGE.TYPE.COMMENT,
                    html: htmlForNewComment,
                    text: textForNewComment,
                },
            ],
            originalMessage: {
                html: htmlForNewComment,
                whisperedTo: [],
            },
            isFirstItem: false,
            isAttachmentOnly,
            isAttachmentWithText,
            pendingAction: CONST.RED_BRICK_ROAD_PENDING_ACTION.ADD,
            shouldShow: true,
            isOptimisticAction: true,
            delegateAccountID: delegateAccountDetails?.accountID,
        },
    };
}

/**
 * update optimistic parent reportAction when a comment is added or remove in the child report
 * @param parentReportAction - Parent report action of the child report
 * @param lastVisibleActionCreated - Last visible action created of the child report
 * @param type - The type of action in the child report
 */

function updateOptimisticParentReportAction(parentReportAction: OnyxEntry<ReportAction>, lastVisibleActionCreated: string, type: string): UpdateOptimisticParentReportAction {
    let childVisibleActionCount = parentReportAction?.childVisibleActionCount ?? 0;
    let childCommenterCount = parentReportAction?.childCommenterCount ?? 0;
    let childOldestFourAccountIDs = parentReportAction?.childOldestFourAccountIDs;

    if (type === CONST.RED_BRICK_ROAD_PENDING_ACTION.ADD) {
        childVisibleActionCount += 1;
        const oldestFourAccountIDs = childOldestFourAccountIDs ? childOldestFourAccountIDs.split(',') : [];
        if (oldestFourAccountIDs.length < 4) {
            const index = oldestFourAccountIDs.findIndex((accountID) => accountID === currentUserAccountID?.toString());
            if (index === -1) {
                childCommenterCount += 1;
                oldestFourAccountIDs.push(currentUserAccountID?.toString() ?? '');
            }
        }
        childOldestFourAccountIDs = oldestFourAccountIDs.join(',');
    } else if (type === CONST.RED_BRICK_ROAD_PENDING_ACTION.DELETE) {
        if (childVisibleActionCount > 0) {
            childVisibleActionCount -= 1;
        }

        if (childVisibleActionCount === 0) {
            childCommenterCount = 0;
            childOldestFourAccountIDs = '';
        }
    }

    return {
        childVisibleActionCount,
        childCommenterCount,
        childLastVisibleActionCreated: lastVisibleActionCreated,
        childOldestFourAccountIDs,
    };
}

/**
 * Builds an optimistic reportAction for the parent report when a task is created
 * @param taskReportID - Report ID of the task
 * @param taskTitle - Title of the task
 * @param taskAssigneeAccountID - AccountID of the person assigned to the task
 * @param text - Text of the comment
 * @param parentReportID - Report ID of the parent report
 * @param createdOffset - The offset for task's created time that created via a loop
 */
function buildOptimisticTaskCommentReportAction(
    taskReportID: string,
    taskTitle: string,
    taskAssigneeAccountID: number,
    text: string,
    parentReportID: string | undefined,
    actorAccountID?: number,
    createdOffset = 0,
): OptimisticReportAction {
    const reportAction = buildOptimisticAddCommentReportAction(text, undefined, undefined, createdOffset, undefined, taskReportID);
    if (Array.isArray(reportAction.reportAction.message)) {
        const message = reportAction.reportAction.message.at(0);
        if (message) {
            message.taskReportID = taskReportID;
        }
    } else if (!Array.isArray(reportAction.reportAction.message) && reportAction.reportAction.message) {
        reportAction.reportAction.message.taskReportID = taskReportID;
    }

    // These parameters are not saved on the reportAction, but are used to display the task in the UI
    // Added when we fetch the reportActions on a report
    // eslint-disable-next-line
    reportAction.reportAction.originalMessage = {
        html: getReportActionHtml(reportAction.reportAction),
        taskReportID: getReportActionMessageReportUtils(reportAction.reportAction)?.taskReportID,
        whisperedTo: [],
    };
    reportAction.reportAction.childReportID = taskReportID;
    reportAction.reportAction.parentReportID = parentReportID;
    reportAction.reportAction.childType = CONST.REPORT.TYPE.TASK;
    reportAction.reportAction.childReportName = taskTitle;
    reportAction.reportAction.childManagerAccountID = taskAssigneeAccountID;
    reportAction.reportAction.childStatusNum = CONST.REPORT.STATUS_NUM.OPEN;
    reportAction.reportAction.childStateNum = CONST.REPORT.STATE_NUM.OPEN;

    if (actorAccountID) {
        reportAction.reportAction.actorAccountID = actorAccountID;
    }

    return reportAction;
}

function buildOptimisticSelfDMReport(created: string): Report {
    return {
        reportID: generateReportID(),
        participants: {
            [currentUserAccountID ?? CONST.DEFAULT_NUMBER_ID]: {
                notificationPreference: CONST.REPORT.NOTIFICATION_PREFERENCE.MUTE,
            },
        },
        type: CONST.REPORT.TYPE.CHAT,
        chatType: CONST.REPORT.CHAT_TYPE.SELF_DM,
        isOwnPolicyExpenseChat: false,
        lastActorAccountID: 0,
        lastMessageHtml: '',
        lastMessageText: undefined,
        lastReadTime: created,
        lastVisibleActionCreated: created,
        ownerAccountID: currentUserAccountID,
        reportName: '',
        stateNum: 0,
        statusNum: 0,
        writeCapability: CONST.REPORT.WRITE_CAPABILITIES.ALL,
    };
}

/**
 * Builds an optimistic IOU report with a randomly generated reportID
 *
 * @param payeeAccountID - AccountID of the person generating the IOU.
 * @param payerAccountID - AccountID of the other person participating in the IOU.
 * @param total - IOU amount in the smallest unit of the currency.
 * @param chatReportID - Report ID of the chat where the IOU is.
 * @param currency - IOU currency.
 * @param isSendingMoney - If we pay someone the IOU should be created as settled
 * @param parentReportActionID - The parent report action ID of the IOU report
 * @param optimisticIOUReportID - Optimistic IOU report id
 */

function buildOptimisticIOUReport(
    payeeAccountID: number,
    payerAccountID: number,
    total: number,
    chatReportID: string | undefined,
    currency: string,
    isSendingMoney = false,
    parentReportActionID?: string,
    optimisticIOUReportID?: string,
): OptimisticIOUReport {
    const formattedTotal = convertToDisplayString(total, currency);
    const personalDetails = getPersonalDetailsForAccountID(payerAccountID);
    const payerEmail = 'login' in personalDetails ? personalDetails.login : '';
    const policyID = chatReportID ? getReport(chatReportID, allReports)?.policyID : undefined;
    // This will be fixed as part of https://github.com/Expensify/Expensify/issues/507850
    // eslint-disable-next-line deprecation/deprecation
    const policy = getPolicy(policyID);

    const participants: Participants = {
        [payeeAccountID]: {notificationPreference: CONST.REPORT.NOTIFICATION_PREFERENCE.HIDDEN},
        [payerAccountID]: {notificationPreference: CONST.REPORT.NOTIFICATION_PREFERENCE.HIDDEN},
    };

    return {
        type: CONST.REPORT.TYPE.IOU,
        chatReportID,
        currency,
        managerID: payerAccountID,
        ownerAccountID: payeeAccountID,
        participants,
        reportID: optimisticIOUReportID ?? generateReportID(),
        stateNum: isSendingMoney ? CONST.REPORT.STATE_NUM.APPROVED : CONST.REPORT.STATE_NUM.SUBMITTED,
        statusNum: isSendingMoney ? CONST.REPORT.STATUS_NUM.REIMBURSED : CONST.REPORT.STATE_NUM.SUBMITTED,
        total,
        unheldTotal: total,
        nonReimbursableTotal: 0,
        unheldNonReimbursableTotal: 0,

        // We don't translate reportName because the server response is always in English
        reportName: `${payerEmail} owes ${formattedTotal}`,
        parentReportID: chatReportID,
        lastVisibleActionCreated: DateUtils.getDBTime(),
        fieldList: policy?.fieldList,
        parentReportActionID,
    };
}

function getHumanReadableStatus(statusNum: number): string {
    const status = Object.keys(CONST.REPORT.STATUS_NUM).find((key) => CONST.REPORT.STATUS_NUM[key as keyof typeof CONST.REPORT.STATUS_NUM] === statusNum);
    return status ? `${status.charAt(0)}${status.slice(1).toLowerCase()}` : '';
}

/**
 * Populates the report field formula with the values from the report and policy.
 * Currently, this only supports optimistic expense reports.
 * Each formula field is either replaced with a value, or removed.
 * If after all replacements the formula is empty, the original formula is returned.
 * See {@link https://help.expensify.com/articles/expensify-classic/insights-and-custom-reporting/Custom-Templates}
 */
function populateOptimisticReportFormula(formula: string, report: OptimisticExpenseReport, policy: OnyxEntry<Policy>): string {
    const createdDate = report.lastVisibleActionCreated ? new Date(report.lastVisibleActionCreated) : undefined;
    const result = formula
        // We don't translate because the server response is always in English
        .replaceAll(/\{report:type\}/gi, 'Expense Report')
        .replaceAll(/\{report:startdate\}/gi, createdDate ? format(createdDate, CONST.DATE.FNS_FORMAT_STRING) : '')
        .replaceAll(/\{report:total\}/gi, report.total !== undefined ? convertToDisplayString(Math.abs(report.total), report.currency).toString() : '')
        .replaceAll(/\{report:currency\}/gi, report.currency ?? '')
        .replaceAll(/\{report:policyname\}/gi, policy?.name ?? '')
        .replaceAll(/\{report:workspacename\}/gi, policy?.name ?? '')
        .replaceAll(/\{report:created\}/gi, createdDate ? format(createdDate, CONST.DATE.FNS_DATE_TIME_FORMAT_STRING) : '')
        .replaceAll(/\{report:created:yyyy-MM-dd\}/gi, createdDate ? format(createdDate, CONST.DATE.FNS_FORMAT_STRING) : '')
        .replaceAll(/\{report:status\}/gi, report.statusNum !== undefined ? getHumanReadableStatus(report.statusNum) : '')
        .replaceAll(/\{user:email\}/gi, currentUserEmail ?? '')
        .replaceAll(/\{user:email\|frontPart\}/gi, (currentUserEmail ? currentUserEmail.split('@').at(0) : '') ?? '')
        .replaceAll(/\{report:(.+)\}/gi, '');

    return result.trim().length ? result : formula;
}

/** Builds an optimistic invoice report with a randomly generated reportID */
function buildOptimisticInvoiceReport(
    chatReportID: string,
    policyID: string | undefined,
    receiverAccountID: number,
    receiverName: string,
    total: number,
    currency: string,
): OptimisticExpenseReport {
    const formattedTotal = convertToDisplayString(total, currency);
    const invoiceReport = {
        reportID: generateReportID(),
        chatReportID,
        policyID,
        type: CONST.REPORT.TYPE.INVOICE,
        ownerAccountID: currentUserAccountID,
        managerID: receiverAccountID,
        currency,
        // We don't translate reportName because the server response is always in English
        reportName: `${receiverName} owes ${formattedTotal}`,
        stateNum: CONST.REPORT.STATE_NUM.SUBMITTED,
        statusNum: CONST.REPORT.STATUS_NUM.OPEN,
        total: total * -1,
        participants: {
            [receiverAccountID]: {
                notificationPreference: CONST.REPORT.NOTIFICATION_PREFERENCE.HIDDEN,
            },
        },
        parentReportID: chatReportID,
        lastVisibleActionCreated: DateUtils.getDBTime(),
    };

    if (currentUserAccountID) {
        invoiceReport.participants[currentUserAccountID] = {notificationPreference: CONST.REPORT.NOTIFICATION_PREFERENCE.HIDDEN};
    }

    return invoiceReport;
}

/**
 * Returns the stateNum and statusNum for an expense report based on the policy settings
 * @param policy
 */
function getExpenseReportStateAndStatus(policy: OnyxEntry<Policy>, isEmptyOptimisticReport = false) {
    const isASAPSubmitBetaEnabled = Permissions.isBetaEnabled(CONST.BETAS.ASAP_SUBMIT, allBetas);
    if (isASAPSubmitBetaEnabled) {
        return {
            stateNum: CONST.REPORT.STATE_NUM.OPEN,
            statusNum: CONST.REPORT.STATUS_NUM.OPEN,
        };
    }
    const isInstantSubmitEnabledLocal = isInstantSubmitEnabled(policy);
    const isSubmitAndCloseLocal = isSubmitAndClose(policy);
    const arePaymentsDisabled = policy?.reimbursementChoice === CONST.POLICY.REIMBURSEMENT_CHOICES.REIMBURSEMENT_NO;

    if (isInstantSubmitEnabledLocal && arePaymentsDisabled && isSubmitAndCloseLocal && !isEmptyOptimisticReport) {
        return {
            stateNum: CONST.REPORT.STATE_NUM.APPROVED,
            statusNum: CONST.REPORT.STATUS_NUM.CLOSED,
        };
    }

    if (isInstantSubmitEnabledLocal) {
        return {
            stateNum: CONST.REPORT.STATE_NUM.SUBMITTED,
            statusNum: CONST.REPORT.STATUS_NUM.SUBMITTED,
        };
    }

    return {
        stateNum: CONST.REPORT.STATE_NUM.OPEN,
        statusNum: CONST.REPORT.STATUS_NUM.OPEN,
    };
}

/**
 * Builds an optimistic Expense report with a randomly generated reportID
 *
 * @param chatReportID - Report ID of the PolicyExpenseChat where the Expense Report is
 * @param policyID - The policy ID of the PolicyExpenseChat
 * @param payeeAccountID - AccountID of the employee (payee)
 * @param total - Amount in cents
 * @param currency
 * @param reimbursable – Whether the expense is reimbursable
 * @param parentReportActionID – The parent ReportActionID of the PolicyExpenseChat
 * @param optimisticIOUReportID – Optimistic IOU report id
 */
function buildOptimisticExpenseReport(
    chatReportID: string | undefined,
    policyID: string | undefined,
    payeeAccountID: number,
    total: number,
    currency: string,
    nonReimbursableTotal = 0,
    parentReportActionID?: string,
    optimisticIOUReportID?: string,
): OptimisticExpenseReport {
    // The amount for Expense reports are stored as negative value in the database
    const storedTotal = total * -1;
    const storedNonReimbursableTotal = nonReimbursableTotal * -1;
    const report = chatReportID ? getReport(chatReportID, allReports) : undefined;
    const policyName = getPolicyName({report});
    const formattedTotal = convertToDisplayString(storedTotal, currency);
    // This will be fixed as part of https://github.com/Expensify/Expensify/issues/507850
    // eslint-disable-next-line deprecation/deprecation
    const policy = getPolicy(policyID);

    const {stateNum, statusNum} = getExpenseReportStateAndStatus(policy);

    const expenseReport: OptimisticExpenseReport = {
        reportID: optimisticIOUReportID ?? generateReportID(),
        chatReportID,
        policyID,
        type: CONST.REPORT.TYPE.EXPENSE,
        ownerAccountID: payeeAccountID,
        currency,
        // We don't translate reportName because the server response is always in English
        reportName: `${policyName} owes ${formattedTotal}`,
        stateNum,
        statusNum,
        total: storedTotal,
        unheldTotal: storedTotal,
        nonReimbursableTotal: storedNonReimbursableTotal,
        unheldNonReimbursableTotal: storedNonReimbursableTotal,
        participants: {
            [payeeAccountID]: {
                notificationPreference: CONST.REPORT.NOTIFICATION_PREFERENCE.HIDDEN,
            },
        },
        parentReportID: chatReportID,
        lastVisibleActionCreated: DateUtils.getDBTime(),
        parentReportActionID,
    };

    // Get the approver/manager for this report to properly display the optimistic data
    const submitToAccountID = getSubmitToAccountID(policy, expenseReport);
    if (submitToAccountID) {
        expenseReport.managerID = submitToAccountID;
    }

    const titleReportField = getTitleReportField(getReportFieldsByPolicyID(policyID) ?? {});
    if (!!titleReportField && isPaidGroupPolicyExpenseReport(expenseReport)) {
        expenseReport.reportName = populateOptimisticReportFormula(titleReportField.defaultValue, expenseReport, policy);
    }

    expenseReport.fieldList = policy?.fieldList;

    return expenseReport;
}

function buildOptimisticEmptyReport(reportID: string, accountID: number, parentReport: OnyxEntry<Report>, parentReportActionID: string, policy: OnyxEntry<Policy>, timeOfCreation: string) {
    const {stateNum, statusNum} = getExpenseReportStateAndStatus(policy, true);
    const titleReportField = getTitleReportField(getReportFieldsByPolicyID(policy?.id) ?? {});
    const optimisticEmptyReport: OptimisticNewReport = {
        reportName: '',
        reportID,
        policyID: policy?.id,
        type: CONST.REPORT.TYPE.EXPENSE,
        currency: policy?.outputCurrency,
        ownerAccountID: accountID,
        stateNum,
        statusNum,
        total: 0,
        nonReimbursableTotal: 0,
        participants: {},
        lastVisibleActionCreated: timeOfCreation,
        pendingFields: {createReport: CONST.RED_BRICK_ROAD_PENDING_ACTION.ADD},
        parentReportID: parentReport?.reportID,
        parentReportActionID,
        chatReportID: parentReport?.reportID,
        managerID: getManagerAccountID(policy, {ownerAccountID: accountID}),
    };

    const optimisticReportName = populateOptimisticReportFormula(titleReportField?.defaultValue ?? CONST.POLICY.DEFAULT_REPORT_NAME_PATTERN, optimisticEmptyReport, policy);
    optimisticEmptyReport.reportName = optimisticReportName;

    optimisticEmptyReport.participants = accountID
        ? {
              [accountID]: {
                  notificationPreference: CONST.REPORT.NOTIFICATION_PREFERENCE.HIDDEN,
              },
          }
        : {};
    optimisticEmptyReport.ownerAccountID = accountID;
    return optimisticEmptyReport;
}

function getRejectedReportMessage() {
    return translateLocal('iou.rejectedThisReport');
}

function getUpgradeWorkspaceMessage() {
    return translateLocal('workspaceActions.upgradedWorkspace');
}

function getDowngradeWorkspaceMessage() {
    return translateLocal('workspaceActions.downgradedWorkspace');
}

function getWorkspaceNameUpdatedMessage(action: ReportAction) {
    const {oldName, newName} = getOriginalMessage(action as ReportAction<typeof CONST.REPORT.ACTIONS.TYPE.POLICY_CHANGE_LOG.UPDATE_NAME>) ?? {};
    const message = oldName && newName ? translateLocal('workspaceActions.renamedWorkspaceNameAction', {oldName, newName}) : getReportActionText(action);
    return Str.htmlEncode(message);
}

function getDeletedTransactionMessage(action: ReportAction) {
    const deletedTransactionOriginalMessage = getOriginalMessage(action as ReportAction<typeof CONST.REPORT.ACTIONS.TYPE.DELETED_TRANSACTION>) ?? {};
    const amount = Math.abs(deletedTransactionOriginalMessage.amount ?? 0);
    const currency = deletedTransactionOriginalMessage.currency ?? '';
    const formattedAmount = convertToDisplayString(amount, currency) ?? '';
    const message = translateLocal('iou.deletedTransaction', {
        amount: formattedAmount,
        merchant: deletedTransactionOriginalMessage.merchant ?? '',
    });
    return message;
}

function getReportDetails(reportID: string): {reportName: string; reportUrl: string} {
    const report = allReports?.[`${ONYXKEYS.COLLECTION.REPORT}${reportID}`];
    return {
        reportName: getReportName(report) ?? report?.reportName ?? '',
        reportUrl: `${environmentURL}/r/${reportID}`,
    };
}

function getMovedTransactionMessage(action: ReportAction) {
    const movedTransactionOriginalMessage = getOriginalMessage(action as ReportAction<typeof CONST.REPORT.ACTIONS.TYPE.MOVED_TRANSACTION>) ?? {};
    const {toReportID} = movedTransactionOriginalMessage as OriginalMessageMovedTransaction;
    const {reportName, reportUrl} = getReportDetails(toReportID);
    const message = translateLocal('iou.movedTransaction', {
        reportUrl,
        reportName,
    });
    return message;
}

function getPolicyChangeMessage(action: ReportAction) {
    const PolicyChangeOriginalMessage = getOriginalMessage(action as ReportAction<typeof CONST.REPORT.ACTIONS.TYPE.CHANGE_POLICY>) ?? {};
    const {fromPolicy: fromPolicyID, toPolicy: toPolicyID} = PolicyChangeOriginalMessage as OriginalMessageChangePolicy;
    const message = translateLocal('report.actions.type.changeReportPolicy', {
        fromPolicyName: fromPolicyID ? getPolicyNameByID(fromPolicyID) : undefined,
        toPolicyName: getPolicyNameByID(toPolicyID),
    });
    return message;
}

/**
 * @param iouReportID - the report ID of the IOU report the action belongs to
 * @param type - IOUReportAction type. Can be oneOf(create, decline, cancel, pay, split)
 * @param total - IOU total in cents
 * @param comment - IOU comment
 * @param currency - IOU currency
 * @param paymentType - IOU paymentMethodType. Can be oneOf(Elsewhere, Expensify)
 * @param isSettlingUp - Whether we are settling up an IOU
 * @param bankAccountID - Bank account ID
 * @param payAsBusiness - Whether the payment is made as a business
 */
function getIOUReportActionMessage(
    iouReportID: string,
    type: string,
    total: number,
    comment: string,
    currency: string,
    paymentType = '',
    isSettlingUp = false,
    bankAccountID?: number | undefined,
    payAsBusiness = false,
): Message[] {
    const report = getReportOrDraftReport(iouReportID);
    const isInvoice = isInvoiceReport(report);
    const amount =
        type === CONST.IOU.REPORT_ACTION_TYPE.PAY && !isEmptyObject(report)
            ? convertToDisplayString(getMoneyRequestSpendBreakdown(report).totalDisplaySpend, currency)
            : convertToDisplayString(total, currency);

    let paymentMethodMessage;
    switch (paymentType) {
        case CONST.IOU.PAYMENT_TYPE.VBBA:
        case CONST.IOU.PAYMENT_TYPE.EXPENSIFY:
            paymentMethodMessage = ' with Expensify';
            break;
        default:
            paymentMethodMessage = ` elsewhere`;
            break;
    }

    let iouMessage;
    switch (type) {
        case CONST.REPORT.ACTIONS.TYPE.APPROVED:
            iouMessage = `approved ${amount}`;
            break;
        case CONST.REPORT.ACTIONS.TYPE.FORWARDED:
            iouMessage = `approved ${amount}`;
            break;
        case CONST.REPORT.ACTIONS.TYPE.UNAPPROVED:
            iouMessage = `unapproved ${amount}`;
            break;
        case CONST.IOU.REPORT_ACTION_TYPE.CREATE:
            iouMessage = `submitted ${amount}${comment && ` for ${comment}`}`;
            break;
        case CONST.IOU.REPORT_ACTION_TYPE.TRACK:
            iouMessage = `tracking ${amount}${comment && ` for ${comment}`}`;
            break;
        case CONST.IOU.REPORT_ACTION_TYPE.SPLIT:
            iouMessage = `split ${amount}${comment && ` for ${comment}`}`;
            break;
        case CONST.IOU.REPORT_ACTION_TYPE.DELETE:
            iouMessage = `deleted the ${amount} expense${comment && ` for ${comment}`}`;
            break;
        case CONST.IOU.REPORT_ACTION_TYPE.PAY:
            if (isInvoice && isSettlingUp) {
                iouMessage =
                    paymentType === CONST.IOU.PAYMENT_TYPE.ELSEWHERE
                        ? translateLocal('iou.payElsewhere', {formattedAmount: amount})
                        : translateLocal(payAsBusiness ? 'iou.settleInvoiceBusiness' : 'iou.settleInvoicePersonal', {amount, last4Digits: String(bankAccountID).slice(-4)});
            } else {
                iouMessage = isSettlingUp ? `paid ${amount}${paymentMethodMessage}` : `sent ${amount}${comment && ` for ${comment}`}${paymentMethodMessage}`;
            }
            break;
        case CONST.REPORT.ACTIONS.TYPE.SUBMITTED:
            iouMessage = translateLocal('iou.expenseAmount', {formattedAmount: amount});
            break;
        default:
            break;
    }

    return [
        {
            html: lodashEscape(iouMessage),
            text: iouMessage ?? '',
            isEdited: false,
            type: CONST.REPORT.MESSAGE.TYPE.COMMENT,
        },
    ];
}

/**
 * Builds an optimistic IOU reportAction object
 *
 * @param type - IOUReportAction type. Can be oneOf(create, delete, pay, split).
 * @param amount - IOU amount in cents.
 * @param currency
 * @param comment - User comment for the IOU.
 * @param participants - An array with participants details.
 * @param [transactionID] - Not required if the IOUReportAction type is 'pay'
 * @param [paymentType] - Only required if the IOUReportAction type is 'pay'. Can be oneOf(elsewhere, Expensify).
 * @param [iouReportID] - Only required if the IOUReportActions type is oneOf(decline, cancel, pay). Generates a randomID as default.
 * @param [isSettlingUp] - Whether we are settling up an IOU.
 * @param [isSendMoneyFlow] - Whether this is pay someone flow
 * @param [receipt]
 * @param [isOwnPolicyExpenseChat] - Whether this is an expense report create from the current user's policy expense chat
 */
function buildOptimisticIOUReportAction(params: BuildOptimisticIOUReportActionParams): OptimisticIOUReportAction {
    const {
        type,
        amount,
        currency,
        comment,
        participants,
        transactionID,
        paymentType,
        iouReportID = '',
        isSettlingUp = false,
        isSendMoneyFlow = false,
        isOwnPolicyExpenseChat = false,
        created = DateUtils.getDBTime(),
        linkedExpenseReportAction,
        isPersonalTrackingExpense = false,
<<<<<<< HEAD
        reportActionID,
=======
        payAsBusiness,
        bankAccountID,
>>>>>>> 8b943bb2
    } = params;

    const IOUReportID = isPersonalTrackingExpense ? undefined : iouReportID || generateReportID();

    const originalMessage: ReportAction<typeof CONST.REPORT.ACTIONS.TYPE.IOU>['originalMessage'] = {
        amount,
        comment,
        currency,
        IOUTransactionID: transactionID,
        IOUReportID,
        type,
        payAsBusiness,
        bankAccountID,
    };

    const delegateAccountDetails = getPersonalDetailByEmail(delegateEmail);

    if (type === CONST.IOU.REPORT_ACTION_TYPE.PAY) {
        // In pay someone flow, we store amount, comment, currency in IOUDetails when type = pay
        if (isSendMoneyFlow) {
            const keys = ['amount', 'comment', 'currency'] as const;
            keys.forEach((key) => {
                delete originalMessage[key];
            });
            originalMessage.IOUDetails = {amount, comment, currency};
            originalMessage.paymentType = paymentType;
        } else {
            // In case of pay someone action, we dont store the comment
            // and there is no single transactionID to link the action to.
            delete originalMessage.IOUTransactionID;
            delete originalMessage.comment;
            originalMessage.paymentType = paymentType;
        }
    }

    // IOUs of type split only exist in group DMs and those don't have an iouReport so we need to delete the IOUReportID key
    if (type === CONST.IOU.REPORT_ACTION_TYPE.SPLIT) {
        delete originalMessage.IOUReportID;
    }

    if (type !== CONST.IOU.REPORT_ACTION_TYPE.PAY) {
        // Split expense made from a policy expense chat only have the payee's accountID as the participant because the payer could be any policy admin
        if (isOwnPolicyExpenseChat && type === CONST.IOU.REPORT_ACTION_TYPE.SPLIT) {
            originalMessage.participantAccountIDs = currentUserAccountID ? [currentUserAccountID] : [];
        } else {
            originalMessage.participantAccountIDs = currentUserAccountID
                ? [
                      currentUserAccountID,
                      ...participants.filter((participant) => participant.accountID !== currentUserAccountID).map((participant) => participant.accountID ?? CONST.DEFAULT_NUMBER_ID),
                  ]
                : participants.map((participant) => participant.accountID ?? CONST.DEFAULT_NUMBER_ID);
        }
    }

    const iouReportAction = {
        ...linkedExpenseReportAction,
        actionName: CONST.REPORT.ACTIONS.TYPE.IOU,
        actorAccountID: currentUserAccountID,
        automatic: false,
        isAttachmentOnly: false,
        originalMessage,
        reportActionID: reportActionID ?? rand64(),
        shouldShow: true,
        created,
        pendingAction: CONST.RED_BRICK_ROAD_PENDING_ACTION.ADD,
        delegateAccountID: delegateAccountDetails?.accountID,
        person: [
            {
                style: 'strong',
                text: getCurrentUserDisplayNameOrEmail(),
                type: 'TEXT',
            },
        ],
        avatar: getCurrentUserAvatar(),
        message: getIOUReportActionMessage(iouReportID, type, amount, comment, currency, paymentType, isSettlingUp, bankAccountID, payAsBusiness),
    };

    const managerMcTestParticipant = participants.find((participant) => isSelectedManagerMcTest(participant.login));
    if (managerMcTestParticipant) {
        return {
            ...iouReportAction,
            actorAccountID: managerMcTestParticipant.accountID,
            avatar: managerMcTestParticipant.icons?.[0]?.source,
            person: [
                {
                    style: 'strong',
                    text: getDisplayNameForParticipant(managerMcTestParticipant),
                    type: 'TEXT',
                },
            ],
        };
    }

    return iouReportAction;
}

/**
 * Builds an optimistic APPROVED report action with a randomly generated reportActionID.
 */
function buildOptimisticApprovedReportAction(amount: number, currency: string, expenseReportID: string): OptimisticApprovedReportAction {
    const originalMessage = {
        amount,
        currency,
        expenseReportID,
    };
    const delegateAccountDetails = getPersonalDetailByEmail(delegateEmail);

    return {
        actionName: CONST.REPORT.ACTIONS.TYPE.APPROVED,
        actorAccountID: currentUserAccountID,
        automatic: false,
        avatar: getCurrentUserAvatar(),
        isAttachmentOnly: false,
        originalMessage,
        message: getIOUReportActionMessage(expenseReportID, CONST.REPORT.ACTIONS.TYPE.APPROVED, Math.abs(amount), '', currency),
        person: [
            {
                style: 'strong',
                text: getCurrentUserDisplayNameOrEmail(),
                type: 'TEXT',
            },
        ],
        reportActionID: rand64(),
        shouldShow: true,
        created: DateUtils.getDBTime(),
        pendingAction: CONST.RED_BRICK_ROAD_PENDING_ACTION.ADD,
        delegateAccountID: delegateAccountDetails?.accountID,
    };
}

/**
 * Builds an optimistic APPROVED report action with a randomly generated reportActionID.
 */
function buildOptimisticUnapprovedReportAction(amount: number, currency: string, expenseReportID: string): OptimisticUnapprovedReportAction {
    const delegateAccountDetails = getPersonalDetailByEmail(delegateEmail);
    return {
        actionName: CONST.REPORT.ACTIONS.TYPE.UNAPPROVED,
        actorAccountID: currentUserAccountID,
        automatic: false,
        avatar: getCurrentUserAvatar(),
        isAttachmentOnly: false,
        originalMessage: {
            amount,
            currency,
            expenseReportID,
        },
        message: getIOUReportActionMessage(expenseReportID, CONST.REPORT.ACTIONS.TYPE.UNAPPROVED, Math.abs(amount), '', currency),
        person: [
            {
                style: 'strong',
                text: getCurrentUserDisplayNameOrEmail(),
                type: 'TEXT',
            },
        ],
        reportActionID: rand64(),
        shouldShow: true,
        created: DateUtils.getDBTime(),
        pendingAction: CONST.RED_BRICK_ROAD_PENDING_ACTION.ADD,
        delegateAccountID: delegateAccountDetails?.accountID,
    };
}

/**
 * Builds an optimistic MOVED report action with a randomly generated reportActionID.
 * This action is used when we move reports across workspaces.
 */
function buildOptimisticMovedReportAction(
    fromPolicyID: string | undefined,
    toPolicyID: string,
    newParentReportID: string,
    movedReportID: string,
    policyName: string,
    isIouReport = false,
): ReportAction {
    const originalMessage = {
        fromPolicyID,
        toPolicyID,
        newParentReportID,
        movedReportID,
    };

    const movedActionMessage = [
        {
            html: isIouReport
                ? `moved this <a href='${CONST.NEW_EXPENSIFY_URL}r/${movedReportID}' target='_blank' rel='noreferrer noopener'>report</a> to the <a href='${CONST.NEW_EXPENSIFY_URL}r/${newParentReportID}' target='_blank' rel='noreferrer noopener'>${policyName}</a> workspace`
                : `moved this report to the <a href='${CONST.NEW_EXPENSIFY_URL}r/${newParentReportID}' target='_blank' rel='noreferrer noopener'>${policyName}</a> workspace`,
            text: `moved this report to the ${policyName} workspace`,
            type: CONST.REPORT.MESSAGE.TYPE.COMMENT,
        },
    ];

    return {
        actionName: CONST.REPORT.ACTIONS.TYPE.MOVED,
        actorAccountID: currentUserAccountID,
        automatic: false,
        avatar: getCurrentUserAvatar(),
        isAttachmentOnly: false,
        originalMessage,
        message: movedActionMessage,
        person: [
            {
                style: 'strong',
                text: getCurrentUserDisplayNameOrEmail(),
                type: 'TEXT',
            },
        ],
        reportActionID: rand64(),
        shouldShow: true,
        created: DateUtils.getDBTime(),
        pendingAction: CONST.RED_BRICK_ROAD_PENDING_ACTION.ADD,
    };
}

/**
 * Builds an optimistic CHANGE_POLICY report action with a randomly generated reportActionID.
 * This action is used when we change the workspace of a report.
 */
function buildOptimisticChangePolicyReportAction(fromPolicyID: string | undefined, toPolicyID: string, automaticAction = false): ReportAction {
    const originalMessage = {
        fromPolicy: fromPolicyID,
        toPolicy: toPolicyID,
        automaticAction,
    };

    // This will be fixed as part of https://github.com/Expensify/Expensify/issues/507850
    // eslint-disable-next-line deprecation/deprecation
    const fromPolicy = getPolicy(fromPolicyID);
    // This will be fixed as part of https://github.com/Expensify/Expensify/issues/507850
    // eslint-disable-next-line deprecation/deprecation
    const toPolicy = getPolicy(toPolicyID);

    const changePolicyReportActionMessage = [
        {
            type: CONST.REPORT.MESSAGE.TYPE.TEXT,
            text: `changed the workspace to ${toPolicy?.name}`,
        },
        ...(fromPolicyID
            ? [
                  {
                      type: CONST.REPORT.MESSAGE.TYPE.TEXT,
                      text: ` (previously ${fromPolicy?.name})`,
                  },
              ]
            : []),
    ];

    return {
        actionName: CONST.REPORT.ACTIONS.TYPE.CHANGE_POLICY,
        actorAccountID: currentUserAccountID,
        avatar: getCurrentUserAvatar(),
        created: DateUtils.getDBTime(),
        originalMessage,
        message: changePolicyReportActionMessage,
        person: [
            {
                style: 'strong',
                text: getCurrentUserDisplayNameOrEmail(),
                type: 'TEXT',
            },
        ],
        reportActionID: rand64(),
        shouldShow: true,
        pendingAction: CONST.RED_BRICK_ROAD_PENDING_ACTION.ADD,
    };
}

function buildOptimisticTransactionAction(
    type: typeof CONST.REPORT.ACTIONS.TYPE.MOVED_TRANSACTION | typeof CONST.REPORT.ACTIONS.TYPE.UNREPORTED_TRANSACTION,
    transactionThreadReportID: string | undefined,
    targetReportID: string,
): ReportAction {
    const reportName = allReports?.[targetReportID]?.reportName ?? '';
    const url = `${environmentURL}/r/${targetReportID}`;
    const [actionText, messageHtml] =
        type === CONST.REPORT.ACTIONS.TYPE.MOVED_TRANSACTION
            ? [`moved this expense to ${reportName}`, `moved this expense to <a href='${url}' target='_blank' rel='noreferrer noopener'>${reportName}</a>`]
            : ['moved this expense to your personal space', 'moved this expense to your personal space'];

    return {
        actionName: type,
        reportID: transactionThreadReportID,
        actorAccountID: currentUserAccountID,
        avatar: getCurrentUserAvatar(),
        created: DateUtils.getDBTime(),
        originalMessage: type === CONST.REPORT.ACTIONS.TYPE.MOVED_TRANSACTION ? {toReportID: targetReportID} : {fromReportID: targetReportID},
        message: [
            {
                type: CONST.REPORT.MESSAGE.TYPE.TEXT,
                html: messageHtml,
                text: actionText,
            },
        ],
        person: [
            {
                style: 'strong',
                text: getCurrentUserDisplayNameOrEmail(),
                type: 'TEXT',
            },
        ],
        reportActionID: rand64(),
        shouldShow: true,
        pendingAction: CONST.RED_BRICK_ROAD_PENDING_ACTION.ADD,
    };
}

/**
 * Builds an optimistic MOVED_TRANSACTION report action with a randomly generated reportActionID.
 * This action is used when we change the workspace of a report.
 */
function buildOptimisticMovedTransactionAction(transactionThreadReportID: string | undefined, toReportID: string) {
    return buildOptimisticTransactionAction(CONST.REPORT.ACTIONS.TYPE.MOVED_TRANSACTION, transactionThreadReportID, toReportID);
}

/**
 * Builds an optimistic UNREPORTED_TRANSACTION report action with a randomly generated reportActionID.
 * This action is used when we un-report a transaction.
 */
function buildOptimisticUnreportedTransactionAction(transactionThreadReportID: string | undefined, fromReportID: string) {
    return buildOptimisticTransactionAction(CONST.REPORT.ACTIONS.TYPE.UNREPORTED_TRANSACTION, transactionThreadReportID, fromReportID);
}

/**
 * Builds an optimistic SUBMITTED report action with a randomly generated reportActionID.
 *
 */
function buildOptimisticSubmittedReportAction(amount: number, currency: string, expenseReportID: string, adminAccountID: number | undefined): OptimisticSubmittedReportAction {
    const originalMessage = {
        amount,
        currency,
        expenseReportID,
    };

    const delegateAccountDetails = getPersonalDetailByEmail(delegateEmail);

    return {
        actionName: CONST.REPORT.ACTIONS.TYPE.SUBMITTED,
        actorAccountID: currentUserAccountID,
        adminAccountID,
        automatic: false,
        avatar: getCurrentUserAvatar(),
        isAttachmentOnly: false,
        originalMessage,
        message: getIOUReportActionMessage(expenseReportID, CONST.REPORT.ACTIONS.TYPE.SUBMITTED, Math.abs(amount), '', currency),
        person: [
            {
                style: 'strong',
                text: getCurrentUserDisplayNameOrEmail(),
                type: 'TEXT',
            },
        ],
        reportActionID: rand64(),
        shouldShow: true,
        created: DateUtils.getDBTime(),
        pendingAction: CONST.RED_BRICK_ROAD_PENDING_ACTION.ADD,
        delegateAccountID: delegateAccountDetails?.accountID,
    };
}

/**
 * Builds an optimistic report preview action with a randomly generated reportActionID.
 *
 * @param chatReport
 * @param iouReport
 * @param [comment] - User comment for the IOU.
 * @param [transaction] - optimistic first transaction of preview
 * @param reportActionID
 */
function buildOptimisticReportPreview(
    chatReport: OnyxInputOrEntry<Report>,
    iouReport: Report,
    comment = '',
    transaction: OnyxInputOrEntry<Transaction> = null,
    childReportID?: string,
    reportActionID?: string,
): ReportAction<typeof CONST.REPORT.ACTIONS.TYPE.REPORT_PREVIEW> {
    const hasReceipt = hasReceiptTransactionUtils(transaction);
    const message = getReportPreviewMessage(iouReport);
    const created = DateUtils.getDBTime();
    const reportActorAccountID = (isInvoiceReport(iouReport) || isExpenseReport(iouReport) ? iouReport?.ownerAccountID : iouReport?.managerID) ?? -1;
    const delegateAccountDetails = getPersonalDetailByEmail(delegateEmail);
    const isTestTransaction = isTestTransactionReport(iouReport);
    const isTestDriveTransaction = !!transaction?.receipt?.isTestDriveReceipt;
    const isScanRequest = transaction ? isScanRequestTransactionUtils(transaction) : false;
    return {
        reportActionID: reportActionID ?? rand64(),
        reportID: chatReport?.reportID,
        actionName: CONST.REPORT.ACTIONS.TYPE.REPORT_PREVIEW,
        pendingAction: CONST.RED_BRICK_ROAD_PENDING_ACTION.ADD,
        originalMessage: {
            linkedReportID: iouReport?.reportID,
        },
        message: [
            {
                html: message,
                text: message,
                isEdited: false,
                type: CONST.REPORT.MESSAGE.TYPE.COMMENT,
            },
        ],
        delegateAccountID: delegateAccountDetails?.accountID,
        created,
        accountID: iouReport?.managerID,
        // The preview is initially whispered if created with a receipt, so the actor is the current user as well
        actorAccountID: hasReceipt ? currentUserAccountID : reportActorAccountID,
        childReportID: childReportID ?? iouReport?.reportID,
        childMoneyRequestCount: 1,
        childLastActorAccountID: currentUserAccountID,
        childLastMoneyRequestComment: comment,
        childRecentReceiptTransactionIDs: hasReceipt && !isEmptyObject(transaction) && transaction?.transactionID ? {[transaction.transactionID]: created} : undefined,
        ...((isTestDriveTransaction || isTestTransaction) && !isScanRequest && {childStateNum: 2, childStatusNum: 4}),
    };
}

/**
 * Builds an optimistic ACTIONABLE_TRACK_EXPENSE_WHISPER action with a randomly generated reportActionID.
 */
function buildOptimisticActionableTrackExpenseWhisper(iouAction: OptimisticIOUReportAction, transactionID: string): ReportAction {
    const currentTime = DateUtils.getDBTime();
    const targetEmail = CONST.EMAIL.CONCIERGE;
    const actorAccountID = getAccountIDsByLogins([targetEmail]).at(0);
    const reportActionID = rand64();
    return {
        actionName: CONST.REPORT.ACTIONS.TYPE.ACTIONABLE_TRACK_EXPENSE_WHISPER,
        actorAccountID,
        avatar: getDefaultAvatarURL(actorAccountID),
        created: DateUtils.addMillisecondsFromDateTime(currentTime, 1),
        lastModified: DateUtils.addMillisecondsFromDateTime(currentTime, 1),
        message: [
            {
                html: CONST.ACTIONABLE_TRACK_EXPENSE_WHISPER_MESSAGE,
                text: CONST.ACTIONABLE_TRACK_EXPENSE_WHISPER_MESSAGE,
                whisperedTo: [],
                type: CONST.REPORT.MESSAGE.TYPE.COMMENT,
            },
        ],
        originalMessage: {
            lastModified: DateUtils.addMillisecondsFromDateTime(currentTime, 1),
            transactionID,
        },
        person: [
            {
                text: CONST.DISPLAY_NAME.EXPENSIFY_CONCIERGE,
                type: 'TEXT',
            },
        ],
        reportActionID,
        shouldShow: true,
        pendingAction: CONST.RED_BRICK_ROAD_PENDING_ACTION.ADD,
    };
}

/**
 * Builds an optimistic modified expense action with a randomly generated reportActionID.
 */
function buildOptimisticModifiedExpenseReportAction(
    transactionThread: OnyxInputOrEntry<Report>,
    oldTransaction: OnyxInputOrEntry<Transaction>,
    transactionChanges: TransactionChanges,
    isFromExpenseReport: boolean,
    policy: OnyxInputOrEntry<Policy>,
    updatedTransaction?: OnyxInputOrEntry<Transaction>,
): OptimisticModifiedExpenseReportAction {
    const originalMessage = getModifiedExpenseOriginalMessage(oldTransaction, transactionChanges, isFromExpenseReport, policy, updatedTransaction);
    const delegateAccountDetails = getPersonalDetailByEmail(delegateEmail);

    return {
        actionName: CONST.REPORT.ACTIONS.TYPE.MODIFIED_EXPENSE,
        actorAccountID: currentUserAccountID,
        automatic: false,
        avatar: getCurrentUserAvatar(),
        created: DateUtils.getDBTime(),
        isAttachmentOnly: false,
        message: [
            {
                // Currently we are composing the message from the originalMessage and message is only used in OldDot and not in the App
                text: 'You',
                style: 'strong',
                type: CONST.REPORT.MESSAGE.TYPE.TEXT,
            },
        ],
        originalMessage,
        person: [
            {
                style: 'strong',
                text: currentUserPersonalDetails?.displayName ?? String(currentUserAccountID),
                type: 'TEXT',
            },
        ],
        pendingAction: CONST.RED_BRICK_ROAD_PENDING_ACTION.ADD,
        reportActionID: rand64(),
        reportID: transactionThread?.reportID,
        shouldShow: true,
        delegateAccountID: delegateAccountDetails?.accountID,
    };
}

/**
 * Builds an optimistic DETACH_RECEIPT report action with a randomly generated reportActionID.
 */
function buildOptimisticDetachReceipt(reportID: string | undefined, transactionID: string, merchant: string = CONST.TRANSACTION.PARTIAL_TRANSACTION_MERCHANT) {
    return {
        actionName: CONST.REPORT.ACTIONS.TYPE.MANAGER_DETACH_RECEIPT,
        actorAccountID: currentUserAccountID,
        automatic: false,
        avatar: getCurrentUserAvatar(),
        created: DateUtils.getDBTime(),
        isAttachmentOnly: false,
        originalMessage: {
            transactionID,
            merchant: `${merchant}`,
        },
        message: [
            {
                type: 'COMMENT',
                html: `detached a receipt from expense '${merchant}'`,
                text: `detached a receipt from expense '${merchant}'`,
                whisperedTo: [],
            },
        ],
        person: [
            {
                style: 'strong',
                text: currentUserPersonalDetails?.displayName ?? String(currentUserAccountID),
                type: 'TEXT',
            },
        ],
        pendingAction: CONST.RED_BRICK_ROAD_PENDING_ACTION.ADD,
        reportActionID: rand64(),
        reportID,
        shouldShow: true,
    };
}

/**
 * Updates a report preview action that exists for an IOU report.
 *
 * @param [comment] - User comment for the IOU.
 * @param [transaction] - optimistic newest transaction of a report preview
 *
 */
function updateReportPreview(
    iouReport: OnyxEntry<Report>,
    reportPreviewAction: ReportAction<typeof CONST.REPORT.ACTIONS.TYPE.REPORT_PREVIEW>,
    isPayRequest = false,
    comment = '',
    transaction?: OnyxEntry<Transaction>,
): ReportAction<typeof CONST.REPORT.ACTIONS.TYPE.REPORT_PREVIEW> {
    const hasReceipt = hasReceiptTransactionUtils(transaction);
    const recentReceiptTransactions = reportPreviewAction?.childRecentReceiptTransactionIDs ?? {};
    const transactionsToKeep = getRecentTransactions(recentReceiptTransactions);
    const previousTransactionsArray = Object.entries(recentReceiptTransactions ?? {}).map(([key, value]) => (transactionsToKeep.includes(key) ? {[key]: value} : null));
    const previousTransactions: Record<string, string> = {};

    for (const obj of previousTransactionsArray) {
        for (const key in obj) {
            if (obj) {
                previousTransactions[key] = obj[key];
            }
        }
    }

    const message = getReportPreviewMessage(iouReport, reportPreviewAction);
    const originalMessage = getOriginalMessage(reportPreviewAction);
    return {
        ...reportPreviewAction,
        message: [
            {
                html: message,
                text: message,
                isEdited: false,
                type: CONST.REPORT.MESSAGE.TYPE.COMMENT,
            },
        ],
        childLastMoneyRequestComment: comment || reportPreviewAction?.childLastMoneyRequestComment,
        childMoneyRequestCount: (reportPreviewAction?.childMoneyRequestCount ?? 0) + (isPayRequest ? 0 : 1),
        childRecentReceiptTransactionIDs: hasReceipt
            ? {
                  ...(transaction && {[transaction.transactionID]: transaction?.created}),
                  ...previousTransactions,
              }
            : recentReceiptTransactions,
        // As soon as we add a transaction without a receipt to the report, it will have ready expenses,
        // so we remove the whisper
        originalMessage: originalMessage
            ? {
                  ...originalMessage,
                  whisperedTo: hasReceipt ? originalMessage.whisperedTo : [],
                  linkedReportID: originalMessage.linkedReportID,
              }
            : undefined,
    };
}

function buildOptimisticTaskReportAction(
    taskReportID: string,
    actionName: typeof CONST.REPORT.ACTIONS.TYPE.TASK_COMPLETED | typeof CONST.REPORT.ACTIONS.TYPE.TASK_REOPENED | typeof CONST.REPORT.ACTIONS.TYPE.TASK_CANCELLED,
    message = '',
    actorAccountID = currentUserAccountID,
    createdOffset = 0,
): OptimisticTaskReportAction {
    const originalMessage = {
        taskReportID,
        type: actionName,
        text: message,
        html: message,
        whisperedTo: [],
    };
    const delegateAccountDetails = getPersonalDetailByEmail(delegateEmail);

    return {
        actionName,
        actorAccountID,
        automatic: false,
        avatar: getCurrentUserAvatar(),
        isAttachmentOnly: false,
        originalMessage,
        message: [
            {
                text: message,
                taskReportID,
                type: CONST.REPORT.MESSAGE.TYPE.TEXT,
            },
        ],
        person: [
            {
                style: 'strong',
                text: currentUserPersonalDetails?.displayName ?? String(currentUserAccountID),
                type: 'TEXT',
            },
        ],
        reportActionID: rand64(),
        shouldShow: true,
        created: DateUtils.getDBTimeWithSkew(Date.now() + createdOffset),
        isFirstItem: false,
        pendingAction: CONST.RED_BRICK_ROAD_PENDING_ACTION.ADD,
        delegateAccountID: delegateAccountDetails?.accountID,
    };
}

function isWorkspaceChat(chatType: string) {
    return chatType === CONST.REPORT.CHAT_TYPE.POLICY_ADMINS || chatType === CONST.REPORT.CHAT_TYPE.POLICY_ANNOUNCE || chatType === CONST.REPORT.CHAT_TYPE.POLICY_EXPENSE_CHAT;
}

/**
 * Builds an optimistic chat report with a randomly generated reportID and as much information as we currently have
 */
type BuildOptimisticChatReportParams = {
    participantList: number[];
    reportName?: string;
    chatType?: ValueOf<typeof CONST.REPORT.CHAT_TYPE>;
    policyID?: string;
    ownerAccountID?: number;
    isOwnPolicyExpenseChat?: boolean;
    oldPolicyName?: string;
    visibility?: ValueOf<typeof CONST.REPORT.VISIBILITY>;
    writeCapability?: ValueOf<typeof CONST.REPORT.WRITE_CAPABILITIES>;
    notificationPreference?: NotificationPreference;
    parentReportActionID?: string;
    parentReportID?: string;
    description?: string;
    avatarUrl?: string;
    optimisticReportID?: string;
};

function buildOptimisticChatReport({
    participantList,
    reportName = CONST.REPORT.DEFAULT_REPORT_NAME,
    chatType,
    policyID = CONST.POLICY.OWNER_EMAIL_FAKE,
    ownerAccountID = CONST.REPORT.OWNER_ACCOUNT_ID_FAKE,
    isOwnPolicyExpenseChat = false,
    oldPolicyName = '',
    visibility,
    writeCapability,
    notificationPreference = CONST.REPORT.NOTIFICATION_PREFERENCE.ALWAYS,
    parentReportActionID = '',
    parentReportID = undefined,
    description = '',
    avatarUrl = '',
    optimisticReportID = '',
}: BuildOptimisticChatReportParams): OptimisticChatReport {
    const isWorkspaceChatType = chatType && isWorkspaceChat(chatType);
    const participants = participantList.reduce((reportParticipants: Participants, accountID: number) => {
        const participant: ReportParticipant = {
            notificationPreference,
            ...(!isWorkspaceChatType && {role: accountID === currentUserAccountID ? CONST.REPORT.ROLE.ADMIN : CONST.REPORT.ROLE.MEMBER}),
        };
        // eslint-disable-next-line no-param-reassign
        reportParticipants[accountID] = participant;
        return reportParticipants;
    }, {} as Participants);
    const currentTime = DateUtils.getDBTime();
    const optimisticChatReport: OptimisticChatReport = {
        type: CONST.REPORT.TYPE.CHAT,
        chatType,
        isOwnPolicyExpenseChat,
        isPinned: false,
        lastActorAccountID: 0,
        lastMessageHtml: '',
        lastMessageText: undefined,
        lastReadTime: currentTime,
        lastVisibleActionCreated: currentTime,
        oldPolicyName,
        ownerAccountID: ownerAccountID || CONST.REPORT.OWNER_ACCOUNT_ID_FAKE,
        parentReportActionID,
        parentReportID,
        participants,
        policyID,
        reportID: optimisticReportID || generateReportID(),
        reportName,
        stateNum: 0,
        statusNum: 0,
        visibility,
        description,
        writeCapability,
        avatarUrl,
    };

    if (chatType === CONST.REPORT.CHAT_TYPE.INVOICE) {
        // TODO: update to support workspace as an invoice receiver when workspace-to-workspace invoice room implemented
        optimisticChatReport.invoiceReceiver = {
            type: 'individual',
            accountID: participantList.at(0) ?? -1,
        };
    }

    return optimisticChatReport;
}

function buildOptimisticGroupChatReport(
    participantAccountIDs: number[],
    reportName: string,
    avatarUri: string,
    optimisticReportID?: string,
    notificationPreference?: NotificationPreference,
) {
    return buildOptimisticChatReport({
        participantList: participantAccountIDs,
        reportName,
        chatType: CONST.REPORT.CHAT_TYPE.GROUP,
        notificationPreference,
        avatarUrl: avatarUri,
        optimisticReportID,
    });
}

/**
 * Returns the necessary reportAction onyx data to indicate that the chat has been created optimistically
 * @param [created] - Action created time
 */
function buildOptimisticCreatedReportAction(emailCreatingAction: string, created = DateUtils.getDBTime(), optimisticReportActionID?: string): OptimisticCreatedReportAction {
    return {
        reportActionID: optimisticReportActionID ?? rand64(),
        actionName: CONST.REPORT.ACTIONS.TYPE.CREATED,
        pendingAction: CONST.RED_BRICK_ROAD_PENDING_ACTION.ADD,
        actorAccountID: currentUserAccountID,
        message: [
            {
                type: CONST.REPORT.MESSAGE.TYPE.TEXT,
                style: 'strong',
                text: emailCreatingAction,
            },
            {
                type: CONST.REPORT.MESSAGE.TYPE.TEXT,
                style: 'normal',
                text: ' created this report',
            },
        ],
        person: [
            {
                type: CONST.REPORT.MESSAGE.TYPE.TEXT,
                style: 'strong',
                text: getCurrentUserDisplayNameOrEmail(),
            },
        ],
        automatic: false,
        avatar: getCurrentUserAvatar(),
        created,
        shouldShow: true,
    };
}

/**
 * Returns the necessary reportAction onyx data to indicate that the room has been renamed
 */
function buildOptimisticRenamedRoomReportAction(newName: string, oldName: string): OptimisticRenamedReportAction {
    const now = DateUtils.getDBTime();
    return {
        reportActionID: rand64(),
        actionName: CONST.REPORT.ACTIONS.TYPE.RENAMED,
        pendingAction: CONST.RED_BRICK_ROAD_PENDING_ACTION.ADD,
        actorAccountID: currentUserAccountID,
        message: [
            {
                type: CONST.REPORT.MESSAGE.TYPE.TEXT,
                style: 'strong',
                text: 'You',
            },
            {
                type: CONST.REPORT.MESSAGE.TYPE.TEXT,
                style: 'normal',
                text: ` renamed this report. New title is '${newName}' (previously '${oldName}').`,
            },
        ],
        person: [
            {
                type: CONST.REPORT.MESSAGE.TYPE.TEXT,
                style: 'strong',
                text: getCurrentUserDisplayNameOrEmail(),
            },
        ],
        originalMessage: {
            oldName,
            newName,
            html: `Room renamed to ${newName}`,
            lastModified: now,
        },
        automatic: false,
        avatar: getCurrentUserAvatar(),
        created: now,
        shouldShow: true,
    };
}

/**
 * Returns the necessary reportAction onyx data to indicate that the room description has been updated
 */
function buildOptimisticRoomDescriptionUpdatedReportAction(description: string): OptimisticRoomDescriptionUpdatedReportAction {
    const now = DateUtils.getDBTime();
    return {
        reportActionID: rand64(),
        actionName: CONST.REPORT.ACTIONS.TYPE.ROOM_CHANGE_LOG.UPDATE_ROOM_DESCRIPTION,
        pendingAction: CONST.RED_BRICK_ROAD_PENDING_ACTION.ADD,
        actorAccountID: currentUserAccountID,
        message: [
            {
                type: CONST.REPORT.MESSAGE.TYPE.COMMENT,
                text: description ? `set the room description to: ${Parser.htmlToText(description)}` : 'cleared the room description',
                html: description ? `<muted-text>set the room description to: ${description}</muted-text>` : '<muted-text>cleared the room description</muted-text>',
            },
        ],
        person: [
            {
                type: CONST.REPORT.MESSAGE.TYPE.TEXT,
                style: 'strong',
                text: getCurrentUserDisplayNameOrEmail(),
            },
        ],
        originalMessage: {
            description,
            lastModified: now,
        },
        created: now,
    };
}

/**
 * Returns the necessary reportAction onyx data to indicate that the transaction has been put on hold optimistically
 * @param [created] - Action created time
 */
function buildOptimisticHoldReportAction(created = DateUtils.getDBTime()): OptimisticHoldReportAction {
    return {
        reportActionID: rand64(),
        actionName: CONST.REPORT.ACTIONS.TYPE.HOLD,
        pendingAction: CONST.RED_BRICK_ROAD_PENDING_ACTION.ADD,
        actorAccountID: currentUserAccountID,
        message: [
            {
                type: CONST.REPORT.MESSAGE.TYPE.TEXT,
                style: 'normal',
                text: translateLocal('iou.heldExpense'),
            },
        ],
        person: [
            {
                type: CONST.REPORT.MESSAGE.TYPE.TEXT,
                style: 'strong',
                text: getCurrentUserDisplayNameOrEmail(),
            },
        ],
        automatic: false,
        avatar: getCurrentUserAvatar(),
        created,
        shouldShow: true,
    };
}

/**
 * Returns the necessary reportAction onyx data to indicate that the transaction has been put on hold optimistically
 * @param [created] - Action created time
 */
function buildOptimisticHoldReportActionComment(comment: string, created = DateUtils.getDBTime()): OptimisticHoldReportAction {
    return {
        reportActionID: rand64(),
        actionName: CONST.REPORT.ACTIONS.TYPE.ADD_COMMENT,
        pendingAction: CONST.RED_BRICK_ROAD_PENDING_ACTION.ADD,
        actorAccountID: currentUserAccountID,
        message: [
            {
                type: CONST.REPORT.MESSAGE.TYPE.COMMENT,
                text: comment,
                html: comment, // as discussed on https://github.com/Expensify/App/pull/39452 we will not support HTML for now
            },
        ],
        person: [
            {
                type: CONST.REPORT.MESSAGE.TYPE.TEXT,
                style: 'strong',
                text: getCurrentUserDisplayNameOrEmail(),
            },
        ],
        automatic: false,
        avatar: getCurrentUserAvatar(),
        created,
        shouldShow: true,
    };
}

/**
 * Returns the necessary reportAction onyx data to indicate that the transaction has been removed from hold optimistically
 * @param [created] - Action created time
 */
function buildOptimisticUnHoldReportAction(created = DateUtils.getDBTime()): OptimisticHoldReportAction {
    return {
        reportActionID: rand64(),
        actionName: CONST.REPORT.ACTIONS.TYPE.UNHOLD,
        pendingAction: CONST.RED_BRICK_ROAD_PENDING_ACTION.ADD,
        actorAccountID: currentUserAccountID,
        message: [
            {
                type: CONST.REPORT.MESSAGE.TYPE.TEXT,
                style: 'normal',
                text: translateLocal('iou.unheldExpense'),
            },
        ],
        person: [
            {
                type: CONST.REPORT.MESSAGE.TYPE.TEXT,
                style: 'normal',
                text: getCurrentUserDisplayNameOrEmail(),
            },
        ],
        automatic: false,
        avatar: getCurrentUserAvatar(),
        created,
        shouldShow: true,
    };
}

function buildOptimisticRetractedReportAction(created = DateUtils.getDBTime()): OptimisticRetractedReportAction {
    return {
        reportActionID: rand64(),
        actionName: CONST.REPORT.ACTIONS.TYPE.RETRACTED,
        actorAccountID: currentUserAccountID,
        pendingAction: CONST.RED_BRICK_ROAD_PENDING_ACTION.ADD,
        message: [
            {
                type: CONST.REPORT.MESSAGE.TYPE.COMMENT,
                text: 'retracted',
                html: `<muted-text>retracted</muted-text>`,
            },
        ],
        person: [
            {
                style: 'strong',
                text: getCurrentUserDisplayNameOrEmail(),
                type: CONST.REPORT.MESSAGE.TYPE.TEXT,
            },
        ],
        automatic: false,
        avatar: getCurrentUserAvatar(),
        created,
        shouldShow: true,
    };
}

function buildOptimisticReopenedReportAction(created = DateUtils.getDBTime()): OptimisticReopenedReportAction {
    return {
        reportActionID: rand64(),
        actionName: CONST.REPORT.ACTIONS.TYPE.REOPENED,
        actorAccountID: currentUserAccountID,
        pendingAction: CONST.RED_BRICK_ROAD_PENDING_ACTION.ADD,
        message: [
            {
                type: CONST.REPORT.MESSAGE.TYPE.COMMENT,
                text: 'reopened',
                html: '<muted-text>reopened</muted-text>',
            },
        ],
        person: [
            {
                style: 'strong',
                text: getCurrentUserDisplayNameOrEmail(),
                type: CONST.REPORT.MESSAGE.TYPE.TEXT,
            },
        ],
        automatic: false,
        avatar: getCurrentUserAvatar(),
        created,
        shouldShow: true,
    };
}

function buildOptimisticEditedTaskFieldReportAction({title, description}: Task): OptimisticEditedTaskReportAction {
    // We do not modify title & description in one request, so we need to create a different optimistic action for each field modification
    let field = '';
    let value = '';
    if (title !== undefined) {
        field = 'task title';
        value = title;
    } else if (description !== undefined) {
        field = 'description';
        value = description;
    }

    let changelog = 'edited this task';
    if (field && value) {
        changelog = `updated the ${field} to ${value}`;
    } else if (field) {
        changelog = `removed the ${field}`;
    }
    const delegateAccountDetails = getPersonalDetailByEmail(delegateEmail);

    return {
        reportActionID: rand64(),
        actionName: CONST.REPORT.ACTIONS.TYPE.TASK_EDITED,
        pendingAction: CONST.RED_BRICK_ROAD_PENDING_ACTION.ADD,
        actorAccountID: currentUserAccountID,
        message: [
            {
                type: CONST.REPORT.MESSAGE.TYPE.COMMENT,
                text: changelog,
                html: getParsedComment(changelog, undefined, undefined, title !== undefined ? [...CONST.TASK_TITLE_DISABLED_RULES] : undefined),
            },
        ],
        person: [
            {
                type: CONST.REPORT.MESSAGE.TYPE.TEXT,
                style: 'strong',
                text: getCurrentUserDisplayNameOrEmail(),
            },
        ],
        automatic: false,
        avatar: getCurrentUserAvatar(),
        created: DateUtils.getDBTime(),
        shouldShow: false,
        delegateAccountID: delegateAccountDetails?.accountID,
    };
}

function buildOptimisticCardAssignedReportAction(assigneeAccountID: number): OptimisticCardAssignedReportAction {
    return {
        actionName: CONST.REPORT.ACTIONS.TYPE.CARD_ASSIGNED,
        actorAccountID: currentUserAccountID,
        avatar: getCurrentUserAvatar(),
        created: DateUtils.getDBTime(),
        originalMessage: {assigneeAccountID, cardID: -1},
        message: [{type: CONST.REPORT.MESSAGE.TYPE.COMMENT, text: '', html: ''}],
        pendingAction: CONST.RED_BRICK_ROAD_PENDING_ACTION.ADD,
        person: [
            {
                type: CONST.REPORT.MESSAGE.TYPE.TEXT,
                style: 'strong',
                text: getCurrentUserDisplayNameOrEmail(),
            },
        ],
        reportActionID: rand64(),
        shouldShow: true,
    };
}

function buildOptimisticChangedTaskAssigneeReportAction(assigneeAccountID: number): OptimisticEditedTaskReportAction {
    const delegateAccountDetails = getPersonalDetailByEmail(delegateEmail);

    return {
        reportActionID: rand64(),
        actionName: CONST.REPORT.ACTIONS.TYPE.TASK_EDITED,
        pendingAction: CONST.RED_BRICK_ROAD_PENDING_ACTION.ADD,
        actorAccountID: currentUserAccountID,
        message: [
            {
                type: CONST.REPORT.MESSAGE.TYPE.COMMENT,
                text: `assigned to ${getDisplayNameForParticipant({accountID: assigneeAccountID})}`,
                html: `assigned to <mention-user accountID="${assigneeAccountID}"/>`,
            },
        ],
        person: [
            {
                type: CONST.REPORT.MESSAGE.TYPE.TEXT,
                style: 'strong',
                text: getCurrentUserDisplayNameOrEmail(),
            },
        ],
        automatic: false,
        avatar: getCurrentUserAvatar(),
        created: DateUtils.getDBTime(),
        shouldShow: false,
        delegateAccountID: delegateAccountDetails?.accountID,
    };
}

/**
 * Returns the necessary reportAction onyx data to indicate that a chat has been archived
 *
 * @param reason - A reason why the chat has been archived
 */
function buildOptimisticClosedReportAction(
    emailClosingReport: string,
    policyName: string,
    reason: ValueOf<typeof CONST.REPORT.ARCHIVE_REASON> = CONST.REPORT.ARCHIVE_REASON.DEFAULT,
): OptimisticClosedReportAction {
    return {
        actionName: CONST.REPORT.ACTIONS.TYPE.CLOSED,
        actorAccountID: currentUserAccountID,
        automatic: false,
        avatar: getCurrentUserAvatar(),
        created: DateUtils.getDBTime(),
        message: [
            {
                type: CONST.REPORT.MESSAGE.TYPE.TEXT,
                style: 'strong',
                text: emailClosingReport,
            },
            {
                type: CONST.REPORT.MESSAGE.TYPE.TEXT,
                style: 'normal',
                text: ' closed this report',
            },
        ],
        originalMessage: {
            policyName,
            reason,
        },
        pendingAction: CONST.RED_BRICK_ROAD_PENDING_ACTION.ADD,
        person: [
            {
                type: CONST.REPORT.MESSAGE.TYPE.TEXT,
                style: 'strong',
                text: getCurrentUserDisplayNameOrEmail(),
            },
        ],
        reportActionID: rand64(),
        shouldShow: true,
    };
}

/**
 * Returns an optimistic Dismissed Violation Report Action. Use the originalMessage customize this to the type of
 * violation being dismissed.
 */
function buildOptimisticDismissedViolationReportAction(
    originalMessage: ReportAction<typeof CONST.REPORT.ACTIONS.TYPE.DISMISSED_VIOLATION>['originalMessage'],
): OptimisticDismissedViolationReportAction {
    return {
        actionName: CONST.REPORT.ACTIONS.TYPE.DISMISSED_VIOLATION,
        actorAccountID: currentUserAccountID,
        avatar: getCurrentUserAvatar(),
        created: DateUtils.getDBTime(),
        message: [
            {
                type: CONST.REPORT.MESSAGE.TYPE.TEXT,
                style: 'normal',
                text: getDismissedViolationMessageText(originalMessage),
            },
        ],
        originalMessage,
        pendingAction: CONST.RED_BRICK_ROAD_PENDING_ACTION.ADD,
        person: [
            {
                type: CONST.REPORT.MESSAGE.TYPE.TEXT,
                style: 'strong',
                text: getCurrentUserDisplayNameOrEmail(),
            },
        ],
        reportActionID: rand64(),
        shouldShow: true,
    };
}

function buildOptimisticResolvedDuplicatesReportAction(): OptimisticDismissedViolationReportAction {
    return {
        actionName: CONST.REPORT.ACTIONS.TYPE.RESOLVED_DUPLICATES,
        actorAccountID: currentUserAccountID,
        avatar: getCurrentUserAvatar(),
        created: DateUtils.getDBTime(),
        message: [
            {
                type: CONST.REPORT.MESSAGE.TYPE.TEXT,
                style: 'normal',
                text: translateLocal('violations.resolvedDuplicates'),
            },
        ],
        pendingAction: CONST.RED_BRICK_ROAD_PENDING_ACTION.ADD,
        person: [
            {
                type: CONST.REPORT.MESSAGE.TYPE.TEXT,
                style: 'strong',
                text: getCurrentUserDisplayNameOrEmail(),
            },
        ],
        reportActionID: rand64(),
        shouldShow: true,
    };
}

function buildOptimisticAnnounceChat(policyID: string, accountIDs: number[]): OptimisticAnnounceChat {
    const announceReport = getRoom(CONST.REPORT.CHAT_TYPE.POLICY_ANNOUNCE, policyID);
    // This will be fixed as part of https://github.com/Expensify/Expensify/issues/507850
    // eslint-disable-next-line deprecation/deprecation
    const policy = getPolicy(policyID);
    const announceRoomOnyxData: AnnounceRoomOnyxData = {
        onyxOptimisticData: [],
        onyxSuccessData: [],
        onyxFailureData: [],
    };

    // Do not create #announce room if the room already exists or if there are less than 3 participants in workspace
    if (accountIDs.length < 3 || announceReport) {
        return {
            announceChatReportID: '',
            announceChatReportActionID: '',
            announceChatData: announceRoomOnyxData,
        };
    }

    const announceChatData = buildOptimisticChatReport({
        participantList: accountIDs,
        reportName: CONST.REPORT.WORKSPACE_CHAT_ROOMS.ANNOUNCE,
        chatType: CONST.REPORT.CHAT_TYPE.POLICY_ANNOUNCE,
        policyID,
        ownerAccountID: CONST.POLICY.OWNER_ACCOUNT_ID_FAKE,
        oldPolicyName: policy?.name,
        writeCapability: CONST.REPORT.WRITE_CAPABILITIES.ADMINS,
        notificationPreference: CONST.REPORT.NOTIFICATION_PREFERENCE.ALWAYS,
    });

    const announceCreatedAction = buildOptimisticCreatedReportAction(CONST.POLICY.OWNER_EMAIL_FAKE);
    announceRoomOnyxData.onyxOptimisticData.push(
        {
            onyxMethod: Onyx.METHOD.SET,
            key: `${ONYXKEYS.COLLECTION.REPORT}${announceChatData.reportID}`,
            value: {
                pendingFields: {
                    addWorkspaceRoom: CONST.RED_BRICK_ROAD_PENDING_ACTION.ADD,
                },
                ...announceChatData,
            },
        },
        {
            onyxMethod: Onyx.METHOD.SET,
            key: `${ONYXKEYS.COLLECTION.REPORT_DRAFT}${announceChatData.reportID}`,
            value: null,
        },
        {
            onyxMethod: Onyx.METHOD.SET,
            key: `${ONYXKEYS.COLLECTION.REPORT_ACTIONS}${announceChatData.reportID}`,
            value: {
                [announceCreatedAction.reportActionID]: announceCreatedAction,
            },
        },
    );
    announceRoomOnyxData.onyxSuccessData.push(
        {
            onyxMethod: Onyx.METHOD.MERGE,
            key: `${ONYXKEYS.COLLECTION.REPORT}${announceChatData.reportID}`,
            value: {
                pendingFields: {
                    addWorkspaceRoom: null,
                },
                pendingAction: null,
            },
        },
        {
            onyxMethod: Onyx.METHOD.MERGE,
            key: `${ONYXKEYS.COLLECTION.REPORT_METADATA}${announceChatData.reportID}`,
            value: {
                isOptimisticReport: false,
            },
        },
        {
            onyxMethod: Onyx.METHOD.MERGE,
            key: `${ONYXKEYS.COLLECTION.REPORT_ACTIONS}${announceChatData.reportID}`,
            value: {
                [announceCreatedAction.reportActionID]: {
                    pendingAction: null,
                },
            },
        },
    );
    announceRoomOnyxData.onyxFailureData.push(
        {
            onyxMethod: Onyx.METHOD.MERGE,
            key: `${ONYXKEYS.COLLECTION.REPORT}${announceChatData.reportID}`,
            value: {
                pendingFields: {
                    addWorkspaceRoom: null,
                },
                pendingAction: null,
            },
        },
        {
            onyxMethod: Onyx.METHOD.MERGE,
            key: `${ONYXKEYS.COLLECTION.REPORT_METADATA}${announceChatData.reportID}`,
            value: {
                isOptimisticReport: false,
            },
        },
        {
            onyxMethod: Onyx.METHOD.MERGE,
            key: `${ONYXKEYS.COLLECTION.REPORT_ACTIONS}${announceChatData.reportID}`,
            value: {
                [announceCreatedAction.reportActionID]: {
                    pendingAction: null,
                },
            },
        },
    );
    return {
        announceChatReportID: announceChatData.reportID,
        announceChatReportActionID: announceCreatedAction.reportActionID,
        announceChatData: announceRoomOnyxData,
    };
}

function buildOptimisticWorkspaceChats(policyID: string, policyName: string, expenseReportId?: string): OptimisticWorkspaceChats {
    const pendingChatMembers = getPendingChatMembers(currentUserAccountID ? [currentUserAccountID] : [], [], CONST.RED_BRICK_ROAD_PENDING_ACTION.ADD);
    const adminsChatData = {
        ...buildOptimisticChatReport({
            participantList: currentUserAccountID ? [currentUserAccountID] : [],
            reportName: CONST.REPORT.WORKSPACE_CHAT_ROOMS.ADMINS,
            chatType: CONST.REPORT.CHAT_TYPE.POLICY_ADMINS,
            policyID,
            ownerAccountID: CONST.POLICY.OWNER_ACCOUNT_ID_FAKE,
            oldPolicyName: policyName,
        }),
    };
    const adminsChatReportID = adminsChatData.reportID;
    const adminsCreatedAction = buildOptimisticCreatedReportAction(CONST.POLICY.OWNER_EMAIL_FAKE);
    const adminsReportActionData = {
        [adminsCreatedAction.reportActionID]: adminsCreatedAction,
    };

    const expenseChatData = buildOptimisticChatReport({
        participantList: currentUserAccountID ? [currentUserAccountID] : [],
        reportName: '',
        chatType: CONST.REPORT.CHAT_TYPE.POLICY_EXPENSE_CHAT,
        policyID,
        ownerAccountID: currentUserAccountID,
        isOwnPolicyExpenseChat: true,
        oldPolicyName: policyName,
        optimisticReportID: expenseReportId,
    });

    const expenseChatReportID = expenseChatData.reportID;
    const expenseReportCreatedAction = buildOptimisticCreatedReportAction(currentUserEmail ?? '');
    const expenseReportActionData = {
        [expenseReportCreatedAction.reportActionID]: expenseReportCreatedAction,
    };

    return {
        adminsChatReportID,
        adminsChatData,
        adminsReportActionData,
        adminsCreatedReportActionID: adminsCreatedAction.reportActionID,
        expenseChatReportID,
        expenseChatData,
        expenseReportActionData,
        expenseCreatedReportActionID: expenseReportCreatedAction.reportActionID,
        pendingChatMembers,
    };
}

/**
 * Builds an optimistic Task Report with a randomly generated reportID
 *
 * @param ownerAccountID - Account ID of the person generating the Task.
 * @param assigneeAccountID - AccountID of the other person participating in the Task.
 * @param parentReportID - Report ID of the chat where the Task is.
 * @param title - Task title.
 * @param description - Task description.
 * @param policyID - PolicyID of the parent report
 */

function buildOptimisticTaskReport(
    ownerAccountID: number,
    parentReportID: string,
    assigneeAccountID = 0,
    title?: string,
    description?: string,
    policyID: string = CONST.POLICY.OWNER_EMAIL_FAKE,
    notificationPreference: NotificationPreference = CONST.REPORT.NOTIFICATION_PREFERENCE.HIDDEN,
    mediaAttributes?: Record<string, string>,
): OptimisticTaskReport {
    const participants: Participants = {
        [ownerAccountID]: {
            notificationPreference,
        },
    };

    if (assigneeAccountID) {
        participants[assigneeAccountID] = {notificationPreference};
    }

    return {
        reportID: generateReportID(),
        reportName: getParsedComment(title ?? '', undefined, undefined, [...CONST.TASK_TITLE_DISABLED_RULES]),
        description: getParsedComment(description ?? '', {}, mediaAttributes),
        ownerAccountID,
        participants,
        managerID: assigneeAccountID,
        type: CONST.REPORT.TYPE.TASK,
        parentReportID,
        policyID,
        stateNum: CONST.REPORT.STATE_NUM.OPEN,
        statusNum: CONST.REPORT.STATUS_NUM.OPEN,
        lastVisibleActionCreated: DateUtils.getDBTime(),
        hasParentAccess: true,
    };
}

/**
 * Builds an optimistic EXPORTED_TO_INTEGRATION report action
 *
 * @param integration - The connectionName of the integration
 * @param markedManually - Whether the integration was marked as manually exported
 */
function buildOptimisticExportIntegrationAction(integration: ConnectionName, markedManually = false): OptimisticExportIntegrationAction {
    const label = CONST.POLICY.CONNECTIONS.NAME_USER_FRIENDLY[integration];
    return {
        reportActionID: rand64(),
        actionName: CONST.REPORT.ACTIONS.TYPE.EXPORTED_TO_INTEGRATION,
        pendingAction: CONST.RED_BRICK_ROAD_PENDING_ACTION.ADD,
        actorAccountID: currentUserAccountID,
        message: [],
        person: [
            {
                type: CONST.REPORT.MESSAGE.TYPE.TEXT,
                style: 'strong',
                text: getCurrentUserDisplayNameOrEmail(),
            },
        ],
        automatic: false,
        avatar: getCurrentUserAvatar(),
        created: DateUtils.getDBTime(),
        shouldShow: true,
        originalMessage: {
            label,
            lastModified: DateUtils.getDBTime(),
            markedManually,
            inProgress: true,
        },
    };
}

/**
 * A helper method to create transaction thread
 *
 * @param reportAction - the parent IOU report action from which to create the thread
 * @param moneyRequestReport - the report which the report action belongs to
 */
function buildTransactionThread(
    reportAction: OnyxEntry<ReportAction | OptimisticIOUReportAction>,
    moneyRequestReport: OnyxEntry<Report>,
    existingTransactionThreadReportID?: string,
): OptimisticChatReport {
    const participantAccountIDs = [...new Set([currentUserAccountID, Number(reportAction?.actorAccountID)])].filter(Boolean) as number[];
    const existingTransactionThreadReport = getReportOrDraftReport(existingTransactionThreadReportID);

    if (existingTransactionThreadReportID && existingTransactionThreadReport) {
        return {
            ...existingTransactionThreadReport,
            parentReportActionID: reportAction?.reportActionID,
            parentReportID: moneyRequestReport?.reportID,
            reportName: getTransactionReportName({reportAction}),
            policyID: moneyRequestReport?.policyID,
        };
    }

    return buildOptimisticChatReport({
        participantList: participantAccountIDs,
        reportName: getTransactionReportName({reportAction}),
        policyID: moneyRequestReport?.policyID,
        ownerAccountID: CONST.POLICY.OWNER_ACCOUNT_ID_FAKE,
        notificationPreference: CONST.REPORT.NOTIFICATION_PREFERENCE.HIDDEN,
        parentReportActionID: reportAction?.reportActionID,
        parentReportID: moneyRequestReport?.reportID,
    });
}

/**
 * Build optimistic expense entities:
 *
 * 1. CREATED action for the chatReport
 * 2. CREATED action for the iouReport
 * 3. IOU action for the iouReport linked to the transaction thread via `childReportID`
 * 4. Transaction Thread linked to the IOU action via `parentReportActionID`
 * 5. CREATED action for the Transaction Thread
 */
function buildOptimisticMoneyRequestEntities({
    iouReport,
    type,
    amount,
    currency,
    comment,
    payeeEmail,
    participants,
    transactionID,
    paymentType,
    isSettlingUp = false,
    isSendMoneyFlow = false,
    isOwnPolicyExpenseChat = false,
    isPersonalTrackingExpense,
    existingTransactionThreadReportID,
    linkedTrackedExpenseReportAction,
    optimisticCreatedReportActionID,
}: OptimisticMoneyRequestEntities): [OptimisticCreatedReportAction, OptimisticCreatedReportAction, OptimisticIOUReportAction, OptimisticChatReport, OptimisticCreatedReportAction | null] {
    const createdActionForChat = buildOptimisticCreatedReportAction(payeeEmail, undefined, optimisticCreatedReportActionID);

    // The `CREATED` action must be optimistically generated before the IOU action so that it won't appear after the IOU action in the chat.
    const iouActionCreationTime = DateUtils.getDBTime();
    const createdActionForIOUReport = buildOptimisticCreatedReportAction(payeeEmail, DateUtils.subtractMillisecondsFromDateTime(iouActionCreationTime, 1));

    const iouAction = buildOptimisticIOUReportAction({
        type,
        amount,
        currency,
        comment,
        participants,
        transactionID,
        paymentType,
        iouReportID: iouReport.reportID,
        isPersonalTrackingExpense,
        isSettlingUp,
        isSendMoneyFlow,
        isOwnPolicyExpenseChat,
        created: iouActionCreationTime,
        linkedExpenseReportAction: linkedTrackedExpenseReportAction,
    });

    // Create optimistic transactionThread and the `CREATED` action for it, if existingTransactionThreadReportID is undefined
    const transactionThread = buildTransactionThread(iouAction, iouReport, existingTransactionThreadReportID);
    const createdActionForTransactionThread = existingTransactionThreadReportID ? null : buildOptimisticCreatedReportAction(payeeEmail);

    // The IOU action and the transactionThread are co-dependent as parent-child, so we need to link them together
    iouAction.childReportID = existingTransactionThreadReportID ?? transactionThread.reportID;

    return [createdActionForChat, createdActionForIOUReport, iouAction, transactionThread, createdActionForTransactionThread];
}

/**
 * Check if the report is empty, meaning it has no visible messages (i.e. only a "created" report action).
 * Added caching mechanism via derived values.
 */
function isEmptyReport(report: OnyxEntry<Report>): boolean {
    if (!report) {
        return true;
    }

    // Get the `isEmpty` state from cached report attributes
    const attributes = reportAttributesDerivedValue?.[report.reportID];
    if (attributes) {
        return attributes.isEmpty;
    }

    return generateIsEmptyReport(report);
}

/**
 * Check if the report is empty, meaning it has no visible messages (i.e. only a "created" report action).
 * No cache implementation which bypasses derived value check.
 */
function generateIsEmptyReport(report: OnyxEntry<Report>): boolean {
    if (!report) {
        return true;
    }

    if (report.lastMessageText) {
        return false;
    }

    const lastVisibleMessage = getLastVisibleMessage(report.reportID);
    return !lastVisibleMessage.lastMessageText;
}

// We need oneTransactionThreadReport to get the correct last visible action created
function isUnread(report: OnyxEntry<Report>, oneTransactionThreadReport: OnyxEntry<Report>): boolean {
    if (!report) {
        return false;
    }

    if (isEmptyReport(report)) {
        return false;
    }
    // lastVisibleActionCreated and lastReadTime are both datetime strings and can be compared directly
    const lastVisibleActionCreated = getReportLastVisibleActionCreated(report, oneTransactionThreadReport);
    const lastReadTime = report.lastReadTime ?? '';
    const lastMentionedTime = report.lastMentionedTime ?? '';

    // If the user was mentioned and the comment got deleted the lastMentionedTime will be more recent than the lastVisibleActionCreated
    return lastReadTime < (lastVisibleActionCreated ?? '') || lastReadTime < lastMentionedTime;
}

function isIOUOwnedByCurrentUser(report: OnyxEntry<Report>, allReportsDict?: OnyxCollection<Report>): boolean {
    const allAvailableReports = allReportsDict ?? allReports;
    if (!report || !allAvailableReports) {
        return false;
    }

    let reportToLook = report;
    if (report.iouReportID) {
        const iouReport = allAvailableReports[`${ONYXKEYS.COLLECTION.REPORT}${report.iouReportID}`];
        if (iouReport) {
            reportToLook = iouReport;
        }
    }

    return reportToLook.ownerAccountID === currentUserAccountID;
}

/**
 * Assuming the passed in report is a default room, lets us know whether we can see it or not, based on permissions and
 * the various subsets of users we've allowed to use default rooms.
 */
function canSeeDefaultRoom(report: OnyxEntry<Report>, betas: OnyxEntry<Beta[]>): boolean {
    // Include archived rooms
    // This will get removed as part of https://github.com/Expensify/App/issues/59961
    // eslint-disable-next-line deprecation/deprecation
    if (isArchivedNonExpenseReport(report, !!getReportNameValuePairs(report?.reportID)?.private_isArchived)) {
        return true;
    }

    // If the room has an assigned guide, it can be seen.
    if (hasExpensifyGuidesEmails(Object.keys(report?.participants ?? {}).map(Number))) {
        return true;
    }

    // Include any admins and announce rooms, since only non partner-managed domain rooms are on the beta now.
    if (isAdminRoom(report) || isAnnounceRoom(report)) {
        return true;
    }

    // For all other cases, just check that the user belongs to the default rooms beta
    return Permissions.isBetaEnabled(CONST.BETAS.DEFAULT_ROOMS, betas ?? []);
}

function canAccessReport(report: OnyxEntry<Report>, betas: OnyxEntry<Beta[]>): boolean {
    // We hide default rooms (it's basically just domain rooms now) from people who aren't on the defaultRooms beta.
    if (isDefaultRoom(report) && !canSeeDefaultRoom(report, betas)) {
        return false;
    }

    if (report?.errorFields?.notFound) {
        return false;
    }

    return true;
}

// eslint-disable-next-line rulesdir/no-negated-variables
function isReportNotFound(report: OnyxEntry<Report>): boolean {
    return !!report?.errorFields?.notFound;
}

/**
 * Check if the report is the parent report of the currently viewed report or at least one child report has report action
 */
function shouldHideReport(report: OnyxEntry<Report>, currentReportId: string | undefined): boolean {
    const currentReport = getReportOrDraftReport(currentReportId);
    const parentReport = getParentReport(!isEmptyObject(currentReport) ? currentReport : undefined);
    const reportActions = allReportActions?.[`${ONYXKEYS.COLLECTION.REPORT_ACTIONS}${report?.reportID}`] ?? {};
    const isChildReportHasComment = Object.values(reportActions ?? {})?.some(
        (reportAction) => (reportAction?.childVisibleActionCount ?? 0) > 0 && shouldReportActionBeVisible(reportAction, reportAction.reportActionID, canUserPerformWriteAction(report)),
    );
    return parentReport?.reportID !== report?.reportID && !isChildReportHasComment;
}

/**
 * Should we display a RBR on the LHN on this report due to violations?
 */
function shouldDisplayViolationsRBRInLHN(report: OnyxEntry<Report>, transactionViolations: OnyxCollection<TransactionViolation[]>): boolean {
    // We only show the RBR in the highest level, which is the expense chat
    if (!report || !isPolicyExpenseChat(report)) {
        return false;
    }

    // We only show the RBR to the submitter
    if (!isCurrentUserSubmitter(report.reportID)) {
        return false;
    }
    if (!report.policyID || !reportsByPolicyID) {
        return false;
    }

    // If any report has a violation, then it should have a RBR
    const potentialReports = reportsByPolicyID[report.policyID] ?? [];
    return potentialReports.some((potentialReport) => {
        return (
            !isInvoiceReport(potentialReport) &&
            (hasViolations(potentialReport.reportID, transactionViolations, true) ||
                hasWarningTypeViolations(potentialReport.reportID, transactionViolations, true) ||
                hasNoticeTypeViolations(potentialReport.reportID, transactionViolations, true))
        );
    });
}

/**
 * Checks to see if a report contains a violation
 */
function hasViolations(
    reportID: string | undefined,
    transactionViolations: OnyxCollection<TransactionViolation[]>,
    shouldShowInReview?: boolean,
    reportTransactions?: SearchTransaction[],
): boolean {
    const transactions = reportTransactions ?? getReportTransactions(reportID);
    return transactions.some((transaction) => hasViolation(transaction, transactionViolations, shouldShowInReview));
}

/**
 * Checks to see if a report contains a violation of type `warning`
 */
function hasWarningTypeViolations(reportID: string | undefined, transactionViolations: OnyxCollection<TransactionViolation[]>, shouldShowInReview?: boolean): boolean {
    const transactions = getReportTransactions(reportID);
    return transactions.some((transaction) => hasWarningTypeViolation(transaction, transactionViolations, shouldShowInReview));
}

/**
 * Checks to see if a transaction contains receipt error
 */
function hasReceiptError(transaction: OnyxInputOrEntry<Transaction>): boolean {
    const errors = {
        ...(transaction?.errorFields?.route ?? transaction?.errorFields?.waypoints ?? transaction?.errors),
    };
    const errorEntries = Object.entries(errors ?? {});
    const errorMessages = mapValues(Object.fromEntries(errorEntries), (error) => error);
    return Object.values(errorMessages).some((error) => isReceiptError(error));
}

/**
 * Checks to see if a report contains receipt error
 */
function hasReceiptErrors(reportID: string | undefined): boolean {
    const transactions = getReportTransactions(reportID);
    return transactions.some(hasReceiptError);
}

/**
 * Checks to see if a report contains a violation of type `notice`
 */
function hasNoticeTypeViolations(reportID: string | undefined, transactionViolations: OnyxCollection<TransactionViolation[]>, shouldShowInReview?: boolean): boolean {
    const transactions = getReportTransactions(reportID);
    return transactions.some((transaction) => hasNoticeTypeViolation(transaction, transactionViolations, shouldShowInReview));
}

function hasReportViolations(reportID: string | undefined) {
    if (!reportID) {
        return false;
    }
    const reportViolations = allReportsViolations?.[`${ONYXKEYS.COLLECTION.REPORT_VIOLATIONS}${reportID}`];
    return Object.values(reportViolations ?? {}).some((violations) => !isEmptyObject(violations));
}

type ReportErrorsAndReportActionThatRequiresAttention = {
    errors: ErrorFields;
    reportAction?: OnyxEntry<ReportAction>;
};

function getAllReportActionsErrorsAndReportActionThatRequiresAttention(report: OnyxEntry<Report>, reportActions: OnyxEntry<ReportActions>): ReportErrorsAndReportActionThatRequiresAttention {
    const reportActionsArray = Object.values(reportActions ?? {}).filter((action) => !isDeletedAction(action));
    const reportActionErrors: ErrorFields = {};
    let reportAction: OnyxEntry<ReportAction>;

    for (const action of reportActionsArray) {
        if (action && !isEmptyObject(action.errors)) {
            Object.assign(reportActionErrors, action.errors);

            if (!reportAction) {
                reportAction = action;
            }
        }
    }
    const parentReportAction: OnyxEntry<ReportAction> =
        !report?.parentReportID || !report?.parentReportActionID
            ? undefined
            : allReportActions?.[`${ONYXKEYS.COLLECTION.REPORT_ACTIONS}${report.parentReportID}`]?.[report.parentReportActionID];

    // This will get removed as part of https://github.com/Expensify/App/issues/59961
    // eslint-disable-next-line deprecation/deprecation
    const reportNameValuePairs = getReportNameValuePairs(report?.reportID);

    if (!isArchivedReport(reportNameValuePairs)) {
        if (wasActionTakenByCurrentUser(parentReportAction) && isTransactionThread(parentReportAction)) {
            const transactionID = isMoneyRequestAction(parentReportAction) ? getOriginalMessage(parentReportAction)?.IOUTransactionID : null;
            const transaction = allTransactions?.[`${ONYXKEYS.COLLECTION.TRANSACTION}${transactionID}`];
            if (hasMissingSmartscanFieldsTransactionUtils(transaction ?? null) && !isSettled(transaction?.reportID)) {
                reportActionErrors.smartscan = getMicroSecondOnyxErrorWithTranslationKey('iou.error.genericSmartscanFailureMessage');
                reportAction = undefined;
            }
        } else if ((isIOUReport(report) || isExpenseReport(report)) && report?.ownerAccountID === currentUserAccountID) {
            if (shouldShowRBRForMissingSmartscanFields(report?.reportID) && !isSettled(report?.reportID)) {
                reportActionErrors.smartscan = getMicroSecondOnyxErrorWithTranslationKey('iou.error.genericSmartscanFailureMessage');
                reportAction = getReportActionWithMissingSmartscanFields(report?.reportID);
            }
        } else if (hasSmartscanError(reportActionsArray)) {
            reportActionErrors.smartscan = getMicroSecondOnyxErrorWithTranslationKey('iou.error.genericSmartscanFailureMessage');
            reportAction = getReportActionWithSmartscanError(reportActionsArray);
        }
    }

    return {
        errors: reportActionErrors,
        reportAction,
    };
}

/**
 * Get an object of error messages keyed by microtime by combining all error objects related to the report.
 */
function getAllReportErrors(report: OnyxEntry<Report>, reportActions: OnyxEntry<ReportActions>): Errors {
    const reportErrorFields = report?.errorFields ?? {};
    const {errors: reportActionErrors} = getAllReportActionsErrorsAndReportActionThatRequiresAttention(report, reportActions);

    // All error objects related to the report. Each object in the sources contains error messages keyed by microtime
    const errorSources = {
        ...reportErrorFields,
        ...reportActionErrors,
    };

    // Combine all error messages keyed by microtime into one object
    const errorSourcesArray = Object.values(errorSources ?? {});
    const allReportErrors = {};

    for (const errors of errorSourcesArray) {
        if (!isEmptyObject(errors)) {
            Object.assign(allReportErrors, errors);
        }
    }
    return allReportErrors;
}

function hasReportErrorsOtherThanFailedReceipt(
    report: Report,
    chatReport: OnyxEntry<Report>,
    doesReportHaveViolations: boolean,
    transactionViolations: OnyxCollection<TransactionViolation[]>,
    reportAttributes?: ReportAttributesDerivedValue['reports'],
) {
    const allReportErrors = reportAttributes?.[report?.reportID]?.reportErrors ?? {};
    const transactionReportActions = getAllReportActions(report.reportID);
    const oneTransactionThreadReportID = getOneTransactionThreadReportID(report, chatReport, transactionReportActions, undefined);
    let doesTransactionThreadReportHasViolations = false;
    if (oneTransactionThreadReportID) {
        const transactionReport = getReport(oneTransactionThreadReportID, allReports);
        doesTransactionThreadReportHasViolations = !!transactionReport && shouldDisplayViolationsRBRInLHN(transactionReport, transactionViolations);
    }
    return (
        doesTransactionThreadReportHasViolations ||
        doesReportHaveViolations ||
        Object.values(allReportErrors).some((error) => error?.[0] !== translateLocal('iou.error.genericSmartscanFailureMessage'))
    );
}

type ShouldReportBeInOptionListParams = {
    report: OnyxEntry<Report>;
    chatReport: OnyxEntry<Report>;
    currentReportId: string | undefined;
    isInFocusMode: boolean;
    betas: OnyxEntry<Beta[]>;
    excludeEmptyChats: boolean;
    doesReportHaveViolations: boolean;
    includeSelfDM?: boolean;
    login?: string;
    includeDomainEmail?: boolean;
    isReportArchived?: boolean;
};

function reasonForReportToBeInOptionList({
    report,
    chatReport,
    currentReportId,
    isInFocusMode,
    betas,
    excludeEmptyChats,
    doesReportHaveViolations,
    includeSelfDM = false,
    login,
    includeDomainEmail = false,
    isReportArchived = false,
}: ShouldReportBeInOptionListParams): ValueOf<typeof CONST.REPORT_IN_LHN_REASONS> | null {
    const isInDefaultMode = !isInFocusMode;
    // Exclude reports that have no data because there wouldn't be anything to show in the option item.
    // This can happen if data is currently loading from the server or a report is in various stages of being created.
    // This can also happen for anyone accessing a public room or archived room for which they don't have access to the underlying policy.
    // Optionally exclude reports that do not belong to currently active workspace

    const parentReportAction = isThread(report) ? allReportActions?.[`${ONYXKEYS.COLLECTION.REPORT_ACTIONS}${report.parentReportID}`]?.[report.parentReportActionID] : undefined;

    if (
        !report?.reportID ||
        !report?.type ||
        report?.reportName === undefined ||
        (!report?.participants &&
            // We omit sending back participants for chat rooms when searching for reports since they aren't needed to display the results and can get very large.
            // So we allow showing rooms with no participants–in any other circumstances we should never have these reports with no participants in Onyx.
            !isChatRoom(report) &&
            !isChatThread(report) &&
            !isReportArchived &&
            !isMoneyRequestReport(report) &&
            !isTaskReport(report) &&
            !isSelfDM(report) &&
            !isSystemChat(report) &&
            !isGroupChat(report))
    ) {
        return null;
    }

    const currentReportActions = allReportActions?.[`${ONYXKEYS.COLLECTION.REPORT_ACTIONS}${report?.reportID}`] ?? {};
    const reportActionValues = Object.values(currentReportActions);
    const hasOnlyCreatedAction = reportActionValues.length === 1 && reportActionValues.at(0)?.actionName === CONST.REPORT.ACTIONS.TYPE.CREATED;

    // Hide empty reports that have only a `CREATED` action, a total of 0, and are in a submitted state
    // These reports should be hidden because they appear empty to users and there is nothing actionable for them to do
    if (report?.total === 0 && report?.stateNum === CONST.REPORT.STATE_NUM.SUBMITTED && report?.statusNum === CONST.REPORT.STATUS_NUM.SUBMITTED && hasOnlyCreatedAction) {
        return null;
    }

    // We used to use the system DM for A/B testing onboarding tasks, but now only create them in the Concierge chat. We
    // still need to allow existing users who have tasks in the system DM to see them, but otherwise we don't need to
    // show that chat
    if (report?.participants?.[CONST.ACCOUNT_ID.NOTIFICATIONS] && isEmptyReport(report)) {
        return null;
    }

    if (!canAccessReport(report, betas)) {
        return null;
    }

    const parentReport = allReports?.[`${ONYXKEYS.COLLECTION.REPORT}${report.parentReportID}`];

    // If this is a transaction thread associated with a report that only has one transaction, omit it
    if (isOneTransactionThread(report, parentReport, parentReportAction)) {
        return null;
    }

    if ((Object.values(CONST.REPORT.UNSUPPORTED_TYPE) as string[]).includes(report?.type ?? '')) {
        return null;
    }

    // Include the currently viewed report. If we excluded the currently viewed report, then there
    // would be no way to highlight it in the options list and it would be confusing to users because they lose
    // a sense of context.
    if (report.reportID === currentReportId) {
        return CONST.REPORT_IN_LHN_REASONS.IS_FOCUSED;
    }

    // Retrieve the draft comment for the report and convert it to a boolean
    const hasDraftComment = hasValidDraftComment(report.reportID);

    // Include reports that are relevant to the user in any view mode. Criteria include having a draft or having a GBR showing.
    // eslint-disable-next-line @typescript-eslint/prefer-nullish-coalescing
    if (hasDraftComment) {
        return CONST.REPORT_IN_LHN_REASONS.HAS_DRAFT_COMMENT;
    }

    if (requiresAttentionFromCurrentUser(report, undefined, isReportArchived)) {
        return CONST.REPORT_IN_LHN_REASONS.HAS_GBR;
    }

    const isEmptyChat = isEmptyReport(report);
    const canHideReport = shouldHideReport(report, currentReportId);

    // Include reports if they are pinned
    if (report.isPinned) {
        return CONST.REPORT_IN_LHN_REASONS.PINNED_BY_USER;
    }

    const reportIsSettled = report.statusNum === CONST.REPORT.STATUS_NUM.REIMBURSED;

    // Always show IOU reports with violations unless they are reimbursed
    if (isExpenseRequest(report) && doesReportHaveViolations && !reportIsSettled) {
        return CONST.REPORT_IN_LHN_REASONS.HAS_IOU_VIOLATIONS;
    }

    // Hide only chat threads that haven't been commented on (other threads are actionable)
    if (isChatThread(report) && canHideReport && isEmptyChat) {
        return null;
    }

    // Include reports that have errors from trying to add a workspace
    // If we excluded it, then the red-brock-road pattern wouldn't work for the user to resolve the error
    if (report.errorFields?.addWorkspaceRoom) {
        return CONST.REPORT_IN_LHN_REASONS.HAS_ADD_WORKSPACE_ROOM_ERRORS;
    }

    // All unread chats (even archived ones) in GSD mode will be shown. This is because GSD mode is specifically for focusing the user on the most relevant chats, primarily, the unread ones
    if (isInFocusMode) {
        const oneTransactionThreadReportID = getOneTransactionThreadReportID(report, chatReport, allReportActions?.[`${ONYXKEYS.COLLECTION.REPORT_ACTIONS}${report.reportID}`]);
        const oneTransactionThreadReport = allReports?.[`${ONYXKEYS.COLLECTION.REPORT}${oneTransactionThreadReportID}`];
        return isUnread(report, oneTransactionThreadReport) && getReportNotificationPreference(report) !== CONST.REPORT.NOTIFICATION_PREFERENCE.MUTE
            ? CONST.REPORT_IN_LHN_REASONS.IS_UNREAD
            : null;
    }

    // Archived reports should always be shown when in default (most recent) mode. This is because you should still be able to access and search for the chats to find them.
    // This will get removed as part of https://github.com/Expensify/App/issues/59961
    // eslint-disable-next-line deprecation/deprecation
    if (isInDefaultMode && isArchivedNonExpenseReport(report, !!getReportNameValuePairs(report?.reportID)?.private_isArchived)) {
        return CONST.REPORT_IN_LHN_REASONS.IS_ARCHIVED;
    }

    // Hide chats between two users that haven't been commented on from the LNH
    if (excludeEmptyChats && isEmptyChat && isChatReport(report) && !isPolicyExpenseChat(report) && !isSystemChat(report) && canHideReport) {
        return null;
    }

    if (isSelfDM(report)) {
        return includeSelfDM ? CONST.REPORT_IN_LHN_REASONS.IS_SELF_DM : null;
    }

    if (Str.isDomainEmail(login ?? '') && !includeDomainEmail) {
        return null;
    }

    // Hide chat threads where the parent message is pending removal
    if (!isEmptyObject(parentReportAction) && isPendingRemove(parentReportAction) && isThreadParentMessage(parentReportAction, report?.reportID)) {
        return null;
    }

    return CONST.REPORT_IN_LHN_REASONS.DEFAULT;
}

/**
 * Takes several pieces of data from Onyx and evaluates if a report should be shown in the option list (either when searching
 * for reports or the reports shown in the LHN).
 *
 * This logic is very specific and the order of the logic is very important. It should fail quickly in most cases and also
 * filter out the majority of reports before filtering out very specific minority of reports.
 */
function shouldReportBeInOptionList(params: ShouldReportBeInOptionListParams) {
    return reasonForReportToBeInOptionList(params) !== null;
}

/**
 * Attempts to find a report in onyx with the provided list of participants. Does not include threads, task, expense, room, and policy expense chat.
 */
function getChatByParticipants(
    newParticipantList: number[],
    reports: OnyxCollection<Report> = allReports,
    shouldIncludeGroupChats = false,
    shouldExcludeClosedReports = false,
): OnyxEntry<Report> {
    const sortedNewParticipantList = newParticipantList.sort();
    return Object.values(reports ?? {}).find((report) => {
        const participantAccountIDs = Object.keys(report?.participants ?? {});

        // This will get removed as part of https://github.com/Expensify/App/issues/59961
        // eslint-disable-next-line deprecation/deprecation
        const reportNameValuePairs = getReportNameValuePairs(report?.reportID);

        if (shouldExcludeClosedReports && isArchivedReport(reportNameValuePairs)) {
            return false;
        }

        // Skip if it's not a 1:1 chat
        if (!shouldIncludeGroupChats && !isOneOnOneChat(report) && !isSystemChat(report)) {
            return false;
        }

        // If we are looking for a group chat, then skip non-group chat report
        if (shouldIncludeGroupChats && !isGroupChat(report)) {
            return false;
        }

        const sortedParticipantsAccountIDs = participantAccountIDs.map(Number).sort();

        // Only return the chat if it has all the participants
        return deepEqual(sortedNewParticipantList, sortedParticipantsAccountIDs);
    });
}

/**
 * Attempts to find an invoice chat report in onyx with the provided policyID and receiverID.
 */
function getInvoiceChatByParticipants(receiverID: string | number, receiverType: InvoiceReceiverType, policyID?: string, reports: OnyxCollection<Report> = allReports): OnyxEntry<Report> {
    return Object.values(reports ?? {}).find((report) => {
        // This will get removed as part of https://github.com/Expensify/App/issues/59961
        // eslint-disable-next-line deprecation/deprecation
        const reportNameValuePairs = getReportNameValuePairs(report?.reportID);
        const isReportArchived = isArchivedReport(reportNameValuePairs);
        if (!report || !isInvoiceRoom(report) || isArchivedNonExpenseReport(report, isReportArchived)) {
            return false;
        }

        const isSameReceiver =
            report.invoiceReceiver &&
            report.invoiceReceiver.type === receiverType &&
            (('accountID' in report.invoiceReceiver && report.invoiceReceiver.accountID === receiverID) ||
                ('policyID' in report.invoiceReceiver && report.invoiceReceiver.policyID === receiverID));

        return report.policyID === policyID && isSameReceiver;
    });
}

/**
 * Attempts to find a policy expense report in onyx that is owned by ownerAccountID in a given policy
 */
function getPolicyExpenseChat(ownerAccountID: number | undefined, policyID: string | undefined, reports = allReports): OnyxEntry<Report> {
    if (!ownerAccountID || !policyID) {
        return;
    }

    return Object.values(reports ?? {}).find((report: OnyxEntry<Report>) => {
        // If the report has been deleted, then skip it
        if (!report) {
            return false;
        }

        return report.policyID === policyID && isPolicyExpenseChat(report) && !isThread(report) && report.ownerAccountID === ownerAccountID;
    });
}

function getAllPolicyReports(policyID: string): Array<OnyxEntry<Report>> {
    return Object.values(allReports ?? {}).filter((report) => report?.policyID === policyID);
}

/**
 * Returns true if Chronos is one of the chat participants (1:1)
 */
function chatIncludesChronos(report: OnyxInputOrEntry<Report> | SearchReport): boolean {
    const participantAccountIDs = Object.keys(report?.participants ?? {}).map(Number);
    return participantAccountIDs.includes(CONST.ACCOUNT_ID.CHRONOS);
}

function chatIncludesChronosWithID(reportOrID?: string | SearchReport): boolean {
    if (!reportOrID) {
        return false;
    }

    const report = typeof reportOrID === 'string' ? getReport(reportOrID, allReports) : reportOrID;
    return chatIncludesChronos(report);
}

/**
 * Can only flag if:
 *
 * - It was written by someone else and isn't a whisper
 * - It's a welcome message whisper
 * - It's an ADD_COMMENT that is not an attachment
 */
function canFlagReportAction(reportAction: OnyxInputOrEntry<ReportAction>, reportID: string | undefined): boolean {
    const isCurrentUserAction = reportAction?.actorAccountID === currentUserAccountID;
    if (isWhisperAction(reportAction)) {
        // Allow flagging whispers that are sent by other users
        if (!isCurrentUserAction && reportAction?.actorAccountID !== CONST.ACCOUNT_ID.CONCIERGE) {
            return true;
        }

        // Disallow flagging the rest of whisper as they are sent by us
        return false;
    }

    let report = getReportOrDraftReport(reportID);

    // If the childReportID exists in reportAction and is equal to the reportID,
    // the report action being evaluated is the parent report action in a thread, and we should get the parent report to evaluate instead.
    if (reportAction?.childReportID?.toString() === reportID?.toString()) {
        report = getReportOrDraftReport(report?.parentReportID);
    }

    return !!(
        !isCurrentUserAction &&
        reportAction?.actionName === CONST.REPORT.ACTIONS.TYPE.ADD_COMMENT &&
        !isDeletedAction(reportAction) &&
        !isCreatedTaskReportAction(reportAction) &&
        !isEmptyObject(report) &&
        report &&
        isAllowedToComment(report)
    );
}

/**
 * Whether flag comment page should show
 */
function shouldShowFlagComment(reportAction: OnyxInputOrEntry<ReportAction>, report: OnyxInputOrEntry<Report>, isReportArchived = false): boolean {
    return (
        canFlagReportAction(reportAction, report?.reportID) &&
        !isArchivedNonExpenseReport(report, isReportArchived) &&
        !chatIncludesChronos(report) &&
        !isConciergeChatReport(report) &&
        reportAction?.actorAccountID !== CONST.ACCOUNT_ID.CONCIERGE
    );
}

/**
 * Performs the markdown conversion, and replaces code points > 127 with C escape sequences
 * Used for compatibility with the backend auth validator for AddComment, and to account for MD in comments
 * @returns The comment's total length as seen from the backend
 */
function getCommentLength(textComment: string, parsingDetails?: ParsingDetails): number {
    return getParsedComment(textComment, parsingDetails)
        .replace(/[^ -~]/g, '\\u????')
        .trim().length;
}

function getRouteFromLink(url: string | null): string {
    if (!url) {
        return '';
    }

    // Get the reportID from URL
    let route = url;
    const localWebAndroidRegEx = /^(https:\/\/([0-9]{1,3})\.([0-9]{1,3})\.([0-9]{1,3})\.([0-9]{1,3}))/;
    linkingConfig.prefixes.forEach((prefix) => {
        if (route.startsWith(prefix)) {
            route = route.replace(prefix, '');
        } else if (localWebAndroidRegEx.test(route)) {
            route = route.replace(localWebAndroidRegEx, '');
        } else {
            return;
        }

        // Remove the port if it's a localhost URL
        if (/^:\d+/.test(route)) {
            route = route.replace(/:\d+/, '');
        }

        // Remove the leading slash if exists
        if (route.startsWith('/')) {
            route = route.replace('/', '');
        }
    });
    return route;
}

function parseReportRouteParams(route: string): ReportRouteParams {
    let parsingRoute = route;
    if (parsingRoute.at(0) === '/') {
        // remove the first slash
        parsingRoute = parsingRoute.slice(1);
    }

    if (!parsingRoute.startsWith(addTrailingForwardSlash(ROUTES.REPORT))) {
        return {reportID: '', isSubReportPageRoute: false};
    }

    const state = getStateFromPath(parsingRoute as Route);
    const focusedRoute = findFocusedRoute(state);

    const reportID = focusedRoute?.params && 'reportID' in focusedRoute.params ? (focusedRoute?.params?.reportID as string) : '';

    if (!reportID) {
        return {reportID: '', isSubReportPageRoute: false};
    }

    return {
        reportID,
        // We're checking the route start with `r/`, the sub report route is the route that we can open from report screen like `r/:reportID/details`
        isSubReportPageRoute: focusedRoute?.name !== SCREENS.REPORT,
    };
}

function getReportIDFromLink(url: string | null): string {
    const route = getRouteFromLink(url);
    const {reportID, isSubReportPageRoute} = parseReportRouteParams(route);
    if (isSubReportPageRoute) {
        // We allow the Sub-Report deep link routes (settings, details, etc.) to be handled by their respective component pages
        return '';
    }
    return reportID;
}

/**
 * Check if the chat report is linked to an iou that is waiting for the current user to add a credit bank account.
 */
function hasIOUWaitingOnCurrentUserBankAccount(chatReport: OnyxInputOrEntry<Report>): boolean {
    if (chatReport?.iouReportID) {
        const iouReport = getReport(chatReport.iouReportID, allReports);
        if (iouReport?.isWaitingOnBankAccount && iouReport?.ownerAccountID === currentUserAccountID) {
            return true;
        }
    }

    return false;
}

/**
 * Users can submit an expense:
 * - in policy expense chats only if they are in a role of a member in the chat (in other words, if it's their policy expense chat)
 * - in an open or submitted expense report tied to a policy expense chat the user owns
 *     - employee can submit expenses in a submitted expense report only if the policy has Instant Submit settings turned on
 * - in an IOU report, which is not settled yet
 * - in a 1:1 DM chat
 */
function canRequestMoney(report: OnyxEntry<Report>, policy: OnyxEntry<Policy>, otherParticipants: number[]): boolean {
    // User cannot submit expenses in a chat thread, task report or in a chat room
    if (isChatThread(report) || isTaskReport(report) || isChatRoom(report) || isSelfDM(report) || isGroupChat(report)) {
        return false;
    }

    // Users can only submit expenses in DMs if they are a 1:1 DM
    if (isDM(report)) {
        return otherParticipants.length === 1;
    }

    // Prevent requesting money if pending IOU report waiting for their bank account already exists
    if (hasIOUWaitingOnCurrentUserBankAccount(report)) {
        return false;
    }

    let isOwnPolicyExpenseChat = report?.isOwnPolicyExpenseChat ?? false;
    if (isExpenseReport(report) && getParentReport(report)) {
        isOwnPolicyExpenseChat = !!getParentReport(report)?.isOwnPolicyExpenseChat;
    }

    // In case there are no other participants than the current user and it's not user's own policy expense chat, they can't submit expenses from such report
    if (otherParticipants.length === 0 && !isOwnPolicyExpenseChat) {
        return false;
    }

    // Current user must be a manager or owner of this IOU
    if (isIOUReport(report) && currentUserAccountID !== report?.managerID && currentUserAccountID !== report?.ownerAccountID) {
        return false;
    }

    // User can submit expenses in any IOU report, unless paid, but the user can only submit expenses in an expense report
    // which is tied to their expense chat.
    if (isMoneyRequestReport(report)) {
        const canAddTransactions = canAddTransaction(report);
        return isReportInGroupPolicy(report) ? isOwnPolicyExpenseChat && canAddTransactions : canAddTransactions;
    }

    // In the case of policy expense chat, users can only submit expenses from their own policy expense chat
    return !isPolicyExpenseChat(report) || isOwnPolicyExpenseChat;
}

function isGroupChatAdmin(report: OnyxEntry<Report>, accountID: number) {
    if (!report?.participants) {
        return false;
    }

    const reportParticipants = report.participants ?? {};
    const participant = reportParticipants[accountID];
    return participant?.role === CONST.REPORT.ROLE.ADMIN;
}

/**
 * Helper method to define what expense options we want to show for particular method.
 * There are 4 expense options: Submit, Split, Pay and Track expense:
 * - Submit option should show for:
 *     - DMs
 *     - own policy expense chats
 *     - open and processing expense reports tied to own policy expense chat
 *     - unsettled IOU reports
 * - Pay option should show for:
 *     - DMs
 * - Split options should show for:
 *     - DMs
 *     - chat/policy rooms with more than 1 participant
 *     - groups chats with 2 and more participants
 *     - corporate expense chats
 * - Track expense option should show for:
 *    - Self DMs
 *    - own policy expense chats
 *    - open and processing expense reports tied to own policy expense chat
 * - Send invoice option should show for:
 *    - invoice rooms if the user is an admin of the sender workspace
 * None of the options should show in chat threads or if there is some special Expensify account
 * as a participant of the report.
 */
function getMoneyRequestOptions(report: OnyxEntry<Report>, policy: OnyxEntry<Policy>, reportParticipants: number[], filterDeprecatedTypes = false): IOUType[] {
    const teacherUnitePolicyID = environment === CONST.ENVIRONMENT.PRODUCTION ? CONST.TEACHERS_UNITE.PROD_POLICY_ID : CONST.TEACHERS_UNITE.TEST_POLICY_ID;
    const isTeachersUniteReport = report?.policyID === teacherUnitePolicyID;

    // This will get removed as part of https://github.com/Expensify/App/issues/59961
    // eslint-disable-next-line deprecation/deprecation
    const reportNameValuePairs = getReportNameValuePairs(report?.reportID);

    // In any thread, task report or trip room, we do not allow any new expenses
    if (isChatThread(report) || isTaskReport(report) || isInvoiceReport(report) || isSystemChat(report) || isArchivedReport(reportNameValuePairs) || isTripRoom(report)) {
        return [];
    }

    if (isInvoiceRoom(report)) {
        if (canSendInvoiceFromWorkspace(policy?.id) && isPolicyAdmin(report?.policyID, allPolicies)) {
            return [CONST.IOU.TYPE.INVOICE];
        }
        return [];
    }

    // We don't allow IOU actions if an Expensify account is a participant of the report, unless the policy that the report is on is owned by an Expensify account
    const doParticipantsIncludeExpensifyAccounts = lodashIntersection(reportParticipants, CONST.EXPENSIFY_ACCOUNT_IDS).length > 0;
    // This will be fixed as part of https://github.com/Expensify/Expensify/issues/507850
    // eslint-disable-next-line deprecation/deprecation
    const policyOwnerAccountID = getPolicy(report?.policyID)?.ownerAccountID;
    const isPolicyOwnedByExpensifyAccounts = policyOwnerAccountID ? CONST.EXPENSIFY_ACCOUNT_IDS.includes(policyOwnerAccountID) : false;
    if (doParticipantsIncludeExpensifyAccounts && !isPolicyOwnedByExpensifyAccounts) {
        // Allow create expense option for Manager McTest report
        if (reportParticipants.some((accountID) => accountID === CONST.ACCOUNT_ID.MANAGER_MCTEST) && Permissions.isBetaEnabled(CONST.BETAS.NEWDOT_MANAGER_MCTEST, allBetas)) {
            return [CONST.IOU.TYPE.SUBMIT];
        }
        return [];
    }

    const otherParticipants = reportParticipants.filter((accountID) => currentUserPersonalDetails?.accountID !== accountID);
    const hasSingleParticipantInReport = otherParticipants.length === 1;
    let options: IOUType[] = [];

    if (isSelfDM(report)) {
        options = [CONST.IOU.TYPE.TRACK];
    }

    if (canRequestMoney(report, policy, otherParticipants)) {
        // For Teachers Unite policy, don't show Create Expense option
        if (!isTeachersUniteReport) {
            options = [...options, CONST.IOU.TYPE.SUBMIT];
            if (!filterDeprecatedTypes) {
                options = [...options, CONST.IOU.TYPE.REQUEST];
            }
        }

        // If the user can request money from the workspace report, they can also track expenses
        if (isPolicyExpenseChat(report) || isExpenseReport(report)) {
            options = [...options, CONST.IOU.TYPE.TRACK];
        }
    }

    // For expense reports on Teachers Unite workspace, disable "Create report" option
    if (isExpenseReport(report) && report?.policyID === teacherUnitePolicyID) {
        options = options.filter((option) => option !== CONST.IOU.TYPE.SUBMIT);
    }

    // User created policy rooms and default rooms like #admins or #announce will always have the Split Expense option
    // unless there are no other participants at all (e.g. #admins room for a policy with only 1 admin)
    // DM chats will have the Split Expense option.
    // Your own expense chats will have the split expense option.
    // Only show Split Expense for TU policy
    if (
        (isChatRoom(report) && !isAnnounceRoom(report) && otherParticipants.length > 0) ||
        (isDM(report) && otherParticipants.length > 0) ||
        (isGroupChat(report) && otherParticipants.length > 0) ||
        (isPolicyExpenseChat(report) && report?.isOwnPolicyExpenseChat && isTeachersUniteReport)
    ) {
        options = [...options, CONST.IOU.TYPE.SPLIT];
    }

    // Pay someone option should be visible only in 1:1 DMs
    if (isDM(report) && hasSingleParticipantInReport) {
        options = [...options, CONST.IOU.TYPE.PAY];
        if (!filterDeprecatedTypes) {
            options = [...options, CONST.IOU.TYPE.SEND];
        }
    }

    return options;
}

/**
 * This is a temporary function to help with the smooth transition with the oldDot.
 * This function will be removed once the transition occurs in oldDot to new links.
 */
// eslint-disable-next-line @typescript-eslint/naming-convention
function temporary_getMoneyRequestOptions(
    report: OnyxEntry<Report>,
    policy: OnyxEntry<Policy>,
    reportParticipants: number[],
): Array<Exclude<IOUType, typeof CONST.IOU.TYPE.REQUEST | typeof CONST.IOU.TYPE.SEND | typeof CONST.IOU.TYPE.CREATE | typeof CONST.IOU.TYPE.SPLIT_EXPENSE>> {
    return getMoneyRequestOptions(report, policy, reportParticipants, true) as Array<
        Exclude<IOUType, typeof CONST.IOU.TYPE.REQUEST | typeof CONST.IOU.TYPE.SEND | typeof CONST.IOU.TYPE.CREATE | typeof CONST.IOU.TYPE.SPLIT_EXPENSE>
    >;
}

/**
 * Invoice sender, invoice receiver and auto-invited admins cannot leave
 */
function canLeaveInvoiceRoom(report: OnyxEntry<Report>): boolean {
    if (!report || !report?.invoiceReceiver) {
        return false;
    }

    if (report?.statusNum === CONST.REPORT.STATUS_NUM.CLOSED) {
        return false;
    }
    // This will be fixed as part of https://github.com/Expensify/Expensify/issues/507850
    // eslint-disable-next-line deprecation/deprecation
    const isSenderPolicyAdmin = getPolicy(report.policyID)?.role === CONST.POLICY.ROLE.ADMIN;

    if (isSenderPolicyAdmin) {
        return false;
    }

    if (report.invoiceReceiver.type === CONST.REPORT.INVOICE_RECEIVER_TYPE.INDIVIDUAL) {
        return report?.invoiceReceiver?.accountID !== currentUserAccountID;
    }

    // This will be fixed as part of https://github.com/Expensify/Expensify/issues/507850
    // eslint-disable-next-line deprecation/deprecation
    const isReceiverPolicyAdmin = getPolicy(report.invoiceReceiver.policyID)?.role === CONST.POLICY.ROLE.ADMIN;

    if (isReceiverPolicyAdmin) {
        return false;
    }

    return true;
}

function isCurrentUserTheOnlyParticipant(participantAccountIDs?: number[]): boolean {
    return !!(participantAccountIDs?.length === 1 && participantAccountIDs?.at(0) === currentUserAccountID);
}

/**
 * Returns display names for those that can see the whisper.
 * However, it returns "you" if the current user is the only one who can see it besides the person that sent it.
 */
function getWhisperDisplayNames(participantAccountIDs?: number[]): string | undefined {
    const isWhisperOnlyVisibleToCurrentUser = isCurrentUserTheOnlyParticipant(participantAccountIDs);

    // When the current user is the only participant, the display name needs to be "you" because that's the only person reading it
    if (isWhisperOnlyVisibleToCurrentUser) {
        return translateLocal('common.youAfterPreposition');
    }

    return participantAccountIDs?.map((accountID) => getDisplayNameForParticipant({accountID, shouldUseShortForm: !isWhisperOnlyVisibleToCurrentUser})).join(', ');
}

/**
 * Show subscript on expense chats / threads and expense requests
 */
function shouldReportShowSubscript(report: OnyxEntry<Report>, isReportArchived = false): boolean {
    if (isArchivedNonExpenseReport(report, isReportArchived) && !isWorkspaceThread(report)) {
        return false;
    }

    if (isPolicyExpenseChat(report) && !isChatThread(report) && !isTaskReport(report) && !report?.isOwnPolicyExpenseChat) {
        return true;
    }

    if (isPolicyExpenseChat(report) && !isThread(report) && !isTaskReport(report)) {
        return true;
    }

    if (isExpenseRequest(report)) {
        return true;
    }

    if (isExpenseReport(report)) {
        return true;
    }

    if (isWorkspaceTaskReport(report)) {
        return true;
    }

    if (isWorkspaceThread(report)) {
        return true;
    }

    if (isInvoiceRoom(report) || isInvoiceReport(report)) {
        return true;
    }

    return false;
}

/**
 * Return true if reports data exists
 */
function isReportDataReady(): boolean {
    return !isEmptyObject(allReports) && Object.keys(allReports ?? {}).some((key) => allReports?.[key]?.reportID);
}

/**
 * Return true if reportID from path is valid
 */
function isValidReportIDFromPath(reportIDFromPath: string | undefined): boolean {
    return !!reportIDFromPath && !['', 'null', 'undefined', '0', '-1'].includes(reportIDFromPath);
}

/**
 * Return the errors we have when creating a chat, a workspace room, or a new empty report
 */
function getCreationReportErrors(report: OnyxEntry<Report>): Errors | null | undefined {
    // We are either adding a workspace room, creating a chat, or we're creating a report, it isn't possible for all of these to have errors for the same report at the same time, so
    // simply looking up the first truthy value will get the relevant property if it's set.
    return report?.errorFields?.addWorkspaceRoom ?? report?.errorFields?.createChat ?? report?.errorFields?.createReport;
}

/**
 * Return true if the expense report is marked for deletion.
 */
function isMoneyRequestReportPendingDeletion(reportOrID: OnyxEntry<Report> | string): boolean {
    const report = typeof reportOrID === 'string' ? getReport(reportOrID, allReports) : reportOrID;
    if (!isMoneyRequestReport(report)) {
        return false;
    }

    const parentReportAction = getReportAction(report?.parentReportID, report?.parentReportActionID);
    return parentReportAction?.pendingAction === CONST.RED_BRICK_ROAD_PENDING_ACTION.DELETE;
}

function navigateToLinkedReportAction(ancestor: Ancestor, isInNarrowPaneModal: boolean, canUserPerformWrite: boolean | undefined, isOffline: boolean) {
    const parentReport = getReportOrDraftReport(ancestor.report.parentReportID);
    const parentReportAction = getReportAction(ancestor.report.parentReportID, ancestor.report.parentReportActionID);

    let newAncestor = ancestor;
    // If `parentReport` is an IOU or Expense report, navigate directly to `parentReport`,
    // preventing redundant navigation when threading back to the parent chat thread
    if (parentReport && parentReportAction && (isIOUReport(parentReport) || isExpenseReport(parentReport))) {
        newAncestor = {
            ...ancestor,
            report: parentReport,
            reportAction: parentReportAction,
        };
    }

    if (isInNarrowPaneModal) {
        Navigation.navigate(
            ROUTES.SEARCH_REPORT.getRoute({
                reportID: newAncestor.report.reportID,
                reportActionID: newAncestor.reportAction.reportActionID,
                backTo: SCREENS.SEARCH.REPORT_RHP,
            }),
        );
        return;
    }

    // Pop the thread report screen before navigating to the chat report.
    Navigation.goBack(ROUTES.REPORT_WITH_ID.getRoute(newAncestor.report.reportID));

    const isVisibleAction = shouldReportActionBeVisible(newAncestor.reportAction, newAncestor.reportAction.reportActionID, canUserPerformWrite);

    if (isVisibleAction && !isOffline) {
        // Pop the chat report screen before navigating to the linked report action.
        Navigation.goBack(ROUTES.REPORT_WITH_ID.getRoute(newAncestor.report.reportID, newAncestor.reportAction.reportActionID));
    }
}

function canUserPerformWriteAction(report: OnyxEntry<Report>) {
    const reportErrors = getCreationReportErrors(report);

    // If the expense report is marked for deletion, let us prevent any further write action.
    if (isMoneyRequestReportPendingDeletion(report)) {
        return false;
    }

    // This will get removed as part of https://github.com/Expensify/App/issues/59961
    // eslint-disable-next-line deprecation/deprecation
    const reportNameValuePairs = getReportNameValuePairs(report?.reportID);
    return (
        !isArchivedNonExpenseReport(report, !!reportNameValuePairs?.private_isArchived) &&
        isEmptyObject(reportErrors) &&
        report &&
        isAllowedToComment(report) &&
        !isAnonymousUser &&
        canWriteInReport(report)
    );
}

/**
 * Returns ID of the original report from which the given reportAction is first created.
 */
function getOriginalReportID(reportID: string | undefined, reportAction: OnyxInputOrEntry<ReportAction>): string | undefined {
    if (!reportID) {
        return undefined;
    }
    const reportActions = allReportActions?.[`${ONYXKEYS.COLLECTION.REPORT_ACTIONS}${reportID}`];
    const currentReportAction = reportAction?.reportActionID ? reportActions?.[reportAction.reportActionID] : undefined;
    const report = allReports?.[`${ONYXKEYS.COLLECTION.REPORT}${reportID}`];
    const chatReport = allReports?.[`${ONYXKEYS.COLLECTION.REPORT}${report?.chatReportID}`];
    const transactionThreadReportID = getOneTransactionThreadReportID(report, chatReport, reportActions ?? ([] as ReportAction[]));
    const isThreadReportParentAction = reportAction?.childReportID?.toString() === reportID;
    if (Object.keys(currentReportAction ?? {}).length === 0) {
        return isThreadReportParentAction ? getReport(reportID, allReports)?.parentReportID : (transactionThreadReportID ?? reportID);
    }
    return reportID;
}

/**
 * Return the pendingAction and the errors resulting from either
 *
 * - creating a workspace room
 * - starting a chat
 * - paying the expense
 *
 * while being offline
 */
function getReportOfflinePendingActionAndErrors(report: OnyxEntry<Report>): ReportOfflinePendingActionAndErrors {
    // It shouldn't be possible for all of these actions to be pending (or to have errors) for the same report at the same time, so just take the first that exists
    const reportPendingAction = report?.pendingFields?.addWorkspaceRoom ?? report?.pendingFields?.createChat ?? report?.pendingFields?.reimbursed ?? report?.pendingFields?.createReport;
    const reportErrors = getCreationReportErrors(report);
    return {reportPendingAction, reportErrors};
}

/**
 * Check if the report can create the expense with type is iouType
 */
function canCreateRequest(report: OnyxEntry<Report>, policy: OnyxEntry<Policy>, iouType: ValueOf<typeof CONST.IOU.TYPE>): boolean {
    const participantAccountIDs = Object.keys(report?.participants ?? {}).map(Number);

    if (!canUserPerformWriteAction(report)) {
        return false;
    }

    const requestOptions = getMoneyRequestOptions(report, policy, participantAccountIDs);
    requestOptions.push(CONST.IOU.TYPE.CREATE);

    return requestOptions.includes(iouType);
}

function getWorkspaceChats(policyID: string | undefined, accountIDs: number[], reports: OnyxCollection<Report> = allReports): Array<OnyxEntry<Report>> {
    return Object.values(reports ?? {}).filter(
        (report) => isPolicyExpenseChat(report) && !!policyID && report?.policyID === policyID && report?.ownerAccountID && accountIDs.includes(report?.ownerAccountID),
    );
}

/**
 * Gets all reports that relate to the policy
 *
 * @param policyID - the workspace ID to get all associated reports
 */
function getAllWorkspaceReports(policyID?: string): Array<OnyxEntry<Report>> {
    if (!policyID) {
        return [];
    }
    return Object.values(allReports ?? {}).filter((report) => report?.policyID === policyID);
}

/**
 * @param policy - the workspace the report is on, null if the user isn't a member of the workspace
 */
function shouldDisableRename(report: OnyxEntry<Report>, isReportArchived = false): boolean {
    if (
        isDefaultRoom(report) ||
        isReportArchived ||
        isPublicRoom(report) ||
        isThread(report) ||
        isMoneyRequest(report) ||
        isMoneyRequestReport(report) ||
        isPolicyExpenseChat(report) ||
        isInvoiceRoom(report) ||
        isInvoiceReport(report) ||
        isSystemChat(report)
    ) {
        return true;
    }

    if (isGroupChat(report)) {
        return false;
    }

    if (isDeprecatedGroupDM(report, isReportArchived) || isTaskReport(report)) {
        return true;
    }

    return false;
}

/**
 * @param policy - the workspace the report is on, null if the user isn't a member of the workspace
 */
function canEditWriteCapability(report: OnyxEntry<Report>, policy: OnyxEntry<Policy>, isReportArchived = false): boolean {
    return isPolicyAdminPolicyUtils(policy) && !isAdminRoom(report) && !isReportArchived && !isThread(report) && !isInvoiceRoom(report) && !isPolicyExpenseChat(report);
}

/**
 * @param policy - the workspace the room is on, null if the user isn't a member of the workspace
 * @param isReportArchived - whether the workspace room is archived
 */
function canEditRoomVisibility(policy: OnyxEntry<Policy>, isReportArchived: boolean): boolean {
    return !isReportArchived && isPolicyAdminPolicyUtils(policy);
}

/**
 * Returns the onyx data needed for the task assignee chat
 */
function getTaskAssigneeChatOnyxData(
    accountID: number,
    assigneeAccountID: number,
    taskReportID: string,
    assigneeChatReportID: string,
    parentReportID: string | undefined,
    title: string,
    assigneeChatReport: OnyxEntry<Report>,
): OnyxDataTaskAssigneeChat {
    // Set if we need to add a comment to the assignee chat notifying them that they have been assigned a task
    let optimisticAssigneeAddComment: OptimisticReportAction | undefined;
    // Set if this is a new chat that needs to be created for the assignee
    let optimisticChatCreatedReportAction: OptimisticCreatedReportAction | undefined;
    const assigneeChatReportMetadata = getReportMetadata(assigneeChatReportID);
    const currentTime = DateUtils.getDBTime();
    const optimisticData: OnyxUpdate[] = [];
    const successData: OnyxUpdate[] = [];
    const failureData: OnyxUpdate[] = [];

    // You're able to assign a task to someone you haven't chatted with before - so we need to optimistically create the chat and the chat reportActions
    // Only add the assignee chat report to onyx if we haven't already set it optimistically
    if (assigneeChatReportMetadata?.isOptimisticReport && assigneeChatReport?.pendingFields?.createChat !== CONST.RED_BRICK_ROAD_PENDING_ACTION.ADD) {
        optimisticChatCreatedReportAction = buildOptimisticCreatedReportAction(assigneeChatReportID);
        optimisticData.push(
            {
                onyxMethod: Onyx.METHOD.MERGE,
                key: `${ONYXKEYS.COLLECTION.REPORT}${assigneeChatReportID}`,
                value: {
                    pendingFields: {
                        createChat: CONST.RED_BRICK_ROAD_PENDING_ACTION.ADD,
                    },
                },
            },
            {
                onyxMethod: Onyx.METHOD.MERGE,
                key: `${ONYXKEYS.COLLECTION.REPORT_METADATA}${assigneeChatReportID}`,
                value: {
                    isOptimisticReport: true,
                },
            },
            {
                onyxMethod: Onyx.METHOD.MERGE,
                key: `${ONYXKEYS.COLLECTION.REPORT_ACTIONS}${assigneeChatReportID}`,
                value: {[optimisticChatCreatedReportAction.reportActionID]: optimisticChatCreatedReportAction as Partial<ReportAction>},
            },
        );

        successData.push(
            {
                onyxMethod: Onyx.METHOD.MERGE,
                key: `${ONYXKEYS.COLLECTION.REPORT}${assigneeChatReportID}`,
                value: {
                    pendingFields: {
                        createChat: null,
                    },
                    // BE will send a different participant. We clear the optimistic one to avoid duplicated entries
                    participants: {[assigneeAccountID]: null},
                },
            },
            {
                onyxMethod: Onyx.METHOD.MERGE,
                key: `${ONYXKEYS.COLLECTION.REPORT_METADATA}${assigneeChatReportID}`,
                value: {
                    isOptimisticReport: false,
                },
            },
            {
                onyxMethod: Onyx.METHOD.MERGE,
                key: `${ONYXKEYS.COLLECTION.REPORT_METADATA}${assigneeChatReportID}`,
                value: {
                    isOptimisticReport: false,
                },
            },
        );

        failureData.push(
            {
                onyxMethod: Onyx.METHOD.SET,
                key: `${ONYXKEYS.COLLECTION.REPORT}${assigneeChatReportID}`,
                value: null,
            },
            {
                onyxMethod: Onyx.METHOD.MERGE,
                key: `${ONYXKEYS.COLLECTION.REPORT_ACTIONS}${assigneeChatReportID}`,
                value: {[optimisticChatCreatedReportAction.reportActionID]: {pendingAction: null}},
            },
            // If we failed, we want to remove the optimistic personal details as it was likely due to an invalid login
            {
                onyxMethod: Onyx.METHOD.MERGE,
                key: ONYXKEYS.PERSONAL_DETAILS_LIST,
                value: {
                    [assigneeAccountID]: null,
                },
            },
        );
    }

    // If you're choosing to share the task in the same DM as the assignee then we don't need to create another reportAction indicating that you've been assigned
    if (assigneeChatReportID !== parentReportID) {
        // eslint-disable-next-line @typescript-eslint/prefer-nullish-coalescing
        const displayname = allPersonalDetails?.[assigneeAccountID]?.displayName || allPersonalDetails?.[assigneeAccountID]?.login || '';
        optimisticAssigneeAddComment = buildOptimisticTaskCommentReportAction(taskReportID, title, assigneeAccountID, `assigned to ${displayname}`, parentReportID);
        const lastAssigneeCommentText = formatReportLastMessageText(getReportActionText(optimisticAssigneeAddComment.reportAction as ReportAction));
        const optimisticAssigneeReport = {
            lastVisibleActionCreated: currentTime,
            lastMessageText: lastAssigneeCommentText,
            lastActorAccountID: accountID,
            lastReadTime: currentTime,
        };

        optimisticData.push(
            {
                onyxMethod: Onyx.METHOD.MERGE,
                key: `${ONYXKEYS.COLLECTION.REPORT_ACTIONS}${assigneeChatReportID}`,
                value: {[optimisticAssigneeAddComment.reportAction.reportActionID]: optimisticAssigneeAddComment.reportAction as ReportAction},
            },
            {
                onyxMethod: Onyx.METHOD.MERGE,
                key: `${ONYXKEYS.COLLECTION.REPORT}${assigneeChatReportID}`,
                value: optimisticAssigneeReport,
            },
        );
        successData.push({
            onyxMethod: Onyx.METHOD.MERGE,
            key: `${ONYXKEYS.COLLECTION.REPORT_ACTIONS}${assigneeChatReportID}`,
            value: {[optimisticAssigneeAddComment.reportAction.reportActionID]: {isOptimisticAction: null}},
        });
        failureData.push({
            onyxMethod: Onyx.METHOD.MERGE,
            key: `${ONYXKEYS.COLLECTION.REPORT_ACTIONS}${assigneeChatReportID}`,
            value: {[optimisticAssigneeAddComment.reportAction.reportActionID]: {pendingAction: null}},
        });
    }

    return {
        optimisticData,
        successData,
        failureData,
        optimisticAssigneeAddComment,
        optimisticChatCreatedReportAction,
    };
}

/**
 * Return iou report action display message
 */
function getIOUReportActionDisplayMessage(reportAction: OnyxEntry<ReportAction>, transaction?: OnyxEntry<Transaction>, report?: Report): string {
    if (!isMoneyRequestAction(reportAction)) {
        return '';
    }
    const originalMessage = getOriginalMessage(reportAction);
    const {IOUReportID, automaticAction, payAsBusiness} = originalMessage ?? {};
    const iouReport = getReportOrDraftReport(IOUReportID);
    const isInvoice = isInvoiceReport(iouReport);

    let translationKey: TranslationPaths;
    if (originalMessage?.type === CONST.IOU.REPORT_ACTION_TYPE.PAY) {
        // The `REPORT_ACTION_TYPE.PAY` action type is used for both fulfilling existing requests and sending money. To
        // differentiate between these two scenarios, we check if the `originalMessage` contains the `IOUDetails`
        // property. If it does, it indicates that this is a 'Pay someone' action.
        const {amount, currency} = originalMessage?.IOUDetails ?? originalMessage ?? {};
        const formattedAmount = convertToDisplayString(Math.abs(amount), currency) ?? '';

        const reportPolicy = allPolicies?.[`${ONYXKEYS.COLLECTION.POLICY}${report?.policyID}`];
        const last4Digits = reportPolicy?.achAccount?.accountNumber.slice(-4) ?? '';

        switch (originalMessage.paymentType) {
            case CONST.IOU.PAYMENT_TYPE.ELSEWHERE:
                translationKey = hasMissingInvoiceBankAccount(IOUReportID) ? 'iou.payerSettledWithMissingBankAccount' : 'iou.paidElsewhere';
                break;
            case CONST.IOU.PAYMENT_TYPE.EXPENSIFY:
            case CONST.IOU.PAYMENT_TYPE.VBBA:
                if (isInvoice) {
                    return translateLocal(payAsBusiness ? 'iou.settleInvoiceBusiness' : 'iou.settleInvoicePersonal', {amount: formattedAmount, last4Digits});
                }
                translationKey = 'iou.businessBankAccount';
                if (automaticAction) {
                    translationKey = 'iou.automaticallyPaidWithExpensify';
                }
                break;
            default:
                translationKey = 'iou.payerPaidAmount';
                break;
        }

        return translateLocal(translationKey, {amount: formattedAmount, payer: '', last4Digits});
    }

    const amount = getTransactionAmount(transaction, !isEmptyObject(iouReport) && isExpenseReport(iouReport)) ?? 0;
    const formattedAmount = convertToDisplayString(amount, getCurrency(transaction)) ?? '';
    const isRequestSettled = isSettled(IOUReportID);
    const isApproved = isReportApproved({report: iouReport});
    if (isRequestSettled) {
        return translateLocal('iou.payerSettled', {
            amount: formattedAmount,
        });
    }
    if (isApproved) {
        return translateLocal('iou.approvedAmount', {
            amount: formattedAmount,
        });
    }
    if (isSplitBillReportAction(reportAction)) {
        translationKey = 'iou.didSplitAmount';
    } else if (isTrackExpenseAction(reportAction)) {
        translationKey = 'iou.trackedAmount';
    } else {
        translationKey = 'iou.expenseAmount';
    }
    return translateLocal(translationKey, {
        formattedAmount,
        comment: getMerchantOrDescription(transaction),
    });
}

/**
 * Checks if a report is a group chat.
 *
 * A report is a group chat if it meets the following conditions:
 * - Not a chat thread.
 * - Not a task report.
 * - Not an expense / IOU report.
 * - Not an archived room.
 * - Not a public / admin / announce chat room (chat type doesn't match any of the specified types).
 * - More than 2 participants.
 *
 */
function isDeprecatedGroupDM(report: OnyxEntry<Report>, isReportArchived = false): boolean {
    return !!(
        report &&
        !isChatThread(report) &&
        !isTaskReport(report) &&
        !isInvoiceReport(report) &&
        !isMoneyRequestReport(report) &&
        !isReportArchived &&
        !Object.values(CONST.REPORT.CHAT_TYPE).some((chatType) => chatType === getChatType(report)) &&
        Object.keys(report.participants ?? {})
            .map(Number)
            .filter((accountID) => accountID !== currentUserAccountID).length > 1
    );
}

/**
 * A "root" group chat is the top level group chat and does not refer to any threads off of a Group Chat
 */
function isRootGroupChat(report: OnyxEntry<Report>, isReportArchived = false): boolean {
    return !isChatThread(report) && (isGroupChat(report) || isDeprecatedGroupDM(report, isReportArchived));
}

/**
 * Assume any report without a reportID is unusable.
 */
function isValidReport(report?: OnyxEntry<Report>): boolean {
    return !!report?.reportID;
}

/**
 * Check to see if we are a participant of this report.
 */
function isReportParticipant(accountID: number | undefined, report: OnyxEntry<Report>): boolean {
    if (!accountID) {
        return false;
    }

    const possibleAccountIDs = Object.keys(report?.participants ?? {}).map(Number);
    if (report?.ownerAccountID) {
        possibleAccountIDs.push(report?.ownerAccountID);
    }
    if (report?.managerID) {
        possibleAccountIDs.push(report?.managerID);
    }
    return possibleAccountIDs.includes(accountID);
}

/**
 * Check to see if the current user has access to view the report.
 */
function canCurrentUserOpenReport(report: OnyxEntry<Report>): boolean {
    return (isReportParticipant(currentUserAccountID, report) || isPublicRoom(report)) && canAccessReport(report, allBetas);
}

function shouldUseFullTitleToDisplay(report: OnyxEntry<Report>): boolean {
    return (
        isMoneyRequestReport(report) || isPolicyExpenseChat(report) || isChatRoom(report) || isChatThread(report) || isTaskReport(report) || isGroupChat(report) || isInvoiceReport(report)
    );
}

function getRoom(type: ValueOf<typeof CONST.REPORT.CHAT_TYPE>, policyID: string): OnyxEntry<Report> {
    const room = Object.values(allReports ?? {}).find((report) => report?.policyID === policyID && report?.chatType === type && !isThread(report));
    return room;
}

/**
 *  We only want policy members who are members of the report to be able to modify the report description, but not in thread chat.
 */
function canEditReportDescription(report: OnyxEntry<Report>, policy: OnyxEntry<Policy>, isReportArchived = false): boolean {
    return (
        !isMoneyRequestReport(report) &&
        !isReportArchived &&
        isChatRoom(report) &&
        !isChatThread(report) &&
        !isEmpty(policy) &&
        hasParticipantInArray(report, currentUserAccountID ? [currentUserAccountID] : []) &&
        !isAuditor(report)
    );
}

function canEditPolicyDescription(policy: OnyxEntry<Policy>): boolean {
    return isPolicyAdminPolicyUtils(policy);
}

function getReportActionWithSmartscanError(reportActions: ReportAction[]): ReportAction | undefined {
    return reportActions.find((action) => {
        const isReportPreview = isReportPreviewAction(action);
        const isSplitReportAction = isSplitBillReportAction(action);
        if (!isSplitReportAction && !isReportPreview) {
            return false;
        }
        const IOUReportID = getIOUReportIDFromReportActionPreview(action);
        const isReportPreviewError = isReportPreview && shouldShowRBRForMissingSmartscanFields(IOUReportID) && !isSettled(IOUReportID);
        if (isReportPreviewError) {
            return true;
        }

        const transactionID = isMoneyRequestAction(action) ? getOriginalMessage(action)?.IOUTransactionID : undefined;
        const transaction = allTransactions?.[`${ONYXKEYS.COLLECTION.TRANSACTION}${transactionID}`] ?? {};
        const isSplitBillError = isSplitReportAction && hasMissingSmartscanFieldsTransactionUtils(transaction as Transaction);

        return isSplitBillError;
    });
}

/**
 * Checks if report action has error when smart scanning
 */
function hasSmartscanError(reportActions: ReportAction[]): boolean {
    return !!getReportActionWithSmartscanError(reportActions);
}

function shouldAutoFocusOnKeyPress(event: KeyboardEvent): boolean {
    if (event.key.length > 1) {
        return false;
    }

    // If a key is pressed in combination with Meta, Control or Alt do not focus
    if (event.ctrlKey || event.metaKey) {
        return false;
    }

    if (event.code === 'Space') {
        return false;
    }

    return true;
}

/**
 * Navigates to the appropriate screen based on the presence of a private note for the current user.
 */
function navigateToPrivateNotes(report: OnyxEntry<Report>, session: OnyxEntry<Session>, backTo?: string) {
    if (isEmpty(report) || isEmpty(session) || !session.accountID) {
        return;
    }
    const currentUserPrivateNote = report.privateNotes?.[session.accountID]?.note ?? '';
    if (isEmpty(currentUserPrivateNote)) {
        Navigation.navigate(ROUTES.PRIVATE_NOTES_EDIT.getRoute(report.reportID, session.accountID, backTo));
        return;
    }
    Navigation.navigate(ROUTES.PRIVATE_NOTES_LIST.getRoute(report.reportID, backTo));
}

/**
 * Get all held transactions of a iouReport
 */
function getAllHeldTransactions(iouReportID?: string): Transaction[] {
    const transactions = getReportTransactions(iouReportID);
    return transactions.filter((transaction) => isOnHoldTransactionUtils(transaction));
}

/**
 * Check if Report has any held expenses
 */
function hasHeldExpenses(iouReportID?: string, allReportTransactions?: SearchTransaction[]): boolean {
    const iouReportTransactions = getReportTransactions(iouReportID);
    const transactions = allReportTransactions ?? iouReportTransactions;
    return transactions.some((transaction) => isOnHoldTransactionUtils(transaction));
}

/**
 * Check if all expenses in the Report are on hold
 */
function hasOnlyHeldExpenses(iouReportID?: string, allReportTransactions?: SearchTransaction[]): boolean {
    const transactionsByIouReportID = getReportTransactions(iouReportID);
    const reportTransactions = allReportTransactions ?? transactionsByIouReportID;
    return reportTransactions.length > 0 && !reportTransactions.some((transaction) => !isOnHoldTransactionUtils(transaction));
}

/**
 * Checks if thread replies should be displayed
 */
function shouldDisplayThreadReplies(reportAction: OnyxInputOrEntry<ReportAction>, isThreadReportParentAction: boolean): boolean {
    const hasReplies = (reportAction?.childVisibleActionCount ?? 0) > 0;
    return hasReplies && !!reportAction?.childCommenterCount && !isThreadReportParentAction;
}

/**
 * Check if money report has any transactions updated optimistically
 */
function hasUpdatedTotal(report: OnyxInputOrEntry<Report>, policy: OnyxInputOrEntry<Policy>): boolean {
    if (!report) {
        return true;
    }

    const allReportTransactions = getReportTransactions(report.reportID);

    const hasPendingTransaction = allReportTransactions.some((transaction) => !!transaction.pendingAction);
    const hasTransactionWithDifferentCurrency = allReportTransactions.some((transaction) => transaction.currency !== report.currency);
    const hasDifferentWorkspaceCurrency = report.pendingFields?.createChat && isExpenseReport(report) && report.currency !== policy?.outputCurrency;
    const hasOptimisticHeldExpense = hasHeldExpenses(report.reportID) && report?.unheldTotal === undefined;

    return !(hasPendingTransaction && (hasTransactionWithDifferentCurrency || hasDifferentWorkspaceCurrency)) && !hasOptimisticHeldExpense && !report.pendingFields?.total;
}

/**
 * Return held and full amount formatted with used currency
 */
function getNonHeldAndFullAmount(iouReport: OnyxEntry<Report>, shouldExcludeNonReimbursables: boolean): NonHeldAndFullAmount {
    // if the report is an expense report, the total amount should be negated
    const coefficient = isExpenseReport(iouReport) ? -1 : 1;

    let total = iouReport?.total ?? 0;
    let unheldTotal = iouReport?.unheldTotal ?? 0;
    if (shouldExcludeNonReimbursables) {
        total -= iouReport?.nonReimbursableTotal ?? 0;
        unheldTotal -= iouReport?.unheldNonReimbursableTotal ?? 0;
    }

    return {
        nonHeldAmount: convertToDisplayString(unheldTotal * coefficient, iouReport?.currency),
        fullAmount: convertToDisplayString(total * coefficient, iouReport?.currency),
        hasValidNonHeldAmount: unheldTotal * coefficient >= 0,
    };
}

/**
 * Disable reply in thread action if:
 *
 * - The action is listed in the thread-disabled list
 * - The action is a split expense action
 * - The action is deleted and is not threaded
 * - The report is archived and the action is not threaded
 * - The action is a whisper action and it's neither a report preview nor IOU action
 * - The action is the thread's first chat
 */
function shouldDisableThread(reportAction: OnyxInputOrEntry<ReportAction>, reportID: string, isThreadReportParentAction: boolean, isReportArchived = false): boolean {
    const isSplitBillAction = isSplitBillReportAction(reportAction);
    const isDeletedActionLocal = isDeletedAction(reportAction);
    const isReportPreviewActionLocal = isReportPreviewAction(reportAction);
    const isIOUAction = isMoneyRequestAction(reportAction);
    const isWhisperActionLocal = isWhisperAction(reportAction) || isActionableTrackExpense(reportAction);
    const isActionDisabled = CONST.REPORT.ACTIONS.THREAD_DISABLED.some((action: string) => action === reportAction?.actionName);

    return (
        isActionDisabled ||
        isSplitBillAction ||
        (isDeletedActionLocal && !reportAction?.childVisibleActionCount) ||
        (isReportArchived && !reportAction?.childVisibleActionCount) ||
        (isWhisperActionLocal && !isReportPreviewActionLocal && !isIOUAction) ||
        isThreadReportParentAction
    );
}

function getAllAncestorReportActions(report: Report | null | undefined, currentUpdatedReport?: OnyxEntry<Report>): Ancestor[] {
    if (!report) {
        return [];
    }
    const allAncestors: Ancestor[] = [];
    let parentReportID = report.parentReportID;
    let parentReportActionID = report.parentReportActionID;

    while (parentReportID) {
        const parentReport = currentUpdatedReport && currentUpdatedReport.reportID === parentReportID ? currentUpdatedReport : getReportOrDraftReport(parentReportID);
        const parentReportAction = getReportAction(parentReportID, parentReportActionID);

        if (!parentReport || !parentReportAction || (isTransactionThread(parentReportAction) && !isSentMoneyReportAction(parentReportAction)) || isReportPreviewAction(parentReportAction)) {
            break;
        }

        // For threads, we don't want to display trip summary
        if (isTripPreview(parentReportAction) && allAncestors.length > 0) {
            break;
        }

        const isParentReportActionUnread = isCurrentActionUnread(parentReport, parentReportAction);
        allAncestors.push({
            report: parentReport,
            reportAction: parentReportAction,
            shouldDisplayNewMarker: isParentReportActionUnread,
        });

        parentReportID = parentReport?.parentReportID;
        parentReportActionID = parentReport?.parentReportActionID;
    }

    return allAncestors.reverse();
}

function getAllAncestorReportActionIDs(report: Report | null | undefined, includeTransactionThread = false): AncestorIDs {
    if (!report) {
        return {
            reportIDs: [],
            reportActionsIDs: [],
        };
    }

    const allAncestorIDs: AncestorIDs = {
        reportIDs: [],
        reportActionsIDs: [],
    };
    let parentReportID = report.parentReportID;
    let parentReportActionID = report.parentReportActionID;

    while (parentReportID) {
        const parentReport = getReportOrDraftReport(parentReportID);
        const parentReportAction = getReportAction(parentReportID, parentReportActionID);

        if (
            !parentReportAction ||
            (!includeTransactionThread && ((isTransactionThread(parentReportAction) && !isSentMoneyReportAction(parentReportAction)) || isReportPreviewAction(parentReportAction)))
        ) {
            break;
        }

        allAncestorIDs.reportIDs.push(parentReportID);
        if (parentReportActionID) {
            allAncestorIDs.reportActionsIDs.push(parentReportActionID);
        }

        if (!parentReport) {
            break;
        }

        parentReportID = parentReport?.parentReportID;
        parentReportActionID = parentReport?.parentReportActionID;
    }

    return allAncestorIDs;
}

/**
 * Get optimistic data of parent report action
 * @param reportID The reportID of the report that is updated
 * @param lastVisibleActionCreated Last visible action created of the child report
 * @param type The type of action in the child report
 */
function getOptimisticDataForParentReportAction(reportID: string | undefined, lastVisibleActionCreated: string, type: string): Array<OnyxUpdate | null> {
    const report = getReportOrDraftReport(reportID);

    if (!report || isEmptyObject(report)) {
        return [];
    }

    const ancestors = getAllAncestorReportActionIDs(report, true);
    const totalAncestor = ancestors.reportIDs.length;

    return Array.from(Array(totalAncestor), (_, index) => {
        const ancestorReport = getReportOrDraftReport(ancestors.reportIDs.at(index));

        if (!ancestorReport || isEmptyObject(ancestorReport)) {
            return null;
        }

        const ancestorReportAction = getReportAction(ancestorReport.reportID, ancestors.reportActionsIDs.at(index) ?? '');

        if (!ancestorReportAction?.reportActionID || isEmptyObject(ancestorReportAction)) {
            return null;
        }

        return {
            onyxMethod: Onyx.METHOD.MERGE,
            key: `${ONYXKEYS.COLLECTION.REPORT_ACTIONS}${ancestorReport.reportID}`,
            value: {
                [ancestorReportAction.reportActionID]: updateOptimisticParentReportAction(ancestorReportAction, lastVisibleActionCreated, type),
            },
        };
    });
}

function getQuickActionDetails(
    quickActionReport: Report,
    personalDetails: PersonalDetailsList | undefined,
    policyChatForActivePolicy: Report | undefined,
    reportNameValuePairs: ReportNameValuePairs,
): {quickActionAvatars: Icon[]; hideQABSubtitle: boolean} {
    const isValidQuickActionReport = !(isEmptyObject(quickActionReport) || isArchivedReport(reportNameValuePairs));
    let hideQABSubtitle = false;
    let quickActionAvatars: Icon[] = [];
    if (isValidQuickActionReport) {
        const avatars = getIcons(quickActionReport, personalDetails);
        quickActionAvatars = avatars.length <= 1 || isPolicyExpenseChat(quickActionReport) ? avatars : avatars.filter((avatar) => avatar.id !== currentUserAccountID);
    } else {
        hideQABSubtitle = true;
    }
    if (!isEmptyObject(policyChatForActivePolicy)) {
        quickActionAvatars = getIcons(policyChatForActivePolicy, personalDetails);
    }
    return {
        quickActionAvatars,
        hideQABSubtitle,
    };
}

function canBeAutoReimbursed(report: OnyxInputOrEntry<Report>, policy: OnyxInputOrEntry<Policy> | SearchPolicy): boolean {
    if (isEmptyObject(policy)) {
        return false;
    }
    type CurrencyType = TupleToUnion<typeof CONST.DIRECT_REIMBURSEMENT_CURRENCIES>;
    const reimbursableTotal = getMoneyRequestSpendBreakdown(report).totalDisplaySpend;
    const autoReimbursementLimit = policy?.autoReimbursement?.limit ?? policy?.autoReimbursementLimit ?? 0;
    const isAutoReimbursable =
        isReportInGroupPolicy(report) &&
        policy.reimbursementChoice === CONST.POLICY.REIMBURSEMENT_CHOICES.REIMBURSEMENT_YES &&
        autoReimbursementLimit >= reimbursableTotal &&
        reimbursableTotal > 0 &&
        CONST.DIRECT_REIMBURSEMENT_CURRENCIES.includes(report?.currency as CurrencyType);
    return isAutoReimbursable;
}

/** Check if the current user is an owner of the report */
function isReportOwner(report: OnyxInputOrEntry<Report>): boolean {
    return report?.ownerAccountID === currentUserPersonalDetails?.accountID;
}

function isAllowedToApproveExpenseReport(report: OnyxEntry<Report>, approverAccountID?: number, reportPolicy?: OnyxEntry<Policy> | SearchPolicy): boolean {
    // This will be fixed as part of https://github.com/Expensify/Expensify/issues/507850
    // eslint-disable-next-line deprecation/deprecation
    const policy = reportPolicy ?? getPolicy(report?.policyID);
    const isOwner = (approverAccountID ?? currentUserAccountID) === report?.ownerAccountID;
    return !(policy?.preventSelfApproval && isOwner);
}

function isAllowedToSubmitDraftExpenseReport(report: OnyxEntry<Report>): boolean {
    // This will be fixed as part of https://github.com/Expensify/Expensify/issues/507850
    // eslint-disable-next-line deprecation/deprecation
    const policy = getPolicy(report?.policyID);
    const submitToAccountID = getSubmitToAccountID(policy, report);

    return isAllowedToApproveExpenseReport(report, submitToAccountID);
}

/**
 * What missing payment method does this report action indicate, if any?
 */
function getIndicatedMissingPaymentMethod(userWallet: OnyxEntry<UserWallet>, reportId: string | undefined, reportAction: ReportAction): MissingPaymentMethod | undefined {
    const isSubmitterOfUnsettledReport = isCurrentUserSubmitter(reportId) && !isSettled(reportId);
    if (!reportId || !isSubmitterOfUnsettledReport || !isReimbursementQueuedAction(reportAction)) {
        return undefined;
    }
    const paymentType = getOriginalMessage(reportAction)?.paymentType;
    if (paymentType === CONST.IOU.PAYMENT_TYPE.EXPENSIFY) {
        return isEmpty(userWallet) || userWallet.tierName === CONST.WALLET.TIER_NAME.SILVER ? 'wallet' : undefined;
    }

    return !hasCreditBankAccount() ? 'bankAccount' : undefined;
}

/**
 * Checks if report chat contains missing payment method
 */
function hasMissingPaymentMethod(userWallet: OnyxEntry<UserWallet>, iouReportID: string | undefined): boolean {
    const reportActions = allReportActions?.[`${ONYXKEYS.COLLECTION.REPORT_ACTIONS}${iouReportID}`] ?? {};
    return Object.values(reportActions)
        .filter(Boolean)
        .some((action) => getIndicatedMissingPaymentMethod(userWallet, iouReportID, action) !== undefined);
}

/**
 * Used from expense actions to decide if we need to build an optimistic expense report.
 * Create a new report if:
 * - we don't have an iouReport set in the chatReport
 * - we have one, but it's waiting on the payee adding a bank account
 * - we have one, but we can't add more transactions to it due to: report is approved or settled
 */
function shouldCreateNewMoneyRequestReport(existingIOUReport: OnyxInputOrEntry<Report> | undefined, chatReport: OnyxInputOrEntry<Report>, isScanRequest: boolean): boolean {
    const isASAPSubmitBetaEnabled = Permissions.isBetaEnabled(CONST.BETAS.ASAP_SUBMIT, allBetas);
    return !existingIOUReport || hasIOUWaitingOnCurrentUserBankAccount(chatReport) || !canAddTransaction(existingIOUReport) || (isScanRequest && isASAPSubmitBetaEnabled);
}

function getTripIDFromTransactionParentReportID(transactionParentReportID: string | undefined): string | undefined {
    return (getReportOrDraftReport(transactionParentReportID) as OnyxEntry<Report>)?.tripData?.tripID;
}

/**
 * Checks if report contains actions with errors
 */
function hasActionsWithErrors(reportID: string | undefined): boolean {
    if (!reportID) {
        return false;
    }
    const reportActions = allReportActions?.[`${ONYXKEYS.COLLECTION.REPORT_ACTIONS}${reportID}`] ?? {};
    return Object.values(reportActions)
        .filter(Boolean)
        .some((action) => !isEmptyObject(action.errors));
}

function isNonAdminOrOwnerOfPolicyExpenseChat(report: OnyxInputOrEntry<Report>, policy: OnyxInputOrEntry<Policy>): boolean {
    return isPolicyExpenseChat(report) && !(isPolicyAdminPolicyUtils(policy) || isPolicyOwner(policy, currentUserAccountID) || isReportOwner(report));
}

function isAdminOwnerApproverOrReportOwner(report: OnyxEntry<Report>, policy: OnyxEntry<Policy>): boolean {
    const isApprover = isMoneyRequestReport(report) && report?.managerID !== null && currentUserPersonalDetails?.accountID === report?.managerID;

    return isPolicyAdminPolicyUtils(policy) || isPolicyOwner(policy, currentUserAccountID) || isReportOwner(report) || isApprover;
}

/**
 * Whether the user can join a report
 */
function canJoinChat(report: OnyxEntry<Report>, parentReportAction: OnyxInputOrEntry<ReportAction>, policy: OnyxInputOrEntry<Policy>, isReportArchived = false): boolean {
    // We disabled thread functions for whisper action
    // So we should not show join option for existing thread on whisper message that has already been left, or manually leave it
    if (isWhisperAction(parentReportAction)) {
        return false;
    }

    // If the notification preference of the chat is not hidden that means we have already joined the chat
    if (!isHiddenForCurrentUser(report)) {
        return false;
    }

    const isExpenseChat = isMoneyRequestReport(report) || isMoneyRequest(report) || isInvoiceReport(report) || isTrackExpenseReport(report);
    // Anyone viewing these chat types is already a participant and therefore cannot join
    if (isRootGroupChat(report, isReportArchived) || isSelfDM(report) || isInvoiceRoom(report) || isSystemChat(report) || isExpenseChat) {
        return false;
    }

    // The user who is a member of the workspace has already joined the public announce room.
    if (isPublicAnnounceRoom(report) && !isEmptyObject(policy)) {
        return false;
    }

    if (isReportArchived) {
        return false;
    }

    return isChatThread(report) || isUserCreatedPolicyRoom(report) || isNonAdminOrOwnerOfPolicyExpenseChat(report, policy);
}

/**
 * Whether the user can leave a report
 */
function canLeaveChat(report: OnyxEntry<Report>, policy: OnyxEntry<Policy>, isReportArchived = false): boolean {
    if (isRootGroupChat(report, isReportArchived)) {
        return true;
    }

    if (isPolicyExpenseChat(report) && !report?.isOwnPolicyExpenseChat && !isPolicyAdminPolicyUtils(policy)) {
        return true;
    }

    if (isPublicRoom(report) && isAnonymousUserSession()) {
        return false;
    }

    if (isHiddenForCurrentUser(report)) {
        return false;
    }

    // Anyone viewing these chat types is already a participant and therefore cannot leave
    if (isSelfDM(report)) {
        return false;
    }

    // The user who is a member of the workspace cannot leave the public announce room.
    if (isPublicAnnounceRoom(report) && !isEmptyObject(policy)) {
        return false;
    }

    if (isInvoiceRoom(report)) {
        return canLeaveInvoiceRoom(report);
    }

    return (isChatThread(report) && !!getReportNotificationPreference(report)) || isUserCreatedPolicyRoom(report) || isNonAdminOrOwnerOfPolicyExpenseChat(report, policy);
}

function getReportActionActorAccountID(
    reportAction: OnyxEntry<ReportAction>,
    iouReport: OnyxEntry<Report>,
    report: OnyxEntry<Report>,
    delegatePersonalDetails?: PersonalDetails | undefined | null,
): number | undefined {
    switch (reportAction?.actionName) {
        case CONST.REPORT.ACTIONS.TYPE.REPORT_PREVIEW: {
            const ownerAccountID = iouReport?.ownerAccountID ?? reportAction?.childOwnerAccountID;
            const actorAccountID = iouReport?.managerID ?? reportAction?.childManagerAccountID;

            if (isPolicyExpenseChat(report) || delegatePersonalDetails) {
                return ownerAccountID;
            }

            return actorAccountID;
        }

        case CONST.REPORT.ACTIONS.TYPE.SUBMITTED:
            return reportAction?.adminAccountID ?? reportAction?.actorAccountID;

        default:
            return reportAction?.actorAccountID;
    }
}

function createDraftWorkspaceAndNavigateToConfirmationScreen(transactionID: string, actionName: IOUAction): void {
    const isCategorizing = actionName === CONST.IOU.ACTION.CATEGORIZE;
    const {expenseChatReportID, policyID, policyName} = createDraftWorkspace(currentUserEmail);
    setMoneyRequestParticipants(transactionID, [
        {
            selected: true,
            accountID: 0,
            isPolicyExpenseChat: true,
            reportID: expenseChatReportID,
            policyID,
            searchText: policyName,
        },
    ]);
    if (isCategorizing) {
        Navigation.navigate(ROUTES.MONEY_REQUEST_STEP_CATEGORY.getRoute(actionName, CONST.IOU.TYPE.SUBMIT, transactionID, expenseChatReportID));
    } else {
        Navigation.navigate(ROUTES.MONEY_REQUEST_STEP_CONFIRMATION.getRoute(actionName, CONST.IOU.TYPE.SUBMIT, transactionID, expenseChatReportID, undefined, true));
    }
}

function createDraftTransactionAndNavigateToParticipantSelector(
    transactionID: string | undefined,
    reportID: string | undefined,
    actionName: IOUAction,
    reportActionID: string | undefined,
): void {
    if (!transactionID || !reportID) {
        return;
    }

    const transaction = allTransactions?.[`${ONYXKEYS.COLLECTION.TRANSACTION}${transactionID}`] ?? ({} as Transaction);
    const reportActions = allReportActions?.[`${ONYXKEYS.COLLECTION.REPORT_ACTIONS}${reportID}`] ?? ([] as ReportAction[]);

    if (!transaction || !reportActions) {
        return;
    }

    const linkedTrackedExpenseReportAction = Object.values(reportActions)
        .filter(Boolean)
        .find((action) => isMoneyRequestAction(action) && getOriginalMessage(action)?.IOUTransactionID === transactionID);

    const {created, amount, currency, merchant, mccGroup} = getTransactionDetails(transaction) ?? {};
    const comment = getTransactionCommentObject(transaction);

    createDraftTransaction({
        ...transaction,
        actionableWhisperReportActionID: reportActionID,
        linkedTrackedExpenseReportAction,
        linkedTrackedExpenseReportID: reportID,
        created,
        modifiedCreated: undefined,
        modifiedAmount: undefined,
        modifiedCurrency: undefined,
        amount,
        currency,
        comment,
        merchant,
        modifiedMerchant: '',
        mccGroup,
    } as Transaction);

    const filteredPolicies = Object.values(allPolicies ?? {}).filter((policy) => shouldShowPolicy(policy, false, currentUserEmail));

    if (actionName === CONST.IOU.ACTION.CATEGORIZE) {
        // This will be fixed as part of https://github.com/Expensify/Expensify/issues/507850
        // eslint-disable-next-line deprecation/deprecation
        const activePolicy = getPolicy(activePolicyID);
        if (activePolicy && shouldRestrictUserBillableActions(activePolicy.id)) {
            Navigation.navigate(ROUTES.RESTRICTED_ACTION.getRoute(activePolicy.id));
            return;
        }

        if (shouldShowPolicy(activePolicy, false, currentUserEmail)) {
            const policyExpenseReportID = getPolicyExpenseChat(currentUserAccountID, activePolicyID)?.reportID;
            setMoneyRequestParticipants(transactionID, [
                {
                    selected: true,
                    accountID: 0,
                    isPolicyExpenseChat: true,
                    reportID: policyExpenseReportID,
                    policyID: activePolicyID,
                    searchText: activePolicy?.name,
                },
            ]);
            if (policyExpenseReportID) {
                Navigation.navigate(ROUTES.MONEY_REQUEST_STEP_CATEGORY.getRoute(actionName, CONST.IOU.TYPE.SUBMIT, transactionID, policyExpenseReportID));
            } else {
                Log.warn('policyExpenseReportID is not valid during expense categorizing');
            }
            return;
        }
        if (filteredPolicies.length === 0 || filteredPolicies.length > 1) {
            Navigation.navigate(ROUTES.MONEY_REQUEST_UPGRADE.getRoute(actionName, CONST.IOU.TYPE.SUBMIT, transactionID, reportID));
            return;
        }

        const policyID = filteredPolicies.at(0)?.id;
        const policyExpenseReportID = getPolicyExpenseChat(currentUserAccountID, policyID)?.reportID;
        setMoneyRequestParticipants(transactionID, [
            {
                selected: true,
                accountID: 0,
                isPolicyExpenseChat: true,
                reportID: policyExpenseReportID,
                policyID,
                searchText: activePolicy?.name,
            },
        ]);
        if (policyExpenseReportID) {
            Navigation.navigate(ROUTES.MONEY_REQUEST_STEP_CATEGORY.getRoute(actionName, CONST.IOU.TYPE.SUBMIT, transactionID, policyExpenseReportID));
        } else {
            Log.warn('policyExpenseReportID is not valid during expense categorizing');
        }
        return;
    }

    if (actionName === CONST.IOU.ACTION.SHARE) {
        Navigation.navigate(ROUTES.MONEY_REQUEST_ACCOUNTANT.getRoute(actionName, CONST.IOU.TYPE.SUBMIT, transactionID, reportID, undefined));
        return;
    }

    if (actionName === CONST.IOU.ACTION.SUBMIT || (allPolicies && filteredPolicies.length > 0)) {
        Navigation.navigate(ROUTES.MONEY_REQUEST_STEP_PARTICIPANTS.getRoute(CONST.IOU.TYPE.SUBMIT, transactionID, reportID, undefined, actionName));
        return;
    }

    return createDraftWorkspaceAndNavigateToConfirmationScreen(transactionID, actionName);
}

/**
 * Check if a report has any forwarded actions
 */
function hasForwardedAction(reportID: string): boolean {
    const reportActions = getAllReportActions(reportID);
    return Object.values(reportActions).some((action) => action?.actionName === CONST.REPORT.ACTIONS.TYPE.FORWARDED);
}

function isReportOutstanding(
    iouReport: OnyxInputOrEntry<Report>,
    policyID: string | undefined,
    reportNameValuePairs: OnyxCollection<ReportNameValuePairs> = allReportNameValuePair,
): boolean {
    if (!iouReport || isEmptyObject(iouReport)) {
        return false;
    }
    const reportNameValuePair = reportNameValuePairs?.[`${ONYXKEYS.COLLECTION.REPORT_NAME_VALUE_PAIRS}${iouReport.reportID}`];
    return (
        isExpenseReport(iouReport) &&
        iouReport?.stateNum !== undefined &&
        iouReport?.statusNum !== undefined &&
        iouReport?.policyID === policyID &&
        iouReport?.stateNum <= CONST.REPORT.STATE_NUM.SUBMITTED &&
        iouReport?.statusNum <= CONST.REPORT.STATUS_NUM.SUBMITTED &&
        !hasForwardedAction(iouReport.reportID) &&
        !isArchivedReport(reportNameValuePair)
    );
}

/**
 * Get outstanding expense reports for a given policy ID
 * @param policyID - The policy ID to filter reports by
 * @param reportOwnerAccountID - The accountID of the report owner
 * @param reports - Collection of reports to filter
 * @returns Array of outstanding expense reports sorted by name
 */
function getOutstandingReportsForUser(
    policyID: string | undefined,
    reportOwnerAccountID: number | undefined,
    reports: OnyxCollection<Report> = allReports,
    reportNameValuePairs: OnyxCollection<ReportNameValuePairs> = allReportNameValuePair,
): Array<OnyxEntry<Report>> {
    if (!reports) {
        return [];
    }
    return Object.values(reports)
        .filter((report) => isReportOutstanding(report, policyID, reportNameValuePairs) && report?.ownerAccountID === reportOwnerAccountID)
        .sort((a, b) => a?.reportName?.localeCompare(b?.reportName?.toLowerCase() ?? '') ?? 0);
}

/**
 * @returns the object to update `report.hasOutstandingChildRequest`
 */
function getOutstandingChildRequest(iouReport: OnyxInputOrEntry<Report>): OutstandingChildRequest {
    if (!iouReport || isEmptyObject(iouReport)) {
        return {};
    }

    if (!isExpenseReport(iouReport)) {
        const {reimbursableSpend} = getMoneyRequestSpendBreakdown(iouReport);
        return {
            hasOutstandingChildRequest: iouReport.managerID === currentUserAccountID && reimbursableSpend !== 0,
        };
    }

    // This will be fixed as part of https://github.com/Expensify/Expensify/issues/507850
    // eslint-disable-next-line deprecation/deprecation
    const policy = getPolicy(iouReport.policyID);
    const shouldBeManuallySubmitted = isPaidGroupPolicyPolicyUtils(policy) && !policy?.harvesting?.enabled;
    if (shouldBeManuallySubmitted) {
        return {
            hasOutstandingChildRequest: true,
        };
    }

    // We don't need to update hasOutstandingChildRequest in this case
    return {};
}

function canReportBeMentionedWithinPolicy(report: OnyxEntry<Report>, policyID: string | undefined): boolean {
    if (!policyID || report?.policyID !== policyID) {
        return false;
    }

    return isChatRoom(report) && !isInvoiceRoom(report) && !isThread(report);
}

function prepareOnboardingOnyxData(
    introSelected: OnyxEntry<IntroSelected>,
    engagementChoice: OnboardingPurpose,
    onboardingMessage: OnboardingMessage,
    adminsChatReportID?: string,
    onboardingPolicyID?: string,
    userReportedIntegration?: OnboardingAccounting,
    wasInvited?: boolean,
    companySize?: OnboardingCompanySize,
) {
    if (engagementChoice === CONST.ONBOARDING_CHOICES.PERSONAL_SPEND) {
        // eslint-disable-next-line no-param-reassign
        onboardingMessage = getOnboardingMessages().onboardingMessages[CONST.ONBOARDING_CHOICES.PERSONAL_SPEND];
    }

    if (engagementChoice === CONST.ONBOARDING_CHOICES.EMPLOYER || engagementChoice === CONST.ONBOARDING_CHOICES.SUBMIT) {
        // eslint-disable-next-line no-param-reassign
        onboardingMessage = getOnboardingMessages().onboardingMessages[CONST.ONBOARDING_CHOICES.SUBMIT];
    }

    // Guides are assigned and tasks are posted in the #admins room for the MANAGE_TEAM and TRACK_WORKSPACE onboarding actions, except for emails that have a '+'.
    type PostTasksInAdminsRoomOnboardingChoices = 'newDotManageTeam' | 'newDotTrackWorkspace';
    const shouldPostTasksInAdminsRoom =
        [CONST.ONBOARDING_CHOICES.MANAGE_TEAM, CONST.ONBOARDING_CHOICES.TRACK_WORKSPACE].includes(engagementChoice as PostTasksInAdminsRoomOnboardingChoices) &&
        !currentUserEmail?.includes('+');
    const adminsChatReport = allReports?.[`${ONYXKEYS.COLLECTION.REPORT}${adminsChatReportID}`];
    const targetChatReport = shouldPostTasksInAdminsRoom
        ? (adminsChatReport ?? {reportID: adminsChatReportID, policyID: onboardingPolicyID})
        : getChatByParticipants([CONST.ACCOUNT_ID.CONCIERGE, currentUserAccountID ?? CONST.DEFAULT_NUMBER_ID], allReports, false, true);
    const {reportID: targetChatReportID = '', policyID: targetChatPolicyID = ''} = targetChatReport ?? {};

    if (!targetChatReportID) {
        Log.warn('Missing reportID for onboarding optimistic data');
        return;
    }

    const integrationName = userReportedIntegration ? CONST.ONBOARDING_ACCOUNTING_MAPPING[userReportedIntegration as keyof typeof CONST.ONBOARDING_ACCOUNTING_MAPPING] : '';
    // This will be fixed as part of https://github.com/Expensify/Expensify/issues/507850
    // eslint-disable-next-line deprecation/deprecation
    const assignedGuideEmail = getPolicy(targetChatPolicyID)?.assignedGuide?.email ?? 'Setup Specialist';
    const assignedGuidePersonalDetail = Object.values(allPersonalDetails ?? {}).find((personalDetail) => personalDetail?.login === assignedGuideEmail);
    let assignedGuideAccountID: number;
    if (assignedGuidePersonalDetail && assignedGuidePersonalDetail.accountID) {
        assignedGuideAccountID = assignedGuidePersonalDetail.accountID;
    } else {
        assignedGuideAccountID = generateAccountID(assignedGuideEmail);
        // eslint-disable-next-line rulesdir/prefer-actions-set-data
        Onyx.merge(ONYXKEYS.PERSONAL_DETAILS_LIST, {
            [assignedGuideAccountID]: {
                isOptimisticPersonalDetail: assignedGuideEmail === CONST.SETUP_SPECIALIST_LOGIN,
                login: assignedGuideEmail,
                displayName: assignedGuideEmail,
            },
        });
    }
    const actorAccountID = shouldPostTasksInAdminsRoom ? assignedGuideAccountID : CONST.ACCOUNT_ID.CONCIERGE;
    const firstAdminPolicy = getActivePolicies(allPolicies, currentUserEmail).find(
        (policy) => policy.type !== CONST.POLICY.TYPE.PERSONAL && getPolicyRole(policy, currentUserEmail) === CONST.POLICY.ROLE.ADMIN,
    );
    const onboardingTaskParams: OnboardingTaskLinks = {
        integrationName,
        onboardingCompanySize: companySize ?? onboardingCompanySize,
        workspaceSettingsLink: `${environmentURL}/${ROUTES.WORKSPACE_INITIAL.getRoute(onboardingPolicyID ?? firstAdminPolicy?.id)}`,
        workspaceCategoriesLink: `${environmentURL}/${ROUTES.WORKSPACE_CATEGORIES.getRoute(onboardingPolicyID)}`,
        workspaceMembersLink: `${environmentURL}/${ROUTES.WORKSPACE_MEMBERS.getRoute(onboardingPolicyID)}`,
        workspaceMoreFeaturesLink: `${environmentURL}/${ROUTES.WORKSPACE_MORE_FEATURES.getRoute(onboardingPolicyID)}`,
        workspaceConfirmationLink: `${environmentURL}/${ROUTES.WORKSPACE_CONFIRMATION.getRoute(ROUTES.WORKSPACES_LIST.route)}`,
        navatticURL: getNavatticURL(environment, engagementChoice),
        testDriveURL: `${environmentURL}/${
            ([CONST.ONBOARDING_CHOICES.MANAGE_TEAM, CONST.ONBOARDING_CHOICES.TEST_DRIVE_RECEIVER, CONST.ONBOARDING_CHOICES.TRACK_WORKSPACE] as OnboardingPurpose[]).includes(engagementChoice)
                ? ROUTES.TEST_DRIVE_DEMO_ROOT
                : ROUTES.TEST_DRIVE_MODAL_ROOT.route
        }`,
        workspaceAccountingLink: `${environmentURL}/${ROUTES.POLICY_ACCOUNTING.getRoute(onboardingPolicyID)}`,
        corporateCardLink: `${environmentURL}/${ROUTES.WORKSPACE_COMPANY_CARDS.getRoute(onboardingPolicyID)}`,
    };

    // Text message
    const message = typeof onboardingMessage.message === 'function' ? onboardingMessage.message(onboardingTaskParams) : onboardingMessage.message;
    const textComment = buildOptimisticAddCommentReportAction(message, undefined, actorAccountID, 1);
    const textCommentAction: OptimisticAddCommentReportAction = textComment.reportAction;
    const textMessage: AddCommentOrAttachmentParams = {
        reportID: targetChatReportID,
        reportActionID: textCommentAction.reportActionID,
        reportComment: textComment.commentText,
    };

    let createWorkspaceTaskReportID;
    const tasksData = onboardingMessage.tasks
        .filter((task) => {
            if (['setupCategories', 'setupTags'].includes(task.type) && userReportedIntegration) {
                return false;
            }

            if (['addAccountingIntegration', 'setupCategoriesAndTags'].includes(task.type) && !userReportedIntegration) {
                return false;
            }
            type SkipViewTourOnboardingChoices = 'newDotSubmit' | 'newDotSplitChat' | 'newDotPersonalSpend' | 'newDotEmployer';
            if (
                task.type === 'viewTour' &&
                [
                    CONST.ONBOARDING_CHOICES.EMPLOYER,
                    CONST.ONBOARDING_CHOICES.PERSONAL_SPEND,
                    CONST.ONBOARDING_CHOICES.SUBMIT,
                    CONST.ONBOARDING_CHOICES.CHAT_SPLIT,
                    CONST.ONBOARDING_CHOICES.MANAGE_TEAM,
                ].includes(introSelected?.choice as SkipViewTourOnboardingChoices) &&
                engagementChoice === CONST.ONBOARDING_CHOICES.MANAGE_TEAM
            ) {
                return false;
            }

            // Exclude createWorkspace and viewTour tasks from #admin room, for test drive receivers,
            // since these users already have them in concierge
            if (introSelected?.choice === CONST.ONBOARDING_CHOICES.TEST_DRIVE_RECEIVER && ['createWorkspace', 'viewTour'].includes(task.type) && shouldPostTasksInAdminsRoom) {
                return false;
            }

            return true;
        })
        .map((task, index) => {
            const taskDescription = typeof task.description === 'function' ? task.description(onboardingTaskParams) : task.description;
            const taskTitle = typeof task.title === 'function' ? task.title(onboardingTaskParams) : task.title;
            const currentTask = buildOptimisticTaskReport(
                actorAccountID,
                targetChatReportID,
                currentUserAccountID,
                taskTitle,
                taskDescription,
                targetChatPolicyID,
                CONST.REPORT.NOTIFICATION_PREFERENCE.HIDDEN,
                task.mediaAttributes,
            );
            const emailCreatingAction =
                engagementChoice === CONST.ONBOARDING_CHOICES.MANAGE_TEAM ? (allPersonalDetails?.[actorAccountID]?.login ?? CONST.EMAIL.CONCIERGE) : CONST.EMAIL.CONCIERGE;
            const taskCreatedAction = buildOptimisticCreatedReportAction(emailCreatingAction);
            const taskReportAction = buildOptimisticTaskCommentReportAction(currentTask.reportID, taskTitle, 0, `task for ${taskTitle}`, targetChatReportID, actorAccountID, index + 3);
            currentTask.parentReportActionID = taskReportAction.reportAction.reportActionID;

            const completedTaskReportAction = task.autoCompleted
                ? buildOptimisticTaskReportAction(currentTask.reportID, CONST.REPORT.ACTIONS.TYPE.TASK_COMPLETED, 'marked as complete', actorAccountID, 2)
                : null;
            if (task.type === 'createWorkspace') {
                createWorkspaceTaskReportID = currentTask.reportID;
            }

            return {
                task,
                currentTask,
                taskCreatedAction,
                taskReportAction,
                taskDescription: currentTask.description,
                completedTaskReportAction,
            };
        });

    // Sign-off welcome message
    const welcomeSignOffText =
        engagementChoice === CONST.ONBOARDING_CHOICES.MANAGE_TEAM ? translateLocal('onboarding.welcomeSignOffTitleManageTeam') : translateLocal('onboarding.welcomeSignOffTitle');
    const welcomeSignOffComment = buildOptimisticAddCommentReportAction(welcomeSignOffText, undefined, actorAccountID, tasksData.length + 3);
    const welcomeSignOffCommentAction: OptimisticAddCommentReportAction = welcomeSignOffComment.reportAction;
    const welcomeSignOffMessage = {
        reportID: targetChatReportID,
        reportActionID: welcomeSignOffCommentAction.reportActionID,
        reportComment: welcomeSignOffComment.commentText,
    };

    const tasksForParameters = tasksData.map<TaskForParameters>(({task, currentTask, taskCreatedAction, taskReportAction, taskDescription, completedTaskReportAction}) => ({
        type: 'task',
        task: task.type,
        taskReportID: currentTask.reportID,
        parentReportID: currentTask.parentReportID,
        parentReportActionID: taskReportAction.reportAction.reportActionID,
        createdTaskReportActionID: taskCreatedAction.reportActionID,
        completedTaskReportActionID: completedTaskReportAction?.reportActionID,
        title: currentTask.reportName ?? '',
        description: taskDescription ?? '',
    }));

    const hasOutstandingChildTask = tasksData.some((task) => !task.completedTaskReportAction);

    const tasksForOptimisticData = tasksData.reduce<OnyxUpdate[]>((acc, {currentTask, taskCreatedAction, taskReportAction, taskDescription, completedTaskReportAction}) => {
        acc.push(
            {
                onyxMethod: Onyx.METHOD.MERGE,
                key: `${ONYXKEYS.COLLECTION.REPORT_ACTIONS}${targetChatReportID}`,
                value: {
                    [taskReportAction.reportAction.reportActionID]: taskReportAction.reportAction as ReportAction,
                },
            },
            {
                onyxMethod: Onyx.METHOD.SET,
                key: `${ONYXKEYS.COLLECTION.REPORT}${currentTask.reportID}`,
                value: {
                    ...currentTask,
                    description: taskDescription,
                    pendingFields: {
                        createChat: CONST.RED_BRICK_ROAD_PENDING_ACTION.ADD,
                        reportName: CONST.RED_BRICK_ROAD_PENDING_ACTION.ADD,
                        description: CONST.RED_BRICK_ROAD_PENDING_ACTION.ADD,
                        managerID: CONST.RED_BRICK_ROAD_PENDING_ACTION.ADD,
                    },
                    managerID: currentUserAccountID,
                },
            },
            {
                onyxMethod: Onyx.METHOD.MERGE,
                key: `${ONYXKEYS.COLLECTION.REPORT_METADATA}${currentTask.reportID}`,
                value: {
                    isOptimisticReport: true,
                },
            },
            {
                onyxMethod: Onyx.METHOD.MERGE,
                key: `${ONYXKEYS.COLLECTION.REPORT_ACTIONS}${currentTask.reportID}`,
                value: {
                    [taskCreatedAction.reportActionID]: taskCreatedAction as ReportAction,
                },
            },
        );

        if (completedTaskReportAction) {
            acc.push({
                onyxMethod: Onyx.METHOD.MERGE,
                key: `${ONYXKEYS.COLLECTION.REPORT_ACTIONS}${currentTask.reportID}`,
                value: {
                    [completedTaskReportAction.reportActionID]: completedTaskReportAction as ReportAction,
                },
            });

            acc.push({
                onyxMethod: Onyx.METHOD.MERGE,
                key: `${ONYXKEYS.COLLECTION.REPORT}${currentTask.reportID}`,
                value: {
                    stateNum: CONST.REPORT.STATE_NUM.APPROVED,
                    statusNum: CONST.REPORT.STATUS_NUM.APPROVED,
                    managerID: currentUserAccountID,
                },
            });
        }

        return acc;
    }, []);

    const tasksForFailureData = tasksData.reduce<OnyxUpdate[]>((acc, {currentTask, taskReportAction}) => {
        acc.push(
            {
                onyxMethod: Onyx.METHOD.MERGE,
                key: `${ONYXKEYS.COLLECTION.REPORT_ACTIONS}${targetChatReportID}`,
                value: {
                    [taskReportAction.reportAction.reportActionID]: {
                        errors: getMicroSecondOnyxErrorWithTranslationKey('report.genericAddCommentFailureMessage'),
                    } as ReportAction,
                },
            },
            {
                onyxMethod: Onyx.METHOD.MERGE,
                key: `${ONYXKEYS.COLLECTION.REPORT}${currentTask.reportID}`,
                value: null,
            },
            {
                onyxMethod: Onyx.METHOD.MERGE,
                key: `${ONYXKEYS.COLLECTION.REPORT_ACTIONS}${currentTask.reportID}`,
                value: null,
            },
        );

        return acc;
    }, []);

    const tasksForSuccessData = tasksData.reduce<OnyxUpdate[]>((acc, {currentTask, taskCreatedAction, taskReportAction, completedTaskReportAction}) => {
        acc.push(
            {
                onyxMethod: Onyx.METHOD.MERGE,
                key: `${ONYXKEYS.COLLECTION.REPORT_ACTIONS}${targetChatReportID}`,
                value: {
                    [taskReportAction.reportAction.reportActionID]: {pendingAction: null, isOptimisticAction: null},
                },
            },
            {
                onyxMethod: Onyx.METHOD.MERGE,
                key: `${ONYXKEYS.COLLECTION.REPORT}${currentTask.reportID}`,
                value: {
                    pendingFields: {
                        createChat: null,
                        reportName: null,
                        description: null,
                        managerID: null,
                    },
                },
            },
            {
                onyxMethod: Onyx.METHOD.MERGE,
                key: `${ONYXKEYS.COLLECTION.REPORT_METADATA}${currentTask.reportID}`,
                value: {
                    isOptimisticReport: false,
                },
            },
            {
                onyxMethod: Onyx.METHOD.MERGE,
                key: `${ONYXKEYS.COLLECTION.REPORT_ACTIONS}${currentTask.reportID}`,
                value: {
                    [taskCreatedAction.reportActionID]: {pendingAction: null},
                },
            },
        );

        if (completedTaskReportAction) {
            acc.push({
                onyxMethod: Onyx.METHOD.MERGE,
                key: `${ONYXKEYS.COLLECTION.REPORT_ACTIONS}${currentTask.reportID}`,
                value: {
                    [completedTaskReportAction.reportActionID]: {pendingAction: null, isOptimisticAction: null},
                },
            });
        }

        return acc;
    }, []);

    const optimisticData: OnyxUpdate[] = [...tasksForOptimisticData];
    const lastVisibleActionCreated = welcomeSignOffCommentAction.created;
    optimisticData.push(
        {
            onyxMethod: Onyx.METHOD.MERGE,
            key: `${ONYXKEYS.COLLECTION.REPORT}${targetChatReportID}`,
            value: {
                hasOutstandingChildTask,
                lastVisibleActionCreated,
                lastActorAccountID: actorAccountID,
            },
        },
        {
            onyxMethod: Onyx.METHOD.MERGE,
            key: ONYXKEYS.NVP_INTRO_SELECTED,
            value: {
                choice: engagementChoice,
                createWorkspace: createWorkspaceTaskReportID,
            },
        },
    );

    // If we post tasks in the #admins room and introSelected?.choice does not exist, it means that a guide is assigned and all messages except tasks are handled by the backend
    if (!shouldPostTasksInAdminsRoom || !!introSelected?.choice) {
        optimisticData.push({
            onyxMethod: Onyx.METHOD.MERGE,
            key: `${ONYXKEYS.COLLECTION.REPORT_ACTIONS}${targetChatReportID}`,
            value: {
                [textCommentAction.reportActionID]: textCommentAction as ReportAction,
            },
        });
    }

    if (!wasInvited) {
        optimisticData.push({
            onyxMethod: Onyx.METHOD.MERGE,
            key: ONYXKEYS.NVP_ONBOARDING,
            value: {hasCompletedGuidedSetupFlow: true},
        });
    }

    const successData: OnyxUpdate[] = [...tasksForSuccessData];

    // If we post tasks in the #admins room and introSelected?.choice does not exist, it means that a guide is assigned and all messages except tasks are handled by the backend
    if (!shouldPostTasksInAdminsRoom || !!introSelected?.choice) {
        successData.push({
            onyxMethod: Onyx.METHOD.MERGE,
            key: `${ONYXKEYS.COLLECTION.REPORT_ACTIONS}${targetChatReportID}`,
            value: {
                [textCommentAction.reportActionID]: {pendingAction: null, isOptimisticAction: null},
            },
        });
    }

    let failureReport: Partial<Report> = {
        lastMessageText: '',
        lastVisibleActionCreated: '',
        hasOutstandingChildTask: false,
    };
    const report = allReports?.[`${ONYXKEYS.COLLECTION.REPORT}${targetChatReportID}`];
    const canUserPerformWriteAction1 = canUserPerformWriteAction(report);
    const {lastMessageText = ''} = getLastVisibleMessageActionUtils(targetChatReportID, canUserPerformWriteAction1);
    if (lastMessageText) {
        const lastVisibleAction = getLastVisibleAction(targetChatReportID, canUserPerformWriteAction1);
        const prevLastVisibleActionCreated = lastVisibleAction?.created;
        const lastActorAccountID = lastVisibleAction?.actorAccountID;
        failureReport = {
            lastMessageText,
            lastVisibleActionCreated: prevLastVisibleActionCreated,
            lastActorAccountID,
        };
    }

    const failureData: OnyxUpdate[] = [...tasksForFailureData];
    failureData.push(
        {
            onyxMethod: Onyx.METHOD.MERGE,
            key: `${ONYXKEYS.COLLECTION.REPORT}${targetChatReportID}`,
            value: failureReport,
        },

        {
            onyxMethod: Onyx.METHOD.MERGE,
            key: ONYXKEYS.NVP_INTRO_SELECTED,
            value: {
                choice: null,
                createWorkspace: null,
            },
        },
    );
    // If we post tasks in the #admins room and introSelected?.choice does not exist, it means that a guide is assigned and all messages except tasks are handled by the backend
    if (!shouldPostTasksInAdminsRoom || !!introSelected?.choice) {
        failureData.push({
            onyxMethod: Onyx.METHOD.MERGE,
            key: `${ONYXKEYS.COLLECTION.REPORT_ACTIONS}${targetChatReportID}`,
            value: {
                [textCommentAction.reportActionID]: {
                    errors: getMicroSecondOnyxErrorWithTranslationKey('report.genericAddCommentFailureMessage'),
                } as ReportAction,
            },
        });
    }

    if (!wasInvited) {
        failureData.push({
            onyxMethod: Onyx.METHOD.MERGE,
            key: ONYXKEYS.NVP_ONBOARDING,
            value: {hasCompletedGuidedSetupFlow: onboarding?.hasCompletedGuidedSetupFlow ?? null},
        });
    }

    if (userReportedIntegration) {
        const requiresControlPlan: AllConnectionName[] = [CONST.POLICY.CONNECTIONS.NAME.NETSUITE, CONST.POLICY.CONNECTIONS.NAME.QBD, CONST.POLICY.CONNECTIONS.NAME.SAGE_INTACCT];

        optimisticData.push({
            onyxMethod: Onyx.METHOD.MERGE,
            key: `${ONYXKEYS.COLLECTION.POLICY}${onboardingPolicyID}`,
            value: {
                areConnectionsEnabled: true,
                ...(requiresControlPlan.includes(userReportedIntegration as AllConnectionName)
                    ? {
                          type: CONST.POLICY.TYPE.CORPORATE,
                      }
                    : {}),
                pendingFields: {
                    areConnectionsEnabled: CONST.RED_BRICK_ROAD_PENDING_ACTION.UPDATE,
                },
            },
        });
        successData.push({
            onyxMethod: Onyx.METHOD.MERGE,
            key: `${ONYXKEYS.COLLECTION.POLICY}${onboardingPolicyID}`,
            value: {
                pendingFields: {
                    areConnectionsEnabled: null,
                },
            },
        });
        failureData.push({
            onyxMethod: Onyx.METHOD.MERGE,
            key: `${ONYXKEYS.COLLECTION.POLICY}${onboardingPolicyID}`,
            value: {
                // This will be fixed as part of https://github.com/Expensify/Expensify/issues/507850
                // eslint-disable-next-line deprecation/deprecation
                areConnectionsEnabled: getPolicy(onboardingPolicyID)?.areConnectionsEnabled,
                pendingFields: {
                    areConnectionsEnabled: null,
                },
            },
        });
    }

    // If we post tasks in the #admins room and introSelected?.choice does not exist, it means that a guide is assigned and all messages except tasks are handled by the backend
    const guidedSetupData: GuidedSetupData = [];

    if (!shouldPostTasksInAdminsRoom || !!introSelected?.choice) {
        guidedSetupData.push({type: 'message', ...textMessage});
    }

    let selfDMParameters: SelfDMParameters = {};
    if (engagementChoice === CONST.ONBOARDING_CHOICES.PERSONAL_SPEND) {
        const selfDMReportID = findSelfDMReportID();
        let selfDMReport = allReports?.[`${ONYXKEYS.COLLECTION.REPORT}${selfDMReportID}`];
        let createdAction: ReportAction;
        if (!selfDMReport) {
            const currentTime = DateUtils.getDBTime();
            selfDMReport = buildOptimisticSelfDMReport(currentTime);
            createdAction = buildOptimisticCreatedReportAction(currentUserEmail ?? '', currentTime);
            selfDMParameters = {reportID: selfDMReport.reportID, createdReportActionID: createdAction.reportActionID};
            optimisticData.push(
                {
                    onyxMethod: Onyx.METHOD.SET,
                    key: `${ONYXKEYS.COLLECTION.REPORT}${selfDMReport.reportID}`,
                    value: {
                        ...selfDMReport,
                        pendingFields: {
                            createChat: CONST.RED_BRICK_ROAD_PENDING_ACTION.ADD,
                        },
                    },
                },
                {
                    onyxMethod: Onyx.METHOD.MERGE,
                    key: `${ONYXKEYS.COLLECTION.REPORT_METADATA}${selfDMReport.reportID}`,
                    value: {
                        isOptimisticReport: true,
                    },
                },
                {
                    onyxMethod: Onyx.METHOD.SET,
                    key: `${ONYXKEYS.COLLECTION.REPORT_ACTIONS}${selfDMReport.reportID}`,
                    value: {
                        [createdAction.reportActionID]: createdAction,
                    },
                },
            );

            successData.push(
                {
                    onyxMethod: Onyx.METHOD.MERGE,
                    key: `${ONYXKEYS.COLLECTION.REPORT}${selfDMReport.reportID}`,
                    value: {
                        pendingFields: {
                            createChat: null,
                        },
                    },
                },
                {
                    onyxMethod: Onyx.METHOD.MERGE,
                    key: `${ONYXKEYS.COLLECTION.REPORT_METADATA}${selfDMReport.reportID}`,
                    value: {
                        isOptimisticReport: false,
                    },
                },
                {
                    onyxMethod: Onyx.METHOD.MERGE,
                    key: `${ONYXKEYS.COLLECTION.REPORT_ACTIONS}${selfDMReport.reportID}`,
                    value: {
                        [createdAction.reportActionID]: {
                            pendingAction: null,
                        },
                    },
                },
            );
        }
    }

    guidedSetupData.push(...tasksForParameters);

    if (!introSelected?.choice || introSelected.choice === CONST.ONBOARDING_CHOICES.TEST_DRIVE_RECEIVER) {
        optimisticData.push({
            onyxMethod: Onyx.METHOD.MERGE,
            key: `${ONYXKEYS.COLLECTION.REPORT_ACTIONS}${targetChatReportID}`,
            value: {
                [welcomeSignOffCommentAction.reportActionID]: welcomeSignOffCommentAction as ReportAction,
            },
        });

        successData.push({
            onyxMethod: Onyx.METHOD.MERGE,
            key: `${ONYXKEYS.COLLECTION.REPORT_ACTIONS}${targetChatReportID}`,
            value: {
                [welcomeSignOffCommentAction.reportActionID]: {pendingAction: null, isOptimisticAction: null},
            },
        });

        failureData.push({
            onyxMethod: Onyx.METHOD.MERGE,
            key: `${ONYXKEYS.COLLECTION.REPORT_ACTIONS}${targetChatReportID}`,
            value: {
                [welcomeSignOffCommentAction.reportActionID]: {
                    errors: getMicroSecondOnyxErrorWithTranslationKey('report.genericAddCommentFailureMessage'),
                } as ReportAction,
            },
        });
        guidedSetupData.push({type: 'message', ...welcomeSignOffMessage});
    }

    return {optimisticData, successData, failureData, guidedSetupData, actorAccountID, selfDMParameters};
}

/**
 * Whether a given report is used for onboarding tasks. In the past, it could be either the Concierge chat or the system
 * DM, and we saved the report ID in the user's `onboarding` NVP. As a fallback for users who don't have the NVP, we now
 * only use the Concierge chat.
 */
function isChatUsedForOnboarding(optionOrReport: OnyxEntry<Report> | OptionData, onboardingPurposeSelected?: OnboardingPurpose): boolean {
    // onboarding can be an empty object for old accounts and accounts created from olddot
    if (onboarding && !isEmptyObject(onboarding) && onboarding.chatReportID) {
        return onboarding.chatReportID === optionOrReport?.reportID;
    }
    if (isEmptyObject(onboarding)) {
        return (optionOrReport as OptionData)?.isConciergeChat ?? isConciergeChatReport(optionOrReport);
    }

    // Onboarding guides are assigned to signup with emails that do not contain a '+' and select the "Manage my team's expenses" intent.
    // Guides and onboarding tasks are posted to the #admins room to facilitate the onboarding process.
    return onboardingPurposeSelected === CONST.ONBOARDING_CHOICES.MANAGE_TEAM && !currentUserEmail?.includes('+')
        ? isAdminRoom(optionOrReport)
        : ((optionOrReport as OptionData)?.isConciergeChat ?? isConciergeChatReport(optionOrReport));
}

/**
 * Get the report used for the user's onboarding process. For most users it is the Concierge chat, however in the past
 * we also used the system DM for A/B tests.
 */
function getChatUsedForOnboarding(): OnyxEntry<Report> {
    return Object.values(allReports ?? {}).find((report) => isChatUsedForOnboarding(report));
}

/**
 * Checks if given field has any violations and returns name of the first encountered one
 */
function getFieldViolation(violations: OnyxEntry<ReportViolations>, reportField: PolicyReportField): ReportViolationName | undefined {
    if (!violations || !reportField) {
        return undefined;
    }

    return Object.values(CONST.REPORT_VIOLATIONS).find((violation) => !!violations[violation] && violations[violation][reportField.fieldID]);
}

/**
 * Returns translation for given field violation
 */
function getFieldViolationTranslation(reportField: PolicyReportField, violation?: ReportViolationName): string {
    if (!violation) {
        return '';
    }

    switch (violation) {
        case 'fieldRequired':
            return translateLocal('reportViolations.fieldRequired', {fieldName: reportField.name});
        default:
            return '';
    }
}

/**
 * Returns all violations for report
 */
function getReportViolations(reportID: string): ReportViolations | undefined {
    if (!allReportsViolations) {
        return undefined;
    }

    return allReportsViolations[`${ONYXKEYS.COLLECTION.REPORT_VIOLATIONS}${reportID}`];
}

function findPolicyExpenseChatByPolicyID(policyID: string): OnyxEntry<Report> {
    return Object.values(allReports ?? {}).find((report) => isPolicyExpenseChat(report) && report?.policyID === policyID);
}

/**
 * A function to get the report last message. This is usually used to restore the report message preview in LHN after report actions change.
 * @param reportID
 * @param actionsToMerge
 * @param canUserPerformWriteActionInReport
 * @returns containing the calculated message preview data of the report
 */
function getReportLastMessage(reportID: string, actionsToMerge?: ReportActions) {
    let result: Partial<Report> = {
        lastMessageText: '',
        lastVisibleActionCreated: '',
    };

    const {lastMessageText = ''} = getLastVisibleMessage(reportID, actionsToMerge);

    if (lastMessageText) {
        const report = getReport(reportID, allReports);
        const lastVisibleAction = getLastVisibleActionReportActionsUtils(reportID, canUserPerformWriteAction(report), actionsToMerge);
        const lastVisibleActionCreated = lastVisibleAction?.created;
        const lastActorAccountID = lastVisibleAction?.actorAccountID;
        result = {
            lastMessageText,
            lastVisibleActionCreated,
            lastActorAccountID,
        };
    }

    return result;
}

function getReportLastVisibleActionCreated(report: OnyxEntry<Report>, oneTransactionThreadReport: OnyxEntry<Report>) {
    const reportLastVisibleActionCreated = report?.lastVisibleActionCreated ?? '';
    const threadLastVisibleActionCreated = oneTransactionThreadReport?.lastVisibleActionCreated ?? '';
    return reportLastVisibleActionCreated > threadLastVisibleActionCreated ? reportLastVisibleActionCreated : threadLastVisibleActionCreated;
}

function getSourceIDFromReportAction(reportAction: OnyxEntry<ReportAction>): string {
    const message = Array.isArray(reportAction?.message) ? (reportAction?.message?.at(-1) ?? null) : (reportAction?.message ?? null);
    const html = message?.html ?? '';
    const {sourceURL} = getAttachmentDetails(html);
    const sourceID = (sourceURL?.match(CONST.REGEX.ATTACHMENT_ID) ?? [])[1];
    return sourceID;
}

function getIntegrationIcon(connectionName?: ConnectionName) {
    if (connectionName === CONST.POLICY.CONNECTIONS.NAME.XERO) {
        return XeroSquare;
    }
    if (connectionName === CONST.POLICY.CONNECTIONS.NAME.QBO) {
        return QBOSquare;
    }
    if (connectionName === CONST.POLICY.CONNECTIONS.NAME.NETSUITE) {
        return NetSuiteSquare;
    }
    if (connectionName === CONST.POLICY.CONNECTIONS.NAME.SAGE_INTACCT) {
        return IntacctSquare;
    }
    if (connectionName === CONST.POLICY.CONNECTIONS.NAME.QBD) {
        return QBDSquare;
    }

    return undefined;
}

function canBeExported(report: OnyxEntry<Report>) {
    if (!report?.statusNum) {
        return false;
    }
    const isCorrectState = [CONST.REPORT.STATUS_NUM.APPROVED, CONST.REPORT.STATUS_NUM.CLOSED, CONST.REPORT.STATUS_NUM.REIMBURSED].some((status) => status === report.statusNum);
    return isExpenseReport(report) && isCorrectState;
}

function getIntegrationNameFromExportMessage(reportActions: OnyxEntry<ReportActions> | ReportAction[]) {
    if (!reportActions) {
        return '';
    }

    if (Array.isArray(reportActions)) {
        const exportIntegrationAction = reportActions.find((action) => isExportIntegrationAction(action));
        if (!exportIntegrationAction || !isExportIntegrationAction(exportIntegrationAction)) {
            return null;
        }

        const originalMessage = (getOriginalMessage(exportIntegrationAction) ?? {}) as OriginalMessageExportIntegration;
        const {label} = originalMessage;
        return label ?? null;
    }
}

function isExported(reportActions: OnyxEntry<ReportActions> | ReportAction[]) {
    if (!reportActions) {
        return false;
    }

    let exportIntegrationActionsCount = 0;
    let integrationMessageActionsCount = 0;

    const reportActionList = Array.isArray(reportActions) ? reportActions : Object.values(reportActions);
    for (const action of reportActionList) {
        if (isExportIntegrationAction(action)) {
            // We consider any reports marked manually as exported to be exported, so we shortcut here.
            if (getOriginalMessage(action)?.markedManually) {
                return true;
            }
            exportIntegrationActionsCount++;
        }
        if (isIntegrationMessageAction(action)) {
            integrationMessageActionsCount++;
        }
    }

    // We need to make sure that there was at least one successful export to consider the report exported.
    // We add one EXPORT_INTEGRATION action to the report when we start exporting it (with pendingAction: 'add') and then another EXPORT_INTEGRATION when the export finishes successfully.
    // If the export fails, we add an INTEGRATIONS_MESSAGE action to the report, but the initial EXPORT_INTEGRATION action is still present, so we compare the counts of these two actions to determine if the report was exported successfully.
    return exportIntegrationActionsCount > integrationMessageActionsCount;
}

function hasExportError(reportActions: OnyxEntry<ReportActions> | ReportAction[]) {
    if (!reportActions) {
        return false;
    }

    if (Array.isArray(reportActions)) {
        return reportActions.some((action) => isIntegrationMessageAction(action));
    }

    return Object.values(reportActions).some((action) => isIntegrationMessageAction(action));
}

function doesReportContainRequestsFromMultipleUsers(iouReport: OnyxEntry<Report>): boolean {
    const transactions = getReportTransactions(iouReport?.reportID);
    // eslint-disable-next-line @typescript-eslint/prefer-nullish-coalescing
    return isIOUReport(iouReport) && transactions.some((transaction) => (transaction?.modifiedAmount || transaction?.amount) < 0);
}

/**
 * Determines whether the report can be moved to the workspace.
 */
function isWorkspaceEligibleForReportChange(newPolicy: OnyxEntry<Policy>, report: OnyxEntry<Report>, policies: OnyxCollection<Policy>): boolean {
    const submitterEmail = getLoginByAccountID(report?.ownerAccountID ?? CONST.DEFAULT_NUMBER_ID);
    const managerLogin = getLoginByAccountID(report?.managerID ?? CONST.DEFAULT_NUMBER_ID);
    // We can't move the iou report to the workspace if both users from the iou report create the expense
    if (doesReportContainRequestsFromMultipleUsers(report)) {
        return false;
    }

    if (!newPolicy?.isPolicyExpenseChatEnabled) {
        return false;
    }

    // We can only move the iou report to the workspace if the manager is the payer of the new policy
    if (isIOUReport(report)) {
        return isPaidGroupPolicyPolicyUtils(newPolicy) && isWorkspacePayer(managerLogin ?? '', newPolicy);
    }
    return isPaidGroupPolicyPolicyUtils(newPolicy) && (isPolicyMember(submitterEmail, newPolicy?.id) || isPolicyAdmin(newPolicy?.id, policies));
}

function getApprovalChain(policy: OnyxEntry<Policy>, expenseReport: OnyxEntry<Report>): string[] {
    const approvalChain: string[] = [];
    const fullApprovalChain: string[] = [];
    const reportTotal = expenseReport?.total ?? 0;
    const submitterEmail = getLoginsByAccountIDs([expenseReport?.ownerAccountID ?? CONST.DEFAULT_NUMBER_ID]).at(0) ?? '';

    if (isSubmitAndClose(policy)) {
        return approvalChain;
    }

    // Get category/tag approver list
    const ruleApprovers = getRuleApprovers(policy, expenseReport);

    // Push rule approvers to approvalChain list before submitsTo/forwardsTo approvers
    ruleApprovers.forEach((ruleApprover) => {
        // Don't push submitter to approve as a rule approver
        if (fullApprovalChain.includes(ruleApprover) || ruleApprover === submitterEmail) {
            return;
        }
        fullApprovalChain.push(ruleApprover);
    });

    let nextApproverEmail = getManagerAccountEmail(policy, expenseReport);

    while (nextApproverEmail && !approvalChain.includes(nextApproverEmail)) {
        approvalChain.push(nextApproverEmail);
        nextApproverEmail = getForwardsToAccount(policy, nextApproverEmail, reportTotal);
    }

    approvalChain.forEach((approver) => {
        if (fullApprovalChain.includes(approver)) {
            return;
        }

        fullApprovalChain.push(approver);
    });

    if (fullApprovalChain.at(-1) === submitterEmail && policy?.preventSelfApproval) {
        fullApprovalChain.pop();
    }
    return fullApprovalChain;
}

/**
 * Checks if the user has missing bank account for the invoice room.
 */
function hasMissingInvoiceBankAccount(iouReportID: string | undefined): boolean {
    if (!iouReportID) {
        return false;
    }

    const invoiceReport = getReport(iouReportID, allReports);

    if (!isInvoiceReport(invoiceReport)) {
        return false;
    }

    // This will be fixed as part of https://github.com/Expensify/Expensify/issues/507850
    // eslint-disable-next-line deprecation/deprecation
    return invoiceReport?.ownerAccountID === currentUserAccountID && !getPolicy(invoiceReport?.policyID)?.invoice?.bankAccount?.transferBankAccountID && isSettled(iouReportID);
}

function hasInvoiceReports() {
    const reports = Object.values(allReports ?? {});
    return reports.some((report) => isInvoiceReport(report));
}

function shouldUnmaskChat(participantsContext: OnyxEntry<PersonalDetailsList>, report: OnyxInputOrEntry<Report>): boolean {
    if (!report?.participants) {
        return true;
    }

    if (isThread(report) && report?.chatType && report?.chatType === CONST.REPORT.CHAT_TYPE.POLICY_EXPENSE_CHAT) {
        return true;
    }

    if (isThread(report) && report?.type === CONST.REPORT.TYPE.EXPENSE) {
        return true;
    }

    if (isAdminRoom(report)) {
        return true;
    }

    const participantAccountIDs = Object.keys(report.participants);

    if (participantAccountIDs.length > 2) {
        return false;
    }

    if (participantsContext) {
        let teamInChat = false;
        let userInChat = false;

        for (const participantAccountID of participantAccountIDs) {
            const id = Number(participantAccountID);
            const contextAccountData = participantsContext[id];

            if (contextAccountData) {
                const login = contextAccountData.login ?? '';

                if (login.endsWith(CONST.EMAIL.EXPENSIFY_EMAIL_DOMAIN) || login.endsWith(CONST.EMAIL.EXPENSIFY_TEAM_EMAIL_DOMAIN)) {
                    teamInChat = true;
                } else {
                    userInChat = true;
                }
            }
        }

        // exclude teamOnly chat
        if (teamInChat && userInChat) {
            return true;
        }
    }

    return false;
}

function getReportMetadata(reportID: string | undefined) {
    return reportID ? allReportMetadataKeyValue[reportID] : undefined;
}

/**
 * Helper method to check if participant email is Manager McTest
 */
function isSelectedManagerMcTest(email: string | null | undefined): boolean {
    return email === CONST.EMAIL.MANAGER_MCTEST;
}

/**
 *  Helper method to check if the report is a test transaction report
 */
function isTestTransactionReport(report: OnyxEntry<Report>): boolean {
    const managerID = report?.managerID ?? CONST.DEFAULT_NUMBER_ID;
    const personalDetails = allPersonalDetails?.[managerID];
    return isSelectedManagerMcTest(personalDetails?.login);
}

function isWaitingForSubmissionFromCurrentUser(chatReport: OnyxEntry<Report>, policy: OnyxEntry<Policy>) {
    return chatReport?.isOwnPolicyExpenseChat && !policy?.harvesting?.enabled;
}

function getGroupChatDraft() {
    return newGroupChatDraft;
}

function getChatListItemReportName(action: ReportAction & {reportName?: string}, report: SearchReport | undefined): string {
    if (report && isInvoiceReport(report)) {
        const properInvoiceReport = report;
        properInvoiceReport.chatReportID = report.parentReportID;

        return getInvoiceReportName(properInvoiceReport);
    }

    if (action?.reportName) {
        return action.reportName;
    }

    if (report?.reportID) {
        return getReportName(getReport(report?.reportID, allReports));
    }

    return getReportName(report);
}

/**
 * Generates report attributes for a report
 * This function should be called only in reportAttributes.ts
 * DO NOT USE THIS FUNCTION ANYWHERE ELSE
 */
function generateReportAttributes({
    report,
    chatReport,
    reportActions,
    transactionViolations,
    reportNameValuePairs,
}: {
    report: OnyxEntry<Report>;
    chatReport: OnyxEntry<Report>;
    reportActions?: OnyxCollection<ReportActions>;
    transactionViolations: OnyxCollection<TransactionViolation[]>;
    reportNameValuePairs: OnyxCollection<ReportNameValuePairs>;
}) {
    const reportActionsList = reportActions?.[`${ONYXKEYS.COLLECTION.REPORT_ACTIONS}${report?.reportID}`];
    const parentReportActionsList = reportActions?.[`${ONYXKEYS.COLLECTION.REPORT_ACTIONS}${report?.parentReportID}`];
    const isReportSettled = isSettled(report);
    const isCurrentUserReportOwner = isReportOwner(report);
    const doesReportHasViolations = hasReportViolations(report?.reportID);
    const hasViolationsToDisplayInLHN = shouldDisplayViolationsRBRInLHN(report, transactionViolations);
    const hasAnyViolations = hasViolationsToDisplayInLHN || (!isReportSettled && isCurrentUserReportOwner && doesReportHasViolations);
    const reportErrors = getAllReportErrors(report, reportActionsList);
    const hasErrors = Object.entries(reportErrors ?? {}).length > 0;
    const oneTransactionThreadReportID = getOneTransactionThreadReportID(report, chatReport, reportActionsList);
    const parentReportAction = report?.parentReportActionID ? parentReportActionsList?.[report.parentReportActionID] : undefined;
    const isReportArchived = !!reportNameValuePairs?.[`${ONYXKEYS.COLLECTION.REPORT_NAME_VALUE_PAIRS}${report?.reportID}`]?.private_isArchived;
    const requiresAttention = requiresAttentionFromCurrentUser(report, parentReportAction, isReportArchived);

    return {
        doesReportHasViolations,
        hasViolationsToDisplayInLHN,
        hasAnyViolations,
        reportErrors,
        hasErrors,
        oneTransactionThreadReportID,
        parentReportAction,
        requiresAttention,
        isReportArchived,
    };
}

function getReportPersonalDetailsParticipants(report: Report, personalDetailsParam: OnyxEntry<PersonalDetailsList>, reportMetadata: OnyxEntry<ReportMetadata>, isRoomMembersList = false) {
    const chatParticipants = getParticipantsList(report, personalDetailsParam, isRoomMembersList, reportMetadata);
    return {
        chatParticipants,
        personalDetailsParticipants: chatParticipants.reduce<Record<number, PersonalDetails>>((acc, accountID) => {
            const details = personalDetailsParam?.[accountID];
            if (details) {
                acc[accountID] = details;
            }
            return acc;
        }, {}),
    };
}

function findReportIDForAction(action?: ReportAction): string | undefined {
    if (!allReportActions || !action?.reportActionID) {
        return undefined;
    }

    return Object.keys(allReportActions)
        .find((reportActionsKey) => {
            const reportActions = allReportActions?.[reportActionsKey];
            return !!reportActions && !isEmptyObject(reportActions[action.reportActionID]);
        })
        ?.replace(`${ONYXKEYS.COLLECTION.REPORT_ACTIONS}`, '');
}

function hasReportBeenReopened(reportActions: OnyxEntry<ReportActions> | ReportAction[]): boolean {
    if (!reportActions) {
        return false;
    }

    const reportActionList = Array.isArray(reportActions) ? reportActions : Object.values(reportActions);
    return reportActionList.some((action) => isReopenedAction(action));
}

function getMoneyReportPreviewName(action: ReportAction, iouReport: OnyxEntry<Report>, isInvoice?: boolean) {
    if (isInvoice && isActionOfType(action, CONST.REPORT.ACTIONS.TYPE.REPORT_PREVIEW)) {
        const originalMessage = getOriginalMessage(action);
        return originalMessage && translateLocal('iou.invoiceReportName', originalMessage);
    }
    return getReportName(iouReport) || action.childReportName;
}

export {
    addDomainToShortMention,
    completeShortMention,
    areAllRequestsBeingSmartScanned,
    buildOptimisticAddCommentReportAction,
    buildOptimisticApprovedReportAction,
    buildOptimisticUnapprovedReportAction,
    buildOptimisticCancelPaymentReportAction,
    buildOptimisticChangedTaskAssigneeReportAction,
    buildOptimisticChatReport,
    buildOptimisticClosedReportAction,
    buildOptimisticCreatedReportAction,
    buildOptimisticDismissedViolationReportAction,
    buildOptimisticEditedTaskFieldReportAction,
    buildOptimisticExpenseReport,
    buildOptimisticEmptyReport,
    buildOptimisticGroupChatReport,
    buildOptimisticHoldReportAction,
    buildOptimisticHoldReportActionComment,
    buildOptimisticRetractedReportAction,
    buildOptimisticReopenedReportAction,
    buildOptimisticIOUReport,
    buildOptimisticIOUReportAction,
    buildOptimisticModifiedExpenseReportAction,
    buildOptimisticMoneyRequestEntities,
    buildOptimisticMovedReportAction,
    buildOptimisticChangePolicyReportAction,
    buildOptimisticRenamedRoomReportAction,
    buildOptimisticRoomDescriptionUpdatedReportAction,
    buildOptimisticReportPreview,
    buildOptimisticActionableTrackExpenseWhisper,
    buildOptimisticSubmittedReportAction,
    buildOptimisticTaskCommentReportAction,
    buildOptimisticTaskReport,
    buildOptimisticTaskReportAction,
    buildOptimisticUnHoldReportAction,
    buildOptimisticAnnounceChat,
    buildOptimisticWorkspaceChats,
    buildOptimisticCardAssignedReportAction,
    buildOptimisticDetachReceipt,
    buildParticipantsFromAccountIDs,
    buildReportNameFromParticipantNames,
    buildTransactionThread,
    canAccessReport,
    isReportNotFound,
    canAddTransaction,
    canDeleteTransaction,
    canBeAutoReimbursed,
    canCreateRequest,
    canCreateTaskInReport,
    canCurrentUserOpenReport,
    canDeleteReportAction,
    canHoldUnholdReportAction,
    canEditReportPolicy,
    canEditFieldOfMoneyRequest,
    canEditMoneyRequest,
    canEditPolicyDescription,
    canEditReportAction,
    canEditReportDescription,
    canEditRoomVisibility,
    canEditWriteCapability,
    canFlagReportAction,
    isNonAdminOrOwnerOfPolicyExpenseChat,
    canJoinChat,
    canLeaveChat,
    canReportBeMentionedWithinPolicy,
    canRequestMoney,
    canSeeDefaultRoom,
    canShowReportRecipientLocalTime,
    canUserPerformWriteAction,
    chatIncludesChronos,
    chatIncludesChronosWithID,
    chatIncludesConcierge,
    createDraftTransactionAndNavigateToParticipantSelector,
    doesReportBelongToWorkspace,
    findLastAccessedReport,
    findSelfDMReportID,
    formatReportLastMessageText,
    generateReportID,
    getCreationReportErrors,
    getAllAncestorReportActionIDs,
    getAllAncestorReportActions,
    getAllHeldTransactions,
    getAllPolicyReports,
    getAllWorkspaceReports,
    getAvailableReportFields,
    getBankAccountRoute,
    getChatByParticipants,
    getChatRoomSubtitle,
    getChildReportNotificationPreference,
    getCommentLength,
    getDefaultGroupAvatar,
    getDefaultWorkspaceAvatar,
    getDefaultWorkspaceAvatarTestID,
    getDeletedParentActionMessageForChatReport,
    getDisplayNameForParticipant,
    getDisplayNamesWithTooltips,
    getGroupChatName,
    prepareOnboardingOnyxData,
    getIOUReportActionDisplayMessage,
    getIOUReportActionMessage,
    getRejectedReportMessage,
    getWorkspaceNameUpdatedMessage,
    getDeletedTransactionMessage,
    getUpgradeWorkspaceMessage,
    getDowngradeWorkspaceMessage,
    getIcons,
    getIconsForParticipants,
    getIndicatedMissingPaymentMethod,
    getLastVisibleMessage,
    getMoneyRequestOptions,
    getMoneyRequestSpendBreakdown,
    getNonHeldAndFullAmount,
    getOptimisticDataForParentReportAction,
    getOriginalReportID,
    getOutstandingChildRequest,
    getParentNavigationSubtitle,
    getParsedComment,
    getParticipantsAccountIDsForDisplay,
    getParticipantsList,
    getParticipants,
    getPendingChatMembers,
    getPersonalDetailsForAccountID,
    getPolicyDescriptionText,
    getPolicyExpenseChat,
    getPolicyExpenseChatName,
    getPolicyName,
    getPolicyType,
    getReimbursementDeQueuedOrCanceledActionMessage,
    getReimbursementQueuedActionMessage,
    getReportActionActorAccountID,
    getReportDescription,
    getReportFieldKey,
    getReportIDFromLink,
    getReportName,
    getSearchReportName,
    getReportTransactions,
    reportTransactionsSelector,
    getReportNotificationPreference,
    getReportOfflinePendingActionAndErrors,
    getReportParticipantsTitle,
    getReportPreviewMessage,
    getReportRecipientAccountIDs,
    getParentReport,
    getReportOrDraftReport,
    getRoom,
    getRootParentReport,
    getRouteFromLink,
    canDeleteCardTransactionByLiabilityType,
    getTaskAssigneeChatOnyxData,
    getTransactionDetails,
    getTransactionReportName,
    getDisplayedReportID,
    getTransactionsWithReceipts,
    getUserDetailTooltipText,
    getWhisperDisplayNames,
    getWorkspaceChats,
    getWorkspaceIcon,
    goBackToDetailsPage,
    goBackFromPrivateNotes,
    getInvoicePayerName,
    getInvoicesChatName,
    getPayeeName,
    getQuickActionDetails,
    hasActionsWithErrors,
    hasAutomatedExpensifyAccountIDs,
    hasExpensifyGuidesEmails,
    hasHeldExpenses,
    hasIOUWaitingOnCurrentUserBankAccount,
    hasMissingPaymentMethod,
    hasMissingSmartscanFields,
    hasNonReimbursableTransactions,
    hasOnlyHeldExpenses,
    hasOnlyTransactionsWithPendingRoutes,
    hasReceiptError,
    hasReceiptErrors,
    hasReportNameError,
    getReportActionWithSmartscanError,
    hasSmartscanError,
    hasUpdatedTotal,
    hasViolations,
    hasWarningTypeViolations,
    hasNoticeTypeViolations,
    isActionCreator,
    isAdminRoom,
    isAdminsOnlyPostingRoom,
    isAllowedToApproveExpenseReport,
    isAllowedToComment,
    isAnnounceRoom,
    isArchivedNonExpenseReport,
    isArchivedReport,
    isArchivedNonExpenseReportWithID,
    isClosedReport,
    isCanceledTaskReport,
    isChatReport,
    isChatRoom,
    isTripRoom,
    isChatThread,
    isChildReport,
    isClosedExpenseReportWithNoExpenses,
    isCompletedTaskReport,
    isConciergeChatReport,
    isControlPolicyExpenseChat,
    isControlPolicyExpenseReport,
    isCurrentUserSubmitter,
    isCurrentUserTheOnlyParticipant,
    isDM,
    isDefaultRoom,
    isDeprecatedGroupDM,
    isEmptyReport,
    generateIsEmptyReport,
    isRootGroupChat,
    isExpenseReport,
    isExpenseRequest,
    isFinancialReportsForBusinesses,
    isExpensifyOnlyParticipantInReport,
    isGroupChat,
    isGroupChatAdmin,
    isGroupPolicy,
    isReportInGroupPolicy,
    isHoldCreator,
    isIOUOwnedByCurrentUser,
    isIOUReport,
    isIOUReportUsingReport,
    isJoinRequestInAdminRoom,
    isDomainRoom,
    isMoneyRequest,
    isMoneyRequestReport,
    isMoneyRequestReportPendingDeletion,
    isOneOnOneChat,
    isOneTransactionThread,
    isOpenExpenseReport,
    isOpenTaskReport,
    isOptimisticPersonalDetail,
    isPaidGroupPolicy,
    isPaidGroupPolicyExpenseChat,
    isPaidGroupPolicyExpenseReport,
    isPayer,
    isPolicyAdmin,
    isPolicyExpenseChat,
    isPolicyExpenseChatAdmin,
    isProcessingReport,
    isOpenReport,
    isReportIDApproved,
    isAwaitingFirstLevelApproval,
    isPublicAnnounceRoom,
    isPublicRoom,
    isReportApproved,
    isReportManuallyReimbursed,
    isReportDataReady,
    isReportFieldDisabled,
    isReportFieldOfTypeTitle,
    isReportManager,
    isReportOwner,
    isReportParticipant,
    isSelfDM,
    isSettled,
    isSystemChat,
    isTaskReport,
    isThread,
    isTrackExpenseReport,
    isUnread,
    isUnreadWithMention,
    isUserCreatedPolicyRoom,
    isValidReport,
    isValidReportIDFromPath,
    isWaitingForAssigneeToCompleteAction,
    isWaitingForSubmissionFromCurrentUser,
    isInvoiceRoom,
    isInvoiceRoomWithID,
    isInvoiceReport,
    isNewDotInvoice,
    isOpenInvoiceReport,
    isReportTransactionThread,
    getDefaultNotificationPreferenceForReport,
    canWriteInReport,
    navigateToDetailsPage,
    navigateToPrivateNotes,
    navigateBackOnDeleteTransaction,
    parseReportRouteParams,
    parseReportActionHtmlToText,
    requiresAttentionFromCurrentUser,
    shouldAutoFocusOnKeyPress,
    shouldCreateNewMoneyRequestReport,
    shouldDisableDetailPage,
    shouldDisableRename,
    shouldDisableThread,
    shouldDisplayThreadReplies,
    shouldDisplayViolationsRBRInLHN,
    shouldReportBeInOptionList,
    shouldReportShowSubscript,
    shouldShowFlagComment,
    getReportActionWithMissingSmartscanFields,
    shouldShowRBRForMissingSmartscanFields,
    shouldUseFullTitleToDisplay,
    updateOptimisticParentReportAction,
    updateReportPreview,
    temporary_getMoneyRequestOptions,
    getTripIDFromTransactionParentReportID,
    buildOptimisticInvoiceReport,
    getInvoiceChatByParticipants,
    isCurrentUserInvoiceReceiver,
    isDraftReport,
    changeMoneyRequestHoldStatus,
    isAdminOwnerApproverOrReportOwner,
    createDraftWorkspaceAndNavigateToConfirmationScreen,
    isChatUsedForOnboarding,
    buildOptimisticExportIntegrationAction,
    getChatUsedForOnboarding,
    getFieldViolationTranslation,
    getFieldViolation,
    getReportViolations,
    findPolicyExpenseChatByPolicyID,
    getIntegrationIcon,
    canBeExported,
    isExported,
    hasExportError,
    getHelpPaneReportType,
    hasOnlyNonReimbursableTransactions,
    getReportLastMessage,
    getReportLastVisibleActionCreated,
    getMostRecentlyVisitedReport,
    getSourceIDFromReportAction,
    getIntegrationNameFromExportMessage,

    // This will get removed as part of https://github.com/Expensify/App/issues/59961
    // eslint-disable-next-line deprecation/deprecation
    getReportNameValuePairs,
    hasReportViolations,
    isPayAtEndExpenseReport,
    getArchiveReason,
    getApprovalChain,
    isIndividualInvoiceRoom,
    isAuditor,
    hasMissingInvoiceBankAccount,
    reasonForReportToBeInOptionList,
    getReasonAndReportActionThatRequiresAttention,
    buildOptimisticChangeFieldAction,
    isPolicyRelatedReport,
    hasReportErrorsOtherThanFailedReceipt,
    getAllReportErrors,
    getAllReportActionsErrorsAndReportActionThatRequiresAttention,
    hasInvoiceReports,
    shouldUnmaskChat,
    getReportMetadata,
    buildOptimisticSelfDMReport,
    isHiddenForCurrentUser,
    isSelectedManagerMcTest,
    isTestTransactionReport,
    getReportSubtitlePrefix,
    getPolicyChangeMessage,
    getMovedTransactionMessage,
    getExpenseReportStateAndStatus,
    generateReportName,
    navigateToLinkedReportAction,
    buildOptimisticUnreportedTransactionAction,
    isBusinessInvoiceRoom,
    buildOptimisticResolvedDuplicatesReportAction,
    getTitleReportField,
    getReportFieldsByPolicyID,
    getGroupChatDraft,
    getInvoiceReportName,
    getChatListItemReportName,
    buildOptimisticMovedTransactionAction,
    populateOptimisticReportFormula,
    getOutstandingReportsForUser,
    isReportOutstanding,
    generateReportAttributes,
    getReportPersonalDetailsParticipants,
    isAllowedToSubmitDraftExpenseReport,
    findReportIDForAction,
    isWorkspaceEligibleForReportChange,
    pushTransactionViolationsOnyxData,
    navigateOnDeleteExpense,
    hasReportBeenReopened,
    getMoneyReportPreviewName,
    getNextApproverAccountID,
    isWorkspaceTaskReport,
    isWorkspaceThread,
};

export type {
    Ancestor,
    DisplayNameWithTooltips,
    OptimisticAddCommentReportAction,
    OptimisticChatReport,
    OptimisticClosedReportAction,
    OptimisticConciergeCategoryOptionsAction,
    OptimisticCreatedReportAction,
    OptimisticIOUReportAction,
    OptimisticTaskReportAction,
    OptionData,
    TransactionDetails,
    PartialReportAction,
    ParsingDetails,
    MissingPaymentMethod,
    OptimisticNewReport,
    SelfDMParameters,
};<|MERGE_RESOLUTION|>--- conflicted
+++ resolved
@@ -6284,12 +6284,9 @@
         created = DateUtils.getDBTime(),
         linkedExpenseReportAction,
         isPersonalTrackingExpense = false,
-<<<<<<< HEAD
         reportActionID,
-=======
         payAsBusiness,
         bankAccountID,
->>>>>>> 8b943bb2
     } = params;
 
     const IOUReportID = isPersonalTrackingExpense ? undefined : iouReportID || generateReportID();
