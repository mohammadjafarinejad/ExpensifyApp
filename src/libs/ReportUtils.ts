import {findFocusedRoute} from '@react-navigation/native';
import {format} from 'date-fns';
import {Str} from 'expensify-common';
import lodashEscape from 'lodash/escape';
import lodashIntersection from 'lodash/intersection';
import isEmpty from 'lodash/isEmpty';
import lodashIsEqual from 'lodash/isEqual';
import isNumber from 'lodash/isNumber';
import mapValues from 'lodash/mapValues';
import lodashMaxBy from 'lodash/maxBy';
import type {OnyxCollection, OnyxEntry, OnyxUpdate} from 'react-native-onyx';
import Onyx from 'react-native-onyx';
import type {SvgProps} from 'react-native-svg';
import type {
    OriginalMessageChangePolicy,
    OriginalMessageExportIntegration,
    OriginalMessageIOU,
    OriginalMessageModifiedExpense,
    OriginalMessageMovedTransaction,
} from 'src/types/onyx/OriginalMessage';
import type {SetRequired, TupleToUnion, ValueOf} from 'type-fest';
import type {FileObject} from '@components/AttachmentModal';
import {FallbackAvatar, IntacctSquare, NetSuiteSquare, QBOSquare, XeroSquare} from '@components/Icon/Expensicons';
import * as defaultGroupAvatars from '@components/Icon/GroupDefaultAvatars';
import * as defaultWorkspaceAvatars from '@components/Icon/WorkspaceDefaultAvatars';
import type {MoneyRequestAmountInputProps} from '@components/MoneyRequestAmountInput';
import type {IOUAction, IOUType, OnboardingAccounting, OnboardingCompanySize, OnboardingPurpose, OnboardingTaskLinks} from '@src/CONST';
import CONST from '@src/CONST';
import type {ParentNavigationSummaryParams} from '@src/languages/params';
import type {TranslationPaths} from '@src/languages/types';
import NAVIGATORS from '@src/NAVIGATORS';
import ONYXKEYS from '@src/ONYXKEYS';
import type {Route} from '@src/ROUTES';
import ROUTES from '@src/ROUTES';
import SCREENS from '@src/SCREENS';
import type {
    Beta,
    IntroSelected,
    NewGroupChatDraft,
    OnyxInputOrEntry,
    PersonalDetails,
    PersonalDetailsList,
    Policy,
    PolicyReportField,
    Report,
    ReportAction,
    ReportAttributesDerivedValue,
    ReportMetadata,
    ReportNameValuePairs,
    ReportViolationName,
    ReportViolations,
    Session,
    Task,
    Transaction,
    TransactionViolation,
    UserWallet,
} from '@src/types/onyx';
import type {Attendee, Participant} from '@src/types/onyx/IOU';
import type {SelectedParticipant} from '@src/types/onyx/NewGroupChatDraft';
import type {OriginalMessageExportedToIntegration} from '@src/types/onyx/OldDotAction';
import type Onboarding from '@src/types/onyx/Onboarding';
import type {ErrorFields, Errors, Icon, PendingAction} from '@src/types/onyx/OnyxCommon';
import type {OriginalMessageChangeLog, PaymentMethodType} from '@src/types/onyx/OriginalMessage';
import type {Status} from '@src/types/onyx/PersonalDetails';
import type {AllConnectionName, ConnectionName} from '@src/types/onyx/Policy';
import type {InvoiceReceiverType, NotificationPreference, Participants, Participant as ReportParticipant} from '@src/types/onyx/Report';
import type {Message, OldDotReportAction, ReportActions} from '@src/types/onyx/ReportAction';
import type {PendingChatMember} from '@src/types/onyx/ReportMetadata';
import type {SearchPolicy, SearchReport, SearchTransaction} from '@src/types/onyx/SearchResults';
import type {Comment, TransactionChanges, WaypointCollection} from '@src/types/onyx/Transaction';
import {isEmptyObject} from '@src/types/utils/EmptyObject';
import type IconAsset from '@src/types/utils/IconAsset';
import {createDraftTransaction, getIOUReportActionToApproveOrPay, setMoneyRequestParticipants, unholdRequest} from './actions/IOU';
import {createDraftWorkspace} from './actions/Policy/Policy';
import {autoSwitchToFocusMode} from './actions/PriorityMode';
import {hasCreditBankAccount} from './actions/ReimbursementAccount/store';
import {handleReportChanged} from './actions/Report';
import type {GuidedSetupData, TaskForParameters} from './actions/Report';
import {isAnonymousUser as isAnonymousUserSession} from './actions/Session';
import type {AddCommentOrAttachmentParams} from './API/parameters';
import {convertToDisplayString} from './CurrencyUtils';
import DateUtils from './DateUtils';
import {hasValidDraftComment} from './DraftCommentUtils';
import {getEnvironment, getEnvironmentURL} from './Environment/Environment';
import type EnvironmentType from './Environment/getEnvironment/types';
import {getMicroSecondOnyxErrorWithTranslationKey, isReceiptError} from './ErrorUtils';
import getAttachmentDetails from './fileDownload/getAttachmentDetails';
import {isReportMessageAttachment} from './isReportMessageAttachment';
import localeCompare from './LocaleCompare';
import {formatPhoneNumber} from './LocalePhoneNumber';
import {translateLocal} from './Localize';
import Log from './Log';
import {isEmailPublicDomain} from './LoginUtils';
// eslint-disable-next-line import/no-cycle
import ModifiedExpenseMessage from './ModifiedExpenseMessage';
import getStateFromPath from './Navigation/helpers/getStateFromPath';
import {isFullScreenName} from './Navigation/helpers/isNavigatorName';
import {linkingConfig} from './Navigation/linkingConfig';
import Navigation, {navigationRef} from './Navigation/Navigation';
import {rand64} from './NumberUtils';
import Parser from './Parser';
import Permissions from './Permissions';
import {
    getAccountIDsByLogins,
    getDisplayNameOrDefault,
    getEffectiveDisplayName,
    getLoginByAccountID,
    getLoginsByAccountIDs,
    getPersonalDetailByEmail,
    getPersonalDetailsByIDs,
    getShortMentionIfFound,
} from './PersonalDetailsUtils';
import {addSMSDomainIfPhoneNumber} from './PhoneNumber';
import {
    arePaymentsEnabled,
    canSendInvoiceFromWorkspace,
    getActivePolicies,
    getForwardsToAccount,
    getManagerAccountEmail,
    getPolicyEmployeeListByIdWithoutCurrentUser,
    getPolicyNameByID,
    getPolicyRole,
    getRuleApprovers,
    getSubmitToAccountID,
    isExpensifyTeam,
    isInstantSubmitEnabled,
    isPaidGroupPolicy as isPaidGroupPolicyPolicyUtils,
    isPolicyAdmin as isPolicyAdminPolicyUtils,
    isPolicyAuditor,
    isPolicyMember,
    isPolicyOwner,
    isSubmitAndClose,
    shouldShowPolicy,
} from './PolicyUtils';
import {
    formatLastMessageText,
    getActionableJoinRequestPendingReportAction,
    getAllReportActions,
    getCardIssuedMessage,
    getDismissedViolationMessageText,
    getExportIntegrationLastMessageText,
    getIOUReportIDFromReportActionPreview,
    getJoinRequestMessage,
    getLastClosedReportAction,
    getLastVisibleAction,
    getLastVisibleAction as getLastVisibleActionReportActionsUtils,
    getLastVisibleMessage as getLastVisibleMessageActionUtils,
    getLastVisibleMessage as getLastVisibleMessageReportActionsUtils,
    getMessageOfOldDotReportAction,
    getNumberOfMoneyRequests,
    getOneTransactionThreadReportID,
    getOriginalMessage,
    getPolicyChangeLogDefaultBillableMessage,
    getPolicyChangeLogDefaultTitleEnforcedMessage,
    getPolicyChangeLogMaxExpenseAmountNoReceiptMessage,
    getRenamedAction,
    getReopenedMessage,
    getReportAction,
    getReportActionHtml,
    getReportActionMessage as getReportActionMessageReportUtils,
    getReportActionMessageText,
    getReportActionText,
    getRetractedMessage,
    getWorkspaceCurrencyUpdateMessage,
    getWorkspaceFrequencyUpdateMessage,
    getWorkspaceReportFieldAddMessage,
    getWorkspaceReportFieldDeleteMessage,
    getWorkspaceReportFieldUpdateMessage,
    getWorkspaceUpdateFieldMessage,
    isActionableJoinRequest,
    isActionableJoinRequestPending,
    isActionableTrackExpense,
    isActionOfType,
    isApprovedAction,
    isApprovedOrSubmittedReportAction,
    isCardIssuedAction,
    isClosedAction,
    isCreatedTaskReportAction,
    isCurrentActionUnread,
    isDeletedAction,
    isDeletedParentAction,
    isExportIntegrationAction,
    isForwardedAction,
    isIntegrationMessageAction,
    isMarkAsClosedAction,
    isModifiedExpenseAction,
    isMoneyRequestAction,
    isOldDotReportAction,
    isPendingRemove,
    isPolicyChangeLogAction,
    isReimbursementQueuedAction,
    isRenamedAction,
    isReportActionAttachment,
    isReportPreviewAction,
    isReversedTransaction,
    isRoomChangeLogAction,
    isSentMoneyReportAction,
    isSplitBillAction as isSplitBillReportAction,
    isSubmittedAction,
    isSubmittedAndClosedAction,
    isThreadParentMessage,
    isTrackExpenseAction,
    isTransactionThread,
    isTripPreview,
    isUnapprovedAction,
    isWhisperAction,
    shouldReportActionBeVisible,
    wasActionTakenByCurrentUser,
} from './ReportActionsUtils';
import type {LastVisibleMessage} from './ReportActionsUtils';
import {shouldRestrictUserBillableActions} from './SubscriptionUtils';
import {getNavatticURL} from './TourUtils';
import {
    getAttendees,
    getBillable,
    getCardID,
    getCardName,
    getCategory,
    getCurrency,
    getDescription,
    getFormattedCreated,
    getFormattedPostedDate,
    getMCCGroup,
    getMerchant,
    getMerchantOrDescription,
    getOriginalAmount,
    getOriginalCurrency,
    getRateID,
    getRecentTransactions,
    getReimbursable,
    getTag,
    getTaxAmount,
    getTaxCode,
    getAmount as getTransactionAmount,
    getWaypoints,
    hasMissingSmartscanFields as hasMissingSmartscanFieldsTransactionUtils,
    hasNoticeTypeViolation,
    hasReceipt as hasReceiptTransactionUtils,
    hasViolation,
    hasWarningTypeViolation,
    isCardTransaction as isCardTransactionTransactionUtils,
    isDistanceRequest,
    isExpensifyCardTransaction,
    isFetchingWaypointsFromServer,
    isOnHold as isOnHoldTransactionUtils,
    isPayAtEndExpense,
    isPending,
    isPerDiemRequest,
    isReceiptBeingScanned,
    isScanRequest as isScanRequestTransactionUtils,
} from './TransactionUtils';
import {addTrailingForwardSlash} from './Url';
import type {AvatarSource} from './UserUtils';
import {generateAccountID, getDefaultAvatarURL} from './UserUtils';

// Dynamic Import to avoid circular dependency
const UnreadIndicatorUpdaterHelper = () => import('./UnreadIndicatorUpdater');

type AvatarRange = 1 | 2 | 3 | 4 | 5 | 6 | 7 | 8 | 9 | 10 | 11 | 12 | 13 | 14 | 15 | 16 | 17 | 18;

type SpendBreakdown = {
    nonReimbursableSpend: number;
    reimbursableSpend: number;
    totalDisplaySpend: number;
};

type ParticipantDetails = [number, string, AvatarSource, AvatarSource];

type OptimisticAddCommentReportAction = Pick<
    ReportAction<typeof CONST.REPORT.ACTIONS.TYPE.ADD_COMMENT>,
    | 'reportActionID'
    | 'actionName'
    | 'actorAccountID'
    | 'person'
    | 'automatic'
    | 'avatar'
    | 'created'
    | 'message'
    | 'isFirstItem'
    | 'isAttachmentOnly'
    | 'isAttachmentWithText'
    | 'pendingAction'
    | 'shouldShow'
    | 'originalMessage'
    | 'childReportID'
    | 'parentReportID'
    | 'childType'
    | 'childReportName'
    | 'childManagerAccountID'
    | 'childStatusNum'
    | 'childStateNum'
    | 'errors'
    | 'childVisibleActionCount'
    | 'childCommenterCount'
    | 'childLastVisibleActionCreated'
    | 'childOldestFourAccountIDs'
    | 'delegateAccountID'
> & {isOptimisticAction: boolean};

type OptimisticReportAction = {
    commentText: string;
    reportAction: OptimisticAddCommentReportAction;
};

type UpdateOptimisticParentReportAction = {
    childVisibleActionCount: number;
    childCommenterCount: number;
    childLastVisibleActionCreated: string;
    childOldestFourAccountIDs: string | undefined;
};

type OptimisticExpenseReport = Pick<
    Report,
    | 'reportID'
    | 'chatReportID'
    | 'policyID'
    | 'type'
    | 'ownerAccountID'
    | 'managerID'
    | 'currency'
    | 'reportName'
    | 'stateNum'
    | 'statusNum'
    | 'total'
    | 'unheldTotal'
    | 'nonReimbursableTotal'
    | 'unheldNonReimbursableTotal'
    | 'parentReportID'
    | 'lastVisibleActionCreated'
    | 'parentReportActionID'
    | 'participants'
    | 'fieldList'
>;

type OptimisticNewReport = Pick<
    Report,
    | 'reportID'
    | 'policyID'
    | 'type'
    | 'ownerAccountID'
    | 'reportName'
    | 'stateNum'
    | 'statusNum'
    | 'currency'
    | 'total'
    | 'nonReimbursableTotal'
    | 'parentReportID'
    | 'lastVisibleActionCreated'
    | 'parentReportActionID'
    | 'participants'
    | 'managerID'
    | 'pendingFields'
    | 'chatReportID'
> & {reportName: string};

type BuildOptimisticIOUReportActionParams = {
    type: ValueOf<typeof CONST.IOU.REPORT_ACTION_TYPE>;
    amount: number;
    currency: string;
    comment: string;
    participants: Participant[];
    transactionID: string;
    paymentType?: PaymentMethodType;
    iouReportID?: string;
    isSettlingUp?: boolean;
    isSendMoneyFlow?: boolean;
    isOwnPolicyExpenseChat?: boolean;
    created?: string;
    linkedExpenseReportAction?: OnyxEntry<ReportAction>;
    isPersonalTrackingExpense?: boolean;
};

type OptimisticIOUReportAction = Pick<
    ReportAction,
    | 'actionName'
    | 'actorAccountID'
    | 'automatic'
    | 'avatar'
    | 'isAttachmentOnly'
    | 'originalMessage'
    | 'message'
    | 'person'
    | 'reportActionID'
    | 'shouldShow'
    | 'created'
    | 'pendingAction'
    | 'receipt'
    | 'childReportID'
    | 'childVisibleActionCount'
    | 'childCommenterCount'
    | 'delegateAccountID'
>;

type PartialReportAction = OnyxInputOrEntry<ReportAction> | Partial<ReportAction> | OptimisticIOUReportAction | OptimisticApprovedReportAction | OptimisticSubmittedReportAction | undefined;

type ReportRouteParams = {
    reportID: string;
    isSubReportPageRoute: boolean;
};

type ReportOfflinePendingActionAndErrors = {
    reportPendingAction: PendingAction | undefined;
    reportErrors: Errors | null | undefined;
};

type OptimisticApprovedReportAction = Pick<
    ReportAction<typeof CONST.REPORT.ACTIONS.TYPE.APPROVED>,
    | 'actionName'
    | 'actorAccountID'
    | 'automatic'
    | 'avatar'
    | 'isAttachmentOnly'
    | 'originalMessage'
    | 'message'
    | 'person'
    | 'reportActionID'
    | 'shouldShow'
    | 'created'
    | 'pendingAction'
    | 'delegateAccountID'
>;

type OptimisticUnapprovedReportAction = Pick<
    ReportAction<typeof CONST.REPORT.ACTIONS.TYPE.UNAPPROVED>,
    | 'actionName'
    | 'actorAccountID'
    | 'automatic'
    | 'avatar'
    | 'isAttachmentOnly'
    | 'originalMessage'
    | 'message'
    | 'person'
    | 'reportActionID'
    | 'shouldShow'
    | 'created'
    | 'pendingAction'
    | 'delegateAccountID'
>;

type OptimisticSubmittedReportAction = Pick<
    ReportAction<typeof CONST.REPORT.ACTIONS.TYPE.SUBMITTED>,
    | 'actionName'
    | 'actorAccountID'
    | 'adminAccountID'
    | 'automatic'
    | 'avatar'
    | 'isAttachmentOnly'
    | 'originalMessage'
    | 'message'
    | 'person'
    | 'reportActionID'
    | 'shouldShow'
    | 'created'
    | 'pendingAction'
    | 'delegateAccountID'
>;

type OptimisticHoldReportAction = Pick<
    ReportAction,
    'actionName' | 'actorAccountID' | 'automatic' | 'avatar' | 'isAttachmentOnly' | 'originalMessage' | 'message' | 'person' | 'reportActionID' | 'shouldShow' | 'created' | 'pendingAction'
>;

type OptimisticReopenedReportAction = Pick<
    ReportAction,
    'actionName' | 'actorAccountID' | 'automatic' | 'avatar' | 'isAttachmentOnly' | 'originalMessage' | 'message' | 'person' | 'reportActionID' | 'shouldShow' | 'created' | 'pendingAction'
>;

type OptimisticRetractedReportAction = Pick<
    ReportAction,
    'actionName' | 'actorAccountID' | 'automatic' | 'avatar' | 'isAttachmentOnly' | 'originalMessage' | 'message' | 'person' | 'reportActionID' | 'shouldShow' | 'created' | 'pendingAction'
>;

type OptimisticCancelPaymentReportAction = Pick<
    ReportAction,
    'actionName' | 'actorAccountID' | 'message' | 'originalMessage' | 'person' | 'reportActionID' | 'shouldShow' | 'created' | 'pendingAction'
>;

type OptimisticChangeFieldAction = Pick<
    OldDotReportAction & ReportAction,
    'actionName' | 'actorAccountID' | 'originalMessage' | 'person' | 'reportActionID' | 'created' | 'pendingAction' | 'message'
>;

type OptimisticEditedTaskReportAction = Pick<
    ReportAction,
    'reportActionID' | 'actionName' | 'pendingAction' | 'actorAccountID' | 'automatic' | 'avatar' | 'created' | 'shouldShow' | 'message' | 'person' | 'delegateAccountID'
>;

type OptimisticClosedReportAction = Pick<
    ReportAction<typeof CONST.REPORT.ACTIONS.TYPE.CLOSED>,
    'actionName' | 'actorAccountID' | 'automatic' | 'avatar' | 'created' | 'message' | 'originalMessage' | 'pendingAction' | 'person' | 'reportActionID' | 'shouldShow'
>;

type OptimisticCardAssignedReportAction = Pick<
    ReportAction<typeof CONST.REPORT.ACTIONS.TYPE.CARD_ASSIGNED>,
    'actionName' | 'actorAccountID' | 'automatic' | 'avatar' | 'created' | 'message' | 'originalMessage' | 'pendingAction' | 'person' | 'reportActionID' | 'shouldShow'
>;

type OptimisticDismissedViolationReportAction = Pick<
    ReportAction,
    'actionName' | 'actorAccountID' | 'avatar' | 'created' | 'message' | 'originalMessage' | 'person' | 'reportActionID' | 'shouldShow' | 'pendingAction'
>;

type OptimisticCreatedReportAction = Pick<
    ReportAction<typeof CONST.REPORT.ACTIONS.TYPE.CREATED>,
    'actorAccountID' | 'automatic' | 'avatar' | 'created' | 'message' | 'person' | 'reportActionID' | 'shouldShow' | 'pendingAction' | 'actionName' | 'delegateAccountID'
>;

type OptimisticRenamedReportAction = Pick<
    ReportAction<typeof CONST.REPORT.ACTIONS.TYPE.RENAMED>,
    'actorAccountID' | 'automatic' | 'avatar' | 'created' | 'message' | 'person' | 'reportActionID' | 'shouldShow' | 'pendingAction' | 'actionName' | 'originalMessage'
>;

type OptimisticRoomDescriptionUpdatedReportAction = Pick<
    ReportAction<typeof CONST.REPORT.ACTIONS.TYPE.ROOM_CHANGE_LOG.UPDATE_ROOM_DESCRIPTION>,
    'actorAccountID' | 'created' | 'message' | 'person' | 'reportActionID' | 'pendingAction' | 'actionName' | 'originalMessage'
>;

type OptimisticChatReport = Pick<
    Report,
    | 'type'
    | 'chatType'
    | 'chatReportID'
    | 'iouReportID'
    | 'isOwnPolicyExpenseChat'
    | 'isPinned'
    | 'lastActorAccountID'
    | 'lastMessageHtml'
    | 'lastMessageText'
    | 'lastReadTime'
    | 'lastVisibleActionCreated'
    | 'oldPolicyName'
    | 'ownerAccountID'
    | 'pendingFields'
    | 'parentReportActionID'
    | 'parentReportID'
    | 'participants'
    | 'policyID'
    | 'reportID'
    | 'reportName'
    | 'stateNum'
    | 'statusNum'
    | 'visibility'
    | 'description'
    | 'writeCapability'
    | 'avatarUrl'
    | 'invoiceReceiver'
>;

type OptimisticExportIntegrationAction = OriginalMessageExportedToIntegration &
    Pick<
        ReportAction<typeof CONST.REPORT.ACTIONS.TYPE.EXPORTED_TO_INTEGRATION>,
        'reportActionID' | 'actorAccountID' | 'avatar' | 'created' | 'lastModified' | 'message' | 'person' | 'shouldShow' | 'pendingAction' | 'errors' | 'automatic'
    >;

type OptimisticTaskReportAction = Pick<
    ReportAction,
    | 'reportActionID'
    | 'actionName'
    | 'actorAccountID'
    | 'automatic'
    | 'avatar'
    | 'created'
    | 'isAttachmentOnly'
    | 'message'
    | 'originalMessage'
    | 'person'
    | 'pendingAction'
    | 'shouldShow'
    | 'isFirstItem'
    | 'previousMessage'
    | 'errors'
    | 'linkMetadata'
    | 'delegateAccountID'
>;

type AnnounceRoomOnyxData = {
    onyxOptimisticData: OnyxUpdate[];
    onyxSuccessData: OnyxUpdate[];
    onyxFailureData: OnyxUpdate[];
};

type OptimisticAnnounceChat = {
    announceChatReportID: string;
    announceChatReportActionID: string;
    announceChatData: AnnounceRoomOnyxData;
};

type OptimisticWorkspaceChats = {
    adminsChatReportID: string;
    adminsChatData: OptimisticChatReport;
    adminsReportActionData: Record<string, OptimisticCreatedReportAction>;
    adminsCreatedReportActionID: string;
    expenseChatReportID: string;
    expenseChatData: OptimisticChatReport;
    expenseReportActionData: Record<string, OptimisticCreatedReportAction>;
    expenseCreatedReportActionID: string;
    pendingChatMembers: PendingChatMember[];
};

type OptimisticModifiedExpenseReportAction = Pick<
    ReportAction<typeof CONST.REPORT.ACTIONS.TYPE.MODIFIED_EXPENSE>,
    | 'actionName'
    | 'actorAccountID'
    | 'automatic'
    | 'avatar'
    | 'created'
    | 'isAttachmentOnly'
    | 'message'
    | 'originalMessage'
    | 'person'
    | 'pendingAction'
    | 'reportActionID'
    | 'shouldShow'
    | 'delegateAccountID'
> & {reportID?: string};

type OptimisticMoneyRequestEntities = {
    iouReport: Report;
    type: ValueOf<typeof CONST.IOU.REPORT_ACTION_TYPE>;
    amount: number;
    currency: string;
    comment: string;
    payeeEmail: string;
    participants: Participant[];
    transactionID: string;
    paymentType?: PaymentMethodType;
    isSettlingUp?: boolean;
    isSendMoneyFlow?: boolean;
    isOwnPolicyExpenseChat?: boolean;
    isPersonalTrackingExpense?: boolean;
    existingTransactionThreadReportID?: string;
    linkedTrackedExpenseReportAction?: ReportAction;
};

type OptimisticTaskReport = SetRequired<
    Pick<
        Report,
        | 'reportID'
        | 'reportName'
        | 'description'
        | 'ownerAccountID'
        | 'participants'
        | 'managerID'
        | 'type'
        | 'parentReportID'
        | 'policyID'
        | 'stateNum'
        | 'statusNum'
        | 'parentReportActionID'
        | 'lastVisibleActionCreated'
        | 'hasParentAccess'
    >,
    'parentReportID'
>;

type TransactionDetails = {
    created: string;
    amount: number;
    attendees: Attendee[] | string;
    taxAmount?: number;
    taxCode?: string;
    currency: string;
    merchant: string;
    waypoints?: WaypointCollection | string;
    customUnitRateID?: string;
    comment: string;
    category: string;
    billable: boolean;
    tag: string;
    mccGroup?: ValueOf<typeof CONST.MCC_GROUPS>;
    description?: string;
    cardID: number;
    cardName?: string;
    originalAmount: number;
    originalCurrency: string;
    postedDate: string;
};

type OptimisticIOUReport = Pick<
    Report,
    | 'type'
    | 'chatReportID'
    | 'currency'
    | 'managerID'
    | 'policyID'
    | 'ownerAccountID'
    | 'participants'
    | 'reportID'
    | 'stateNum'
    | 'statusNum'
    | 'total'
    | 'unheldTotal'
    | 'nonReimbursableTotal'
    | 'unheldNonReimbursableTotal'
    | 'reportName'
    | 'parentReportID'
    | 'lastVisibleActionCreated'
    | 'fieldList'
    | 'parentReportActionID'
>;
type DisplayNameWithTooltips = Array<Pick<PersonalDetails, 'accountID' | 'pronouns' | 'displayName' | 'login' | 'avatar'>>;

type CustomIcon = {
    src: IconAsset;
    color?: string;
};

type OptionData = {
    text?: string;
    alternateText?: string;
    allReportErrors?: Errors;
    brickRoadIndicator?: ValueOf<typeof CONST.BRICK_ROAD_INDICATOR_STATUS> | '' | null;
    tooltipText?: string | null;
    alternateTextMaxLines?: number;
    boldStyle?: boolean;
    customIcon?: CustomIcon;
    subtitle?: string;
    login?: string;
    accountID?: number;
    pronouns?: string;
    status?: Status | null;
    phoneNumber?: string;
    isUnread?: boolean | null;
    isUnreadWithMention?: boolean | null;
    hasDraftComment?: boolean | null;
    keyForList?: string;
    searchText?: string;
    isIOUReportOwner?: boolean | null;
    shouldShowSubscript?: boolean | null;
    isPolicyExpenseChat?: boolean;
    isMoneyRequestReport?: boolean | null;
    isInvoiceReport?: boolean;
    isExpenseRequest?: boolean | null;
    isAllowedToComment?: boolean | null;
    isThread?: boolean | null;
    isTaskReport?: boolean | null;
    parentReportAction?: OnyxEntry<ReportAction>;
    displayNamesWithTooltips?: DisplayNameWithTooltips | null;
    isDefaultRoom?: boolean;
    isInvoiceRoom?: boolean;
    isExpenseReport?: boolean;
    isOptimisticPersonalDetail?: boolean;
    selected?: boolean;
    isOptimisticAccount?: boolean;
    isSelected?: boolean;
    descriptiveText?: string;
    notificationPreference?: NotificationPreference | null;
    isDisabled?: boolean | null;
    name?: string | null;
    isSelfDM?: boolean;
    isOneOnOneChat?: boolean;
    reportID?: string;
    enabled?: boolean;
    code?: string;
    transactionThreadReportID?: string | null;
    shouldShowAmountInput?: boolean;
    amountInputProps?: MoneyRequestAmountInputProps;
    tabIndex?: 0 | -1;
    isConciergeChat?: boolean;
    isBold?: boolean;
    lastIOUCreationDate?: string;
    isChatRoom?: boolean;
    participantsList?: PersonalDetails[];
    icons?: Icon[];
    iouReportAmount?: number;
    displayName?: string;
} & Report &
    ReportNameValuePairs;

type OnyxDataTaskAssigneeChat = {
    optimisticData: OnyxUpdate[];
    successData: OnyxUpdate[];
    failureData: OnyxUpdate[];
    optimisticAssigneeAddComment?: OptimisticReportAction;
    optimisticChatCreatedReportAction?: OptimisticCreatedReportAction;
};

type Ancestor = {
    report: Report;
    reportAction: ReportAction;
    shouldDisplayNewMarker: boolean;
};

type AncestorIDs = {
    reportIDs: string[];
    reportActionsIDs: string[];
};

type MissingPaymentMethod = 'bankAccount' | 'wallet';

type OutstandingChildRequest = {
    hasOutstandingChildRequest?: boolean;
};

type ParsingDetails = {
    shouldEscapeText?: boolean;
    reportID?: string;
    policyID?: string;
};

type NonHeldAndFullAmount = {
    nonHeldAmount: string;
    fullAmount: string;
    /**
     * nonHeldAmount is valid if not negative;
     * It can be negative if the unheld transaction comes from the current user
     */
    hasValidNonHeldAmount: boolean;
};

type Thread = {
    parentReportID: string;
    parentReportActionID: string;
} & Report;

type GetChatRoomSubtitleConfig = {
    isCreateExpenseFlow?: boolean;
};

type SelfDMParameters = {
    reportID?: string;
    createdReportActionID?: string;
};

type GetPolicyNameParams = {
    report: OnyxInputOrEntry<Report>;
    returnEmptyIfNotFound?: boolean;
    policy?: OnyxInputOrEntry<Policy> | SearchPolicy;
    policies?: SearchPolicy[];
    reports?: SearchReport[];
};

type GetReportNameParams = {
    report: OnyxEntry<Report>;
    policy?: OnyxEntry<Policy> | SearchPolicy;
    parentReportActionParam?: OnyxInputOrEntry<ReportAction>;
    personalDetails?: Partial<PersonalDetailsList>;
    invoiceReceiverPolicy?: OnyxEntry<Policy> | SearchPolicy;
    transactions?: SearchTransaction[];
    reports?: SearchReport[];
    draftReports?: OnyxCollection<Report>;
    reportNameValuePairs?: OnyxCollection<ReportNameValuePairs>;
    policies?: SearchPolicy[];
};

type ReportByPolicyMap = Record<string, Report[]>;

let currentUserEmail: string | undefined;
let currentUserPrivateDomain: string | undefined;
let currentUserAccountID: number | undefined;
let isAnonymousUser = false;

let environmentURL: string;
getEnvironmentURL().then((url: string) => (environmentURL = url));
let environment: EnvironmentType;
getEnvironment().then((env) => {
    environment = env;
});

// This cache is used to save parse result of report action html message into text
// to prevent unnecessary parsing when the report action is not changed/modified.
// Example case: when we need to get a report name of a thread which is dependent on a report action message.
const parsedReportActionMessageCache: Record<string, string> = {};

let conciergeReportID: OnyxEntry<string>;
Onyx.connect({
    key: ONYXKEYS.CONCIERGE_REPORT_ID,
    callback: (value) => {
        conciergeReportID = value;
    },
});

const defaultAvatarBuildingIconTestID = 'SvgDefaultAvatarBuilding Icon';
Onyx.connect({
    key: ONYXKEYS.SESSION,
    callback: (value) => {
        // When signed out, val is undefined
        if (!value) {
            return;
        }

        currentUserEmail = value.email;
        currentUserAccountID = value.accountID;
        isAnonymousUser = value.authTokenType === CONST.AUTH_TOKEN_TYPES.ANONYMOUS;
        currentUserPrivateDomain = isEmailPublicDomain(currentUserEmail ?? '') ? '' : Str.extractEmailDomain(currentUserEmail ?? '');
    },
});

let allPersonalDetails: OnyxEntry<PersonalDetailsList>;
let allPersonalDetailLogins: string[];
let currentUserPersonalDetails: OnyxEntry<PersonalDetails>;
Onyx.connect({
    key: ONYXKEYS.PERSONAL_DETAILS_LIST,
    callback: (value) => {
        if (currentUserAccountID) {
            currentUserPersonalDetails = value?.[currentUserAccountID] ?? undefined;
        }
        allPersonalDetails = value ?? {};
        allPersonalDetailLogins = Object.values(allPersonalDetails).map((personalDetail) => personalDetail?.login ?? '');
    },
});

let allReportsDraft: OnyxCollection<Report>;
Onyx.connect({
    key: ONYXKEYS.COLLECTION.REPORT_DRAFT,
    waitForCollectionCallback: true,
    callback: (value) => (allReportsDraft = value),
});

let allPolicies: OnyxCollection<Policy>;
Onyx.connect({
    key: ONYXKEYS.COLLECTION.POLICY,
    waitForCollectionCallback: true,
    callback: (value) => (allPolicies = value),
});

let allReports: OnyxCollection<Report>;
let reportsByPolicyID: ReportByPolicyMap;
Onyx.connect({
    key: ONYXKEYS.COLLECTION.REPORT,
    waitForCollectionCallback: true,
    callback: (value) => {
        allReports = value;
        UnreadIndicatorUpdaterHelper().then((module) => {
            module.triggerUnreadUpdate();
        });

        // Each time a new report is added we will check to see if the user should be switched
        autoSwitchToFocusMode();

        if (!value) {
            return;
        }

        reportsByPolicyID = Object.values(value).reduce<ReportByPolicyMap>((acc, report) => {
            if (!report) {
                return acc;
            }

            handleReportChanged(report);

            // Get all reports, which are the ones that are:
            // - Owned by the same user
            // - Are either open or submitted
            // - Belong to the same workspace
            if (report.policyID && report.ownerAccountID === currentUserAccountID && (report.stateNum ?? 0) <= 1) {
                if (!acc[report.policyID]) {
                    acc[report.policyID] = [];
                }
                acc[report.policyID].push(report);
            }

            return acc;
        }, {});
    },
});

let allBetas: OnyxEntry<Beta[]>;
Onyx.connect({
    key: ONYXKEYS.BETAS,
    callback: (value) => (allBetas = value),
});

let allTransactions: OnyxCollection<Transaction> = {};
let reportsTransactions: Record<string, Transaction[]> = {};
Onyx.connect({
    key: ONYXKEYS.COLLECTION.TRANSACTION,
    waitForCollectionCallback: true,
    callback: (value) => {
        if (!value) {
            return;
        }
        allTransactions = Object.fromEntries(Object.entries(value).filter(([, transaction]) => transaction));

        reportsTransactions = Object.values(value).reduce<Record<string, Transaction[]>>((all, transaction) => {
            const reportsMap = all;
            if (!transaction?.reportID) {
                return reportsMap;
            }

            if (!reportsMap[transaction.reportID]) {
                reportsMap[transaction.reportID] = [];
            }
            reportsMap[transaction.reportID].push(transaction);

            return all;
        }, {});
    },
});

let allReportActions: OnyxCollection<ReportActions>;
Onyx.connect({
    key: ONYXKEYS.COLLECTION.REPORT_ACTIONS,
    waitForCollectionCallback: true,
    callback: (actions) => {
        if (!actions) {
            return;
        }
        allReportActions = actions;
    },
});

let allReportMetadata: OnyxCollection<ReportMetadata>;
const allReportMetadataKeyValue: Record<string, ReportMetadata> = {};
Onyx.connect({
    key: ONYXKEYS.COLLECTION.REPORT_METADATA,
    waitForCollectionCallback: true,
    callback: (value) => {
        if (!value) {
            return;
        }
        allReportMetadata = value;

        Object.entries(value).forEach(([reportID, reportMetadata]) => {
            if (!reportMetadata) {
                return;
            }

            const [, id] = reportID.split('_');
            allReportMetadataKeyValue[id] = reportMetadata;
        });
    },
});

let allReportNameValuePair: OnyxCollection<ReportNameValuePairs>;
Onyx.connect({
    key: ONYXKEYS.COLLECTION.REPORT_NAME_VALUE_PAIRS,
    waitForCollectionCallback: true,
    callback: (value) => {
        if (!value) {
            return;
        }
        allReportNameValuePair = value;
    },
});

let allReportsViolations: OnyxCollection<ReportViolations>;
Onyx.connect({
    key: ONYXKEYS.COLLECTION.REPORT_VIOLATIONS,
    waitForCollectionCallback: true,
    callback: (value) => {
        if (!value) {
            return;
        }
        allReportsViolations = value;
    },
});

let onboarding: OnyxEntry<Onboarding>;
Onyx.connect({
    key: ONYXKEYS.NVP_ONBOARDING,
    callback: (value) => (onboarding = value),
});

let delegateEmail = '';
Onyx.connect({
    key: ONYXKEYS.ACCOUNT,
    callback: (value) => {
        delegateEmail = value?.delegatedAccess?.delegate ?? '';
    },
});

let activePolicyID: OnyxEntry<string>;
Onyx.connect({
    key: ONYXKEYS.NVP_ACTIVE_POLICY_ID,
    callback: (value) => (activePolicyID = value),
});

let reportAttributesDerivedValue: ReportAttributesDerivedValue['reports'];
Onyx.connect({
    key: ONYXKEYS.DERIVED.REPORT_ATTRIBUTES,
    callback: (value) => {
        if (!value) {
            return;
        }
        reportAttributesDerivedValue = value.reports;
    },
});

let newGroupChatDraft: OnyxEntry<NewGroupChatDraft>;
Onyx.connect({
    key: ONYXKEYS.NEW_GROUP_CHAT_DRAFT,
    callback: (value) => (newGroupChatDraft = value),
});

let onboardingCompanySize: OnyxEntry<OnboardingCompanySize>;
Onyx.connect({
    key: ONYXKEYS.ONBOARDING_COMPANY_SIZE,
    callback: (value) => {
        onboardingCompanySize = value;
    },
});

function getCurrentUserAvatar(): AvatarSource | undefined {
    return currentUserPersonalDetails?.avatar;
}

function getCurrentUserDisplayNameOrEmail(): string | undefined {
    return currentUserPersonalDetails?.displayName ?? currentUserEmail;
}

function getChatType(report: OnyxInputOrEntry<Report> | Participant): ValueOf<typeof CONST.REPORT.CHAT_TYPE> | undefined {
    return report?.chatType;
}

/**
 * Get the report or draft report given a reportID
 */
function getReportOrDraftReport(reportID: string | undefined, searchReports?: SearchReport[]): OnyxEntry<Report> | SearchReport {
    const searchReport = searchReports?.find((report) => report.reportID === reportID);
    const onyxReport = allReports?.[`${ONYXKEYS.COLLECTION.REPORT}${reportID}`];
    return searchReport ?? onyxReport ?? allReportsDraft?.[`${ONYXKEYS.COLLECTION.REPORT_DRAFT}${reportID}`];
}

function reportTransactionsSelector(transactions: OnyxCollection<Transaction>, reportID: string | undefined): Transaction[] {
    if (!transactions || !reportID) {
        return [];
    }

    return Object.values(transactions).filter((transaction): transaction is Transaction => !!transaction && transaction.reportID === reportID);
}

function getReportTransactions(reportID: string | undefined, allReportsTransactions: Record<string, Transaction[]> = reportsTransactions): Transaction[] {
    if (!reportID) {
        return [];
    }

    return allReportsTransactions[reportID] ?? [];
}

/**
 * Check if a report is a draft report
 */
function isDraftReport(reportID: string | undefined): boolean {
    const draftReport = allReportsDraft?.[`${ONYXKEYS.COLLECTION.REPORT_DRAFT}${reportID}`];

    return !!draftReport;
}
/**
 * @private
 */
function isSearchReportArray(object: SearchReport[] | OnyxCollection<Report>): object is SearchReport[] {
    if (!Array.isArray(object)) {
        return false;
    }
    const firstItem = object.at(0);
    return firstItem !== undefined && 'private_isArchived' in firstItem;
}

/**
 * @private
 * Returns the report
 */
function getReport(reportID: string, reports: SearchReport[] | OnyxCollection<Report>): OnyxEntry<Report> | SearchReport {
    if (isSearchReportArray(reports)) {
        reports?.find((report) => report.reportID === reportID);
    } else {
        return reports?.[`${ONYXKEYS.COLLECTION.REPORT}${reportID}`];
    }
}

/**
 * Returns the report
 * @deprecated Get the data straight from Onyx
 */
function getReportNameValuePairs(reportID?: string, reportNameValuePairs: OnyxCollection<ReportNameValuePairs> = allReportNameValuePair): OnyxEntry<ReportNameValuePairs> {
    return reportNameValuePairs?.[`${ONYXKEYS.COLLECTION.REPORT_NAME_VALUE_PAIRS}${reportID}`];
}

/**
 * Returns the parentReport if the given report is a thread
 */
function getParentReport(report: OnyxEntry<Report>): OnyxEntry<Report> {
    if (!report?.parentReportID) {
        return undefined;
    }
    return getReport(report.parentReportID, allReports);
}

/**
 * Returns the root parentReport if the given report is nested.
 * Uses recursion to iterate any depth of nested reports.
 */

function getRootParentReport({
    report,
    reports,
    visitedReportIDs = new Set<string>(),
}: {
    report: OnyxEntry<Report>;
    reports?: SearchReport[];
    visitedReportIDs?: Set<string>;
}): OnyxEntry<Report> {
    if (!report) {
        return undefined;
    }

    // Returns the current report as the root report, because it does not have a parentReportID
    if (!report?.parentReportID) {
        return report;
    }

    // Detect and prevent an infinite loop caused by a cycle in the ancestry. This should normally
    // never happen
    if (visitedReportIDs.has(report.reportID)) {
        Log.alert('Report ancestry cycle detected.', {reportID: report.reportID, ancestry: Array.from(visitedReportIDs)});
        return undefined;
    }
    visitedReportIDs.add(report.reportID);

    const parentReport = getReportOrDraftReport(report?.parentReportID, reports);

    // Runs recursion to iterate a parent report
    return getRootParentReport({report: !isEmptyObject(parentReport) ? parentReport : undefined, visitedReportIDs, reports});
}

/**
 * Returns the policy of the report
 */
function getPolicy(policyID: string | undefined): OnyxEntry<Policy> {
    if (!allPolicies || !policyID) {
        return undefined;
    }
    return allPolicies[`${ONYXKEYS.COLLECTION.POLICY}${policyID}`];
}

/**
 * Get the policy type from a given report
 * @param policies must have Onyxkey prefix (i.e 'policy_') for keys
 */
function getPolicyType(report: OnyxInputOrEntry<Report>, policies: OnyxCollection<Policy>): string {
    return policies?.[`${ONYXKEYS.COLLECTION.POLICY}${report?.policyID}`]?.type ?? '';
}

const unavailableTranslation = translateLocal('workspace.common.unavailable');
/**
 * Get the policy name from a given report
 */
function getPolicyName({report, returnEmptyIfNotFound = false, policy, policies, reports}: GetPolicyNameParams): string {
    const noPolicyFound = returnEmptyIfNotFound ? '' : unavailableTranslation;
    if (isEmptyObject(report) || (isEmptyObject(policies) && isEmptyObject(allPolicies) && !report?.policyName)) {
        return noPolicyFound;
    }
    const finalPolicy = (() => {
        if (isEmptyObject(policy)) {
            if (policies) {
                return policies.find((p) => p.id === report.policyID);
            }
            return allPolicies?.[`${ONYXKEYS.COLLECTION.POLICY}${report.policyID}`];
        }
        return policy ?? policies?.find((p) => p.id === report.policyID);
    })();

    const parentReport = getRootParentReport({report, reports});

    // Rooms send back the policy name with the reportSummary,
    // since they can also be accessed by people who aren't in the workspace
    // eslint-disable-next-line @typescript-eslint/prefer-nullish-coalescing
    const policyName = finalPolicy?.name || report?.policyName || report?.oldPolicyName || parentReport?.oldPolicyName || noPolicyFound;

    return policyName;
}

/**
 * Returns the concatenated title for the PrimaryLogins of a report
 */
function getReportParticipantsTitle(accountIDs: number[]): string {
    // Somehow it's possible for the logins coming from report.participantAccountIDs to contain undefined values so we use .filter(Boolean) to remove them.
    return accountIDs.filter(Boolean).join(', ');
}

/**
 * Checks if a report is a chat report.
 */
function isChatReport(report: OnyxEntry<Report>): boolean {
    return report?.type === CONST.REPORT.TYPE.CHAT;
}

function isInvoiceReport(report: OnyxInputOrEntry<Report> | SearchReport): boolean {
    return report?.type === CONST.REPORT.TYPE.INVOICE;
}

function isFinancialReportsForBusinesses(report: OnyxEntry<Report>): boolean {
    return report?.type === CONST.REPORT.TYPE.EXPENSE || report?.type === CONST.REPORT.TYPE.INVOICE;
}

function isNewDotInvoice(invoiceRoomID: string | undefined): boolean {
    if (!invoiceRoomID) {
        return false;
    }

    return isInvoiceRoom(getReport(invoiceRoomID, allReports));
}

/**
 * Checks if the report with supplied ID has been approved or not
 */
function isReportIDApproved(reportID: string | undefined) {
    if (!reportID) {
        return;
    }
    const report = getReport(reportID, allReports);
    if (!report) {
        return;
    }
    return isReportApproved({report});
}

/**
 * Checks if a report is an Expense report.
 */
function isExpenseReport(report: OnyxInputOrEntry<Report> | SearchReport): boolean {
    return report?.type === CONST.REPORT.TYPE.EXPENSE;
}

/**
 * Checks if a report is an IOU report using report or reportID
 */
function isIOUReport(reportOrID: OnyxInputOrEntry<Report> | SearchReport | string): boolean {
    const report = typeof reportOrID === 'string' ? getReport(reportOrID, allReports) ?? null : reportOrID;
    return report?.type === CONST.REPORT.TYPE.IOU;
}

/**
 * Checks if a report is an IOU report using report
 */
function isIOUReportUsingReport(report: OnyxEntry<Report>): report is Report {
    return report?.type === CONST.REPORT.TYPE.IOU;
}
/**
 * Checks if a report is a task report.
 */
function isTaskReport(report: OnyxInputOrEntry<Report>): boolean {
    return report?.type === CONST.REPORT.TYPE.TASK;
}

/**
 * Checks if a task has been cancelled
 * When a task is deleted, the parentReportAction is updated to have a isDeletedParentAction deleted flag
 * This is because when you delete a task, we still allow you to chat on the report itself
 * There's another situation where you don't have access to the parentReportAction (because it was created in a chat you don't have access to)
 * In this case, we have added the key to the report itself
 */
function isCanceledTaskReport(report: OnyxInputOrEntry<Report>, parentReportAction: OnyxInputOrEntry<ReportAction> = null): boolean {
    if (!isEmptyObject(parentReportAction) && (getReportActionMessageReportUtils(parentReportAction)?.isDeletedParentAction ?? false)) {
        return true;
    }

    if (!isEmptyObject(report) && report?.isDeletedParentAction) {
        return true;
    }

    return false;
}

/**
 * Checks if a report is an open task report.
 *
 * @param parentReportAction - The parent report action of the report (Used to check if the task has been canceled)
 */
function isOpenTaskReport(report: OnyxInputOrEntry<Report>, parentReportAction: OnyxInputOrEntry<ReportAction> = null): boolean {
    return (
        isTaskReport(report) && !isCanceledTaskReport(report, parentReportAction) && report?.stateNum === CONST.REPORT.STATE_NUM.OPEN && report?.statusNum === CONST.REPORT.STATUS_NUM.OPEN
    );
}

/**
 * Checks if a report is a completed task report.
 */
function isCompletedTaskReport(report: OnyxEntry<Report>): boolean {
    return isTaskReport(report) && report?.stateNum === CONST.REPORT.STATE_NUM.APPROVED && report?.statusNum === CONST.REPORT.STATUS_NUM.APPROVED;
}

/**
 * Checks if the current user is the manager of the supplied report
 */
function isReportManager(report: OnyxEntry<Report>): boolean {
    return !!(report && report.managerID === currentUserAccountID);
}

/**
 * Checks if the supplied report has been approved
 */
function isReportApproved({report, parentReportAction = undefined}: {report: OnyxInputOrEntry<Report>; parentReportAction?: OnyxEntry<ReportAction> | undefined}): boolean {
    if (!report) {
        return parentReportAction?.childStateNum === CONST.REPORT.STATE_NUM.APPROVED && parentReportAction?.childStatusNum === CONST.REPORT.STATUS_NUM.APPROVED;
    }
    return report?.stateNum === CONST.REPORT.STATE_NUM.APPROVED && report?.statusNum === CONST.REPORT.STATUS_NUM.APPROVED;
}

/**
 * Checks if the supplied report has been manually reimbursed
 */
function isReportManuallyReimbursed(report: OnyxEntry<Report>): boolean {
    return report?.stateNum === CONST.REPORT.STATE_NUM.APPROVED && report?.statusNum === CONST.REPORT.STATUS_NUM.REIMBURSED;
}

/**
 * Checks if the supplied report is an expense report in Open state and status.
 */
function isOpenExpenseReport(report: OnyxInputOrEntry<Report>): boolean {
    return isExpenseReport(report) && report?.stateNum === CONST.REPORT.STATE_NUM.OPEN && report?.statusNum === CONST.REPORT.STATUS_NUM.OPEN;
}

/**
 * Checks if the supplied report has a member with the array passed in params.
 */
function hasParticipantInArray(report: OnyxEntry<Report>, memberAccountIDs: number[]) {
    if (!report?.participants) {
        return false;
    }

    const memberAccountIDsSet = new Set(memberAccountIDs);

    for (const accountID in report.participants) {
        if (memberAccountIDsSet.has(Number(accountID))) {
            return true;
        }
    }

    return false;
}

/**
 * Whether the Money Request report is settled
 */
function isSettled(reportOrID: OnyxInputOrEntry<Report> | SearchReport | string | undefined, reports?: SearchReport[] | OnyxCollection<Report>): boolean {
    if (!reportOrID) {
        return false;
    }
    const report = typeof reportOrID === 'string' ? getReport(reportOrID, reports ?? allReports) ?? null : reportOrID;
    if (!report) {
        return false;
    }

    if (isEmptyObject(report)) {
        return false;
    }

    // In case the payment is scheduled and we are waiting for the payee to set up their wallet,
    // consider the report as paid as well.
    if (report.isWaitingOnBankAccount && report.statusNum === CONST.REPORT.STATUS_NUM.APPROVED) {
        return false;
    }

    return report?.statusNum === CONST.REPORT.STATUS_NUM.REIMBURSED;
}

/**
 * Whether the current user is the submitter of the report
 */
function isCurrentUserSubmitter(reportID: string | undefined): boolean {
    if (!allReports || !reportID) {
        return false;
    }
    const report = allReports[`${ONYXKEYS.COLLECTION.REPORT}${reportID}`];
    return !!(report && report.ownerAccountID === currentUserAccountID);
}

/**
 * Whether the provided report is an Admin room
 */
function isAdminRoom(report: OnyxEntry<Report>): boolean {
    return getChatType(report) === CONST.REPORT.CHAT_TYPE.POLICY_ADMINS;
}

/**
 * Whether the provided report is an Admin-only posting room
 */
function isAdminsOnlyPostingRoom(report: OnyxEntry<Report>): boolean {
    return report?.writeCapability === CONST.REPORT.WRITE_CAPABILITIES.ADMINS;
}

/**
 * Whether the provided report is a Announce room
 */
function isAnnounceRoom(report: OnyxEntry<Report>): boolean {
    return getChatType(report) === CONST.REPORT.CHAT_TYPE.POLICY_ANNOUNCE;
}

/**
 * Whether the provided report is a default room
 */
function isDefaultRoom(report: OnyxEntry<Report>): boolean {
    return CONST.DEFAULT_POLICY_ROOM_CHAT_TYPES.some((type) => type === getChatType(report));
}

/**
 * Whether the provided report is a Domain room
 */
function isDomainRoom(report: OnyxEntry<Report>): boolean {
    return getChatType(report) === CONST.REPORT.CHAT_TYPE.DOMAIN_ALL;
}

/**
 * Whether the provided report is a user created policy room
 */
function isUserCreatedPolicyRoom(report: OnyxEntry<Report>): boolean {
    return getChatType(report) === CONST.REPORT.CHAT_TYPE.POLICY_ROOM;
}

/**
 * Whether the provided report is a Policy Expense chat.
 */
function isPolicyExpenseChat(option: OnyxInputOrEntry<Report> | OptionData | Participant): boolean {
    return getChatType(option) === CONST.REPORT.CHAT_TYPE.POLICY_EXPENSE_CHAT || !!(option && 'isPolicyExpenseChat' in option && option.isPolicyExpenseChat);
}

function isInvoiceRoom(report: OnyxEntry<Report>): boolean {
    return getChatType(report) === CONST.REPORT.CHAT_TYPE.INVOICE;
}

function isInvoiceRoomWithID(reportID?: string): boolean {
    if (!reportID) {
        return false;
    }
    const report = getReport(reportID, allReports);
    return isInvoiceRoom(report);
}

/**
 * Checks if a report is a completed task report.
 */
function isTripRoom(report: OnyxEntry<Report>): boolean {
    return isChatReport(report) && getChatType(report) === CONST.REPORT.CHAT_TYPE.TRIP_ROOM;
}

function isIndividualInvoiceRoom(report: OnyxEntry<Report>): boolean {
    return isInvoiceRoom(report) && report?.invoiceReceiver?.type === CONST.REPORT.INVOICE_RECEIVER_TYPE.INDIVIDUAL;
}

function isCurrentUserInvoiceReceiver(report: OnyxEntry<Report>): boolean {
    if (report?.invoiceReceiver?.type === CONST.REPORT.INVOICE_RECEIVER_TYPE.INDIVIDUAL) {
        return currentUserAccountID === report.invoiceReceiver.accountID;
    }

    if (report?.invoiceReceiver?.type === CONST.REPORT.INVOICE_RECEIVER_TYPE.BUSINESS) {
        const policy = getPolicy(report.invoiceReceiver.policyID);
        return isPolicyAdminPolicyUtils(policy);
    }

    return false;
}

/**
 * Whether the provided report belongs to a Control policy and is an expense chat
 */
function isControlPolicyExpenseChat(report: OnyxEntry<Report>): boolean {
    return isPolicyExpenseChat(report) && getPolicyType(report, allPolicies) === CONST.POLICY.TYPE.CORPORATE;
}

/**
 * Whether the provided policyType is a Free, Collect or Control policy type
 */
function isGroupPolicy(policyType: string): boolean {
    return policyType === CONST.POLICY.TYPE.CORPORATE || policyType === CONST.POLICY.TYPE.TEAM;
}

/**
 * Whether the provided report belongs to a Free, Collect or Control policy
 */
function isReportInGroupPolicy(report: OnyxInputOrEntry<Report>, policy?: OnyxInputOrEntry<Policy>): boolean {
    const policyType = policy?.type ?? getPolicyType(report, allPolicies);
    return isGroupPolicy(policyType);
}

/**
 * Whether the provided report belongs to a Control or Collect policy
 */
function isPaidGroupPolicy(report: OnyxEntry<Report>): boolean {
    const policyType = getPolicyType(report, allPolicies);
    return policyType === CONST.POLICY.TYPE.CORPORATE || policyType === CONST.POLICY.TYPE.TEAM;
}

/**
 * Whether the provided report belongs to a Control or Collect policy and is an expense chat
 */
function isPaidGroupPolicyExpenseChat(report: OnyxEntry<Report>): boolean {
    return isPolicyExpenseChat(report) && isPaidGroupPolicy(report);
}

/**
 * Whether the provided report belongs to a Control policy and is an expense report
 */
function isControlPolicyExpenseReport(report: OnyxEntry<Report>): boolean {
    return isExpenseReport(report) && getPolicyType(report, allPolicies) === CONST.POLICY.TYPE.CORPORATE;
}

/**
 * Whether the provided report belongs to a Control or Collect policy and is an expense report
 */
function isPaidGroupPolicyExpenseReport(report: OnyxEntry<Report>): boolean {
    return isExpenseReport(report) && isPaidGroupPolicy(report);
}

/**
 * Checks if the supplied report is an invoice report in Open state and status.
 */
function isOpenInvoiceReport(report: OnyxEntry<Report>): boolean {
    return isInvoiceReport(report) && report?.statusNum === CONST.REPORT.STATUS_NUM.OPEN;
}

/**
 * Whether the provided report is a chat room
 */
function isChatRoom(report: OnyxEntry<Report>): boolean {
    return isUserCreatedPolicyRoom(report) || isDefaultRoom(report) || isInvoiceRoom(report) || isTripRoom(report);
}

/**
 * Whether the provided report is a public room
 */
function isPublicRoom(report: OnyxEntry<Report>): boolean {
    return report?.visibility === CONST.REPORT.VISIBILITY.PUBLIC || report?.visibility === CONST.REPORT.VISIBILITY.PUBLIC_ANNOUNCE;
}

/**
 * Whether the provided report is a public announce room
 */
function isPublicAnnounceRoom(report: OnyxEntry<Report>): boolean {
    return report?.visibility === CONST.REPORT.VISIBILITY.PUBLIC_ANNOUNCE;
}

/**
 * If the report is a policy expense, the route should be for adding bank account for that policy
 * else since the report is a personal IOU, the route should be for personal bank account.
 */
function getBankAccountRoute(report: OnyxEntry<Report>): Route {
    if (isPolicyExpenseChat(report)) {
        return ROUTES.BANK_ACCOUNT_WITH_STEP_TO_OPEN.getRoute(report?.policyID, undefined, Navigation.getActiveRoute());
    }

    if (isInvoiceRoom(report) && report?.invoiceReceiver?.type === CONST.REPORT.INVOICE_RECEIVER_TYPE.BUSINESS) {
        return ROUTES.WORKSPACE_INVOICES.getRoute(report?.invoiceReceiver?.policyID);
    }

    return ROUTES.SETTINGS_ADD_BANK_ACCOUNT.route;
}

/**
 * Check if personal detail of accountID is empty or optimistic data
 */
function isOptimisticPersonalDetail(accountID: number): boolean {
    return isEmptyObject(allPersonalDetails?.[accountID]) || !!allPersonalDetails?.[accountID]?.isOptimisticPersonalDetail;
}

/**
 * Checks if a report is a task report from a policy expense chat.
 */
function isWorkspaceTaskReport(report: OnyxEntry<Report>): boolean {
    if (!isTaskReport(report)) {
        return false;
    }
    const parentReport = report?.parentReportID ? getReport(report?.parentReportID, allReports) : undefined;
    return isPolicyExpenseChat(parentReport);
}

/**
 * Returns true if report has a parent
 */
function isThread(report: OnyxInputOrEntry<Report>): report is Thread {
    return !!(report?.parentReportID && report?.parentReportActionID);
}

/**
 * Returns true if report is of type chat and has a parent and is therefore a Thread.
 */
function isChatThread(report: OnyxInputOrEntry<Report>): report is Thread {
    return isThread(report) && report?.type === CONST.REPORT.TYPE.CHAT;
}

function isDM(report: OnyxEntry<Report>): boolean {
    return isChatReport(report) && !getChatType(report) && !isThread(report);
}

function isSelfDM(report: OnyxInputOrEntry<Report>): boolean {
    return getChatType(report) === CONST.REPORT.CHAT_TYPE.SELF_DM;
}

function isGroupChat(report: OnyxEntry<Report> | Partial<Report>): boolean {
    return getChatType(report) === CONST.REPORT.CHAT_TYPE.GROUP;
}

/**
 * Only returns true if this is the Expensify DM report.
 *
 * Note that this chat is no longer used for new users. We still need this function for users who have this chat.
 */
function isSystemChat(report: OnyxEntry<Report>): boolean {
    return getChatType(report) === CONST.REPORT.CHAT_TYPE.SYSTEM;
}

function getDefaultNotificationPreferenceForReport(report: OnyxEntry<Report>): ValueOf<typeof CONST.REPORT.NOTIFICATION_PREFERENCE> {
    if (isAnnounceRoom(report)) {
        return CONST.REPORT.NOTIFICATION_PREFERENCE.ALWAYS;
    }
    if (isPublicRoom(report)) {
        return CONST.REPORT.NOTIFICATION_PREFERENCE.DAILY;
    }
    if (!getChatType(report) || isGroupChat(report)) {
        return CONST.REPORT.NOTIFICATION_PREFERENCE.ALWAYS;
    }
    if (isAdminRoom(report) || isPolicyExpenseChat(report) || isInvoiceRoom(report)) {
        return CONST.REPORT.NOTIFICATION_PREFERENCE.ALWAYS;
    }
    if (isSelfDM(report)) {
        return CONST.REPORT.NOTIFICATION_PREFERENCE.MUTE;
    }
    return CONST.REPORT.NOTIFICATION_PREFERENCE.DAILY;
}

/**
 * Get the notification preference given a report. This should ALWAYS default to 'hidden'. Do not change this!
 */
function getReportNotificationPreference(report: OnyxEntry<Report>): ValueOf<typeof CONST.REPORT.NOTIFICATION_PREFERENCE> {
    const participant = currentUserAccountID ? report?.participants?.[currentUserAccountID] : undefined;
    return participant?.notificationPreference ?? CONST.REPORT.NOTIFICATION_PREFERENCE.HIDDEN;
}

/**
 * Only returns true if this is our main 1:1 DM report with Concierge.
 */
function isConciergeChatReport(report: OnyxInputOrEntry<Report>): boolean {
    return !!report && report?.reportID === conciergeReportID;
}

function findSelfDMReportID(): string | undefined {
    if (!allReports) {
        return;
    }

    const selfDMReport = Object.values(allReports).find((report) => isSelfDM(report) && !isThread(report));
    return selfDMReport?.reportID;
}

/**
 * Checks if the supplied report is from a policy or is an invoice report from a policy
 */
function isPolicyRelatedReport(report: OnyxEntry<Report>, policyID?: string) {
    return report?.policyID === policyID || !!(report?.invoiceReceiver && 'policyID' in report.invoiceReceiver && report.invoiceReceiver.policyID === policyID);
}

/**
 * Checks if the supplied report belongs to workspace based on the provided params. If the report's policyID is _FAKE_ or has no value, it means this report is a DM.
 * In this case report and workspace members must be compared to determine whether the report belongs to the workspace.
 */
function doesReportBelongToWorkspace(report: OnyxEntry<Report>, policyMemberAccountIDs: number[], policyID?: string) {
    return (
        isConciergeChatReport(report) ||
        (report?.policyID === CONST.POLICY.ID_FAKE || !report?.policyID ? hasParticipantInArray(report, policyMemberAccountIDs) : isPolicyRelatedReport(report, policyID))
    );
}

/**
 * Given an array of reports, return them filtered by a policyID and policyMemberAccountIDs.
 */
function filterReportsByPolicyIDAndMemberAccountIDs(reports: Array<OnyxEntry<Report>>, policyMemberAccountIDs: number[] = [], policyID?: string) {
    return reports.filter((report) => !!report && doesReportBelongToWorkspace(report, policyMemberAccountIDs, policyID));
}

/**
 * Returns true if report is still being processed
 */
function isProcessingReport(report: OnyxEntry<Report>): boolean {
    return report?.stateNum === CONST.REPORT.STATE_NUM.SUBMITTED && report?.statusNum === CONST.REPORT.STATUS_NUM.SUBMITTED;
}

function isOpenReport(report: OnyxEntry<Report>): boolean {
    return report?.stateNum === CONST.REPORT.STATE_NUM.OPEN && report?.statusNum === CONST.REPORT.STATUS_NUM.OPEN;
}

function isAwaitingFirstLevelApproval(report: OnyxEntry<Report>): boolean {
    if (!report) {
        return false;
    }

    const submitsToAccountID = getSubmitToAccountID(getPolicy(report.policyID), report);

    return isProcessingReport(report) && submitsToAccountID === report.managerID;
}

/**
 * Check if the report is a single chat report that isn't a thread
 * and personal detail of participant is optimistic data
 */
function shouldDisableDetailPage(report: OnyxEntry<Report>): boolean {
    if (isChatRoom(report) || isPolicyExpenseChat(report) || isChatThread(report) || isTaskReport(report)) {
        return false;
    }
    if (isOneOnOneChat(report)) {
        const participantAccountIDs = Object.keys(report?.participants ?? {})
            .map(Number)
            .filter((accountID) => accountID !== currentUserAccountID);
        return isOptimisticPersonalDetail(participantAccountIDs.at(0) ?? -1);
    }
    return false;
}

/**
 * Returns true if this report has only one participant and it's an Expensify account.
 */
function isExpensifyOnlyParticipantInReport(report: OnyxEntry<Report>): boolean {
    const otherParticipants = Object.keys(report?.participants ?? {})
        .map(Number)
        .filter((accountID) => accountID !== currentUserAccountID);
    return otherParticipants.length === 1 && otherParticipants.some((accountID) => CONST.EXPENSIFY_ACCOUNT_IDS.includes(accountID));
}

/**
 * Returns whether a given report can have tasks created in it.
 * We only prevent the task option if it's a DM/group-DM and the other users are all special Expensify accounts
 *
 */
function canCreateTaskInReport(report: OnyxEntry<Report>): boolean {
    const otherParticipants = Object.keys(report?.participants ?? {})
        .map(Number)
        .filter((accountID) => accountID !== currentUserAccountID);
    const areExpensifyAccountsOnlyOtherParticipants = otherParticipants.length >= 1 && otherParticipants.every((accountID) => CONST.EXPENSIFY_ACCOUNT_IDS.includes(accountID));
    if (areExpensifyAccountsOnlyOtherParticipants && isDM(report)) {
        return false;
    }

    return true;
}

/**
 * For all intents and purposes a report that has no notificationPreference at all should be considered "hidden".
 * We will remove the 'hidden' field entirely once the backend changes for https://github.com/Expensify/Expensify/issues/450891 are done.
 */
function isHiddenForCurrentUser(notificationPreference: string | null | undefined): boolean;
function isHiddenForCurrentUser(report: OnyxEntry<Report>): boolean;
function isHiddenForCurrentUser(reportOrPreference: OnyxEntry<Report> | string | null | undefined): boolean {
    if (typeof reportOrPreference === 'object' && reportOrPreference !== null) {
        const notificationPreference = getReportNotificationPreference(reportOrPreference);
        return isHiddenForCurrentUser(notificationPreference);
    }
    if (reportOrPreference === undefined || reportOrPreference === null || reportOrPreference === '') {
        return true;
    }
    return reportOrPreference === CONST.REPORT.NOTIFICATION_PREFERENCE.HIDDEN;
}

/**
 * Returns true if there are any guides accounts (team.expensify.com) in a list of accountIDs
 * by cross-referencing the accountIDs with personalDetails since guides that are participants
 * of the user's chats should have their personal details in Onyx.
 */
function hasExpensifyGuidesEmails(accountIDs: number[]): boolean {
    return accountIDs.some((accountID) => Str.extractEmailDomain(allPersonalDetails?.[accountID]?.login ?? '') === CONST.EMAIL.GUIDES_DOMAIN);
}

function getMostRecentlyVisitedReport(reports: Array<OnyxEntry<Report>>, reportMetadata: OnyxCollection<ReportMetadata>): OnyxEntry<Report> {
    const filteredReports = reports.filter((report) => {
        const shouldKeep = !isChatThread(report) || !isHiddenForCurrentUser(report);
        return shouldKeep && !!report?.reportID && !!(reportMetadata?.[`${ONYXKEYS.COLLECTION.REPORT_METADATA}${report.reportID}`]?.lastVisitTime ?? report?.lastReadTime);
    });
    return lodashMaxBy(filteredReports, (a) => [reportMetadata?.[`${ONYXKEYS.COLLECTION.REPORT_METADATA}${a?.reportID}`]?.lastVisitTime ?? '', a?.lastReadTime ?? '']);
}

function findLastAccessedReport(ignoreDomainRooms: boolean, openOnAdminRoom = false, policyID?: string, excludeReportID?: string): OnyxEntry<Report> {
    // If it's the user's first time using New Expensify, then they could either have:
    //   - just a Concierge report, if so we'll return that
    //   - their Concierge report, and a separate report that must have deeplinked them to the app before they created their account.
    // If it's the latter, we'll use the deeplinked report over the Concierge report,
    // since the Concierge report would be incorrectly selected over the deep-linked report in the logic below.

    const policyMemberAccountIDs = getPolicyEmployeeListByIdWithoutCurrentUser(allPolicies, policyID, currentUserAccountID);

    let reportsValues = Object.values(allReports ?? {});

    if (!!policyID || policyMemberAccountIDs.length > 0) {
        reportsValues = filterReportsByPolicyIDAndMemberAccountIDs(reportsValues, policyMemberAccountIDs, policyID);
    }

    let adminReport: OnyxEntry<Report>;
    if (openOnAdminRoom) {
        adminReport = reportsValues.find((report) => {
            const chatType = getChatType(report);
            return chatType === CONST.REPORT.CHAT_TYPE.POLICY_ADMINS;
        });
    }
    if (adminReport) {
        return adminReport;
    }

    // eslint-disable-next-line @typescript-eslint/prefer-nullish-coalescing
    const shouldFilter = excludeReportID || ignoreDomainRooms;
    if (shouldFilter) {
        reportsValues = reportsValues.filter((report) => {
            if (excludeReportID && report?.reportID === excludeReportID) {
                return false;
            }

            // We allow public announce rooms, admins, and announce rooms through since we bypass the default rooms beta for them.
            // Check where findLastAccessedReport is called in MainDrawerNavigator.js for more context.
            // Domain rooms are now the only type of default room that are on the defaultRooms beta.
            if (ignoreDomainRooms && isDomainRoom(report) && !hasExpensifyGuidesEmails(Object.keys(report?.participants ?? {}).map(Number))) {
                return false;
            }

            return true;
        });
    }

    // Filter out the system chat (Expensify chat) because the composer is disabled in it,
    // and it prompts the user to use the Concierge chat instead.
    reportsValues =
        reportsValues.filter((report) => {
            // This will get removed as part of https://github.com/Expensify/App/issues/59961
            // eslint-disable-next-line deprecation/deprecation
            const reportNameValuePairs = getReportNameValuePairs(report?.reportID);

            return !isSystemChat(report) && !isArchivedReport(reportNameValuePairs);
        }) ?? [];

    // At least two reports remain: self DM and Concierge chat.
    // Return the most recently visited report. Get the last read report from the report metadata.
    // If allReportMetadata is empty we'll return most recent report owned by user
    if (isEmptyObject(allReportMetadata)) {
        const ownedReports = reportsValues.filter((report) => report?.ownerAccountID === currentUserAccountID);
        if (ownedReports.length > 0) {
            return lodashMaxBy(ownedReports, (a) => a?.lastReadTime ?? '');
        }
        return lodashMaxBy(reportsValues, (a) => a?.lastReadTime ?? '');
    }
    return getMostRecentlyVisitedReport(reportsValues, allReportMetadata);
}

/**
 * Whether the provided report has expenses
 */
function hasExpenses(reportID?: string, transactions?: SearchTransaction[]): boolean {
    if (transactions) {
        return !!transactions?.find((transaction) => transaction?.reportID === reportID);
    }
    return !!Object.values(allTransactions ?? {}).find((transaction) => transaction?.reportID === reportID);
}

/**
 * Whether the provided report is a closed expense report with no expenses
 */
function isClosedExpenseReportWithNoExpenses(report: OnyxEntry<Report>, transactions?: SearchTransaction[]): boolean {
    return report?.statusNum === CONST.REPORT.STATUS_NUM.CLOSED && isExpenseReport(report) && !hasExpenses(report.reportID, transactions);
}

/**
 * Whether the provided report is an archived room
 */
// eslint-disable-next-line @typescript-eslint/no-unused-vars
function isArchivedNonExpenseReport(report: OnyxInputOrEntry<Report> | SearchReport, reportNameValuePairs?: OnyxInputOrEntry<ReportNameValuePairs>): boolean {
    return !(isExpenseReport(report) || isExpenseRequest(report)) && !!reportNameValuePairs?.private_isArchived;
}

/**
 * Whether the provided report is an archived report
 */
// eslint-disable-next-line @typescript-eslint/no-unused-vars
function isArchivedReport(reportNameValuePairs?: OnyxInputOrEntry<ReportNameValuePairs>): boolean {
    return !!reportNameValuePairs?.private_isArchived;
}

/**
 * Whether the report with the provided reportID is an archived non-expense report
 */
function isArchivedNonExpenseReportWithID(report?: OnyxInputOrEntry<Report>, isReportArchived = false) {
    if (!report) {
        return false;
    }
    return !(isExpenseReport(report) || isExpenseRequest(report)) && isReportArchived;
}

/**
 * Whether the provided report is a closed report
 */
function isClosedReport(report: OnyxInputOrEntry<Report> | SearchReport): boolean {
    return report?.statusNum === CONST.REPORT.STATUS_NUM.CLOSED;
}
/**
 * Whether the provided report is the admin's room
 */
function isJoinRequestInAdminRoom(report: OnyxEntry<Report>): boolean {
    if (!report) {
        return false;
    }
    // If this policy isn't owned by Expensify,
    // Account manager/guide should not have the workspace join request pinned to their LHN,
    // since they are not a part of the company, and should not action it on their behalf.
    if (report.policyID) {
        const policy = getPolicy(report.policyID);
        if (!isExpensifyTeam(policy?.owner) && isExpensifyTeam(currentUserPersonalDetails?.login)) {
            return false;
        }
    }
    return isActionableJoinRequestPending(report.reportID);
}

/**
 * Checks if the user has auditor permission in the provided report
 */
function isAuditor(report: OnyxEntry<Report>): boolean {
    if (report?.policyID) {
        const policy = getPolicy(report.policyID);
        return isPolicyAuditor(policy);
    }

    if (Array.isArray(report?.permissions) && report?.permissions.length > 0) {
        return report?.permissions?.includes(CONST.REPORT.PERMISSIONS.AUDITOR);
    }

    return false;
}

/**
 * Checks if the user can write in the provided report
 */
function canWriteInReport(report: OnyxEntry<Report>): boolean {
    if (Array.isArray(report?.permissions) && report?.permissions.length > 0 && !report?.permissions?.includes(CONST.REPORT.PERMISSIONS.AUDITOR)) {
        return report?.permissions?.includes(CONST.REPORT.PERMISSIONS.WRITE);
    }

    return true;
}

/**
 * Checks if the current user is allowed to comment on the given report.
 */
function isAllowedToComment(report: OnyxEntry<Report>): boolean {
    if (isAuditor(report)) {
        return true;
    }

    if (!canWriteInReport(report)) {
        return false;
    }

    // Default to allowing all users to post
    const capability = report?.writeCapability ?? CONST.REPORT.WRITE_CAPABILITIES.ALL;

    if (capability === CONST.REPORT.WRITE_CAPABILITIES.ALL) {
        return true;
    }

    // If unauthenticated user opens public chat room using deeplink, they do not have policies available and they cannot comment
    if (!allPolicies) {
        return false;
    }

    // If we've made it here, commenting on this report is restricted.
    // If the user is an admin, allow them to post.
    const policy = allPolicies[`${ONYXKEYS.COLLECTION.POLICY}${report?.policyID}`];
    return policy?.role === CONST.POLICY.ROLE.ADMIN;
}

/**
 * Checks if the current user is the admin of the policy given the policy expense chat.
 */
function isPolicyExpenseChatAdmin(report: OnyxEntry<Report>, policies: OnyxCollection<Policy>): boolean {
    if (!isPolicyExpenseChat(report)) {
        return false;
    }

    const policyRole = policies?.[`${ONYXKEYS.COLLECTION.POLICY}${report?.policyID}`]?.role;

    return policyRole === CONST.POLICY.ROLE.ADMIN;
}

/**
 * Checks if the current user is the admin of the policy.
 */
function isPolicyAdmin(policyID: string | undefined, policies: OnyxCollection<Policy>): boolean {
    if (!policyID) {
        return false;
    }

    const policyRole = policies?.[`${ONYXKEYS.COLLECTION.POLICY}${policyID}`]?.role;

    return policyRole === CONST.POLICY.ROLE.ADMIN;
}

/**
 * Checks whether all the transactions linked to the IOU report are of the Distance Request type with pending routes
 */
function hasOnlyTransactionsWithPendingRoutes(iouReportID: string | undefined): boolean {
    const transactions = getReportTransactions(iouReportID);

    // Early return false in case not having any transaction
    if (!transactions || transactions.length === 0) {
        return false;
    }

    return transactions.every((transaction) => isFetchingWaypointsFromServer(transaction));
}

/**
 * If the report is a thread and has a chat type set, it is a expense chat.
 */
function isWorkspaceThread(report: OnyxEntry<Report>): boolean {
    const chatType = getChatType(report);
    return isThread(report) && isChatReport(report) && CONST.WORKSPACE_ROOM_TYPES.some((type) => chatType === type);
}

/**
 * Checks if a report is a child report.
 */
function isChildReport(report: OnyxEntry<Report>): boolean {
    return isThread(report) || isTaskReport(report);
}

/**
 * An Expense Request is a thread where the parent report is an Expense Report and
 * the parentReportAction is a transaction.
 */
function isExpenseRequest(report: OnyxInputOrEntry<Report>): report is Thread {
    if (isThread(report)) {
        const parentReportAction = allReportActions?.[`${ONYXKEYS.COLLECTION.REPORT_ACTIONS}${report.parentReportID}`]?.[report.parentReportActionID];
        const parentReport = getReport(report?.parentReportID, allReports);
        return isExpenseReport(parentReport) && !isEmptyObject(parentReportAction) && isTransactionThread(parentReportAction);
    }
    return false;
}

/**
 * An IOU Request is a thread where the parent report is an IOU Report and
 * the parentReportAction is a transaction.
 */
function isIOURequest(report: OnyxInputOrEntry<Report>): boolean {
    if (isThread(report)) {
        const parentReportAction = allReportActions?.[`${ONYXKEYS.COLLECTION.REPORT_ACTIONS}${report.parentReportID}`]?.[report.parentReportActionID];
        const parentReport = getReport(report?.parentReportID, allReports);
        return isIOUReport(parentReport) && !isEmptyObject(parentReportAction) && isTransactionThread(parentReportAction);
    }
    return false;
}

/**
 * A Track Expense Report is a thread where the parent the parentReportAction is a transaction, and
 * parentReportAction has type of track.
 */
function isTrackExpenseReport(report: OnyxInputOrEntry<Report>): boolean {
    if (isThread(report)) {
        const selfDMReportID = findSelfDMReportID();
        const parentReportAction = allReportActions?.[`${ONYXKEYS.COLLECTION.REPORT_ACTIONS}${report.parentReportID}`]?.[report.parentReportActionID];
        return !isEmptyObject(parentReportAction) && selfDMReportID === report.parentReportID && isTrackExpenseAction(parentReportAction);
    }
    return false;
}

/**
 * Checks if a report is an IOU or expense request.
 */
function isMoneyRequest(reportOrID: OnyxEntry<Report> | string): boolean {
    const report = typeof reportOrID === 'string' ? getReport(reportOrID, allReports) ?? null : reportOrID;
    return isIOURequest(report) || isExpenseRequest(report);
}

/**
 * Checks if a report is an IOU or expense report.
 */
function isMoneyRequestReport(reportOrID: OnyxInputOrEntry<Report> | SearchReport | string, reports?: SearchReport[]): boolean {
    const report = typeof reportOrID === 'string' ? getReport(reportOrID, reports ?? allReports) ?? null : reportOrID;
    return isIOUReport(report) || isExpenseReport(report);
}

/**
 * Determines the Help Panel report type based on the given report.
 */
function getHelpPaneReportType(report: OnyxEntry<Report>): ValueOf<typeof CONST.REPORT.HELP_TYPE> | undefined {
    if (!report) {
        return undefined;
    }

    if (isConciergeChatReport(report)) {
        return CONST.REPORT.HELP_TYPE.CHAT_CONCIERGE;
    }

    if (report?.chatType) {
        return getChatType(report);
    }

    switch (report?.type) {
        case CONST.REPORT.TYPE.EXPENSE:
            return CONST.REPORT.HELP_TYPE.EXPENSE_REPORT;
        case CONST.REPORT.TYPE.CHAT:
            return CONST.REPORT.HELP_TYPE.CHAT;
        case CONST.REPORT.TYPE.IOU:
            return CONST.REPORT.HELP_TYPE.IOU;
        case CONST.REPORT.TYPE.INVOICE:
            return CONST.REPORT.HELP_TYPE.INVOICE;
        case CONST.REPORT.TYPE.TASK:
            return CONST.REPORT.HELP_TYPE.TASK;
        default:
            return undefined;
    }
}

/**
 * Checks if a report contains only Non-Reimbursable transactions
 */
function hasOnlyNonReimbursableTransactions(iouReportID: string | undefined): boolean {
    const transactions = getReportTransactions(iouReportID);
    if (!transactions || transactions.length === 0) {
        return false;
    }

    return transactions.every((transaction) => !getReimbursable(transaction));
}

/**
 * Checks if a report has only one transaction associated with it
 */
function isOneTransactionReport(reportID: string | undefined): boolean {
    const reportActions = allReportActions?.[`${ONYXKEYS.COLLECTION.REPORT_ACTIONS}${reportID}`] ?? ([] as ReportAction[]);
    return getOneTransactionThreadReportID(reportID, reportActions) !== null;
}

/*
 * Whether the report contains only one expense and the expense should be paid later
 */
function isPayAtEndExpenseReport(reportID: string | undefined, transactions: Transaction[] | undefined): boolean {
    if ((!!transactions && transactions.length !== 1) || !isOneTransactionReport(reportID)) {
        return false;
    }

    return isPayAtEndExpense(transactions?.[0] ?? getReportTransactions(reportID).at(0));
}

/**
 * Checks if a report is a transaction thread associated with a report that has only one transaction
 */
function isOneTransactionThread(reportID: string | undefined, parentReportID: string | undefined, threadParentReportAction: OnyxEntry<ReportAction>): boolean {
    if (!reportID || !parentReportID) {
        return false;
    }

    const parentReportActions = allReportActions?.[`${ONYXKEYS.COLLECTION.REPORT_ACTIONS}${parentReportID}`] ?? ([] as ReportAction[]);
    const transactionThreadReportID = getOneTransactionThreadReportID(parentReportID, parentReportActions);
    return reportID === transactionThreadReportID && !isSentMoneyReportAction(threadParentReportAction);
}

/**
 * Checks if given report is a transaction thread
 */
function isReportTransactionThread(report: OnyxEntry<Report>) {
    return isMoneyRequest(report) || isTrackExpenseReport(report);
}

/**
 * Get displayed report ID, it will be parentReportID if the report is one transaction thread
 */
function getDisplayedReportID(reportID: string): string {
    const report = getReport(reportID, allReports);
    const parentReportID = report?.parentReportID;
    const parentReportAction = getReportAction(parentReportID, report?.parentReportActionID);
    return parentReportID && isOneTransactionThread(reportID, parentReportID, parentReportAction) ? parentReportID : reportID;
}

/**
 * Should return true only for personal 1:1 report
 *
 */
function isOneOnOneChat(report: OnyxEntry<Report>): boolean {
    const participants = report?.participants ?? {};
    const participant = currentUserAccountID ? participants[currentUserAccountID] : undefined;
    const isCurrentUserParticipant = participant ? 1 : 0;
    const participantAmount = Object.keys(participants).length - isCurrentUserParticipant;
    if (participantAmount !== 1) {
        return false;
    }
    return (
        (report?.policyID === CONST.POLICY.ID_FAKE || !report?.policyID) &&
        !isChatRoom(report) &&
        !isExpenseRequest(report) &&
        !isMoneyRequestReport(report) &&
        !isPolicyExpenseChat(report) &&
        !isTaskReport(report) &&
        isDM(report) &&
        !isIOUReport(report)
    );
}

/**
 * Checks if the current user is a payer of the expense
 */

function isPayer(session: OnyxEntry<Session>, iouReport: OnyxEntry<Report>, onlyShowPayElsewhere = false, reportPolicy?: OnyxInputOrEntry<Policy> | SearchPolicy) {
    const isApproved = isReportApproved({report: iouReport});
    const policy = reportPolicy ?? allPolicies?.[`${ONYXKEYS.COLLECTION.POLICY}${iouReport?.policyID}`] ?? null;
    const policyType = policy?.type;
    const isAdmin = policyType !== CONST.POLICY.TYPE.PERSONAL && policy?.role === CONST.POLICY.ROLE.ADMIN;
    const isManager = iouReport?.managerID === session?.accountID;
    if (isPaidGroupPolicy(iouReport)) {
        if (policy?.reimbursementChoice === CONST.POLICY.REIMBURSEMENT_CHOICES.REIMBURSEMENT_YES) {
            // If we get here without a reimburser only show the pay button if we are the admin.
            if (!policy?.achAccount?.reimburser) {
                return isAdmin;
            }

            // If we are the reimburser and the report is approved or we are the manager then we can pay it.
            const isReimburser = session?.email === policy?.achAccount?.reimburser;
            return isReimburser && (isApproved || isManager);
        }
        if (policy?.reimbursementChoice === CONST.POLICY.REIMBURSEMENT_CHOICES.REIMBURSEMENT_MANUAL || onlyShowPayElsewhere) {
            return isAdmin && (isApproved || isManager);
        }
        return false;
    }
    return isAdmin || (isMoneyRequestReport(iouReport) && isManager);
}

/**
 * Checks if the current user is the action's author
 */
function isActionCreator(reportAction: OnyxInputOrEntry<ReportAction> | Partial<ReportAction>): boolean {
    return reportAction?.actorAccountID === currentUserAccountID;
}

/**
 * Returns the notification preference of the action's child report if it exists.
 * Otherwise, calculates it based on the action's authorship.
 */
function getChildReportNotificationPreference(reportAction: OnyxInputOrEntry<ReportAction> | Partial<ReportAction>): NotificationPreference {
    const childReportNotificationPreference = reportAction?.childReportNotificationPreference ?? '';
    if (childReportNotificationPreference) {
        return childReportNotificationPreference;
    }

    return isActionCreator(reportAction) ? CONST.REPORT.NOTIFICATION_PREFERENCE.ALWAYS : CONST.REPORT.NOTIFICATION_PREFERENCE.HIDDEN;
}

function canAddOrDeleteTransactions(moneyRequestReport: OnyxEntry<Report>): boolean {
    // This will get removed as part of https://github.com/Expensify/App/issues/59961
    // eslint-disable-next-line deprecation/deprecation
    const reportNameValuePairs = getReportNameValuePairs(moneyRequestReport?.reportID);

    if (!isMoneyRequestReport(moneyRequestReport) || isArchivedReport(reportNameValuePairs)) {
        return false;
    }

    const policy = getPolicy(moneyRequestReport?.policyID);

    if (isInstantSubmitEnabled(policy) && isSubmitAndClose(policy) && !arePaymentsEnabled(policy)) {
        return false;
    }

    if (isInstantSubmitEnabled(policy) && isProcessingReport(moneyRequestReport)) {
        return isAwaitingFirstLevelApproval(moneyRequestReport);
    }

    if (isReportApproved({report: moneyRequestReport}) || isClosedReport(moneyRequestReport) || isSettled(moneyRequestReport?.reportID)) {
        return false;
    }

    return true;
}

/**
 * Checks whether the supplied report supports adding more transactions to it.
 * Return true if:
 * - report is a non-settled IOU
 * - report is a draft
 */
function canAddTransaction(moneyRequestReport: OnyxEntry<Report>): boolean {
    if (!isMoneyRequestReport(moneyRequestReport)) {
        return false;
    }

    const policy = getPolicy(moneyRequestReport?.policyID);
    if (isInstantSubmitEnabled(policy) && isSubmitAndClose(policy) && hasOnlyNonReimbursableTransactions(moneyRequestReport?.reportID)) {
        return false;
    }

    return canAddOrDeleteTransactions(moneyRequestReport);
}

/**
 * Checks whether the supplied report supports deleting more transactions from it.
 * Return true if:
 * - report is a non-settled IOU
 * - report is a non-approved IOU
 */
function canDeleteTransaction(moneyRequestReport: OnyxEntry<Report>): boolean {
    return canAddOrDeleteTransactions(moneyRequestReport);
}

/**
 * Checks whether the card transaction support deleting based on liability type
 */
function canDeleteCardTransactionByLiabilityType(iouTransactionID?: string): boolean {
    const transaction = allTransactions?.[`${ONYXKEYS.COLLECTION.TRANSACTION}${iouTransactionID}`];
    const isCardTransaction = isCardTransactionTransactionUtils(transaction);
    if (!isCardTransaction) {
        return true;
    }
    return transaction?.comment?.liabilityType === CONST.TRANSACTION.LIABILITY_TYPE.ALLOW;
}

/**
 * Can only delete if the author is this user and the action is an ADD_COMMENT action or an IOU action in an unsettled report, or if the user is a
 * policy admin
 */
function canDeleteReportAction(reportAction: OnyxInputOrEntry<ReportAction>, reportID: string | undefined): boolean {
    const report = getReportOrDraftReport(reportID);
    const isActionOwner = reportAction?.actorAccountID === currentUserAccountID;
    const policy = allPolicies?.[`${ONYXKEYS.COLLECTION.POLICY}${report?.policyID}`] ?? null;

    if (isMoneyRequestAction(reportAction)) {
        const iouTransactionID = getOriginalMessage(reportAction)?.IOUTransactionID;
        const isCardTransactionCanBeDeleted = canDeleteCardTransactionByLiabilityType(iouTransactionID);
        // For now, users cannot delete split actions
        const isSplitAction = getOriginalMessage(reportAction)?.type === CONST.IOU.REPORT_ACTION_TYPE.SPLIT;

        if (isSplitAction) {
            return false;
        }

        if (isActionOwner) {
            if (!isEmptyObject(report) && (isMoneyRequestReport(report) || isInvoiceReport(report))) {
                return canDeleteTransaction(report) && isCardTransactionCanBeDeleted;
            }
            return true;
        }
    }

    if (
        reportAction?.actionName !== CONST.REPORT.ACTIONS.TYPE.ADD_COMMENT ||
        reportAction?.pendingAction === CONST.RED_BRICK_ROAD_PENDING_ACTION.DELETE ||
        isCreatedTaskReportAction(reportAction) ||
        reportAction?.actorAccountID === CONST.ACCOUNT_ID.CONCIERGE
    ) {
        return false;
    }

    const isAdmin = policy?.role === CONST.POLICY.ROLE.ADMIN && !isEmptyObject(report) && !isDM(report);

    return isActionOwner || isAdmin;
}

/**
 * Returns true if Concierge is one of the chat participants (1:1 as well as group chats)
 */
function chatIncludesConcierge(report: Partial<OnyxEntry<Report>>): boolean {
    const participantAccountIDs = Object.keys(report?.participants ?? {}).map(Number);
    return participantAccountIDs.includes(CONST.ACCOUNT_ID.CONCIERGE);
}

/**
 * Returns true if there is any automated expensify account `in accountIDs
 */
function hasAutomatedExpensifyAccountIDs(accountIDs: number[]): boolean {
    return accountIDs.some((accountID) => CONST.EXPENSIFY_ACCOUNT_IDS.includes(accountID));
}

function getReportRecipientAccountIDs(report: OnyxEntry<Report>, currentLoginAccountID: number): number[] {
    let finalReport: OnyxEntry<Report> = report;
    // In 1:1 chat threads, the participants will be the same as parent report. If a report is specifically a 1:1 chat thread then we will
    // get parent report and use its participants array.
    if (isThread(report) && !(isTaskReport(report) || isMoneyRequestReport(report))) {
        const parentReport = getReport(report?.parentReportID, allReports);
        if (isOneOnOneChat(parentReport)) {
            finalReport = parentReport;
        }
    }

    let finalParticipantAccountIDs: number[] = [];
    if (isTaskReport(report)) {
        // Task reports `managerID` will change when assignee is changed, in that case the old `managerID` is still present in `participants`
        // along with the new one. We only need the `managerID` as a participant here.
        finalParticipantAccountIDs = report?.managerID ? [report?.managerID] : [];
    } else {
        finalParticipantAccountIDs = Object.keys(finalReport?.participants ?? {}).map(Number);
    }

    const otherParticipantsWithoutExpensifyAccountIDs = finalParticipantAccountIDs.filter((accountID) => {
        if (accountID === currentLoginAccountID) {
            return false;
        }
        if (CONST.EXPENSIFY_ACCOUNT_IDS.includes(accountID)) {
            return false;
        }
        return true;
    });

    return otherParticipantsWithoutExpensifyAccountIDs;
}

/**
 * Whether the time row should be shown for a report.
 */
function canShowReportRecipientLocalTime(personalDetails: OnyxEntry<PersonalDetailsList>, report: OnyxEntry<Report>, accountID: number): boolean {
    const reportRecipientAccountIDs = getReportRecipientAccountIDs(report, accountID);
    const hasMultipleParticipants = reportRecipientAccountIDs.length > 1;
    const reportRecipient = personalDetails?.[reportRecipientAccountIDs[0]];
    const reportRecipientTimezone = reportRecipient?.timezone ?? CONST.DEFAULT_TIME_ZONE;
    const isReportParticipantValidated = reportRecipient?.validated ?? false;
    return !!(
        !hasMultipleParticipants &&
        !isChatRoom(report) &&
        !isPolicyExpenseChat(getRootParentReport({report})) &&
        reportRecipient &&
        reportRecipientTimezone?.selected &&
        isReportParticipantValidated
    );
}

/**
 * Shorten last message text to fixed length and trim spaces.
 */
function formatReportLastMessageText(lastMessageText: string | undefined, isModifiedExpenseMessage = false): string {
    if (isModifiedExpenseMessage) {
        return String(lastMessageText).trim().replace(CONST.REGEX.LINE_BREAK, '').trim();
    }

    return formatLastMessageText(lastMessageText);
}

/**
 * Helper method to return the default avatar associated with the given login
 */
function getDefaultWorkspaceAvatar(workspaceName?: string): React.FC<SvgProps> {
    if (!workspaceName) {
        return defaultWorkspaceAvatars.WorkspaceBuilding;
    }

    // Remove all chars not A-Z or 0-9 including underscore
    const alphaNumeric = workspaceName
        .normalize('NFD')
        .replace(/[^0-9a-z]/gi, '')
        .toUpperCase();

    const workspace = `Workspace${alphaNumeric[0]}` as keyof typeof defaultWorkspaceAvatars;
    const defaultWorkspaceAvatar = defaultWorkspaceAvatars[workspace];

    return !alphaNumeric ? defaultWorkspaceAvatars.WorkspaceBuilding : defaultWorkspaceAvatar;
}

/**
 * Helper method to return the default avatar testID associated with the given login
 */
function getDefaultWorkspaceAvatarTestID(workspaceName: string): string {
    if (!workspaceName) {
        return defaultAvatarBuildingIconTestID;
    }

    // Remove all chars not A-Z or 0-9 including underscore
    const alphaNumeric = workspaceName
        .normalize('NFD')
        .replace(/[^0-9a-z]/gi, '')
        .toLowerCase();

    return !alphaNumeric ? defaultAvatarBuildingIconTestID : `SvgDefaultAvatar_${alphaNumeric[0]} Icon`;
}

/**
 * Helper method to return the default avatar associated with the given reportID
 */
function getDefaultGroupAvatar(reportID?: string): IconAsset {
    if (!reportID) {
        return defaultGroupAvatars.Avatar1;
    }
    const reportIDHashBucket: AvatarRange = ((Number(reportID) % CONST.DEFAULT_GROUP_AVATAR_COUNT) + 1) as AvatarRange;
    return defaultGroupAvatars[`Avatar${reportIDHashBucket}`];
}

/**
 * Returns the appropriate icons for the given chat report using the stored personalDetails.
 * The Avatar sources can be URLs or Icon components according to the chat type.
 */
function getIconsForParticipants(participants: number[], personalDetails: OnyxInputOrEntry<PersonalDetailsList>): Icon[] {
    const participantDetails: ParticipantDetails[] = [];
    const participantsList = participants || [];

    for (const accountID of participantsList) {
        const avatarSource = personalDetails?.[accountID]?.avatar ?? FallbackAvatar;
        const displayNameLogin = personalDetails?.[accountID]?.displayName ? personalDetails?.[accountID]?.displayName : personalDetails?.[accountID]?.login;
        participantDetails.push([accountID, displayNameLogin ?? '', avatarSource, personalDetails?.[accountID]?.fallbackIcon ?? '']);
    }

    const sortedParticipantDetails = participantDetails.sort((first, second) => {
        // First sort by displayName/login
        const displayNameLoginOrder = localeCompare(first[1], second[1]);
        if (displayNameLoginOrder !== 0) {
            return displayNameLoginOrder;
        }

        // Then fallback on accountID as the final sorting criteria.
        // This will ensure that the order of avatars with same login/displayName
        // stay consistent across all users and devices
        return first[0] - second[0];
    });

    // Now that things are sorted, gather only the avatars (second element in the array) and return those
    const avatars: Icon[] = [];

    for (const sortedParticipantDetail of sortedParticipantDetails) {
        const userIcon = {
            id: sortedParticipantDetail[0],
            source: sortedParticipantDetail[2],
            type: CONST.ICON_TYPE_AVATAR,
            name: sortedParticipantDetail[1],
            fallbackIcon: sortedParticipantDetail[3],
        };
        avatars.push(userIcon);
    }

    return avatars;
}

/**
 * Cache the workspace icons
 */
const workSpaceIconsCache = new Map<string, {name: string; icon: Icon}>();

/**
 * Given a report, return the associated workspace icon.
 */
function getWorkspaceIcon(report: OnyxInputOrEntry<Report>, policy?: OnyxInputOrEntry<Policy>): Icon {
    const workspaceName = getPolicyName({report, policy});
    const cacheKey = report?.policyID ?? workspaceName;
    const iconFromCache = workSpaceIconsCache.get(cacheKey);
    const reportPolicy = policy ?? allPolicies?.[`${ONYXKEYS.COLLECTION.POLICY}${report?.policyID}`];
    const policyAvatarURL = reportPolicy ? reportPolicy?.avatarURL : report?.policyAvatar;
    // eslint-disable-next-line @typescript-eslint/prefer-nullish-coalescing
    const policyExpenseChatAvatarSource = policyAvatarURL || getDefaultWorkspaceAvatar(workspaceName);

    const isSameAvatarURL = iconFromCache?.icon?.source === policyExpenseChatAvatarSource;
    const hasWorkSpaceNameChanged = iconFromCache?.name !== workspaceName;

    if (iconFromCache && (isSameAvatarURL || policyAvatarURL === undefined) && !hasWorkSpaceNameChanged) {
        return iconFromCache.icon;
    }

    const workspaceIcon: Icon = {
        source: policyExpenseChatAvatarSource ?? '',
        type: CONST.ICON_TYPE_WORKSPACE,
        name: workspaceName,
        id: report?.policyID,
    };
    workSpaceIconsCache.set(cacheKey, {name: workspaceName, icon: workspaceIcon});
    return workspaceIcon;
}

/**
 * Gets the personal details for a login by looking in the ONYXKEYS.PERSONAL_DETAILS_LIST Onyx key (stored in the local variable, allPersonalDetails). If it doesn't exist in Onyx,
 * then a default object is constructed.
 */
function getPersonalDetailsForAccountID(accountID: number | undefined, personalDetailsData?: Partial<PersonalDetailsList>): Partial<PersonalDetails> {
    if (!accountID) {
        return {};
    }

    const defaultDetails = {
        isOptimisticPersonalDetail: true,
    };

    if (!personalDetailsData) {
        return allPersonalDetails?.[accountID] ?? defaultDetails;
    }

    return personalDetailsData?.[accountID] ?? defaultDetails;
}

/**
 * Returns the personal details or a default object if the personal details are not available.
 */
function getPersonalDetailsOrDefault(personalDetails: Partial<PersonalDetails> | undefined | null): Partial<PersonalDetails> {
    return personalDetails ?? {isOptimisticPersonalDetail: true};
}

const hiddenTranslation = translateLocal('common.hidden');

const phoneNumberCache: Record<string, string> = {};

/**
 * Get the displayName for a single report participant.
 */
function getDisplayNameForParticipant({
    accountID,
    shouldUseShortForm = false,
    shouldFallbackToHidden = true,
    shouldAddCurrentUserPostfix = false,
    personalDetailsData = allPersonalDetails,
    shouldRemoveDomain = false,
}: {
    accountID?: number;
    shouldUseShortForm?: boolean;
    shouldFallbackToHidden?: boolean;
    shouldAddCurrentUserPostfix?: boolean;
    personalDetailsData?: Partial<PersonalDetailsList>;
    shouldRemoveDomain?: boolean;
}): string {
    if (!accountID) {
        return '';
    }

    const personalDetails = getPersonalDetailsOrDefault(personalDetailsData?.[accountID]);
    if (!personalDetails) {
        return '';
    }

    const login = personalDetails.login ?? '';

    // Check if the phone number is already cached
    let formattedLogin = phoneNumberCache[login];
    if (!formattedLogin) {
        formattedLogin = formatPhoneNumber(login);
        // Store the formatted phone number in the cache
        phoneNumberCache[login] = formattedLogin;
    }

    // This is to check if account is an invite/optimistically created one
    // and prevent from falling back to 'Hidden', so a correct value is shown
    // when searching for a new user
    if (personalDetails.isOptimisticPersonalDetail === true) {
        return formattedLogin;
    }

    // For selfDM, we display the user's displayName followed by '(you)' as a postfix
    const shouldAddPostfix = shouldAddCurrentUserPostfix && accountID === currentUserAccountID;

    let longName = getDisplayNameOrDefault(personalDetails, formattedLogin, shouldFallbackToHidden, shouldAddPostfix);

    if (shouldRemoveDomain && longName === formattedLogin) {
        longName = longName.split('@').at(0) ?? '';
    }

    // If the user's personal details (first name) should be hidden, make sure we return "hidden" instead of the short name
    if (shouldFallbackToHidden && longName === hiddenTranslation) {
        return formatPhoneNumber(longName);
    }

    const shortName = personalDetails.firstName ? personalDetails.firstName : longName;
    return shouldUseShortForm ? shortName : longName;
}

function getParticipantsAccountIDsForDisplay(
    report: OnyxEntry<Report>,
    shouldExcludeHidden = false,
    shouldExcludeDeleted = false,
    shouldForceExcludeCurrentUser = false,
    reportMetadataParam?: OnyxEntry<ReportMetadata>,
): number[] {
    const reportParticipants = report?.participants ?? {};
    const reportMetadata = reportMetadataParam ?? getReportMetadata(report?.reportID);
    let participantsEntries = Object.entries(reportParticipants);

    // We should not show participants that have an optimistic entry with the same login in the personal details
    const nonOptimisticLoginMap: Record<string, boolean | undefined> = {};

    for (const entry of participantsEntries) {
        const [accountID] = entry;
        const personalDetail = allPersonalDetails?.[accountID];
        if (personalDetail?.login && !personalDetail.isOptimisticPersonalDetail) {
            nonOptimisticLoginMap[personalDetail.login] = true;
        }
    }

    participantsEntries = participantsEntries.filter(([accountID]) => {
        const personalDetail = allPersonalDetails?.[accountID];
        if (personalDetail?.login && personalDetail.isOptimisticPersonalDetail) {
            return !nonOptimisticLoginMap[personalDetail.login];
        }
        return true;
    });

    let participantsIds = participantsEntries.map(([accountID]) => Number(accountID));

    // For 1:1 chat, we don't want to include the current user as a participant in order to not mark 1:1 chats as having multiple participants
    // For system chat, we want to display Expensify as the only participant
    const shouldExcludeCurrentUser = isOneOnOneChat(report) || isSystemChat(report) || shouldForceExcludeCurrentUser;

    if (shouldExcludeCurrentUser || shouldExcludeHidden || shouldExcludeDeleted) {
        participantsIds = participantsIds.filter((accountID) => {
            if (shouldExcludeCurrentUser && accountID === currentUserAccountID) {
                return false;
            }

            if (shouldExcludeHidden && isHiddenForCurrentUser(reportParticipants[accountID]?.notificationPreference)) {
                return false;
            }

            if (
                shouldExcludeDeleted &&
                reportMetadata?.pendingChatMembers?.findLast((member) => Number(member.accountID) === accountID)?.pendingAction === CONST.RED_BRICK_ROAD_PENDING_ACTION.DELETE
            ) {
                return false;
            }

            return true;
        });
    }

    return participantsIds.filter((accountID) => isNumber(accountID));
}

function getParticipantsList(report: Report, personalDetails: OnyxEntry<PersonalDetailsList>, isRoomMembersList = false, reportMetadata: OnyxEntry<ReportMetadata> = undefined): number[] {
    const isReportGroupChat = isGroupChat(report);
    const shouldExcludeHiddenParticipants = !isReportGroupChat && !isMoneyRequestReport(report) && !isMoneyRequest(report);
    const chatParticipants = getParticipantsAccountIDsForDisplay(report, isRoomMembersList || shouldExcludeHiddenParticipants, false, false, reportMetadata);

    return chatParticipants.filter((accountID) => {
        const details = personalDetails?.[accountID];

        if (!isRoomMembersList) {
            if (!details) {
                Log.hmmm(`[ReportParticipantsPage] no personal details found for Group chat member with accountID: ${accountID}`);
                return false;
            }
        } else {
            // When adding a new member to a room (whose personal detail does not exist in Onyx), an optimistic personal detail
            // is created. However, when the real personal detail is returned from the backend, a duplicate member may appear
            // briefly before the optimistic personal detail is deleted. To address this, we filter out the optimistically created
            // member here.
            const isDuplicateOptimisticDetail =
                details?.isOptimisticPersonalDetail && chatParticipants.some((accID) => accID !== accountID && details.login === personalDetails?.[accID]?.login);

            if (!details || isDuplicateOptimisticDetail) {
                Log.hmmm(`[RoomMembersPage] no personal details found for room member with accountID: ${accountID}`);
                return false;
            }
        }
        return true;
    });
}

function buildParticipantsFromAccountIDs(accountIDs: number[]): Participants {
    const finalParticipants: Participants = {};
    return accountIDs.reduce((participants, accountID) => {
        // eslint-disable-next-line no-param-reassign
        participants[accountID] = {notificationPreference: CONST.REPORT.NOTIFICATION_PREFERENCE.ALWAYS};
        return participants;
    }, finalParticipants);
}

/**
 * Returns the report name if the report is a group chat
 */
function getGroupChatName(participants?: SelectedParticipant[], shouldApplyLimit = false, report?: OnyxEntry<Report>, reportMetadataParam?: OnyxEntry<ReportMetadata>): string | undefined {
    // If we have a report always try to get the name from the report.
    if (report?.reportName) {
        return report.reportName;
    }

    const reportMetadata = reportMetadataParam ?? getReportMetadata(report?.reportID);

    const pendingMemberAccountIDs = new Set(
        reportMetadata?.pendingChatMembers?.filter((member) => member.pendingAction === CONST.RED_BRICK_ROAD_PENDING_ACTION.DELETE).map((member) => member.accountID),
    );
    let participantAccountIDs =
        participants?.map((participant) => participant.accountID) ??
        Object.keys(report?.participants ?? {})
            .map(Number)
            .filter((accountID) => !pendingMemberAccountIDs.has(accountID.toString()));
    const shouldAddEllipsis = participantAccountIDs.length > CONST.DISPLAY_PARTICIPANTS_LIMIT && shouldApplyLimit;
    if (shouldApplyLimit) {
        participantAccountIDs = participantAccountIDs.slice(0, CONST.DISPLAY_PARTICIPANTS_LIMIT);
    }
    const isMultipleParticipantReport = participantAccountIDs.length > 1;

    if (isMultipleParticipantReport) {
        return participantAccountIDs
            .map(
                (participantAccountID, index) =>
                    getDisplayNameForParticipant({accountID: participantAccountID, shouldUseShortForm: isMultipleParticipantReport}) || formatPhoneNumber(participants?.[index]?.login ?? ''),
            )
            .sort((first, second) => localeCompare(first ?? '', second ?? ''))
            .filter(Boolean)
            .join(', ')
            .slice(0, CONST.REPORT_NAME_LIMIT)
            .concat(shouldAddEllipsis ? '...' : '');
    }

    return translateLocal('groupChat.defaultReportName', {displayName: getDisplayNameForParticipant({accountID: participantAccountIDs.at(0)})});
}

function getParticipants(reportID: string) {
    const report = getReportOrDraftReport(reportID);
    if (!report) {
        return {};
    }

    return report.participants;
}

/**
 * Returns the appropriate icons for the given chat report using the stored personalDetails.
 * The Avatar sources can be URLs or Icon components according to the chat type.
 */
function getIcons(
    report: OnyxInputOrEntry<Report>,
    personalDetails: OnyxInputOrEntry<PersonalDetailsList>,
    defaultIcon: AvatarSource | null = null,
    defaultName = '',
    defaultAccountID = -1,
    policy?: OnyxInputOrEntry<Policy>,
    invoiceReceiverPolicy?: OnyxInputOrEntry<Policy>,
): Icon[] {
    const ownerDetails = report?.ownerAccountID ? personalDetails?.[report.ownerAccountID] : undefined;

    if (isEmptyObject(report)) {
        const fallbackIcon: Icon = {
            source: defaultIcon ?? FallbackAvatar,
            type: CONST.ICON_TYPE_AVATAR,
            name: defaultName,
            id: defaultAccountID,
        };
        return [fallbackIcon];
    }
    if (isExpenseRequest(report)) {
        const parentReportAction = allReportActions?.[`${ONYXKEYS.COLLECTION.REPORT_ACTIONS}${report.parentReportID}`]?.[report.parentReportActionID];
        const workspaceIcon = getWorkspaceIcon(report, policy);
        const actorDetails = parentReportAction?.actorAccountID ? personalDetails?.[parentReportAction.actorAccountID] : undefined;
        const memberIcon = {
            source: actorDetails?.avatar ?? FallbackAvatar,
            id: parentReportAction?.actorAccountID,
            type: CONST.ICON_TYPE_AVATAR,
            name: actorDetails?.displayName ?? '',
            fallbackIcon: actorDetails?.fallbackIcon,
        };

        return [memberIcon, workspaceIcon];
    }
    if (isChatThread(report)) {
        const parentReportAction = allReportActions?.[`${ONYXKEYS.COLLECTION.REPORT_ACTIONS}${report.parentReportID}`]?.[report.parentReportActionID];

        const actorAccountID = getReportActionActorAccountID(parentReportAction, report, report);
        const actorDetails = actorAccountID ? personalDetails?.[actorAccountID] : undefined;
        const actorDisplayName = getDisplayNameOrDefault(actorDetails, '', false);
        const actorIcon = {
            id: actorAccountID,
            source: actorDetails?.avatar ?? FallbackAvatar,
            name: formatPhoneNumber(actorDisplayName),
            type: CONST.ICON_TYPE_AVATAR,
            fallbackIcon: actorDetails?.fallbackIcon,
        };

        if (isWorkspaceThread(report)) {
            const workspaceIcon = getWorkspaceIcon(report, policy);
            return [actorIcon, workspaceIcon];
        }
        return [actorIcon];
    }
    if (isTaskReport(report)) {
        const ownerIcon = {
            id: report?.ownerAccountID,
            source: ownerDetails?.avatar ?? FallbackAvatar,
            type: CONST.ICON_TYPE_AVATAR,
            name: ownerDetails?.displayName ?? '',
            fallbackIcon: ownerDetails?.fallbackIcon,
        };

        if (isWorkspaceTaskReport(report)) {
            const workspaceIcon = getWorkspaceIcon(report, policy);
            return [ownerIcon, workspaceIcon];
        }

        return [ownerIcon];
    }
    if (isDomainRoom(report)) {
        // Get domain name after the #. Domain Rooms use our default workspace avatar pattern.
        const domainName = report?.reportName?.substring(1);
        const policyExpenseChatAvatarSource = getDefaultWorkspaceAvatar(domainName);
        const domainIcon: Icon = {
            source: policyExpenseChatAvatarSource,
            type: CONST.ICON_TYPE_WORKSPACE,
            name: domainName ?? '',
            id: report?.policyID,
        };
        return [domainIcon];
    }

    // This will get removed as part of https://github.com/Expensify/App/issues/59961
    // eslint-disable-next-line deprecation/deprecation
    if (isAdminRoom(report) || isAnnounceRoom(report) || isChatRoom(report) || isArchivedNonExpenseReport(report, getReportNameValuePairs(report?.reportID))) {
        const icons = [getWorkspaceIcon(report, policy)];

        if (isInvoiceRoom(report)) {
            if (report?.invoiceReceiver?.type === CONST.REPORT.INVOICE_RECEIVER_TYPE.INDIVIDUAL) {
                icons.push(...getIconsForParticipants([report?.invoiceReceiver.accountID], personalDetails));
            } else {
                const receiverPolicyID = report?.invoiceReceiver?.policyID;
                const receiverPolicy = invoiceReceiverPolicy ?? getPolicy(receiverPolicyID);
                if (!isEmptyObject(receiverPolicy)) {
                    icons.push({
                        source: receiverPolicy?.avatarURL ?? getDefaultWorkspaceAvatar(receiverPolicy.name),
                        type: CONST.ICON_TYPE_WORKSPACE,
                        name: receiverPolicy.name,
                        id: receiverPolicyID,
                    });
                }
            }
        }

        return icons;
    }
    if (isPolicyExpenseChat(report) || isExpenseReport(report)) {
        const workspaceIcon = getWorkspaceIcon(report, policy);
        const memberIcon = {
            source: ownerDetails?.avatar ?? FallbackAvatar,
            id: report?.ownerAccountID,
            type: CONST.ICON_TYPE_AVATAR,
            name: ownerDetails?.displayName ?? '',
            fallbackIcon: ownerDetails?.fallbackIcon,
        };
        return isExpenseReport(report) ? [memberIcon, workspaceIcon] : [workspaceIcon, memberIcon];
    }
    if (isIOUReport(report)) {
        const managerDetails = report?.managerID ? personalDetails?.[report.managerID] : undefined;
        const managerIcon = {
            source: managerDetails?.avatar ?? FallbackAvatar,
            id: report?.managerID,
            type: CONST.ICON_TYPE_AVATAR,
            name: managerDetails?.displayName ?? '',
            fallbackIcon: managerDetails?.fallbackIcon,
        };
        const ownerIcon = {
            id: report?.ownerAccountID,
            source: ownerDetails?.avatar ?? FallbackAvatar,
            type: CONST.ICON_TYPE_AVATAR,
            name: ownerDetails?.displayName ?? '',
            fallbackIcon: ownerDetails?.fallbackIcon,
        };
        const isManager = currentUserAccountID === report?.managerID;

        // For one transaction IOUs, display a simplified report icon
        if (isOneTransactionReport(report?.reportID)) {
            return [ownerIcon];
        }

        return isManager ? [managerIcon, ownerIcon] : [ownerIcon, managerIcon];
    }

    if (isSelfDM(report)) {
        return getIconsForParticipants(currentUserAccountID ? [currentUserAccountID] : [], personalDetails);
    }

    if (isSystemChat(report)) {
        return getIconsForParticipants([CONST.ACCOUNT_ID.NOTIFICATIONS ?? 0], personalDetails);
    }

    if (isGroupChat(report)) {
        const groupChatIcon = {
            // eslint-disable-next-line @typescript-eslint/prefer-nullish-coalescing
            source: report.avatarUrl || getDefaultGroupAvatar(report.reportID),
            id: -1,
            type: CONST.ICON_TYPE_AVATAR,
            name: getGroupChatName(undefined, true, report),
        };
        return [groupChatIcon];
    }

    if (isInvoiceReport(report)) {
        const invoiceRoomReport = getReportOrDraftReport(report.chatReportID);
        const icons = [getWorkspaceIcon(invoiceRoomReport, policy)];

        if (invoiceRoomReport?.invoiceReceiver?.type === CONST.REPORT.INVOICE_RECEIVER_TYPE.INDIVIDUAL) {
            icons.push(...getIconsForParticipants([invoiceRoomReport?.invoiceReceiver.accountID], personalDetails));

            return icons;
        }

        const receiverPolicyID = invoiceRoomReport?.invoiceReceiver?.policyID;
        const receiverPolicy = invoiceReceiverPolicy ?? getPolicy(receiverPolicyID);

        if (!isEmptyObject(receiverPolicy)) {
            icons.push({
                source: receiverPolicy?.avatarURL ?? getDefaultWorkspaceAvatar(receiverPolicy.name),
                type: CONST.ICON_TYPE_WORKSPACE,
                name: receiverPolicy.name,
                id: receiverPolicyID,
            });
        }

        return icons;
    }

    if (isOneOnOneChat(report)) {
        const otherParticipantsAccountIDs = Object.keys(report.participants ?? {})
            .map(Number)
            .filter((accountID) => accountID !== currentUserAccountID);
        return getIconsForParticipants(otherParticipantsAccountIDs, personalDetails);
    }

    const participantAccountIDs = Object.keys(report.participants ?? {}).map(Number);
    return getIconsForParticipants(participantAccountIDs, personalDetails);
}

function getDisplayNamesWithTooltips(
    personalDetailsList: PersonalDetails[] | PersonalDetailsList | OptionData[],
    shouldUseShortForm: boolean,
    shouldFallbackToHidden = true,
    shouldAddCurrentUserPostfix = false,
): DisplayNameWithTooltips {
    const personalDetailsListArray = Array.isArray(personalDetailsList) ? personalDetailsList : Object.values(personalDetailsList);

    return personalDetailsListArray
        .map((user) => {
            const accountID = Number(user?.accountID);
            // eslint-disable-next-line @typescript-eslint/prefer-nullish-coalescing
            const displayName = getDisplayNameForParticipant({accountID, shouldUseShortForm, shouldFallbackToHidden, shouldAddCurrentUserPostfix}) || user?.login || '';
            const avatar = user && 'avatar' in user ? user.avatar : undefined;

            let pronouns = user?.pronouns ?? undefined;
            if (pronouns?.startsWith(CONST.PRONOUNS.PREFIX)) {
                const pronounTranslationKey = pronouns.replace(CONST.PRONOUNS.PREFIX, '');
                pronouns = translateLocal(`pronouns.${pronounTranslationKey}` as TranslationPaths);
            }

            return {
                displayName,
                avatar,
                login: user?.login ?? '',
                accountID,
                pronouns,
            };
        })
        .sort((first, second) => {
            // First sort by displayName/login
            const displayNameLoginOrder = localeCompare(first.displayName, second.displayName);
            if (displayNameLoginOrder !== 0) {
                return displayNameLoginOrder;
            }

            // Then fallback on accountID as the final sorting criteria.
            return first.accountID - second.accountID;
        });
}

/**
 * Returns the the display names of the given user accountIDs
 */
function getUserDetailTooltipText(accountID: number, fallbackUserDisplayName = ''): string {
    const displayNameForParticipant = getDisplayNameForParticipant({accountID});
    return displayNameForParticipant || fallbackUserDisplayName;
}

/**
 * For a deleted parent report action within a chat report,
 * let us return the appropriate display message
 *
 * @param reportAction - The deleted report action of a chat report for which we need to return message.
 */
function getDeletedParentActionMessageForChatReport(reportAction: OnyxEntry<ReportAction>): string {
    // By default, let us display [Deleted message]
    let deletedMessageText = translateLocal('parentReportAction.deletedMessage');
    if (isCreatedTaskReportAction(reportAction)) {
        // For canceled task report, let us display [Deleted task]
        deletedMessageText = translateLocal('parentReportAction.deletedTask');
    }
    return deletedMessageText;
}

/**
 * Returns the preview message for `REIMBURSEMENT_QUEUED` action
 */
function getReimbursementQueuedActionMessage({
    reportAction,
    reportOrID,
    shouldUseShortDisplayName = true,
    reports,
    personalDetails,
}: {
    reportAction: OnyxEntry<ReportAction<typeof CONST.REPORT.ACTIONS.TYPE.REIMBURSEMENT_QUEUED>>;
    reportOrID: OnyxEntry<Report> | string | SearchReport;
    shouldUseShortDisplayName?: boolean;
    reports?: SearchReport[];
    personalDetails?: Partial<PersonalDetailsList>;
}): string {
    const report = typeof reportOrID === 'string' ? getReport(reportOrID, reports ?? allReports) : reportOrID;
    const submitterDisplayName = getDisplayNameForParticipant({accountID: report?.ownerAccountID, shouldUseShortForm: shouldUseShortDisplayName, personalDetailsData: personalDetails}) ?? '';
    const originalMessage = getOriginalMessage(reportAction);
    let messageKey: TranslationPaths;
    if (originalMessage?.paymentType === CONST.IOU.PAYMENT_TYPE.EXPENSIFY) {
        messageKey = 'iou.waitingOnEnabledWallet';
    } else {
        messageKey = 'iou.waitingOnBankAccount';
    }

    return translateLocal(messageKey, {submitterDisplayName});
}

/**
 * Returns the preview message for `REIMBURSEMENT_DEQUEUED` or `REIMBURSEMENT_ACH_CANCELED` action
 */
function getReimbursementDeQueuedOrCanceledActionMessage(
    reportAction: OnyxEntry<ReportAction<typeof CONST.REPORT.ACTIONS.TYPE.REIMBURSEMENT_DEQUEUED | typeof CONST.REPORT.ACTIONS.TYPE.REIMBURSEMENT_ACH_CANCELED>>,
    reportOrID: OnyxEntry<Report> | string | SearchReport,
    isLHNPreview = false,
): string {
    const report = typeof reportOrID === 'string' ? getReport(reportOrID, allReports) : reportOrID;
    const originalMessage = getOriginalMessage(reportAction);
    const amount = originalMessage?.amount;
    const currency = originalMessage?.currency;
    const formattedAmount = convertToDisplayString(amount, currency);
    if (originalMessage?.cancellationReason === CONST.REPORT.CANCEL_PAYMENT_REASONS.ADMIN || originalMessage?.cancellationReason === CONST.REPORT.CANCEL_PAYMENT_REASONS.USER) {
        const payerOrApproverName = report?.managerID === currentUserAccountID || !isLHNPreview ? '' : getDisplayNameForParticipant({accountID: report?.managerID, shouldUseShortForm: true});
        return translateLocal('iou.adminCanceledRequest', {manager: payerOrApproverName, amount: formattedAmount});
    }
    const submitterDisplayName = getDisplayNameForParticipant({accountID: report?.ownerAccountID, shouldUseShortForm: true}) ?? '';
    return translateLocal('iou.canceledRequest', {submitterDisplayName, amount: formattedAmount});
}

/**
 * Builds an optimistic REIMBURSEMENT_DEQUEUED report action with a randomly generated reportActionID.
 *
 */
function buildOptimisticChangeFieldAction(reportField: PolicyReportField, previousReportField: PolicyReportField): OptimisticChangeFieldAction {
    return {
        actionName: CONST.REPORT.ACTIONS.TYPE.CHANGE_FIELD,
        actorAccountID: currentUserAccountID,
        message: [
            {
                type: 'TEXT',
                style: 'strong',
                text: 'You',
            },
            {
                type: 'TEXT',
                style: 'normal',
                text: ` modified field '${reportField.name}'.`,
            },
            {
                type: 'TEXT',
                style: 'normal',
                text: ` New value is '${reportField.value}'`,
            },
            {
                type: 'TEXT',
                style: 'normal',
                text: ` (previously '${previousReportField.value}').`,
            },
        ],
        originalMessage: {
            fieldName: reportField.name,
            newType: reportField.type,
            newValue: reportField.value,
            oldType: previousReportField.type,
            oldValue: previousReportField.value,
        },
        person: [
            {
                style: 'strong',
                text: getCurrentUserDisplayNameOrEmail(),
                type: 'TEXT',
            },
        ],
        reportActionID: rand64(),
        created: DateUtils.getDBTime(),
        pendingAction: CONST.RED_BRICK_ROAD_PENDING_ACTION.ADD,
    };
}

/**
 * Builds an optimistic REIMBURSEMENT_DEQUEUED report action with a randomly generated reportActionID.
 *
 */
function buildOptimisticCancelPaymentReportAction(expenseReportID: string, amount: number, currency: string): OptimisticCancelPaymentReportAction {
    return {
        actionName: CONST.REPORT.ACTIONS.TYPE.REIMBURSEMENT_DEQUEUED,
        actorAccountID: currentUserAccountID,
        message: [
            {
                cancellationReason: CONST.REPORT.CANCEL_PAYMENT_REASONS.ADMIN,
                expenseReportID,
                type: CONST.REPORT.MESSAGE.TYPE.COMMENT,
                text: '',
                amount,
                currency,
            },
        ],
        originalMessage: {
            cancellationReason: CONST.REPORT.CANCEL_PAYMENT_REASONS.ADMIN,
            expenseReportID,
            amount,
            currency,
        },
        person: [
            {
                style: 'strong',
                text: getCurrentUserDisplayNameOrEmail(),
                type: 'TEXT',
            },
        ],
        reportActionID: rand64(),
        shouldShow: true,
        created: DateUtils.getDBTime(),
        pendingAction: CONST.RED_BRICK_ROAD_PENDING_ACTION.ADD,
    };
}

/**
 * Returns the last visible message for a given report after considering the given optimistic actions
 *
 * @param reportID - the report for which last visible message has to be fetched
 * @param [actionsToMerge] - the optimistic merge actions that needs to be considered while fetching last visible message

 */
function getLastVisibleMessage(reportID: string | undefined, actionsToMerge: ReportActions = {}): LastVisibleMessage {
    const report = getReportOrDraftReport(reportID);
    const lastVisibleAction = getLastVisibleActionReportActionsUtils(reportID, canUserPerformWriteAction(report), actionsToMerge);

    // For Chat Report with deleted parent actions, let us fetch the correct message
    if (isDeletedParentAction(lastVisibleAction) && !isEmptyObject(report) && isChatReport(report)) {
        const lastMessageText = getDeletedParentActionMessageForChatReport(lastVisibleAction);
        return {
            lastMessageText,
        };
    }

    // Fetch the last visible message for report represented by reportID and based on actions to merge.
    return getLastVisibleMessageReportActionsUtils(reportID, canUserPerformWriteAction(report), actionsToMerge);
}

/**
 * Checks if a report is waiting for the manager to complete an action.
 * Example: the assignee of an open task report or the manager of a processing expense report.
 *
 * @param [parentReportAction] - The parent report action of the report (Used to check if the task has been canceled)
 */
function isWaitingForAssigneeToCompleteAction(report: OnyxEntry<Report>, parentReportAction: OnyxEntry<ReportAction>): boolean {
    if (report?.hasOutstandingChildTask) {
        return true;
    }

    if (report?.hasParentAccess === false && isReportManager(report)) {
        if (isOpenTaskReport(report, parentReportAction)) {
            return true;
        }

        if (isProcessingReport(report) && isExpenseReport(report)) {
            return true;
        }
    }

    return false;
}

function isUnreadWithMention(reportOrOption: OnyxEntry<Report> | OptionData): boolean {
    if (!reportOrOption) {
        return false;
    }
    // lastMentionedTime and lastReadTime are both datetime strings and can be compared directly
    const lastMentionedTime = reportOrOption.lastMentionedTime ?? '';
    const lastReadTime = reportOrOption.lastReadTime ?? '';
    return !!('isUnreadWithMention' in reportOrOption && reportOrOption.isUnreadWithMention) || lastReadTime < lastMentionedTime;
}

type ReasonAndReportActionThatRequiresAttention = {
    reason: ValueOf<typeof CONST.REQUIRES_ATTENTION_REASONS>;
    reportAction?: OnyxEntry<ReportAction>;
};

function getReasonAndReportActionThatRequiresAttention(
    optionOrReport: OnyxEntry<Report> | OptionData,
    parentReportAction?: OnyxEntry<ReportAction>,
): ReasonAndReportActionThatRequiresAttention | null {
    if (!optionOrReport) {
        return null;
    }

    const reportActions = getAllReportActions(optionOrReport.reportID);

    if (isJoinRequestInAdminRoom(optionOrReport)) {
        return {
            reason: CONST.REQUIRES_ATTENTION_REASONS.HAS_JOIN_REQUEST,
            reportAction: getActionableJoinRequestPendingReportAction(optionOrReport.reportID),
        };
    }

    // This will get removed as part of https://github.com/Expensify/App/issues/59961
    // eslint-disable-next-line deprecation/deprecation
    if (isArchivedReport(getReportNameValuePairs(optionOrReport?.reportID)) || isArchivedReport(getReportNameValuePairs(optionOrReport?.reportID))) {
        return null;
    }

    if (isUnreadWithMention(optionOrReport)) {
        return {
            reason: CONST.REQUIRES_ATTENTION_REASONS.IS_UNREAD_WITH_MENTION,
        };
    }

    if (isWaitingForAssigneeToCompleteAction(optionOrReport, parentReportAction)) {
        return {
            reason: CONST.REQUIRES_ATTENTION_REASONS.IS_WAITING_FOR_ASSIGNEE_TO_COMPLETE_ACTION,
            reportAction: Object.values(reportActions).find((action) => action.childType === CONST.REPORT.TYPE.TASK),
        };
    }

    const iouReportActionToApproveOrPay = getIOUReportActionToApproveOrPay(optionOrReport, optionOrReport.reportID);
    const iouReportID = getIOUReportIDFromReportActionPreview(iouReportActionToApproveOrPay);
    const transactions = getReportTransactions(iouReportID);
    const hasOnlyPendingTransactions = transactions.length > 0 && transactions.every((t) => isExpensifyCardTransaction(t) && isPending(t));

    // Has a child report that is awaiting action (e.g. approve, pay, add bank account) from current user
    const policy = getPolicy(optionOrReport.policyID);
    if (
        (optionOrReport.hasOutstandingChildRequest === true || iouReportActionToApproveOrPay?.reportActionID) &&
        (policy?.reimbursementChoice !== CONST.POLICY.REIMBURSEMENT_CHOICES.REIMBURSEMENT_NO || !hasOnlyPendingTransactions)
    ) {
        return {
            reason: CONST.REQUIRES_ATTENTION_REASONS.HAS_CHILD_REPORT_AWAITING_ACTION,
            reportAction: iouReportActionToApproveOrPay,
        };
    }

    if (hasMissingInvoiceBankAccount(optionOrReport.reportID) && !isSettled(optionOrReport.reportID)) {
        return {
            reason: CONST.REQUIRES_ATTENTION_REASONS.HAS_MISSING_INVOICE_BANK_ACCOUNT,
        };
    }

    if (isInvoiceRoom(optionOrReport)) {
        const reportAction = Object.values(reportActions).find(
            (action) =>
                action.actionName === CONST.REPORT.ACTIONS.TYPE.REPORT_PREVIEW &&
                action.childReportID &&
                hasMissingInvoiceBankAccount(action.childReportID) &&
                !isSettled(action.childReportID),
        );

        return reportAction
            ? {
                  reason: CONST.REQUIRES_ATTENTION_REASONS.HAS_MISSING_INVOICE_BANK_ACCOUNT,
                  reportAction,
              }
            : null;
    }

    return null;
}

/**
 * Determines if the option requires action from the current user. This can happen when it:
 *  - is unread and the user was mentioned in one of the unread comments
 *  - is for an outstanding task waiting on the user
 *  - has an outstanding child expense that is waiting for an action from the current user (e.g. pay, approve, add bank account)
 *  - is either the system or concierge chat, the user free trial has ended and it didn't add a payment card yet
 *
 * @param option (report or optionItem)
 * @param parentReportAction (the report action the current report is a thread of)
 */
function requiresAttentionFromCurrentUser(optionOrReport: OnyxEntry<Report> | OptionData, parentReportAction?: OnyxEntry<ReportAction>) {
    return !!getReasonAndReportActionThatRequiresAttention(optionOrReport, parentReportAction);
}

/**
 * Checks if the report contains at least one Non-Reimbursable transaction
 */
function hasNonReimbursableTransactions(iouReportID: string | undefined, reportsTransactionsParam: Record<string, Transaction[]> = reportsTransactions): boolean {
    const transactions = getReportTransactions(iouReportID, reportsTransactionsParam);
    return transactions.filter((transaction) => transaction.reimbursable === false).length > 0;
}

function getMoneyRequestSpendBreakdown(report: OnyxInputOrEntry<Report>, searchReports?: SearchReport[]): SpendBreakdown {
    const reports = searchReports ?? allReports;
    let moneyRequestReport: OnyxEntry<Report>;
    if (report && (isMoneyRequestReport(report, searchReports) || isInvoiceReport(report))) {
        moneyRequestReport = report;
    }
    if (reports && report?.iouReportID) {
        moneyRequestReport = getReport(report.iouReportID, allReports);
    }
    if (moneyRequestReport) {
        let nonReimbursableSpend = moneyRequestReport.nonReimbursableTotal ?? 0;
        let totalSpend = moneyRequestReport.total ?? 0;

        if (nonReimbursableSpend + totalSpend !== 0) {
            // There is a possibility that if the Expense report has a negative total.
            // This is because there are instances where you can get a credit back on your card,
            // or you enter a negative expense to “offset” future expenses
            nonReimbursableSpend = isExpenseReport(moneyRequestReport) ? nonReimbursableSpend * -1 : Math.abs(nonReimbursableSpend);
            totalSpend = isExpenseReport(moneyRequestReport) ? totalSpend * -1 : Math.abs(totalSpend);

            const totalDisplaySpend = totalSpend;
            const reimbursableSpend = totalDisplaySpend - nonReimbursableSpend;

            return {
                nonReimbursableSpend,
                reimbursableSpend,
                totalDisplaySpend,
            };
        }
    }
    return {
        nonReimbursableSpend: 0,
        reimbursableSpend: 0,
        totalDisplaySpend: 0,
    };
}

/**
 * Get the title for a policy expense chat which depends on the role of the policy member seeing this report
 */
function getPolicyExpenseChatName({
    report,
    policy,
    personalDetailsList = allPersonalDetails,
    policies,
    reports,
}: {
    report: OnyxEntry<Report>;
    policy?: OnyxEntry<Policy> | SearchPolicy;
    personalDetailsList?: Partial<PersonalDetailsList>;
    policies?: SearchPolicy[];
    reports?: SearchReport[];
}): string | undefined {
    const ownerAccountID = report?.ownerAccountID;
    const personalDetails = ownerAccountID ? personalDetailsList?.[ownerAccountID] : undefined;
    const login = personalDetails ? personalDetails.login : null;
    // eslint-disable-next-line @typescript-eslint/prefer-nullish-coalescing
    const reportOwnerDisplayName = getDisplayNameForParticipant({accountID: ownerAccountID, shouldRemoveDomain: true}) || login;

    if (reportOwnerDisplayName) {
        return translateLocal('workspace.common.policyExpenseChatName', {displayName: reportOwnerDisplayName});
    }

    let policyExpenseChatRole = 'user';

    const policyItem = policies ? policies.find((p) => p.id === report?.policyID) : allPolicies?.[`${ONYXKEYS.COLLECTION.POLICY}${report?.policyID}`];
    if (policyItem) {
        policyExpenseChatRole = policyItem.role || 'user';
    }

    // If this user is not admin and this policy expense chat has been archived because of account merging, this must be an old expense chat
    // of the account which was merged into the current user's account. Use the name of the policy as the name of the report.
    // This will get removed as part of https://github.com/Expensify/App/issues/59961
    // eslint-disable-next-line deprecation/deprecation
    if (isArchivedNonExpenseReport(report, getReportNameValuePairs(report?.reportID))) {
        const lastAction = getLastVisibleActionReportActionsUtils(report?.reportID);
        const archiveReason = isClosedAction(lastAction) ? getOriginalMessage(lastAction)?.reason : CONST.REPORT.ARCHIVE_REASON.DEFAULT;
        if (archiveReason === CONST.REPORT.ARCHIVE_REASON.ACCOUNT_MERGED && policyExpenseChatRole !== CONST.POLICY.ROLE.ADMIN) {
            return getPolicyName({report, policy, policies, reports});
        }
    }
    return report?.reportName;
}

function getArchiveReason(reportActions: OnyxEntry<ReportActions>): ValueOf<typeof CONST.REPORT.ARCHIVE_REASON> | undefined {
    const lastClosedReportAction = getLastClosedReportAction(reportActions);

    if (!lastClosedReportAction) {
        return undefined;
    }

    return isClosedAction(lastClosedReportAction) ? getOriginalMessage(lastClosedReportAction)?.reason : CONST.REPORT.ARCHIVE_REASON.DEFAULT;
}

/**
 * Given a report field, check if the field is for the report title.
 */
function isReportFieldOfTypeTitle(reportField: OnyxEntry<PolicyReportField>): boolean {
    return reportField?.fieldID === CONST.REPORT_FIELD_TITLE_FIELD_ID;
}

/**
 * Check if Report has any held expenses
 */
function isHoldCreator(transaction: OnyxEntry<Transaction>, reportID: string | undefined): boolean {
    const holdReportAction = getReportAction(reportID, `${transaction?.comment?.hold ?? ''}`);
    return isActionCreator(holdReportAction);
}

/**
 * Given a report field, check if the field can be edited or not.
 * For title fields, its considered disabled if `deletable` prop is `true` (https://github.com/Expensify/App/issues/35043#issuecomment-1911275433)
 * For non title fields, its considered disabled if:
 * 1. The user is not admin of the report
 * 2. Report is settled or it is closed
 */
function isReportFieldDisabled(report: OnyxEntry<Report>, reportField: OnyxEntry<PolicyReportField>, policy: OnyxEntry<Policy>): boolean {
    if (isInvoiceReport(report)) {
        return true;
    }
    const isReportSettled = isSettled(report?.reportID);
    const isReportClosed = isClosedReport(report);
    const isTitleField = isReportFieldOfTypeTitle(reportField);
    const isAdmin = isPolicyAdmin(report?.policyID, {[`${ONYXKEYS.COLLECTION.POLICY}${policy?.id}`]: policy});
    const isApproved = isReportApproved({report});
    if (!isAdmin && (isReportSettled || isReportClosed || isApproved)) {
        return true;
    }

    if (isTitleField) {
        return !reportField?.deletable;
    }

    return false;
}

/**
 * Given a set of report fields, return the field that refers to title
 */
function getTitleReportField(reportFields: Record<string, PolicyReportField>) {
    return Object.values(reportFields).find((field) => isReportFieldOfTypeTitle(field));
}

/**
 * Get the key for a report field
 */
function getReportFieldKey(reportFieldId: string | undefined) {
    if (!reportFieldId) {
        return '';
    }

    // We don't need to add `expensify_` prefix to the title field key, because backend stored title under a unique key `text_title`,
    // and all the other report field keys are stored under `expensify_FIELD_ID`.
    if (reportFieldId === CONST.REPORT_FIELD_TITLE_FIELD_ID) {
        return reportFieldId;
    }

    return `expensify_${reportFieldId}`;
}

/**
 * Get the report fields attached to the policy given policyID
 */
function getReportFieldsByPolicyID(policyID: string | undefined): Record<string, PolicyReportField> {
    if (!policyID) {
        return {};
    }

    const policyReportFields = Object.entries(allPolicies ?? {}).find(([key]) => key.replace(ONYXKEYS.COLLECTION.POLICY, '') === policyID);
    const fieldList = policyReportFields?.[1]?.fieldList;

    if (!policyReportFields || !fieldList) {
        return {};
    }

    return fieldList;
}

/**
 * Get the report fields that we should display a MoneyReportView gets opened
 */

function getAvailableReportFields(report: OnyxEntry<Report>, policyReportFields: PolicyReportField[]): PolicyReportField[] {
    // Get the report fields that are attached to a report. These will persist even if a field is deleted from the policy.
    const reportFields = Object.values(report?.fieldList ?? {});
    const reportIsSettled = isSettled(report?.reportID);

    // If the report is settled, we don't want to show any new field that gets added to the policy.
    if (reportIsSettled) {
        return reportFields;
    }

    // If the report is unsettled, we want to merge the new fields that get added to the policy with the fields that
    // are attached to the report.
    const mergedFieldIds = Array.from(new Set([...policyReportFields.map(({fieldID}) => fieldID), ...reportFields.map(({fieldID}) => fieldID)]));

    const fields = mergedFieldIds.map((id) => {
        const field = report?.fieldList?.[getReportFieldKey(id)];

        if (field) {
            return field;
        }

        const policyReportField = policyReportFields.find(({fieldID}) => fieldID === id);

        if (policyReportField) {
            return policyReportField;
        }

        return null;
    });

    return fields.filter(Boolean) as PolicyReportField[];
}

/**
 * Get the title for an IOU or expense chat which will be showing the payer and the amount
 */
function getMoneyRequestReportName({
    report,
    policy,
    invoiceReceiverPolicy,
}: {
    report: OnyxEntry<Report>;
    policy?: OnyxEntry<Policy> | SearchPolicy;
    invoiceReceiverPolicy?: OnyxEntry<Policy> | SearchPolicy;
}): string {
    if (report?.reportName && isExpenseReport(report)) {
        return report.reportName;
    }

    const moneyRequestTotal = getMoneyRequestSpendBreakdown(report).totalDisplaySpend;
    const formattedAmount = convertToDisplayString(moneyRequestTotal, report?.currency);

    let payerOrApproverName;
    if (isExpenseReport(report)) {
        const parentReport = getParentReport(report);
        payerOrApproverName = getPolicyName({report: parentReport ?? report, policy});
    } else if (isInvoiceReport(report)) {
        const chatReport = getReportOrDraftReport(report?.chatReportID);
        payerOrApproverName = getInvoicePayerName(chatReport, invoiceReceiverPolicy);
    } else {
        payerOrApproverName = getDisplayNameForParticipant({accountID: report?.managerID}) ?? '';
    }

    const payerPaidAmountMessage = translateLocal('iou.payerPaidAmount', {
        payer: payerOrApproverName,
        amount: formattedAmount,
    });

    if (isReportApproved({report})) {
        return translateLocal('iou.managerApprovedAmount', {
            manager: payerOrApproverName,
            amount: formattedAmount,
        });
    }

    if (report?.isWaitingOnBankAccount) {
        return `${payerPaidAmountMessage} ${CONST.DOT_SEPARATOR} ${translateLocal('iou.pending')}`;
    }

    if (!isSettled(report?.reportID) && hasNonReimbursableTransactions(report?.reportID)) {
        payerOrApproverName = getDisplayNameForParticipant({accountID: report?.ownerAccountID}) ?? '';
        return translateLocal('iou.payerSpentAmount', {payer: payerOrApproverName, amount: formattedAmount});
    }

    if (isProcessingReport(report) || isOpenExpenseReport(report) || isOpenInvoiceReport(report) || moneyRequestTotal === 0) {
        return translateLocal('iou.payerOwesAmount', {payer: payerOrApproverName, amount: formattedAmount});
    }

    return payerPaidAmountMessage;
}

/**
 * Gets transaction created, amount, currency, comment, and waypoints (for distance expense)
 * into a flat object. Used for displaying transactions and sending them in API commands
 */

function getTransactionDetails(
    transaction: OnyxInputOrEntry<Transaction>,
    createdDateFormat: string = CONST.DATE.FNS_FORMAT_STRING,
    policy: OnyxEntry<Policy> = undefined,
): TransactionDetails | undefined {
    if (!transaction) {
        return;
    }
    const report = getReportOrDraftReport(transaction?.reportID);
    return {
        created: getFormattedCreated(transaction, createdDateFormat),
        amount: getTransactionAmount(transaction, !isEmptyObject(report) && isExpenseReport(report)),
        attendees: getAttendees(transaction),
        taxAmount: getTaxAmount(transaction, !isEmptyObject(report) && isExpenseReport(report)),
        taxCode: getTaxCode(transaction),
        currency: getCurrency(transaction),
        comment: getDescription(transaction),
        merchant: getMerchant(transaction, policy),
        waypoints: getWaypoints(transaction),
        customUnitRateID: getRateID(transaction),
        category: getCategory(transaction),
        billable: getBillable(transaction),
        tag: getTag(transaction),
        mccGroup: getMCCGroup(transaction),
        cardID: getCardID(transaction),
        cardName: getCardName(transaction),
        originalAmount: getOriginalAmount(transaction),
        originalCurrency: getOriginalCurrency(transaction),
        postedDate: getFormattedPostedDate(transaction),
    };
}

function getTransactionCommentObject(transaction: OnyxEntry<Transaction>): Comment {
    return {
        ...transaction?.comment,
        comment: Parser.htmlToMarkdown(transaction?.comment?.comment ?? ''),
        waypoints: getWaypoints(transaction),
    };
}

/**
 * Can only edit if:
 *
 * - in case of IOU report
 *    - the current user is the requestor and is not settled yet
 * - in case of expense report
 *    - the current user is the requestor and is not settled yet
 *    - the current user is the manager of the report
 *    - or the current user is an admin on the policy the expense report is tied to
 *
 *    This is used in conjunction with canEditRestrictedField to control editing of specific fields like amount, currency, created, receipt, and distance.
 *    On its own, it only controls allowing/disallowing navigating to the editing pages or showing/hiding the 'Edit' icon on report actions
 */
function canEditMoneyRequest(reportAction: OnyxInputOrEntry<ReportAction<typeof CONST.REPORT.ACTIONS.TYPE.IOU>>, linkedTransaction?: OnyxEntry<Transaction>): boolean {
    const isDeleted = isDeletedAction(reportAction);

    if (isDeleted) {
        return false;
    }

    const allowedReportActionType: Array<ValueOf<typeof CONST.IOU.REPORT_ACTION_TYPE>> = [CONST.IOU.REPORT_ACTION_TYPE.TRACK, CONST.IOU.REPORT_ACTION_TYPE.CREATE];
    const originalMessage = getOriginalMessage(reportAction);
    const actionType = originalMessage?.type;

    if (!actionType || !allowedReportActionType.includes(actionType)) {
        return false;
    }

    const transaction = linkedTransaction ?? getLinkedTransaction(reportAction ?? undefined);

    // In case the transaction is failed to be created, we should disable editing the money request
    if (!transaction?.transactionID || (transaction?.pendingAction === CONST.RED_BRICK_ROAD_PENDING_ACTION.ADD && !isEmptyObject(transaction.errors))) {
        return false;
    }

    const moneyRequestReportID = originalMessage?.IOUReportID;

    if (!moneyRequestReportID) {
        return actionType === CONST.IOU.REPORT_ACTION_TYPE.TRACK;
    }

    const moneyRequestReport = getReportOrDraftReport(String(moneyRequestReportID));
    const isRequestor = currentUserAccountID === reportAction?.actorAccountID;

    const isSubmitted = isProcessingReport(moneyRequestReport);
    if (isIOUReport(moneyRequestReport)) {
        return isSubmitted && isRequestor;
    }

    const policy = getPolicy(moneyRequestReport?.policyID);
    const isAdmin = policy?.role === CONST.POLICY.ROLE.ADMIN;
    const isManager = currentUserAccountID === moneyRequestReport?.managerID;

    if (isInvoiceReport(moneyRequestReport) && isManager) {
        return false;
    }

    // Admin & managers can always edit coding fields such as tag, category, billable, etc.
    if (isAdmin || isManager) {
        return true;
    }

    if (policy?.type === CONST.POLICY.TYPE.CORPORATE && moneyRequestReport && isSubmitted && isCurrentUserSubmitter(moneyRequestReport.reportID)) {
        const isForwarded = getSubmitToAccountID(policy, moneyRequestReport) !== moneyRequestReport.managerID;
        return !isForwarded;
    }

    return !isReportApproved({report: moneyRequestReport}) && !isSettled(moneyRequestReport?.reportID) && !isClosedReport(moneyRequestReport) && isRequestor;
}

function canEditReportPolicy(report: OnyxEntry<Report>, reportPolicy: OnyxEntry<Policy>): boolean {
    const isAdmin = isPolicyAdminPolicyUtils(reportPolicy);
    const isManager = isReportManager(report);
    const isSubmitter = isReportOwner(report);
    const isReportAuditor = isAuditor(report);
    const isIOUType = isIOUReport(report);
    const isInvoiceType = isInvoiceReport(report);
    const isExpenseType = isExpenseReport(report);
    const isOpen = isOpenReport(report);
    const isSubmitted = isProcessingReport(report);

    if (isIOUType) {
        return isOpen || isSubmitted;
    }

    if (isInvoiceType) {
        return isOpen && !isReportAuditor;
    }

    if (isExpenseType) {
        if (isOpen) {
            return isSubmitter || isAdmin;
        }

        if (isSubmitted) {
            return (isSubmitter && isAwaitingFirstLevelApproval(report)) || isManager || isAdmin;
        }

        return isManager || isAdmin;
    }

    return false;
}

/**
 * Checks if the current user can edit the provided property of an expense
 *
 */
function canEditFieldOfMoneyRequest(reportAction: OnyxInputOrEntry<ReportAction>, fieldToEdit: ValueOf<typeof CONST.EDIT_REQUEST_FIELD>, isDeleteAction?: boolean): boolean {
    // A list of fields that cannot be edited by anyone, once an expense has been settled
    const restrictedFields: string[] = [
        CONST.EDIT_REQUEST_FIELD.AMOUNT,
        CONST.EDIT_REQUEST_FIELD.CURRENCY,
        CONST.EDIT_REQUEST_FIELD.MERCHANT,
        CONST.EDIT_REQUEST_FIELD.DATE,
        CONST.EDIT_REQUEST_FIELD.RECEIPT,
        CONST.EDIT_REQUEST_FIELD.DISTANCE,
        CONST.EDIT_REQUEST_FIELD.DISTANCE_RATE,
        CONST.EDIT_REQUEST_FIELD.REPORT,
    ];

    if (!isMoneyRequestAction(reportAction) || !canEditMoneyRequest(reportAction)) {
        return false;
    }

    // If we're editing fields such as category, tag, description, etc. the check above should be enough for handling the permission
    if (!restrictedFields.includes(fieldToEdit)) {
        return true;
    }

    const iouMessage = getOriginalMessage(reportAction);
    const moneyRequestReport = iouMessage?.IOUReportID ? getReport(iouMessage?.IOUReportID, allReports) ?? ({} as Report) : ({} as Report);
    const transaction = allTransactions?.[`${ONYXKEYS.COLLECTION.TRANSACTION}${iouMessage?.IOUTransactionID}`] ?? ({} as Transaction);

    if (isSettled(String(moneyRequestReport.reportID)) || isReportIDApproved(String(moneyRequestReport.reportID))) {
        return false;
    }

    if (
        (fieldToEdit === CONST.EDIT_REQUEST_FIELD.AMOUNT || fieldToEdit === CONST.EDIT_REQUEST_FIELD.CURRENCY || fieldToEdit === CONST.EDIT_REQUEST_FIELD.DATE) &&
        isCardTransactionTransactionUtils(transaction)
    ) {
        return false;
    }

    const policy = getPolicy(moneyRequestReport?.policyID);
    const isAdmin = isExpenseReport(moneyRequestReport) && policy?.role === CONST.POLICY.ROLE.ADMIN;
    const isManager = isExpenseReport(moneyRequestReport) && currentUserAccountID === moneyRequestReport?.managerID;

    if ((fieldToEdit === CONST.EDIT_REQUEST_FIELD.AMOUNT || fieldToEdit === CONST.EDIT_REQUEST_FIELD.CURRENCY) && isDistanceRequest(transaction)) {
        return isAdmin || isManager;
    }

    if (
        (fieldToEdit === CONST.EDIT_REQUEST_FIELD.AMOUNT || fieldToEdit === CONST.EDIT_REQUEST_FIELD.CURRENCY || fieldToEdit === CONST.EDIT_REQUEST_FIELD.MERCHANT) &&
        isPerDiemRequest(transaction)
    ) {
        return false;
    }

    if (fieldToEdit === CONST.EDIT_REQUEST_FIELD.RECEIPT) {
        const isRequestor = currentUserAccountID === reportAction?.actorAccountID;
        return (
            !isInvoiceReport(moneyRequestReport) &&
            !isReceiptBeingScanned(transaction) &&
            !isDistanceRequest(transaction) &&
            !isPerDiemRequest(transaction) &&
            (isAdmin || isManager || isRequestor) &&
            (isDeleteAction ? isRequestor : true)
        );
    }

    if (fieldToEdit === CONST.EDIT_REQUEST_FIELD.DISTANCE_RATE) {
        // The distance rate can be modified only on the distance expense reports
        return isExpenseReport(moneyRequestReport) && isDistanceRequest(transaction);
    }

    if (fieldToEdit === CONST.EDIT_REQUEST_FIELD.REPORT) {
        return getOutstandingReportsForUser(moneyRequestReport?.policyID, moneyRequestReport?.ownerAccountID, allReports ?? {}).length > 1;
    }

    return true;
}

/**
 * Can only edit if:
 *
 * - It was written by the current user
 * - It's an ADD_COMMENT that is not an attachment
 * - It's an expense where conditions for modifications are defined in canEditMoneyRequest method
 * - It's not pending deletion
 */
function canEditReportAction(reportAction: OnyxInputOrEntry<ReportAction>): boolean {
    const isCommentOrIOU = reportAction?.actionName === CONST.REPORT.ACTIONS.TYPE.ADD_COMMENT || reportAction?.actionName === CONST.REPORT.ACTIONS.TYPE.IOU;
    const message = reportAction ? getReportActionMessageReportUtils(reportAction) : undefined;

    return !!(
        reportAction?.actorAccountID === currentUserAccountID &&
        isCommentOrIOU &&
        (!isMoneyRequestAction(reportAction) || canEditMoneyRequest(reportAction)) && // Returns true for non-IOU actions
        !isReportMessageAttachment(message) &&
        ((!reportAction.isAttachmentWithText && !reportAction.isAttachmentOnly) || !reportAction.isOptimisticAction) &&
        !isDeletedAction(reportAction) &&
        !isCreatedTaskReportAction(reportAction) &&
        reportAction?.pendingAction !== CONST.RED_BRICK_ROAD_PENDING_ACTION.DELETE
    );
}

/**
 * This function is needed due to the fact that when we first create an empty report, its preview action has an actorAccountID of '0'.
 * This is not the case when the report is automatically created by adding expenses to the chat where no open report is available.
 * Can be simplified by comparing actorAccountID to accountID when mentioned issue is no longer a thing on a BE side.
 */
function isActionOrReportPreviewOwner(report: Report) {
    const parentAction = getReportAction(report.parentReportID, report.parentReportActionID);
    const {accountID} = currentUserPersonalDetails ?? {};
    const {actorAccountID, actionName, childOwnerAccountID} = parentAction ?? {};
    if (typeof accountID === 'number' && typeof actorAccountID === 'number' && accountID === actorAccountID) {
        return true;
    }
    return actionName === CONST.REPORT.ACTIONS.TYPE.REPORT_PREVIEW && childOwnerAccountID === accountID;
}

function canHoldUnholdReportAction(reportAction: OnyxInputOrEntry<ReportAction>): {canHoldRequest: boolean; canUnholdRequest: boolean} {
    if (!isMoneyRequestAction(reportAction)) {
        return {canHoldRequest: false, canUnholdRequest: false};
    }

    const moneyRequestReportID = getOriginalMessage(reportAction)?.IOUReportID;
    const moneyRequestReport = getReportOrDraftReport(String(moneyRequestReportID));

    if (!moneyRequestReportID || !moneyRequestReport) {
        return {canHoldRequest: false, canUnholdRequest: false};
    }

    if (isInvoiceReport(moneyRequestReport)) {
        return {
            canHoldRequest: false,
            canUnholdRequest: false,
        };
    }

    const isRequestSettled = isSettled(moneyRequestReport?.reportID);
    const isApproved = isReportApproved({report: moneyRequestReport});
    const transactionID = moneyRequestReport ? getOriginalMessage(reportAction)?.IOUTransactionID : undefined;
    const transaction = allTransactions?.[`${ONYXKEYS.COLLECTION.TRANSACTION}${transactionID}`] ?? ({} as Transaction);

    const parentReportAction = isThread(moneyRequestReport)
        ? allReportActions?.[`${ONYXKEYS.COLLECTION.REPORT_ACTIONS}${moneyRequestReport.parentReportID}`]?.[moneyRequestReport.parentReportActionID]
        : undefined;

    const isRequestIOU = isIOUReport(moneyRequestReport);
    const isHoldActionCreator = isHoldCreator(transaction, reportAction.childReportID);

    const isTrackExpenseMoneyReport = isTrackExpenseReport(moneyRequestReport);
    const isActionOwner = isActionOrReportPreviewOwner(moneyRequestReport);
    const isApprover = isMoneyRequestReport(moneyRequestReport) && moneyRequestReport?.managerID !== null && currentUserPersonalDetails?.accountID === moneyRequestReport?.managerID;
    const isAdmin = isPolicyAdmin(moneyRequestReport.policyID, allPolicies);
    const isOnHold = isOnHoldTransactionUtils(transaction);
    const isScanning = hasReceiptTransactionUtils(transaction) && isReceiptBeingScanned(transaction);
    const isClosed = isClosedReport(moneyRequestReport);

    const isSubmitted = isProcessingReport(moneyRequestReport);
    const canModifyStatus = !isTrackExpenseMoneyReport && (isAdmin || isActionOwner || isApprover);
    const canModifyUnholdStatus = !isTrackExpenseMoneyReport && (isAdmin || (isActionOwner && isHoldActionCreator) || isApprover);
    const isDeletedParentActionLocal = isEmptyObject(parentReportAction) || isDeletedAction(parentReportAction);

    const canHoldOrUnholdRequest = !isRequestSettled && !isApproved && !isDeletedParentActionLocal && !isClosed && !isDeletedParentAction(reportAction);
    const canHoldRequest = canHoldOrUnholdRequest && !isOnHold && (isRequestIOU || canModifyStatus) && !isScanning && (isSubmitted || isActionOwner);
    const canUnholdRequest = !!(canHoldOrUnholdRequest && isOnHold && (isRequestIOU ? isHoldActionCreator : canModifyUnholdStatus));

    return {canHoldRequest, canUnholdRequest};
}

const changeMoneyRequestHoldStatus = (reportAction: OnyxEntry<ReportAction>, searchHash?: number): void => {
    if (!isMoneyRequestAction(reportAction)) {
        return;
    }
    const moneyRequestReportID = getOriginalMessage(reportAction)?.IOUReportID;

    const moneyRequestReport = getReportOrDraftReport(String(moneyRequestReportID));
    if (!moneyRequestReportID || !moneyRequestReport) {
        return;
    }

    const transactionID = getOriginalMessage(reportAction)?.IOUTransactionID;

    if (!transactionID || !reportAction.childReportID) {
        Log.warn('Missing transactionID and reportAction.childReportID during the change of the money request hold status');
        return;
    }

    const transaction = allTransactions?.[`${ONYXKEYS.COLLECTION.TRANSACTION}${transactionID}`] ?? ({} as Transaction);
    const isOnHold = isOnHoldTransactionUtils(transaction);
    const policy = allPolicies?.[`${ONYXKEYS.COLLECTION.POLICY}${moneyRequestReport.policyID}`] ?? null;

    if (isOnHold) {
        unholdRequest(transactionID, reportAction.childReportID, searchHash);
    } else {
        const activeRoute = encodeURIComponent(Navigation.getActiveRoute());
        Navigation.navigate(ROUTES.MONEY_REQUEST_HOLD_REASON.getRoute(policy?.type ?? CONST.POLICY.TYPE.PERSONAL, transactionID, reportAction.childReportID, activeRoute, searchHash));
    }
};

/**
 * Gets all transactions on an IOU report with a receipt
 */
function getTransactionsWithReceipts(iouReportID: string | undefined): Transaction[] {
    const transactions = getReportTransactions(iouReportID);
    return transactions.filter((transaction) => hasReceiptTransactionUtils(transaction));
}

/**
 * For report previews, we display a "Receipt scan in progress" indicator
 * instead of the report total only when we have no report total ready to show. This is the case when
 * all requests are receipts that are being SmartScanned. As soon as we have a non-receipt request,
 * or as soon as one receipt request is done scanning, we have at least one
 * "ready" expense, and we remove this indicator to show the partial report total.
 */
function areAllRequestsBeingSmartScanned(iouReportID: string | undefined, reportPreviewAction: OnyxEntry<ReportAction>): boolean {
    const transactionsWithReceipts = getTransactionsWithReceipts(iouReportID);
    // If we have more requests than requests with receipts, we have some manual requests
    if (getNumberOfMoneyRequests(reportPreviewAction) > transactionsWithReceipts.length) {
        return false;
    }
    return transactionsWithReceipts.every((transaction) => isReceiptBeingScanned(transaction));
}

/**
 * Get the transactions related to a report preview with receipts
 * Get the details linked to the IOU reportAction
 *
 * NOTE: This method is only meant to be used inside this action file. Do not export and use it elsewhere. Use withOnyx or Onyx.connect() instead.
 */
function getLinkedTransaction(reportAction: OnyxEntry<ReportAction | OptimisticIOUReportAction>, transactions?: SearchTransaction[]): OnyxEntry<Transaction> | SearchTransaction {
    let transactionID: string | undefined;

    if (isMoneyRequestAction(reportAction)) {
        transactionID = getOriginalMessage(reportAction)?.IOUTransactionID;
    }

    return transactions ? transactions.find((transaction) => transaction.transactionID === transactionID) : allTransactions?.[`${ONYXKEYS.COLLECTION.TRANSACTION}${transactionID}`];
}

/**
 * Check if any of the transactions in the report has required missing fields
 */
function hasMissingSmartscanFields(iouReportID: string | undefined, transactions?: Transaction[]): boolean {
    const reportTransactions = transactions ?? getReportTransactions(iouReportID);

    return reportTransactions.some(hasMissingSmartscanFieldsTransactionUtils);
}

/**
 * Get report action which is missing smartscan fields
 */
function getReportActionWithMissingSmartscanFields(iouReportID: string | undefined): ReportAction | undefined {
    const reportActions = Object.values(getAllReportActions(iouReportID));
    return reportActions.find((action) => {
        if (!isMoneyRequestAction(action)) {
            return false;
        }
        const transaction = getLinkedTransaction(action);
        if (isEmptyObject(transaction)) {
            return false;
        }
        if (!wasActionTakenByCurrentUser(action)) {
            return false;
        }
        return hasMissingSmartscanFieldsTransactionUtils(transaction);
    });
}

/**
 * Check if iouReportID has required missing fields
 */
function shouldShowRBRForMissingSmartscanFields(iouReportID: string | undefined): boolean {
    return !!getReportActionWithMissingSmartscanFields(iouReportID);
}

/**
 * Given a parent IOU report action get report name for the LHN.
 */
function getTransactionReportName({
    reportAction,
    transactions,
    reports,
}: {
    reportAction: OnyxEntry<ReportAction | OptimisticIOUReportAction>;
    transactions?: SearchTransaction[];
    reports?: SearchReport[];
}): string {
    if (isReversedTransaction(reportAction)) {
        return translateLocal('parentReportAction.reversedTransaction');
    }

    if (isDeletedAction(reportAction)) {
        return translateLocal('parentReportAction.deletedExpense');
    }

    const transaction = getLinkedTransaction(reportAction, transactions);

    if (isEmptyObject(transaction)) {
        // Transaction data might be empty on app's first load, if so we fallback to Expense/Track Expense
        return isTrackExpenseAction(reportAction) ? translateLocal('iou.createExpense') : translateLocal('iou.expense');
    }

    if (hasReceiptTransactionUtils(transaction) && isReceiptBeingScanned(transaction)) {
        return translateLocal('iou.receiptScanning', {count: 1});
    }

    if (hasMissingSmartscanFieldsTransactionUtils(transaction)) {
        return translateLocal('iou.receiptMissingDetails');
    }

    if (isFetchingWaypointsFromServer(transaction) && getMerchant(transaction) === translateLocal('iou.fieldPending')) {
        return translateLocal('iou.fieldPending');
    }

    if (isSentMoneyReportAction(reportAction)) {
        return getIOUReportActionDisplayMessage(reportAction as ReportAction, transaction);
    }

    const report = getReportOrDraftReport(transaction?.reportID, reports);
    const amount = getTransactionAmount(transaction, !isEmptyObject(report) && isExpenseReport(report)) ?? 0;
    const formattedAmount = convertToDisplayString(amount, getCurrency(transaction)) ?? '';
    const comment = getMerchantOrDescription(transaction);

    return translateLocal('iou.threadExpenseReportName', {formattedAmount, comment});
}

/**
 * Get expense message for an IOU report
 *
 * @param [iouReportAction] This is always an IOU action. When necessary, report preview actions will be unwrapped and the child iou report action is passed here (the original report preview
 *     action will be passed as `originalReportAction` in this case).
 * @param [originalReportAction] This can be either a report preview action or the IOU action. This will be the original report preview action in cases where `iouReportAction` was unwrapped
 *     from a report preview action. Otherwise, it will be the same as `iouReportAction`.
 */
function getReportPreviewMessage(
    reportOrID: OnyxInputOrEntry<Report> | string,
    iouReportAction: OnyxInputOrEntry<ReportAction> = null,
    shouldConsiderScanningReceiptOrPendingRoute = false,
    isPreviewMessageForParentChatReport = false,
    policy?: OnyxInputOrEntry<Policy>,
    isForListPreview = false,
    originalReportAction: OnyxInputOrEntry<ReportAction> = iouReportAction,
): string {
    const report = typeof reportOrID === 'string' ? getReport(reportOrID, allReports) : reportOrID;
    const reportActionMessage = getReportActionHtml(iouReportAction);

    if (isEmptyObject(report) || !report?.reportID) {
        // This iouReport may be unavailable for one of the following reasons:
        // 1. After SignIn, the OpenApp API won't return iouReports if they're settled.
        // 2. The iouReport exists in local storage but hasn't been loaded into the allReports. It will be loaded automatically when the user opens the iouReport.
        // Until we know how to solve this the best, we just display the report action message.
        return reportActionMessage;
    }

    const allReportTransactions = getReportTransactions(report.reportID);
    const transactionsWithReceipts = allReportTransactions.filter(hasReceiptTransactionUtils);
    const numberOfScanningReceipts = transactionsWithReceipts.filter(isReceiptBeingScanned).length;

    if (!isEmptyObject(iouReportAction) && !isIOUReport(report) && iouReportAction && isSplitBillReportAction(iouReportAction)) {
        // This covers group chats where the last action is a split expense action
        const linkedTransaction = getLinkedTransaction(iouReportAction);
        if (isEmptyObject(linkedTransaction)) {
            return reportActionMessage;
        }

        if (!isEmptyObject(linkedTransaction)) {
            if (isReceiptBeingScanned(linkedTransaction)) {
                return translateLocal('iou.receiptScanning', {count: 1});
            }

            if (hasMissingSmartscanFieldsTransactionUtils(linkedTransaction)) {
                return translateLocal('iou.receiptMissingDetails');
            }

            const amount = getTransactionAmount(linkedTransaction, !isEmptyObject(report) && isExpenseReport(report)) ?? 0;
            const formattedAmount = convertToDisplayString(amount, getCurrency(linkedTransaction)) ?? '';
            return translateLocal('iou.didSplitAmount', {formattedAmount, comment: getMerchantOrDescription(linkedTransaction)});
        }
    }

    if (!isEmptyObject(iouReportAction) && !isIOUReport(report) && iouReportAction && isTrackExpenseAction(iouReportAction)) {
        // This covers group chats where the last action is a track expense action
        const linkedTransaction = getLinkedTransaction(iouReportAction);
        if (isEmptyObject(linkedTransaction)) {
            return reportActionMessage;
        }

        if (!isEmptyObject(linkedTransaction)) {
            if (isReceiptBeingScanned(linkedTransaction)) {
                return translateLocal('iou.receiptScanning', {count: 1});
            }

            if (hasMissingSmartscanFieldsTransactionUtils(linkedTransaction)) {
                return translateLocal('iou.receiptMissingDetails');
            }

            const amount = getTransactionAmount(linkedTransaction, !isEmptyObject(report) && isExpenseReport(report)) ?? 0;
            const formattedAmount = convertToDisplayString(amount, getCurrency(linkedTransaction)) ?? '';
            return translateLocal('iou.trackedAmount', {formattedAmount, comment: getMerchantOrDescription(linkedTransaction)});
        }
    }

    const containsNonReimbursable = hasNonReimbursableTransactions(report.reportID);
    const {totalDisplaySpend: totalAmount, reimbursableSpend} = getMoneyRequestSpendBreakdown(report);

    const parentReport = getParentReport(report);
    const policyName = getPolicyName({report: parentReport ?? report, policy});
    const payerName = isExpenseReport(report) ? policyName : getDisplayNameForParticipant({accountID: report.managerID, shouldUseShortForm: !isPreviewMessageForParentChatReport});

    const formattedAmount = convertToDisplayString(totalAmount, report.currency);

    if (isReportApproved({report}) && isPaidGroupPolicy(report)) {
        return translateLocal('iou.managerApprovedAmount', {
            manager: payerName ?? '',
            amount: formattedAmount,
        });
    }

    let linkedTransaction;
    if (!isEmptyObject(iouReportAction) && shouldConsiderScanningReceiptOrPendingRoute && iouReportAction && isMoneyRequestAction(iouReportAction)) {
        linkedTransaction = getLinkedTransaction(iouReportAction);
    }

    if (!isEmptyObject(linkedTransaction) && hasReceiptTransactionUtils(linkedTransaction) && isReceiptBeingScanned(linkedTransaction)) {
        return translateLocal('iou.receiptScanning', {count: numberOfScanningReceipts});
    }

    if (!isEmptyObject(linkedTransaction) && isFetchingWaypointsFromServer(linkedTransaction) && !getTransactionAmount(linkedTransaction)) {
        return translateLocal('iou.fieldPending');
    }

    const originalMessage = !isEmptyObject(iouReportAction) && isMoneyRequestAction(iouReportAction) ? getOriginalMessage(iouReportAction) : undefined;

    // Show Paid preview message if it's settled or if the amount is paid & stuck at receivers end for only chat reports.
    if (isSettled(report.reportID) || (report.isWaitingOnBankAccount && isPreviewMessageForParentChatReport)) {
        const formattedReimbursableAmount = convertToDisplayString(reimbursableSpend, report.currency);
        // A settled report preview message can come in three formats "paid ... elsewhere" or "paid ... with Expensify"
        let translatePhraseKey: TranslationPaths = 'iou.paidElsewhere';
        if (isPreviewMessageForParentChatReport) {
            translatePhraseKey = 'iou.payerPaidAmount';
        } else if (
            [CONST.IOU.PAYMENT_TYPE.VBBA, CONST.IOU.PAYMENT_TYPE.EXPENSIFY].some((paymentType) => paymentType === originalMessage?.paymentType) ||
            !!reportActionMessage.match(/ (with Expensify|using Expensify)$/) ||
            report.isWaitingOnBankAccount
        ) {
            translatePhraseKey = 'iou.paidWithExpensify';
            if (originalMessage?.automaticAction) {
                translatePhraseKey = 'iou.automaticallyPaidWithExpensify';
            }
        }

        let actualPayerName = report.managerID === currentUserAccountID ? '' : getDisplayNameForParticipant({accountID: report.managerID, shouldUseShortForm: true});
        actualPayerName = actualPayerName && isForListPreview && !isPreviewMessageForParentChatReport ? `${actualPayerName}:` : actualPayerName;
        const payerDisplayName = isPreviewMessageForParentChatReport ? payerName : actualPayerName;

        return translateLocal(translatePhraseKey, {amount: formattedReimbursableAmount, payer: payerDisplayName ?? ''});
    }

    if (report.isWaitingOnBankAccount) {
        const submitterDisplayName = getDisplayNameForParticipant({accountID: report.ownerAccountID, shouldUseShortForm: true}) ?? '';
        return translateLocal('iou.waitingOnBankAccount', {submitterDisplayName});
    }

    const lastActorID = iouReportAction?.actorAccountID;
    let amount = originalMessage?.amount;
    let currency = originalMessage?.currency ? originalMessage?.currency : report.currency;

    if (!isEmptyObject(linkedTransaction)) {
        amount = getTransactionAmount(linkedTransaction, isExpenseReport(report));
        currency = getCurrency(linkedTransaction);
    }

    if (isEmptyObject(linkedTransaction) && !isEmptyObject(iouReportAction)) {
        linkedTransaction = getLinkedTransaction(iouReportAction);
    }

    let comment = !isEmptyObject(linkedTransaction) ? getMerchantOrDescription(linkedTransaction) : undefined;
    if (!isEmptyObject(originalReportAction) && isReportPreviewAction(originalReportAction) && getNumberOfMoneyRequests(originalReportAction) !== 1) {
        comment = undefined;
    }

    // if we have the amount in the originalMessage and lastActorID, we can use that to display the preview message for the latest expense
    if (amount !== undefined && lastActorID && !isPreviewMessageForParentChatReport) {
        const amountToDisplay = convertToDisplayString(Math.abs(amount), currency);

        // We only want to show the actor name in the preview if it's not the current user who took the action
        const requestorName =
            lastActorID && lastActorID !== currentUserAccountID ? getDisplayNameForParticipant({accountID: lastActorID, shouldUseShortForm: !isPreviewMessageForParentChatReport}) : '';
        return `${requestorName ? `${requestorName}: ` : ''}${translateLocal('iou.submittedAmount', {formattedAmount: amountToDisplay, comment})}`;
    }

    if (containsNonReimbursable) {
        return translateLocal('iou.payerSpentAmount', {payer: getDisplayNameForParticipant({accountID: report.ownerAccountID}) ?? '', amount: formattedAmount});
    }

    return translateLocal('iou.payerOwesAmount', {payer: payerName ?? '', amount: formattedAmount, comment});
}

/**
 * Given the updates user made to the expense, compose the originalMessage
 * object of the modified expense action.
 *
 * At the moment, we only allow changing one transaction field at a time.
 */
function getModifiedExpenseOriginalMessage(
    oldTransaction: OnyxInputOrEntry<Transaction>,
    transactionChanges: TransactionChanges,
    isFromExpenseReport: boolean,
    policy: OnyxInputOrEntry<Policy>,
    updatedTransaction?: OnyxInputOrEntry<Transaction>,
): OriginalMessageModifiedExpense {
    const originalMessage: OriginalMessageModifiedExpense = {};
    // Remark: Comment field is the only one which has new/old prefixes for the keys (newComment/ oldComment),
    // all others have old/- pattern such as oldCreated/created
    if ('comment' in transactionChanges) {
        originalMessage.oldComment = getDescription(oldTransaction);
        originalMessage.newComment = transactionChanges?.comment;
    }
    if ('created' in transactionChanges) {
        originalMessage.oldCreated = getFormattedCreated(oldTransaction);
        originalMessage.created = transactionChanges?.created;
    }
    if ('merchant' in transactionChanges) {
        originalMessage.oldMerchant = getMerchant(oldTransaction);
        originalMessage.merchant = transactionChanges?.merchant;
    }
    if ('attendees' in transactionChanges) {
        originalMessage.oldAttendees = getAttendees(oldTransaction);
        originalMessage.newAttendees = transactionChanges?.attendees;
    }

    // The amount is always a combination of the currency and the number value so when one changes we need to store both
    // to match how we handle the modified expense action in oldDot
    const didAmountOrCurrencyChange = 'amount' in transactionChanges || 'currency' in transactionChanges;
    if (didAmountOrCurrencyChange) {
        originalMessage.oldAmount = getTransactionAmount(oldTransaction, isFromExpenseReport);
        originalMessage.amount = transactionChanges?.amount ?? transactionChanges.oldAmount;
        originalMessage.oldCurrency = getCurrency(oldTransaction);
        originalMessage.currency = transactionChanges?.currency ?? transactionChanges.oldCurrency;
    }

    if ('category' in transactionChanges) {
        originalMessage.oldCategory = getCategory(oldTransaction);
        originalMessage.category = transactionChanges?.category;
    }

    if ('tag' in transactionChanges) {
        originalMessage.oldTag = getTag(oldTransaction);
        originalMessage.tag = transactionChanges?.tag;
    }

    // We only want to display a tax rate update system message when tax rate is updated by user.
    // Tax rate can change as a result of currency update. In such cases, we want to skip displaying a system message, as discussed.
    const didTaxCodeChange = 'taxCode' in transactionChanges;
    if (didTaxCodeChange && !didAmountOrCurrencyChange) {
        originalMessage.oldTaxRate = policy?.taxRates?.taxes[getTaxCode(oldTransaction)]?.value;
        originalMessage.taxRate = transactionChanges?.taxCode && policy?.taxRates?.taxes[transactionChanges?.taxCode]?.value;
    }

    // We only want to display a tax amount update system message when tax amount is updated by user.
    // Tax amount can change as a result of amount, currency or tax rate update. In such cases, we want to skip displaying a system message, as discussed.
    if ('taxAmount' in transactionChanges && !(didAmountOrCurrencyChange || didTaxCodeChange)) {
        originalMessage.oldTaxAmount = getTaxAmount(oldTransaction, isFromExpenseReport);
        originalMessage.taxAmount = transactionChanges?.taxAmount;
        originalMessage.currency = getCurrency(oldTransaction);
    }

    if ('billable' in transactionChanges) {
        const oldBillable = getBillable(oldTransaction);
        originalMessage.oldBillable = oldBillable ? translateLocal('common.billable').toLowerCase() : translateLocal('common.nonBillable').toLowerCase();
        originalMessage.billable = transactionChanges?.billable ? translateLocal('common.billable').toLowerCase() : translateLocal('common.nonBillable').toLowerCase();
    }

    if ('customUnitRateID' in transactionChanges && updatedTransaction?.comment?.customUnit?.customUnitRateID) {
        originalMessage.oldAmount = getTransactionAmount(oldTransaction, isFromExpenseReport);
        originalMessage.oldCurrency = getCurrency(oldTransaction);
        originalMessage.oldMerchant = getMerchant(oldTransaction);

        // For the originalMessage, we should use the non-negative amount, similar to what getAmount does for oldAmount
        originalMessage.amount = Math.abs(updatedTransaction.modifiedAmount ?? 0);
        originalMessage.currency = updatedTransaction.modifiedCurrency ?? CONST.CURRENCY.USD;
        originalMessage.merchant = updatedTransaction.modifiedMerchant;
    }

    return originalMessage;
}

/**
 * Check if original message is an object and can be used as a ChangeLog type
 * @param originalMessage
 */
function isChangeLogObject(originalMessage?: OriginalMessageChangeLog): OriginalMessageChangeLog | undefined {
    if (originalMessage && typeof originalMessage === 'object') {
        return originalMessage;
    }
    return undefined;
}

/**
 * Build invited usernames for admin chat threads
 * @param parentReportAction
 * @param parentReportActionMessage
 */
function getAdminRoomInvitedParticipants(parentReportAction: OnyxEntry<ReportAction>, parentReportActionMessage: string) {
    if (isEmptyObject(parentReportAction)) {
        return parentReportActionMessage || translateLocal('parentReportAction.deletedMessage');
    }
    if (!getOriginalMessage(parentReportAction)) {
        return parentReportActionMessage || translateLocal('parentReportAction.deletedMessage');
    }
    if (!isPolicyChangeLogAction(parentReportAction) && !isRoomChangeLogAction(parentReportAction)) {
        return parentReportActionMessage || translateLocal('parentReportAction.deletedMessage');
    }

    const originalMessage = isChangeLogObject(getOriginalMessage(parentReportAction));
    const personalDetails = getPersonalDetailsByIDs({accountIDs: originalMessage?.targetAccountIDs ?? [], currentUserAccountID: 0});

    const participants = personalDetails.map((personalDetail) => {
        const name = getEffectiveDisplayName(personalDetail);
        if (name && name?.length > 0) {
            return name;
        }
        return translateLocal('common.hidden');
    });
    const users = participants.length > 1 ? participants.join(` ${translateLocal('common.and')} `) : participants.at(0);
    if (!users) {
        return parentReportActionMessage;
    }
    const actionType = parentReportAction.actionName;
    const isInviteAction = actionType === CONST.REPORT.ACTIONS.TYPE.ROOM_CHANGE_LOG.INVITE_TO_ROOM || actionType === CONST.REPORT.ACTIONS.TYPE.POLICY_CHANGE_LOG.INVITE_TO_ROOM;

    const verbKey = isInviteAction ? 'workspace.invite.invited' : 'workspace.invite.removed';
    const prepositionKey = isInviteAction ? 'workspace.invite.to' : 'workspace.invite.from';

    const verb = translateLocal(verbKey);
    const preposition = translateLocal(prepositionKey);

    const roomName = originalMessage?.roomName ?? '';

    return roomName ? `${verb} ${users} ${preposition} ${roomName}` : `${verb} ${users}`;
}

/**
 * Get the invoice payer name based on its type:
 * - Individual - a receiver display name.
 * - Policy - a receiver policy name.
 */
function getInvoicePayerName(report: OnyxEntry<Report>, invoiceReceiverPolicy?: OnyxEntry<Policy> | SearchPolicy, invoiceReceiverPersonalDetail?: PersonalDetails): string {
    const invoiceReceiver = report?.invoiceReceiver;
    const isIndividual = invoiceReceiver?.type === CONST.REPORT.INVOICE_RECEIVER_TYPE.INDIVIDUAL;

    if (isIndividual) {
        return formatPhoneNumber(getDisplayNameOrDefault(invoiceReceiverPersonalDetail ?? allPersonalDetails?.[invoiceReceiver.accountID]));
    }

    return getPolicyName({report, policy: invoiceReceiverPolicy ?? allPolicies?.[`${ONYXKEYS.COLLECTION.POLICY}${invoiceReceiver?.policyID}`]});
}

/**
 * Parse html of reportAction into text
 */
function parseReportActionHtmlToText(reportAction: OnyxEntry<ReportAction>, reportID: string | undefined, childReportID?: string): string {
    if (!reportAction) {
        return '';
    }
    const key = `${reportID}_${reportAction.reportActionID}_${reportAction.lastModified}`;
    const cachedText = parsedReportActionMessageCache[key];
    if (cachedText !== undefined) {
        return cachedText;
    }

    const {html, text} = getReportActionMessageReportUtils(reportAction) ?? {};

    if (!html) {
        return text ?? '';
    }

    const mentionReportRegex = /<mention-report reportID="?(\d+)"?(?: *\/>|><\/mention-report>)/gi;
    const matches = html.matchAll(mentionReportRegex);

    const reportIDToName: Record<string, string> = {};
    for (const match of matches) {
        if (match[1] !== childReportID) {
            // eslint-disable-next-line @typescript-eslint/no-use-before-define
            reportIDToName[match[1]] = getReportName(getReportOrDraftReport(match[1])) ?? '';
        }
    }

    const mentionUserRegex = /(?:<mention-user accountID="?(\d+)"?(?: *\/>|><\/mention-user>))/gi;
    const accountIDToName: Record<string, string> = {};
    const accountIDs = Array.from(html.matchAll(mentionUserRegex), (mention) => Number(mention[1]));
    const logins = getLoginsByAccountIDs(accountIDs);
    accountIDs.forEach((id, index) => {
        const login = logins.at(index);
        const user = allPersonalDetails?.[id];
        const displayName = formatPhoneNumber(login ?? '') || getDisplayNameOrDefault(user);
        accountIDToName[id] = getShortMentionIfFound(displayName, id.toString(), currentUserPersonalDetails, login) ?? '';
    });

    const textMessage = Str.removeSMSDomain(Parser.htmlToText(html, {reportIDToName, accountIDToName}));
    parsedReportActionMessageCache[key] = textMessage;

    return textMessage;
}

/**
 * Get the report action message for a report action.
 */
function getReportActionMessage({
    reportAction,
    reportID,
    childReportID,
    reports,
    personalDetails,
}: {
    reportAction: OnyxEntry<ReportAction>;
    reportID?: string;
    childReportID?: string;
    reports?: SearchReport[];
    personalDetails?: Partial<PersonalDetailsList>;
}) {
    if (isEmptyObject(reportAction)) {
        return '';
    }
    if (reportAction.actionName === CONST.REPORT.ACTIONS.TYPE.HOLD) {
        return translateLocal('iou.heldExpense');
    }

    if (reportAction.actionName === CONST.REPORT.ACTIONS.TYPE.EXPORTED_TO_INTEGRATION) {
        return getExportIntegrationLastMessageText(reportAction);
    }

    if (reportAction.actionName === CONST.REPORT.ACTIONS.TYPE.UNHOLD) {
        return translateLocal('iou.unheldExpense');
    }
    if (isApprovedOrSubmittedReportAction(reportAction) || isActionOfType(reportAction, CONST.REPORT.ACTIONS.TYPE.REIMBURSED)) {
        return getReportActionMessageText(reportAction);
    }
    if (isReimbursementQueuedAction(reportAction)) {
        return getReimbursementQueuedActionMessage({
            reportAction,
            reportOrID: getReportOrDraftReport(reportID, reports),
            shouldUseShortDisplayName: false,
            reports,
            personalDetails,
        });
    }

    return parseReportActionHtmlToText(reportAction, reportID, childReportID);
}

/**
 * Get the title for an invoice room.
 */
function getInvoicesChatName({
    report,
    receiverPolicy,
    personalDetails,
    policies,
}: {
    report: OnyxEntry<Report>;
    receiverPolicy: OnyxEntry<Policy> | SearchPolicy;
    personalDetails?: Partial<PersonalDetailsList>;
    policies?: SearchPolicy[];
}): string {
    const invoiceReceiver = report?.invoiceReceiver;
    const isIndividual = invoiceReceiver?.type === CONST.REPORT.INVOICE_RECEIVER_TYPE.INDIVIDUAL;
    const invoiceReceiverAccountID = isIndividual ? invoiceReceiver.accountID : CONST.DEFAULT_NUMBER_ID;
    const invoiceReceiverPolicyID = isIndividual ? undefined : invoiceReceiver?.policyID;
    const invoiceReceiverPolicy = receiverPolicy ?? getPolicy(invoiceReceiverPolicyID);
    const isCurrentUserReceiver = (isIndividual && invoiceReceiverAccountID === currentUserAccountID) || (!isIndividual && isPolicyAdminPolicyUtils(invoiceReceiverPolicy));

    if (isCurrentUserReceiver) {
        return getPolicyName({report, policies});
    }

    if (isIndividual) {
        return formatPhoneNumber(getDisplayNameOrDefault((personalDetails ?? allPersonalDetails)?.[invoiceReceiverAccountID]));
    }

    return getPolicyName({report, policy: invoiceReceiverPolicy, policies});
}

/**
 * Generates a report title using the names of participants, excluding the current user.
 * This function is useful in contexts such as 1:1 direct messages (DMs) or other group chats.
 * It limits to a maximum of 5 participants for the title and uses short names unless there is only one participant.
 */
const buildReportNameFromParticipantNames = ({report, personalDetails: personalDetailsData}: {report: OnyxEntry<Report>; personalDetails?: Partial<PersonalDetailsList>}) =>
    Object.keys(report?.participants ?? {})
        .map(Number)
        .filter((id) => id !== currentUserAccountID)
        .slice(0, 5)
        .map((accountID) => ({
            accountID,
            name: getDisplayNameForParticipant({
                accountID,
                shouldUseShortForm: true,
                personalDetailsData,
            }),
        }))
        .filter((participant) => participant.name)
        .reduce((formattedNames, {name, accountID}, _, array) => {
            // If there is only one participant (if it is 0 or less the function will return empty string), return their full name
            if (array.length < 2) {
                return getDisplayNameForParticipant({
                    accountID,
                    personalDetailsData,
                });
            }
            return formattedNames ? `${formattedNames}, ${name}` : name;
        }, '');

function generateReportName(report: OnyxEntry<Report>): string {
    if (!report) {
        return '';
    }
    return getReportNameInternal({report});
}

/**
 * Get the title for a report.
 */
function getReportName(
    report: OnyxEntry<Report>,
    policy?: OnyxEntry<Policy>,
    parentReportActionParam?: OnyxInputOrEntry<ReportAction>,
    personalDetails?: Partial<PersonalDetailsList>,
    invoiceReceiverPolicy?: OnyxEntry<Policy>,
    reportAttributes?: ReportAttributesDerivedValue['reports'],
): string {
    // Check if we can use report name in derived values - only when we have report but no other params
    const canUseDerivedValue = report && policy === undefined && parentReportActionParam === undefined && personalDetails === undefined && invoiceReceiverPolicy === undefined;
    const attributes = reportAttributes ?? reportAttributesDerivedValue;
    const derivedNameExists = report && !!attributes?.[report.reportID]?.reportName;
    if (canUseDerivedValue && derivedNameExists) {
        return attributes[report.reportID].reportName;
    }
    return getReportNameInternal({report, policy, parentReportActionParam, personalDetails, invoiceReceiverPolicy});
}

function getSearchReportName(props: GetReportNameParams): string {
    const {report, policy} = props;
    if (isChatThread(report) && policy?.name) {
        return policy.name;
    }
    return getReportNameInternal(props);
}

function getInvoiceReportName(report: OnyxEntry<Report>, policy?: OnyxEntry<Policy | SearchPolicy>, invoiceReceiverPolicy?: OnyxEntry<Policy | SearchPolicy>): string {
    const moneyRequestReportName = getMoneyRequestReportName({report, policy, invoiceReceiverPolicy});
    const oldDotInvoiceName = report?.reportName ?? moneyRequestReportName;
    return isNewDotInvoice(report?.chatReportID) ? moneyRequestReportName : oldDotInvoiceName;
}

function getReportNameInternal({
    report,
    policy,
    parentReportActionParam,
    personalDetails,
    invoiceReceiverPolicy,
    transactions,
    reports,
    reportNameValuePairs,
    policies,
}: GetReportNameParams): string {
    const reportID = report?.reportID;

    let formattedName: string | undefined;
    let parentReportAction: OnyxEntry<ReportAction>;
    if (parentReportActionParam) {
        parentReportAction = parentReportActionParam;
    } else {
        parentReportAction = isThread(report) ? allReportActions?.[`${ONYXKEYS.COLLECTION.REPORT_ACTIONS}${report.parentReportID}`]?.[report.parentReportActionID] : undefined;
    }
    const parentReportActionMessage = getReportActionMessageReportUtils(parentReportAction);

    if (
        isActionOfType(parentReportAction, CONST.REPORT.ACTIONS.TYPE.SUBMITTED) ||
        isActionOfType(parentReportAction, CONST.REPORT.ACTIONS.TYPE.SUBMITTED_AND_CLOSED) ||
        isMarkAsClosedAction(parentReportAction)
    ) {
        const harvesting = !isMarkAsClosedAction(parentReportAction) ? getOriginalMessage(parentReportAction)?.harvesting ?? false : false;
        if (harvesting) {
            return translateLocal('iou.automaticallySubmitted');
        }
        return translateLocal('iou.submitted');
    }
    if (isActionOfType(parentReportAction, CONST.REPORT.ACTIONS.TYPE.FORWARDED)) {
        const {automaticAction} = getOriginalMessage(parentReportAction) ?? {};
        if (automaticAction) {
            return Parser.htmlToText(getReportAutomaticallyForwardedMessage(parentReportAction, reportID));
        }
        return getIOUForwardedMessage(parentReportAction, report, reports);
    }
    if (parentReportAction?.actionName === CONST.REPORT.ACTIONS.TYPE.REJECTED) {
        return getRejectedReportMessage();
    }
    if (parentReportAction?.actionName === CONST.REPORT.ACTIONS.TYPE.RETRACTED) {
        return getRetractedMessage();
    }
    if (parentReportAction?.actionName === CONST.REPORT.ACTIONS.TYPE.REOPENED) {
        return getReopenedMessage();
    }
    if (parentReportAction?.actionName === CONST.REPORT.ACTIONS.TYPE.POLICY_CHANGE_LOG.CORPORATE_UPGRADE) {
        return getUpgradeWorkspaceMessage();
    }
    if (parentReportAction?.actionName === CONST.REPORT.ACTIONS.TYPE.POLICY_CHANGE_LOG.TEAM_DOWNGRADE) {
        return getDowngradeWorkspaceMessage();
    }
    if (parentReportAction?.actionName === CONST.REPORT.ACTIONS.TYPE.POLICY_CHANGE_LOG.UPDATE_CURRENCY) {
        return getWorkspaceCurrencyUpdateMessage(parentReportAction);
    }
    if (parentReportAction?.actionName === CONST.REPORT.ACTIONS.TYPE.POLICY_CHANGE_LOG.UPDATE_FIELD) {
        return getWorkspaceUpdateFieldMessage(parentReportAction);
    }
    if (parentReportAction?.actionName === CONST.REPORT.ACTIONS.TYPE.MERGED_WITH_CASH_TRANSACTION) {
        return translateLocal('systemMessage.mergedWithCashTransaction');
    }
    if (parentReportAction?.actionName === CONST.REPORT.ACTIONS.TYPE.POLICY_CHANGE_LOG.UPDATE_NAME) {
        return Str.htmlDecode(getWorkspaceNameUpdatedMessage(parentReportAction));
    }
    if (parentReportAction?.actionName === CONST.REPORT.ACTIONS.TYPE.POLICY_CHANGE_LOG.UPDATE_AUTO_REPORTING_FREQUENCY) {
        return getWorkspaceFrequencyUpdateMessage(parentReportAction);
    }
    if (parentReportAction?.actionName === CONST.REPORT.ACTIONS.TYPE.POLICY_CHANGE_LOG.ADD_REPORT_FIELD) {
        return getWorkspaceReportFieldAddMessage(parentReportAction);
    }
    if (parentReportAction?.actionName === CONST.REPORT.ACTIONS.TYPE.POLICY_CHANGE_LOG.UPDATE_REPORT_FIELD) {
        return getWorkspaceReportFieldUpdateMessage(parentReportAction);
    }
    if (parentReportAction?.actionName === CONST.REPORT.ACTIONS.TYPE.POLICY_CHANGE_LOG.DELETE_REPORT_FIELD) {
        return getWorkspaceReportFieldDeleteMessage(parentReportAction);
    }

    if (isActionOfType(parentReportAction, CONST.REPORT.ACTIONS.TYPE.POLICY_CHANGE_LOG.UPDATE_MAX_EXPENSE_AMOUNT_NO_RECEIPT)) {
        return getPolicyChangeLogMaxExpenseAmountNoReceiptMessage(parentReportAction);
    }

    if (isActionOfType(parentReportAction, CONST.REPORT.ACTIONS.TYPE.POLICY_CHANGE_LOG.UPDATE_DEFAULT_BILLABLE)) {
        return getPolicyChangeLogDefaultBillableMessage(parentReportAction);
    }
    if (isActionOfType(parentReportAction, CONST.REPORT.ACTIONS.TYPE.POLICY_CHANGE_LOG.UPDATE_DEFAULT_TITLE_ENFORCED)) {
        return getPolicyChangeLogDefaultTitleEnforcedMessage(parentReportAction);
    }

    if (isActionOfType(parentReportAction, CONST.REPORT.ACTIONS.TYPE.CHANGE_POLICY)) {
        return getPolicyChangeMessage(parentReportAction);
    }

    if (isMoneyRequestAction(parentReportAction)) {
        const originalMessage = getOriginalMessage(parentReportAction);
        if (originalMessage?.type === CONST.IOU.REPORT_ACTION_TYPE.PAY) {
            if (originalMessage.paymentType === CONST.IOU.PAYMENT_TYPE.ELSEWHERE) {
                return translateLocal('iou.paidElsewhere');
            }
            if (originalMessage.paymentType === CONST.IOU.PAYMENT_TYPE.VBBA || originalMessage.paymentType === CONST.IOU.PAYMENT_TYPE.EXPENSIFY) {
                if (originalMessage.automaticAction) {
                    return translateLocal('iou.automaticallyPaidWithExpensify');
                }
                return translateLocal('iou.paidWithExpensify');
            }
        }
    }

    if (isActionOfType(parentReportAction, CONST.REPORT.ACTIONS.TYPE.APPROVED)) {
        const {automaticAction} = getOriginalMessage(parentReportAction) ?? {};
        if (automaticAction) {
            return translateLocal('iou.automaticallyApproved');
        }
        return translateLocal('iou.approvedMessage');
    }
    if (isUnapprovedAction(parentReportAction)) {
        return translateLocal('iou.unapproved');
    }

    if (isActionableJoinRequest(parentReportAction)) {
        return getJoinRequestMessage(parentReportAction);
    }

    if (isTaskReport(report) && isCanceledTaskReport(report, parentReportAction)) {
        return translateLocal('parentReportAction.deletedTask');
    }

    if (isTaskReport(report)) {
        return Parser.htmlToText(report?.reportName ?? '').trim();
    }

    if (isChatThread(report)) {
        if (!isEmptyObject(parentReportAction) && isTransactionThread(parentReportAction)) {
            formattedName = getTransactionReportName({reportAction: parentReportAction, transactions, reports});

            // This will get removed as part of https://github.com/Expensify/App/issues/59961
            // eslint-disable-next-line deprecation/deprecation
            if (isArchivedNonExpenseReport(report, getReportNameValuePairs(report?.reportID, reportNameValuePairs))) {
                formattedName += ` (${translateLocal('common.archived')})`;
            }
            return formatReportLastMessageText(formattedName);
        }

        if (!isEmptyObject(parentReportAction) && isOldDotReportAction(parentReportAction)) {
            return getMessageOfOldDotReportAction(parentReportAction);
        }

        if (isRenamedAction(parentReportAction)) {
            return getRenamedAction(parentReportAction, isExpenseReport(getReport(report.parentReportID, allReports)));
        }

        if (parentReportActionMessage?.isDeletedParentAction) {
            return translateLocal('parentReportAction.deletedMessage');
        }

        if (parentReportAction?.actionName === CONST.REPORT.ACTIONS.TYPE.RESOLVED_DUPLICATES) {
            return translateLocal('violations.resolvedDuplicates');
        }

        const isAttachment = isReportActionAttachment(!isEmptyObject(parentReportAction) ? parentReportAction : undefined);
        const reportActionMessage = getReportActionMessage({
            reportAction: parentReportAction,
            reportID: report?.parentReportID,
            childReportID: report?.reportID,
            reports,
            personalDetails,
        }).replace(/(\n+|\r\n|\n|\r)/gm, ' ');
        if (isAttachment && reportActionMessage) {
            return `[${translateLocal('common.attachment')}]`;
        }
        if (
            parentReportActionMessage?.moderationDecision?.decision === CONST.MODERATION.MODERATOR_DECISION_PENDING_HIDE ||
            parentReportActionMessage?.moderationDecision?.decision === CONST.MODERATION.MODERATOR_DECISION_HIDDEN ||
            parentReportActionMessage?.moderationDecision?.decision === CONST.MODERATION.MODERATOR_DECISION_PENDING_REMOVE
        ) {
            return translateLocal('parentReportAction.hiddenMessage');
        }
        if (isAdminRoom(report) || isUserCreatedPolicyRoom(report)) {
            return getAdminRoomInvitedParticipants(parentReportAction, reportActionMessage);
        }

        // This will get removed as part of https://github.com/Expensify/App/issues/59961
        // eslint-disable-next-line deprecation/deprecation
        if (reportActionMessage && isArchivedNonExpenseReport(report, getReportNameValuePairs(report?.reportID, reportNameValuePairs))) {
            return `${reportActionMessage} (${translateLocal('common.archived')})`;
        }
        if (!isEmptyObject(parentReportAction) && isModifiedExpenseAction(parentReportAction)) {
            const modifiedMessage = ModifiedExpenseMessage.getForReportAction({reportOrID: report?.reportID, reportAction: parentReportAction, searchReports: reports});
            return formatReportLastMessageText(modifiedMessage);
        }
        if (isTripRoom(report) && report?.reportName !== CONST.REPORT.DEFAULT_REPORT_NAME) {
            return report?.reportName ?? '';
        }
        if (isCardIssuedAction(parentReportAction)) {
            return getCardIssuedMessage({reportAction: parentReportAction});
        }
        return reportActionMessage;
    }

    if (isClosedExpenseReportWithNoExpenses(report, transactions)) {
        return translateLocal('parentReportAction.deletedReport');
    }

    if (isGroupChat(report)) {
        return getGroupChatName(undefined, true, report) ?? '';
    }

    if (isChatRoom(report)) {
        formattedName = report?.reportName;
    }

    if (isPolicyExpenseChat(report)) {
        formattedName = getPolicyExpenseChatName({report, policy, personalDetailsList: personalDetails, reports});
    }

    if (isMoneyRequestReport(report)) {
        formattedName = getMoneyRequestReportName({report, policy});
    }

    if (isInvoiceReport(report)) {
        formattedName = getInvoiceReportName(report, policy, invoiceReceiverPolicy);
    }

    if (isInvoiceRoom(report)) {
        formattedName = getInvoicesChatName({report, receiverPolicy: invoiceReceiverPolicy, personalDetails, policies});
    }

    // This will get removed as part of https://github.com/Expensify/App/issues/59961
    // eslint-disable-next-line deprecation/deprecation
    if (isArchivedNonExpenseReport(report, getReportNameValuePairs(report?.reportID))) {
        formattedName += ` (${translateLocal('common.archived')})`;
    }

    if (isSelfDM(report)) {
        formattedName = getDisplayNameForParticipant({accountID: currentUserAccountID, shouldAddCurrentUserPostfix: true, personalDetailsData: personalDetails});
    }

    if (formattedName) {
        return formatReportLastMessageText(formattedName);
    }

    // Not a room or PolicyExpenseChat, generate title from first 5 other participants
    formattedName = buildReportNameFromParticipantNames({report, personalDetails});

    return formattedName;
}

/**
 * Get the payee name given a report.
 */
function getPayeeName(report: OnyxEntry<Report>): string | undefined {
    if (isEmptyObject(report)) {
        return undefined;
    }

    const participantsWithoutCurrentUser = Object.keys(report?.participants ?? {})
        .map(Number)
        .filter((accountID) => accountID !== currentUserAccountID);

    if (participantsWithoutCurrentUser.length === 0) {
        return undefined;
    }
    return getDisplayNameForParticipant({accountID: participantsWithoutCurrentUser.at(0), shouldUseShortForm: true});
}

function getReportSubtitlePrefix(report: OnyxEntry<Report>): string {
    if ((!isChatRoom(report) && !isPolicyExpenseChat(report)) || isThread(report)) {
        return '';
    }

    const filteredPolicies = Object.values(allPolicies ?? {}).filter((policy) => shouldShowPolicy(policy, false, currentUserEmail));
    if (filteredPolicies.length < 2) {
        return '';
    }

    const policyName = getPolicyName({report, returnEmptyIfNotFound: true});
    if (!policyName) {
        return '';
    }
    return `${policyName} ${CONST.DOT_SEPARATOR} `;
}

/**
 * Get either the policyName or domainName the chat is tied to
 */
function getChatRoomSubtitle(report: OnyxEntry<Report>, config: GetChatRoomSubtitleConfig = {isCreateExpenseFlow: false}): string | undefined {
    if (isChatThread(report)) {
        return '';
    }
    if (isSelfDM(report)) {
        return translateLocal('reportActionsView.yourSpace');
    }
    if (isInvoiceRoom(report)) {
        return translateLocal('workspace.common.invoices');
    }
    if (isConciergeChatReport(report)) {
        return translateLocal('reportActionsView.conciergeSupport');
    }
    if (!isDefaultRoom(report) && !isUserCreatedPolicyRoom(report) && !isPolicyExpenseChat(report)) {
        return '';
    }
    if (getChatType(report) === CONST.REPORT.CHAT_TYPE.DOMAIN_ALL) {
        // The domainAll rooms are just #domainName, so we ignore the prefix '#' to get the domainName
        return report?.reportName?.substring(1) ?? '';
    }
    if ((isPolicyExpenseChat(report) && !!report?.isOwnPolicyExpenseChat) || isExpenseReport(report)) {
        const policy = allPolicies?.[`${ONYXKEYS.COLLECTION.POLICY}${report?.policyID}`];
        const submitToAccountID = getSubmitToAccountID(policy, report);
        const submitsToAccountDetails = allPersonalDetails?.[submitToAccountID];
        const subtitle = submitsToAccountDetails?.displayName ?? submitsToAccountDetails?.login;

        if (!subtitle || !config.isCreateExpenseFlow) {
            return getPolicyName({report});
        }

        return `${getReportSubtitlePrefix(report)}${translateLocal('iou.submitsTo', {name: subtitle ?? ''})}`;
    }

    // This will get removed as part of https://github.com/Expensify/App/issues/59961
    // eslint-disable-next-line deprecation/deprecation
    if (isArchivedReport(getReportNameValuePairs(report?.reportID))) {
        return report?.oldPolicyName ?? '';
    }
    return getPolicyName({report});
}

/**
 * Get pending members for reports
 */
function getPendingChatMembers(accountIDs: number[], previousPendingChatMembers: PendingChatMember[], pendingAction: PendingAction): PendingChatMember[] {
    const pendingChatMembers = accountIDs.map((accountID) => ({accountID: accountID.toString(), pendingAction}));
    return [...previousPendingChatMembers, ...pendingChatMembers];
}

/**
 * Gets the parent navigation subtitle for the report
 */
function getParentNavigationSubtitle(report: OnyxEntry<Report>, invoiceReceiverPolicy?: OnyxEntry<Policy>): ParentNavigationSummaryParams {
    const parentReport = getParentReport(report);
    if (isEmptyObject(parentReport)) {
        return {};
    }

    if (isInvoiceReport(report) || isInvoiceRoom(parentReport)) {
        let reportName = `${getPolicyName({report: parentReport})} & ${getInvoicePayerName(parentReport, invoiceReceiverPolicy)}`;

        // This will get removed as part of https://github.com/Expensify/App/issues/59961
        // eslint-disable-next-line deprecation/deprecation
        if (isArchivedNonExpenseReport(parentReport, getReportNameValuePairs(parentReport?.reportID))) {
            reportName += ` (${translateLocal('common.archived')})`;
        }

        return {
            reportName,
        };
    }

    return {
        reportName: getReportName(parentReport),
        workspaceName: getPolicyName({report: parentReport, returnEmptyIfNotFound: true}),
    };
}

/**
 * Navigate to the details page of a given report
 */
function navigateToDetailsPage(report: OnyxEntry<Report>, backTo?: string) {
    const isSelfDMReport = isSelfDM(report);
    const isOneOnOneChatReport = isOneOnOneChat(report);
    const participantAccountID = getParticipantsAccountIDsForDisplay(report);

    if (isSelfDMReport || isOneOnOneChatReport) {
        Navigation.navigate(ROUTES.PROFILE.getRoute(participantAccountID.at(0), isSelfDMReport ? Navigation.getActiveRoute() : backTo));
        return;
    }

    if (report?.reportID) {
        Navigation.navigate(ROUTES.REPORT_WITH_ID_DETAILS.getRoute(report?.reportID, backTo));
    }
}

/**
 * Go back to the details page of a given report
 */
function goBackToDetailsPage(report: OnyxEntry<Report>, backTo?: string, shouldGoBackToDetailsPage = false) {
    const isOneOnOneChatReport = isOneOnOneChat(report);
    const participantAccountID = getParticipantsAccountIDsForDisplay(report);

    if (isOneOnOneChatReport) {
        Navigation.goBack(ROUTES.PROFILE.getRoute(participantAccountID.at(0), backTo));
        return;
    }

    if (report?.reportID) {
        if (shouldGoBackToDetailsPage) {
            Navigation.goBack(ROUTES.REPORT_WITH_ID_DETAILS.getRoute(report.reportID, backTo));
        } else {
            Navigation.goBack(ROUTES.REPORT_SETTINGS.getRoute(report.reportID, backTo));
        }
    } else {
        Log.warn('Missing reportID during navigation back to the details page');
    }
}

function navigateBackOnDeleteTransaction(backRoute: Route | undefined, isFromRHP?: boolean) {
    if (!backRoute) {
        return;
    }

    const rootState = navigationRef.current?.getRootState();
    const lastFullScreenRoute = rootState?.routes.findLast((route) => isFullScreenName(route.name));
    if (lastFullScreenRoute?.name === NAVIGATORS.SEARCH_FULLSCREEN_NAVIGATOR) {
        Navigation.dismissModal();
        return;
    }
    if (isFromRHP) {
        Navigation.dismissModal();
    }
    Navigation.isNavigationReady().then(() => {
        Navigation.goBack(backRoute);
    });
}

/**
 * Go back to the previous page from the edit private page of a given report
 */
function goBackFromPrivateNotes(report: OnyxEntry<Report>, accountID?: number, backTo?: string) {
    if (isEmpty(report) || !accountID) {
        return;
    }
    const currentUserPrivateNote = report.privateNotes?.[accountID]?.note ?? '';
    if (isEmpty(currentUserPrivateNote)) {
        const participantAccountIDs = getParticipantsAccountIDsForDisplay(report);

        if (isOneOnOneChat(report)) {
            Navigation.goBack(ROUTES.PROFILE.getRoute(participantAccountIDs.at(0), backTo));
            return;
        }

        if (report?.reportID) {
            Navigation.goBack(ROUTES.REPORT_WITH_ID_DETAILS.getRoute(report?.reportID, backTo));
            return;
        }
    }
    Navigation.goBack(ROUTES.PRIVATE_NOTES_LIST.getRoute(report.reportID, backTo));
}

function navigateOnDeleteExpense(backToRoute: Route) {
    const rootState = navigationRef.getRootState();
    const focusedRoute = findFocusedRoute(rootState);
    if (focusedRoute?.params && 'backTo' in focusedRoute.params) {
        Navigation.goBack(focusedRoute.params.backTo as Route);
        return;
    }

    Navigation.goBack(backToRoute);
}

/**
 * Generate a random reportID up to 53 bits aka 9,007,199,254,740,991 (Number.MAX_SAFE_INTEGER).
 * There were approximately 98,000,000 reports with sequential IDs generated before we started using this approach, those make up roughly one billionth of the space for these numbers,
 * so we live with the 1 in a billion chance of a collision with an older ID until we can switch to 64-bit IDs.
 *
 * In a test of 500M reports (28 years of reports at our current max rate) we got 20-40 collisions meaning that
 * this is more than random enough for our needs.
 */
function generateReportID(): string {
    return (Math.floor(Math.random() * 2 ** 21) * 2 ** 32 + Math.floor(Math.random() * 2 ** 32)).toString();
}

function hasReportNameError(report: OnyxEntry<Report>): boolean {
    return !isEmptyObject(report?.errorFields?.reportName);
}

/**
 * Adds a domain to a short mention, converting it into a full mention with email or SMS domain.
 * @param mention The user mention to be converted.
 * @returns The converted mention as a full mention string or undefined if conversion is not applicable.
 */
function addDomainToShortMention(mention: string): string | undefined {
    if (!Str.isValidEmail(mention) && currentUserPrivateDomain) {
        const mentionWithEmailDomain = `${mention}@${currentUserPrivateDomain}`;
        if (allPersonalDetailLogins.includes(mentionWithEmailDomain)) {
            return mentionWithEmailDomain;
        }
    }
    if (Str.isValidE164Phone(mention)) {
        const mentionWithSmsDomain = addSMSDomainIfPhoneNumber(mention);
        if (allPersonalDetailLogins.includes(mentionWithSmsDomain)) {
            return mentionWithSmsDomain;
        }
    }
    return undefined;
}

/**
 * Replaces all valid short mention found in a text to a full mention
 *
 * Example:
 * "Hello \@example -> Hello \@example\@expensify.com"
 */
function completeShortMention(text: string): string {
    return text.replace(CONST.REGEX.SHORT_MENTION, (match) => {
        if (!Str.isValidMention(match)) {
            return match;
        }
        const mention = match.substring(1);
        const mentionWithDomain = addDomainToShortMention(mention);
        return mentionWithDomain ? `@${mentionWithDomain}` : match;
    });
}

/**
 * For comments shorter than or equal to 10k chars, convert the comment from MD into HTML because that's how it is stored in the database
 * For longer comments, skip parsing, but still escape the text, and display plaintext for performance reasons. It takes over 40s to parse a 100k long string!!
 */
function getParsedComment(text: string, parsingDetails?: ParsingDetails, mediaAttributes?: Record<string, string>, disabledRules?: string[]): string {
    let isGroupPolicyReport = false;
    if (parsingDetails?.reportID) {
        const currentReport = getReportOrDraftReport(parsingDetails?.reportID);
        isGroupPolicyReport = isReportInGroupPolicy(currentReport);
    }

    if (parsingDetails?.policyID) {
        const policyType = getPolicy(parsingDetails?.policyID)?.type;
        if (policyType) {
            isGroupPolicyReport = isGroupPolicy(policyType);
        }
    }

    const textWithMention = completeShortMention(text);
    const rules = disabledRules ?? [];

    return text.length <= CONST.MAX_MARKUP_LENGTH
        ? Parser.replace(textWithMention, {
              shouldEscapeText: parsingDetails?.shouldEscapeText,
              disabledRules: isGroupPolicyReport ? [...rules] : ['reportMentions', ...rules],
              extras: {mediaAttributeCache: mediaAttributes},
          })
        : lodashEscape(text);
}

function getUploadingAttachmentHtml(file?: FileObject): string {
    if (!file || typeof file.uri !== 'string') {
        return '';
    }

    const dataAttributes = [
        `${CONST.ATTACHMENT_OPTIMISTIC_SOURCE_ATTRIBUTE}="${file.uri}"`,
        `${CONST.ATTACHMENT_SOURCE_ATTRIBUTE}="${file.uri}"`,
        `${CONST.ATTACHMENT_ORIGINAL_FILENAME_ATTRIBUTE}="${file.name}"`,
        'width' in file && `${CONST.ATTACHMENT_THUMBNAIL_WIDTH_ATTRIBUTE}="${file.width}"`,
        'height' in file && `${CONST.ATTACHMENT_THUMBNAIL_HEIGHT_ATTRIBUTE}="${file.height}"`,
    ]
        .filter((x) => !!x)
        .join(' ');

    // file.type is a known mime type like image/png, image/jpeg, video/mp4 etc.
    if (file.type?.startsWith('image')) {
        return `<img src="${file.uri}" alt="${file.name}" ${dataAttributes} />`;
    }
    if (file.type?.startsWith('video')) {
        return `<video src="${file.uri}" ${dataAttributes}>${file.name}</video>`;
    }

    // For all other types, we present a generic download link
    return `<a href="${file.uri}" ${dataAttributes}>${file.name}</a>`;
}

function getReportDescription(report: OnyxEntry<Report>): string {
    if (!report?.description) {
        return '';
    }
    try {
        const reportDescription = report?.description;
        const objectDescription = JSON.parse(reportDescription) as {html: string};
        return objectDescription.html ?? reportDescription ?? '';
    } catch (error) {
        return report?.description ?? '';
    }
}

function getPolicyDescriptionText(policy: OnyxEntry<Policy>): string {
    if (!policy?.description) {
        return '';
    }

    return Parser.htmlToText(policy.description);
}

function buildOptimisticAddCommentReportAction(
    text?: string,
    file?: FileObject,
    actorAccountID?: number,
    createdOffset = 0,
    shouldEscapeText?: boolean,
    reportID?: string,
    reportActionID: string = rand64(),
): OptimisticReportAction {
    const commentText = getParsedComment(text ?? '', {shouldEscapeText, reportID});
    const attachmentHtml = getUploadingAttachmentHtml(file);

    const htmlForNewComment = `${commentText}${commentText && attachmentHtml ? '<br /><br />' : ''}${attachmentHtml}`;
    const textForNewComment = Parser.htmlToText(htmlForNewComment);

    const isAttachmentOnly = file && !text;
    const isAttachmentWithText = !!text && file !== undefined;
    const accountID = actorAccountID ?? currentUserAccountID ?? CONST.DEFAULT_NUMBER_ID;
    const delegateAccountDetails = getPersonalDetailByEmail(delegateEmail);

    // Remove HTML from text when applying optimistic offline comment
    return {
        commentText,
        reportAction: {
            reportActionID,
            actionName: CONST.REPORT.ACTIONS.TYPE.ADD_COMMENT,
            actorAccountID: accountID,
            person: [
                {
                    style: 'strong',
                    text: allPersonalDetails?.[accountID]?.displayName ?? currentUserEmail,
                    type: 'TEXT',
                },
            ],
            automatic: false,
            avatar: allPersonalDetails?.[accountID]?.avatar,
            created: DateUtils.getDBTimeWithSkew(Date.now() + createdOffset),
            message: [
                {
                    translationKey: isAttachmentOnly ? CONST.TRANSLATION_KEYS.ATTACHMENT : '',
                    type: CONST.REPORT.MESSAGE.TYPE.COMMENT,
                    html: htmlForNewComment,
                    text: textForNewComment,
                },
            ],
            originalMessage: {
                html: htmlForNewComment,
                whisperedTo: [],
            },
            isFirstItem: false,
            isAttachmentOnly,
            isAttachmentWithText,
            pendingAction: CONST.RED_BRICK_ROAD_PENDING_ACTION.ADD,
            shouldShow: true,
            isOptimisticAction: true,
            delegateAccountID: delegateAccountDetails?.accountID,
        },
    };
}

/**
 * update optimistic parent reportAction when a comment is added or remove in the child report
 * @param parentReportAction - Parent report action of the child report
 * @param lastVisibleActionCreated - Last visible action created of the child report
 * @param type - The type of action in the child report
 */

function updateOptimisticParentReportAction(parentReportAction: OnyxEntry<ReportAction>, lastVisibleActionCreated: string, type: string): UpdateOptimisticParentReportAction {
    let childVisibleActionCount = parentReportAction?.childVisibleActionCount ?? 0;
    let childCommenterCount = parentReportAction?.childCommenterCount ?? 0;
    let childOldestFourAccountIDs = parentReportAction?.childOldestFourAccountIDs;

    if (type === CONST.RED_BRICK_ROAD_PENDING_ACTION.ADD) {
        childVisibleActionCount += 1;
        const oldestFourAccountIDs = childOldestFourAccountIDs ? childOldestFourAccountIDs.split(',') : [];
        if (oldestFourAccountIDs.length < 4) {
            const index = oldestFourAccountIDs.findIndex((accountID) => accountID === currentUserAccountID?.toString());
            if (index === -1) {
                childCommenterCount += 1;
                oldestFourAccountIDs.push(currentUserAccountID?.toString() ?? '');
            }
        }
        childOldestFourAccountIDs = oldestFourAccountIDs.join(',');
    } else if (type === CONST.RED_BRICK_ROAD_PENDING_ACTION.DELETE) {
        if (childVisibleActionCount > 0) {
            childVisibleActionCount -= 1;
        }

        if (childVisibleActionCount === 0) {
            childCommenterCount = 0;
            childOldestFourAccountIDs = '';
        }
    }

    return {
        childVisibleActionCount,
        childCommenterCount,
        childLastVisibleActionCreated: lastVisibleActionCreated,
        childOldestFourAccountIDs,
    };
}

/**
 * Builds an optimistic reportAction for the parent report when a task is created
 * @param taskReportID - Report ID of the task
 * @param taskTitle - Title of the task
 * @param taskAssigneeAccountID - AccountID of the person assigned to the task
 * @param text - Text of the comment
 * @param parentReportID - Report ID of the parent report
 * @param createdOffset - The offset for task's created time that created via a loop
 */
function buildOptimisticTaskCommentReportAction(
    taskReportID: string,
    taskTitle: string,
    taskAssigneeAccountID: number,
    text: string,
    parentReportID: string | undefined,
    actorAccountID?: number,
    createdOffset = 0,
): OptimisticReportAction {
    const reportAction = buildOptimisticAddCommentReportAction(text, undefined, undefined, createdOffset, undefined, taskReportID);
    if (Array.isArray(reportAction.reportAction.message)) {
        const message = reportAction.reportAction.message.at(0);
        if (message) {
            message.taskReportID = taskReportID;
        }
    } else if (!Array.isArray(reportAction.reportAction.message) && reportAction.reportAction.message) {
        reportAction.reportAction.message.taskReportID = taskReportID;
    }

    // These parameters are not saved on the reportAction, but are used to display the task in the UI
    // Added when we fetch the reportActions on a report
    // eslint-disable-next-line
    reportAction.reportAction.originalMessage = {
        html: getReportActionHtml(reportAction.reportAction),
        taskReportID: getReportActionMessageReportUtils(reportAction.reportAction)?.taskReportID,
        whisperedTo: [],
    };
    reportAction.reportAction.childReportID = taskReportID;
    reportAction.reportAction.parentReportID = parentReportID;
    reportAction.reportAction.childType = CONST.REPORT.TYPE.TASK;
    reportAction.reportAction.childReportName = taskTitle;
    reportAction.reportAction.childManagerAccountID = taskAssigneeAccountID;
    reportAction.reportAction.childStatusNum = CONST.REPORT.STATUS_NUM.OPEN;
    reportAction.reportAction.childStateNum = CONST.REPORT.STATE_NUM.OPEN;

    if (actorAccountID) {
        reportAction.reportAction.actorAccountID = actorAccountID;
    }

    return reportAction;
}

function buildOptimisticSelfDMReport(created: string): Report {
    return {
        reportID: generateReportID(),
        participants: {
            [currentUserAccountID ?? CONST.DEFAULT_NUMBER_ID]: {
                notificationPreference: CONST.REPORT.NOTIFICATION_PREFERENCE.MUTE,
            },
        },
        type: CONST.REPORT.TYPE.CHAT,
        chatType: CONST.REPORT.CHAT_TYPE.SELF_DM,
        isOwnPolicyExpenseChat: false,
        lastActorAccountID: 0,
        lastMessageHtml: '',
        lastMessageText: undefined,
        lastReadTime: created,
        lastVisibleActionCreated: created,
        ownerAccountID: currentUserAccountID,
        reportName: '',
        stateNum: 0,
        statusNum: 0,
        writeCapability: CONST.REPORT.WRITE_CAPABILITIES.ALL,
    };
}

/**
 * Builds an optimistic IOU report with a randomly generated reportID
 *
 * @param payeeAccountID - AccountID of the person generating the IOU.
 * @param payerAccountID - AccountID of the other person participating in the IOU.
 * @param total - IOU amount in the smallest unit of the currency.
 * @param chatReportID - Report ID of the chat where the IOU is.
 * @param currency - IOU currency.
 * @param isSendingMoney - If we pay someone the IOU should be created as settled
 * @param parentReportActionID - The parent report action ID of the IOU report
 */

function buildOptimisticIOUReport(
    payeeAccountID: number,
    payerAccountID: number,
    total: number,
    chatReportID: string | undefined,
    currency: string,
    isSendingMoney = false,
    parentReportActionID?: string,
): OptimisticIOUReport {
    const formattedTotal = convertToDisplayString(total, currency);
    const personalDetails = getPersonalDetailsForAccountID(payerAccountID);
    const payerEmail = 'login' in personalDetails ? personalDetails.login : '';
    const policyID = chatReportID ? getReport(chatReportID, allReports)?.policyID : undefined;
    const policy = getPolicy(policyID);

    const participants: Participants = {
        [payeeAccountID]: {notificationPreference: CONST.REPORT.NOTIFICATION_PREFERENCE.HIDDEN},
        [payerAccountID]: {notificationPreference: CONST.REPORT.NOTIFICATION_PREFERENCE.HIDDEN},
    };

    return {
        type: CONST.REPORT.TYPE.IOU,
        chatReportID,
        currency,
        managerID: payerAccountID,
        ownerAccountID: payeeAccountID,
        participants,
        reportID: generateReportID(),
        stateNum: isSendingMoney ? CONST.REPORT.STATE_NUM.APPROVED : CONST.REPORT.STATE_NUM.SUBMITTED,
        statusNum: isSendingMoney ? CONST.REPORT.STATUS_NUM.REIMBURSED : CONST.REPORT.STATE_NUM.SUBMITTED,
        total,
        unheldTotal: total,
        nonReimbursableTotal: 0,
        unheldNonReimbursableTotal: 0,

        // We don't translate reportName because the server response is always in English
        reportName: `${payerEmail} owes ${formattedTotal}`,
        parentReportID: chatReportID,
        lastVisibleActionCreated: DateUtils.getDBTime(),
        fieldList: policy?.fieldList,
        parentReportActionID,
    };
}

function getHumanReadableStatus(statusNum: number): string {
    const status = Object.keys(CONST.REPORT.STATUS_NUM).find((key) => CONST.REPORT.STATUS_NUM[key as keyof typeof CONST.REPORT.STATUS_NUM] === statusNum);
    return status ? `${status.charAt(0)}${status.slice(1).toLowerCase()}` : '';
}

/**
 * Populates the report field formula with the values from the report and policy.
 * Currently, this only supports optimistic expense reports.
 * Each formula field is either replaced with a value, or removed.
 * If after all replacements the formula is empty, the original formula is returned.
 * See {@link https://help.expensify.com/articles/expensify-classic/insights-and-custom-reporting/Custom-Templates}
 */
function populateOptimisticReportFormula(formula: string, report: OptimisticExpenseReport, policy: OnyxEntry<Policy>): string {
    const createdDate = report.lastVisibleActionCreated ? new Date(report.lastVisibleActionCreated) : undefined;
    const result = formula
        // We don't translate because the server response is always in English
        .replaceAll('{report:type}', 'Expense Report')
        .replaceAll('{report:startdate}', createdDate ? format(createdDate, CONST.DATE.FNS_FORMAT_STRING) : '')
        .replaceAll('{report:total}', report.total !== undefined ? convertToDisplayString(Math.abs(report.total), report.currency).toString() : '')
        .replaceAll('{report:currency}', report.currency ?? '')
        .replaceAll('{report:policyname}', policy?.name ?? '')
        .replaceAll('{report:created}', createdDate ? format(createdDate, CONST.DATE.FNS_DATE_TIME_FORMAT_STRING) : '')
        .replaceAll('{report:created:yyyy-MM-dd}', createdDate ? format(createdDate, CONST.DATE.FNS_FORMAT_STRING) : '')
        .replaceAll('{report:status}', report.statusNum !== undefined ? getHumanReadableStatus(report.statusNum) : '')
        .replaceAll('{user:email}', currentUserEmail ?? '')
        .replaceAll('{user:email|frontPart}', (currentUserEmail ? currentUserEmail.split('@').at(0) : '') ?? '')
        .replaceAll(/\{report:(.+)}/g, '');

    return result.trim().length ? result : formula;
}

/** Builds an optimistic invoice report with a randomly generated reportID */
function buildOptimisticInvoiceReport(
    chatReportID: string,
    policyID: string | undefined,
    receiverAccountID: number,
    receiverName: string,
    total: number,
    currency: string,
): OptimisticExpenseReport {
    const formattedTotal = convertToDisplayString(total, currency);
    const invoiceReport = {
        reportID: generateReportID(),
        chatReportID,
        policyID,
        type: CONST.REPORT.TYPE.INVOICE,
        ownerAccountID: currentUserAccountID,
        managerID: receiverAccountID,
        currency,
        // We don’t translate reportName because the server response is always in English
        reportName: `${receiverName} owes ${formattedTotal}`,
        stateNum: CONST.REPORT.STATE_NUM.SUBMITTED,
        statusNum: CONST.REPORT.STATUS_NUM.OPEN,
        total: total * -1,
        participants: {
            [receiverAccountID]: {
                notificationPreference: CONST.REPORT.NOTIFICATION_PREFERENCE.HIDDEN,
            },
        },
        parentReportID: chatReportID,
        lastVisibleActionCreated: DateUtils.getDBTime(),
    };

    if (currentUserAccountID) {
        invoiceReport.participants[currentUserAccountID] = {notificationPreference: CONST.REPORT.NOTIFICATION_PREFERENCE.HIDDEN};
    }

    return invoiceReport;
}

/**
 * Returns the stateNum and statusNum for an expense report based on the policy settings
 * @param policy
 */
function getExpenseReportStateAndStatus(policy: OnyxEntry<Policy>) {
    const isInstantSubmitEnabledLocal = isInstantSubmitEnabled(policy);
    const isSubmitAndCloseLocal = isSubmitAndClose(policy);
    const arePaymentsDisabled = policy?.reimbursementChoice === CONST.POLICY.REIMBURSEMENT_CHOICES.REIMBURSEMENT_NO;

    if (isInstantSubmitEnabledLocal && arePaymentsDisabled && isSubmitAndCloseLocal) {
        return {
            stateNum: CONST.REPORT.STATE_NUM.APPROVED,
            statusNum: CONST.REPORT.STATUS_NUM.CLOSED,
        };
    }

    if (isInstantSubmitEnabledLocal) {
        return {
            stateNum: CONST.REPORT.STATE_NUM.SUBMITTED,
            statusNum: CONST.REPORT.STATUS_NUM.SUBMITTED,
        };
    }

    return {
        stateNum: CONST.REPORT.STATE_NUM.OPEN,
        statusNum: CONST.REPORT.STATUS_NUM.OPEN,
    };
}

/**
 * Builds an optimistic Expense report with a randomly generated reportID
 *
 * @param chatReportID - Report ID of the PolicyExpenseChat where the Expense Report is
 * @param policyID - The policy ID of the PolicyExpenseChat
 * @param payeeAccountID - AccountID of the employee (payee)
 * @param total - Amount in cents
 * @param currency
 * @param reimbursable – Whether the expense is reimbursable
 * @param parentReportActionID – The parent ReportActionID of the PolicyExpenseChat
 */
function buildOptimisticExpenseReport(
    chatReportID: string | undefined,
    policyID: string | undefined,
    payeeAccountID: number,
    total: number,
    currency: string,
    nonReimbursableTotal = 0,
    parentReportActionID?: string,
): OptimisticExpenseReport {
    // The amount for Expense reports are stored as negative value in the database
    const storedTotal = total * -1;
    const storedNonReimbursableTotal = nonReimbursableTotal * -1;
    const report = chatReportID ? getReport(chatReportID, allReports) : undefined;
    const policyName = getPolicyName({report});
    const formattedTotal = convertToDisplayString(storedTotal, currency);
    const policy = getPolicy(policyID);

    const {stateNum, statusNum} = getExpenseReportStateAndStatus(policy);

    const expenseReport: OptimisticExpenseReport = {
        reportID: generateReportID(),
        chatReportID,
        policyID,
        type: CONST.REPORT.TYPE.EXPENSE,
        ownerAccountID: payeeAccountID,
        currency,
        // We don't translate reportName because the server response is always in English
        reportName: `${policyName} owes ${formattedTotal}`,
        stateNum,
        statusNum,
        total: storedTotal,
        unheldTotal: storedTotal,
        nonReimbursableTotal: storedNonReimbursableTotal,
        unheldNonReimbursableTotal: storedNonReimbursableTotal,
        participants: {
            [payeeAccountID]: {
                notificationPreference: CONST.REPORT.NOTIFICATION_PREFERENCE.HIDDEN,
            },
        },
        parentReportID: chatReportID,
        lastVisibleActionCreated: DateUtils.getDBTime(),
        parentReportActionID,
    };

    // Get the approver/manager for this report to properly display the optimistic data
    const submitToAccountID = getSubmitToAccountID(policy, expenseReport);
    if (submitToAccountID) {
        expenseReport.managerID = submitToAccountID;
    }

    const titleReportField = getTitleReportField(getReportFieldsByPolicyID(policyID) ?? {});
    if (!!titleReportField && isPaidGroupPolicyExpenseReport(expenseReport)) {
        expenseReport.reportName = populateOptimisticReportFormula(titleReportField.defaultValue, expenseReport, policy);
    }

    expenseReport.fieldList = policy?.fieldList;

    return expenseReport;
}

function buildOptimisticEmptyReport(reportID: string, accountID: number, parentReport: OnyxEntry<Report>, parentReportActionID: string, policy: OnyxEntry<Policy>, timeOfCreation: string) {
    const {stateNum, statusNum} = getExpenseReportStateAndStatus(policy);
    const titleReportField = getTitleReportField(getReportFieldsByPolicyID(policy?.id) ?? {});
    const optimisticEmptyReport: OptimisticNewReport = {
        reportName: '',
        reportID,
        policyID: policy?.id,
        type: CONST.REPORT.TYPE.EXPENSE,
        currency: policy?.outputCurrency,
        ownerAccountID: accountID,
        stateNum,
        statusNum,
        total: 0,
        nonReimbursableTotal: 0,
        participants: {},
        lastVisibleActionCreated: timeOfCreation,
        pendingFields: {createReport: CONST.RED_BRICK_ROAD_PENDING_ACTION.ADD},
        parentReportID: parentReport?.reportID,
        parentReportActionID,
        chatReportID: parentReport?.reportID,
        managerID: getSubmitToAccountID(policy, undefined),
    };

    const optimisticReportName = populateOptimisticReportFormula(titleReportField?.defaultValue ?? CONST.POLICY.DEFAULT_REPORT_NAME_PATTERN, optimisticEmptyReport, policy);
    optimisticEmptyReport.reportName = optimisticReportName;

    optimisticEmptyReport.participants = accountID
        ? {
              [accountID]: {
                  notificationPreference: CONST.REPORT.NOTIFICATION_PREFERENCE.HIDDEN,
              },
          }
        : {};
    optimisticEmptyReport.ownerAccountID = accountID;
    return optimisticEmptyReport;
}

function getFormattedAmount(reportAction: ReportAction, report?: Report | null) {
    if (
        !isSubmittedAction(reportAction) &&
        !isForwardedAction(reportAction) &&
        !isApprovedAction(reportAction) &&
        !isUnapprovedAction(reportAction) &&
        !isSubmittedAndClosedAction(reportAction) &&
        !isMarkAsClosedAction(reportAction)
    ) {
        return '';
    }
    const originalMessage = getOriginalMessage(reportAction);

    // Expense reports can have a negative amount and we need to display it as negative in the UI
    // the amount found in originalMessage does not accurately track this so we need to use the total from the report instead
    const amount = report && isExpenseReport(report) ? (report?.total ?? 0) * -1 : Math.abs(originalMessage?.amount ?? 0);
    const formattedAmount = convertToDisplayString(amount, originalMessage?.currency);
    return formattedAmount;
}

/**
 * We pass the reportID as older FORWARDED actions do not have the amount & currency stored in the message
 * so we retrieve the amount from the report instead
 */
function getReportAutomaticallyForwardedMessage(reportAction: ReportAction<typeof CONST.REPORT.ACTIONS.TYPE.FORWARDED>, reportOrID: OnyxInputOrEntry<Report> | string | SearchReport) {
    const expenseReport = typeof reportOrID === 'string' ? getReport(reportOrID, allReports) : reportOrID;
    const originalMessage = getOriginalMessage(reportAction) as OriginalMessageIOU;
    let formattedAmount;

    // Older FORWARDED action might not have the amount stored in the original message, we'll fallback to getting the amount from the report instead.
    if (originalMessage?.amount) {
        formattedAmount = getFormattedAmount(reportAction, expenseReport);
    } else {
        formattedAmount = convertToDisplayString(getMoneyRequestSpendBreakdown(expenseReport).totalDisplaySpend, expenseReport?.currency);
    }

    return translateLocal('iou.automaticallyForwardedAmount', {amount: formattedAmount});
}

/**
 * We pass the reportID as older FORWARDED actions do not have the amount & currency stored in the message
 * so we retrieve the amount from the report instead
 */
function getIOUForwardedMessage(
    reportAction: ReportAction<typeof CONST.REPORT.ACTIONS.TYPE.FORWARDED>,
    reportOrID: OnyxInputOrEntry<Report> | string | SearchReport,
    reports?: SearchReport[],
) {
    const expenseReport = typeof reportOrID === 'string' ? getReport(reportOrID, reports ?? allReports) : reportOrID;
    const originalMessage = getOriginalMessage(reportAction) as OriginalMessageIOU;
    let formattedAmount;

    // Older FORWARDED action might not have the amount stored in the original message, we'll fallback to getting the amount from the report instead.
    if (originalMessage?.amount) {
        formattedAmount = getFormattedAmount(reportAction, expenseReport);
    } else {
        formattedAmount = convertToDisplayString(getMoneyRequestSpendBreakdown(expenseReport, reports).totalDisplaySpend, expenseReport?.currency);
    }

    return translateLocal('iou.forwardedAmount', {amount: formattedAmount});
}

function getRejectedReportMessage() {
    return translateLocal('iou.rejectedThisReport');
}

function getUpgradeWorkspaceMessage() {
    return translateLocal('workspaceActions.upgradedWorkspace');
}

function getDowngradeWorkspaceMessage() {
    return translateLocal('workspaceActions.downgradedWorkspace');
}

function getWorkspaceNameUpdatedMessage(action: ReportAction) {
    const {oldName, newName} = getOriginalMessage(action as ReportAction<typeof CONST.REPORT.ACTIONS.TYPE.POLICY_CHANGE_LOG.UPDATE_NAME>) ?? {};
    const message = oldName && newName ? translateLocal('workspaceActions.renamedWorkspaceNameAction', {oldName, newName}) : getReportActionText(action);
    return Str.htmlEncode(message);
}

function getDeletedTransactionMessage(action: ReportAction) {
    const deletedTransactionOriginalMessage = getOriginalMessage(action as ReportAction<typeof CONST.REPORT.ACTIONS.TYPE.DELETED_TRANSACTION>) ?? {};
    const amount = Math.abs(deletedTransactionOriginalMessage.amount ?? 0);
    const currency = deletedTransactionOriginalMessage.currency ?? '';
    const formattedAmount = convertToDisplayString(amount, currency) ?? '';
    const message = translateLocal('iou.deletedTransaction', {
        amount: formattedAmount,
        merchant: deletedTransactionOriginalMessage.merchant ?? '',
    });
    return message;
}

function getReportDetails(reportID: string, report?: Report): {reportName: string; reportUrl: string} {
    return {
        reportName: getReportName(report) ?? report?.reportName ?? '',
        reportUrl: `${environmentURL}/r/${reportID}`,
    };
}

function getMovedTransactionMessage(action: ReportAction, report?: Report) {
    const movedTransactionOriginalMessage = getOriginalMessage(action as ReportAction<typeof CONST.REPORT.ACTIONS.TYPE.MOVED_TRANSACTION>) ?? {};
    const {toReportID} = movedTransactionOriginalMessage as OriginalMessageMovedTransaction;
    const {reportName, reportUrl} = getReportDetails(toReportID, report);
    const message = translateLocal('iou.movedTransaction', {
        reportUrl,
        reportName,
    });
    return message;
}

<<<<<<< HEAD
function getUnreportedTransactionMessage(action: ReportAction, report?: Report) {
    const unreportedTransactionOriginalMessage = getOriginalMessage(action as ReportAction<typeof CONST.REPORT.ACTIONS.TYPE.UNREPORTED_TRANSACTION>) ?? {};
    const {fromReportID} = unreportedTransactionOriginalMessage as OriginalMessageUnreportedTransaction;
    const {reportName, reportUrl} = getReportDetails(fromReportID, report);
    const message = translateLocal('iou.unreportedTransaction', {
        reportUrl,
        reportName,
    });
    return message;
}

=======
>>>>>>> 46882c69
function getPolicyChangeMessage(action: ReportAction) {
    const PolicyChangeOriginalMessage = getOriginalMessage(action as ReportAction<typeof CONST.REPORT.ACTIONS.TYPE.CHANGE_POLICY>) ?? {};
    const {fromPolicy: fromPolicyID, toPolicy: toPolicyID} = PolicyChangeOriginalMessage as OriginalMessageChangePolicy;
    const message = translateLocal('report.actions.type.changeReportPolicy', {
        fromPolicyName: fromPolicyID ? getPolicyNameByID(fromPolicyID) : undefined,
        toPolicyName: getPolicyNameByID(toPolicyID),
    });
    return message;
}

/**
 * @param iouReportID - the report ID of the IOU report the action belongs to
 * @param type - IOUReportAction type. Can be oneOf(create, decline, cancel, pay, split)
 * @param total - IOU total in cents
 * @param comment - IOU comment
 * @param currency - IOU currency
 * @param paymentType - IOU paymentMethodType. Can be oneOf(Elsewhere, Expensify)
 * @param isSettlingUp - Whether we are settling up an IOU
 */
function getIOUReportActionMessage(iouReportID: string, type: string, total: number, comment: string, currency: string, paymentType = '', isSettlingUp = false): Message[] {
    const report = getReportOrDraftReport(iouReportID);
    const amount =
        type === CONST.IOU.REPORT_ACTION_TYPE.PAY && !isEmptyObject(report)
            ? convertToDisplayString(getMoneyRequestSpendBreakdown(report).totalDisplaySpend, currency)
            : convertToDisplayString(total, currency);

    let paymentMethodMessage;
    switch (paymentType) {
        case CONST.IOU.PAYMENT_TYPE.VBBA:
        case CONST.IOU.PAYMENT_TYPE.EXPENSIFY:
            paymentMethodMessage = ' with Expensify';
            break;
        default:
            paymentMethodMessage = ` elsewhere`;
            break;
    }

    let iouMessage;
    switch (type) {
        case CONST.REPORT.ACTIONS.TYPE.APPROVED:
            iouMessage = `approved ${amount}`;
            break;
        case CONST.REPORT.ACTIONS.TYPE.FORWARDED:
            iouMessage = translateLocal('iou.forwardedAmount', {amount});
            break;
        case CONST.REPORT.ACTIONS.TYPE.UNAPPROVED:
            iouMessage = `unapproved ${amount}`;
            break;
        case CONST.IOU.REPORT_ACTION_TYPE.CREATE:
            iouMessage = `submitted ${amount}${comment && ` for ${comment}`}`;
            break;
        case CONST.IOU.REPORT_ACTION_TYPE.TRACK:
            iouMessage = `tracking ${amount}${comment && ` for ${comment}`}`;
            break;
        case CONST.IOU.REPORT_ACTION_TYPE.SPLIT:
            iouMessage = `split ${amount}${comment && ` for ${comment}`}`;
            break;
        case CONST.IOU.REPORT_ACTION_TYPE.DELETE:
            iouMessage = `deleted the ${amount} expense${comment && ` for ${comment}`}`;
            break;
        case CONST.IOU.REPORT_ACTION_TYPE.PAY:
            iouMessage = isSettlingUp ? `paid ${amount}${paymentMethodMessage}` : `sent ${amount}${comment && ` for ${comment}`}${paymentMethodMessage}`;
            break;
        case CONST.REPORT.ACTIONS.TYPE.SUBMITTED:
            iouMessage = translateLocal('iou.submittedAmount', {formattedAmount: amount});
            break;
        default:
            break;
    }

    return [
        {
            html: lodashEscape(iouMessage),
            text: iouMessage ?? '',
            isEdited: false,
            type: CONST.REPORT.MESSAGE.TYPE.COMMENT,
        },
    ];
}

/**
 * Builds an optimistic IOU reportAction object
 *
 * @param type - IOUReportAction type. Can be oneOf(create, delete, pay, split).
 * @param amount - IOU amount in cents.
 * @param currency
 * @param comment - User comment for the IOU.
 * @param participants - An array with participants details.
 * @param [transactionID] - Not required if the IOUReportAction type is 'pay'
 * @param [paymentType] - Only required if the IOUReportAction type is 'pay'. Can be oneOf(elsewhere, Expensify).
 * @param [iouReportID] - Only required if the IOUReportActions type is oneOf(decline, cancel, pay). Generates a randomID as default.
 * @param [isSettlingUp] - Whether we are settling up an IOU.
 * @param [isSendMoneyFlow] - Whether this is pay someone flow
 * @param [receipt]
 * @param [isOwnPolicyExpenseChat] - Whether this is an expense report create from the current user's policy expense chat
 */
function buildOptimisticIOUReportAction(params: BuildOptimisticIOUReportActionParams): OptimisticIOUReportAction {
    const {
        type,
        amount,
        currency,
        comment,
        participants,
        transactionID,
        paymentType,
        iouReportID = '',
        isSettlingUp = false,
        isSendMoneyFlow = false,
        isOwnPolicyExpenseChat = false,
        created = DateUtils.getDBTime(),
        linkedExpenseReportAction,
        isPersonalTrackingExpense = false,
    } = params;

    const IOUReportID = isPersonalTrackingExpense ? undefined : iouReportID || generateReportID();

    const originalMessage: ReportAction<typeof CONST.REPORT.ACTIONS.TYPE.IOU>['originalMessage'] = {
        amount,
        comment,
        currency,
        IOUTransactionID: transactionID,
        IOUReportID,
        type,
    };

    const delegateAccountDetails = getPersonalDetailByEmail(delegateEmail);

    if (type === CONST.IOU.REPORT_ACTION_TYPE.PAY) {
        // In pay someone flow, we store amount, comment, currency in IOUDetails when type = pay
        if (isSendMoneyFlow) {
            const keys = ['amount', 'comment', 'currency'] as const;
            keys.forEach((key) => {
                delete originalMessage[key];
            });
            originalMessage.IOUDetails = {amount, comment, currency};
            originalMessage.paymentType = paymentType;
        } else {
            // In case of pay someone action, we dont store the comment
            // and there is no single transactionID to link the action to.
            delete originalMessage.IOUTransactionID;
            delete originalMessage.comment;
            originalMessage.paymentType = paymentType;
        }
    }

    // IOUs of type split only exist in group DMs and those don't have an iouReport so we need to delete the IOUReportID key
    if (type === CONST.IOU.REPORT_ACTION_TYPE.SPLIT) {
        delete originalMessage.IOUReportID;
    }

    if (type !== CONST.IOU.REPORT_ACTION_TYPE.PAY) {
        // Split expense made from a policy expense chat only have the payee's accountID as the participant because the payer could be any policy admin
        if (isOwnPolicyExpenseChat && type === CONST.IOU.REPORT_ACTION_TYPE.SPLIT) {
            originalMessage.participantAccountIDs = currentUserAccountID ? [currentUserAccountID] : [];
        } else {
            originalMessage.participantAccountIDs = currentUserAccountID
                ? [
                      currentUserAccountID,
                      ...participants.filter((participant) => participant.accountID !== currentUserAccountID).map((participant) => participant.accountID ?? CONST.DEFAULT_NUMBER_ID),
                  ]
                : participants.map((participant) => participant.accountID ?? CONST.DEFAULT_NUMBER_ID);
        }
    }

    const iouReportAction = {
        ...linkedExpenseReportAction,
        actionName: CONST.REPORT.ACTIONS.TYPE.IOU,
        actorAccountID: currentUserAccountID,
        automatic: false,
        isAttachmentOnly: false,
        originalMessage,
        reportActionID: rand64(),
        shouldShow: true,
        created,
        pendingAction: CONST.RED_BRICK_ROAD_PENDING_ACTION.ADD,
        delegateAccountID: delegateAccountDetails?.accountID,
        person: [
            {
                style: 'strong',
                text: getCurrentUserDisplayNameOrEmail(),
                type: 'TEXT',
            },
        ],
        avatar: getCurrentUserAvatar(),
        message: getIOUReportActionMessage(iouReportID, type, amount, comment, currency, paymentType, isSettlingUp),
    };

    const managerMcTestParticipant = participants.find((participant) => isSelectedManagerMcTest(participant.login));
    if (managerMcTestParticipant) {
        return {
            ...iouReportAction,
            actorAccountID: managerMcTestParticipant.accountID,
            avatar: managerMcTestParticipant.icons?.[0]?.source,
            person: [
                {
                    style: 'strong',
                    text: getDisplayNameForParticipant(managerMcTestParticipant),
                    type: 'TEXT',
                },
            ],
        };
    }

    return iouReportAction;
}

/**
 * Builds an optimistic APPROVED report action with a randomly generated reportActionID.
 */
function buildOptimisticApprovedReportAction(amount: number, currency: string, expenseReportID: string): OptimisticApprovedReportAction {
    const originalMessage = {
        amount,
        currency,
        expenseReportID,
    };
    const delegateAccountDetails = getPersonalDetailByEmail(delegateEmail);

    return {
        actionName: CONST.REPORT.ACTIONS.TYPE.APPROVED,
        actorAccountID: currentUserAccountID,
        automatic: false,
        avatar: getCurrentUserAvatar(),
        isAttachmentOnly: false,
        originalMessage,
        message: getIOUReportActionMessage(expenseReportID, CONST.REPORT.ACTIONS.TYPE.APPROVED, Math.abs(amount), '', currency),
        person: [
            {
                style: 'strong',
                text: getCurrentUserDisplayNameOrEmail(),
                type: 'TEXT',
            },
        ],
        reportActionID: rand64(),
        shouldShow: true,
        created: DateUtils.getDBTime(),
        pendingAction: CONST.RED_BRICK_ROAD_PENDING_ACTION.ADD,
        delegateAccountID: delegateAccountDetails?.accountID,
    };
}

/**
 * Builds an optimistic APPROVED report action with a randomly generated reportActionID.
 */
function buildOptimisticUnapprovedReportAction(amount: number, currency: string, expenseReportID: string): OptimisticUnapprovedReportAction {
    const delegateAccountDetails = getPersonalDetailByEmail(delegateEmail);
    return {
        actionName: CONST.REPORT.ACTIONS.TYPE.UNAPPROVED,
        actorAccountID: currentUserAccountID,
        automatic: false,
        avatar: getCurrentUserAvatar(),
        isAttachmentOnly: false,
        originalMessage: {
            amount,
            currency,
            expenseReportID,
        },
        message: getIOUReportActionMessage(expenseReportID, CONST.REPORT.ACTIONS.TYPE.UNAPPROVED, Math.abs(amount), '', currency),
        person: [
            {
                style: 'strong',
                text: getCurrentUserDisplayNameOrEmail(),
                type: 'TEXT',
            },
        ],
        reportActionID: rand64(),
        shouldShow: true,
        created: DateUtils.getDBTime(),
        pendingAction: CONST.RED_BRICK_ROAD_PENDING_ACTION.ADD,
        delegateAccountID: delegateAccountDetails?.accountID,
    };
}

/**
 * Builds an optimistic MOVED report action with a randomly generated reportActionID.
 * This action is used when we move reports across workspaces.
 */
function buildOptimisticMovedReportAction(fromPolicyID: string | undefined, toPolicyID: string, newParentReportID: string, movedReportID: string, policyName: string): ReportAction {
    const originalMessage = {
        fromPolicyID,
        toPolicyID,
        newParentReportID,
        movedReportID,
    };

    const movedActionMessage = [
        {
            html: `moved the report to the <a href='${CONST.NEW_EXPENSIFY_URL}r/${newParentReportID}' target='_blank' rel='noreferrer noopener'>${policyName}</a> workspace`,
            text: `moved the report to the ${policyName} workspace`,
            type: CONST.REPORT.MESSAGE.TYPE.COMMENT,
        },
    ];

    return {
        actionName: CONST.REPORT.ACTIONS.TYPE.MOVED,
        actorAccountID: currentUserAccountID,
        automatic: false,
        avatar: getCurrentUserAvatar(),
        isAttachmentOnly: false,
        originalMessage,
        message: movedActionMessage,
        person: [
            {
                style: 'strong',
                text: getCurrentUserDisplayNameOrEmail(),
                type: 'TEXT',
            },
        ],
        reportActionID: rand64(),
        shouldShow: true,
        created: DateUtils.getDBTime(),
        pendingAction: CONST.RED_BRICK_ROAD_PENDING_ACTION.ADD,
    };
}

/**
 * Builds an optimistic CHANGE_POLICY report action with a randomly generated reportActionID.
 * This action is used when we change the workspace of a report.
 */
function buildOptimisticChangePolicyReportAction(fromPolicyID: string | undefined, toPolicyID: string, automaticAction = false): ReportAction {
    const originalMessage = {
        fromPolicy: fromPolicyID,
        toPolicy: toPolicyID,
        automaticAction,
    };

    const fromPolicy = getPolicy(fromPolicyID);
    const toPolicy = getPolicy(toPolicyID);

    const changePolicyReportActionMessage = [
        {
            type: CONST.REPORT.MESSAGE.TYPE.TEXT,
            text: `changed the workspace to ${toPolicy?.name}`,
        },
        ...(fromPolicyID
            ? [
                  {
                      type: CONST.REPORT.MESSAGE.TYPE.TEXT,
                      text: ` (previously ${fromPolicy?.name})`,
                  },
              ]
            : []),
    ];

    return {
        actionName: CONST.REPORT.ACTIONS.TYPE.CHANGE_POLICY,
        actorAccountID: currentUserAccountID,
        avatar: getCurrentUserAvatar(),
        created: DateUtils.getDBTime(),
        originalMessage,
        message: changePolicyReportActionMessage,
        person: [
            {
                style: 'strong',
                text: getCurrentUserDisplayNameOrEmail(),
                type: 'TEXT',
            },
        ],
        reportActionID: rand64(),
        shouldShow: true,
        pendingAction: CONST.RED_BRICK_ROAD_PENDING_ACTION.ADD,
    };
}

function buildOptimisticTransactionAction(
    type: typeof CONST.REPORT.ACTIONS.TYPE.MOVED_TRANSACTION | typeof CONST.REPORT.ACTIONS.TYPE.UNREPORTED_TRANSACTION,
    transactionThreadReportID: string | undefined,
    targetReportID: string,
): ReportAction {
    const reportName = allReports?.[targetReportID]?.reportName ?? '';
    const url = `${environmentURL}/r/${targetReportID}`;
    const [actionText, messageHtml] =
        type === CONST.REPORT.ACTIONS.TYPE.MOVED_TRANSACTION
            ? [`moved this expense to ${reportName}`, `moved this expense to <a href='${url}' target='_blank' rel='noreferrer noopener'>${reportName}</a>`]
            : ['moved this expense to your personal space', 'moved this expense to your personal space'];

    return {
        actionName: type,
        reportID: transactionThreadReportID,
        actorAccountID: currentUserAccountID,
        avatar: getCurrentUserAvatar(),
        created: DateUtils.getDBTime(),
        originalMessage: type === CONST.REPORT.ACTIONS.TYPE.MOVED_TRANSACTION ? {toReportID: targetReportID} : {fromReportID: targetReportID},
        message: [
            {
                type: CONST.REPORT.MESSAGE.TYPE.TEXT,
                html: messageHtml,
                text: actionText,
            },
        ],
        person: [
            {
                style: 'strong',
                text: getCurrentUserDisplayNameOrEmail(),
                type: 'TEXT',
            },
        ],
        reportActionID: rand64(),
        shouldShow: true,
        pendingAction: CONST.RED_BRICK_ROAD_PENDING_ACTION.ADD,
    };
}

/**
 * Builds an optimistic MOVED_TRANSACTION report action with a randomly generated reportActionID.
 * This action is used when we change the workspace of a report.
 */
function buildOptimisticMovedTransactionAction(transactionThreadReportID: string | undefined, toReportID: string) {
    return buildOptimisticTransactionAction(CONST.REPORT.ACTIONS.TYPE.MOVED_TRANSACTION, transactionThreadReportID, toReportID);
}

/**
 * Builds an optimistic UNREPORTED_TRANSACTION report action with a randomly generated reportActionID.
 * This action is used when we un-report a transaction.
 */
function buildOptimisticUnreportedTransactionAction(transactionThreadReportID: string | undefined, fromReportID: string) {
    return buildOptimisticTransactionAction(CONST.REPORT.ACTIONS.TYPE.UNREPORTED_TRANSACTION, transactionThreadReportID, fromReportID);
}

/**
 * Builds an optimistic SUBMITTED report action with a randomly generated reportActionID.
 *
 */
function buildOptimisticSubmittedReportAction(amount: number, currency: string, expenseReportID: string, adminAccountID: number | undefined): OptimisticSubmittedReportAction {
    const originalMessage = {
        amount,
        currency,
        expenseReportID,
    };

    const delegateAccountDetails = getPersonalDetailByEmail(delegateEmail);

    return {
        actionName: CONST.REPORT.ACTIONS.TYPE.SUBMITTED,
        actorAccountID: currentUserAccountID,
        adminAccountID,
        automatic: false,
        avatar: getCurrentUserAvatar(),
        isAttachmentOnly: false,
        originalMessage,
        message: getIOUReportActionMessage(expenseReportID, CONST.REPORT.ACTIONS.TYPE.SUBMITTED, Math.abs(amount), '', currency),
        person: [
            {
                style: 'strong',
                text: getCurrentUserDisplayNameOrEmail(),
                type: 'TEXT',
            },
        ],
        reportActionID: rand64(),
        shouldShow: true,
        created: DateUtils.getDBTime(),
        pendingAction: CONST.RED_BRICK_ROAD_PENDING_ACTION.ADD,
        delegateAccountID: delegateAccountDetails?.accountID,
    };
}

/**
 * Builds an optimistic report preview action with a randomly generated reportActionID.
 *
 * @param chatReport
 * @param iouReport
 * @param [comment] - User comment for the IOU.
 * @param [transaction] - optimistic first transaction of preview
 * @param reportActionID
 */
function buildOptimisticReportPreview(
    chatReport: OnyxInputOrEntry<Report>,
    iouReport: Report,
    comment = '',
    transaction: OnyxInputOrEntry<Transaction> = null,
    childReportID?: string,
    reportActionID?: string,
): ReportAction<typeof CONST.REPORT.ACTIONS.TYPE.REPORT_PREVIEW> {
    const hasReceipt = hasReceiptTransactionUtils(transaction);
    const message = getReportPreviewMessage(iouReport);
    const created = DateUtils.getDBTime();
    const reportActorAccountID = (isInvoiceReport(iouReport) || isExpenseReport(iouReport) ? iouReport?.ownerAccountID : iouReport?.managerID) ?? -1;
    const delegateAccountDetails = getPersonalDetailByEmail(delegateEmail);
    const isTestTransaction = isTestTransactionReport(iouReport);
    const isTestDriveTransaction = !!transaction?.receipt?.isTestDriveReceipt;
    const isScanRequest = transaction ? isScanRequestTransactionUtils(transaction) : false;
    return {
        reportActionID: reportActionID ?? rand64(),
        reportID: chatReport?.reportID,
        actionName: CONST.REPORT.ACTIONS.TYPE.REPORT_PREVIEW,
        pendingAction: CONST.RED_BRICK_ROAD_PENDING_ACTION.ADD,
        originalMessage: {
            linkedReportID: iouReport?.reportID,
        },
        message: [
            {
                html: message,
                text: message,
                isEdited: false,
                type: CONST.REPORT.MESSAGE.TYPE.COMMENT,
            },
        ],
        delegateAccountID: delegateAccountDetails?.accountID,
        created,
        accountID: iouReport?.managerID,
        // The preview is initially whispered if created with a receipt, so the actor is the current user as well
        actorAccountID: hasReceipt ? currentUserAccountID : reportActorAccountID,
        childReportID: childReportID ?? iouReport?.reportID,
        childMoneyRequestCount: 1,
        childLastActorAccountID: currentUserAccountID,
        childLastMoneyRequestComment: comment,
        childRecentReceiptTransactionIDs: hasReceipt && !isEmptyObject(transaction) && transaction?.transactionID ? {[transaction.transactionID]: created} : undefined,
        ...((isTestDriveTransaction || isTestTransaction) && !isScanRequest && {childStateNum: 2, childStatusNum: 4}),
    };
}

/**
 * Builds an optimistic ACTIONABLE_TRACK_EXPENSE_WHISPER action with a randomly generated reportActionID.
 */
function buildOptimisticActionableTrackExpenseWhisper(iouAction: OptimisticIOUReportAction, transactionID: string): ReportAction {
    const currentTime = DateUtils.getDBTime();
    const targetEmail = CONST.EMAIL.CONCIERGE;
    const actorAccountID = getAccountIDsByLogins([targetEmail]).at(0);
    const reportActionID = rand64();
    return {
        actionName: CONST.REPORT.ACTIONS.TYPE.ACTIONABLE_TRACK_EXPENSE_WHISPER,
        actorAccountID,
        avatar: getDefaultAvatarURL(actorAccountID),
        created: DateUtils.addMillisecondsFromDateTime(currentTime, 1),
        lastModified: DateUtils.addMillisecondsFromDateTime(currentTime, 1),
        message: [
            {
                html: CONST.ACTIONABLE_TRACK_EXPENSE_WHISPER_MESSAGE,
                text: CONST.ACTIONABLE_TRACK_EXPENSE_WHISPER_MESSAGE,
                whisperedTo: [],
                type: CONST.REPORT.MESSAGE.TYPE.COMMENT,
            },
        ],
        originalMessage: {
            lastModified: DateUtils.addMillisecondsFromDateTime(currentTime, 1),
            transactionID,
        },
        person: [
            {
                text: CONST.DISPLAY_NAME.EXPENSIFY_CONCIERGE,
                type: 'TEXT',
            },
        ],
        reportActionID,
        shouldShow: true,
        pendingAction: CONST.RED_BRICK_ROAD_PENDING_ACTION.ADD,
    };
}

/**
 * Builds an optimistic modified expense action with a randomly generated reportActionID.
 */
function buildOptimisticModifiedExpenseReportAction(
    transactionThread: OnyxInputOrEntry<Report>,
    oldTransaction: OnyxInputOrEntry<Transaction>,
    transactionChanges: TransactionChanges,
    isFromExpenseReport: boolean,
    policy: OnyxInputOrEntry<Policy>,
    updatedTransaction?: OnyxInputOrEntry<Transaction>,
): OptimisticModifiedExpenseReportAction {
    const originalMessage = getModifiedExpenseOriginalMessage(oldTransaction, transactionChanges, isFromExpenseReport, policy, updatedTransaction);
    const delegateAccountDetails = getPersonalDetailByEmail(delegateEmail);

    return {
        actionName: CONST.REPORT.ACTIONS.TYPE.MODIFIED_EXPENSE,
        actorAccountID: currentUserAccountID,
        automatic: false,
        avatar: getCurrentUserAvatar(),
        created: DateUtils.getDBTime(),
        isAttachmentOnly: false,
        message: [
            {
                // Currently we are composing the message from the originalMessage and message is only used in OldDot and not in the App
                text: 'You',
                style: 'strong',
                type: CONST.REPORT.MESSAGE.TYPE.TEXT,
            },
        ],
        originalMessage,
        person: [
            {
                style: 'strong',
                text: currentUserPersonalDetails?.displayName ?? String(currentUserAccountID),
                type: 'TEXT',
            },
        ],
        pendingAction: CONST.RED_BRICK_ROAD_PENDING_ACTION.ADD,
        reportActionID: rand64(),
        reportID: transactionThread?.reportID,
        shouldShow: true,
        delegateAccountID: delegateAccountDetails?.accountID,
    };
}

/**
 * Builds an optimistic DETACH_RECEIPT report action with a randomly generated reportActionID.
 */
function buildOptimisticDetachReceipt(reportID: string | undefined, transactionID: string, merchant: string = CONST.TRANSACTION.PARTIAL_TRANSACTION_MERCHANT) {
    return {
        actionName: CONST.REPORT.ACTIONS.TYPE.MANAGER_DETACH_RECEIPT,
        actorAccountID: currentUserAccountID,
        automatic: false,
        avatar: getCurrentUserAvatar(),
        created: DateUtils.getDBTime(),
        isAttachmentOnly: false,
        originalMessage: {
            transactionID,
            merchant: `${merchant}`,
        },
        message: [
            {
                type: 'COMMENT',
                html: `detached a receipt from expense '${merchant}'`,
                text: `detached a receipt from expense '${merchant}'`,
                whisperedTo: [],
            },
        ],
        person: [
            {
                style: 'strong',
                text: currentUserPersonalDetails?.displayName ?? String(currentUserAccountID),
                type: 'TEXT',
            },
        ],
        pendingAction: CONST.RED_BRICK_ROAD_PENDING_ACTION.ADD,
        reportActionID: rand64(),
        reportID,
        shouldShow: true,
    };
}

/**
 * Updates a report preview action that exists for an IOU report.
 *
 * @param [comment] - User comment for the IOU.
 * @param [transaction] - optimistic newest transaction of a report preview
 *
 */
function updateReportPreview(
    iouReport: OnyxEntry<Report>,
    reportPreviewAction: ReportAction<typeof CONST.REPORT.ACTIONS.TYPE.REPORT_PREVIEW>,
    isPayRequest = false,
    comment = '',
    transaction?: OnyxEntry<Transaction>,
): ReportAction<typeof CONST.REPORT.ACTIONS.TYPE.REPORT_PREVIEW> {
    const hasReceipt = hasReceiptTransactionUtils(transaction);
    const recentReceiptTransactions = reportPreviewAction?.childRecentReceiptTransactionIDs ?? {};
    const transactionsToKeep = getRecentTransactions(recentReceiptTransactions);
    const previousTransactionsArray = Object.entries(recentReceiptTransactions ?? {}).map(([key, value]) => (transactionsToKeep.includes(key) ? {[key]: value} : null));
    const previousTransactions: Record<string, string> = {};

    for (const obj of previousTransactionsArray) {
        for (const key in obj) {
            if (obj) {
                previousTransactions[key] = obj[key];
            }
        }
    }

    const message = getReportPreviewMessage(iouReport, reportPreviewAction);
    const originalMessage = getOriginalMessage(reportPreviewAction);
    return {
        ...reportPreviewAction,
        message: [
            {
                html: message,
                text: message,
                isEdited: false,
                type: CONST.REPORT.MESSAGE.TYPE.COMMENT,
            },
        ],
        childLastMoneyRequestComment: comment || reportPreviewAction?.childLastMoneyRequestComment,
        childMoneyRequestCount: (reportPreviewAction?.childMoneyRequestCount ?? 0) + (isPayRequest ? 0 : 1),
        childRecentReceiptTransactionIDs: hasReceipt
            ? {
                  ...(transaction && {[transaction.transactionID]: transaction?.created}),
                  ...previousTransactions,
              }
            : recentReceiptTransactions,
        // As soon as we add a transaction without a receipt to the report, it will have ready expenses,
        // so we remove the whisper
        originalMessage: originalMessage
            ? {
                  ...originalMessage,
                  whisperedTo: hasReceipt ? originalMessage.whisperedTo : [],
                  linkedReportID: originalMessage.linkedReportID,
              }
            : undefined,
    };
}

function buildOptimisticTaskReportAction(
    taskReportID: string,
    actionName: typeof CONST.REPORT.ACTIONS.TYPE.TASK_COMPLETED | typeof CONST.REPORT.ACTIONS.TYPE.TASK_REOPENED | typeof CONST.REPORT.ACTIONS.TYPE.TASK_CANCELLED,
    message = '',
    actorAccountID = currentUserAccountID,
    createdOffset = 0,
): OptimisticTaskReportAction {
    const originalMessage = {
        taskReportID,
        type: actionName,
        text: message,
        html: message,
        whisperedTo: [],
    };
    const delegateAccountDetails = getPersonalDetailByEmail(delegateEmail);

    return {
        actionName,
        actorAccountID,
        automatic: false,
        avatar: getCurrentUserAvatar(),
        isAttachmentOnly: false,
        originalMessage,
        message: [
            {
                text: message,
                taskReportID,
                type: CONST.REPORT.MESSAGE.TYPE.TEXT,
            },
        ],
        person: [
            {
                style: 'strong',
                text: currentUserPersonalDetails?.displayName ?? String(currentUserAccountID),
                type: 'TEXT',
            },
        ],
        reportActionID: rand64(),
        shouldShow: true,
        created: DateUtils.getDBTimeWithSkew(Date.now() + createdOffset),
        isFirstItem: false,
        pendingAction: CONST.RED_BRICK_ROAD_PENDING_ACTION.ADD,
        delegateAccountID: delegateAccountDetails?.accountID,
    };
}

function isWorkspaceChat(chatType: string) {
    return chatType === CONST.REPORT.CHAT_TYPE.POLICY_ADMINS || chatType === CONST.REPORT.CHAT_TYPE.POLICY_ANNOUNCE || chatType === CONST.REPORT.CHAT_TYPE.POLICY_EXPENSE_CHAT;
}

/**
 * Builds an optimistic chat report with a randomly generated reportID and as much information as we currently have
 */
type BuildOptimisticChatReportParams = {
    participantList: number[];
    reportName?: string;
    chatType?: ValueOf<typeof CONST.REPORT.CHAT_TYPE>;
    policyID?: string;
    ownerAccountID?: number;
    isOwnPolicyExpenseChat?: boolean;
    oldPolicyName?: string;
    visibility?: ValueOf<typeof CONST.REPORT.VISIBILITY>;
    writeCapability?: ValueOf<typeof CONST.REPORT.WRITE_CAPABILITIES>;
    notificationPreference?: NotificationPreference;
    parentReportActionID?: string;
    parentReportID?: string;
    description?: string;
    avatarUrl?: string;
    optimisticReportID?: string;
};

function buildOptimisticChatReport({
    participantList,
    reportName = CONST.REPORT.DEFAULT_REPORT_NAME,
    chatType,
    policyID = CONST.POLICY.OWNER_EMAIL_FAKE,
    ownerAccountID = CONST.REPORT.OWNER_ACCOUNT_ID_FAKE,
    isOwnPolicyExpenseChat = false,
    oldPolicyName = '',
    visibility,
    writeCapability,
    notificationPreference = CONST.REPORT.NOTIFICATION_PREFERENCE.ALWAYS,
    parentReportActionID = '',
    parentReportID = undefined,
    description = '',
    avatarUrl = '',
    optimisticReportID = '',
}: BuildOptimisticChatReportParams): OptimisticChatReport {
    const isWorkspaceChatType = chatType && isWorkspaceChat(chatType);
    const participants = participantList.reduce((reportParticipants: Participants, accountID: number) => {
        const participant: ReportParticipant = {
            notificationPreference,
            ...(!isWorkspaceChatType && {role: accountID === currentUserAccountID ? CONST.REPORT.ROLE.ADMIN : CONST.REPORT.ROLE.MEMBER}),
        };
        // eslint-disable-next-line no-param-reassign
        reportParticipants[accountID] = participant;
        return reportParticipants;
    }, {} as Participants);
    const currentTime = DateUtils.getDBTime();
    const optimisticChatReport: OptimisticChatReport = {
        type: CONST.REPORT.TYPE.CHAT,
        chatType,
        isOwnPolicyExpenseChat,
        isPinned: false,
        lastActorAccountID: 0,
        lastMessageHtml: '',
        lastMessageText: undefined,
        lastReadTime: currentTime,
        lastVisibleActionCreated: currentTime,
        oldPolicyName,
        ownerAccountID: ownerAccountID || CONST.REPORT.OWNER_ACCOUNT_ID_FAKE,
        parentReportActionID,
        parentReportID,
        participants,
        policyID,
        reportID: optimisticReportID || generateReportID(),
        reportName,
        stateNum: 0,
        statusNum: 0,
        visibility,
        description,
        writeCapability,
        avatarUrl,
    };

    if (chatType === CONST.REPORT.CHAT_TYPE.INVOICE) {
        // TODO: update to support workspace as an invoice receiver when workspace-to-workspace invoice room implemented
        optimisticChatReport.invoiceReceiver = {
            type: 'individual',
            accountID: participantList.at(0) ?? -1,
        };
    }

    return optimisticChatReport;
}

function buildOptimisticGroupChatReport(
    participantAccountIDs: number[],
    reportName: string,
    avatarUri: string,
    optimisticReportID?: string,
    notificationPreference?: NotificationPreference,
) {
    return buildOptimisticChatReport({
        participantList: participantAccountIDs,
        reportName,
        chatType: CONST.REPORT.CHAT_TYPE.GROUP,
        notificationPreference,
        avatarUrl: avatarUri,
        optimisticReportID,
    });
}

/**
 * Returns the necessary reportAction onyx data to indicate that the chat has been created optimistically
 * @param [created] - Action created time
 */
function buildOptimisticCreatedReportAction(emailCreatingAction: string, created = DateUtils.getDBTime()): OptimisticCreatedReportAction {
    return {
        reportActionID: rand64(),
        actionName: CONST.REPORT.ACTIONS.TYPE.CREATED,
        pendingAction: CONST.RED_BRICK_ROAD_PENDING_ACTION.ADD,
        actorAccountID: currentUserAccountID,
        message: [
            {
                type: CONST.REPORT.MESSAGE.TYPE.TEXT,
                style: 'strong',
                text: emailCreatingAction,
            },
            {
                type: CONST.REPORT.MESSAGE.TYPE.TEXT,
                style: 'normal',
                text: ' created this report',
            },
        ],
        person: [
            {
                type: CONST.REPORT.MESSAGE.TYPE.TEXT,
                style: 'strong',
                text: getCurrentUserDisplayNameOrEmail(),
            },
        ],
        automatic: false,
        avatar: getCurrentUserAvatar(),
        created,
        shouldShow: true,
    };
}

/**
 * Returns the necessary reportAction onyx data to indicate that the room has been renamed
 */
function buildOptimisticRenamedRoomReportAction(newName: string, oldName: string): OptimisticRenamedReportAction {
    const now = DateUtils.getDBTime();
    return {
        reportActionID: rand64(),
        actionName: CONST.REPORT.ACTIONS.TYPE.RENAMED,
        pendingAction: CONST.RED_BRICK_ROAD_PENDING_ACTION.ADD,
        actorAccountID: currentUserAccountID,
        message: [
            {
                type: CONST.REPORT.MESSAGE.TYPE.TEXT,
                style: 'strong',
                text: 'You',
            },
            {
                type: CONST.REPORT.MESSAGE.TYPE.TEXT,
                style: 'normal',
                text: ` renamed this report. New title is '${newName}' (previously '${oldName}').`,
            },
        ],
        person: [
            {
                type: CONST.REPORT.MESSAGE.TYPE.TEXT,
                style: 'strong',
                text: getCurrentUserDisplayNameOrEmail(),
            },
        ],
        originalMessage: {
            oldName,
            newName,
            html: `Room renamed to ${newName}`,
            lastModified: now,
        },
        automatic: false,
        avatar: getCurrentUserAvatar(),
        created: now,
        shouldShow: true,
    };
}

/**
 * Returns the necessary reportAction onyx data to indicate that the room description has been updated
 */
function buildOptimisticRoomDescriptionUpdatedReportAction(description: string): OptimisticRoomDescriptionUpdatedReportAction {
    const now = DateUtils.getDBTime();
    return {
        reportActionID: rand64(),
        actionName: CONST.REPORT.ACTIONS.TYPE.ROOM_CHANGE_LOG.UPDATE_ROOM_DESCRIPTION,
        pendingAction: CONST.RED_BRICK_ROAD_PENDING_ACTION.ADD,
        actorAccountID: currentUserAccountID,
        message: [
            {
                type: CONST.REPORT.MESSAGE.TYPE.COMMENT,
                text: description ? `set the room description to: ${Parser.htmlToText(description)}` : 'cleared the room description',
                html: description ? `<muted-text>set the room description to: ${description}</muted-text>` : '<muted-text>cleared the room description</muted-text>',
            },
        ],
        person: [
            {
                type: CONST.REPORT.MESSAGE.TYPE.TEXT,
                style: 'strong',
                text: getCurrentUserDisplayNameOrEmail(),
            },
        ],
        originalMessage: {
            description,
            lastModified: now,
        },
        created: now,
    };
}

/**
 * Returns the necessary reportAction onyx data to indicate that the transaction has been put on hold optimistically
 * @param [created] - Action created time
 */
function buildOptimisticHoldReportAction(created = DateUtils.getDBTime()): OptimisticHoldReportAction {
    return {
        reportActionID: rand64(),
        actionName: CONST.REPORT.ACTIONS.TYPE.HOLD,
        pendingAction: CONST.RED_BRICK_ROAD_PENDING_ACTION.ADD,
        actorAccountID: currentUserAccountID,
        message: [
            {
                type: CONST.REPORT.MESSAGE.TYPE.TEXT,
                style: 'normal',
                text: translateLocal('iou.heldExpense'),
            },
        ],
        person: [
            {
                type: CONST.REPORT.MESSAGE.TYPE.TEXT,
                style: 'strong',
                text: getCurrentUserDisplayNameOrEmail(),
            },
        ],
        automatic: false,
        avatar: getCurrentUserAvatar(),
        created,
        shouldShow: true,
    };
}

/**
 * Returns the necessary reportAction onyx data to indicate that the transaction has been put on hold optimistically
 * @param [created] - Action created time
 */
function buildOptimisticHoldReportActionComment(comment: string, created = DateUtils.getDBTime()): OptimisticHoldReportAction {
    return {
        reportActionID: rand64(),
        actionName: CONST.REPORT.ACTIONS.TYPE.ADD_COMMENT,
        pendingAction: CONST.RED_BRICK_ROAD_PENDING_ACTION.ADD,
        actorAccountID: currentUserAccountID,
        message: [
            {
                type: CONST.REPORT.MESSAGE.TYPE.COMMENT,
                text: comment,
                html: comment, // as discussed on https://github.com/Expensify/App/pull/39452 we will not support HTML for now
            },
        ],
        person: [
            {
                type: CONST.REPORT.MESSAGE.TYPE.TEXT,
                style: 'strong',
                text: getCurrentUserDisplayNameOrEmail(),
            },
        ],
        automatic: false,
        avatar: getCurrentUserAvatar(),
        created,
        shouldShow: true,
    };
}

/**
 * Returns the necessary reportAction onyx data to indicate that the transaction has been removed from hold optimistically
 * @param [created] - Action created time
 */
function buildOptimisticUnHoldReportAction(created = DateUtils.getDBTime()): OptimisticHoldReportAction {
    return {
        reportActionID: rand64(),
        actionName: CONST.REPORT.ACTIONS.TYPE.UNHOLD,
        pendingAction: CONST.RED_BRICK_ROAD_PENDING_ACTION.ADD,
        actorAccountID: currentUserAccountID,
        message: [
            {
                type: CONST.REPORT.MESSAGE.TYPE.TEXT,
                style: 'normal',
                text: translateLocal('iou.unheldExpense'),
            },
        ],
        person: [
            {
                type: CONST.REPORT.MESSAGE.TYPE.TEXT,
                style: 'normal',
                text: getCurrentUserDisplayNameOrEmail(),
            },
        ],
        automatic: false,
        avatar: getCurrentUserAvatar(),
        created,
        shouldShow: true,
    };
}

function buildOptimisticRetractedReportAction(created = DateUtils.getDBTime()): OptimisticRetractedReportAction {
    return {
        reportActionID: rand64(),
        actionName: CONST.REPORT.ACTIONS.TYPE.RETRACTED,
        actorAccountID: currentUserAccountID,
        pendingAction: CONST.RED_BRICK_ROAD_PENDING_ACTION.ADD,
        message: [
            {
                type: CONST.REPORT.MESSAGE.TYPE.COMMENT,
                text: 'retracted',
                html: `<muted-text>retracted</muted-text>`,
            },
        ],
        person: [
            {
                style: 'strong',
                text: getCurrentUserDisplayNameOrEmail(),
                type: CONST.REPORT.MESSAGE.TYPE.TEXT,
            },
        ],
        automatic: false,
        avatar: getCurrentUserAvatar(),
        created,
        shouldShow: true,
    };
}

function buildOptimisticReopenedReportAction(created = DateUtils.getDBTime()): OptimisticReopenedReportAction {
    return {
        reportActionID: rand64(),
        actionName: CONST.REPORT.ACTIONS.TYPE.REOPENED,
        actorAccountID: currentUserAccountID,
        pendingAction: CONST.RED_BRICK_ROAD_PENDING_ACTION.ADD,
        message: [
            {
                type: CONST.REPORT.MESSAGE.TYPE.COMMENT,
                text: 'reopened',
                html: '<muted-text>reopened</muted-text>',
            },
        ],
        person: [
            {
                style: 'strong',
                text: getCurrentUserDisplayNameOrEmail(),
                type: CONST.REPORT.MESSAGE.TYPE.TEXT,
            },
        ],
        automatic: false,
        avatar: getCurrentUserAvatar(),
        created,
        shouldShow: true,
    };
}

function buildOptimisticEditedTaskFieldReportAction({title, description}: Task): OptimisticEditedTaskReportAction {
    // We do not modify title & description in one request, so we need to create a different optimistic action for each field modification
    let field = '';
    let value = '';
    if (title !== undefined) {
        field = 'task title';
        value = title;
    } else if (description !== undefined) {
        field = 'description';
        value = description;
    }

    let changelog = 'edited this task';
    if (field && value) {
        changelog = `updated the ${field} to ${value}`;
    } else if (field) {
        changelog = `removed the ${field}`;
    }
    const delegateAccountDetails = getPersonalDetailByEmail(delegateEmail);

    return {
        reportActionID: rand64(),
        actionName: CONST.REPORT.ACTIONS.TYPE.TASK_EDITED,
        pendingAction: CONST.RED_BRICK_ROAD_PENDING_ACTION.ADD,
        actorAccountID: currentUserAccountID,
        message: [
            {
                type: CONST.REPORT.MESSAGE.TYPE.COMMENT,
                text: changelog,
                html: getParsedComment(changelog, undefined, undefined, title !== undefined ? [...CONST.TASK_TITLE_DISABLED_RULES] : undefined),
            },
        ],
        person: [
            {
                type: CONST.REPORT.MESSAGE.TYPE.TEXT,
                style: 'strong',
                text: getCurrentUserDisplayNameOrEmail(),
            },
        ],
        automatic: false,
        avatar: getCurrentUserAvatar(),
        created: DateUtils.getDBTime(),
        shouldShow: false,
        delegateAccountID: delegateAccountDetails?.accountID,
    };
}

function buildOptimisticCardAssignedReportAction(assigneeAccountID: number): OptimisticCardAssignedReportAction {
    return {
        actionName: CONST.REPORT.ACTIONS.TYPE.CARD_ASSIGNED,
        actorAccountID: currentUserAccountID,
        avatar: getCurrentUserAvatar(),
        created: DateUtils.getDBTime(),
        originalMessage: {assigneeAccountID, cardID: -1},
        message: [{type: CONST.REPORT.MESSAGE.TYPE.COMMENT, text: '', html: ''}],
        pendingAction: CONST.RED_BRICK_ROAD_PENDING_ACTION.ADD,
        person: [
            {
                type: CONST.REPORT.MESSAGE.TYPE.TEXT,
                style: 'strong',
                text: getCurrentUserDisplayNameOrEmail(),
            },
        ],
        reportActionID: rand64(),
        shouldShow: true,
    };
}

function buildOptimisticChangedTaskAssigneeReportAction(assigneeAccountID: number): OptimisticEditedTaskReportAction {
    const delegateAccountDetails = getPersonalDetailByEmail(delegateEmail);

    return {
        reportActionID: rand64(),
        actionName: CONST.REPORT.ACTIONS.TYPE.TASK_EDITED,
        pendingAction: CONST.RED_BRICK_ROAD_PENDING_ACTION.ADD,
        actorAccountID: currentUserAccountID,
        message: [
            {
                type: CONST.REPORT.MESSAGE.TYPE.COMMENT,
                text: `assigned to ${getDisplayNameForParticipant({accountID: assigneeAccountID})}`,
                html: `assigned to <mention-user accountID="${assigneeAccountID}"/>`,
            },
        ],
        person: [
            {
                type: CONST.REPORT.MESSAGE.TYPE.TEXT,
                style: 'strong',
                text: getCurrentUserDisplayNameOrEmail(),
            },
        ],
        automatic: false,
        avatar: getCurrentUserAvatar(),
        created: DateUtils.getDBTime(),
        shouldShow: false,
        delegateAccountID: delegateAccountDetails?.accountID,
    };
}

/**
 * Returns the necessary reportAction onyx data to indicate that a chat has been archived
 *
 * @param reason - A reason why the chat has been archived
 */
function buildOptimisticClosedReportAction(
    emailClosingReport: string,
    policyName: string,
    reason: ValueOf<typeof CONST.REPORT.ARCHIVE_REASON> = CONST.REPORT.ARCHIVE_REASON.DEFAULT,
): OptimisticClosedReportAction {
    return {
        actionName: CONST.REPORT.ACTIONS.TYPE.CLOSED,
        actorAccountID: currentUserAccountID,
        automatic: false,
        avatar: getCurrentUserAvatar(),
        created: DateUtils.getDBTime(),
        message: [
            {
                type: CONST.REPORT.MESSAGE.TYPE.TEXT,
                style: 'strong',
                text: emailClosingReport,
            },
            {
                type: CONST.REPORT.MESSAGE.TYPE.TEXT,
                style: 'normal',
                text: ' closed this report',
            },
        ],
        originalMessage: {
            policyName,
            reason,
        },
        pendingAction: CONST.RED_BRICK_ROAD_PENDING_ACTION.ADD,
        person: [
            {
                type: CONST.REPORT.MESSAGE.TYPE.TEXT,
                style: 'strong',
                text: getCurrentUserDisplayNameOrEmail(),
            },
        ],
        reportActionID: rand64(),
        shouldShow: true,
    };
}

/**
 * Returns an optimistic Dismissed Violation Report Action. Use the originalMessage customize this to the type of
 * violation being dismissed.
 */
function buildOptimisticDismissedViolationReportAction(
    originalMessage: ReportAction<typeof CONST.REPORT.ACTIONS.TYPE.DISMISSED_VIOLATION>['originalMessage'],
): OptimisticDismissedViolationReportAction {
    return {
        actionName: CONST.REPORT.ACTIONS.TYPE.DISMISSED_VIOLATION,
        actorAccountID: currentUserAccountID,
        avatar: getCurrentUserAvatar(),
        created: DateUtils.getDBTime(),
        message: [
            {
                type: CONST.REPORT.MESSAGE.TYPE.TEXT,
                style: 'normal',
                text: getDismissedViolationMessageText(originalMessage),
            },
        ],
        originalMessage,
        pendingAction: CONST.RED_BRICK_ROAD_PENDING_ACTION.ADD,
        person: [
            {
                type: CONST.REPORT.MESSAGE.TYPE.TEXT,
                style: 'strong',
                text: getCurrentUserDisplayNameOrEmail(),
            },
        ],
        reportActionID: rand64(),
        shouldShow: true,
    };
}

function buildOptimisticResolvedDuplicatesReportAction(): OptimisticDismissedViolationReportAction {
    return {
        actionName: CONST.REPORT.ACTIONS.TYPE.RESOLVED_DUPLICATES,
        actorAccountID: currentUserAccountID,
        avatar: getCurrentUserAvatar(),
        created: DateUtils.getDBTime(),
        message: [
            {
                type: CONST.REPORT.MESSAGE.TYPE.TEXT,
                style: 'normal',
                text: translateLocal('violations.resolvedDuplicates'),
            },
        ],
        pendingAction: CONST.RED_BRICK_ROAD_PENDING_ACTION.ADD,
        person: [
            {
                type: CONST.REPORT.MESSAGE.TYPE.TEXT,
                style: 'strong',
                text: getCurrentUserDisplayNameOrEmail(),
            },
        ],
        reportActionID: rand64(),
        shouldShow: true,
    };
}

function buildOptimisticAnnounceChat(policyID: string, accountIDs: number[]): OptimisticAnnounceChat {
    const announceReport = getRoom(CONST.REPORT.CHAT_TYPE.POLICY_ANNOUNCE, policyID);
    const policy = getPolicy(policyID);
    const announceRoomOnyxData: AnnounceRoomOnyxData = {
        onyxOptimisticData: [],
        onyxSuccessData: [],
        onyxFailureData: [],
    };

    // Do not create #announce room if the room already exists or if there are less than 3 participants in workspace
    if (accountIDs.length < 3 || announceReport) {
        return {
            announceChatReportID: '',
            announceChatReportActionID: '',
            announceChatData: announceRoomOnyxData,
        };
    }

    const announceChatData = buildOptimisticChatReport({
        participantList: accountIDs,
        reportName: CONST.REPORT.WORKSPACE_CHAT_ROOMS.ANNOUNCE,
        chatType: CONST.REPORT.CHAT_TYPE.POLICY_ANNOUNCE,
        policyID,
        ownerAccountID: CONST.POLICY.OWNER_ACCOUNT_ID_FAKE,
        oldPolicyName: policy?.name,
        writeCapability: CONST.REPORT.WRITE_CAPABILITIES.ADMINS,
        notificationPreference: CONST.REPORT.NOTIFICATION_PREFERENCE.ALWAYS,
    });

    const announceCreatedAction = buildOptimisticCreatedReportAction(CONST.POLICY.OWNER_EMAIL_FAKE);
    announceRoomOnyxData.onyxOptimisticData.push(
        {
            onyxMethod: Onyx.METHOD.SET,
            key: `${ONYXKEYS.COLLECTION.REPORT}${announceChatData.reportID}`,
            value: {
                pendingFields: {
                    addWorkspaceRoom: CONST.RED_BRICK_ROAD_PENDING_ACTION.ADD,
                },
                ...announceChatData,
            },
        },
        {
            onyxMethod: Onyx.METHOD.SET,
            key: `${ONYXKEYS.COLLECTION.REPORT_DRAFT}${announceChatData.reportID}`,
            value: null,
        },
        {
            onyxMethod: Onyx.METHOD.SET,
            key: `${ONYXKEYS.COLLECTION.REPORT_ACTIONS}${announceChatData.reportID}`,
            value: {
                [announceCreatedAction.reportActionID]: announceCreatedAction,
            },
        },
    );
    announceRoomOnyxData.onyxSuccessData.push(
        {
            onyxMethod: Onyx.METHOD.MERGE,
            key: `${ONYXKEYS.COLLECTION.REPORT}${announceChatData.reportID}`,
            value: {
                pendingFields: {
                    addWorkspaceRoom: null,
                },
                pendingAction: null,
            },
        },
        {
            onyxMethod: Onyx.METHOD.MERGE,
            key: `${ONYXKEYS.COLLECTION.REPORT_METADATA}${announceChatData.reportID}`,
            value: {
                isOptimisticReport: false,
            },
        },
        {
            onyxMethod: Onyx.METHOD.MERGE,
            key: `${ONYXKEYS.COLLECTION.REPORT_ACTIONS}${announceChatData.reportID}`,
            value: {
                [announceCreatedAction.reportActionID]: {
                    pendingAction: null,
                },
            },
        },
    );
    announceRoomOnyxData.onyxFailureData.push(
        {
            onyxMethod: Onyx.METHOD.MERGE,
            key: `${ONYXKEYS.COLLECTION.REPORT}${announceChatData.reportID}`,
            value: {
                pendingFields: {
                    addWorkspaceRoom: null,
                },
                pendingAction: null,
            },
        },
        {
            onyxMethod: Onyx.METHOD.MERGE,
            key: `${ONYXKEYS.COLLECTION.REPORT_METADATA}${announceChatData.reportID}`,
            value: {
                isOptimisticReport: false,
            },
        },
        {
            onyxMethod: Onyx.METHOD.MERGE,
            key: `${ONYXKEYS.COLLECTION.REPORT_ACTIONS}${announceChatData.reportID}`,
            value: {
                [announceCreatedAction.reportActionID]: {
                    pendingAction: null,
                },
            },
        },
    );
    return {
        announceChatReportID: announceChatData.reportID,
        announceChatReportActionID: announceCreatedAction.reportActionID,
        announceChatData: announceRoomOnyxData,
    };
}

function buildOptimisticWorkspaceChats(policyID: string, policyName: string, expenseReportId?: string): OptimisticWorkspaceChats {
    const pendingChatMembers = getPendingChatMembers(currentUserAccountID ? [currentUserAccountID] : [], [], CONST.RED_BRICK_ROAD_PENDING_ACTION.ADD);
    const adminsChatData = {
        ...buildOptimisticChatReport({
            participantList: currentUserAccountID ? [currentUserAccountID] : [],
            reportName: CONST.REPORT.WORKSPACE_CHAT_ROOMS.ADMINS,
            chatType: CONST.REPORT.CHAT_TYPE.POLICY_ADMINS,
            policyID,
            ownerAccountID: CONST.POLICY.OWNER_ACCOUNT_ID_FAKE,
            oldPolicyName: policyName,
        }),
    };
    const adminsChatReportID = adminsChatData.reportID;
    const adminsCreatedAction = buildOptimisticCreatedReportAction(CONST.POLICY.OWNER_EMAIL_FAKE);
    const adminsReportActionData = {
        [adminsCreatedAction.reportActionID]: adminsCreatedAction,
    };

    const expenseChatData = buildOptimisticChatReport({
        participantList: currentUserAccountID ? [currentUserAccountID] : [],
        reportName: '',
        chatType: CONST.REPORT.CHAT_TYPE.POLICY_EXPENSE_CHAT,
        policyID,
        ownerAccountID: currentUserAccountID,
        isOwnPolicyExpenseChat: true,
        oldPolicyName: policyName,
        optimisticReportID: expenseReportId,
    });

    const expenseChatReportID = expenseChatData.reportID;
    const expenseReportCreatedAction = buildOptimisticCreatedReportAction(currentUserEmail ?? '');
    const expenseReportActionData = {
        [expenseReportCreatedAction.reportActionID]: expenseReportCreatedAction,
    };

    return {
        adminsChatReportID,
        adminsChatData,
        adminsReportActionData,
        adminsCreatedReportActionID: adminsCreatedAction.reportActionID,
        expenseChatReportID,
        expenseChatData,
        expenseReportActionData,
        expenseCreatedReportActionID: expenseReportCreatedAction.reportActionID,
        pendingChatMembers,
    };
}

/**
 * Builds an optimistic Task Report with a randomly generated reportID
 *
 * @param ownerAccountID - Account ID of the person generating the Task.
 * @param assigneeAccountID - AccountID of the other person participating in the Task.
 * @param parentReportID - Report ID of the chat where the Task is.
 * @param title - Task title.
 * @param description - Task description.
 * @param policyID - PolicyID of the parent report
 */

function buildOptimisticTaskReport(
    ownerAccountID: number,
    parentReportID: string,
    assigneeAccountID = 0,
    title?: string,
    description?: string,
    policyID: string = CONST.POLICY.OWNER_EMAIL_FAKE,
    notificationPreference: NotificationPreference = CONST.REPORT.NOTIFICATION_PREFERENCE.HIDDEN,
    mediaAttributes?: Record<string, string>,
): OptimisticTaskReport {
    const participants: Participants = {
        [ownerAccountID]: {
            notificationPreference,
        },
    };

    if (assigneeAccountID) {
        participants[assigneeAccountID] = {notificationPreference};
    }

    return {
        reportID: generateReportID(),
        reportName: getParsedComment(title ?? '', undefined, undefined, [...CONST.TASK_TITLE_DISABLED_RULES]),
        description: getParsedComment(description ?? '', {}, mediaAttributes),
        ownerAccountID,
        participants,
        managerID: assigneeAccountID,
        type: CONST.REPORT.TYPE.TASK,
        parentReportID,
        policyID,
        stateNum: CONST.REPORT.STATE_NUM.OPEN,
        statusNum: CONST.REPORT.STATUS_NUM.OPEN,
        lastVisibleActionCreated: DateUtils.getDBTime(),
        hasParentAccess: true,
    };
}

/**
 * Builds an optimistic EXPORTED_TO_INTEGRATION report action
 *
 * @param integration - The connectionName of the integration
 * @param markedManually - Whether the integration was marked as manually exported
 */
function buildOptimisticExportIntegrationAction(integration: ConnectionName, markedManually = false): OptimisticExportIntegrationAction {
    const label = CONST.POLICY.CONNECTIONS.NAME_USER_FRIENDLY[integration];
    return {
        reportActionID: rand64(),
        actionName: CONST.REPORT.ACTIONS.TYPE.EXPORTED_TO_INTEGRATION,
        pendingAction: CONST.RED_BRICK_ROAD_PENDING_ACTION.ADD,
        actorAccountID: currentUserAccountID,
        message: [],
        person: [
            {
                type: CONST.REPORT.MESSAGE.TYPE.TEXT,
                style: 'strong',
                text: getCurrentUserDisplayNameOrEmail(),
            },
        ],
        automatic: false,
        avatar: getCurrentUserAvatar(),
        created: DateUtils.getDBTime(),
        shouldShow: true,
        originalMessage: {
            label,
            lastModified: DateUtils.getDBTime(),
            markedManually,
            inProgress: true,
        },
    };
}

/**
 * A helper method to create transaction thread
 *
 * @param reportAction - the parent IOU report action from which to create the thread
 * @param moneyRequestReport - the report which the report action belongs to
 */
function buildTransactionThread(
    reportAction: OnyxEntry<ReportAction | OptimisticIOUReportAction>,
    moneyRequestReport: OnyxEntry<Report>,
    existingTransactionThreadReportID?: string,
): OptimisticChatReport {
    const participantAccountIDs = [...new Set([currentUserAccountID, Number(reportAction?.actorAccountID)])].filter(Boolean) as number[];
    const existingTransactionThreadReport = getReportOrDraftReport(existingTransactionThreadReportID);

    if (existingTransactionThreadReportID && existingTransactionThreadReport) {
        return {
            ...existingTransactionThreadReport,
            parentReportActionID: reportAction?.reportActionID,
            parentReportID: moneyRequestReport?.reportID,
            reportName: getTransactionReportName({reportAction}),
            policyID: moneyRequestReport?.policyID,
        };
    }

    return buildOptimisticChatReport({
        participantList: participantAccountIDs,
        reportName: getTransactionReportName({reportAction}),
        policyID: moneyRequestReport?.policyID,
        ownerAccountID: CONST.POLICY.OWNER_ACCOUNT_ID_FAKE,
        notificationPreference: CONST.REPORT.NOTIFICATION_PREFERENCE.HIDDEN,
        parentReportActionID: reportAction?.reportActionID,
        parentReportID: moneyRequestReport?.reportID,
    });
}

/**
 * Build optimistic expense entities:
 *
 * 1. CREATED action for the chatReport
 * 2. CREATED action for the iouReport
 * 3. IOU action for the iouReport linked to the transaction thread via `childReportID`
 * 4. Transaction Thread linked to the IOU action via `parentReportActionID`
 * 5. CREATED action for the Transaction Thread
 */
function buildOptimisticMoneyRequestEntities({
    iouReport,
    type,
    amount,
    currency,
    comment,
    payeeEmail,
    participants,
    transactionID,
    paymentType,
    isSettlingUp = false,
    isSendMoneyFlow = false,
    isOwnPolicyExpenseChat = false,
    isPersonalTrackingExpense,
    existingTransactionThreadReportID,
    linkedTrackedExpenseReportAction,
}: OptimisticMoneyRequestEntities): [OptimisticCreatedReportAction, OptimisticCreatedReportAction, OptimisticIOUReportAction, OptimisticChatReport, OptimisticCreatedReportAction | null] {
    const createdActionForChat = buildOptimisticCreatedReportAction(payeeEmail);

    // The `CREATED` action must be optimistically generated before the IOU action so that it won't appear after the IOU action in the chat.
    const iouActionCreationTime = DateUtils.getDBTime();
    const createdActionForIOUReport = buildOptimisticCreatedReportAction(payeeEmail, DateUtils.subtractMillisecondsFromDateTime(iouActionCreationTime, 1));

    const iouAction = buildOptimisticIOUReportAction({
        type,
        amount,
        currency,
        comment,
        participants,
        transactionID,
        paymentType,
        iouReportID: iouReport.reportID,
        isPersonalTrackingExpense,
        isSettlingUp,
        isSendMoneyFlow,
        isOwnPolicyExpenseChat,
        created: iouActionCreationTime,
        linkedExpenseReportAction: linkedTrackedExpenseReportAction,
    });

    // Create optimistic transactionThread and the `CREATED` action for it, if existingTransactionThreadReportID is undefined
    const transactionThread = buildTransactionThread(iouAction, iouReport, existingTransactionThreadReportID);
    const createdActionForTransactionThread = existingTransactionThreadReportID ? null : buildOptimisticCreatedReportAction(payeeEmail);

    // The IOU action and the transactionThread are co-dependent as parent-child, so we need to link them together
    iouAction.childReportID = existingTransactionThreadReportID ?? transactionThread.reportID;

    return [createdActionForChat, createdActionForIOUReport, iouAction, transactionThread, createdActionForTransactionThread];
}

/**
 * Check if the report is empty, meaning it has no visible messages (i.e. only a "created" report action).
 * Added caching mechanism via derived values.
 */
function isEmptyReport(report: OnyxEntry<Report>): boolean {
    if (!report) {
        return true;
    }

    // Get the `isEmpty` state from cached report attributes
    const attributes = reportAttributesDerivedValue?.[report.reportID];
    if (attributes) {
        return attributes.isEmpty;
    }

    return generateIsEmptyReport(report);
}

/**
 * Check if the report is empty, meaning it has no visible messages (i.e. only a "created" report action).
 * No cache implementation which bypasses derived value check.
 */
function generateIsEmptyReport(report: OnyxEntry<Report>): boolean {
    if (!report) {
        return true;
    }

    if (report.lastMessageText) {
        return false;
    }

    const lastVisibleMessage = getLastVisibleMessage(report.reportID);
    return !lastVisibleMessage.lastMessageText;
}

// We need oneTransactionThreadReport to get the correct last visible action created
function isUnread(report: OnyxEntry<Report>, oneTransactionThreadReport: OnyxEntry<Report>): boolean {
    if (!report) {
        return false;
    }

    if (isEmptyReport(report)) {
        return false;
    }
    // lastVisibleActionCreated and lastReadTime are both datetime strings and can be compared directly
    const lastVisibleActionCreated = getReportLastVisibleActionCreated(report, oneTransactionThreadReport);
    const lastReadTime = report.lastReadTime ?? '';
    const lastMentionedTime = report.lastMentionedTime ?? '';

    // If the user was mentioned and the comment got deleted the lastMentionedTime will be more recent than the lastVisibleActionCreated
    return lastReadTime < (lastVisibleActionCreated ?? '') || lastReadTime < lastMentionedTime;
}

function isIOUOwnedByCurrentUser(report: OnyxEntry<Report>, allReportsDict?: OnyxCollection<Report>): boolean {
    const allAvailableReports = allReportsDict ?? allReports;
    if (!report || !allAvailableReports) {
        return false;
    }

    let reportToLook = report;
    if (report.iouReportID) {
        const iouReport = allAvailableReports[`${ONYXKEYS.COLLECTION.REPORT}${report.iouReportID}`];
        if (iouReport) {
            reportToLook = iouReport;
        }
    }

    return reportToLook.ownerAccountID === currentUserAccountID;
}

/**
 * Assuming the passed in report is a default room, lets us know whether we can see it or not, based on permissions and
 * the various subsets of users we've allowed to use default rooms.
 */
function canSeeDefaultRoom(report: OnyxEntry<Report>, policies: OnyxCollection<Policy>, betas: OnyxEntry<Beta[]>): boolean {
    // Include archived rooms
    // This will get removed as part of https://github.com/Expensify/App/issues/59961
    // eslint-disable-next-line deprecation/deprecation
    if (isArchivedNonExpenseReport(report, getReportNameValuePairs(report?.reportID))) {
        return true;
    }

    // If the room has an assigned guide, it can be seen.
    if (hasExpensifyGuidesEmails(Object.keys(report?.participants ?? {}).map(Number))) {
        return true;
    }

    // Include any admins and announce rooms, since only non partner-managed domain rooms are on the beta now.
    if (isAdminRoom(report) || isAnnounceRoom(report)) {
        return true;
    }

    // For all other cases, just check that the user belongs to the default rooms beta
    return Permissions.canUseDefaultRooms(betas ?? []);
}

function canAccessReport(report: OnyxEntry<Report>, policies: OnyxCollection<Policy>, betas: OnyxEntry<Beta[]>): boolean {
    // We hide default rooms (it's basically just domain rooms now) from people who aren't on the defaultRooms beta.
    if (isDefaultRoom(report) && !canSeeDefaultRoom(report, policies, betas)) {
        return false;
    }

    if (report?.errorFields?.notFound) {
        return false;
    }

    return true;
}

// eslint-disable-next-line rulesdir/no-negated-variables
function isReportNotFound(report: OnyxEntry<Report>): boolean {
    return !!report?.errorFields?.notFound;
}

/**
 * Check if the report is the parent report of the currently viewed report or at least one child report has report action
 */
function shouldHideReport(report: OnyxEntry<Report>, currentReportId: string | undefined): boolean {
    const currentReport = getReportOrDraftReport(currentReportId);
    const parentReport = getParentReport(!isEmptyObject(currentReport) ? currentReport : undefined);
    const reportActions = allReportActions?.[`${ONYXKEYS.COLLECTION.REPORT_ACTIONS}${report?.reportID}`] ?? {};
    const isChildReportHasComment = Object.values(reportActions ?? {})?.some(
        (reportAction) => (reportAction?.childVisibleActionCount ?? 0) > 0 && shouldReportActionBeVisible(reportAction, reportAction.reportActionID, canUserPerformWriteAction(report)),
    );
    return parentReport?.reportID !== report?.reportID && !isChildReportHasComment;
}

/**
 * Should we display a RBR on the LHN on this report due to violations?
 */
function shouldDisplayViolationsRBRInLHN(report: OnyxEntry<Report>, transactionViolations: OnyxCollection<TransactionViolation[]>): boolean {
    // We only show the RBR in the highest level, which is the expense chat
    if (!report || !isPolicyExpenseChat(report)) {
        return false;
    }

    // We only show the RBR to the submitter
    if (!isCurrentUserSubmitter(report.reportID)) {
        return false;
    }
    if (!report.policyID || !reportsByPolicyID) {
        return false;
    }

    // If any report has a violation, then it should have a RBR
    const potentialReports = reportsByPolicyID[report.policyID] ?? [];
    return potentialReports.some((potentialReport) => {
        return (
            hasViolations(potentialReport.reportID, transactionViolations, true) ||
            hasWarningTypeViolations(potentialReport.reportID, transactionViolations, true) ||
            hasNoticeTypeViolations(potentialReport.reportID, transactionViolations, true)
        );
    });
}

/**
 * Checks to see if a report contains a violation
 */
function hasViolations(
    reportID: string | undefined,
    transactionViolations: OnyxCollection<TransactionViolation[]>,
    shouldShowInReview?: boolean,
    reportTransactions?: SearchTransaction[],
): boolean {
    const transactions = reportTransactions ?? getReportTransactions(reportID);
    return transactions.some((transaction) => hasViolation(transaction, transactionViolations, shouldShowInReview));
}

/**
 * Checks to see if a report contains a violation of type `warning`
 */
function hasWarningTypeViolations(reportID: string | undefined, transactionViolations: OnyxCollection<TransactionViolation[]>, shouldShowInReview?: boolean): boolean {
    const transactions = getReportTransactions(reportID);
    return transactions.some((transaction) => hasWarningTypeViolation(transaction.transactionID, transactionViolations, shouldShowInReview));
}

/**
 * Checks to see if a transaction contains receipt error
 */
function hasReceiptError(transaction: OnyxInputOrEntry<Transaction>): boolean {
    const errors = {
        ...(transaction?.errorFields?.route ?? transaction?.errorFields?.waypoints ?? transaction?.errors),
    };
    const errorEntries = Object.entries(errors ?? {});
    const errorMessages = mapValues(Object.fromEntries(errorEntries), (error) => error);
    return Object.values(errorMessages).some((error) => isReceiptError(error));
}

/**
 * Checks to see if a report contains receipt error
 */
function hasReceiptErrors(reportID: string | undefined): boolean {
    const transactions = getReportTransactions(reportID);
    return transactions.some(hasReceiptError);
}

/**
 * Checks to see if a report contains a violation of type `notice`
 */
function hasNoticeTypeViolations(reportID: string | undefined, transactionViolations: OnyxCollection<TransactionViolation[]>, shouldShowInReview?: boolean): boolean {
    const transactions = getReportTransactions(reportID);
    return transactions.some((transaction) => hasNoticeTypeViolation(transaction.transactionID, transactionViolations, shouldShowInReview));
}

function hasReportViolations(reportID: string | undefined) {
    if (!reportID) {
        return false;
    }
    const reportViolations = allReportsViolations?.[`${ONYXKEYS.COLLECTION.REPORT_VIOLATIONS}${reportID}`];
    return Object.values(reportViolations ?? {}).some((violations) => !isEmptyObject(violations));
}

type ReportErrorsAndReportActionThatRequiresAttention = {
    errors: ErrorFields;
    reportAction?: OnyxEntry<ReportAction>;
};

function getAllReportActionsErrorsAndReportActionThatRequiresAttention(report: OnyxEntry<Report>, reportActions: OnyxEntry<ReportActions>): ReportErrorsAndReportActionThatRequiresAttention {
    const reportActionsArray = Object.values(reportActions ?? {}).filter((action) => !isDeletedAction(action));
    const reportActionErrors: ErrorFields = {};
    let reportAction: OnyxEntry<ReportAction>;

    for (const action of reportActionsArray) {
        if (action && !isEmptyObject(action.errors)) {
            Object.assign(reportActionErrors, action.errors);

            if (!reportAction) {
                reportAction = action;
            }
        }
    }
    const parentReportAction: OnyxEntry<ReportAction> =
        !report?.parentReportID || !report?.parentReportActionID
            ? undefined
            : allReportActions?.[`${ONYXKEYS.COLLECTION.REPORT_ACTIONS}${report.parentReportID}`]?.[report.parentReportActionID];

    // This will get removed as part of https://github.com/Expensify/App/issues/59961
    // eslint-disable-next-line deprecation/deprecation
    const reportNameValuePairs = getReportNameValuePairs(report?.reportID);

    if (!isArchivedReport(reportNameValuePairs)) {
        if (wasActionTakenByCurrentUser(parentReportAction) && isTransactionThread(parentReportAction)) {
            const transactionID = isMoneyRequestAction(parentReportAction) ? getOriginalMessage(parentReportAction)?.IOUTransactionID : null;
            const transaction = allTransactions?.[`${ONYXKEYS.COLLECTION.TRANSACTION}${transactionID}`];
            if (hasMissingSmartscanFieldsTransactionUtils(transaction ?? null) && !isSettled(transaction?.reportID)) {
                reportActionErrors.smartscan = getMicroSecondOnyxErrorWithTranslationKey('iou.error.genericSmartscanFailureMessage');
                reportAction = undefined;
            }
        } else if ((isIOUReport(report) || isExpenseReport(report)) && report?.ownerAccountID === currentUserAccountID) {
            if (shouldShowRBRForMissingSmartscanFields(report?.reportID) && !isSettled(report?.reportID)) {
                reportActionErrors.smartscan = getMicroSecondOnyxErrorWithTranslationKey('iou.error.genericSmartscanFailureMessage');
                reportAction = getReportActionWithMissingSmartscanFields(report?.reportID);
            }
        } else if (hasSmartscanError(reportActionsArray)) {
            reportActionErrors.smartscan = getMicroSecondOnyxErrorWithTranslationKey('iou.error.genericSmartscanFailureMessage');
            reportAction = getReportActionWithSmartscanError(reportActionsArray);
        }
    }

    return {
        errors: reportActionErrors,
        reportAction,
    };
}

/**
 * Get an object of error messages keyed by microtime by combining all error objects related to the report.
 */
function getAllReportErrors(report: OnyxEntry<Report>, reportActions: OnyxEntry<ReportActions>): Errors {
    const reportErrorFields = report?.errorFields ?? {};
    const {errors: reportActionErrors} = getAllReportActionsErrorsAndReportActionThatRequiresAttention(report, reportActions);

    // All error objects related to the report. Each object in the sources contains error messages keyed by microtime
    const errorSources = {
        ...reportErrorFields,
        ...reportActionErrors,
    };

    // Combine all error messages keyed by microtime into one object
    const errorSourcesArray = Object.values(errorSources ?? {});
    const allReportErrors = {};

    for (const errors of errorSourcesArray) {
        if (!isEmptyObject(errors)) {
            Object.assign(allReportErrors, errors);
        }
    }
    return allReportErrors;
}

function hasReportErrorsOtherThanFailedReceipt(
    report: Report,
    doesReportHaveViolations: boolean,
    transactionViolations: OnyxCollection<TransactionViolation[]>,
    reportAttributes?: ReportAttributesDerivedValue['reports'],
) {
    const allReportErrors = reportAttributes?.[report?.reportID]?.reportErrors ?? {};
    const transactionReportActions = getAllReportActions(report.reportID);
    const oneTransactionThreadReportID = getOneTransactionThreadReportID(report.reportID, transactionReportActions, undefined);
    let doesTransactionThreadReportHasViolations = false;
    if (oneTransactionThreadReportID) {
        const transactionReport = getReport(oneTransactionThreadReportID, allReports);
        doesTransactionThreadReportHasViolations = !!transactionReport && shouldDisplayViolationsRBRInLHN(transactionReport, transactionViolations);
    }
    return (
        doesTransactionThreadReportHasViolations ||
        doesReportHaveViolations ||
        Object.values(allReportErrors).some((error) => error?.[0] !== translateLocal('iou.error.genericSmartscanFailureMessage'))
    );
}

type ShouldReportBeInOptionListParams = {
    report: OnyxEntry<Report>;
    currentReportId: string | undefined;
    isInFocusMode: boolean;
    betas: OnyxEntry<Beta[]>;
    policies: OnyxCollection<Policy>;
    excludeEmptyChats: boolean;
    doesReportHaveViolations: boolean;
    includeSelfDM?: boolean;
    login?: string;
    includeDomainEmail?: boolean;
};

function reasonForReportToBeInOptionList({
    report,
    currentReportId,
    isInFocusMode,
    betas,
    policies,
    excludeEmptyChats,
    doesReportHaveViolations,
    includeSelfDM = false,
    login,
    includeDomainEmail = false,
}: ShouldReportBeInOptionListParams): ValueOf<typeof CONST.REPORT_IN_LHN_REASONS> | null {
    const isInDefaultMode = !isInFocusMode;
    // Exclude reports that have no data because there wouldn't be anything to show in the option item.
    // This can happen if data is currently loading from the server or a report is in various stages of being created.
    // This can also happen for anyone accessing a public room or archived room for which they don't have access to the underlying policy.
    // Optionally exclude reports that do not belong to currently active workspace

    const parentReportAction = isThread(report) ? allReportActions?.[`${ONYXKEYS.COLLECTION.REPORT_ACTIONS}${report.parentReportID}`]?.[report.parentReportActionID] : undefined;

    if (
        !report?.reportID ||
        !report?.type ||
        report?.reportName === undefined ||
        (!report?.participants &&
            // We omit sending back participants for chat rooms when searching for reports since they aren't needed to display the results and can get very large.
            // So we allow showing rooms with no participants–in any other circumstances we should never have these reports with no participants in Onyx.
            !isChatRoom(report) &&
            !isChatThread(report) &&
            // This will get removed as part of https://github.com/Expensify/App/issues/59961
            // eslint-disable-next-line deprecation/deprecation
            !isArchivedReport(getReportNameValuePairs(report?.reportID)) &&
            !isMoneyRequestReport(report) &&
            !isTaskReport(report) &&
            !isSelfDM(report) &&
            !isSystemChat(report) &&
            !isGroupChat(report))
    ) {
        return null;
    }

    const currentReportActions = allReportActions?.[`${ONYXKEYS.COLLECTION.REPORT_ACTIONS}${report?.reportID}`] ?? {};
    const reportActionValues = Object.values(currentReportActions);
    const hasOnlyCreatedAction = reportActionValues.length === 1 && reportActionValues.at(0)?.actionName === CONST.REPORT.ACTIONS.TYPE.CREATED;

    // Hide empty reports that have only a `CREATED` action, a total of 0, and are in a submitted state
    // These reports should be hidden because they appear empty to users and there is nothing actionable for them to do
    if (report?.total === 0 && report?.stateNum === CONST.REPORT.STATE_NUM.SUBMITTED && report?.statusNum === CONST.REPORT.STATUS_NUM.SUBMITTED && hasOnlyCreatedAction) {
        return null;
    }

    // We used to use the system DM for A/B testing onboarding tasks, but now only create them in the Concierge chat. We
    // still need to allow existing users who have tasks in the system DM to see them, but otherwise we don't need to
    // show that chat
    if (report?.participants?.[CONST.ACCOUNT_ID.NOTIFICATIONS] && isEmptyReport(report)) {
        return null;
    }

    if (!canAccessReport(report, policies, betas)) {
        return null;
    }

    // If this is a transaction thread associated with a report that only has one transaction, omit it
    if (isOneTransactionThread(report.reportID, report.parentReportID, parentReportAction)) {
        return null;
    }

    if ((Object.values(CONST.REPORT.UNSUPPORTED_TYPE) as string[]).includes(report?.type ?? '')) {
        return null;
    }

    // Include the currently viewed report. If we excluded the currently viewed report, then there
    // would be no way to highlight it in the options list and it would be confusing to users because they lose
    // a sense of context.
    if (report.reportID === currentReportId) {
        return CONST.REPORT_IN_LHN_REASONS.IS_FOCUSED;
    }

    // Retrieve the draft comment for the report and convert it to a boolean
    const hasDraftComment = hasValidDraftComment(report.reportID);

    // Include reports that are relevant to the user in any view mode. Criteria include having a draft or having a GBR showing.
    // eslint-disable-next-line @typescript-eslint/prefer-nullish-coalescing
    if (hasDraftComment) {
        return CONST.REPORT_IN_LHN_REASONS.HAS_DRAFT_COMMENT;
    }

    if (requiresAttentionFromCurrentUser(report)) {
        return CONST.REPORT_IN_LHN_REASONS.HAS_GBR;
    }

    const isEmptyChat = isEmptyReport(report);
    const canHideReport = shouldHideReport(report, currentReportId);

    // Include reports if they are pinned
    if (report.isPinned) {
        return CONST.REPORT_IN_LHN_REASONS.PINNED_BY_USER;
    }

    const reportIsSettled = report.statusNum === CONST.REPORT.STATUS_NUM.REIMBURSED;

    // Always show IOU reports with violations unless they are reimbursed
    if (isExpenseRequest(report) && doesReportHaveViolations && !reportIsSettled) {
        return CONST.REPORT_IN_LHN_REASONS.HAS_IOU_VIOLATIONS;
    }

    // Hide only chat threads that haven't been commented on (other threads are actionable)
    if (isChatThread(report) && canHideReport && isEmptyChat) {
        return null;
    }

    // Include reports that have errors from trying to add a workspace
    // If we excluded it, then the red-brock-road pattern wouldn't work for the user to resolve the error
    if (report.errorFields?.addWorkspaceRoom) {
        return CONST.REPORT_IN_LHN_REASONS.HAS_ADD_WORKSPACE_ROOM_ERRORS;
    }

    // All unread chats (even archived ones) in GSD mode will be shown. This is because GSD mode is specifically for focusing the user on the most relevant chats, primarily, the unread ones
    if (isInFocusMode) {
        const oneTransactionThreadReportID = getOneTransactionThreadReportID(report.reportID, allReportActions?.[`${ONYXKEYS.COLLECTION.REPORT_ACTIONS}${report.reportID}`]);
        const oneTransactionThreadReport = allReports?.[`${ONYXKEYS.COLLECTION.REPORT}${oneTransactionThreadReportID}`];
        return isUnread(report, oneTransactionThreadReport) && getReportNotificationPreference(report) !== CONST.REPORT.NOTIFICATION_PREFERENCE.MUTE
            ? CONST.REPORT_IN_LHN_REASONS.IS_UNREAD
            : null;
    }

    // Archived reports should always be shown when in default (most recent) mode. This is because you should still be able to access and search for the chats to find them.
    // This will get removed as part of https://github.com/Expensify/App/issues/59961
    // eslint-disable-next-line deprecation/deprecation
    if (isInDefaultMode && isArchivedNonExpenseReport(report, getReportNameValuePairs(report?.reportID))) {
        return CONST.REPORT_IN_LHN_REASONS.IS_ARCHIVED;
    }

    // Hide chats between two users that haven't been commented on from the LNH
    if (excludeEmptyChats && isEmptyChat && isChatReport(report) && !isPolicyExpenseChat(report) && !isSystemChat(report) && canHideReport) {
        return null;
    }

    if (isSelfDM(report)) {
        return includeSelfDM ? CONST.REPORT_IN_LHN_REASONS.IS_SELF_DM : null;
    }

    if (Str.isDomainEmail(login ?? '') && !includeDomainEmail) {
        return null;
    }

    // Hide chat threads where the parent message is pending removal
    if (!isEmptyObject(parentReportAction) && isPendingRemove(parentReportAction) && isThreadParentMessage(parentReportAction, report?.reportID)) {
        return null;
    }

    return CONST.REPORT_IN_LHN_REASONS.DEFAULT;
}

/**
 * Takes several pieces of data from Onyx and evaluates if a report should be shown in the option list (either when searching
 * for reports or the reports shown in the LHN).
 *
 * This logic is very specific and the order of the logic is very important. It should fail quickly in most cases and also
 * filter out the majority of reports before filtering out very specific minority of reports.
 */
function shouldReportBeInOptionList(params: ShouldReportBeInOptionListParams) {
    return reasonForReportToBeInOptionList(params) !== null;
}

/**
 * Attempts to find a report in onyx with the provided list of participants. Does not include threads, task, expense, room, and policy expense chat.
 */
function getChatByParticipants(
    newParticipantList: number[],
    reports: OnyxCollection<Report> = allReports,
    shouldIncludeGroupChats = false,
    shouldExcludeClosedReports = false,
): OnyxEntry<Report> {
    const sortedNewParticipantList = newParticipantList.sort();
    return Object.values(reports ?? {}).find((report) => {
        const participantAccountIDs = Object.keys(report?.participants ?? {});

        // This will get removed as part of https://github.com/Expensify/App/issues/59961
        // eslint-disable-next-line deprecation/deprecation
        const reportNameValuePairs = getReportNameValuePairs(report?.reportID);

        if (shouldExcludeClosedReports && isArchivedReport(reportNameValuePairs)) {
            return false;
        }

        // Skip if it's not a 1:1 chat
        if (!shouldIncludeGroupChats && !isOneOnOneChat(report) && !isSystemChat(report)) {
            return false;
        }

        // If we are looking for a group chat, then skip non-group chat report
        if (shouldIncludeGroupChats && !isGroupChat(report)) {
            return false;
        }

        const sortedParticipantsAccountIDs = participantAccountIDs.map(Number).sort();

        // Only return the chat if it has all the participants
        return lodashIsEqual(sortedNewParticipantList, sortedParticipantsAccountIDs);
    });
}

/**
 * Attempts to find an invoice chat report in onyx with the provided policyID and receiverID.
 */
function getInvoiceChatByParticipants(receiverID: string | number, receiverType: InvoiceReceiverType, policyID?: string, reports: OnyxCollection<Report> = allReports): OnyxEntry<Report> {
    return Object.values(reports ?? {}).find((report) => {
        // This will get removed as part of https://github.com/Expensify/App/issues/59961
        // eslint-disable-next-line deprecation/deprecation
        const reportNameValuePairs = getReportNameValuePairs(report?.reportID);
        const isReportArchived = isArchivedReport(reportNameValuePairs);
        if (!report || !isInvoiceRoom(report) || isArchivedNonExpenseReportWithID(report, isReportArchived)) {
            return false;
        }

        const isSameReceiver =
            report.invoiceReceiver &&
            report.invoiceReceiver.type === receiverType &&
            (('accountID' in report.invoiceReceiver && report.invoiceReceiver.accountID === receiverID) ||
                ('policyID' in report.invoiceReceiver && report.invoiceReceiver.policyID === receiverID));

        return report.policyID === policyID && isSameReceiver;
    });
}

/**
 * Attempts to find a policy expense report in onyx that is owned by ownerAccountID in a given policy
 */
function getPolicyExpenseChat(ownerAccountID: number | undefined, policyID: string | undefined): OnyxEntry<Report> {
    if (!ownerAccountID || !policyID) {
        return;
    }

    return Object.values(allReports ?? {}).find((report: OnyxEntry<Report>) => {
        // If the report has been deleted, then skip it
        if (!report) {
            return false;
        }

        return report.policyID === policyID && isPolicyExpenseChat(report) && !isThread(report) && report.ownerAccountID === ownerAccountID;
    });
}

function getAllPolicyReports(policyID: string): Array<OnyxEntry<Report>> {
    return Object.values(allReports ?? {}).filter((report) => report?.policyID === policyID);
}

/**
 * Returns true if Chronos is one of the chat participants (1:1)
 */
function chatIncludesChronos(report: OnyxInputOrEntry<Report> | SearchReport): boolean {
    const participantAccountIDs = Object.keys(report?.participants ?? {}).map(Number);
    return participantAccountIDs.includes(CONST.ACCOUNT_ID.CHRONOS);
}

function chatIncludesChronosWithID(reportOrID?: string | SearchReport): boolean {
    if (!reportOrID) {
        return false;
    }

    const report = typeof reportOrID === 'string' ? getReport(reportOrID, allReports) : reportOrID;
    return chatIncludesChronos(report);
}

/**
 * Can only flag if:
 *
 * - It was written by someone else and isn't a whisper
 * - It's a welcome message whisper
 * - It's an ADD_COMMENT that is not an attachment
 */
function canFlagReportAction(reportAction: OnyxInputOrEntry<ReportAction>, reportID: string | undefined): boolean {
    let report = getReportOrDraftReport(reportID);

    // If the childReportID exists in reportAction and is equal to the reportID,
    // the report action being evaluated is the parent report action in a thread, and we should get the parent report to evaluate instead.
    if (reportAction?.childReportID?.toString() === reportID?.toString()) {
        report = getReportOrDraftReport(report?.parentReportID);
    }
    const isCurrentUserAction = reportAction?.actorAccountID === currentUserAccountID;
    if (isWhisperAction(reportAction)) {
        // Allow flagging whispers that are sent by other users
        if (!isCurrentUserAction && reportAction?.actorAccountID !== CONST.ACCOUNT_ID.CONCIERGE) {
            return true;
        }

        // Disallow flagging the rest of whisper as they are sent by us
        return false;
    }

    return !!(
        !isCurrentUserAction &&
        reportAction?.actionName === CONST.REPORT.ACTIONS.TYPE.ADD_COMMENT &&
        !isDeletedAction(reportAction) &&
        !isCreatedTaskReportAction(reportAction) &&
        !isEmptyObject(report) &&
        report &&
        isAllowedToComment(report)
    );
}

/**
 * Whether flag comment page should show
 */
function shouldShowFlagComment(reportAction: OnyxInputOrEntry<ReportAction>, report: OnyxInputOrEntry<Report>): boolean {
    return (
        canFlagReportAction(reportAction, report?.reportID) &&
        // This will get removed as part of https://github.com/Expensify/App/issues/59961
        // eslint-disable-next-line deprecation/deprecation
        !isArchivedNonExpenseReport(report, getReportNameValuePairs(report?.reportID)) &&
        !chatIncludesChronos(report) &&
        !isConciergeChatReport(report) &&
        reportAction?.actorAccountID !== CONST.ACCOUNT_ID.CONCIERGE
    );
}

/**
 * Performs the markdown conversion, and replaces code points > 127 with C escape sequences
 * Used for compatibility with the backend auth validator for AddComment, and to account for MD in comments
 * @returns The comment's total length as seen from the backend
 */
function getCommentLength(textComment: string, parsingDetails?: ParsingDetails): number {
    return getParsedComment(textComment, parsingDetails)
        .replace(/[^ -~]/g, '\\u????')
        .trim().length;
}

function getRouteFromLink(url: string | null): string {
    if (!url) {
        return '';
    }

    // Get the reportID from URL
    let route = url;
    const localWebAndroidRegEx = /^(https:\/\/([0-9]{1,3})\.([0-9]{1,3})\.([0-9]{1,3})\.([0-9]{1,3}))/;
    linkingConfig.prefixes.forEach((prefix) => {
        if (route.startsWith(prefix)) {
            route = route.replace(prefix, '');
        } else if (localWebAndroidRegEx.test(route)) {
            route = route.replace(localWebAndroidRegEx, '');
        } else {
            return;
        }

        // Remove the port if it's a localhost URL
        if (/^:\d+/.test(route)) {
            route = route.replace(/:\d+/, '');
        }

        // Remove the leading slash if exists
        if (route.startsWith('/')) {
            route = route.replace('/', '');
        }
    });
    return route;
}

function parseReportRouteParams(route: string): ReportRouteParams {
    let parsingRoute = route;
    if (parsingRoute.at(0) === '/') {
        // remove the first slash
        parsingRoute = parsingRoute.slice(1);
    }

    if (!parsingRoute.startsWith(addTrailingForwardSlash(ROUTES.REPORT))) {
        return {reportID: '', isSubReportPageRoute: false};
    }

    const state = getStateFromPath(parsingRoute as Route);
    const focusedRoute = findFocusedRoute(state);

    const reportID = focusedRoute?.params && 'reportID' in focusedRoute.params ? (focusedRoute?.params?.reportID as string) : '';

    if (!reportID) {
        return {reportID: '', isSubReportPageRoute: false};
    }

    return {
        reportID,
        // We're checking the route start with `r/`, the sub report route is the route that we can open from report screen like `r/:reportID/details`
        isSubReportPageRoute: focusedRoute?.name !== SCREENS.REPORT,
    };
}

function getReportIDFromLink(url: string | null): string {
    const route = getRouteFromLink(url);
    const {reportID, isSubReportPageRoute} = parseReportRouteParams(route);
    if (isSubReportPageRoute) {
        // We allow the Sub-Report deep link routes (settings, details, etc.) to be handled by their respective component pages
        return '';
    }
    return reportID;
}

/**
 * Check if the chat report is linked to an iou that is waiting for the current user to add a credit bank account.
 */
function hasIOUWaitingOnCurrentUserBankAccount(chatReport: OnyxInputOrEntry<Report>): boolean {
    if (chatReport?.iouReportID) {
        const iouReport = getReport(chatReport.iouReportID, allReports);
        if (iouReport?.isWaitingOnBankAccount && iouReport?.ownerAccountID === currentUserAccountID) {
            return true;
        }
    }

    return false;
}

/**
 * Users can submit an expense:
 * - in policy expense chats only if they are in a role of a member in the chat (in other words, if it's their policy expense chat)
 * - in an open or submitted expense report tied to a policy expense chat the user owns
 *     - employee can submit expenses in a submitted expense report only if the policy has Instant Submit settings turned on
 * - in an IOU report, which is not settled yet
 * - in a 1:1 DM chat
 */
function canRequestMoney(report: OnyxEntry<Report>, policy: OnyxEntry<Policy>, otherParticipants: number[]): boolean {
    // User cannot submit expenses in a chat thread, task report or in a chat room
    if (isChatThread(report) || isTaskReport(report) || isChatRoom(report) || isSelfDM(report) || isGroupChat(report)) {
        return false;
    }

    // Users can only submit expenses in DMs if they are a 1:1 DM
    if (isDM(report)) {
        return otherParticipants.length === 1;
    }

    // Prevent requesting money if pending IOU report waiting for their bank account already exists
    if (hasIOUWaitingOnCurrentUserBankAccount(report)) {
        return false;
    }

    let isOwnPolicyExpenseChat = report?.isOwnPolicyExpenseChat ?? false;
    if (isExpenseReport(report) && getParentReport(report)) {
        isOwnPolicyExpenseChat = !!getParentReport(report)?.isOwnPolicyExpenseChat;
    }

    // In case there are no other participants than the current user and it's not user's own policy expense chat, they can't submit expenses from such report
    if (otherParticipants.length === 0 && !isOwnPolicyExpenseChat) {
        return false;
    }

    // Current user must be a manager or owner of this IOU
    if (isIOUReport(report) && currentUserAccountID !== report?.managerID && currentUserAccountID !== report?.ownerAccountID) {
        return false;
    }

    // User can submit expenses in any IOU report, unless paid, but the user can only submit expenses in an expense report
    // which is tied to their expense chat.
    if (isMoneyRequestReport(report)) {
        const canAddTransactions = canAddTransaction(report);
        return isReportInGroupPolicy(report) ? isOwnPolicyExpenseChat && canAddTransactions : canAddTransactions;
    }

    // In the case of policy expense chat, users can only submit expenses from their own policy expense chat
    return !isPolicyExpenseChat(report) || isOwnPolicyExpenseChat;
}

function isGroupChatAdmin(report: OnyxEntry<Report>, accountID: number) {
    if (!report?.participants) {
        return false;
    }

    const reportParticipants = report.participants ?? {};
    const participant = reportParticipants[accountID];
    return participant?.role === CONST.REPORT.ROLE.ADMIN;
}

/**
 * Helper method to define what expense options we want to show for particular method.
 * There are 4 expense options: Submit, Split, Pay and Track expense:
 * - Submit option should show for:
 *     - DMs
 *     - own policy expense chats
 *     - open and processing expense reports tied to own policy expense chat
 *     - unsettled IOU reports
 * - Pay option should show for:
 *     - DMs
 * - Split options should show for:
 *     - DMs
 *     - chat/policy rooms with more than 1 participant
 *     - groups chats with 2 and more participants
 *     - corporate expense chats
 * - Track expense option should show for:
 *    - Self DMs
 *    - own policy expense chats
 *    - open and processing expense reports tied to own policy expense chat
 * - Send invoice option should show for:
 *    - invoice rooms if the user is an admin of the sender workspace
 * None of the options should show in chat threads or if there is some special Expensify account
 * as a participant of the report.
 */
function getMoneyRequestOptions(report: OnyxEntry<Report>, policy: OnyxEntry<Policy>, reportParticipants: number[], filterDeprecatedTypes = false): IOUType[] {
    // This will get removed as part of https://github.com/Expensify/App/issues/59961
    // eslint-disable-next-line deprecation/deprecation
    const reportNameValuePairs = getReportNameValuePairs(report?.reportID);

    // In any thread, task report or trip room, we do not allow any new expenses
    if (isChatThread(report) || isTaskReport(report) || isInvoiceReport(report) || isSystemChat(report) || isArchivedReport(reportNameValuePairs) || isTripRoom(report)) {
        return [];
    }

    if (isInvoiceRoom(report)) {
        if (canSendInvoiceFromWorkspace(policy?.id) && isPolicyAdmin(report?.policyID, allPolicies)) {
            return [CONST.IOU.TYPE.INVOICE];
        }
        return [];
    }

    // We don't allow IOU actions if an Expensify account is a participant of the report, unless the policy that the report is on is owned by an Expensify account
    const doParticipantsIncludeExpensifyAccounts = lodashIntersection(reportParticipants, CONST.EXPENSIFY_ACCOUNT_IDS).length > 0;
    const policyOwnerAccountID = getPolicy(report?.policyID)?.ownerAccountID;
    const isPolicyOwnedByExpensifyAccounts = policyOwnerAccountID ? CONST.EXPENSIFY_ACCOUNT_IDS.includes(policyOwnerAccountID) : false;
    if (doParticipantsIncludeExpensifyAccounts && !isPolicyOwnedByExpensifyAccounts) {
        // Allow create expense option for Manager McTest report
        if (reportParticipants.some((accountID) => accountID === CONST.ACCOUNT_ID.MANAGER_MCTEST) && Permissions.canUseManagerMcTest(allBetas)) {
            return [CONST.IOU.TYPE.SUBMIT];
        }
        return [];
    }

    const otherParticipants = reportParticipants.filter((accountID) => currentUserPersonalDetails?.accountID !== accountID);
    const hasSingleParticipantInReport = otherParticipants.length === 1;
    let options: IOUType[] = [];

    if (isSelfDM(report)) {
        options = [CONST.IOU.TYPE.TRACK];
    }

    if (canRequestMoney(report, policy, otherParticipants)) {
        options = [...options, CONST.IOU.TYPE.SUBMIT];
        if (!filterDeprecatedTypes) {
            options = [...options, CONST.IOU.TYPE.REQUEST];
        }

        // If the user can request money from the workspace report, they can also track expenses
        if (isPolicyExpenseChat(report) || isExpenseReport(report)) {
            options = [...options, CONST.IOU.TYPE.TRACK];
        }
    }

    // User created policy rooms and default rooms like #admins or #announce will always have the Split Expense option
    // unless there are no other participants at all (e.g. #admins room for a policy with only 1 admin)
    // DM chats will have the Split Expense option.
    // Your own expense chats will have the split expense option.
    if (
        (isChatRoom(report) && !isAnnounceRoom(report) && otherParticipants.length > 0) ||
        (isDM(report) && otherParticipants.length > 0) ||
        (isGroupChat(report) && otherParticipants.length > 0) ||
        (isPolicyExpenseChat(report) && report?.isOwnPolicyExpenseChat)
    ) {
        options = [...options, CONST.IOU.TYPE.SPLIT];
    }

    // Pay someone option should be visible only in 1:1 DMs
    if (isDM(report) && hasSingleParticipantInReport) {
        options = [...options, CONST.IOU.TYPE.PAY];
        if (!filterDeprecatedTypes) {
            options = [...options, CONST.IOU.TYPE.SEND];
        }
    }

    return options;
}

/**
 * This is a temporary function to help with the smooth transition with the oldDot.
 * This function will be removed once the transition occurs in oldDot to new links.
 */
// eslint-disable-next-line @typescript-eslint/naming-convention
function temporary_getMoneyRequestOptions(
    report: OnyxEntry<Report>,
    policy: OnyxEntry<Policy>,
    reportParticipants: number[],
): Array<Exclude<IOUType, typeof CONST.IOU.TYPE.REQUEST | typeof CONST.IOU.TYPE.SEND | typeof CONST.IOU.TYPE.CREATE>> {
    return getMoneyRequestOptions(report, policy, reportParticipants, true) as Array<
        Exclude<IOUType, typeof CONST.IOU.TYPE.REQUEST | typeof CONST.IOU.TYPE.SEND | typeof CONST.IOU.TYPE.CREATE>
    >;
}

/**
 * Invoice sender, invoice receiver and auto-invited admins cannot leave
 */
function canLeaveInvoiceRoom(report: OnyxEntry<Report>): boolean {
    if (!report || !report?.invoiceReceiver) {
        return false;
    }

    if (report?.statusNum === CONST.REPORT.STATUS_NUM.CLOSED) {
        return false;
    }

    const isSenderPolicyAdmin = getPolicy(report.policyID)?.role === CONST.POLICY.ROLE.ADMIN;

    if (isSenderPolicyAdmin) {
        return false;
    }

    if (report.invoiceReceiver.type === CONST.REPORT.INVOICE_RECEIVER_TYPE.INDIVIDUAL) {
        return report?.invoiceReceiver?.accountID !== currentUserAccountID;
    }

    const isReceiverPolicyAdmin = getPolicy(report.invoiceReceiver.policyID)?.role === CONST.POLICY.ROLE.ADMIN;

    if (isReceiverPolicyAdmin) {
        return false;
    }

    return true;
}

/**
 * Allows a user to leave a policy room according to the following conditions of the visibility or chatType rNVP:
 * `public` - Anyone can leave (because anybody can join)
 * `public_announce` - Only non-policy members can leave (it's auto-shared with policy members)
 * `policy_admins` - Nobody can leave (it's auto-shared with all policy admins)
 * `policy_announce` - Nobody can leave (it's auto-shared with all policy members)
 * `policyExpenseChat` - Nobody can leave (it's auto-shared with all policy members)
 * `policy` - Anyone can leave (though only policy members can join)
 * `domain` - Nobody can leave (it's auto-shared with domain members)
 * `dm` - Nobody can leave (it's auto-shared with users)
 * `private` - Anybody can leave (though you can only be invited to join)
 * `invoice` - Invoice sender, invoice receiver and auto-invited admins cannot leave
 */
function canLeaveRoom(report: OnyxEntry<Report>, isPolicyEmployee: boolean): boolean {
    if (isInvoiceRoom(report)) {
        // This will get removed as part of https://github.com/Expensify/App/issues/59961
        // eslint-disable-next-line deprecation/deprecation
        if (isArchivedNonExpenseReport(report, getReportNameValuePairs(report?.reportID))) {
            return false;
        }

        const invoiceReport = getReportOrDraftReport(report?.iouReportID);

        if (invoiceReport?.ownerAccountID === currentUserAccountID) {
            return false;
        }

        if (invoiceReport?.managerID === currentUserAccountID) {
            return false;
        }

        const isSenderPolicyAdmin = getPolicy(report?.policyID)?.role === CONST.POLICY.ROLE.ADMIN;

        if (isSenderPolicyAdmin) {
            return false;
        }

        const isReceiverPolicyAdmin =
            report?.invoiceReceiver?.type === CONST.REPORT.INVOICE_RECEIVER_TYPE.BUSINESS ? getPolicy(report?.invoiceReceiver?.policyID)?.role === CONST.POLICY.ROLE.ADMIN : false;

        if (isReceiverPolicyAdmin) {
            return false;
        }

        return true;
    }

    if (!report?.visibility) {
        if (
            report?.chatType === CONST.REPORT.CHAT_TYPE.POLICY_ADMINS ||
            report?.chatType === CONST.REPORT.CHAT_TYPE.POLICY_ANNOUNCE ||
            report?.chatType === CONST.REPORT.CHAT_TYPE.POLICY_EXPENSE_CHAT ||
            report?.chatType === CONST.REPORT.CHAT_TYPE.DOMAIN_ALL ||
            report?.chatType === CONST.REPORT.CHAT_TYPE.SELF_DM ||
            !report?.chatType
        ) {
            // DM chats don't have a chatType
            return false;
        }
    } else if (isPublicAnnounceRoom(report) && isPolicyEmployee) {
        return false;
    }
    return true;
}

function isCurrentUserTheOnlyParticipant(participantAccountIDs?: number[]): boolean {
    return !!(participantAccountIDs?.length === 1 && participantAccountIDs?.at(0) === currentUserAccountID);
}

/**
 * Returns display names for those that can see the whisper.
 * However, it returns "you" if the current user is the only one who can see it besides the person that sent it.
 */
function getWhisperDisplayNames(participantAccountIDs?: number[]): string | undefined {
    const isWhisperOnlyVisibleToCurrentUser = isCurrentUserTheOnlyParticipant(participantAccountIDs);

    // When the current user is the only participant, the display name needs to be "you" because that's the only person reading it
    if (isWhisperOnlyVisibleToCurrentUser) {
        return translateLocal('common.youAfterPreposition');
    }

    return participantAccountIDs?.map((accountID) => getDisplayNameForParticipant({accountID, shouldUseShortForm: !isWhisperOnlyVisibleToCurrentUser})).join(', ');
}

/**
 * Show subscript on expense chats / threads and expense requests
 */
function shouldReportShowSubscript(report: OnyxEntry<Report>): boolean {
    // This will get removed as part of https://github.com/Expensify/App/issues/59961
    // eslint-disable-next-line deprecation/deprecation
    if (isArchivedNonExpenseReport(report, getReportNameValuePairs(report?.reportID)) && !isWorkspaceThread(report)) {
        return false;
    }

    if (isPolicyExpenseChat(report) && !isChatThread(report) && !isTaskReport(report) && !report?.isOwnPolicyExpenseChat) {
        return true;
    }

    if (isPolicyExpenseChat(report) && !isThread(report) && !isTaskReport(report)) {
        return true;
    }

    if (isExpenseRequest(report)) {
        return true;
    }

    if (isExpenseReport(report) && isOneTransactionReport(report?.reportID)) {
        return true;
    }

    if (isWorkspaceTaskReport(report)) {
        return true;
    }

    if (isWorkspaceThread(report)) {
        return true;
    }

    if (isInvoiceRoom(report) || isInvoiceReport(report)) {
        return true;
    }

    return false;
}

/**
 * Return true if reports data exists
 */
function isReportDataReady(): boolean {
    return !isEmptyObject(allReports) && Object.keys(allReports ?? {}).some((key) => allReports?.[key]?.reportID);
}

/**
 * Return true if reportID from path is valid
 */
function isValidReportIDFromPath(reportIDFromPath: string | undefined): boolean {
    return !!reportIDFromPath && !['', 'null', 'undefined', '0', '-1'].includes(reportIDFromPath);
}

/**
 * Return the errors we have when creating a chat, a workspace room, or a new empty report
 */
function getCreationReportErrors(report: OnyxEntry<Report>): Errors | null | undefined {
    // We are either adding a workspace room, creating a chat, or we're creating a report, it isn't possible for all of these to have errors for the same report at the same time, so
    // simply looking up the first truthy value will get the relevant property if it's set.
    return report?.errorFields?.addWorkspaceRoom ?? report?.errorFields?.createChat ?? report?.errorFields?.createReport;
}

/**
 * Return true if the expense report is marked for deletion.
 */
function isMoneyRequestReportPendingDeletion(reportOrID: OnyxEntry<Report> | string): boolean {
    const report = typeof reportOrID === 'string' ? getReport(reportOrID, allReports) : reportOrID;
    if (!isMoneyRequestReport(report)) {
        return false;
    }

    const parentReportAction = getReportAction(report?.parentReportID, report?.parentReportActionID);
    return parentReportAction?.pendingAction === CONST.RED_BRICK_ROAD_PENDING_ACTION.DELETE;
}

function navigateToLinkedReportAction(ancestor: Ancestor, isInNarrowPaneModal: boolean, canUserPerformWrite: boolean | undefined, isOffline: boolean) {
    if (isInNarrowPaneModal) {
        Navigation.navigate(
            ROUTES.SEARCH_REPORT.getRoute({
                reportID: ancestor.report.reportID,
                reportActionID: ancestor.reportAction.reportActionID,
                backTo: SCREENS.SEARCH.REPORT_RHP,
            }),
        );
        return;
    }

    // Pop the thread report screen before navigating to the chat report.
    Navigation.goBack(ROUTES.REPORT_WITH_ID.getRoute(ancestor.report.reportID));

    const isVisibleAction = shouldReportActionBeVisible(ancestor.reportAction, ancestor.reportAction.reportActionID, canUserPerformWrite);

    if (isVisibleAction && !isOffline) {
        // Pop the chat report screen before navigating to the linked report action.
        Navigation.goBack(ROUTES.REPORT_WITH_ID.getRoute(ancestor.report.reportID, ancestor.reportAction.reportActionID));
    }
}

function canUserPerformWriteAction(report: OnyxEntry<Report>) {
    const reportErrors = getCreationReportErrors(report);

    // If the expense report is marked for deletion, let us prevent any further write action.
    if (isMoneyRequestReportPendingDeletion(report)) {
        return false;
    }

    // This will get removed as part of https://github.com/Expensify/App/issues/59961
    // eslint-disable-next-line deprecation/deprecation
    const reportNameValuePairs = getReportNameValuePairs(report?.reportID);
    return !isArchivedNonExpenseReport(report, reportNameValuePairs) && isEmptyObject(reportErrors) && report && isAllowedToComment(report) && !isAnonymousUser && canWriteInReport(report);
}

/**
 * Returns ID of the original report from which the given reportAction is first created.
 */
function getOriginalReportID(reportID: string | undefined, reportAction: OnyxInputOrEntry<ReportAction>): string | undefined {
    if (!reportID) {
        return undefined;
    }
    const reportActions = allReportActions?.[`${ONYXKEYS.COLLECTION.REPORT_ACTIONS}${reportID}`];
    const currentReportAction = reportAction?.reportActionID ? reportActions?.[reportAction.reportActionID] : undefined;
    const transactionThreadReportID = getOneTransactionThreadReportID(reportID, reportActions ?? ([] as ReportAction[]));
    const isThreadReportParentAction = reportAction?.childReportID?.toString() === reportID;
    if (Object.keys(currentReportAction ?? {}).length === 0) {
        return isThreadReportParentAction ? getReport(reportID, allReports)?.parentReportID : transactionThreadReportID ?? reportID;
    }
    return reportID;
}

/**
 * Return the pendingAction and the errors resulting from either
 *
 * - creating a workspace room
 * - starting a chat
 * - paying the expense
 *
 * while being offline
 */
function getReportOfflinePendingActionAndErrors(report: OnyxEntry<Report>): ReportOfflinePendingActionAndErrors {
    // It shouldn't be possible for all of these actions to be pending (or to have errors) for the same report at the same time, so just take the first that exists
    const reportPendingAction = report?.pendingFields?.addWorkspaceRoom ?? report?.pendingFields?.createChat ?? report?.pendingFields?.reimbursed ?? report?.pendingFields?.createReport;
    const reportErrors = getCreationReportErrors(report);
    return {reportPendingAction, reportErrors};
}

/**
 * Check if the report can create the expense with type is iouType
 */
function canCreateRequest(report: OnyxEntry<Report>, policy: OnyxEntry<Policy>, iouType: ValueOf<typeof CONST.IOU.TYPE>): boolean {
    const participantAccountIDs = Object.keys(report?.participants ?? {}).map(Number);

    if (!canUserPerformWriteAction(report)) {
        return false;
    }

    const requestOptions = getMoneyRequestOptions(report, policy, participantAccountIDs);
    requestOptions.push(CONST.IOU.TYPE.CREATE);

    return requestOptions.includes(iouType);
}

function getWorkspaceChats(policyID: string | undefined, accountIDs: number[], reports: OnyxCollection<Report> = allReports): Array<OnyxEntry<Report>> {
    return Object.values(reports ?? {}).filter(
        (report) => isPolicyExpenseChat(report) && !!policyID && report?.policyID === policyID && report?.ownerAccountID && accountIDs.includes(report?.ownerAccountID),
    );
}

/**
 * Gets all reports that relate to the policy
 *
 * @param policyID - the workspace ID to get all associated reports
 */
function getAllWorkspaceReports(policyID?: string): Array<OnyxEntry<Report>> {
    if (!policyID) {
        return [];
    }
    return Object.values(allReports ?? {}).filter((report) => report?.policyID === policyID);
}

/**
 * @param policy - the workspace the report is on, null if the user isn't a member of the workspace
 */
function shouldDisableRename(report: OnyxEntry<Report>): boolean {
    if (
        isDefaultRoom(report) ||
        // This will get removed as part of https://github.com/Expensify/App/issues/59961
        // eslint-disable-next-line deprecation/deprecation
        isArchivedReport(getReportNameValuePairs(report?.reportID)) ||
        isPublicRoom(report) ||
        isThread(report) ||
        isMoneyRequest(report) ||
        isMoneyRequestReport(report) ||
        isPolicyExpenseChat(report) ||
        isInvoiceRoom(report) ||
        isInvoiceReport(report) ||
        isSystemChat(report)
    ) {
        return true;
    }

    if (isGroupChat(report)) {
        return false;
    }

    if (isDeprecatedGroupDM(report) || isTaskReport(report)) {
        return true;
    }

    return false;
}

/**
 * @param policy - the workspace the report is on, null if the user isn't a member of the workspace
 */
function canEditWriteCapability(report: OnyxEntry<Report>, policy: OnyxEntry<Policy>): boolean {
    return (
        isPolicyAdminPolicyUtils(policy) &&
        !isAdminRoom(report) &&
        // This will get removed as part of https://github.com/Expensify/App/issues/59961
        // eslint-disable-next-line deprecation/deprecation
        !isArchivedReport(getReportNameValuePairs(report?.reportID)) &&
        !isThread(report) &&
        !isInvoiceRoom(report) &&
        !isPolicyExpenseChat(report)
    );
}

/**
 * @param policy - the workspace the report is on, null if the user isn't a member of the workspace
 */
function canEditRoomVisibility(report: OnyxEntry<Report>, policy: OnyxEntry<Policy>): boolean {
    // This will get removed as part of https://github.com/Expensify/App/issues/59961
    // eslint-disable-next-line deprecation/deprecation
    return isPolicyAdminPolicyUtils(policy) && !isArchivedNonExpenseReport(report, getReportNameValuePairs(report?.reportID));
}

/**
 * Returns the onyx data needed for the task assignee chat
 */
function getTaskAssigneeChatOnyxData(
    accountID: number,
    assigneeAccountID: number,
    taskReportID: string,
    assigneeChatReportID: string,
    parentReportID: string | undefined,
    title: string,
    assigneeChatReport: OnyxEntry<Report>,
): OnyxDataTaskAssigneeChat {
    // Set if we need to add a comment to the assignee chat notifying them that they have been assigned a task
    let optimisticAssigneeAddComment: OptimisticReportAction | undefined;
    // Set if this is a new chat that needs to be created for the assignee
    let optimisticChatCreatedReportAction: OptimisticCreatedReportAction | undefined;
    const assigneeChatReportMetadata = getReportMetadata(assigneeChatReportID);
    const currentTime = DateUtils.getDBTime();
    const optimisticData: OnyxUpdate[] = [];
    const successData: OnyxUpdate[] = [];
    const failureData: OnyxUpdate[] = [];

    // You're able to assign a task to someone you haven't chatted with before - so we need to optimistically create the chat and the chat reportActions
    // Only add the assignee chat report to onyx if we haven't already set it optimistically
    if (assigneeChatReportMetadata?.isOptimisticReport && assigneeChatReport?.pendingFields?.createChat !== CONST.RED_BRICK_ROAD_PENDING_ACTION.ADD) {
        optimisticChatCreatedReportAction = buildOptimisticCreatedReportAction(assigneeChatReportID);
        optimisticData.push(
            {
                onyxMethod: Onyx.METHOD.MERGE,
                key: `${ONYXKEYS.COLLECTION.REPORT}${assigneeChatReportID}`,
                value: {
                    pendingFields: {
                        createChat: CONST.RED_BRICK_ROAD_PENDING_ACTION.ADD,
                    },
                },
            },
            {
                onyxMethod: Onyx.METHOD.MERGE,
                key: `${ONYXKEYS.COLLECTION.REPORT_METADATA}${assigneeChatReportID}`,
                value: {
                    isOptimisticReport: true,
                },
            },
            {
                onyxMethod: Onyx.METHOD.MERGE,
                key: `${ONYXKEYS.COLLECTION.REPORT_ACTIONS}${assigneeChatReportID}`,
                value: {[optimisticChatCreatedReportAction.reportActionID]: optimisticChatCreatedReportAction as Partial<ReportAction>},
            },
        );

        successData.push(
            {
                onyxMethod: Onyx.METHOD.MERGE,
                key: `${ONYXKEYS.COLLECTION.REPORT}${assigneeChatReportID}`,
                value: {
                    pendingFields: {
                        createChat: null,
                    },
                    // BE will send a different participant. We clear the optimistic one to avoid duplicated entries
                    participants: {[assigneeAccountID]: null},
                },
            },
            {
                onyxMethod: Onyx.METHOD.MERGE,
                key: `${ONYXKEYS.COLLECTION.REPORT_METADATA}${assigneeChatReportID}`,
                value: {
                    isOptimisticReport: false,
                },
            },
            {
                onyxMethod: Onyx.METHOD.MERGE,
                key: `${ONYXKEYS.COLLECTION.REPORT_METADATA}${assigneeChatReportID}`,
                value: {
                    isOptimisticReport: false,
                },
            },
        );

        failureData.push(
            {
                onyxMethod: Onyx.METHOD.SET,
                key: `${ONYXKEYS.COLLECTION.REPORT}${assigneeChatReportID}`,
                value: null,
            },
            {
                onyxMethod: Onyx.METHOD.MERGE,
                key: `${ONYXKEYS.COLLECTION.REPORT_ACTIONS}${assigneeChatReportID}`,
                value: {[optimisticChatCreatedReportAction.reportActionID]: {pendingAction: null}},
            },
            // If we failed, we want to remove the optimistic personal details as it was likely due to an invalid login
            {
                onyxMethod: Onyx.METHOD.MERGE,
                key: ONYXKEYS.PERSONAL_DETAILS_LIST,
                value: {
                    [assigneeAccountID]: null,
                },
            },
        );
    }

    // If you're choosing to share the task in the same DM as the assignee then we don't need to create another reportAction indicating that you've been assigned
    if (assigneeChatReportID !== parentReportID) {
        // eslint-disable-next-line @typescript-eslint/prefer-nullish-coalescing
        const displayname = allPersonalDetails?.[assigneeAccountID]?.displayName || allPersonalDetails?.[assigneeAccountID]?.login || '';
        optimisticAssigneeAddComment = buildOptimisticTaskCommentReportAction(taskReportID, title, assigneeAccountID, `assigned to ${displayname}`, parentReportID);
        const lastAssigneeCommentText = formatReportLastMessageText(getReportActionText(optimisticAssigneeAddComment.reportAction as ReportAction));
        const optimisticAssigneeReport = {
            lastVisibleActionCreated: currentTime,
            lastMessageText: lastAssigneeCommentText,
            lastActorAccountID: accountID,
            lastReadTime: currentTime,
        };

        optimisticData.push(
            {
                onyxMethod: Onyx.METHOD.MERGE,
                key: `${ONYXKEYS.COLLECTION.REPORT_ACTIONS}${assigneeChatReportID}`,
                value: {[optimisticAssigneeAddComment.reportAction.reportActionID]: optimisticAssigneeAddComment.reportAction as ReportAction},
            },
            {
                onyxMethod: Onyx.METHOD.MERGE,
                key: `${ONYXKEYS.COLLECTION.REPORT}${assigneeChatReportID}`,
                value: optimisticAssigneeReport,
            },
        );
        successData.push({
            onyxMethod: Onyx.METHOD.MERGE,
            key: `${ONYXKEYS.COLLECTION.REPORT_ACTIONS}${assigneeChatReportID}`,
            value: {[optimisticAssigneeAddComment.reportAction.reportActionID]: {isOptimisticAction: null}},
        });
        failureData.push({
            onyxMethod: Onyx.METHOD.MERGE,
            key: `${ONYXKEYS.COLLECTION.REPORT_ACTIONS}${assigneeChatReportID}`,
            value: {[optimisticAssigneeAddComment.reportAction.reportActionID]: {pendingAction: null}},
        });
    }

    return {
        optimisticData,
        successData,
        failureData,
        optimisticAssigneeAddComment,
        optimisticChatCreatedReportAction,
    };
}

/**
 * Return iou report action display message
 */
function getIOUReportActionDisplayMessage(reportAction: OnyxEntry<ReportAction>, transaction?: OnyxEntry<Transaction>): string {
    if (!isMoneyRequestAction(reportAction)) {
        return '';
    }
    const originalMessage = getOriginalMessage(reportAction);
    const {IOUReportID, automaticAction} = originalMessage ?? {};
    const iouReport = getReportOrDraftReport(IOUReportID);
    let translationKey: TranslationPaths;
    if (originalMessage?.type === CONST.IOU.REPORT_ACTION_TYPE.PAY) {
        // The `REPORT_ACTION_TYPE.PAY` action type is used for both fulfilling existing requests and sending money. To
        // differentiate between these two scenarios, we check if the `originalMessage` contains the `IOUDetails`
        // property. If it does, it indicates that this is a 'Pay someone' action.
        const {amount, currency} = originalMessage?.IOUDetails ?? originalMessage ?? {};
        const formattedAmount = convertToDisplayString(Math.abs(amount), currency) ?? '';

        switch (originalMessage.paymentType) {
            case CONST.IOU.PAYMENT_TYPE.ELSEWHERE:
                translationKey = hasMissingInvoiceBankAccount(IOUReportID) ? 'iou.payerSettledWithMissingBankAccount' : 'iou.paidElsewhere';
                break;
            case CONST.IOU.PAYMENT_TYPE.EXPENSIFY:
            case CONST.IOU.PAYMENT_TYPE.VBBA:
                translationKey = 'iou.paidWithExpensify';
                if (automaticAction) {
                    translationKey = 'iou.automaticallyPaidWithExpensify';
                }
                break;
            default:
                translationKey = 'iou.payerPaidAmount';
                break;
        }
        return translateLocal(translationKey, {amount: formattedAmount, payer: ''});
    }

    const amount = getTransactionAmount(transaction, !isEmptyObject(iouReport) && isExpenseReport(iouReport)) ?? 0;
    const formattedAmount = convertToDisplayString(amount, getCurrency(transaction)) ?? '';
    const isRequestSettled = isSettled(IOUReportID);
    const isApproved = isReportApproved({report: iouReport});
    if (isRequestSettled) {
        return translateLocal('iou.payerSettled', {
            amount: formattedAmount,
        });
    }
    if (isApproved) {
        return translateLocal('iou.approvedAmount', {
            amount: formattedAmount,
        });
    }
    if (isSplitBillReportAction(reportAction)) {
        translationKey = 'iou.didSplitAmount';
    } else if (isTrackExpenseAction(reportAction)) {
        translationKey = 'iou.trackedAmount';
    } else {
        translationKey = 'iou.submittedAmount';
    }
    return translateLocal(translationKey, {
        formattedAmount,
        comment: getMerchantOrDescription(transaction),
    });
}

/**
 * Checks if a report is a group chat.
 *
 * A report is a group chat if it meets the following conditions:
 * - Not a chat thread.
 * - Not a task report.
 * - Not an expense / IOU report.
 * - Not an archived room.
 * - Not a public / admin / announce chat room (chat type doesn't match any of the specified types).
 * - More than 2 participants.
 *
 */
function isDeprecatedGroupDM(report: OnyxEntry<Report>): boolean {
    return !!(
        report &&
        !isChatThread(report) &&
        !isTaskReport(report) &&
        !isInvoiceReport(report) &&
        !isMoneyRequestReport(report) &&
        // This will get removed as part of https://github.com/Expensify/App/issues/59961
        // eslint-disable-next-line deprecation/deprecation
        !isArchivedReport(getReportNameValuePairs(report?.reportID)) &&
        !Object.values(CONST.REPORT.CHAT_TYPE).some((chatType) => chatType === getChatType(report)) &&
        Object.keys(report.participants ?? {})
            .map(Number)
            .filter((accountID) => accountID !== currentUserAccountID).length > 1
    );
}

/**
 * A "root" group chat is the top level group chat and does not refer to any threads off of a Group Chat
 */
function isRootGroupChat(report: OnyxEntry<Report>): boolean {
    return !isChatThread(report) && (isGroupChat(report) || isDeprecatedGroupDM(report));
}

/**
 * Assume any report without a reportID is unusable.
 */
function isValidReport(report?: OnyxEntry<Report>): boolean {
    return !!report?.reportID;
}

/**
 * Check to see if we are a participant of this report.
 */
function isReportParticipant(accountID: number | undefined, report: OnyxEntry<Report>): boolean {
    if (!accountID) {
        return false;
    }

    const possibleAccountIDs = Object.keys(report?.participants ?? {}).map(Number);
    if (report?.ownerAccountID) {
        possibleAccountIDs.push(report?.ownerAccountID);
    }
    if (report?.managerID) {
        possibleAccountIDs.push(report?.managerID);
    }
    return possibleAccountIDs.includes(accountID);
}

/**
 * Check to see if the current user has access to view the report.
 */
function canCurrentUserOpenReport(report: OnyxEntry<Report>): boolean {
    return (isReportParticipant(currentUserAccountID, report) || isPublicRoom(report)) && canAccessReport(report, allPolicies, allBetas);
}

function shouldUseFullTitleToDisplay(report: OnyxEntry<Report>): boolean {
    return (
        isMoneyRequestReport(report) || isPolicyExpenseChat(report) || isChatRoom(report) || isChatThread(report) || isTaskReport(report) || isGroupChat(report) || isInvoiceReport(report)
    );
}

function getRoom(type: ValueOf<typeof CONST.REPORT.CHAT_TYPE>, policyID: string): OnyxEntry<Report> {
    const room = Object.values(allReports ?? {}).find((report) => report?.policyID === policyID && report?.chatType === type && !isThread(report));
    return room;
}

/**
 *  We only want policy members who are members of the report to be able to modify the report description, but not in thread chat.
 */
function canEditReportDescription(report: OnyxEntry<Report>, policy: OnyxEntry<Policy>): boolean {
    return (
        !isMoneyRequestReport(report) &&
        // This will get removed as part of https://github.com/Expensify/App/issues/59961
        // eslint-disable-next-line deprecation/deprecation
        !isArchivedReport(getReportNameValuePairs(report?.reportID)) &&
        isChatRoom(report) &&
        !isChatThread(report) &&
        !isEmpty(policy) &&
        hasParticipantInArray(report, currentUserAccountID ? [currentUserAccountID] : []) &&
        !isAuditor(report)
    );
}

function canEditPolicyDescription(policy: OnyxEntry<Policy>): boolean {
    return isPolicyAdminPolicyUtils(policy);
}

function getReportActionWithSmartscanError(reportActions: ReportAction[]): ReportAction | undefined {
    return reportActions.find((action) => {
        const isReportPreview = isReportPreviewAction(action);
        const isSplitReportAction = isSplitBillReportAction(action);
        if (!isSplitReportAction && !isReportPreview) {
            return false;
        }
        const IOUReportID = getIOUReportIDFromReportActionPreview(action);
        const isReportPreviewError = isReportPreview && shouldShowRBRForMissingSmartscanFields(IOUReportID) && !isSettled(IOUReportID);
        if (isReportPreviewError) {
            return true;
        }

        const transactionID = isMoneyRequestAction(action) ? getOriginalMessage(action)?.IOUTransactionID : undefined;
        const transaction = allTransactions?.[`${ONYXKEYS.COLLECTION.TRANSACTION}${transactionID}`] ?? {};
        const isSplitBillError = isSplitReportAction && hasMissingSmartscanFieldsTransactionUtils(transaction as Transaction);

        return isSplitBillError;
    });
}

/**
 * Checks if report action has error when smart scanning
 */
function hasSmartscanError(reportActions: ReportAction[]): boolean {
    return !!getReportActionWithSmartscanError(reportActions);
}

function shouldAutoFocusOnKeyPress(event: KeyboardEvent): boolean {
    if (event.key.length > 1) {
        return false;
    }

    // If a key is pressed in combination with Meta, Control or Alt do not focus
    if (event.ctrlKey || event.metaKey) {
        return false;
    }

    if (event.code === 'Space') {
        return false;
    }

    return true;
}

/**
 * Navigates to the appropriate screen based on the presence of a private note for the current user.
 */
function navigateToPrivateNotes(report: OnyxEntry<Report>, session: OnyxEntry<Session>, backTo?: string) {
    if (isEmpty(report) || isEmpty(session) || !session.accountID) {
        return;
    }
    const currentUserPrivateNote = report.privateNotes?.[session.accountID]?.note ?? '';
    if (isEmpty(currentUserPrivateNote)) {
        Navigation.navigate(ROUTES.PRIVATE_NOTES_EDIT.getRoute(report.reportID, session.accountID, backTo));
        return;
    }
    Navigation.navigate(ROUTES.PRIVATE_NOTES_LIST.getRoute(report.reportID, backTo));
}

/**
 * Get all held transactions of a iouReport
 */
function getAllHeldTransactions(iouReportID?: string): Transaction[] {
    const transactions = getReportTransactions(iouReportID);
    return transactions.filter((transaction) => isOnHoldTransactionUtils(transaction));
}

/**
 * Check if Report has any held expenses
 */
function hasHeldExpenses(iouReportID?: string, allReportTransactions?: SearchTransaction[]): boolean {
    const iouReportTransactions = getReportTransactions(iouReportID);
    const transactions = allReportTransactions ?? iouReportTransactions;
    return transactions.some((transaction) => isOnHoldTransactionUtils(transaction));
}

/**
 * Check if all expenses in the Report are on hold
 */
function hasOnlyHeldExpenses(iouReportID?: string, allReportTransactions?: SearchTransaction[]): boolean {
    const transactionsByIouReportID = getReportTransactions(iouReportID);
    const reportTransactions = allReportTransactions ?? transactionsByIouReportID;
    return reportTransactions.length > 0 && !reportTransactions.some((transaction) => !isOnHoldTransactionUtils(transaction));
}

/**
 * Checks if thread replies should be displayed
 */
function shouldDisplayThreadReplies(reportAction: OnyxInputOrEntry<ReportAction>, isThreadReportParentAction: boolean): boolean {
    const hasReplies = (reportAction?.childVisibleActionCount ?? 0) > 0;
    return hasReplies && !!reportAction?.childCommenterCount && !isThreadReportParentAction;
}

/**
 * Check if money report has any transactions updated optimistically
 */
function hasUpdatedTotal(report: OnyxInputOrEntry<Report>, policy: OnyxInputOrEntry<Policy>): boolean {
    if (!report) {
        return true;
    }

    const allReportTransactions = getReportTransactions(report.reportID);

    const hasPendingTransaction = allReportTransactions.some((transaction) => !!transaction.pendingAction);
    const hasTransactionWithDifferentCurrency = allReportTransactions.some((transaction) => transaction.currency !== report.currency);
    const hasDifferentWorkspaceCurrency = report.pendingFields?.createChat && isExpenseReport(report) && report.currency !== policy?.outputCurrency;
    const hasOptimisticHeldExpense = hasHeldExpenses(report.reportID) && report?.unheldTotal === undefined;

    return !(hasPendingTransaction && (hasTransactionWithDifferentCurrency || hasDifferentWorkspaceCurrency)) && !hasOptimisticHeldExpense && !report.pendingFields?.total;
}

/**
 * Return held and full amount formatted with used currency
 */
function getNonHeldAndFullAmount(iouReport: OnyxEntry<Report>, shouldExcludeNonReimbursables: boolean): NonHeldAndFullAmount {
    // if the report is an expense report, the total amount should be negated
    const coefficient = isExpenseReport(iouReport) ? -1 : 1;

    let total = iouReport?.total ?? 0;
    let unheldTotal = iouReport?.unheldTotal ?? 0;
    if (shouldExcludeNonReimbursables) {
        total -= iouReport?.nonReimbursableTotal ?? 0;
        unheldTotal -= iouReport?.unheldNonReimbursableTotal ?? 0;
    }

    return {
        nonHeldAmount: convertToDisplayString(unheldTotal * coefficient, iouReport?.currency),
        fullAmount: convertToDisplayString(total * coefficient, iouReport?.currency),
        hasValidNonHeldAmount: unheldTotal * coefficient >= 0,
    };
}

/**
 * Disable reply in thread action if:
 *
 * - The action is listed in the thread-disabled list
 * - The action is a split expense action
 * - The action is deleted and is not threaded
 * - The report is archived and the action is not threaded
 * - The action is a whisper action and it's neither a report preview nor IOU action
 * - The action is the thread's first chat
 */
function shouldDisableThread(reportAction: OnyxInputOrEntry<ReportAction>, reportID: string, isThreadReportParentAction: boolean): boolean {
    const isSplitBillAction = isSplitBillReportAction(reportAction);
    const isDeletedActionLocal = isDeletedAction(reportAction);
    const isReportPreviewActionLocal = isReportPreviewAction(reportAction);
    const isIOUAction = isMoneyRequestAction(reportAction);
    const isWhisperActionLocal = isWhisperAction(reportAction) || isActionableTrackExpense(reportAction);

    // This will get removed as part of https://github.com/Expensify/App/issues/59961
    // eslint-disable-next-line deprecation/deprecation
    const isArchived = isArchivedNonExpenseReport(getReportOrDraftReport(reportID), getReportNameValuePairs(reportID));
    const isActionDisabled = CONST.REPORT.ACTIONS.THREAD_DISABLED.some((action: string) => action === reportAction?.actionName);

    return (
        isActionDisabled ||
        isSplitBillAction ||
        (isDeletedActionLocal && !reportAction?.childVisibleActionCount) ||
        (isArchived && !reportAction?.childVisibleActionCount) ||
        (isWhisperActionLocal && !isReportPreviewActionLocal && !isIOUAction) ||
        isThreadReportParentAction
    );
}

function getAllAncestorReportActions(report: Report | null | undefined, currentUpdatedReport?: OnyxEntry<Report>): Ancestor[] {
    if (!report) {
        return [];
    }
    const allAncestors: Ancestor[] = [];
    let parentReportID = report.parentReportID;
    let parentReportActionID = report.parentReportActionID;

    while (parentReportID) {
        const parentReport = currentUpdatedReport && currentUpdatedReport.reportID === parentReportID ? currentUpdatedReport : getReportOrDraftReport(parentReportID);
        const parentReportAction = getReportAction(parentReportID, parentReportActionID);

        if (!parentReport || !parentReportAction || (isTransactionThread(parentReportAction) && !isSentMoneyReportAction(parentReportAction)) || isReportPreviewAction(parentReportAction)) {
            break;
        }

        // For threads, we don't want to display trip summary
        if (isTripPreview(parentReportAction) && allAncestors.length > 0) {
            break;
        }

        const isParentReportActionUnread = isCurrentActionUnread(parentReport, parentReportAction);
        allAncestors.push({
            report: parentReport,
            reportAction: parentReportAction,
            shouldDisplayNewMarker: isParentReportActionUnread,
        });

        parentReportID = parentReport?.parentReportID;
        parentReportActionID = parentReport?.parentReportActionID;
    }

    return allAncestors.reverse();
}

function getAllAncestorReportActionIDs(report: Report | null | undefined, includeTransactionThread = false): AncestorIDs {
    if (!report) {
        return {
            reportIDs: [],
            reportActionsIDs: [],
        };
    }

    const allAncestorIDs: AncestorIDs = {
        reportIDs: [],
        reportActionsIDs: [],
    };
    let parentReportID = report.parentReportID;
    let parentReportActionID = report.parentReportActionID;

    while (parentReportID) {
        const parentReport = getReportOrDraftReport(parentReportID);
        const parentReportAction = getReportAction(parentReportID, parentReportActionID);

        if (
            !parentReportAction ||
            (!includeTransactionThread && ((isTransactionThread(parentReportAction) && !isSentMoneyReportAction(parentReportAction)) || isReportPreviewAction(parentReportAction)))
        ) {
            break;
        }

        allAncestorIDs.reportIDs.push(parentReportID);
        if (parentReportActionID) {
            allAncestorIDs.reportActionsIDs.push(parentReportActionID);
        }

        if (!parentReport) {
            break;
        }

        parentReportID = parentReport?.parentReportID;
        parentReportActionID = parentReport?.parentReportActionID;
    }

    return allAncestorIDs;
}

/**
 * Get optimistic data of parent report action
 * @param reportID The reportID of the report that is updated
 * @param lastVisibleActionCreated Last visible action created of the child report
 * @param type The type of action in the child report
 */
function getOptimisticDataForParentReportAction(reportID: string | undefined, lastVisibleActionCreated: string, type: string): Array<OnyxUpdate | null> {
    const report = getReportOrDraftReport(reportID);

    if (!report || isEmptyObject(report)) {
        return [];
    }

    const ancestors = getAllAncestorReportActionIDs(report, true);
    const totalAncestor = ancestors.reportIDs.length;

    return Array.from(Array(totalAncestor), (_, index) => {
        const ancestorReport = getReportOrDraftReport(ancestors.reportIDs.at(index));

        if (!ancestorReport || isEmptyObject(ancestorReport)) {
            return null;
        }

        const ancestorReportAction = getReportAction(ancestorReport.reportID, ancestors.reportActionsIDs.at(index) ?? '');

        if (!ancestorReportAction?.reportActionID || isEmptyObject(ancestorReportAction)) {
            return null;
        }

        return {
            onyxMethod: Onyx.METHOD.MERGE,
            key: `${ONYXKEYS.COLLECTION.REPORT_ACTIONS}${ancestorReport.reportID}`,
            value: {
                [ancestorReportAction.reportActionID]: updateOptimisticParentReportAction(ancestorReportAction, lastVisibleActionCreated, type),
            },
        };
    });
}

function getQuickActionDetails(
    quickActionReport: Report,
    personalDetails: PersonalDetailsList | undefined,
    policyChatForActivePolicy: Report | undefined,
    reportNameValuePairs: ReportNameValuePairs,
): {quickActionAvatars: Icon[]; hideQABSubtitle: boolean} {
    const isValidQuickActionReport = !(isEmptyObject(quickActionReport) || isArchivedReport(reportNameValuePairs));
    let hideQABSubtitle = false;
    let quickActionAvatars: Icon[] = [];
    if (isValidQuickActionReport) {
        const avatars = getIcons(quickActionReport, personalDetails);
        quickActionAvatars = avatars.length <= 1 || isPolicyExpenseChat(quickActionReport) ? avatars : avatars.filter((avatar) => avatar.id !== currentUserAccountID);
    } else {
        hideQABSubtitle = true;
    }
    if (!isEmptyObject(policyChatForActivePolicy)) {
        quickActionAvatars = getIcons(policyChatForActivePolicy, personalDetails);
    }
    return {
        quickActionAvatars,
        hideQABSubtitle,
    };
}

function canBeAutoReimbursed(report: OnyxInputOrEntry<Report>, policy: OnyxInputOrEntry<Policy> | SearchPolicy): boolean {
    if (isEmptyObject(policy)) {
        return false;
    }
    type CurrencyType = TupleToUnion<typeof CONST.DIRECT_REIMBURSEMENT_CURRENCIES>;
    const reimbursableTotal = getMoneyRequestSpendBreakdown(report).totalDisplaySpend;
    const autoReimbursementLimit = policy?.autoReimbursement?.limit ?? policy?.autoReimbursementLimit ?? 0;
    const isAutoReimbursable =
        isReportInGroupPolicy(report) &&
        policy.reimbursementChoice === CONST.POLICY.REIMBURSEMENT_CHOICES.REIMBURSEMENT_YES &&
        autoReimbursementLimit >= reimbursableTotal &&
        reimbursableTotal > 0 &&
        CONST.DIRECT_REIMBURSEMENT_CURRENCIES.includes(report?.currency as CurrencyType);
    return isAutoReimbursable;
}

/** Check if the current user is an owner of the report */
function isReportOwner(report: OnyxInputOrEntry<Report>): boolean {
    return report?.ownerAccountID === currentUserPersonalDetails?.accountID;
}

function isAllowedToApproveExpenseReport(report: OnyxEntry<Report>, approverAccountID?: number, reportPolicy?: OnyxEntry<Policy> | SearchPolicy): boolean {
    const policy = reportPolicy ?? getPolicy(report?.policyID);
    const isOwner = (approverAccountID ?? currentUserAccountID) === report?.ownerAccountID;
    return !(policy?.preventSelfApproval && isOwner);
}

function isAllowedToSubmitDraftExpenseReport(report: OnyxEntry<Report>): boolean {
    const policy = getPolicy(report?.policyID);
    const submitToAccountID = getSubmitToAccountID(policy, report);

    return isAllowedToApproveExpenseReport(report, submitToAccountID);
}

/**
 * What missing payment method does this report action indicate, if any?
 */
function getIndicatedMissingPaymentMethod(userWallet: OnyxEntry<UserWallet>, reportId: string | undefined, reportAction: ReportAction): MissingPaymentMethod | undefined {
    const isSubmitterOfUnsettledReport = isCurrentUserSubmitter(reportId) && !isSettled(reportId);
    if (!reportId || !isSubmitterOfUnsettledReport || !isReimbursementQueuedAction(reportAction)) {
        return undefined;
    }
    const paymentType = getOriginalMessage(reportAction)?.paymentType;
    if (paymentType === CONST.IOU.PAYMENT_TYPE.EXPENSIFY) {
        return isEmpty(userWallet) || userWallet.tierName === CONST.WALLET.TIER_NAME.SILVER ? 'wallet' : undefined;
    }

    return !hasCreditBankAccount() ? 'bankAccount' : undefined;
}

/**
 * Checks if report chat contains missing payment method
 */
function hasMissingPaymentMethod(userWallet: OnyxEntry<UserWallet>, iouReportID: string | undefined): boolean {
    const reportActions = allReportActions?.[`${ONYXKEYS.COLLECTION.REPORT_ACTIONS}${iouReportID}`] ?? {};
    return Object.values(reportActions)
        .filter(Boolean)
        .some((action) => getIndicatedMissingPaymentMethod(userWallet, iouReportID, action) !== undefined);
}

/**
 * Used from expense actions to decide if we need to build an optimistic expense report.
 * Create a new report if:
 * - we don't have an iouReport set in the chatReport
 * - we have one, but it's waiting on the payee adding a bank account
 * - we have one, but we can't add more transactions to it due to: report is approved or settled
 */
function shouldCreateNewMoneyRequestReport(existingIOUReport: OnyxInputOrEntry<Report> | undefined, chatReport: OnyxInputOrEntry<Report>): boolean {
    return !existingIOUReport || hasIOUWaitingOnCurrentUserBankAccount(chatReport) || !canAddTransaction(existingIOUReport);
}

function getTripIDFromTransactionParentReportID(transactionParentReportID: string | undefined): string | undefined {
    return (getReportOrDraftReport(transactionParentReportID) as OnyxEntry<Report>)?.tripData?.tripID;
}

/**
 * Checks if report contains actions with errors
 */
function hasActionsWithErrors(reportID: string | undefined): boolean {
    if (!reportID) {
        return false;
    }
    const reportActions = allReportActions?.[`${ONYXKEYS.COLLECTION.REPORT_ACTIONS}${reportID}`] ?? {};
    return Object.values(reportActions)
        .filter(Boolean)
        .some((action) => !isEmptyObject(action.errors));
}

function isNonAdminOrOwnerOfPolicyExpenseChat(report: OnyxInputOrEntry<Report>, policy: OnyxInputOrEntry<Policy>): boolean {
    return isPolicyExpenseChat(report) && !(isPolicyAdminPolicyUtils(policy) || isPolicyOwner(policy, currentUserAccountID) || isReportOwner(report));
}

function isAdminOwnerApproverOrReportOwner(report: OnyxEntry<Report>, policy: OnyxEntry<Policy>): boolean {
    const isApprover = isMoneyRequestReport(report) && report?.managerID !== null && currentUserPersonalDetails?.accountID === report?.managerID;

    return isPolicyAdminPolicyUtils(policy) || isPolicyOwner(policy, currentUserAccountID) || isReportOwner(report) || isApprover;
}

/**
 * Whether the user can join a report
 */
function canJoinChat(
    report: OnyxEntry<Report>,
    parentReportAction: OnyxInputOrEntry<ReportAction>,
    policy: OnyxInputOrEntry<Policy>,
    reportNameValuePairs: ReportNameValuePairs | undefined,
): boolean {
    // We disabled thread functions for whisper action
    // So we should not show join option for existing thread on whisper message that has already been left, or manually leave it
    if (isWhisperAction(parentReportAction)) {
        return false;
    }

    // If the notification preference of the chat is not hidden that means we have already joined the chat
    if (!isHiddenForCurrentUser(report)) {
        return false;
    }

    const isExpenseChat = isMoneyRequestReport(report) || isMoneyRequest(report) || isInvoiceReport(report) || isTrackExpenseReport(report);
    // Anyone viewing these chat types is already a participant and therefore cannot join
    if (isRootGroupChat(report) || isSelfDM(report) || isInvoiceRoom(report) || isSystemChat(report) || isExpenseChat) {
        return false;
    }

    // The user who is a member of the workspace has already joined the public announce room.
    if (isPublicAnnounceRoom(report) && !isEmptyObject(policy)) {
        return false;
    }

    if (isArchivedReport(reportNameValuePairs)) {
        return false;
    }

    return isChatThread(report) || isUserCreatedPolicyRoom(report) || isNonAdminOrOwnerOfPolicyExpenseChat(report, policy);
}

/**
 * Whether the user can leave a report
 */
function canLeaveChat(report: OnyxEntry<Report>, policy: OnyxEntry<Policy>): boolean {
    if (isRootGroupChat(report)) {
        return true;
    }

    if (isPolicyExpenseChat(report) && !report?.isOwnPolicyExpenseChat && !isPolicyAdminPolicyUtils(policy)) {
        return true;
    }

    if (isPublicRoom(report) && isAnonymousUserSession()) {
        return false;
    }

    if (isHiddenForCurrentUser(report)) {
        return false;
    }

    // Anyone viewing these chat types is already a participant and therefore cannot leave
    if (isSelfDM(report)) {
        return false;
    }

    // The user who is a member of the workspace cannot leave the public announce room.
    if (isPublicAnnounceRoom(report) && !isEmptyObject(policy)) {
        return false;
    }

    if (isInvoiceRoom(report)) {
        return canLeaveInvoiceRoom(report);
    }

    return (isChatThread(report) && !!getReportNotificationPreference(report)) || isUserCreatedPolicyRoom(report) || isNonAdminOrOwnerOfPolicyExpenseChat(report, policy);
}

function getReportActionActorAccountID(
    reportAction: OnyxEntry<ReportAction>,
    iouReport: OnyxEntry<Report>,
    report: OnyxEntry<Report>,
    delegatePersonalDetails?: PersonalDetails | undefined | null,
): number | undefined {
    switch (reportAction?.actionName) {
        case CONST.REPORT.ACTIONS.TYPE.REPORT_PREVIEW: {
            const ownerAccountID = iouReport?.ownerAccountID ?? reportAction?.childOwnerAccountID;
            const actorAccountID = iouReport?.managerID ?? reportAction?.childManagerAccountID;

            if (isPolicyExpenseChat(report) || delegatePersonalDetails) {
                return ownerAccountID;
            }

            return actorAccountID;
        }

        case CONST.REPORT.ACTIONS.TYPE.SUBMITTED:
            return reportAction?.adminAccountID ?? reportAction?.actorAccountID;

        default:
            return reportAction?.actorAccountID;
    }
}

function createDraftWorkspaceAndNavigateToConfirmationScreen(transactionID: string, actionName: IOUAction): void {
    const isCategorizing = actionName === CONST.IOU.ACTION.CATEGORIZE;
    const {expenseChatReportID, policyID, policyName} = createDraftWorkspace(currentUserEmail);
    setMoneyRequestParticipants(transactionID, [
        {
            selected: true,
            accountID: 0,
            isPolicyExpenseChat: true,
            reportID: expenseChatReportID,
            policyID,
            searchText: policyName,
        },
    ]);
    if (isCategorizing) {
        Navigation.navigate(ROUTES.MONEY_REQUEST_STEP_CATEGORY.getRoute(actionName, CONST.IOU.TYPE.SUBMIT, transactionID, expenseChatReportID));
    } else {
        Navigation.navigate(ROUTES.MONEY_REQUEST_STEP_CONFIRMATION.getRoute(actionName, CONST.IOU.TYPE.SUBMIT, transactionID, expenseChatReportID, undefined, true));
    }
}

function createDraftTransactionAndNavigateToParticipantSelector(
    transactionID: string | undefined,
    reportID: string | undefined,
    actionName: IOUAction,
    reportActionID: string | undefined,
): void {
    if (!transactionID || !reportID) {
        return;
    }

    const transaction = allTransactions?.[`${ONYXKEYS.COLLECTION.TRANSACTION}${transactionID}`] ?? ({} as Transaction);
    const reportActions = allReportActions?.[`${ONYXKEYS.COLLECTION.REPORT_ACTIONS}${reportID}`] ?? ([] as ReportAction[]);

    if (!transaction || !reportActions) {
        return;
    }

    const linkedTrackedExpenseReportAction = Object.values(reportActions)
        .filter(Boolean)
        .find((action) => isMoneyRequestAction(action) && getOriginalMessage(action)?.IOUTransactionID === transactionID);

    const {created, amount, currency, merchant, mccGroup} = getTransactionDetails(transaction) ?? {};
    const comment = getTransactionCommentObject(transaction);

    createDraftTransaction({
        ...transaction,
        actionableWhisperReportActionID: reportActionID,
        linkedTrackedExpenseReportAction,
        linkedTrackedExpenseReportID: reportID,
        created,
        modifiedCreated: undefined,
        modifiedAmount: undefined,
        modifiedCurrency: undefined,
        amount,
        currency,
        comment,
        merchant,
        modifiedMerchant: '',
        mccGroup,
    } as Transaction);

    const filteredPolicies = Object.values(allPolicies ?? {}).filter((policy) => shouldShowPolicy(policy, false, currentUserEmail));

    if (actionName === CONST.IOU.ACTION.CATEGORIZE) {
        const activePolicy = getPolicy(activePolicyID);
        if (activePolicy && shouldRestrictUserBillableActions(activePolicy.id)) {
            Navigation.navigate(ROUTES.RESTRICTED_ACTION.getRoute(activePolicy.id));
            return;
        }

        if (shouldShowPolicy(activePolicy, false, currentUserEmail)) {
            const policyExpenseReportID = getPolicyExpenseChat(currentUserAccountID, activePolicyID)?.reportID;
            setMoneyRequestParticipants(transactionID, [
                {
                    selected: true,
                    accountID: 0,
                    isPolicyExpenseChat: true,
                    reportID: policyExpenseReportID,
                    policyID: activePolicyID,
                    searchText: activePolicy?.name,
                },
            ]);
            if (policyExpenseReportID) {
                Navigation.navigate(ROUTES.MONEY_REQUEST_STEP_CATEGORY.getRoute(actionName, CONST.IOU.TYPE.SUBMIT, transactionID, policyExpenseReportID));
            } else {
                Log.warn('policyExpenseReportID is not valid during expense categorizing');
            }
            return;
        }
        if (filteredPolicies.length === 0 || filteredPolicies.length > 1) {
            Navigation.navigate(ROUTES.MONEY_REQUEST_UPGRADE.getRoute(actionName, CONST.IOU.TYPE.SUBMIT, transactionID, reportID));
            return;
        }

        const policyID = filteredPolicies.at(0)?.id;
        const policyExpenseReportID = getPolicyExpenseChat(currentUserAccountID, policyID)?.reportID;
        setMoneyRequestParticipants(transactionID, [
            {
                selected: true,
                accountID: 0,
                isPolicyExpenseChat: true,
                reportID: policyExpenseReportID,
                policyID,
                searchText: activePolicy?.name,
            },
        ]);
        if (policyExpenseReportID) {
            Navigation.navigate(ROUTES.MONEY_REQUEST_STEP_CATEGORY.getRoute(actionName, CONST.IOU.TYPE.SUBMIT, transactionID, policyExpenseReportID));
        } else {
            Log.warn('policyExpenseReportID is not valid during expense categorizing');
        }
        return;
    }

    if (actionName === CONST.IOU.ACTION.SHARE) {
        Navigation.navigate(ROUTES.MONEY_REQUEST_ACCOUNTANT.getRoute(actionName, CONST.IOU.TYPE.SUBMIT, transactionID, reportID, undefined));
        return;
    }

    if (actionName === CONST.IOU.ACTION.SUBMIT || (allPolicies && filteredPolicies.length > 0)) {
        Navigation.navigate(ROUTES.MONEY_REQUEST_STEP_PARTICIPANTS.getRoute(CONST.IOU.TYPE.SUBMIT, transactionID, reportID, undefined, actionName));
        return;
    }

    return createDraftWorkspaceAndNavigateToConfirmationScreen(transactionID, actionName);
}

/**
 * Check if a report has any forwarded actions
 */
function hasForwardedAction(reportID: string): boolean {
    const reportActions = getAllReportActions(reportID);
    return Object.values(reportActions).some((action) => action?.actionName === CONST.REPORT.ACTIONS.TYPE.FORWARDED);
}

function isReportOutstanding(
    iouReport: OnyxInputOrEntry<Report>,
    policyID: string | undefined,
    reportNameValuePairs: OnyxCollection<ReportNameValuePairs> = allReportNameValuePair,
): boolean {
    if (!iouReport || isEmptyObject(iouReport)) {
        return false;
    }
    const reportNameValuePair = reportNameValuePairs?.[`${ONYXKEYS.COLLECTION.REPORT_NAME_VALUE_PAIRS}${iouReport.reportID}`];
    return (
        isExpenseReport(iouReport) &&
        iouReport?.stateNum !== undefined &&
        iouReport?.statusNum !== undefined &&
        iouReport?.policyID === policyID &&
        iouReport?.stateNum <= CONST.REPORT.STATE_NUM.SUBMITTED &&
        iouReport?.statusNum <= CONST.REPORT.STATUS_NUM.SUBMITTED &&
        !hasForwardedAction(iouReport.reportID) &&
        !isArchivedReport(reportNameValuePair)
    );
}

/**
 * Get outstanding expense reports for a given policy ID
 * @param policyID - The policy ID to filter reports by
 * @param reportOwnerAccountID - The accountID of the report owner
 * @param reports - Collection of reports to filter
 * @returns Array of outstanding expense reports sorted by name
 */
function getOutstandingReportsForUser(
    policyID: string | undefined,
    reportOwnerAccountID: number | undefined,
    reports: OnyxCollection<Report> = allReports,
    reportNameValuePairs: OnyxCollection<ReportNameValuePairs> = allReportNameValuePair,
): Array<OnyxEntry<Report>> {
    if (!reports) {
        return [];
    }
    return Object.values(reports)
        .filter((report) => isReportOutstanding(report, policyID, reportNameValuePairs) && report?.ownerAccountID === reportOwnerAccountID)
        .sort((a, b) => a?.reportName?.localeCompare(b?.reportName?.toLowerCase() ?? '') ?? 0);
}

/**
 * @returns the object to update `report.hasOutstandingChildRequest`
 */
function getOutstandingChildRequest(iouReport: OnyxInputOrEntry<Report>): OutstandingChildRequest {
    if (!iouReport || isEmptyObject(iouReport)) {
        return {};
    }

    if (!isExpenseReport(iouReport)) {
        const {reimbursableSpend} = getMoneyRequestSpendBreakdown(iouReport);
        return {
            hasOutstandingChildRequest: iouReport.managerID === currentUserAccountID && reimbursableSpend !== 0,
        };
    }

    const policy = getPolicy(iouReport.policyID);
    const shouldBeManuallySubmitted = isPaidGroupPolicyPolicyUtils(policy) && !policy?.harvesting?.enabled;
    if (shouldBeManuallySubmitted) {
        return {
            hasOutstandingChildRequest: true,
        };
    }

    // We don't need to update hasOutstandingChildRequest in this case
    return {};
}

function canReportBeMentionedWithinPolicy(report: OnyxEntry<Report>, policyID: string | undefined): boolean {
    if (!policyID || report?.policyID !== policyID) {
        return false;
    }

    return isChatRoom(report) && !isInvoiceRoom(report) && !isThread(report);
}

function prepareOnboardingOnyxData(
    introSelected: OnyxEntry<IntroSelected>,
    engagementChoice: OnboardingPurpose,
    onboardingMessage: ValueOf<typeof CONST.ONBOARDING_MESSAGES>,
    adminsChatReportID?: string,
    onboardingPolicyID?: string,
    userReportedIntegration?: OnboardingAccounting,
    wasInvited?: boolean,
    companySize?: OnboardingCompanySize,
) {
    if (engagementChoice === CONST.ONBOARDING_CHOICES.PERSONAL_SPEND) {
        // eslint-disable-next-line no-param-reassign
        onboardingMessage = CONST.CREATE_EXPENSE_ONBOARDING_MESSAGES[CONST.ONBOARDING_CHOICES.PERSONAL_SPEND];
    }

    if (engagementChoice === CONST.ONBOARDING_CHOICES.EMPLOYER || engagementChoice === CONST.ONBOARDING_CHOICES.SUBMIT) {
        // eslint-disable-next-line no-param-reassign
        onboardingMessage = CONST.CREATE_EXPENSE_ONBOARDING_MESSAGES[CONST.ONBOARDING_CHOICES.SUBMIT];
    }

    // Guides are assigned and tasks are posted in the #admins room for the MANAGE_TEAM and TRACK_WORKSPACE onboarding actions, except for emails that have a '+'.
    type PostTasksInAdminsRoomOnboardingChoices = 'newDotManageTeam' | 'newDotTrackWorkspace';
    const shouldPostTasksInAdminsRoom =
        [CONST.ONBOARDING_CHOICES.MANAGE_TEAM, CONST.ONBOARDING_CHOICES.TRACK_WORKSPACE].includes(engagementChoice as PostTasksInAdminsRoomOnboardingChoices) &&
        !currentUserEmail?.includes('+');
    const adminsChatReport = allReports?.[`${ONYXKEYS.COLLECTION.REPORT}${adminsChatReportID}`];
    const targetChatReport = shouldPostTasksInAdminsRoom
        ? adminsChatReport ?? {reportID: adminsChatReportID, policyID: onboardingPolicyID}
        : getChatByParticipants([CONST.ACCOUNT_ID.CONCIERGE, currentUserAccountID ?? CONST.DEFAULT_NUMBER_ID], allReports, false, true);
    const {reportID: targetChatReportID = '', policyID: targetChatPolicyID = ''} = targetChatReport ?? {};

    if (!targetChatReportID) {
        Log.warn('Missing reportID for onboarding optimistic data');
        return;
    }

    const integrationName = userReportedIntegration ? CONST.ONBOARDING_ACCOUNTING_MAPPING[userReportedIntegration as keyof typeof CONST.ONBOARDING_ACCOUNTING_MAPPING] : '';
    const assignedGuideEmail = getPolicy(targetChatPolicyID)?.assignedGuide?.email ?? 'Setup Specialist';
    const assignedGuidePersonalDetail = Object.values(allPersonalDetails ?? {}).find((personalDetail) => personalDetail?.login === assignedGuideEmail);
    let assignedGuideAccountID: number;
    if (assignedGuidePersonalDetail && assignedGuidePersonalDetail.accountID) {
        assignedGuideAccountID = assignedGuidePersonalDetail.accountID;
    } else {
        assignedGuideAccountID = generateAccountID(assignedGuideEmail);
        // eslint-disable-next-line rulesdir/prefer-actions-set-data
        Onyx.merge(ONYXKEYS.PERSONAL_DETAILS_LIST, {
            [assignedGuideAccountID]: {
                isOptimisticPersonalDetail: assignedGuideEmail === CONST.SETUP_SPECIALIST_LOGIN,
                login: assignedGuideEmail,
                displayName: assignedGuideEmail,
            },
        });
    }
    const actorAccountID = shouldPostTasksInAdminsRoom ? assignedGuideAccountID : CONST.ACCOUNT_ID.CONCIERGE;
    const firstAdminPolicy = getActivePolicies(allPolicies, currentUserEmail).find(
        (policy) => policy.type !== CONST.POLICY.TYPE.PERSONAL && getPolicyRole(policy, currentUserEmail) === CONST.POLICY.ROLE.ADMIN,
    );
    const onboardingTaskParams: OnboardingTaskLinks = {
        integrationName,
        onboardingCompanySize: companySize ?? onboardingCompanySize,
        workspaceSettingsLink: `${environmentURL}/${ROUTES.WORKSPACE_INITIAL.getRoute(onboardingPolicyID ?? firstAdminPolicy?.id)}`,
        workspaceCategoriesLink: `${environmentURL}/${ROUTES.WORKSPACE_CATEGORIES.getRoute(onboardingPolicyID)}`,
        workspaceMembersLink: `${environmentURL}/${ROUTES.WORKSPACE_MEMBERS.getRoute(onboardingPolicyID)}`,
        workspaceMoreFeaturesLink: `${environmentURL}/${ROUTES.WORKSPACE_MORE_FEATURES.getRoute(onboardingPolicyID)}`,
        workspaceConfirmationLink: `${environmentURL}/${ROUTES.WORKSPACE_CONFIRMATION.getRoute(ROUTES.WORKSPACES_LIST.route)}`,
        navatticURL: getNavatticURL(environment, engagementChoice),
        testDriveURL: `${environmentURL}/${
            engagementChoice === CONST.ONBOARDING_CHOICES.MANAGE_TEAM || engagementChoice === CONST.ONBOARDING_CHOICES.TEST_DRIVE_RECEIVER
                ? ROUTES.TEST_DRIVE_DEMO_ROOT
                : ROUTES.TEST_DRIVE_MODAL_ROOT.route
        }`,
        workspaceAccountingLink: `${environmentURL}/${ROUTES.POLICY_ACCOUNTING.getRoute(onboardingPolicyID)}`,
        corporateCardLink: `${environmentURL}/${ROUTES.WORKSPACE_COMPANY_CARDS.getRoute(onboardingPolicyID)}`,
    };

    // Text message
    const message = typeof onboardingMessage.message === 'function' ? onboardingMessage.message(onboardingTaskParams) : onboardingMessage.message;
    const textComment = buildOptimisticAddCommentReportAction(message, undefined, actorAccountID, 1);
    const textCommentAction: OptimisticAddCommentReportAction = textComment.reportAction;
    const textMessage: AddCommentOrAttachmentParams = {
        reportID: targetChatReportID,
        reportActionID: textCommentAction.reportActionID,
        reportComment: textComment.commentText,
    };

    let createWorkspaceTaskReportID;
    const tasksData = onboardingMessage.tasks
        .filter((task) => {
            if (['setupCategories', 'setupTags'].includes(task.type) && userReportedIntegration) {
                return false;
            }

            if (['addAccountingIntegration', 'setupCategoriesAndTags'].includes(task.type) && !userReportedIntegration) {
                return false;
            }
            type SkipViewTourOnboardingChoices = 'newDotSubmit' | 'newDotSplitChat' | 'newDotPersonalSpend' | 'newDotEmployer';
            if (
                task.type === 'viewTour' &&
                [
                    CONST.ONBOARDING_CHOICES.EMPLOYER,
                    CONST.ONBOARDING_CHOICES.PERSONAL_SPEND,
                    CONST.ONBOARDING_CHOICES.SUBMIT,
                    CONST.ONBOARDING_CHOICES.CHAT_SPLIT,
                    CONST.ONBOARDING_CHOICES.MANAGE_TEAM,
                ].includes(introSelected?.choice as SkipViewTourOnboardingChoices) &&
                engagementChoice === CONST.ONBOARDING_CHOICES.MANAGE_TEAM
            ) {
                return false;
            }
            return true;
        })
        .map((task, index) => {
            const taskDescription = typeof task.description === 'function' ? task.description(onboardingTaskParams) : task.description;
            const taskTitle = typeof task.title === 'function' ? task.title(onboardingTaskParams) : task.title;
            const currentTask = buildOptimisticTaskReport(
                actorAccountID,
                targetChatReportID,
                currentUserAccountID,
                taskTitle,
                taskDescription,
                targetChatPolicyID,
                CONST.REPORT.NOTIFICATION_PREFERENCE.HIDDEN,
                task.mediaAttributes,
            );
            const emailCreatingAction =
                engagementChoice === CONST.ONBOARDING_CHOICES.MANAGE_TEAM ? allPersonalDetails?.[actorAccountID]?.login ?? CONST.EMAIL.CONCIERGE : CONST.EMAIL.CONCIERGE;
            const taskCreatedAction = buildOptimisticCreatedReportAction(emailCreatingAction);
            const taskReportAction = buildOptimisticTaskCommentReportAction(currentTask.reportID, taskTitle, 0, `task for ${taskTitle}`, targetChatReportID, actorAccountID, index + 3);
            currentTask.parentReportActionID = taskReportAction.reportAction.reportActionID;

            const completedTaskReportAction = task.autoCompleted
                ? buildOptimisticTaskReportAction(currentTask.reportID, CONST.REPORT.ACTIONS.TYPE.TASK_COMPLETED, 'marked as complete', actorAccountID, 2)
                : null;
            if (task.type === 'createWorkspace') {
                createWorkspaceTaskReportID = currentTask.reportID;
            }

            return {
                task,
                currentTask,
                taskCreatedAction,
                taskReportAction,
                taskDescription: currentTask.description,
                completedTaskReportAction,
            };
        });

    // Sign-off welcome message
    const welcomeSignOffText =
        engagementChoice === CONST.ONBOARDING_CHOICES.MANAGE_TEAM ? translateLocal('onboarding.welcomeSignOffTitleManageTeam') : translateLocal('onboarding.welcomeSignOffTitle');
    const welcomeSignOffComment = buildOptimisticAddCommentReportAction(welcomeSignOffText, undefined, actorAccountID, tasksData.length + 3);
    const welcomeSignOffCommentAction: OptimisticAddCommentReportAction = welcomeSignOffComment.reportAction;
    const welcomeSignOffMessage = {
        reportID: targetChatReportID,
        reportActionID: welcomeSignOffCommentAction.reportActionID,
        reportComment: welcomeSignOffComment.commentText,
    };

    const tasksForParameters = tasksData.map<TaskForParameters>(({task, currentTask, taskCreatedAction, taskReportAction, taskDescription, completedTaskReportAction}) => ({
        type: 'task',
        task: task.type,
        taskReportID: currentTask.reportID,
        parentReportID: currentTask.parentReportID,
        parentReportActionID: taskReportAction.reportAction.reportActionID,
        createdTaskReportActionID: taskCreatedAction.reportActionID,
        completedTaskReportActionID: completedTaskReportAction?.reportActionID,
        title: currentTask.reportName ?? '',
        description: taskDescription ?? '',
    }));

    const hasOutstandingChildTask = tasksData.some((task) => !task.completedTaskReportAction);

    const tasksForOptimisticData = tasksData.reduce<OnyxUpdate[]>((acc, {currentTask, taskCreatedAction, taskReportAction, taskDescription, completedTaskReportAction}) => {
        acc.push(
            {
                onyxMethod: Onyx.METHOD.MERGE,
                key: `${ONYXKEYS.COLLECTION.REPORT_ACTIONS}${targetChatReportID}`,
                value: {
                    [taskReportAction.reportAction.reportActionID]: taskReportAction.reportAction as ReportAction,
                },
            },
            {
                onyxMethod: Onyx.METHOD.SET,
                key: `${ONYXKEYS.COLLECTION.REPORT}${currentTask.reportID}`,
                value: {
                    ...currentTask,
                    description: taskDescription,
                    pendingFields: {
                        createChat: CONST.RED_BRICK_ROAD_PENDING_ACTION.ADD,
                        reportName: CONST.RED_BRICK_ROAD_PENDING_ACTION.ADD,
                        description: CONST.RED_BRICK_ROAD_PENDING_ACTION.ADD,
                        managerID: CONST.RED_BRICK_ROAD_PENDING_ACTION.ADD,
                    },
                    managerID: currentUserAccountID,
                },
            },
            {
                onyxMethod: Onyx.METHOD.MERGE,
                key: `${ONYXKEYS.COLLECTION.REPORT_METADATA}${currentTask.reportID}`,
                value: {
                    isOptimisticReport: true,
                },
            },
            {
                onyxMethod: Onyx.METHOD.MERGE,
                key: `${ONYXKEYS.COLLECTION.REPORT_ACTIONS}${currentTask.reportID}`,
                value: {
                    [taskCreatedAction.reportActionID]: taskCreatedAction as ReportAction,
                },
            },
        );

        if (completedTaskReportAction) {
            acc.push({
                onyxMethod: Onyx.METHOD.MERGE,
                key: `${ONYXKEYS.COLLECTION.REPORT_ACTIONS}${currentTask.reportID}`,
                value: {
                    [completedTaskReportAction.reportActionID]: completedTaskReportAction as ReportAction,
                },
            });

            acc.push({
                onyxMethod: Onyx.METHOD.MERGE,
                key: `${ONYXKEYS.COLLECTION.REPORT}${currentTask.reportID}`,
                value: {
                    stateNum: CONST.REPORT.STATE_NUM.APPROVED,
                    statusNum: CONST.REPORT.STATUS_NUM.APPROVED,
                    managerID: currentUserAccountID,
                },
            });
        }

        return acc;
    }, []);

    const tasksForFailureData = tasksData.reduce<OnyxUpdate[]>((acc, {currentTask, taskReportAction}) => {
        acc.push(
            {
                onyxMethod: Onyx.METHOD.MERGE,
                key: `${ONYXKEYS.COLLECTION.REPORT_ACTIONS}${targetChatReportID}`,
                value: {
                    [taskReportAction.reportAction.reportActionID]: {
                        errors: getMicroSecondOnyxErrorWithTranslationKey('report.genericAddCommentFailureMessage'),
                    } as ReportAction,
                },
            },
            {
                onyxMethod: Onyx.METHOD.MERGE,
                key: `${ONYXKEYS.COLLECTION.REPORT}${currentTask.reportID}`,
                value: null,
            },
            {
                onyxMethod: Onyx.METHOD.MERGE,
                key: `${ONYXKEYS.COLLECTION.REPORT_ACTIONS}${currentTask.reportID}`,
                value: null,
            },
        );

        return acc;
    }, []);

    const tasksForSuccessData = tasksData.reduce<OnyxUpdate[]>((acc, {currentTask, taskCreatedAction, taskReportAction, completedTaskReportAction}) => {
        acc.push(
            {
                onyxMethod: Onyx.METHOD.MERGE,
                key: `${ONYXKEYS.COLLECTION.REPORT_ACTIONS}${targetChatReportID}`,
                value: {
                    [taskReportAction.reportAction.reportActionID]: {pendingAction: null, isOptimisticAction: null},
                },
            },
            {
                onyxMethod: Onyx.METHOD.MERGE,
                key: `${ONYXKEYS.COLLECTION.REPORT}${currentTask.reportID}`,
                value: {
                    pendingFields: {
                        createChat: null,
                        reportName: null,
                        description: null,
                        managerID: null,
                    },
                },
            },
            {
                onyxMethod: Onyx.METHOD.MERGE,
                key: `${ONYXKEYS.COLLECTION.REPORT_METADATA}${currentTask.reportID}`,
                value: {
                    isOptimisticReport: false,
                },
            },
            {
                onyxMethod: Onyx.METHOD.MERGE,
                key: `${ONYXKEYS.COLLECTION.REPORT_ACTIONS}${currentTask.reportID}`,
                value: {
                    [taskCreatedAction.reportActionID]: {pendingAction: null},
                },
            },
        );

        if (completedTaskReportAction) {
            acc.push({
                onyxMethod: Onyx.METHOD.MERGE,
                key: `${ONYXKEYS.COLLECTION.REPORT_ACTIONS}${currentTask.reportID}`,
                value: {
                    [completedTaskReportAction.reportActionID]: {pendingAction: null, isOptimisticAction: null},
                },
            });
        }

        return acc;
    }, []);

    const optimisticData: OnyxUpdate[] = [...tasksForOptimisticData];
    const lastVisibleActionCreated = welcomeSignOffCommentAction.created;
    optimisticData.push(
        {
            onyxMethod: Onyx.METHOD.MERGE,
            key: `${ONYXKEYS.COLLECTION.REPORT}${targetChatReportID}`,
            value: {
                hasOutstandingChildTask,
                lastVisibleActionCreated,
                lastActorAccountID: actorAccountID,
            },
        },
        {
            onyxMethod: Onyx.METHOD.MERGE,
            key: ONYXKEYS.NVP_INTRO_SELECTED,
            value: {
                choice: engagementChoice,
                createWorkspace: createWorkspaceTaskReportID,
            },
        },
    );

    // If we post tasks in the #admins room and introSelected?.choice does not exist, it means that a guide is assigned and all messages except tasks are handled by the backend
    if (!shouldPostTasksInAdminsRoom || !!introSelected?.choice) {
        optimisticData.push({
            onyxMethod: Onyx.METHOD.MERGE,
            key: `${ONYXKEYS.COLLECTION.REPORT_ACTIONS}${targetChatReportID}`,
            value: {
                [textCommentAction.reportActionID]: textCommentAction as ReportAction,
            },
        });
    }

    if (!wasInvited) {
        optimisticData.push({
            onyxMethod: Onyx.METHOD.MERGE,
            key: ONYXKEYS.NVP_ONBOARDING,
            value: {hasCompletedGuidedSetupFlow: true},
        });
    }

    const successData: OnyxUpdate[] = [...tasksForSuccessData];

    // If we post tasks in the #admins room and introSelected?.choice does not exist, it means that a guide is assigned and all messages except tasks are handled by the backend
    if (!shouldPostTasksInAdminsRoom || !!introSelected?.choice) {
        successData.push({
            onyxMethod: Onyx.METHOD.MERGE,
            key: `${ONYXKEYS.COLLECTION.REPORT_ACTIONS}${targetChatReportID}`,
            value: {
                [textCommentAction.reportActionID]: {pendingAction: null, isOptimisticAction: null},
            },
        });
    }

    let failureReport: Partial<Report> = {
        lastMessageText: '',
        lastVisibleActionCreated: '',
        hasOutstandingChildTask: false,
    };
    const report = allReports?.[`${ONYXKEYS.COLLECTION.REPORT}${targetChatReportID}`];
    const canUserPerformWriteAction1 = canUserPerformWriteAction(report);
    const {lastMessageText = ''} = getLastVisibleMessageActionUtils(targetChatReportID, canUserPerformWriteAction1);
    if (lastMessageText) {
        const lastVisibleAction = getLastVisibleAction(targetChatReportID, canUserPerformWriteAction1);
        const prevLastVisibleActionCreated = lastVisibleAction?.created;
        const lastActorAccountID = lastVisibleAction?.actorAccountID;
        failureReport = {
            lastMessageText,
            lastVisibleActionCreated: prevLastVisibleActionCreated,
            lastActorAccountID,
        };
    }

    const failureData: OnyxUpdate[] = [...tasksForFailureData];
    failureData.push(
        {
            onyxMethod: Onyx.METHOD.MERGE,
            key: `${ONYXKEYS.COLLECTION.REPORT}${targetChatReportID}`,
            value: failureReport,
        },

        {
            onyxMethod: Onyx.METHOD.MERGE,
            key: ONYXKEYS.NVP_INTRO_SELECTED,
            value: {
                choice: null,
                createWorkspace: null,
            },
        },
    );
    // If we post tasks in the #admins room and introSelected?.choice does not exist, it means that a guide is assigned and all messages except tasks are handled by the backend
    if (!shouldPostTasksInAdminsRoom || !!introSelected?.choice) {
        failureData.push({
            onyxMethod: Onyx.METHOD.MERGE,
            key: `${ONYXKEYS.COLLECTION.REPORT_ACTIONS}${targetChatReportID}`,
            value: {
                [textCommentAction.reportActionID]: {
                    errors: getMicroSecondOnyxErrorWithTranslationKey('report.genericAddCommentFailureMessage'),
                } as ReportAction,
            },
        });
    }

    if (!wasInvited) {
        failureData.push({
            onyxMethod: Onyx.METHOD.MERGE,
            key: ONYXKEYS.NVP_ONBOARDING,
            value: {hasCompletedGuidedSetupFlow: onboarding?.hasCompletedGuidedSetupFlow ?? null},
        });
    }

    if (userReportedIntegration) {
        const requiresControlPlan: AllConnectionName[] = [CONST.POLICY.CONNECTIONS.NAME.NETSUITE, CONST.POLICY.CONNECTIONS.NAME.QBD, CONST.POLICY.CONNECTIONS.NAME.SAGE_INTACCT];

        optimisticData.push({
            onyxMethod: Onyx.METHOD.MERGE,
            key: `${ONYXKEYS.COLLECTION.POLICY}${onboardingPolicyID}`,
            value: {
                areConnectionsEnabled: true,
                ...(requiresControlPlan.includes(userReportedIntegration as AllConnectionName)
                    ? {
                          type: CONST.POLICY.TYPE.CORPORATE,
                      }
                    : {}),
                pendingFields: {
                    areConnectionsEnabled: CONST.RED_BRICK_ROAD_PENDING_ACTION.UPDATE,
                },
            },
        });
        successData.push({
            onyxMethod: Onyx.METHOD.MERGE,
            key: `${ONYXKEYS.COLLECTION.POLICY}${onboardingPolicyID}`,
            value: {
                pendingFields: {
                    areConnectionsEnabled: null,
                },
            },
        });
        failureData.push({
            onyxMethod: Onyx.METHOD.MERGE,
            key: `${ONYXKEYS.COLLECTION.POLICY}${onboardingPolicyID}`,
            value: {
                areConnectionsEnabled: getPolicy(onboardingPolicyID)?.areConnectionsEnabled,
                pendingFields: {
                    areConnectionsEnabled: null,
                },
            },
        });
    }

    // If we post tasks in the #admins room and introSelected?.choice does not exist, it means that a guide is assigned and all messages except tasks are handled by the backend
    const guidedSetupData: GuidedSetupData = [];

    if (!shouldPostTasksInAdminsRoom || !!introSelected?.choice) {
        guidedSetupData.push({type: 'message', ...textMessage});
    }

    let selfDMParameters: SelfDMParameters = {};
    if (engagementChoice === CONST.ONBOARDING_CHOICES.PERSONAL_SPEND) {
        const selfDMReportID = findSelfDMReportID();
        let selfDMReport = allReports?.[`${ONYXKEYS.COLLECTION.REPORT}${selfDMReportID}`];
        let createdAction: ReportAction;
        if (!selfDMReport) {
            const currentTime = DateUtils.getDBTime();
            selfDMReport = buildOptimisticSelfDMReport(currentTime);
            createdAction = buildOptimisticCreatedReportAction(currentUserEmail ?? '', currentTime);
            selfDMParameters = {reportID: selfDMReport.reportID, createdReportActionID: createdAction.reportActionID};
            optimisticData.push(
                {
                    onyxMethod: Onyx.METHOD.SET,
                    key: `${ONYXKEYS.COLLECTION.REPORT}${selfDMReport.reportID}`,
                    value: {
                        ...selfDMReport,
                        pendingFields: {
                            createChat: CONST.RED_BRICK_ROAD_PENDING_ACTION.ADD,
                        },
                    },
                },
                {
                    onyxMethod: Onyx.METHOD.MERGE,
                    key: `${ONYXKEYS.COLLECTION.REPORT_METADATA}${selfDMReport.reportID}`,
                    value: {
                        isOptimisticReport: true,
                    },
                },
                {
                    onyxMethod: Onyx.METHOD.SET,
                    key: `${ONYXKEYS.COLLECTION.REPORT_ACTIONS}${selfDMReport.reportID}`,
                    value: {
                        [createdAction.reportActionID]: createdAction,
                    },
                },
            );

            successData.push(
                {
                    onyxMethod: Onyx.METHOD.MERGE,
                    key: `${ONYXKEYS.COLLECTION.REPORT}${selfDMReport.reportID}`,
                    value: {
                        pendingFields: {
                            createChat: null,
                        },
                    },
                },
                {
                    onyxMethod: Onyx.METHOD.MERGE,
                    key: `${ONYXKEYS.COLLECTION.REPORT_METADATA}${selfDMReport.reportID}`,
                    value: {
                        isOptimisticReport: false,
                    },
                },
                {
                    onyxMethod: Onyx.METHOD.MERGE,
                    key: `${ONYXKEYS.COLLECTION.REPORT_ACTIONS}${selfDMReport.reportID}`,
                    value: {
                        [createdAction.reportActionID]: {
                            pendingAction: null,
                        },
                    },
                },
            );
        }
    }

    guidedSetupData.push(...tasksForParameters);

    if (!introSelected?.choice || introSelected.choice === CONST.ONBOARDING_CHOICES.TEST_DRIVE_RECEIVER) {
        optimisticData.push({
            onyxMethod: Onyx.METHOD.MERGE,
            key: `${ONYXKEYS.COLLECTION.REPORT_ACTIONS}${targetChatReportID}`,
            value: {
                [welcomeSignOffCommentAction.reportActionID]: welcomeSignOffCommentAction as ReportAction,
            },
        });

        successData.push({
            onyxMethod: Onyx.METHOD.MERGE,
            key: `${ONYXKEYS.COLLECTION.REPORT_ACTIONS}${targetChatReportID}`,
            value: {
                [welcomeSignOffCommentAction.reportActionID]: {pendingAction: null, isOptimisticAction: null},
            },
        });

        failureData.push({
            onyxMethod: Onyx.METHOD.MERGE,
            key: `${ONYXKEYS.COLLECTION.REPORT_ACTIONS}${targetChatReportID}`,
            value: {
                [welcomeSignOffCommentAction.reportActionID]: {
                    errors: getMicroSecondOnyxErrorWithTranslationKey('report.genericAddCommentFailureMessage'),
                } as ReportAction,
            },
        });
        guidedSetupData.push({type: 'message', ...welcomeSignOffMessage});
    }

    return {optimisticData, successData, failureData, guidedSetupData, actorAccountID, selfDMParameters};
}

/**
 * Whether a given report is used for onboarding tasks. In the past, it could be either the Concierge chat or the system
 * DM, and we saved the report ID in the user's `onboarding` NVP. As a fallback for users who don't have the NVP, we now
 * only use the Concierge chat.
 */
function isChatUsedForOnboarding(optionOrReport: OnyxEntry<Report> | OptionData, onboardingPurposeSelected?: OnboardingPurpose): boolean {
    // onboarding can be an empty object for old accounts and accounts created from olddot
    if (onboarding && !isEmptyObject(onboarding) && onboarding.chatReportID) {
        return onboarding.chatReportID === optionOrReport?.reportID;
    }
    if (isEmptyObject(onboarding)) {
        return (optionOrReport as OptionData)?.isConciergeChat ?? isConciergeChatReport(optionOrReport);
    }

    // Onboarding guides are assigned to signup with emails that do not contain a '+' and select the "Manage my team's expenses" intent.
    // Guides and onboarding tasks are posted to the #admins room to facilitate the onboarding process.
    return onboardingPurposeSelected === CONST.ONBOARDING_CHOICES.MANAGE_TEAM && !currentUserEmail?.includes('+')
        ? isAdminRoom(optionOrReport)
        : (optionOrReport as OptionData)?.isConciergeChat ?? isConciergeChatReport(optionOrReport);
}

/**
 * Get the report used for the user's onboarding process. For most users it is the Concierge chat, however in the past
 * we also used the system DM for A/B tests.
 */
function getChatUsedForOnboarding(): OnyxEntry<Report> {
    return Object.values(allReports ?? {}).find((report) => isChatUsedForOnboarding(report));
}

/**
 * Checks if given field has any violations and returns name of the first encountered one
 */
function getFieldViolation(violations: OnyxEntry<ReportViolations>, reportField: PolicyReportField): ReportViolationName | undefined {
    if (!violations || !reportField) {
        return undefined;
    }

    return Object.values(CONST.REPORT_VIOLATIONS).find((violation) => !!violations[violation] && violations[violation][reportField.fieldID]);
}

/**
 * Returns translation for given field violation
 */
function getFieldViolationTranslation(reportField: PolicyReportField, violation?: ReportViolationName): string {
    if (!violation) {
        return '';
    }

    switch (violation) {
        case 'fieldRequired':
            return translateLocal('reportViolations.fieldRequired', {fieldName: reportField.name});
        default:
            return '';
    }
}

/**
 * Returns all violations for report
 */
function getReportViolations(reportID: string): ReportViolations | undefined {
    if (!allReportsViolations) {
        return undefined;
    }

    return allReportsViolations[`${ONYXKEYS.COLLECTION.REPORT_VIOLATIONS}${reportID}`];
}

function findPolicyExpenseChatByPolicyID(policyID: string): OnyxEntry<Report> {
    return Object.values(allReports ?? {}).find((report) => isPolicyExpenseChat(report) && report?.policyID === policyID);
}

/**
 * A function to get the report last message. This is usually used to restore the report message preview in LHN after report actions change.
 * @param reportID
 * @param actionsToMerge
 * @param canUserPerformWriteActionInReport
 * @returns containing the calculated message preview data of the report
 */
function getReportLastMessage(reportID: string, actionsToMerge?: ReportActions) {
    let result: Partial<Report> = {
        lastMessageText: '',
        lastVisibleActionCreated: '',
    };

    const {lastMessageText = ''} = getLastVisibleMessage(reportID, actionsToMerge);

    if (lastMessageText) {
        const report = getReport(reportID, allReports);
        const lastVisibleAction = getLastVisibleActionReportActionsUtils(reportID, canUserPerformWriteAction(report), actionsToMerge);
        const lastVisibleActionCreated = lastVisibleAction?.created;
        const lastActorAccountID = lastVisibleAction?.actorAccountID;
        result = {
            lastMessageText,
            lastVisibleActionCreated,
            lastActorAccountID,
        };
    }

    return result;
}

function getReportLastVisibleActionCreated(report: OnyxEntry<Report>, oneTransactionThreadReport: OnyxEntry<Report>) {
    const lastVisibleReportActionCreated = getLastVisibleActionReportActionsUtils(report?.reportID)?.created ?? report?.lastVisibleActionCreated ?? '';
    const lastVisibleActionCreated =
        (oneTransactionThreadReport?.lastVisibleActionCreated ?? '') > lastVisibleReportActionCreated ? oneTransactionThreadReport?.lastVisibleActionCreated : lastVisibleReportActionCreated;

    return lastVisibleActionCreated;
}

function getSourceIDFromReportAction(reportAction: OnyxEntry<ReportAction>): string {
    const message = Array.isArray(reportAction?.message) ? reportAction?.message?.at(-1) ?? null : reportAction?.message ?? null;
    const html = message?.html ?? '';
    const {sourceURL} = getAttachmentDetails(html);
    const sourceID = (sourceURL?.match(CONST.REGEX.ATTACHMENT_ID) ?? [])[1];
    return sourceID;
}

function getIntegrationIcon(connectionName?: ConnectionName) {
    if (connectionName === CONST.POLICY.CONNECTIONS.NAME.XERO) {
        return XeroSquare;
    }
    if (connectionName === CONST.POLICY.CONNECTIONS.NAME.QBO) {
        return QBOSquare;
    }
    if (connectionName === CONST.POLICY.CONNECTIONS.NAME.NETSUITE) {
        return NetSuiteSquare;
    }
    if (connectionName === CONST.POLICY.CONNECTIONS.NAME.SAGE_INTACCT) {
        return IntacctSquare;
    }

    return undefined;
}

function canBeExported(report: OnyxEntry<Report>) {
    if (!report?.statusNum) {
        return false;
    }
    const isCorrectState = [CONST.REPORT.STATUS_NUM.APPROVED, CONST.REPORT.STATUS_NUM.CLOSED, CONST.REPORT.STATUS_NUM.REIMBURSED].some((status) => status === report.statusNum);
    return isExpenseReport(report) && isCorrectState;
}

function getIntegrationNameFromExportMessage(reportActions: OnyxEntry<ReportActions> | ReportAction[]) {
    if (!reportActions) {
        return '';
    }

    if (Array.isArray(reportActions)) {
        const exportIntegrationAction = reportActions.find((action) => isExportIntegrationAction(action));
        if (!exportIntegrationAction || !isExportIntegrationAction(exportIntegrationAction)) {
            return null;
        }

        const originalMessage = (getOriginalMessage(exportIntegrationAction) ?? {}) as OriginalMessageExportIntegration;
        const {label} = originalMessage;
        return label ?? null;
    }
}

function isExported(reportActions: OnyxEntry<ReportActions> | ReportAction[]) {
    if (!reportActions) {
        return false;
    }

    let exportIntegrationActionsCount = 0;
    let integrationMessageActionsCount = 0;

    const reportActionList = Array.isArray(reportActions) ? reportActions : Object.values(reportActions);
    for (const action of reportActionList) {
        if (isExportIntegrationAction(action)) {
            // We consider any reports marked manually as exported to be exported, so we shortcut here.
            if (getOriginalMessage(action)?.markedManually) {
                return true;
            }
            exportIntegrationActionsCount++;
        }
        if (isIntegrationMessageAction(action)) {
            integrationMessageActionsCount++;
        }
    }

    // We need to make sure that there was at least one successful export to consider the report exported.
    // We add one EXPORT_INTEGRATION action to the report when we start exporting it (with pendingAction: 'add') and then another EXPORT_INTEGRATION when the export finishes successfully.
    // If the export fails, we add an INTEGRATIONS_MESSAGE action to the report, but the initial EXPORT_INTEGRATION action is still present, so we compare the counts of these two actions to determine if the report was exported successfully.
    return exportIntegrationActionsCount > integrationMessageActionsCount;
}

function hasExportError(reportActions: OnyxEntry<ReportActions> | ReportAction[]) {
    if (!reportActions) {
        return false;
    }

    if (Array.isArray(reportActions)) {
        return reportActions.some((action) => isIntegrationMessageAction(action));
    }

    return Object.values(reportActions).some((action) => isIntegrationMessageAction(action));
}

/**
 * Determines whether the report can be moved to the workspace.
 */
function isWorkspaceEligibleForReportChange(newPolicy: OnyxEntry<Policy>, report: OnyxEntry<Report>, policies: OnyxCollection<Policy>): boolean {
    const submitterEmail = getLoginByAccountID(report?.ownerAccountID ?? CONST.DEFAULT_NUMBER_ID);
    return isPaidGroupPolicyPolicyUtils(newPolicy) && (isPolicyMember(submitterEmail, newPolicy?.id) || isPolicyAdmin(newPolicy?.id, policies));
}

function getApprovalChain(policy: OnyxEntry<Policy>, expenseReport: OnyxEntry<Report>): string[] {
    const approvalChain: string[] = [];
    const fullApprovalChain: string[] = [];
    const reportTotal = expenseReport?.total ?? 0;
    const submitterEmail = getLoginsByAccountIDs([expenseReport?.ownerAccountID ?? CONST.DEFAULT_NUMBER_ID]).at(0) ?? '';

    if (isSubmitAndClose(policy)) {
        return approvalChain;
    }

    // Get category/tag approver list
    const ruleApprovers = getRuleApprovers(policy, expenseReport);

    // Push rule approvers to approvalChain list before submitsTo/forwardsTo approvers
    ruleApprovers.forEach((ruleApprover) => {
        // Don't push submitter to approve as a rule approver
        if (fullApprovalChain.includes(ruleApprover) || ruleApprover === submitterEmail) {
            return;
        }
        fullApprovalChain.push(ruleApprover);
    });

    let nextApproverEmail = getManagerAccountEmail(policy, expenseReport);

    while (nextApproverEmail && !approvalChain.includes(nextApproverEmail)) {
        approvalChain.push(nextApproverEmail);
        nextApproverEmail = getForwardsToAccount(policy, nextApproverEmail, reportTotal);
    }

    approvalChain.forEach((approver) => {
        if (fullApprovalChain.includes(approver)) {
            return;
        }

        fullApprovalChain.push(approver);
    });

    if (fullApprovalChain.at(-1) === submitterEmail && policy?.preventSelfApproval) {
        fullApprovalChain.pop();
    }
    return fullApprovalChain;
}

/**
 * Checks if the user has missing bank account for the invoice room.
 */
function hasMissingInvoiceBankAccount(iouReportID: string | undefined): boolean {
    if (!iouReportID) {
        return false;
    }

    const invoiceReport = getReport(iouReportID, allReports);

    if (!isInvoiceReport(invoiceReport)) {
        return false;
    }

    return invoiceReport?.ownerAccountID === currentUserAccountID && !getPolicy(invoiceReport?.policyID)?.invoice?.bankAccount?.transferBankAccountID && isSettled(iouReportID);
}

function hasInvoiceReports() {
    const reports = Object.values(allReports ?? {});
    return reports.some((report) => isInvoiceReport(report));
}

function shouldUnmaskChat(participantsContext: OnyxEntry<PersonalDetailsList>, report: OnyxInputOrEntry<Report>): boolean {
    if (!report?.participants) {
        return true;
    }

    if (isThread(report) && report?.chatType && report?.chatType === CONST.REPORT.CHAT_TYPE.POLICY_EXPENSE_CHAT) {
        return true;
    }

    if (isThread(report) && report?.type === CONST.REPORT.TYPE.EXPENSE) {
        return true;
    }

    if (isAdminRoom(report)) {
        return true;
    }

    const participantAccountIDs = Object.keys(report.participants);

    if (participantAccountIDs.length > 2) {
        return false;
    }

    if (participantsContext) {
        let teamInChat = false;
        let userInChat = false;

        for (const participantAccountID of participantAccountIDs) {
            const id = Number(participantAccountID);
            const contextAccountData = participantsContext[id];

            if (contextAccountData) {
                const login = contextAccountData.login ?? '';

                if (login.endsWith(CONST.EMAIL.EXPENSIFY_EMAIL_DOMAIN) || login.endsWith(CONST.EMAIL.EXPENSIFY_TEAM_EMAIL_DOMAIN)) {
                    teamInChat = true;
                } else {
                    userInChat = true;
                }
            }
        }

        // exclude teamOnly chat
        if (teamInChat && userInChat) {
            return true;
        }
    }

    return false;
}

function getReportMetadata(reportID: string | undefined) {
    return reportID ? allReportMetadataKeyValue[reportID] : undefined;
}

/**
 * Helper method to check if participant email is Manager McTest
 */
function isSelectedManagerMcTest(email: string | null | undefined): boolean {
    return email === CONST.EMAIL.MANAGER_MCTEST;
}

/**
 *  Helper method to check if the report is a test transaction report
 */
function isTestTransactionReport(report: OnyxEntry<Report>): boolean {
    const managerID = report?.managerID ?? CONST.DEFAULT_NUMBER_ID;
    const personalDetails = allPersonalDetails?.[managerID];
    return isSelectedManagerMcTest(personalDetails?.login);
}

function isWaitingForSubmissionFromCurrentUser(chatReport: OnyxEntry<Report>, policy: OnyxEntry<Policy>) {
    return chatReport?.isOwnPolicyExpenseChat && !policy?.harvesting?.enabled;
}

function getGroupChatDraft() {
    return newGroupChatDraft;
}

function getChatListItemReportName(action: ReportAction & {reportName?: string}, report: SearchReport | undefined): string {
    if (report && isInvoiceReport(report)) {
        const properInvoiceReport = report;
        properInvoiceReport.chatReportID = report.parentReportID;

        return getInvoiceReportName(properInvoiceReport);
    }

    if (action?.reportName) {
        return action.reportName;
    }

    if (report?.reportID) {
        return getReportName(getReport(report?.reportID, allReports));
    }

    return getReportName(report);
}

/**
 * Generates report attributes for a report
 * This function should be called only in reportAttributes.ts
 * DO NOT USE THIS FUNCTION ANYWHERE ELSE
 */
function generateReportAttributes({
    report,
    reportActions,
    transactionViolations,
    reportNameValuePairs,
}: {
    report: OnyxEntry<Report>;
    reportActions?: OnyxCollection<ReportActions>;
    transactionViolations: OnyxCollection<TransactionViolation[]>;
    reportNameValuePairs: OnyxCollection<ReportNameValuePairs>;
}) {
    const reportActionsList = reportActions?.[`${ONYXKEYS.COLLECTION.REPORT_ACTIONS}${report?.reportID}`];
    const parentReportActionsList = reportActions?.[`${ONYXKEYS.COLLECTION.REPORT_ACTIONS}${report?.parentReportID}`];
    const isReportSettled = isSettled(report);
    const isCurrentUserReportOwner = isReportOwner(report);
    const doesReportHasViolations = hasReportViolations(report?.reportID);
    const hasViolationsToDisplayInLHN = shouldDisplayViolationsRBRInLHN(report, transactionViolations);
    const hasAnyViolations = hasViolationsToDisplayInLHN || (!isReportSettled && isCurrentUserReportOwner && doesReportHasViolations);
    const reportErrors = getAllReportErrors(report, reportActionsList);
    const hasErrors = Object.entries(reportErrors ?? {}).length > 0;
    const oneTransactionThreadReportID = getOneTransactionThreadReportID(report?.reportID, reportActionsList);
    const parentReportAction = report?.parentReportActionID ? parentReportActionsList?.[report.parentReportActionID] : undefined;
    const requiresAttention = requiresAttentionFromCurrentUser(report, parentReportAction);
    const isReportArchived = reportNameValuePairs?.[`${ONYXKEYS.COLLECTION.REPORT_NAME_VALUE_PAIRS}${report?.reportID}`]?.private_isArchived;

    return {
        doesReportHasViolations,
        hasViolationsToDisplayInLHN,
        hasAnyViolations,
        reportErrors,
        hasErrors,
        oneTransactionThreadReportID,
        parentReportAction,
        requiresAttention,
        isReportArchived,
    };
}

function getReportPersonalDetailsParticipants(report: Report, personalDetailsParam: OnyxEntry<PersonalDetailsList>, reportMetadata: OnyxEntry<ReportMetadata>, isRoomMembersList = false) {
    const chatParticipants = getParticipantsList(report, personalDetailsParam, isRoomMembersList, reportMetadata);
    return {
        chatParticipants,
        personalDetailsParticipants: chatParticipants.reduce<Record<number, PersonalDetails>>((acc, accountID) => {
            const details = personalDetailsParam?.[accountID];
            if (details) {
                acc[accountID] = details;
            }
            return acc;
        }, {}),
    };
}

function findReportIDForAction(action?: ReportAction): string | undefined {
    if (!allReportActions || !action?.reportActionID) {
        return undefined;
    }

    return Object.keys(allReportActions)
        .find((reportActionsKey) => {
            const reportActions = allReportActions?.[reportActionsKey];
            return !!reportActions && !isEmptyObject(reportActions[action.reportActionID]);
        })
        ?.replace(`${ONYXKEYS.COLLECTION.REPORT_ACTIONS}`, '');
}
export {
    addDomainToShortMention,
    completeShortMention,
    areAllRequestsBeingSmartScanned,
    buildOptimisticAddCommentReportAction,
    buildOptimisticApprovedReportAction,
    buildOptimisticUnapprovedReportAction,
    buildOptimisticCancelPaymentReportAction,
    buildOptimisticChangedTaskAssigneeReportAction,
    buildOptimisticChatReport,
    buildOptimisticClosedReportAction,
    buildOptimisticCreatedReportAction,
    buildOptimisticDismissedViolationReportAction,
    buildOptimisticEditedTaskFieldReportAction,
    buildOptimisticExpenseReport,
    buildOptimisticEmptyReport,
    buildOptimisticGroupChatReport,
    buildOptimisticHoldReportAction,
    buildOptimisticHoldReportActionComment,
    buildOptimisticRetractedReportAction,
    buildOptimisticReopenedReportAction,
    buildOptimisticIOUReport,
    buildOptimisticIOUReportAction,
    buildOptimisticModifiedExpenseReportAction,
    buildOptimisticMoneyRequestEntities,
    buildOptimisticMovedReportAction,
    buildOptimisticChangePolicyReportAction,
    buildOptimisticRenamedRoomReportAction,
    buildOptimisticRoomDescriptionUpdatedReportAction,
    buildOptimisticReportPreview,
    buildOptimisticActionableTrackExpenseWhisper,
    buildOptimisticSubmittedReportAction,
    buildOptimisticTaskCommentReportAction,
    buildOptimisticTaskReport,
    buildOptimisticTaskReportAction,
    buildOptimisticUnHoldReportAction,
    buildOptimisticAnnounceChat,
    buildOptimisticWorkspaceChats,
    buildOptimisticCardAssignedReportAction,
    buildOptimisticDetachReceipt,
    buildParticipantsFromAccountIDs,
    buildReportNameFromParticipantNames,
    buildTransactionThread,
    canAccessReport,
    isReportNotFound,
    canAddTransaction,
    canDeleteTransaction,
    canBeAutoReimbursed,
    canCreateRequest,
    canCreateTaskInReport,
    canCurrentUserOpenReport,
    canDeleteReportAction,
    canHoldUnholdReportAction,
    canEditReportPolicy,
    canEditFieldOfMoneyRequest,
    canEditMoneyRequest,
    canEditPolicyDescription,
    canEditReportAction,
    canEditReportDescription,
    canEditRoomVisibility,
    canEditWriteCapability,
    canFlagReportAction,
    isNonAdminOrOwnerOfPolicyExpenseChat,
    canLeaveRoom,
    canJoinChat,
    canLeaveChat,
    canReportBeMentionedWithinPolicy,
    canRequestMoney,
    canSeeDefaultRoom,
    canShowReportRecipientLocalTime,
    canUserPerformWriteAction,
    chatIncludesChronos,
    chatIncludesChronosWithID,
    chatIncludesConcierge,
    createDraftTransactionAndNavigateToParticipantSelector,
    doesReportBelongToWorkspace,
    findLastAccessedReport,
    findSelfDMReportID,
    formatReportLastMessageText,
    generateReportID,
    getCreationReportErrors,
    getAllAncestorReportActionIDs,
    getAllAncestorReportActions,
    getAllHeldTransactions,
    getAllPolicyReports,
    getAllWorkspaceReports,
    getAvailableReportFields,
    getBankAccountRoute,
    getChatByParticipants,
    getChatRoomSubtitle,
    getChildReportNotificationPreference,
    getCommentLength,
    getDefaultGroupAvatar,
    getDefaultWorkspaceAvatar,
    getDefaultWorkspaceAvatarTestID,
    getDeletedParentActionMessageForChatReport,
    getDisplayNameForParticipant,
    getDisplayNamesWithTooltips,
    getGroupChatName,
    prepareOnboardingOnyxData,
    getIOUReportActionDisplayMessage,
    getIOUReportActionMessage,
    getReportAutomaticallyForwardedMessage,
    getIOUForwardedMessage,
    getRejectedReportMessage,
    getWorkspaceNameUpdatedMessage,
    getDeletedTransactionMessage,
    getUpgradeWorkspaceMessage,
    getDowngradeWorkspaceMessage,
    getIcons,
    getIconsForParticipants,
    getIndicatedMissingPaymentMethod,
    getLastVisibleMessage,
    getMoneyRequestOptions,
    getMoneyRequestSpendBreakdown,
    getNonHeldAndFullAmount,
    getOptimisticDataForParentReportAction,
    getOriginalReportID,
    getOutstandingChildRequest,
    getParentNavigationSubtitle,
    getParsedComment,
    getParticipantsAccountIDsForDisplay,
    getParticipantsList,
    getParticipants,
    getPendingChatMembers,
    getPersonalDetailsForAccountID,
    getPolicyDescriptionText,
    getPolicyExpenseChat,
    getPolicyExpenseChatName,
    getPolicyName,
    getPolicyType,
    getReimbursementDeQueuedOrCanceledActionMessage,
    getReimbursementQueuedActionMessage,
    getReportActionActorAccountID,
    getReportDescription,
    getReportFieldKey,
    getReportIDFromLink,
    getReportName,
    getSearchReportName,
    getReportTransactions,
    reportTransactionsSelector,
    getReportNotificationPreference,
    getReportOfflinePendingActionAndErrors,
    getReportParticipantsTitle,
    getReportPreviewMessage,
    getReportRecipientAccountIDs,
    getParentReport,
    getReportOrDraftReport,
    getRoom,
    getRootParentReport,
    getRouteFromLink,
    canDeleteCardTransactionByLiabilityType,
    getTaskAssigneeChatOnyxData,
    getTransactionDetails,
    getTransactionReportName,
    getDisplayedReportID,
    getTransactionsWithReceipts,
    getUserDetailTooltipText,
    getWhisperDisplayNames,
    getWorkspaceChats,
    getWorkspaceIcon,
    goBackToDetailsPage,
    goBackFromPrivateNotes,
    getInvoicePayerName,
    getInvoicesChatName,
    getPayeeName,
    getQuickActionDetails,
    hasActionsWithErrors,
    hasAutomatedExpensifyAccountIDs,
    hasExpensifyGuidesEmails,
    hasHeldExpenses,
    hasIOUWaitingOnCurrentUserBankAccount,
    hasMissingPaymentMethod,
    hasMissingSmartscanFields,
    hasNonReimbursableTransactions,
    hasOnlyHeldExpenses,
    hasOnlyTransactionsWithPendingRoutes,
    hasReceiptError,
    hasReceiptErrors,
    hasReportNameError,
    getReportActionWithSmartscanError,
    hasSmartscanError,
    hasUpdatedTotal,
    hasViolations,
    hasWarningTypeViolations,
    hasNoticeTypeViolations,
    isActionCreator,
    isAdminRoom,
    isAdminsOnlyPostingRoom,
    isAllowedToApproveExpenseReport,
    isAllowedToComment,
    isAnnounceRoom,
    isArchivedNonExpenseReport,
    isArchivedReport,
    isArchivedNonExpenseReportWithID,
    isClosedReport,
    isCanceledTaskReport,
    isChatReport,
    isChatRoom,
    isTripRoom,
    isChatThread,
    isChildReport,
    isClosedExpenseReportWithNoExpenses,
    isCompletedTaskReport,
    isConciergeChatReport,
    isControlPolicyExpenseChat,
    isControlPolicyExpenseReport,
    isCurrentUserSubmitter,
    isCurrentUserTheOnlyParticipant,
    isDM,
    isDefaultRoom,
    isDeprecatedGroupDM,
    isEmptyReport,
    generateIsEmptyReport,
    isRootGroupChat,
    isExpenseReport,
    isExpenseRequest,
    isFinancialReportsForBusinesses,
    isExpensifyOnlyParticipantInReport,
    isGroupChat,
    isGroupChatAdmin,
    isGroupPolicy,
    isReportInGroupPolicy,
    isHoldCreator,
    isIOUOwnedByCurrentUser,
    isIOUReport,
    isIOUReportUsingReport,
    isJoinRequestInAdminRoom,
    isDomainRoom,
    isMoneyRequest,
    isMoneyRequestReport,
    isMoneyRequestReportPendingDeletion,
    isOneOnOneChat,
    isOneTransactionThread,
    isOpenExpenseReport,
    isOpenTaskReport,
    isOptimisticPersonalDetail,
    isPaidGroupPolicy,
    isPaidGroupPolicyExpenseChat,
    isPaidGroupPolicyExpenseReport,
    isPayer,
    isPolicyAdmin,
    isPolicyExpenseChat,
    isPolicyExpenseChatAdmin,
    isProcessingReport,
    isOpenReport,
    isReportIDApproved,
    isAwaitingFirstLevelApproval,
    isPublicAnnounceRoom,
    isPublicRoom,
    isReportApproved,
    isReportManuallyReimbursed,
    isReportDataReady,
    isReportFieldDisabled,
    isReportFieldOfTypeTitle,
    isReportManager,
    isReportOwner,
    isReportParticipant,
    isSelfDM,
    isSettled,
    isSystemChat,
    isTaskReport,
    isThread,
    isTrackExpenseReport,
    isUnread,
    isUnreadWithMention,
    isUserCreatedPolicyRoom,
    isValidReport,
    isValidReportIDFromPath,
    isWaitingForAssigneeToCompleteAction,
    isWaitingForSubmissionFromCurrentUser,
    isInvoiceRoom,
    isInvoiceRoomWithID,
    isInvoiceReport,
    isNewDotInvoice,
    isOpenInvoiceReport,
    isReportTransactionThread,
    getDefaultNotificationPreferenceForReport,
    canWriteInReport,
    navigateToDetailsPage,
    navigateToPrivateNotes,
    navigateBackOnDeleteTransaction,
    parseReportRouteParams,
    parseReportActionHtmlToText,
    requiresAttentionFromCurrentUser,
    shouldAutoFocusOnKeyPress,
    shouldCreateNewMoneyRequestReport,
    shouldDisableDetailPage,
    shouldDisableRename,
    shouldDisableThread,
    shouldDisplayThreadReplies,
    shouldDisplayViolationsRBRInLHN,
    shouldReportBeInOptionList,
    shouldReportShowSubscript,
    shouldShowFlagComment,
    getReportActionWithMissingSmartscanFields,
    shouldShowRBRForMissingSmartscanFields,
    shouldUseFullTitleToDisplay,
    updateOptimisticParentReportAction,
    updateReportPreview,
    temporary_getMoneyRequestOptions,
    getTripIDFromTransactionParentReportID,
    buildOptimisticInvoiceReport,
    getInvoiceChatByParticipants,
    isCurrentUserInvoiceReceiver,
    isDraftReport,
    changeMoneyRequestHoldStatus,
    isAdminOwnerApproverOrReportOwner,
    createDraftWorkspaceAndNavigateToConfirmationScreen,
    isChatUsedForOnboarding,
    buildOptimisticExportIntegrationAction,
    getChatUsedForOnboarding,
    getFieldViolationTranslation,
    getFieldViolation,
    getReportViolations,
    findPolicyExpenseChatByPolicyID,
    getIntegrationIcon,
    canBeExported,
    isExported,
    hasExportError,
    getHelpPaneReportType,
    hasOnlyNonReimbursableTransactions,
    getReportLastMessage,
    getReportLastVisibleActionCreated,
    getMostRecentlyVisitedReport,
    getSourceIDFromReportAction,
    getIntegrationNameFromExportMessage,

    // This will get removed as part of https://github.com/Expensify/App/issues/59961
    // eslint-disable-next-line deprecation/deprecation
    getReportNameValuePairs,
    hasReportViolations,
    isPayAtEndExpenseReport,
    getArchiveReason,
    getApprovalChain,
    isIndividualInvoiceRoom,
    isAuditor,
    hasMissingInvoiceBankAccount,
    reasonForReportToBeInOptionList,
    getReasonAndReportActionThatRequiresAttention,
    buildOptimisticChangeFieldAction,
    isPolicyRelatedReport,
    hasReportErrorsOtherThanFailedReceipt,
    getAllReportErrors,
    getAllReportActionsErrorsAndReportActionThatRequiresAttention,
    hasInvoiceReports,
    shouldUnmaskChat,
    getReportMetadata,
    buildOptimisticSelfDMReport,
    isHiddenForCurrentUser,
    isSelectedManagerMcTest,
    isTestTransactionReport,
    getReportSubtitlePrefix,
    getPolicyChangeMessage,
    getMovedTransactionMessage,
    getExpenseReportStateAndStatus,
    generateReportName,
    navigateToLinkedReportAction,
    buildOptimisticUnreportedTransactionAction,
    buildOptimisticResolvedDuplicatesReportAction,
    getTitleReportField,
    getReportFieldsByPolicyID,
    getGroupChatDraft,
    getInvoiceReportName,
    getChatListItemReportName,
    buildOptimisticMovedTransactionAction,
    populateOptimisticReportFormula,
    getOutstandingReportsForUser,
    isReportOutstanding,
    generateReportAttributes,
    getReportPersonalDetailsParticipants,
    isAllowedToSubmitDraftExpenseReport,
    findReportIDForAction,
    isWorkspaceEligibleForReportChange,
    navigateOnDeleteExpense,
};

export type {
    Ancestor,
    DisplayNameWithTooltips,
    OptimisticAddCommentReportAction,
    OptimisticChatReport,
    OptimisticClosedReportAction,
    OptimisticCreatedReportAction,
    OptimisticIOUReportAction,
    OptimisticTaskReportAction,
    OptionData,
    TransactionDetails,
    PartialReportAction,
    ParsingDetails,
    MissingPaymentMethod,
    OptimisticNewReport,
    SelfDMParameters,
};<|MERGE_RESOLUTION|>--- conflicted
+++ resolved
@@ -5870,20 +5870,6 @@
     return message;
 }
 
-<<<<<<< HEAD
-function getUnreportedTransactionMessage(action: ReportAction, report?: Report) {
-    const unreportedTransactionOriginalMessage = getOriginalMessage(action as ReportAction<typeof CONST.REPORT.ACTIONS.TYPE.UNREPORTED_TRANSACTION>) ?? {};
-    const {fromReportID} = unreportedTransactionOriginalMessage as OriginalMessageUnreportedTransaction;
-    const {reportName, reportUrl} = getReportDetails(fromReportID, report);
-    const message = translateLocal('iou.unreportedTransaction', {
-        reportUrl,
-        reportName,
-    });
-    return message;
-}
-
-=======
->>>>>>> 46882c69
 function getPolicyChangeMessage(action: ReportAction) {
     const PolicyChangeOriginalMessage = getOriginalMessage(action as ReportAction<typeof CONST.REPORT.ACTIONS.TYPE.CHANGE_POLICY>) ?? {};
     const {fromPolicy: fromPolicyID, toPolicy: toPolicyID} = PolicyChangeOriginalMessage as OriginalMessageChangePolicy;
