import {format} from 'date-fns';
import {Str} from 'expensify-common';
import lodashEscape from 'lodash/escape';
import lodashIntersection from 'lodash/intersection';
import isEmpty from 'lodash/isEmpty';
import lodashIsEqual from 'lodash/isEqual';
import isNumber from 'lodash/isNumber';
import mapValues from 'lodash/mapValues';
import lodashMaxBy from 'lodash/maxBy';
import type {OnyxCollection, OnyxEntry, OnyxUpdate} from 'react-native-onyx';
import Onyx from 'react-native-onyx';
import type {SvgProps} from 'react-native-svg';
import type {
    OriginalMessageChangePolicy,
    OriginalMessageIOU,
    OriginalMessageModifiedExpense,
    OriginalMessageMovedTransaction,
    OriginalMessageUnreportedTransaction,
} from 'src/types/onyx/OriginalMessage';
import type {SetRequired, TupleToUnion, ValueOf} from 'type-fest';
import type {FileObject} from '@components/AttachmentModal';
import {FallbackAvatar, IntacctSquare, NetSuiteSquare, QBOSquare, XeroSquare} from '@components/Icon/Expensicons';
import * as defaultGroupAvatars from '@components/Icon/GroupDefaultAvatars';
import * as defaultWorkspaceAvatars from '@components/Icon/WorkspaceDefaultAvatars';
import type {MoneyRequestAmountInputProps} from '@components/MoneyRequestAmountInput';
import type {IOUAction, IOUType, OnboardingAccounting, OnboardingCompanySize, OnboardingPurpose, OnboardingTaskLinks} from '@src/CONST';
import CONST from '@src/CONST';
import type {ParentNavigationSummaryParams} from '@src/languages/params';
import type {TranslationPaths} from '@src/languages/types';
import NAVIGATORS from '@src/NAVIGATORS';
import ONYXKEYS from '@src/ONYXKEYS';
import type {Route} from '@src/ROUTES';
import ROUTES from '@src/ROUTES';
import SCREENS from '@src/SCREENS';
import type {
    Beta,
    IntroSelected,
    NewGroupChatDraft,
    OnyxInputOrEntry,
    PersonalDetails,
    PersonalDetailsList,
    Policy,
    PolicyReportField,
    Report,
    ReportAction,
    ReportAttributesDerivedValue,
    ReportMetadata,
    ReportNameValuePairs,
    ReportViolationName,
    ReportViolations,
    Session,
    Task,
    Transaction,
    TransactionViolation,
    UserWallet,
} from '@src/types/onyx';
import type {Attendee, Participant} from '@src/types/onyx/IOU';
import type {SelectedParticipant} from '@src/types/onyx/NewGroupChatDraft';
import type {OriginalMessageExportedToIntegration} from '@src/types/onyx/OldDotAction';
import type Onboarding from '@src/types/onyx/Onboarding';
import type {ErrorFields, Errors, Icon, PendingAction} from '@src/types/onyx/OnyxCommon';
import type {OriginalMessageChangeLog, PaymentMethodType} from '@src/types/onyx/OriginalMessage';
import type {Status} from '@src/types/onyx/PersonalDetails';
import type {ConnectionName} from '@src/types/onyx/Policy';
import type {InvoiceReceiverType, NotificationPreference, Participants, Participant as ReportParticipant} from '@src/types/onyx/Report';
import type {Message, OldDotReportAction, ReportActions} from '@src/types/onyx/ReportAction';
import type {PendingChatMember} from '@src/types/onyx/ReportMetadata';
import type {SearchPolicy, SearchReport, SearchTransaction} from '@src/types/onyx/SearchResults';
import type {Comment, TransactionChanges, WaypointCollection} from '@src/types/onyx/Transaction';
import {isEmptyObject} from '@src/types/utils/EmptyObject';
import type IconAsset from '@src/types/utils/IconAsset';
import {createDraftTransaction, getIOUReportActionToApproveOrPay, setMoneyRequestParticipants, unholdRequest} from './actions/IOU';
import {createDraftWorkspace} from './actions/Policy/Policy';
import {autoSwitchToFocusMode} from './actions/PriorityMode';
import {hasCreditBankAccount} from './actions/ReimbursementAccount/store';
import {handleReportChanged} from './actions/Report';
import type {GuidedSetupData, TaskForParameters} from './actions/Report';
import {isAnonymousUser as isAnonymousUserSession} from './actions/Session';
import type {AddCommentOrAttachementParams} from './API/parameters';
import {convertToDisplayString} from './CurrencyUtils';
import DateUtils from './DateUtils';
import {hasValidDraftComment} from './DraftCommentUtils';
import {getEnvironment, getEnvironmentURL} from './Environment/Environment';
import type EnvironmentType from './Environment/getEnvironment/types';
import {getMicroSecondOnyxErrorWithTranslationKey, isReceiptError} from './ErrorUtils';
import getAttachmentDetails from './fileDownload/getAttachmentDetails';
import {isReportMessageAttachment} from './isReportMessageAttachment';
import localeCompare from './LocaleCompare';
import {formatPhoneNumber} from './LocalePhoneNumber';
import {translateLocal} from './Localize';
import Log from './Log';
import {isEmailPublicDomain} from './LoginUtils';
// eslint-disable-next-line import/no-cycle
import ModifiedExpenseMessage from './ModifiedExpenseMessage';
import {isFullScreenName} from './Navigation/helpers/isNavigatorName';
import {linkingConfig} from './Navigation/linkingConfig';
import Navigation, {navigationRef} from './Navigation/Navigation';
import {rand64} from './NumberUtils';
import Parser from './Parser';
import Permissions from './Permissions';
import {
    getAccountIDsByLogins,
    getDisplayNameOrDefault,
    getEffectiveDisplayName,
    getLoginsByAccountIDs,
    getPersonalDetailByEmail,
    getPersonalDetailsByIDs,
    getShortMentionIfFound,
} from './PersonalDetailsUtils';
import {addSMSDomainIfPhoneNumber} from './PhoneNumber';
import {
    arePaymentsEnabled,
    canSendInvoiceFromWorkspace,
    getForwardsToAccount,
    getManagerAccountEmail,
    getPolicyEmployeeListByIdWithoutCurrentUser,
    getPolicyNameByID,
    getRuleApprovers,
    getSubmitToAccountID,
    isExpensifyTeam,
    isInstantSubmitEnabled,
    isPaidGroupPolicy as isPaidGroupPolicyPolicyUtils,
    isPolicyAdmin as isPolicyAdminPolicyUtils,
    isPolicyAuditor,
    isPolicyOwner,
    isSubmitAndClose,
    shouldShowPolicy,
} from './PolicyUtils';
import {
    formatLastMessageText,
    getActionableJoinRequestPendingReportAction,
    getAllReportActions,
    getCardIssuedMessage,
    getDismissedViolationMessageText,
    getExportIntegrationLastMessageText,
    getIOUReportIDFromReportActionPreview,
    getLastClosedReportAction,
    getLastVisibleAction,
    getLastVisibleAction as getLastVisibleActionReportActionsUtils,
    getLastVisibleMessage as getLastVisibleMessageActionUtils,
    getLastVisibleMessage as getLastVisibleMessageReportActionsUtils,
    getMessageOfOldDotReportAction,
    getNumberOfMoneyRequests,
    getOneTransactionThreadReportID,
    getOriginalMessage,
    getPolicyChangeLogDefaultBillableMessage,
    getPolicyChangeLogDefaultTitleEnforcedMessage,
    getPolicyChangeLogMaxExpesnseAmountNoReceiptMessage,
    getRenamedAction,
    getReportAction,
    getReportActionHtml,
    getReportActionMessage as getReportActionMessageReportUtils,
    getReportActionMessageText,
    getReportActionText,
    getWorkspaceCurrencyUpdateMessage,
    getWorkspaceFrequencyUpdateMessage,
    getWorkspaceReportFieldAddMessage,
    getWorkspaceReportFieldDeleteMessage,
    getWorkspaceReportFieldUpdateMessage,
    getWorkspaceUpdateFieldMessage,
    isActionableJoinRequestPending,
    isActionableTrackExpense,
    isActionOfType,
    isApprovedAction,
    isApprovedOrSubmittedReportAction,
    isCardIssuedAction,
    isClosedAction,
    isCreatedTaskReportAction,
    isCurrentActionUnread,
    isDeletedAction,
    isDeletedParentAction,
    isExportIntegrationAction,
    isForwardedAction,
    isMarkAsClosedAction,
    isModifiedExpenseAction,
    isMoneyRequestAction,
    isOldDotReportAction,
    isPendingRemove,
    isPolicyChangeLogAction,
    isReimbursementQueuedAction,
    isRenamedAction,
    isReportActionAttachment,
    isReportPreviewAction,
    isReversedTransaction,
    isRoomChangeLogAction,
    isSentMoneyReportAction,
    isSplitBillAction as isSplitBillReportAction,
    isSubmittedAction,
    isSubmittedAndClosedAction,
    isThreadParentMessage,
    isTrackExpenseAction,
    isTransactionThread,
    isTripPreview,
    isUnapprovedAction,
    isWhisperAction,
    shouldReportActionBeVisible,
    wasActionTakenByCurrentUser,
} from './ReportActionsUtils';
import type {LastVisibleMessage} from './ReportActionsUtils';
import {shouldRestrictUserBillableActions} from './SubscriptionUtils';
import {getNavatticURL} from './TourUtils';
import {
    getAttendees,
    getBillable,
    getCardID,
    getCategory,
    getCurrency,
    getDescription,
    getFormattedCreated,
    getFormattedPostedDate,
    getMCCGroup,
    getMerchant,
    getMerchantOrDescription,
    getOriginalAmount,
    getOriginalCurrency,
    getRateID,
    getRecentTransactions,
    getReimbursable,
    getTag,
    getTaxAmount,
    getTaxCode,
    getTransaction,
    getAmount as getTransactionAmount,
    getWaypoints,
    hasMissingSmartscanFields as hasMissingSmartscanFieldsTransactionUtils,
    hasNoticeTypeViolation,
    hasReceipt as hasReceiptTransactionUtils,
    hasViolation,
    hasWarningTypeViolation,
    isCardTransaction as isCardTransactionTransactionUtils,
    isDistanceRequest,
    isDuplicate,
    isExpensifyCardTransaction,
    isFetchingWaypointsFromServer,
    isOnHold as isOnHoldTransactionUtils,
    isPayAtEndExpense,
    isPending,
    isPerDiemRequest,
    isReceiptBeingScanned,
    isScanRequest as isScanRequestTransactionUtils,
} from './TransactionUtils';
import {addTrailingForwardSlash} from './Url';
import type {AvatarSource} from './UserUtils';
import {generateAccountID, getDefaultAvatarURL} from './UserUtils';

// Dynamic Import to avoid circular dependency
const UnreadIndicatorUpdaterHelper = () => import('./UnreadIndicatorUpdater');

type AvatarRange = 1 | 2 | 3 | 4 | 5 | 6 | 7 | 8 | 9 | 10 | 11 | 12 | 13 | 14 | 15 | 16 | 17 | 18;

type SpendBreakdown = {
    nonReimbursableSpend: number;
    reimbursableSpend: number;
    totalDisplaySpend: number;
};

type ParticipantDetails = [number, string, AvatarSource, AvatarSource];

type OptimisticAddCommentReportAction = Pick<
    ReportAction<typeof CONST.REPORT.ACTIONS.TYPE.ADD_COMMENT>,
    | 'reportActionID'
    | 'actionName'
    | 'actorAccountID'
    | 'person'
    | 'automatic'
    | 'avatar'
    | 'created'
    | 'message'
    | 'isFirstItem'
    | 'isAttachmentOnly'
    | 'isAttachmentWithText'
    | 'pendingAction'
    | 'shouldShow'
    | 'originalMessage'
    | 'childReportID'
    | 'parentReportID'
    | 'childType'
    | 'childReportName'
    | 'childManagerAccountID'
    | 'childStatusNum'
    | 'childStateNum'
    | 'errors'
    | 'childVisibleActionCount'
    | 'childCommenterCount'
    | 'childLastVisibleActionCreated'
    | 'childOldestFourAccountIDs'
    | 'delegateAccountID'
> & {isOptimisticAction: boolean};

type OptimisticReportAction = {
    commentText: string;
    reportAction: OptimisticAddCommentReportAction;
};

type UpdateOptimisticParentReportAction = {
    childVisibleActionCount: number;
    childCommenterCount: number;
    childLastVisibleActionCreated: string;
    childOldestFourAccountIDs: string | undefined;
};

type OptimisticExpenseReport = Pick<
    Report,
    | 'reportID'
    | 'chatReportID'
    | 'policyID'
    | 'type'
    | 'ownerAccountID'
    | 'managerID'
    | 'currency'
    | 'reportName'
    | 'stateNum'
    | 'statusNum'
    | 'total'
    | 'unheldTotal'
    | 'nonReimbursableTotal'
    | 'unheldNonReimbursableTotal'
    | 'parentReportID'
    | 'lastVisibleActionCreated'
    | 'parentReportActionID'
    | 'participants'
    | 'fieldList'
>;

type OptimisticNewReport = Pick<
    Report,
    | 'reportID'
    | 'policyID'
    | 'type'
    | 'ownerAccountID'
    | 'reportName'
    | 'stateNum'
    | 'statusNum'
    | 'currency'
    | 'total'
    | 'nonReimbursableTotal'
    | 'parentReportID'
    | 'lastVisibleActionCreated'
    | 'parentReportActionID'
    | 'participants'
    | 'managerID'
    | 'pendingFields'
    | 'chatReportID'
> & {reportName: string};

type BuildOptimisticIOUReportActionParams = {
    type: ValueOf<typeof CONST.IOU.REPORT_ACTION_TYPE>;
    amount: number;
    currency: string;
    comment: string;
    participants: Participant[];
    transactionID: string;
    paymentType?: PaymentMethodType;
    iouReportID?: string;
    isSettlingUp?: boolean;
    isSendMoneyFlow?: boolean;
    isOwnPolicyExpenseChat?: boolean;
    created?: string;
    linkedExpenseReportAction?: OnyxEntry<ReportAction>;
    isPersonalTrackingExpense?: boolean;
};

type OptimisticIOUReportAction = Pick<
    ReportAction,
    | 'actionName'
    | 'actorAccountID'
    | 'automatic'
    | 'avatar'
    | 'isAttachmentOnly'
    | 'originalMessage'
    | 'message'
    | 'person'
    | 'reportActionID'
    | 'shouldShow'
    | 'created'
    | 'pendingAction'
    | 'receipt'
    | 'childReportID'
    | 'childVisibleActionCount'
    | 'childCommenterCount'
    | 'delegateAccountID'
>;

type PartialReportAction = OnyxInputOrEntry<ReportAction> | Partial<ReportAction> | OptimisticIOUReportAction | OptimisticApprovedReportAction | OptimisticSubmittedReportAction | undefined;

type ReportRouteParams = {
    reportID: string;
    isSubReportPageRoute: boolean;
};

type ReportOfflinePendingActionAndErrors = {
    reportPendingAction: PendingAction | undefined;
    reportErrors: Errors | null | undefined;
};

type OptimisticApprovedReportAction = Pick<
    ReportAction<typeof CONST.REPORT.ACTIONS.TYPE.APPROVED>,
    | 'actionName'
    | 'actorAccountID'
    | 'automatic'
    | 'avatar'
    | 'isAttachmentOnly'
    | 'originalMessage'
    | 'message'
    | 'person'
    | 'reportActionID'
    | 'shouldShow'
    | 'created'
    | 'pendingAction'
    | 'delegateAccountID'
>;

type OptimisticUnapprovedReportAction = Pick<
    ReportAction<typeof CONST.REPORT.ACTIONS.TYPE.UNAPPROVED>,
    | 'actionName'
    | 'actorAccountID'
    | 'automatic'
    | 'avatar'
    | 'isAttachmentOnly'
    | 'originalMessage'
    | 'message'
    | 'person'
    | 'reportActionID'
    | 'shouldShow'
    | 'created'
    | 'pendingAction'
    | 'delegateAccountID'
>;

type OptimisticSubmittedReportAction = Pick<
    ReportAction<typeof CONST.REPORT.ACTIONS.TYPE.SUBMITTED>,
    | 'actionName'
    | 'actorAccountID'
    | 'adminAccountID'
    | 'automatic'
    | 'avatar'
    | 'isAttachmentOnly'
    | 'originalMessage'
    | 'message'
    | 'person'
    | 'reportActionID'
    | 'shouldShow'
    | 'created'
    | 'pendingAction'
    | 'delegateAccountID'
>;

type OptimisticHoldReportAction = Pick<
    ReportAction,
    'actionName' | 'actorAccountID' | 'automatic' | 'avatar' | 'isAttachmentOnly' | 'originalMessage' | 'message' | 'person' | 'reportActionID' | 'shouldShow' | 'created' | 'pendingAction'
>;

type OptimisticCancelPaymentReportAction = Pick<
    ReportAction,
    'actionName' | 'actorAccountID' | 'message' | 'originalMessage' | 'person' | 'reportActionID' | 'shouldShow' | 'created' | 'pendingAction'
>;

type OptimisticChangeFieldAction = Pick<
    OldDotReportAction & ReportAction,
    'actionName' | 'actorAccountID' | 'originalMessage' | 'person' | 'reportActionID' | 'created' | 'pendingAction' | 'message'
>;

type OptimisticEditedTaskReportAction = Pick<
    ReportAction,
    'reportActionID' | 'actionName' | 'pendingAction' | 'actorAccountID' | 'automatic' | 'avatar' | 'created' | 'shouldShow' | 'message' | 'person' | 'delegateAccountID'
>;

type OptimisticClosedReportAction = Pick<
    ReportAction<typeof CONST.REPORT.ACTIONS.TYPE.CLOSED>,
    'actionName' | 'actorAccountID' | 'automatic' | 'avatar' | 'created' | 'message' | 'originalMessage' | 'pendingAction' | 'person' | 'reportActionID' | 'shouldShow'
>;

type OptimisticCardAssignedReportAction = Pick<
    ReportAction<typeof CONST.REPORT.ACTIONS.TYPE.CARD_ASSIGNED>,
    'actionName' | 'actorAccountID' | 'automatic' | 'avatar' | 'created' | 'message' | 'originalMessage' | 'pendingAction' | 'person' | 'reportActionID' | 'shouldShow'
>;

type OptimisticDismissedViolationReportAction = Pick<
    ReportAction,
    'actionName' | 'actorAccountID' | 'avatar' | 'created' | 'message' | 'originalMessage' | 'person' | 'reportActionID' | 'shouldShow' | 'pendingAction'
>;

type OptimisticCreatedReportAction = Pick<
    ReportAction<typeof CONST.REPORT.ACTIONS.TYPE.CREATED>,
    'actorAccountID' | 'automatic' | 'avatar' | 'created' | 'message' | 'person' | 'reportActionID' | 'shouldShow' | 'pendingAction' | 'actionName' | 'delegateAccountID'
>;

type OptimisticRenamedReportAction = Pick<
    ReportAction<typeof CONST.REPORT.ACTIONS.TYPE.RENAMED>,
    'actorAccountID' | 'automatic' | 'avatar' | 'created' | 'message' | 'person' | 'reportActionID' | 'shouldShow' | 'pendingAction' | 'actionName' | 'originalMessage'
>;

type OptimisticRoomDescriptionUpdatedReportAction = Pick<
    ReportAction<typeof CONST.REPORT.ACTIONS.TYPE.ROOM_CHANGE_LOG.UPDATE_ROOM_DESCRIPTION>,
    'actorAccountID' | 'created' | 'message' | 'person' | 'reportActionID' | 'pendingAction' | 'actionName' | 'originalMessage'
>;

type OptimisticChatReport = Pick<
    Report,
    | 'type'
    | 'chatType'
    | 'chatReportID'
    | 'iouReportID'
    | 'isOwnPolicyExpenseChat'
    | 'isPinned'
    | 'lastActorAccountID'
    | 'lastMessageHtml'
    | 'lastMessageText'
    | 'lastReadTime'
    | 'lastVisibleActionCreated'
    | 'oldPolicyName'
    | 'ownerAccountID'
    | 'pendingFields'
    | 'parentReportActionID'
    | 'parentReportID'
    | 'participants'
    | 'policyID'
    | 'reportID'
    | 'reportName'
    | 'stateNum'
    | 'statusNum'
    | 'visibility'
    | 'description'
    | 'writeCapability'
    | 'avatarUrl'
    | 'invoiceReceiver'
>;

type OptimisticExportIntegrationAction = OriginalMessageExportedToIntegration &
    Pick<
        ReportAction<typeof CONST.REPORT.ACTIONS.TYPE.EXPORTED_TO_INTEGRATION>,
        'reportActionID' | 'actorAccountID' | 'avatar' | 'created' | 'lastModified' | 'message' | 'person' | 'shouldShow' | 'pendingAction' | 'errors' | 'automatic'
    >;

type OptimisticTaskReportAction = Pick<
    ReportAction,
    | 'reportActionID'
    | 'actionName'
    | 'actorAccountID'
    | 'automatic'
    | 'avatar'
    | 'created'
    | 'isAttachmentOnly'
    | 'message'
    | 'originalMessage'
    | 'person'
    | 'pendingAction'
    | 'shouldShow'
    | 'isFirstItem'
    | 'previousMessage'
    | 'errors'
    | 'linkMetadata'
    | 'delegateAccountID'
>;

type AnnounceRoomOnyxData = {
    onyxOptimisticData: OnyxUpdate[];
    onyxSuccessData: OnyxUpdate[];
    onyxFailureData: OnyxUpdate[];
};

type OptimisticAnnounceChat = {
    announceChatReportID: string;
    announceChatReportActionID: string;
    announceChatData: AnnounceRoomOnyxData;
};

type OptimisticWorkspaceChats = {
    adminsChatReportID: string;
    adminsChatData: OptimisticChatReport;
    adminsReportActionData: Record<string, OptimisticCreatedReportAction>;
    adminsCreatedReportActionID: string;
    expenseChatReportID: string;
    expenseChatData: OptimisticChatReport;
    expenseReportActionData: Record<string, OptimisticCreatedReportAction>;
    expenseCreatedReportActionID: string;
    pendingChatMembers: PendingChatMember[];
};

type OptimisticModifiedExpenseReportAction = Pick<
    ReportAction<typeof CONST.REPORT.ACTIONS.TYPE.MODIFIED_EXPENSE>,
    | 'actionName'
    | 'actorAccountID'
    | 'automatic'
    | 'avatar'
    | 'created'
    | 'isAttachmentOnly'
    | 'message'
    | 'originalMessage'
    | 'person'
    | 'pendingAction'
    | 'reportActionID'
    | 'shouldShow'
    | 'delegateAccountID'
> & {reportID?: string};

type OptimisticMoneyRequestEntities = {
    iouReport: Report;
    type: ValueOf<typeof CONST.IOU.REPORT_ACTION_TYPE>;
    amount: number;
    currency: string;
    comment: string;
    payeeEmail: string;
    participants: Participant[];
    transactionID: string;
    paymentType?: PaymentMethodType;
    isSettlingUp?: boolean;
    isSendMoneyFlow?: boolean;
    isOwnPolicyExpenseChat?: boolean;
    isPersonalTrackingExpense?: boolean;
    existingTransactionThreadReportID?: string;
    linkedTrackedExpenseReportAction?: ReportAction;
};

type OptimisticTaskReport = SetRequired<
    Pick<
        Report,
        | 'reportID'
        | 'reportName'
        | 'description'
        | 'ownerAccountID'
        | 'participants'
        | 'managerID'
        | 'type'
        | 'parentReportID'
        | 'policyID'
        | 'stateNum'
        | 'statusNum'
        | 'parentReportActionID'
        | 'lastVisibleActionCreated'
        | 'hasParentAccess'
    >,
    'parentReportID'
>;

type TransactionDetails = {
    created: string;
    amount: number;
    attendees: Attendee[] | string;
    taxAmount?: number;
    taxCode?: string;
    currency: string;
    merchant: string;
    waypoints?: WaypointCollection | string;
    customUnitRateID?: string;
    comment: string;
    category: string;
    billable: boolean;
    tag: string;
    mccGroup?: ValueOf<typeof CONST.MCC_GROUPS>;
    description?: string;
    cardID: number;
    originalAmount: number;
    originalCurrency: string;
    postedDate: string;
};

type OptimisticIOUReport = Pick<
    Report,
    | 'type'
    | 'chatReportID'
    | 'currency'
    | 'managerID'
    | 'policyID'
    | 'ownerAccountID'
    | 'participants'
    | 'reportID'
    | 'stateNum'
    | 'statusNum'
    | 'total'
    | 'unheldTotal'
    | 'nonReimbursableTotal'
    | 'unheldNonReimbursableTotal'
    | 'reportName'
    | 'parentReportID'
    | 'lastVisibleActionCreated'
    | 'fieldList'
    | 'parentReportActionID'
>;
type DisplayNameWithTooltips = Array<Pick<PersonalDetails, 'accountID' | 'pronouns' | 'displayName' | 'login' | 'avatar'>>;

type CustomIcon = {
    src: IconAsset;
    color?: string;
};

type OptionData = {
    text?: string;
    alternateText?: string;
    allReportErrors?: Errors;
    brickRoadIndicator?: ValueOf<typeof CONST.BRICK_ROAD_INDICATOR_STATUS> | '' | null;
    tooltipText?: string | null;
    alternateTextMaxLines?: number;
    boldStyle?: boolean;
    customIcon?: CustomIcon;
    subtitle?: string;
    login?: string;
    accountID?: number;
    pronouns?: string;
    status?: Status | null;
    phoneNumber?: string;
    isUnread?: boolean | null;
    isUnreadWithMention?: boolean | null;
    hasDraftComment?: boolean | null;
    keyForList?: string;
    searchText?: string;
    isIOUReportOwner?: boolean | null;
    shouldShowSubscript?: boolean | null;
    isPolicyExpenseChat?: boolean;
    isMoneyRequestReport?: boolean | null;
    isInvoiceReport?: boolean;
    isExpenseRequest?: boolean | null;
    isAllowedToComment?: boolean | null;
    isThread?: boolean | null;
    isTaskReport?: boolean | null;
    parentReportAction?: OnyxEntry<ReportAction>;
    displayNamesWithTooltips?: DisplayNameWithTooltips | null;
    isDefaultRoom?: boolean;
    isInvoiceRoom?: boolean;
    isExpenseReport?: boolean;
    isOptimisticPersonalDetail?: boolean;
    selected?: boolean;
    isOptimisticAccount?: boolean;
    isSelected?: boolean;
    descriptiveText?: string;
    notificationPreference?: NotificationPreference | null;
    isDisabled?: boolean | null;
    name?: string | null;
    isSelfDM?: boolean;
    isOneOnOneChat?: boolean;
    reportID?: string;
    enabled?: boolean;
    code?: string;
    transactionThreadReportID?: string | null;
    shouldShowAmountInput?: boolean;
    amountInputProps?: MoneyRequestAmountInputProps;
    tabIndex?: 0 | -1;
    isConciergeChat?: boolean;
    isBold?: boolean;
    lastIOUCreationDate?: string;
    isChatRoom?: boolean;
    participantsList?: PersonalDetails[];
    icons?: Icon[];
    iouReportAmount?: number;
    displayName?: string;
} & Report &
    ReportNameValuePairs;

type OnyxDataTaskAssigneeChat = {
    optimisticData: OnyxUpdate[];
    successData: OnyxUpdate[];
    failureData: OnyxUpdate[];
    optimisticAssigneeAddComment?: OptimisticReportAction;
    optimisticChatCreatedReportAction?: OptimisticCreatedReportAction;
};

type Ancestor = {
    report: Report;
    reportAction: ReportAction;
    shouldDisplayNewMarker: boolean;
};

type AncestorIDs = {
    reportIDs: string[];
    reportActionsIDs: string[];
};

type MissingPaymentMethod = 'bankAccount' | 'wallet';

type OutstandingChildRequest = {
    hasOutstandingChildRequest?: boolean;
};

type ParsingDetails = {
    shouldEscapeText?: boolean;
    reportID?: string;
    policyID?: string;
};

type NonHeldAndFullAmount = {
    nonHeldAmount: string;
    fullAmount: string;
    /**
     * nonHeldAmount is valid if not negative;
     * It can be negative if the unheld transaction comes from the current user
     */
    hasValidNonHeldAmount: boolean;
};

type Thread = {
    parentReportID: string;
    parentReportActionID: string;
} & Report;

type GetChatRoomSubtitleConfig = {
    isCreateExpenseFlow?: boolean;
};

type GetPolicyNameParams = {
    report: OnyxInputOrEntry<Report>;
    returnEmptyIfNotFound?: boolean;
    policy?: OnyxInputOrEntry<Policy> | SearchPolicy;
    policies?: SearchPolicy[];
    reports?: SearchReport[];
};

type GetReportNameParams = {
    report: OnyxEntry<Report>;
    policy?: OnyxEntry<Policy> | SearchPolicy;
    parentReportActionParam?: OnyxInputOrEntry<ReportAction>;
    personalDetails?: Partial<PersonalDetailsList>;
    invoiceReceiverPolicy?: OnyxEntry<Policy> | SearchPolicy;
    transactions?: SearchTransaction[];
    reports?: SearchReport[];
    draftReports?: OnyxCollection<Report>;
    reportNameValuePairs?: OnyxCollection<ReportNameValuePairs>;
    policies?: SearchPolicy[];
};

type ReportByPolicyMap = Record<string, Report[]>;

let currentUserEmail: string | undefined;
let currentUserPrivateDomain: string | undefined;
let currentUserAccountID: number | undefined;
let isAnonymousUser = false;

let environmentURL: string;
getEnvironmentURL().then((url: string) => (environmentURL = url));
let environment: EnvironmentType;
getEnvironment().then((env) => {
    environment = env;
});

// This cache is used to save parse result of report action html message into text
// to prevent unnecessary parsing when the report action is not changed/modified.
// Example case: when we need to get a report name of a thread which is dependent on a report action message.
const parsedReportActionMessageCache: Record<string, string> = {};

let conciergeChatReportID: OnyxEntry<string>;
Onyx.connect({
    key: ONYXKEYS.DERIVED.CONCIERGE_CHAT_REPORT_ID,
    callback: (value) => {
        conciergeChatReportID = value;
    },
});

const defaultAvatarBuildingIconTestID = 'SvgDefaultAvatarBuilding Icon';
Onyx.connect({
    key: ONYXKEYS.SESSION,
    callback: (value) => {
        // When signed out, val is undefined
        if (!value) {
            return;
        }

        currentUserEmail = value.email;
        currentUserAccountID = value.accountID;
        isAnonymousUser = value.authTokenType === CONST.AUTH_TOKEN_TYPES.ANONYMOUS;
        currentUserPrivateDomain = isEmailPublicDomain(currentUserEmail ?? '') ? '' : Str.extractEmailDomain(currentUserEmail ?? '');
    },
});

let allPersonalDetails: OnyxEntry<PersonalDetailsList>;
let allPersonalDetailLogins: string[];
let currentUserPersonalDetails: OnyxEntry<PersonalDetails>;
Onyx.connect({
    key: ONYXKEYS.PERSONAL_DETAILS_LIST,
    callback: (value) => {
        if (currentUserAccountID) {
            currentUserPersonalDetails = value?.[currentUserAccountID] ?? undefined;
        }
        allPersonalDetails = value ?? {};
        allPersonalDetailLogins = Object.values(allPersonalDetails).map((personalDetail) => personalDetail?.login ?? '');
    },
});

let allReportsDraft: OnyxCollection<Report>;
Onyx.connect({
    key: ONYXKEYS.COLLECTION.REPORT_DRAFT,
    waitForCollectionCallback: true,
    callback: (value) => (allReportsDraft = value),
});

let allPolicies: OnyxCollection<Policy>;
Onyx.connect({
    key: ONYXKEYS.COLLECTION.POLICY,
    waitForCollectionCallback: true,
    callback: (value) => (allPolicies = value),
});

let allReports: OnyxCollection<Report>;
let reportsByPolicyID: ReportByPolicyMap;
Onyx.connect({
    key: ONYXKEYS.COLLECTION.REPORT,
    waitForCollectionCallback: true,
    callback: (value) => {
        allReports = value;
        UnreadIndicatorUpdaterHelper().then((module) => {
            module.triggerUnreadUpdate();
        });

        // Each time a new report is added we will check to see if the user should be switched
        autoSwitchToFocusMode();

        if (!value) {
            return;
        }

        reportsByPolicyID = Object.values(value).reduce<ReportByPolicyMap>((acc, report) => {
            if (!report) {
                return acc;
            }

            handleReportChanged(report);

            // Get all reports, which are the ones that are:
            // - Owned by the same user
            // - Are either open or submitted
            // - Belong to the same workspace
            if (report.policyID && report.ownerAccountID === currentUserAccountID && (report.stateNum ?? 0) <= 1) {
                if (!acc[report.policyID]) {
                    acc[report.policyID] = [];
                }
                acc[report.policyID].push(report);
            }

            return acc;
        }, {});
    },
});

let allBetas: OnyxEntry<Beta[]>;
Onyx.connect({
    key: ONYXKEYS.BETAS,
    callback: (value) => (allBetas = value),
});

let allTransactions: OnyxCollection<Transaction> = {};
let reportsTransactions: Record<string, Transaction[]> = {};
Onyx.connect({
    key: ONYXKEYS.COLLECTION.TRANSACTION,
    waitForCollectionCallback: true,
    callback: (value) => {
        if (!value) {
            return;
        }
        allTransactions = Object.fromEntries(Object.entries(value).filter(([, transaction]) => transaction));

        reportsTransactions = Object.values(value).reduce<Record<string, Transaction[]>>((all, transaction) => {
            const reportsMap = all;
            if (!transaction?.reportID) {
                return reportsMap;
            }

            if (!reportsMap[transaction.reportID]) {
                reportsMap[transaction.reportID] = [];
            }
            reportsMap[transaction.reportID].push(transaction);

            return all;
        }, {});
    },
});

let allReportActions: OnyxCollection<ReportActions>;
Onyx.connect({
    key: ONYXKEYS.COLLECTION.REPORT_ACTIONS,
    waitForCollectionCallback: true,
    callback: (actions) => {
        if (!actions) {
            return;
        }
        allReportActions = actions;
    },
});

let allReportMetadata: OnyxCollection<ReportMetadata>;
const allReportMetadataKeyValue: Record<string, ReportMetadata> = {};
Onyx.connect({
    key: ONYXKEYS.COLLECTION.REPORT_METADATA,
    waitForCollectionCallback: true,
    callback: (value) => {
        if (!value) {
            return;
        }
        allReportMetadata = value;

        Object.entries(value).forEach(([reportID, reportMetadata]) => {
            if (!reportMetadata) {
                return;
            }

            const [, id] = reportID.split('_');
            allReportMetadataKeyValue[id] = reportMetadata;
        });
    },
});

let allReportNameValuePair: OnyxCollection<ReportNameValuePairs>;
Onyx.connect({
    key: ONYXKEYS.COLLECTION.REPORT_NAME_VALUE_PAIRS,
    waitForCollectionCallback: true,
    callback: (value) => {
        if (!value) {
            return;
        }
        allReportNameValuePair = value;
    },
});

let allReportsViolations: OnyxCollection<ReportViolations>;
Onyx.connect({
    key: ONYXKEYS.COLLECTION.REPORT_VIOLATIONS,
    waitForCollectionCallback: true,
    callback: (value) => {
        if (!value) {
            return;
        }
        allReportsViolations = value;
    },
});

let onboarding: OnyxEntry<Onboarding>;
Onyx.connect({
    key: ONYXKEYS.NVP_ONBOARDING,
    callback: (value) => (onboarding = value),
});

let delegateEmail = '';
Onyx.connect({
    key: ONYXKEYS.ACCOUNT,
    callback: (value) => {
        delegateEmail = value?.delegatedAccess?.delegate ?? '';
    },
});

let activePolicyID: OnyxEntry<string>;
Onyx.connect({
    key: ONYXKEYS.NVP_ACTIVE_POLICY_ID,
    callback: (value) => (activePolicyID = value),
});

let reportAttributes: ReportAttributesDerivedValue['reports'];
Onyx.connect({
    key: ONYXKEYS.DERIVED.REPORT_ATTRIBUTES,
    callback: (value) => {
        if (!value) {
            return;
        }
        reportAttributes = value.reports;
    },
});

let newGroupChatDraft: OnyxEntry<NewGroupChatDraft>;
Onyx.connect({
    key: ONYXKEYS.NEW_GROUP_CHAT_DRAFT,
    callback: (value) => (newGroupChatDraft = value),
});

let onboardingCompanySize: OnyxEntry<OnboardingCompanySize>;
Onyx.connect({
    key: ONYXKEYS.ONBOARDING_COMPANY_SIZE,
    callback: (value) => {
        onboardingCompanySize = value;
    },
});

function getCurrentUserAvatar(): AvatarSource | undefined {
    return currentUserPersonalDetails?.avatar;
}

function getCurrentUserDisplayNameOrEmail(): string | undefined {
    return currentUserPersonalDetails?.displayName ?? currentUserEmail;
}

function getChatType(report: OnyxInputOrEntry<Report> | Participant): ValueOf<typeof CONST.REPORT.CHAT_TYPE> | undefined {
    return report?.chatType;
}

/**
 * Get the report or draft report given a reportID
 */
function getReportOrDraftReport(reportID: string | undefined, searchReports?: SearchReport[]): OnyxEntry<Report> | SearchReport {
    const searchReport = searchReports?.find((report) => report.reportID === reportID);
    const onyxReport = allReports?.[`${ONYXKEYS.COLLECTION.REPORT}${reportID}`];
    return searchReport ?? onyxReport ?? allReportsDraft?.[`${ONYXKEYS.COLLECTION.REPORT_DRAFT}${reportID}`];
}

function reportTransactionsSelector(transactions: OnyxCollection<Transaction>, reportID: string | undefined): Transaction[] {
    if (!transactions || !reportID) {
        return [];
    }

    return Object.values(transactions).filter((transaction): transaction is Transaction => !!transaction && transaction.reportID === reportID);
}

function getReportTransactions(reportID: string | undefined, allReportsTransactions: Record<string, Transaction[]> = reportsTransactions): Transaction[] {
    if (!reportID) {
        return [];
    }

    return allReportsTransactions[reportID] ?? [];
}

/**
 * Check if a report is a draft report
 */
function isDraftReport(reportID: string | undefined): boolean {
    const draftReport = allReportsDraft?.[`${ONYXKEYS.COLLECTION.REPORT_DRAFT}${reportID}`];

    return !!draftReport;
}
/**
 * @private
 */
function isSearchReportArray(object: SearchReport[] | OnyxCollection<Report>): object is SearchReport[] {
    if (!Array.isArray(object)) {
        return false;
    }
    const firstItem = object.at(0);
    return firstItem !== undefined && 'private_isArchived' in firstItem;
}

/**
 * @private
 * Returns the report
 */
function getReport(reportID: string, reports: SearchReport[] | OnyxCollection<Report>): OnyxEntry<Report> | SearchReport {
    if (isSearchReportArray(reports)) {
        reports?.find((report) => report.reportID === reportID);
    } else {
        return reports?.[`${ONYXKEYS.COLLECTION.REPORT}${reportID}`];
    }
}

/**
 * Returns the report
 * @deprecated Get the data straight from Onyx
 */
function getReportNameValuePairs(reportID?: string, reportNameValuePairs: OnyxCollection<ReportNameValuePairs> = allReportNameValuePair): OnyxEntry<ReportNameValuePairs> {
    return reportNameValuePairs?.[`${ONYXKEYS.COLLECTION.REPORT_NAME_VALUE_PAIRS}${reportID}`];
}

/**
 * Returns the parentReport if the given report is a thread
 */
function getParentReport(report: OnyxEntry<Report>): OnyxEntry<Report> {
    if (!report?.parentReportID) {
        return undefined;
    }
    return getReport(report.parentReportID, allReports);
}

/**
 * Returns the root parentReport if the given report is nested.
 * Uses recursion to iterate any depth of nested reports.
 */

function getRootParentReport({
    report,
    reports,
    visitedReportIDs = new Set<string>(),
}: {
    report: OnyxEntry<Report>;
    reports?: SearchReport[];
    visitedReportIDs?: Set<string>;
}): OnyxEntry<Report> {
    if (!report) {
        return undefined;
    }

    // Returns the current report as the root report, because it does not have a parentReportID
    if (!report?.parentReportID) {
        return report;
    }

    // Detect and prevent an infinite loop caused by a cycle in the ancestry. This should normally
    // never happen
    if (visitedReportIDs.has(report.reportID)) {
        Log.alert('Report ancestry cycle detected.', {reportID: report.reportID, ancestry: Array.from(visitedReportIDs)});
        return undefined;
    }
    visitedReportIDs.add(report.reportID);

    const parentReport = getReportOrDraftReport(report?.parentReportID, reports);

    // Runs recursion to iterate a parent report
    return getRootParentReport({report: !isEmptyObject(parentReport) ? parentReport : undefined, visitedReportIDs, reports});
}

/**
 * Returns the policy of the report
 */
function getPolicy(policyID: string | undefined): OnyxEntry<Policy> {
    if (!allPolicies || !policyID) {
        return undefined;
    }
    return allPolicies[`${ONYXKEYS.COLLECTION.POLICY}${policyID}`];
}

/**
 * Get the policy type from a given report
 * @param policies must have Onyxkey prefix (i.e 'policy_') for keys
 */
function getPolicyType(report: OnyxInputOrEntry<Report>, policies: OnyxCollection<Policy>): string {
    return policies?.[`${ONYXKEYS.COLLECTION.POLICY}${report?.policyID}`]?.type ?? '';
}

const unavailableTranslation = translateLocal('workspace.common.unavailable');
/**
 * Get the policy name from a given report
 */
function getPolicyName({report, returnEmptyIfNotFound = false, policy, policies, reports}: GetPolicyNameParams): string {
    const noPolicyFound = returnEmptyIfNotFound ? '' : unavailableTranslation;
    if (isEmptyObject(report) || (isEmptyObject(policies) && isEmptyObject(allPolicies) && !report?.policyName)) {
        return noPolicyFound;
    }
    const finalPolicy = (() => {
        if (isEmptyObject(policy)) {
            if (policies) {
                return policies.find((p) => p.id === report.policyID);
            }
            return allPolicies?.[`${ONYXKEYS.COLLECTION.POLICY}${report.policyID}`];
        }
        return policy ?? policies?.find((p) => p.id === report.policyID);
    })();

    const parentReport = getRootParentReport({report, reports});

    // Rooms send back the policy name with the reportSummary,
    // since they can also be accessed by people who aren't in the workspace
    // eslint-disable-next-line @typescript-eslint/prefer-nullish-coalescing
    const policyName = finalPolicy?.name || report?.policyName || report?.oldPolicyName || parentReport?.oldPolicyName || noPolicyFound;

    return policyName;
}

/**
 * Returns the concatenated title for the PrimaryLogins of a report
 */
function getReportParticipantsTitle(accountIDs: number[]): string {
    // Somehow it's possible for the logins coming from report.participantAccountIDs to contain undefined values so we use .filter(Boolean) to remove them.
    return accountIDs.filter(Boolean).join(', ');
}

/**
 * Checks if a report is a chat report.
 */
function isChatReport(report: OnyxEntry<Report>): boolean {
    return report?.type === CONST.REPORT.TYPE.CHAT;
}

function isInvoiceReport(report: OnyxInputOrEntry<Report> | SearchReport): boolean {
    return report?.type === CONST.REPORT.TYPE.INVOICE;
}

function isNewDotInvoice(invoiceRoomID: string | undefined): boolean {
    if (!invoiceRoomID) {
        return false;
    }

    return isInvoiceRoom(getReport(invoiceRoomID, allReports));
}

/**
 * Checks if the report with supplied ID has been approved or not
 */
function isReportIDApproved(reportID: string | undefined) {
    if (!reportID) {
        return;
    }
    const report = getReport(reportID, allReports);
    if (!report) {
        return;
    }
    return isReportApproved({report});
}

/**
 * Checks if a report is an Expense report.
 */
function isExpenseReport(report: OnyxInputOrEntry<Report> | SearchReport): boolean {
    return report?.type === CONST.REPORT.TYPE.EXPENSE;
}

/**
 * Checks if a report is an IOU report using report or reportID
 */
function isIOUReport(reportOrID: OnyxInputOrEntry<Report> | SearchReport | string): boolean {
    const report = typeof reportOrID === 'string' ? getReport(reportOrID, allReports) ?? null : reportOrID;
    return report?.type === CONST.REPORT.TYPE.IOU;
}

/**
 * Checks if a report is an IOU report using report
 */
function isIOUReportUsingReport(report: OnyxEntry<Report>): report is Report {
    return report?.type === CONST.REPORT.TYPE.IOU;
}
/**
 * Checks if a report is a task report.
 */
function isTaskReport(report: OnyxInputOrEntry<Report>): boolean {
    return report?.type === CONST.REPORT.TYPE.TASK;
}

/**
 * Checks if a task has been cancelled
 * When a task is deleted, the parentReportAction is updated to have a isDeletedParentAction deleted flag
 * This is because when you delete a task, we still allow you to chat on the report itself
 * There's another situation where you don't have access to the parentReportAction (because it was created in a chat you don't have access to)
 * In this case, we have added the key to the report itself
 */
function isCanceledTaskReport(report: OnyxInputOrEntry<Report>, parentReportAction: OnyxInputOrEntry<ReportAction> = null): boolean {
    if (!isEmptyObject(parentReportAction) && (getReportActionMessageReportUtils(parentReportAction)?.isDeletedParentAction ?? false)) {
        return true;
    }

    if (!isEmptyObject(report) && report?.isDeletedParentAction) {
        return true;
    }

    return false;
}

/**
 * Checks if a report is an open task report.
 *
 * @param parentReportAction - The parent report action of the report (Used to check if the task has been canceled)
 */
function isOpenTaskReport(report: OnyxInputOrEntry<Report>, parentReportAction: OnyxInputOrEntry<ReportAction> = null): boolean {
    return (
        isTaskReport(report) && !isCanceledTaskReport(report, parentReportAction) && report?.stateNum === CONST.REPORT.STATE_NUM.OPEN && report?.statusNum === CONST.REPORT.STATUS_NUM.OPEN
    );
}

/**
 * Checks if a report is a completed task report.
 */
function isCompletedTaskReport(report: OnyxEntry<Report>): boolean {
    return isTaskReport(report) && report?.stateNum === CONST.REPORT.STATE_NUM.APPROVED && report?.statusNum === CONST.REPORT.STATUS_NUM.APPROVED;
}

/**
 * Checks if the current user is the manager of the supplied report
 */
function isReportManager(report: OnyxEntry<Report>): boolean {
    return !!(report && report.managerID === currentUserAccountID);
}

/**
 * Checks if the supplied report has been approved
 */
function isReportApproved({report, parentReportAction = undefined}: {report: OnyxInputOrEntry<Report>; parentReportAction?: OnyxEntry<ReportAction> | undefined}): boolean {
    if (!report) {
        return parentReportAction?.childStateNum === CONST.REPORT.STATE_NUM.APPROVED && parentReportAction?.childStatusNum === CONST.REPORT.STATUS_NUM.APPROVED;
    }
    return report?.stateNum === CONST.REPORT.STATE_NUM.APPROVED && report?.statusNum === CONST.REPORT.STATUS_NUM.APPROVED;
}

/**
 * Checks if the supplied report has been manually reimbursed
 */
function isReportManuallyReimbursed(report: OnyxEntry<Report>): boolean {
    return report?.stateNum === CONST.REPORT.STATE_NUM.APPROVED && report?.statusNum === CONST.REPORT.STATUS_NUM.REIMBURSED;
}

/**
 * Checks if the supplied report is an expense report in Open state and status.
 */
function isOpenExpenseReport(report: OnyxInputOrEntry<Report>): boolean {
    return isExpenseReport(report) && report?.stateNum === CONST.REPORT.STATE_NUM.OPEN && report?.statusNum === CONST.REPORT.STATUS_NUM.OPEN;
}

/**
 * Checks if the supplied report has a member with the array passed in params.
 */
function hasParticipantInArray(report: OnyxEntry<Report>, memberAccountIDs: number[]) {
    if (!report?.participants) {
        return false;
    }

    const memberAccountIDsSet = new Set(memberAccountIDs);

    for (const accountID in report.participants) {
        if (memberAccountIDsSet.has(Number(accountID))) {
            return true;
        }
    }

    return false;
}

/**
 * Whether the Money Request report is settled
 */
function isSettled(reportOrID: OnyxInputOrEntry<Report> | SearchReport | string | undefined, reports?: SearchReport[] | OnyxCollection<Report>): boolean {
    if (!reportOrID) {
        return false;
    }
    const report = typeof reportOrID === 'string' ? getReport(reportOrID, reports ?? allReports) ?? null : reportOrID;
    if (!report) {
        return false;
    }

    if (isEmptyObject(report)) {
        return false;
    }

    // In case the payment is scheduled and we are waiting for the payee to set up their wallet,
    // consider the report as paid as well.
    if (report.isWaitingOnBankAccount && report.statusNum === CONST.REPORT.STATUS_NUM.APPROVED) {
        return false;
    }

    return report?.statusNum === CONST.REPORT.STATUS_NUM.REIMBURSED;
}

/**
 * Whether the current user is the submitter of the report
 */
function isCurrentUserSubmitter(reportID: string | undefined): boolean {
    if (!allReports || !reportID) {
        return false;
    }
    const report = allReports[`${ONYXKEYS.COLLECTION.REPORT}${reportID}`];
    return !!(report && report.ownerAccountID === currentUserAccountID);
}

/**
 * Whether the provided report is an Admin room
 */
function isAdminRoom(report: OnyxEntry<Report>): boolean {
    return getChatType(report) === CONST.REPORT.CHAT_TYPE.POLICY_ADMINS;
}

/**
 * Whether the provided report is an Admin-only posting room
 */
function isAdminsOnlyPostingRoom(report: OnyxEntry<Report>): boolean {
    return report?.writeCapability === CONST.REPORT.WRITE_CAPABILITIES.ADMINS;
}

/**
 * Whether the provided report is a Announce room
 */
function isAnnounceRoom(report: OnyxEntry<Report>): boolean {
    return getChatType(report) === CONST.REPORT.CHAT_TYPE.POLICY_ANNOUNCE;
}

/**
 * Whether the provided report is a default room
 */
function isDefaultRoom(report: OnyxEntry<Report>): boolean {
    return CONST.DEFAULT_POLICY_ROOM_CHAT_TYPES.some((type) => type === getChatType(report));
}

/**
 * Whether the provided report is a Domain room
 */
function isDomainRoom(report: OnyxEntry<Report>): boolean {
    return getChatType(report) === CONST.REPORT.CHAT_TYPE.DOMAIN_ALL;
}

/**
 * Whether the provided report is a user created policy room
 */
function isUserCreatedPolicyRoom(report: OnyxEntry<Report>): boolean {
    return getChatType(report) === CONST.REPORT.CHAT_TYPE.POLICY_ROOM;
}

/**
 * Whether the provided report is a Policy Expense chat.
 */
function isPolicyExpenseChat(option: OnyxInputOrEntry<Report> | OptionData | Participant): boolean {
    return getChatType(option) === CONST.REPORT.CHAT_TYPE.POLICY_EXPENSE_CHAT || !!(option && 'isPolicyExpenseChat' in option && option.isPolicyExpenseChat);
}

function isInvoiceRoom(report: OnyxEntry<Report>): boolean {
    return getChatType(report) === CONST.REPORT.CHAT_TYPE.INVOICE;
}

function isInvoiceRoomWithID(reportID?: string): boolean {
    if (!reportID) {
        return false;
    }
    const report = getReport(reportID, allReports);
    return isInvoiceRoom(report);
}

/**
 * Checks if a report is a completed task report.
 */
function isTripRoom(report: OnyxEntry<Report>): boolean {
    return isChatReport(report) && getChatType(report) === CONST.REPORT.CHAT_TYPE.TRIP_ROOM;
}

function isIndividualInvoiceRoom(report: OnyxEntry<Report>): boolean {
    return isInvoiceRoom(report) && report?.invoiceReceiver?.type === CONST.REPORT.INVOICE_RECEIVER_TYPE.INDIVIDUAL;
}

function isCurrentUserInvoiceReceiver(report: OnyxEntry<Report>): boolean {
    if (report?.invoiceReceiver?.type === CONST.REPORT.INVOICE_RECEIVER_TYPE.INDIVIDUAL) {
        return currentUserAccountID === report.invoiceReceiver.accountID;
    }

    if (report?.invoiceReceiver?.type === CONST.REPORT.INVOICE_RECEIVER_TYPE.BUSINESS) {
        const policy = getPolicy(report.invoiceReceiver.policyID);
        return isPolicyAdminPolicyUtils(policy);
    }

    return false;
}

/**
 * Whether the provided report belongs to a Control policy and is an expense chat
 */
function isControlPolicyExpenseChat(report: OnyxEntry<Report>): boolean {
    return isPolicyExpenseChat(report) && getPolicyType(report, allPolicies) === CONST.POLICY.TYPE.CORPORATE;
}

/**
 * Whether the provided policyType is a Free, Collect or Control policy type
 */
function isGroupPolicy(policyType: string): boolean {
    return policyType === CONST.POLICY.TYPE.CORPORATE || policyType === CONST.POLICY.TYPE.TEAM;
}

/**
 * Whether the provided report belongs to a Free, Collect or Control policy
 */
function isReportInGroupPolicy(report: OnyxInputOrEntry<Report>, policy?: OnyxInputOrEntry<Policy>): boolean {
    const policyType = policy?.type ?? getPolicyType(report, allPolicies);
    return isGroupPolicy(policyType);
}

/**
 * Whether the provided report belongs to a Control or Collect policy
 */
function isPaidGroupPolicy(report: OnyxEntry<Report>): boolean {
    const policyType = getPolicyType(report, allPolicies);
    return policyType === CONST.POLICY.TYPE.CORPORATE || policyType === CONST.POLICY.TYPE.TEAM;
}

/**
 * Whether the provided report belongs to a Control or Collect policy and is an expense chat
 */
function isPaidGroupPolicyExpenseChat(report: OnyxEntry<Report>): boolean {
    return isPolicyExpenseChat(report) && isPaidGroupPolicy(report);
}

/**
 * Whether the provided report belongs to a Control policy and is an expense report
 */
function isControlPolicyExpenseReport(report: OnyxEntry<Report>): boolean {
    return isExpenseReport(report) && getPolicyType(report, allPolicies) === CONST.POLICY.TYPE.CORPORATE;
}

/**
 * Whether the provided report belongs to a Control or Collect policy and is an expense report
 */
function isPaidGroupPolicyExpenseReport(report: OnyxEntry<Report>): boolean {
    return isExpenseReport(report) && isPaidGroupPolicy(report);
}

/**
 * Checks if the supplied report is an invoice report in Open state and status.
 */
function isOpenInvoiceReport(report: OnyxEntry<Report>): boolean {
    return isInvoiceReport(report) && report?.statusNum === CONST.REPORT.STATUS_NUM.OPEN;
}

/**
 * Whether the provided report is a chat room
 */
function isChatRoom(report: OnyxEntry<Report>): boolean {
    return isUserCreatedPolicyRoom(report) || isDefaultRoom(report) || isInvoiceRoom(report) || isTripRoom(report);
}

/**
 * Whether the provided report is a public room
 */
function isPublicRoom(report: OnyxEntry<Report>): boolean {
    return report?.visibility === CONST.REPORT.VISIBILITY.PUBLIC || report?.visibility === CONST.REPORT.VISIBILITY.PUBLIC_ANNOUNCE;
}

/**
 * Whether the provided report is a public announce room
 */
function isPublicAnnounceRoom(report: OnyxEntry<Report>): boolean {
    return report?.visibility === CONST.REPORT.VISIBILITY.PUBLIC_ANNOUNCE;
}

/**
 * If the report is a policy expense, the route should be for adding bank account for that policy
 * else since the report is a personal IOU, the route should be for personal bank account.
 */
function getBankAccountRoute(report: OnyxEntry<Report>): Route {
    if (isPolicyExpenseChat(report)) {
        return ROUTES.BANK_ACCOUNT_WITH_STEP_TO_OPEN.getRoute(report?.policyID);
    }

    if (isInvoiceRoom(report) && report?.invoiceReceiver?.type === CONST.REPORT.INVOICE_RECEIVER_TYPE.BUSINESS) {
        return ROUTES.WORKSPACE_INVOICES.getRoute(report?.invoiceReceiver?.policyID);
    }

    return ROUTES.SETTINGS_ADD_BANK_ACCOUNT;
}

/**
 * Check if personal detail of accountID is empty or optimistic data
 */
function isOptimisticPersonalDetail(accountID: number): boolean {
    return isEmptyObject(allPersonalDetails?.[accountID]) || !!allPersonalDetails?.[accountID]?.isOptimisticPersonalDetail;
}

/**
 * Checks if a report is a task report from a policy expense chat.
 */
function isWorkspaceTaskReport(report: OnyxEntry<Report>): boolean {
    if (!isTaskReport(report)) {
        return false;
    }
    const parentReport = report?.parentReportID ? getReport(report?.parentReportID, allReports) : undefined;
    return isPolicyExpenseChat(parentReport);
}

/**
 * Returns true if report has a parent
 */
function isThread(report: OnyxInputOrEntry<Report>): report is Thread {
    return !!(report?.parentReportID && report?.parentReportActionID);
}

/**
 * Returns true if report is of type chat and has a parent and is therefore a Thread.
 */
function isChatThread(report: OnyxInputOrEntry<Report>): report is Thread {
    return isThread(report) && report?.type === CONST.REPORT.TYPE.CHAT;
}

function isDM(report: OnyxEntry<Report>): boolean {
    return isChatReport(report) && !getChatType(report) && !isThread(report);
}

function isSelfDM(report: OnyxInputOrEntry<Report>): boolean {
    return getChatType(report) === CONST.REPORT.CHAT_TYPE.SELF_DM;
}

function isGroupChat(report: OnyxEntry<Report> | Partial<Report>): boolean {
    return getChatType(report) === CONST.REPORT.CHAT_TYPE.GROUP;
}

/**
 * Only returns true if this is the Expensify DM report.
 *
 * Note that this chat is no longer used for new users. We still need this function for users who have this chat.
 */
function isSystemChat(report: OnyxEntry<Report>): boolean {
    return getChatType(report) === CONST.REPORT.CHAT_TYPE.SYSTEM;
}

function getDefaultNotificationPreferenceForReport(report: OnyxEntry<Report>): ValueOf<typeof CONST.REPORT.NOTIFICATION_PREFERENCE> {
    if (isAnnounceRoom(report)) {
        return CONST.REPORT.NOTIFICATION_PREFERENCE.ALWAYS;
    }
    if (isPublicRoom(report)) {
        return CONST.REPORT.NOTIFICATION_PREFERENCE.DAILY;
    }
    if (!getChatType(report) || isGroupChat(report)) {
        return CONST.REPORT.NOTIFICATION_PREFERENCE.ALWAYS;
    }
    if (isAdminRoom(report) || isPolicyExpenseChat(report) || isInvoiceRoom(report)) {
        return CONST.REPORT.NOTIFICATION_PREFERENCE.ALWAYS;
    }
    if (isSelfDM(report)) {
        return CONST.REPORT.NOTIFICATION_PREFERENCE.MUTE;
    }
    return CONST.REPORT.NOTIFICATION_PREFERENCE.DAILY;
}

/**
 * Get the notification preference given a report. This should ALWAYS default to 'hidden'. Do not change this!
 */
function getReportNotificationPreference(report: OnyxEntry<Report>): ValueOf<typeof CONST.REPORT.NOTIFICATION_PREFERENCE> {
    const participant = currentUserAccountID ? report?.participants?.[currentUserAccountID] : undefined;
    return participant?.notificationPreference ?? CONST.REPORT.NOTIFICATION_PREFERENCE.HIDDEN;
}

/**
 * Only returns true if this is our main 1:1 DM report with Concierge.
 */
function isConciergeChatReport(report: OnyxInputOrEntry<Report>): boolean {
    return !!report && report?.reportID === conciergeChatReportID;
}

function findSelfDMReportID(): string | undefined {
    if (!allReports) {
        return;
    }

    const selfDMReport = Object.values(allReports).find((report) => isSelfDM(report) && !isThread(report));
    return selfDMReport?.reportID;
}

/**
 * Checks if the supplied report is from a policy or is an invoice report from a policy
 */
function isPolicyRelatedReport(report: OnyxEntry<Report>, policyID?: string) {
    return report?.policyID === policyID || !!(report?.invoiceReceiver && 'policyID' in report.invoiceReceiver && report.invoiceReceiver.policyID === policyID);
}

/**
 * Checks if the supplied report belongs to workspace based on the provided params. If the report's policyID is _FAKE_ or has no value, it means this report is a DM.
 * In this case report and workspace members must be compared to determine whether the report belongs to the workspace.
 */
function doesReportBelongToWorkspace(report: OnyxEntry<Report>, policyMemberAccountIDs: number[], policyID?: string) {
    return (
        isConciergeChatReport(report) ||
        (report?.policyID === CONST.POLICY.ID_FAKE || !report?.policyID ? hasParticipantInArray(report, policyMemberAccountIDs) : isPolicyRelatedReport(report, policyID))
    );
}

/**
 * Given an array of reports, return them filtered by a policyID and policyMemberAccountIDs.
 */
function filterReportsByPolicyIDAndMemberAccountIDs(reports: Array<OnyxEntry<Report>>, policyMemberAccountIDs: number[] = [], policyID?: string) {
    return reports.filter((report) => !!report && doesReportBelongToWorkspace(report, policyMemberAccountIDs, policyID));
}

/**
 * Returns true if report is still being processed
 */
function isProcessingReport(report: OnyxEntry<Report>): boolean {
    return report?.stateNum === CONST.REPORT.STATE_NUM.SUBMITTED && report?.statusNum === CONST.REPORT.STATUS_NUM.SUBMITTED;
}

function isOpenReport(report: OnyxEntry<Report>): boolean {
    return report?.stateNum === CONST.REPORT.STATE_NUM.OPEN && report?.statusNum === CONST.REPORT.STATUS_NUM.OPEN;
}

function isAwaitingFirstLevelApproval(report: OnyxEntry<Report>): boolean {
    if (!report) {
        return false;
    }

    const submitsToAccountID = getSubmitToAccountID(getPolicy(report.policyID), report);

    return isProcessingReport(report) && submitsToAccountID === report.managerID;
}

/**
 * Check if the report is a single chat report that isn't a thread
 * and personal detail of participant is optimistic data
 */
function shouldDisableDetailPage(report: OnyxEntry<Report>): boolean {
    if (isChatRoom(report) || isPolicyExpenseChat(report) || isChatThread(report) || isTaskReport(report)) {
        return false;
    }
    if (isOneOnOneChat(report)) {
        const participantAccountIDs = Object.keys(report?.participants ?? {})
            .map(Number)
            .filter((accountID) => accountID !== currentUserAccountID);
        return isOptimisticPersonalDetail(participantAccountIDs.at(0) ?? -1);
    }
    return false;
}

/**
 * Returns true if this report has only one participant and it's an Expensify account.
 */
function isExpensifyOnlyParticipantInReport(report: OnyxEntry<Report>): boolean {
    const otherParticipants = Object.keys(report?.participants ?? {})
        .map(Number)
        .filter((accountID) => accountID !== currentUserAccountID);
    return otherParticipants.length === 1 && otherParticipants.some((accountID) => CONST.EXPENSIFY_ACCOUNT_IDS.includes(accountID));
}

/**
 * Returns whether a given report can have tasks created in it.
 * We only prevent the task option if it's a DM/group-DM and the other users are all special Expensify accounts
 *
 */
function canCreateTaskInReport(report: OnyxEntry<Report>): boolean {
    const otherParticipants = Object.keys(report?.participants ?? {})
        .map(Number)
        .filter((accountID) => accountID !== currentUserAccountID);
    const areExpensifyAccountsOnlyOtherParticipants = otherParticipants.length >= 1 && otherParticipants.every((accountID) => CONST.EXPENSIFY_ACCOUNT_IDS.includes(accountID));
    if (areExpensifyAccountsOnlyOtherParticipants && isDM(report)) {
        return false;
    }

    return true;
}

/**
 * For all intents and purposes a report that has no notificationPreference at all should be considered "hidden".
 * We will remove the 'hidden' field entirely once the backend changes for https://github.com/Expensify/Expensify/issues/450891 are done.
 */
function isHiddenForCurrentUser(notificationPreference: string | null | undefined): boolean;
function isHiddenForCurrentUser(report: OnyxEntry<Report>): boolean;
function isHiddenForCurrentUser(reportOrPreference: OnyxEntry<Report> | string | null | undefined): boolean {
    if (typeof reportOrPreference === 'object' && reportOrPreference !== null) {
        const notificationPreference = getReportNotificationPreference(reportOrPreference);
        return isHiddenForCurrentUser(notificationPreference);
    }
    if (reportOrPreference === undefined || reportOrPreference === null || reportOrPreference === '') {
        return true;
    }
    return reportOrPreference === CONST.REPORT.NOTIFICATION_PREFERENCE.HIDDEN;
}

/**
 * Returns true if there are any guides accounts (team.expensify.com) in a list of accountIDs
 * by cross-referencing the accountIDs with personalDetails since guides that are participants
 * of the user's chats should have their personal details in Onyx.
 */
function hasExpensifyGuidesEmails(accountIDs: number[]): boolean {
    return accountIDs.some((accountID) => Str.extractEmailDomain(allPersonalDetails?.[accountID]?.login ?? '') === CONST.EMAIL.GUIDES_DOMAIN);
}

function getMostRecentlyVisitedReport(reports: Array<OnyxEntry<Report>>, reportMetadata: OnyxCollection<ReportMetadata>): OnyxEntry<Report> {
    const filteredReports = reports.filter((report) => {
        const shouldKeep = !isChatThread(report) || !isHiddenForCurrentUser(report);
        return shouldKeep && !!report?.reportID && !!(reportMetadata?.[`${ONYXKEYS.COLLECTION.REPORT_METADATA}${report.reportID}`]?.lastVisitTime ?? report?.lastReadTime);
    });
    return lodashMaxBy(filteredReports, (a) => [reportMetadata?.[`${ONYXKEYS.COLLECTION.REPORT_METADATA}${a?.reportID}`]?.lastVisitTime ?? '', a?.lastReadTime ?? '']);
}

function findLastAccessedReport(ignoreDomainRooms: boolean, openOnAdminRoom = false, policyID?: string, excludeReportID?: string): OnyxEntry<Report> {
    // If it's the user's first time using New Expensify, then they could either have:
    //   - just a Concierge report, if so we'll return that
    //   - their Concierge report, and a separate report that must have deeplinked them to the app before they created their account.
    // If it's the latter, we'll use the deeplinked report over the Concierge report,
    // since the Concierge report would be incorrectly selected over the deep-linked report in the logic below.

    const policyMemberAccountIDs = getPolicyEmployeeListByIdWithoutCurrentUser(allPolicies, policyID, currentUserAccountID);

    let reportsValues = Object.values(allReports ?? {});

    if (!!policyID || policyMemberAccountIDs.length > 0) {
        reportsValues = filterReportsByPolicyIDAndMemberAccountIDs(reportsValues, policyMemberAccountIDs, policyID);
    }

    let adminReport: OnyxEntry<Report>;
    if (openOnAdminRoom) {
        adminReport = reportsValues.find((report) => {
            const chatType = getChatType(report);
            return chatType === CONST.REPORT.CHAT_TYPE.POLICY_ADMINS;
        });
    }
    if (adminReport) {
        return adminReport;
    }

    // eslint-disable-next-line @typescript-eslint/prefer-nullish-coalescing
    const shouldFilter = excludeReportID || ignoreDomainRooms;
    if (shouldFilter) {
        reportsValues = reportsValues.filter((report) => {
            if (excludeReportID && report?.reportID === excludeReportID) {
                return false;
            }

            // We allow public announce rooms, admins, and announce rooms through since we bypass the default rooms beta for them.
            // Check where findLastAccessedReport is called in MainDrawerNavigator.js for more context.
            // Domain rooms are now the only type of default room that are on the defaultRooms beta.
            if (ignoreDomainRooms && isDomainRoom(report) && !hasExpensifyGuidesEmails(Object.keys(report?.participants ?? {}).map(Number))) {
                return false;
            }

            return true;
        });
    }

    // Filter out the system chat (Expensify chat) because the composer is disabled in it,
    // and it prompts the user to use the Concierge chat instead.
    reportsValues =
        reportsValues.filter((report) => {
            // This will get removed as part of https://github.com/Expensify/App/issues/59961
            // eslint-disable-next-line deprecation/deprecation
            const reportNameValuePairs = getReportNameValuePairs(report?.reportID);

            return !isSystemChat(report) && !isArchivedReport(reportNameValuePairs);
        }) ?? [];

    // At least two reports remain: self DM and Concierge chat.
    // Return the most recently visited report. Get the last read report from the report metadata.
    // If allReportMetadata is empty we'll return most recent report owned by user
    if (isEmptyObject(allReportMetadata)) {
        const ownedReports = reportsValues.filter((report) => report?.ownerAccountID === currentUserAccountID);
        if (ownedReports.length > 0) {
            return lodashMaxBy(ownedReports, (a) => a?.lastReadTime ?? '');
        }
        return lodashMaxBy(reportsValues, (a) => a?.lastReadTime ?? '');
    }
    return getMostRecentlyVisitedReport(reportsValues, allReportMetadata);
}

/**
 * Whether the provided report has expenses
 */
function hasExpenses(reportID?: string, transactions?: SearchTransaction[]): boolean {
    if (transactions) {
        return !!transactions?.find((transaction) => transaction?.reportID === reportID);
    }
    return !!Object.values(allTransactions ?? {}).find((transaction) => transaction?.reportID === reportID);
}

/**
 * Whether the provided report is a closed expense report with no expenses
 */
function isClosedExpenseReportWithNoExpenses(report: OnyxEntry<Report>, transactions?: SearchTransaction[]): boolean {
    return report?.statusNum === CONST.REPORT.STATUS_NUM.CLOSED && isExpenseReport(report) && !hasExpenses(report.reportID, transactions);
}

/**
 * Whether the provided report is an archived room
 */
// eslint-disable-next-line @typescript-eslint/no-unused-vars
function isArchivedNonExpenseReport(report: OnyxInputOrEntry<Report> | SearchReport, reportNameValuePairs?: OnyxInputOrEntry<ReportNameValuePairs>): boolean {
    return !(isExpenseReport(report) || isExpenseRequest(report)) && !!reportNameValuePairs?.private_isArchived;
}

/**
 * Whether the provided report is an archived report
 */
// eslint-disable-next-line @typescript-eslint/no-unused-vars
function isArchivedReport(reportNameValuePairs?: OnyxInputOrEntry<ReportNameValuePairs>): boolean {
    return !!reportNameValuePairs?.private_isArchived;
}

/**
 * Whether the report with the provided reportID is an archived non-expense report
 */
function isArchivedNonExpenseReportWithID(report?: OnyxInputOrEntry<Report>, isReportArchived = false) {
    if (!report) {
        return false;
    }
    return !(isExpenseReport(report) || isExpenseRequest(report)) && isReportArchived;
}

/**
 * Whether the provided report is a closed report
 */
function isClosedReport(report: OnyxInputOrEntry<Report> | SearchReport): boolean {
    return report?.statusNum === CONST.REPORT.STATUS_NUM.CLOSED;
}
/**
 * Whether the provided report is the admin's room
 */
function isJoinRequestInAdminRoom(report: OnyxEntry<Report>): boolean {
    if (!report) {
        return false;
    }
    // If this policy isn't owned by Expensify,
    // Account manager/guide should not have the workspace join request pinned to their LHN,
    // since they are not a part of the company, and should not action it on their behalf.
    if (report.policyID) {
        const policy = getPolicy(report.policyID);
        if (!isExpensifyTeam(policy?.owner) && isExpensifyTeam(currentUserPersonalDetails?.login)) {
            return false;
        }
    }
    return isActionableJoinRequestPending(report.reportID);
}

/**
 * Checks if the user has auditor permission in the provided report
 */
function isAuditor(report: OnyxEntry<Report>): boolean {
    if (report?.policyID) {
        const policy = getPolicy(report.policyID);
        return isPolicyAuditor(policy);
    }

    if (Array.isArray(report?.permissions) && report?.permissions.length > 0) {
        return report?.permissions?.includes(CONST.REPORT.PERMISSIONS.AUDITOR);
    }

    return false;
}

/**
 * Checks if the user can write in the provided report
 */
function canWriteInReport(report: OnyxEntry<Report>): boolean {
    if (Array.isArray(report?.permissions) && report?.permissions.length > 0 && !report?.permissions?.includes(CONST.REPORT.PERMISSIONS.AUDITOR)) {
        return report?.permissions?.includes(CONST.REPORT.PERMISSIONS.WRITE);
    }

    return true;
}

/**
 * Checks if the current user is allowed to comment on the given report.
 */
function isAllowedToComment(report: OnyxEntry<Report>): boolean {
    if (isAuditor(report)) {
        return true;
    }

    if (!canWriteInReport(report)) {
        return false;
    }

    // Default to allowing all users to post
    const capability = report?.writeCapability ?? CONST.REPORT.WRITE_CAPABILITIES.ALL;

    if (capability === CONST.REPORT.WRITE_CAPABILITIES.ALL) {
        return true;
    }

    // If unauthenticated user opens public chat room using deeplink, they do not have policies available and they cannot comment
    if (!allPolicies) {
        return false;
    }

    // If we've made it here, commenting on this report is restricted.
    // If the user is an admin, allow them to post.
    const policy = allPolicies[`${ONYXKEYS.COLLECTION.POLICY}${report?.policyID}`];
    return policy?.role === CONST.POLICY.ROLE.ADMIN;
}

/**
 * Checks if the current user is the admin of the policy given the policy expense chat.
 */
function isPolicyExpenseChatAdmin(report: OnyxEntry<Report>, policies: OnyxCollection<Policy>): boolean {
    if (!isPolicyExpenseChat(report)) {
        return false;
    }

    const policyRole = policies?.[`${ONYXKEYS.COLLECTION.POLICY}${report?.policyID}`]?.role;

    return policyRole === CONST.POLICY.ROLE.ADMIN;
}

/**
 * Checks if the current user is the admin of the policy.
 */
function isPolicyAdmin(policyID: string | undefined, policies: OnyxCollection<Policy>): boolean {
    if (!policyID) {
        return false;
    }

    const policyRole = policies?.[`${ONYXKEYS.COLLECTION.POLICY}${policyID}`]?.role;

    return policyRole === CONST.POLICY.ROLE.ADMIN;
}

/**
 * Checks whether all the transactions linked to the IOU report are of the Distance Request type with pending routes
 */
function hasOnlyTransactionsWithPendingRoutes(iouReportID: string | undefined): boolean {
    const transactions = getReportTransactions(iouReportID);

    // Early return false in case not having any transaction
    if (!transactions || transactions.length === 0) {
        return false;
    }

    return transactions.every((transaction) => isFetchingWaypointsFromServer(transaction));
}

/**
 * If the report is a thread and has a chat type set, it is a workspace chat.
 */
function isWorkspaceThread(report: OnyxEntry<Report>): boolean {
    const chatType = getChatType(report);
    return isThread(report) && isChatReport(report) && CONST.WORKSPACE_ROOM_TYPES.some((type) => chatType === type);
}

/**
 * Checks if a report is a child report.
 */
function isChildReport(report: OnyxEntry<Report>): boolean {
    return isThread(report) || isTaskReport(report);
}

/**
 * An Expense Request is a thread where the parent report is an Expense Report and
 * the parentReportAction is a transaction.
 */
function isExpenseRequest(report: OnyxInputOrEntry<Report>): report is Thread {
    if (isThread(report)) {
        const parentReportAction = allReportActions?.[`${ONYXKEYS.COLLECTION.REPORT_ACTIONS}${report.parentReportID}`]?.[report.parentReportActionID];
        const parentReport = getReport(report?.parentReportID, allReports);
        return isExpenseReport(parentReport) && !isEmptyObject(parentReportAction) && isTransactionThread(parentReportAction);
    }
    return false;
}

/**
 * An IOU Request is a thread where the parent report is an IOU Report and
 * the parentReportAction is a transaction.
 */
function isIOURequest(report: OnyxInputOrEntry<Report>): boolean {
    if (isThread(report)) {
        const parentReportAction = allReportActions?.[`${ONYXKEYS.COLLECTION.REPORT_ACTIONS}${report.parentReportID}`]?.[report.parentReportActionID];
        const parentReport = getReport(report?.parentReportID, allReports);
        return isIOUReport(parentReport) && !isEmptyObject(parentReportAction) && isTransactionThread(parentReportAction);
    }
    return false;
}

/**
 * A Track Expense Report is a thread where the parent the parentReportAction is a transaction, and
 * parentReportAction has type of track.
 */
function isTrackExpenseReport(report: OnyxInputOrEntry<Report>): boolean {
    if (isThread(report)) {
        const selfDMReportID = findSelfDMReportID();
        const parentReportAction = allReportActions?.[`${ONYXKEYS.COLLECTION.REPORT_ACTIONS}${report.parentReportID}`]?.[report.parentReportActionID];
        return !isEmptyObject(parentReportAction) && selfDMReportID === report.parentReportID && isTrackExpenseAction(parentReportAction);
    }
    return false;
}

/**
 * Checks if a report is an IOU or expense request.
 */
function isMoneyRequest(reportOrID: OnyxEntry<Report> | string): boolean {
    const report = typeof reportOrID === 'string' ? getReport(reportOrID, allReports) ?? null : reportOrID;
    return isIOURequest(report) || isExpenseRequest(report);
}

/**
 * Checks if a report is an IOU or expense report.
 */
function isMoneyRequestReport(reportOrID: OnyxInputOrEntry<Report> | SearchReport | string, reports?: SearchReport[]): boolean {
    const report = typeof reportOrID === 'string' ? getReport(reportOrID, reports ?? allReports) ?? null : reportOrID;
    return isIOUReport(report) || isExpenseReport(report);
}

/**
 * Determines the Help Panel report type based on the given report.
 */
function getHelpPaneReportType(report: OnyxEntry<Report>): ValueOf<typeof CONST.REPORT.HELP_TYPE> | undefined {
    if (!report) {
        return undefined;
    }

    if (isConciergeChatReport(report)) {
        return CONST.REPORT.HELP_TYPE.CHAT_CONCIERGE;
    }

    if (report?.chatType) {
        return getChatType(report);
    }

    switch (report?.type) {
        case CONST.REPORT.TYPE.EXPENSE:
            return CONST.REPORT.HELP_TYPE.EXPENSE_REPORT;
        case CONST.REPORT.TYPE.CHAT:
            return CONST.REPORT.HELP_TYPE.CHAT;
        case CONST.REPORT.TYPE.IOU:
            return CONST.REPORT.HELP_TYPE.IOU;
        case CONST.REPORT.TYPE.INVOICE:
            return CONST.REPORT.HELP_TYPE.INVOICE;
        case CONST.REPORT.TYPE.TASK:
            return CONST.REPORT.HELP_TYPE.TASK;
        default:
            return undefined;
    }
}

/**
 * Checks if a report contains only Non-Reimbursable transactions
 */
function hasOnlyNonReimbursableTransactions(iouReportID: string | undefined): boolean {
    const transactions = getReportTransactions(iouReportID);
    if (!transactions || transactions.length === 0) {
        return false;
    }

    return transactions.every((transaction) => !getReimbursable(transaction));
}

/**
 * Checks if a report has only one transaction associated with it
 */
function isOneTransactionReport(reportID: string | undefined): boolean {
    const reportActions = allReportActions?.[`${ONYXKEYS.COLLECTION.REPORT_ACTIONS}${reportID}`] ?? ([] as ReportAction[]);
    return getOneTransactionThreadReportID(reportID, reportActions) !== null;
}

/*
 * Whether the report contains only one expense and the expense should be paid later
 */
function isPayAtEndExpenseReport(reportID: string | undefined, transactions: Transaction[] | undefined): boolean {
    if ((!!transactions && transactions.length !== 1) || !isOneTransactionReport(reportID)) {
        return false;
    }

    return isPayAtEndExpense(transactions?.[0] ?? getReportTransactions(reportID).at(0));
}

/**
 * Checks if a report is a transaction thread associated with a report that has only one transaction
 */
function isOneTransactionThread(reportID: string | undefined, parentReportID: string | undefined, threadParentReportAction: OnyxEntry<ReportAction>): boolean {
    if (!reportID || !parentReportID) {
        return false;
    }

    const parentReportActions = allReportActions?.[`${ONYXKEYS.COLLECTION.REPORT_ACTIONS}${parentReportID}`] ?? ([] as ReportAction[]);
    const transactionThreadReportID = getOneTransactionThreadReportID(parentReportID, parentReportActions);
    return reportID === transactionThreadReportID && !isSentMoneyReportAction(threadParentReportAction);
}

/**
 * Checks if given report is a transaction thread
 */
function isReportTransactionThread(report: OnyxEntry<Report>) {
    return isMoneyRequest(report) || isTrackExpenseReport(report);
}

/**
 * Get displayed report ID, it will be parentReportID if the report is one transaction thread
 */
function getDisplayedReportID(reportID: string): string {
    const report = getReport(reportID, allReports);
    const parentReportID = report?.parentReportID;
    const parentReportAction = getReportAction(parentReportID, report?.parentReportActionID);
    return parentReportID && isOneTransactionThread(reportID, parentReportID, parentReportAction) ? parentReportID : reportID;
}

/**
 * Should return true only for personal 1:1 report
 *
 */
function isOneOnOneChat(report: OnyxEntry<Report>): boolean {
    const participants = report?.participants ?? {};
    const participant = currentUserAccountID ? participants[currentUserAccountID] : undefined;
    const isCurrentUserParticipant = participant ? 1 : 0;
    const participantAmount = Object.keys(participants).length - isCurrentUserParticipant;
    if (participantAmount !== 1) {
        return false;
    }
    return !isChatRoom(report) && !isExpenseRequest(report) && !isMoneyRequestReport(report) && !isPolicyExpenseChat(report) && !isTaskReport(report) && isDM(report) && !isIOUReport(report);
}

/**
 * Checks if the current user is a payer of the expense
 */

function isPayer(session: OnyxEntry<Session>, iouReport: OnyxEntry<Report>, onlyShowPayElsewhere = false, reportPolicy?: OnyxInputOrEntry<Policy> | SearchPolicy) {
    const isApproved = isReportApproved({report: iouReport});
    const policy = reportPolicy ?? allPolicies?.[`${ONYXKEYS.COLLECTION.POLICY}${iouReport?.policyID}`] ?? null;
    const policyType = policy?.type;
    const isAdmin = policyType !== CONST.POLICY.TYPE.PERSONAL && policy?.role === CONST.POLICY.ROLE.ADMIN;
    const isManager = iouReport?.managerID === session?.accountID;
    if (isPaidGroupPolicy(iouReport)) {
        if (policy?.reimbursementChoice === CONST.POLICY.REIMBURSEMENT_CHOICES.REIMBURSEMENT_YES) {
            // If we get here without a reimburser only show the pay button if we are the manager.
            if (!policy?.achAccount?.reimburser) {
                return isManager;
            }

            // If we are the reimburser and the report is approved or we are the manager then we can pay it.
            const isReimburser = session?.email === policy?.achAccount?.reimburser;
            return isReimburser && (isApproved || isManager);
        }
        if (policy?.reimbursementChoice === CONST.POLICY.REIMBURSEMENT_CHOICES.REIMBURSEMENT_MANUAL || onlyShowPayElsewhere) {
            return isAdmin && (isApproved || isManager);
        }
        return false;
    }
    return isAdmin || (isMoneyRequestReport(iouReport) && isManager);
}

/**
 * Checks if the current user is the action's author
 */
function isActionCreator(reportAction: OnyxInputOrEntry<ReportAction> | Partial<ReportAction>): boolean {
    return reportAction?.actorAccountID === currentUserAccountID;
}

/**
 * Returns the notification preference of the action's child report if it exists.
 * Otherwise, calculates it based on the action's authorship.
 */
function getChildReportNotificationPreference(reportAction: OnyxInputOrEntry<ReportAction> | Partial<ReportAction>): NotificationPreference {
    const childReportNotificationPreference = reportAction?.childReportNotificationPreference ?? '';
    if (childReportNotificationPreference) {
        return childReportNotificationPreference;
    }

    return isActionCreator(reportAction) ? CONST.REPORT.NOTIFICATION_PREFERENCE.ALWAYS : CONST.REPORT.NOTIFICATION_PREFERENCE.HIDDEN;
}

function canAddOrDeleteTransactions(moneyRequestReport: OnyxEntry<Report>): boolean {
    // This will get removed as part of https://github.com/Expensify/App/issues/59961
    // eslint-disable-next-line deprecation/deprecation
    const reportNameValuePairs = getReportNameValuePairs(moneyRequestReport?.reportID);

    if (!isMoneyRequestReport(moneyRequestReport) || isArchivedReport(reportNameValuePairs)) {
        return false;
    }

    const policy = getPolicy(moneyRequestReport?.policyID);

    if (isInstantSubmitEnabled(policy) && isSubmitAndClose(policy) && !arePaymentsEnabled(policy)) {
        return false;
    }

    if (isInstantSubmitEnabled(policy) && isProcessingReport(moneyRequestReport)) {
        return isAwaitingFirstLevelApproval(moneyRequestReport);
    }

    if (isReportApproved({report: moneyRequestReport}) || isClosedReport(moneyRequestReport) || isSettled(moneyRequestReport?.reportID)) {
        return false;
    }

    return true;
}

/**
 * Checks whether the supplied report supports adding more transactions to it.
 * Return true if:
 * - report is a non-settled IOU
 * - report is a draft
 * - report is a processing expense report and its policy has Instant reporting frequency
 */
function canAddTransaction(moneyRequestReport: OnyxEntry<Report>): boolean {
    if (!isMoneyRequestReport(moneyRequestReport)) {
        return false;
    }

    if (isReportInGroupPolicy(moneyRequestReport) && isProcessingReport(moneyRequestReport) && !isInstantSubmitEnabled(getPolicy(moneyRequestReport?.policyID))) {
        return false;
    }

    const policy = getPolicy(moneyRequestReport?.policyID);
    if (isInstantSubmitEnabled(policy) && isSubmitAndClose(policy) && hasOnlyNonReimbursableTransactions(moneyRequestReport?.reportID)) {
        return false;
    }

    return canAddOrDeleteTransactions(moneyRequestReport);
}

/**
 * Checks whether the supplied report supports deleting more transactions from it.
 * Return true if:
 * - report is a non-settled IOU
 * - report is a non-approved IOU
 */
function canDeleteTransaction(moneyRequestReport: OnyxEntry<Report>): boolean {
    return canAddOrDeleteTransactions(moneyRequestReport);
}

/**
 * Checks whether the card transaction support deleting based on liability type
 */
function canDeleteCardTransactionByLiabilityType(iouTransactionID?: string): boolean {
    const transaction = getTransaction(iouTransactionID ?? CONST.DEFAULT_NUMBER_ID);
    const isCardTransaction = isCardTransactionTransactionUtils(transaction);
    if (!isCardTransaction) {
        return true;
    }
    return transaction?.comment?.liabilityType === CONST.TRANSACTION.LIABILITY_TYPE.ALLOW;
}

/**
 * Can only delete if the author is this user and the action is an ADD_COMMENT action or an IOU action in an unsettled report, or if the user is a
 * policy admin
 */
function canDeleteReportAction(reportAction: OnyxInputOrEntry<ReportAction>, reportID: string | undefined): boolean {
    const report = getReportOrDraftReport(reportID);
    const isActionOwner = reportAction?.actorAccountID === currentUserAccountID;
    const policy = allPolicies?.[`${ONYXKEYS.COLLECTION.POLICY}${report?.policyID}`] ?? null;

    if (isMoneyRequestAction(reportAction)) {
        const iouTransactionID = getOriginalMessage(reportAction)?.IOUTransactionID;
        const isCardTransactionCanBeDeleted = canDeleteCardTransactionByLiabilityType(iouTransactionID);
        // For now, users cannot delete split actions
        const isSplitAction = getOriginalMessage(reportAction)?.type === CONST.IOU.REPORT_ACTION_TYPE.SPLIT;

        if (isSplitAction) {
            return false;
        }

        if (isActionOwner) {
            if (!isEmptyObject(report) && (isMoneyRequestReport(report) || isInvoiceReport(report))) {
                return canDeleteTransaction(report) && isCardTransactionCanBeDeleted;
            }
            return true;
        }
    }

    if (
        reportAction?.actionName !== CONST.REPORT.ACTIONS.TYPE.ADD_COMMENT ||
        reportAction?.pendingAction === CONST.RED_BRICK_ROAD_PENDING_ACTION.DELETE ||
        isCreatedTaskReportAction(reportAction) ||
        reportAction?.actorAccountID === CONST.ACCOUNT_ID.CONCIERGE
    ) {
        return false;
    }

    const isAdmin = policy?.role === CONST.POLICY.ROLE.ADMIN && !isEmptyObject(report) && !isDM(report);

    return isActionOwner || isAdmin;
}

/**
 * Returns true if Concierge is one of the chat participants (1:1 as well as group chats)
 */
function chatIncludesConcierge(report: Partial<OnyxEntry<Report>>): boolean {
    const participantAccountIDs = Object.keys(report?.participants ?? {}).map(Number);
    return participantAccountIDs.includes(CONST.ACCOUNT_ID.CONCIERGE);
}

/**
 * Returns true if there is any automated expensify account `in accountIDs
 */
function hasAutomatedExpensifyAccountIDs(accountIDs: number[]): boolean {
    return accountIDs.some((accountID) => CONST.EXPENSIFY_ACCOUNT_IDS.includes(accountID));
}

function getReportRecipientAccountIDs(report: OnyxEntry<Report>, currentLoginAccountID: number): number[] {
    let finalReport: OnyxEntry<Report> = report;
    // In 1:1 chat threads, the participants will be the same as parent report. If a report is specifically a 1:1 chat thread then we will
    // get parent report and use its participants array.
    if (isThread(report) && !(isTaskReport(report) || isMoneyRequestReport(report))) {
        const parentReport = getReport(report?.parentReportID, allReports);
        if (isOneOnOneChat(parentReport)) {
            finalReport = parentReport;
        }
    }

    let finalParticipantAccountIDs: number[] = [];
    if (isTaskReport(report)) {
        // Task reports `managerID` will change when assignee is changed, in that case the old `managerID` is still present in `participants`
        // along with the new one. We only need the `managerID` as a participant here.
        finalParticipantAccountIDs = report?.managerID ? [report?.managerID] : [];
    } else {
        finalParticipantAccountIDs = Object.keys(finalReport?.participants ?? {}).map(Number);
    }

    const otherParticipantsWithoutExpensifyAccountIDs = finalParticipantAccountIDs.filter((accountID) => {
        if (accountID === currentLoginAccountID) {
            return false;
        }
        if (CONST.EXPENSIFY_ACCOUNT_IDS.includes(accountID)) {
            return false;
        }
        return true;
    });

    return otherParticipantsWithoutExpensifyAccountIDs;
}

/**
 * Whether the time row should be shown for a report.
 */
function canShowReportRecipientLocalTime(personalDetails: OnyxEntry<PersonalDetailsList>, report: OnyxEntry<Report>, accountID: number): boolean {
    const reportRecipientAccountIDs = getReportRecipientAccountIDs(report, accountID);
    const hasMultipleParticipants = reportRecipientAccountIDs.length > 1;
    const reportRecipient = personalDetails?.[reportRecipientAccountIDs[0]];
    const reportRecipientTimezone = reportRecipient?.timezone ?? CONST.DEFAULT_TIME_ZONE;
    const isReportParticipantValidated = reportRecipient?.validated ?? false;
    return !!(
        !hasMultipleParticipants &&
        !isChatRoom(report) &&
        !isPolicyExpenseChat(getRootParentReport({report})) &&
        reportRecipient &&
        reportRecipientTimezone?.selected &&
        isReportParticipantValidated
    );
}

/**
 * Shorten last message text to fixed length and trim spaces.
 */
function formatReportLastMessageText(lastMessageText: string | undefined, isModifiedExpenseMessage = false): string {
    if (isModifiedExpenseMessage) {
        return String(lastMessageText).trim().replace(CONST.REGEX.LINE_BREAK, '').trim();
    }

    return formatLastMessageText(lastMessageText);
}

/**
 * Helper method to return the default avatar associated with the given login
 */
function getDefaultWorkspaceAvatar(workspaceName?: string): React.FC<SvgProps> {
    if (!workspaceName) {
        return defaultWorkspaceAvatars.WorkspaceBuilding;
    }

    // Remove all chars not A-Z or 0-9 including underscore
    const alphaNumeric = workspaceName
        .normalize('NFD')
        .replace(/[^0-9a-z]/gi, '')
        .toUpperCase();

    const workspace = `Workspace${alphaNumeric[0]}` as keyof typeof defaultWorkspaceAvatars;
    const defaultWorkspaceAvatar = defaultWorkspaceAvatars[workspace];

    return !alphaNumeric ? defaultWorkspaceAvatars.WorkspaceBuilding : defaultWorkspaceAvatar;
}

/**
 * Helper method to return the default avatar testID associated with the given login
 */
function getDefaultWorkspaceAvatarTestID(workspaceName: string): string {
    if (!workspaceName) {
        return defaultAvatarBuildingIconTestID;
    }

    // Remove all chars not A-Z or 0-9 including underscore
    const alphaNumeric = workspaceName
        .normalize('NFD')
        .replace(/[^0-9a-z]/gi, '')
        .toLowerCase();

    return !alphaNumeric ? defaultAvatarBuildingIconTestID : `SvgDefaultAvatar_${alphaNumeric[0]} Icon`;
}

/**
 * Helper method to return the default avatar associated with the given reportID
 */
function getDefaultGroupAvatar(reportID?: string): IconAsset {
    if (!reportID) {
        return defaultGroupAvatars.Avatar1;
    }
    const reportIDHashBucket: AvatarRange = ((Number(reportID) % CONST.DEFAULT_GROUP_AVATAR_COUNT) + 1) as AvatarRange;
    return defaultGroupAvatars[`Avatar${reportIDHashBucket}`];
}

/**
 * Returns the appropriate icons for the given chat report using the stored personalDetails.
 * The Avatar sources can be URLs or Icon components according to the chat type.
 */
function getIconsForParticipants(participants: number[], personalDetails: OnyxInputOrEntry<PersonalDetailsList>): Icon[] {
    const participantDetails: ParticipantDetails[] = [];
    const participantsList = participants || [];

    for (const accountID of participantsList) {
        const avatarSource = personalDetails?.[accountID]?.avatar ?? FallbackAvatar;
        const displayNameLogin = personalDetails?.[accountID]?.displayName ? personalDetails?.[accountID]?.displayName : personalDetails?.[accountID]?.login;
        participantDetails.push([accountID, displayNameLogin ?? '', avatarSource, personalDetails?.[accountID]?.fallbackIcon ?? '']);
    }

    const sortedParticipantDetails = participantDetails.sort((first, second) => {
        // First sort by displayName/login
        const displayNameLoginOrder = localeCompare(first[1], second[1]);
        if (displayNameLoginOrder !== 0) {
            return displayNameLoginOrder;
        }

        // Then fallback on accountID as the final sorting criteria.
        // This will ensure that the order of avatars with same login/displayName
        // stay consistent across all users and devices
        return first[0] - second[0];
    });

    // Now that things are sorted, gather only the avatars (second element in the array) and return those
    const avatars: Icon[] = [];

    for (const sortedParticipantDetail of sortedParticipantDetails) {
        const userIcon = {
            id: sortedParticipantDetail[0],
            source: sortedParticipantDetail[2],
            type: CONST.ICON_TYPE_AVATAR,
            name: sortedParticipantDetail[1],
            fallbackIcon: sortedParticipantDetail[3],
        };
        avatars.push(userIcon);
    }

    return avatars;
}

/**
 * Cache the workspace icons
 */
const workSpaceIconsCache = new Map<string, {name: string; icon: Icon}>();

/**
 * Given a report, return the associated workspace icon.
 */
function getWorkspaceIcon(report: OnyxInputOrEntry<Report>, policy?: OnyxInputOrEntry<Policy>): Icon {
    const workspaceName = getPolicyName({report, policy});
    const cacheKey = report?.policyID ?? workspaceName;
    const iconFromCache = workSpaceIconsCache.get(cacheKey);
    const reportPolicy = policy ?? allPolicies?.[`${ONYXKEYS.COLLECTION.POLICY}${report?.policyID}`];
    const policyAvatarURL = reportPolicy ? reportPolicy?.avatarURL : report?.policyAvatar;
    // eslint-disable-next-line @typescript-eslint/prefer-nullish-coalescing
    const policyExpenseChatAvatarSource = policyAvatarURL || getDefaultWorkspaceAvatar(workspaceName);

    const isSameAvatarURL = iconFromCache?.icon?.source === policyExpenseChatAvatarSource;
    const hasWorkSpaceNameChanged = iconFromCache?.name !== workspaceName;

    if (iconFromCache && (isSameAvatarURL || policyAvatarURL === undefined) && !hasWorkSpaceNameChanged) {
        return iconFromCache.icon;
    }

    const workspaceIcon: Icon = {
        source: policyExpenseChatAvatarSource ?? '',
        type: CONST.ICON_TYPE_WORKSPACE,
        name: workspaceName,
        id: report?.policyID,
    };
    workSpaceIconsCache.set(cacheKey, {name: workspaceName, icon: workspaceIcon});
    return workspaceIcon;
}

/**
 * Gets the personal details for a login by looking in the ONYXKEYS.PERSONAL_DETAILS_LIST Onyx key (stored in the local variable, allPersonalDetails). If it doesn't exist in Onyx,
 * then a default object is constructed.
 */
function getPersonalDetailsForAccountID(accountID: number | undefined, personalDetailsData?: Partial<PersonalDetailsList>): Partial<PersonalDetails> {
    if (!accountID) {
        return {};
    }

    const defaultDetails = {
        isOptimisticPersonalDetail: true,
    };

    if (!personalDetailsData) {
        return allPersonalDetails?.[accountID] ?? defaultDetails;
    }

    return personalDetailsData?.[accountID] ?? defaultDetails;
}

/**
 * Returns the personal details or a default object if the personal details are not available.
 */
function getPersonalDetailsOrDefault(personalDetails: Partial<PersonalDetails> | undefined | null): Partial<PersonalDetails> {
    return personalDetails ?? {isOptimisticPersonalDetail: true};
}

const hiddenTranslation = translateLocal('common.hidden');

const phoneNumberCache: Record<string, string> = {};

/**
 * Get the displayName for a single report participant.
 */
function getDisplayNameForParticipant({
    accountID,
    shouldUseShortForm = false,
    shouldFallbackToHidden = true,
    shouldAddCurrentUserPostfix = false,
    personalDetailsData = allPersonalDetails,
    shouldRemoveDomain = false,
}: {
    accountID?: number;
    shouldUseShortForm?: boolean;
    shouldFallbackToHidden?: boolean;
    shouldAddCurrentUserPostfix?: boolean;
    personalDetailsData?: Partial<PersonalDetailsList>;
    shouldRemoveDomain?: boolean;
}): string {
    if (!accountID) {
        return '';
    }

    const personalDetails = getPersonalDetailsOrDefault(personalDetailsData?.[accountID]);
    if (!personalDetails) {
        return '';
    }

    const login = personalDetails.login ?? '';

    // Check if the phone number is already cached
    let formattedLogin = phoneNumberCache[login];
    if (!formattedLogin) {
        formattedLogin = formatPhoneNumber(login);
        // Store the formatted phone number in the cache
        phoneNumberCache[login] = formattedLogin;
    }

    // This is to check if account is an invite/optimistically created one
    // and prevent from falling back to 'Hidden', so a correct value is shown
    // when searching for a new user
    if (personalDetails.isOptimisticPersonalDetail === true) {
        return formattedLogin;
    }

    // For selfDM, we display the user's displayName followed by '(you)' as a postfix
    const shouldAddPostfix = shouldAddCurrentUserPostfix && accountID === currentUserAccountID;

    let longName = getDisplayNameOrDefault(personalDetails, formattedLogin, shouldFallbackToHidden, shouldAddPostfix);

    if (shouldRemoveDomain && longName === formattedLogin) {
        longName = longName.split('@').at(0) ?? '';
    }

    // If the user's personal details (first name) should be hidden, make sure we return "hidden" instead of the short name
    if (shouldFallbackToHidden && longName === hiddenTranslation) {
        return formatPhoneNumber(longName);
    }

    const shortName = personalDetails.firstName ? personalDetails.firstName : longName;
    return shouldUseShortForm ? shortName : longName;
}

function getParticipantsAccountIDsForDisplay(
    report: OnyxEntry<Report>,
    shouldExcludeHidden = false,
    shouldExcludeDeleted = false,
    shouldForceExcludeCurrentUser = false,
    reportMetadataParam?: OnyxEntry<ReportMetadata>,
): number[] {
    const reportParticipants = report?.participants ?? {};
    const reportMetadata = reportMetadataParam ?? getReportMetadata(report?.reportID);
    let participantsEntries = Object.entries(reportParticipants);

    // We should not show participants that have an optimistic entry with the same login in the personal details
    const nonOptimisticLoginMap: Record<string, boolean | undefined> = {};

    for (const entry of participantsEntries) {
        const [accountID] = entry;
        const personalDetail = allPersonalDetails?.[accountID];
        if (personalDetail?.login && !personalDetail.isOptimisticPersonalDetail) {
            nonOptimisticLoginMap[personalDetail.login] = true;
        }
    }

    participantsEntries = participantsEntries.filter(([accountID]) => {
        const personalDetail = allPersonalDetails?.[accountID];
        if (personalDetail?.login && personalDetail.isOptimisticPersonalDetail) {
            return !nonOptimisticLoginMap[personalDetail.login];
        }
        return true;
    });

    let participantsIds = participantsEntries.map(([accountID]) => Number(accountID));

    // For 1:1 chat, we don't want to include the current user as a participant in order to not mark 1:1 chats as having multiple participants
    // For system chat, we want to display Expensify as the only participant
    const shouldExcludeCurrentUser = isOneOnOneChat(report) || isSystemChat(report) || shouldForceExcludeCurrentUser;

    if (shouldExcludeCurrentUser || shouldExcludeHidden || shouldExcludeDeleted) {
        participantsIds = participantsIds.filter((accountID) => {
            if (shouldExcludeCurrentUser && accountID === currentUserAccountID) {
                return false;
            }

            if (shouldExcludeHidden && isHiddenForCurrentUser(reportParticipants[accountID]?.notificationPreference)) {
                return false;
            }

            if (
                shouldExcludeDeleted &&
                reportMetadata?.pendingChatMembers?.findLast((member) => Number(member.accountID) === accountID)?.pendingAction === CONST.RED_BRICK_ROAD_PENDING_ACTION.DELETE
            ) {
                return false;
            }

            return true;
        });
    }

    return participantsIds.filter((accountID) => isNumber(accountID));
}

function getParticipantsList(report: Report, personalDetails: OnyxEntry<PersonalDetailsList>, isRoomMembersList = false, reportMetadata: OnyxEntry<ReportMetadata> = undefined): number[] {
    const isReportGroupChat = isGroupChat(report);
    const isReportIOU = isIOUReport(report);
    const shouldExcludeHiddenParticipants = !isReportGroupChat && !isReportIOU;
    const chatParticipants = getParticipantsAccountIDsForDisplay(report, isRoomMembersList || shouldExcludeHiddenParticipants, false, false, reportMetadata);

    return chatParticipants.filter((accountID) => {
        const details = personalDetails?.[accountID];

        if (!isRoomMembersList) {
            if (!details) {
                Log.hmmm(`[ReportParticipantsPage] no personal details found for Group chat member with accountID: ${accountID}`);
                return false;
            }
        } else {
            // When adding a new member to a room (whose personal detail does not exist in Onyx), an optimistic personal detail
            // is created. However, when the real personal detail is returned from the backend, a duplicate member may appear
            // briefly before the optimistic personal detail is deleted. To address this, we filter out the optimistically created
            // member here.
            const isDuplicateOptimisticDetail =
                details?.isOptimisticPersonalDetail && chatParticipants.some((accID) => accID !== accountID && details.login === personalDetails?.[accID]?.login);

            if (!details || isDuplicateOptimisticDetail) {
                Log.hmmm(`[RoomMembersPage] no personal details found for room member with accountID: ${accountID}`);
                return false;
            }
        }
        return true;
    });
}

function buildParticipantsFromAccountIDs(accountIDs: number[]): Participants {
    const finalParticipants: Participants = {};
    return accountIDs.reduce((participants, accountID) => {
        // eslint-disable-next-line no-param-reassign
        participants[accountID] = {notificationPreference: CONST.REPORT.NOTIFICATION_PREFERENCE.ALWAYS};
        return participants;
    }, finalParticipants);
}

/**
 * Returns the report name if the report is a group chat
 */
function getGroupChatName(participants?: SelectedParticipant[], shouldApplyLimit = false, report?: OnyxEntry<Report>, reportMetadataParam?: OnyxEntry<ReportMetadata>): string | undefined {
    // If we have a report always try to get the name from the report.
    if (report?.reportName) {
        return report.reportName;
    }

    const reportMetadata = reportMetadataParam ?? getReportMetadata(report?.reportID);

    const pendingMemberAccountIDs = new Set(
        reportMetadata?.pendingChatMembers?.filter((member) => member.pendingAction === CONST.RED_BRICK_ROAD_PENDING_ACTION.DELETE).map((member) => member.accountID),
    );
    let participantAccountIDs =
        participants?.map((participant) => participant.accountID) ??
        Object.keys(report?.participants ?? {})
            .map(Number)
            .filter((accountID) => !pendingMemberAccountIDs.has(accountID.toString()));
    const shouldAddEllipsis = participantAccountIDs.length > CONST.DISPLAY_PARTICIPANTS_LIMIT && shouldApplyLimit;
    if (shouldApplyLimit) {
        participantAccountIDs = participantAccountIDs.slice(0, CONST.DISPLAY_PARTICIPANTS_LIMIT);
    }
    const isMultipleParticipantReport = participantAccountIDs.length > 1;

    if (isMultipleParticipantReport) {
        return participantAccountIDs
            .map(
                (participantAccountID, index) =>
                    getDisplayNameForParticipant({accountID: participantAccountID, shouldUseShortForm: isMultipleParticipantReport}) || formatPhoneNumber(participants?.[index]?.login ?? ''),
            )
            .sort((first, second) => localeCompare(first ?? '', second ?? ''))
            .filter(Boolean)
            .join(', ')
            .slice(0, CONST.REPORT_NAME_LIMIT)
            .concat(shouldAddEllipsis ? '...' : '');
    }

    return translateLocal('groupChat.defaultReportName', {displayName: getDisplayNameForParticipant({accountID: participantAccountIDs.at(0)})});
}

function getParticipants(reportID: string) {
    const report = getReportOrDraftReport(reportID);
    if (!report) {
        return {};
    }

    return report.participants;
}

/**
 * Returns the appropriate icons for the given chat report using the stored personalDetails.
 * The Avatar sources can be URLs or Icon components according to the chat type.
 */
function getIcons(
    report: OnyxInputOrEntry<Report>,
    personalDetails: OnyxInputOrEntry<PersonalDetailsList>,
    defaultIcon: AvatarSource | null = null,
    defaultName = '',
    defaultAccountID = -1,
    policy?: OnyxInputOrEntry<Policy>,
    invoiceReceiverPolicy?: OnyxInputOrEntry<Policy>,
): Icon[] {
    const ownerDetails = report?.ownerAccountID ? personalDetails?.[report.ownerAccountID] : undefined;

    if (isEmptyObject(report)) {
        const fallbackIcon: Icon = {
            source: defaultIcon ?? FallbackAvatar,
            type: CONST.ICON_TYPE_AVATAR,
            name: defaultName,
            id: defaultAccountID,
        };
        return [fallbackIcon];
    }
    if (isExpenseRequest(report)) {
        const parentReportAction = allReportActions?.[`${ONYXKEYS.COLLECTION.REPORT_ACTIONS}${report.parentReportID}`]?.[report.parentReportActionID];
        const workspaceIcon = getWorkspaceIcon(report, policy);
        const actorDetails = parentReportAction?.actorAccountID ? personalDetails?.[parentReportAction.actorAccountID] : undefined;
        const memberIcon = {
            source: actorDetails?.avatar ?? FallbackAvatar,
            id: parentReportAction?.actorAccountID,
            type: CONST.ICON_TYPE_AVATAR,
            name: actorDetails?.displayName ?? '',
            fallbackIcon: actorDetails?.fallbackIcon,
        };

        return [memberIcon, workspaceIcon];
    }
    if (isChatThread(report)) {
        const parentReportAction = allReportActions?.[`${ONYXKEYS.COLLECTION.REPORT_ACTIONS}${report.parentReportID}`]?.[report.parentReportActionID];

        const actorAccountID = getReportActionActorAccountID(parentReportAction, report, report);
        const actorDetails = actorAccountID ? personalDetails?.[actorAccountID] : undefined;
        const actorDisplayName = getDisplayNameOrDefault(actorDetails, '', false);
        const actorIcon = {
            id: actorAccountID,
            source: actorDetails?.avatar ?? FallbackAvatar,
            name: formatPhoneNumber(actorDisplayName),
            type: CONST.ICON_TYPE_AVATAR,
            fallbackIcon: actorDetails?.fallbackIcon,
        };

        if (isWorkspaceThread(report)) {
            const workspaceIcon = getWorkspaceIcon(report, policy);
            return [actorIcon, workspaceIcon];
        }
        return [actorIcon];
    }
    if (isTaskReport(report)) {
        const ownerIcon = {
            id: report?.ownerAccountID,
            source: ownerDetails?.avatar ?? FallbackAvatar,
            type: CONST.ICON_TYPE_AVATAR,
            name: ownerDetails?.displayName ?? '',
            fallbackIcon: ownerDetails?.fallbackIcon,
        };

        if (isWorkspaceTaskReport(report)) {
            const workspaceIcon = getWorkspaceIcon(report, policy);
            return [ownerIcon, workspaceIcon];
        }

        return [ownerIcon];
    }
    if (isDomainRoom(report)) {
        // Get domain name after the #. Domain Rooms use our default workspace avatar pattern.
        const domainName = report?.reportName?.substring(1);
        const policyExpenseChatAvatarSource = getDefaultWorkspaceAvatar(domainName);
        const domainIcon: Icon = {
            source: policyExpenseChatAvatarSource,
            type: CONST.ICON_TYPE_WORKSPACE,
            name: domainName ?? '',
            id: report?.policyID,
        };
        return [domainIcon];
    }

    // This will get removed as part of https://github.com/Expensify/App/issues/59961
    // eslint-disable-next-line deprecation/deprecation
    if (isAdminRoom(report) || isAnnounceRoom(report) || isChatRoom(report) || isArchivedNonExpenseReport(report, getReportNameValuePairs(report?.reportID))) {
        const icons = [getWorkspaceIcon(report, policy)];

        if (isInvoiceRoom(report)) {
            if (report?.invoiceReceiver?.type === CONST.REPORT.INVOICE_RECEIVER_TYPE.INDIVIDUAL) {
                icons.push(...getIconsForParticipants([report?.invoiceReceiver.accountID], personalDetails));
            } else {
                const receiverPolicyID = report?.invoiceReceiver?.policyID;
                const receiverPolicy = invoiceReceiverPolicy ?? getPolicy(receiverPolicyID);
                if (!isEmptyObject(receiverPolicy)) {
                    icons.push({
                        source: receiverPolicy?.avatarURL ?? getDefaultWorkspaceAvatar(receiverPolicy.name),
                        type: CONST.ICON_TYPE_WORKSPACE,
                        name: receiverPolicy.name,
                        id: receiverPolicyID,
                    });
                }
            }
        }

        return icons;
    }
    if (isPolicyExpenseChat(report) || isExpenseReport(report)) {
        const workspaceIcon = getWorkspaceIcon(report, policy);
        const memberIcon = {
            source: ownerDetails?.avatar ?? FallbackAvatar,
            id: report?.ownerAccountID,
            type: CONST.ICON_TYPE_AVATAR,
            name: ownerDetails?.displayName ?? '',
            fallbackIcon: ownerDetails?.fallbackIcon,
        };
        return isExpenseReport(report) ? [memberIcon, workspaceIcon] : [workspaceIcon, memberIcon];
    }
    if (isIOUReport(report)) {
        const managerDetails = report?.managerID ? personalDetails?.[report.managerID] : undefined;
        const managerIcon = {
            source: managerDetails?.avatar ?? FallbackAvatar,
            id: report?.managerID,
            type: CONST.ICON_TYPE_AVATAR,
            name: managerDetails?.displayName ?? '',
            fallbackIcon: managerDetails?.fallbackIcon,
        };
        const ownerIcon = {
            id: report?.ownerAccountID,
            source: ownerDetails?.avatar ?? FallbackAvatar,
            type: CONST.ICON_TYPE_AVATAR,
            name: ownerDetails?.displayName ?? '',
            fallbackIcon: ownerDetails?.fallbackIcon,
        };
        const isManager = currentUserAccountID === report?.managerID;

        // For one transaction IOUs, display a simplified report icon
        if (isOneTransactionReport(report?.reportID)) {
            return [ownerIcon];
        }

        return isManager ? [managerIcon, ownerIcon] : [ownerIcon, managerIcon];
    }

    if (isSelfDM(report)) {
        return getIconsForParticipants(currentUserAccountID ? [currentUserAccountID] : [], personalDetails);
    }

    if (isSystemChat(report)) {
        return getIconsForParticipants([CONST.ACCOUNT_ID.NOTIFICATIONS ?? 0], personalDetails);
    }

    if (isGroupChat(report)) {
        const groupChatIcon = {
            // eslint-disable-next-line @typescript-eslint/prefer-nullish-coalescing
            source: report.avatarUrl || getDefaultGroupAvatar(report.reportID),
            id: -1,
            type: CONST.ICON_TYPE_AVATAR,
            name: getGroupChatName(undefined, true, report),
        };
        return [groupChatIcon];
    }

    if (isInvoiceReport(report)) {
        const invoiceRoomReport = getReportOrDraftReport(report.chatReportID);
        const icons = [getWorkspaceIcon(invoiceRoomReport, policy)];

        if (invoiceRoomReport?.invoiceReceiver?.type === CONST.REPORT.INVOICE_RECEIVER_TYPE.INDIVIDUAL) {
            icons.push(...getIconsForParticipants([invoiceRoomReport?.invoiceReceiver.accountID], personalDetails));

            return icons;
        }

        const receiverPolicyID = invoiceRoomReport?.invoiceReceiver?.policyID;
        const receiverPolicy = invoiceReceiverPolicy ?? getPolicy(receiverPolicyID);

        if (!isEmptyObject(receiverPolicy)) {
            icons.push({
                source: receiverPolicy?.avatarURL ?? getDefaultWorkspaceAvatar(receiverPolicy.name),
                type: CONST.ICON_TYPE_WORKSPACE,
                name: receiverPolicy.name,
                id: receiverPolicyID,
            });
        }

        return icons;
    }

    if (isOneOnOneChat(report)) {
        const otherParticipantsAccountIDs = Object.keys(report.participants ?? {})
            .map(Number)
            .filter((accountID) => accountID !== currentUserAccountID);
        return getIconsForParticipants(otherParticipantsAccountIDs, personalDetails);
    }

    const participantAccountIDs = Object.keys(report.participants ?? {}).map(Number);
    return getIconsForParticipants(participantAccountIDs, personalDetails);
}

function getDisplayNamesWithTooltips(
    personalDetailsList: PersonalDetails[] | PersonalDetailsList | OptionData[],
    shouldUseShortForm: boolean,
    shouldFallbackToHidden = true,
    shouldAddCurrentUserPostfix = false,
): DisplayNameWithTooltips {
    const personalDetailsListArray = Array.isArray(personalDetailsList) ? personalDetailsList : Object.values(personalDetailsList);

    return personalDetailsListArray
        .map((user) => {
            const accountID = Number(user?.accountID);
            // eslint-disable-next-line @typescript-eslint/prefer-nullish-coalescing
            const displayName = getDisplayNameForParticipant({accountID, shouldUseShortForm, shouldFallbackToHidden, shouldAddCurrentUserPostfix}) || user?.login || '';
            const avatar = user && 'avatar' in user ? user.avatar : undefined;

            let pronouns = user?.pronouns ?? undefined;
            if (pronouns?.startsWith(CONST.PRONOUNS.PREFIX)) {
                const pronounTranslationKey = pronouns.replace(CONST.PRONOUNS.PREFIX, '');
                pronouns = translateLocal(`pronouns.${pronounTranslationKey}` as TranslationPaths);
            }

            return {
                displayName,
                avatar,
                login: user?.login ?? '',
                accountID,
                pronouns,
            };
        })
        .sort((first, second) => {
            // First sort by displayName/login
            const displayNameLoginOrder = localeCompare(first.displayName, second.displayName);
            if (displayNameLoginOrder !== 0) {
                return displayNameLoginOrder;
            }

            // Then fallback on accountID as the final sorting criteria.
            return first.accountID - second.accountID;
        });
}

/**
 * Returns the the display names of the given user accountIDs
 */
function getUserDetailTooltipText(accountID: number, fallbackUserDisplayName = ''): string {
    const displayNameForParticipant = getDisplayNameForParticipant({accountID});
    return displayNameForParticipant || fallbackUserDisplayName;
}

/**
 * For a deleted parent report action within a chat report,
 * let us return the appropriate display message
 *
 * @param reportAction - The deleted report action of a chat report for which we need to return message.
 */
function getDeletedParentActionMessageForChatReport(reportAction: OnyxEntry<ReportAction>): string {
    // By default, let us display [Deleted message]
    let deletedMessageText = translateLocal('parentReportAction.deletedMessage');
    if (isCreatedTaskReportAction(reportAction)) {
        // For canceled task report, let us display [Deleted task]
        deletedMessageText = translateLocal('parentReportAction.deletedTask');
    }
    return deletedMessageText;
}

/**
 * Returns the preview message for `REIMBURSEMENT_QUEUED` action
 */
function getReimbursementQueuedActionMessage({
    reportAction,
    reportOrID,
    shouldUseShortDisplayName = true,
    reports,
    personalDetails,
}: {
    reportAction: OnyxEntry<ReportAction<typeof CONST.REPORT.ACTIONS.TYPE.REIMBURSEMENT_QUEUED>>;
    reportOrID: OnyxEntry<Report> | string | SearchReport;
    shouldUseShortDisplayName?: boolean;
    reports?: SearchReport[];
    personalDetails?: Partial<PersonalDetailsList>;
}): string {
    const report = typeof reportOrID === 'string' ? getReport(reportOrID, reports ?? allReports) : reportOrID;
    const submitterDisplayName = getDisplayNameForParticipant({accountID: report?.ownerAccountID, shouldUseShortForm: shouldUseShortDisplayName, personalDetailsData: personalDetails}) ?? '';
    const originalMessage = getOriginalMessage(reportAction);
    let messageKey: TranslationPaths;
    if (originalMessage?.paymentType === CONST.IOU.PAYMENT_TYPE.EXPENSIFY) {
        messageKey = 'iou.waitingOnEnabledWallet';
    } else {
        messageKey = 'iou.waitingOnBankAccount';
    }

    return translateLocal(messageKey, {submitterDisplayName});
}

/**
 * Returns the preview message for `REIMBURSEMENT_DEQUEUED` or `REIMBURSEMENT_ACH_CANCELED` action
 */
function getReimbursementDeQueuedOrCanceledActionMessage(
    reportAction: OnyxEntry<ReportAction<typeof CONST.REPORT.ACTIONS.TYPE.REIMBURSEMENT_DEQUEUED | typeof CONST.REPORT.ACTIONS.TYPE.REIMBURSEMENT_ACH_CANCELED>>,
    reportOrID: OnyxEntry<Report> | string | SearchReport,
    isLHNPreview = false,
): string {
    const report = typeof reportOrID === 'string' ? getReport(reportOrID, allReports) : reportOrID;
    const originalMessage = getOriginalMessage(reportAction);
    const amount = originalMessage?.amount;
    const currency = originalMessage?.currency;
    const formattedAmount = convertToDisplayString(amount, currency);
    if (originalMessage?.cancellationReason === CONST.REPORT.CANCEL_PAYMENT_REASONS.ADMIN || originalMessage?.cancellationReason === CONST.REPORT.CANCEL_PAYMENT_REASONS.USER) {
        const payerOrApproverName = report?.managerID === currentUserAccountID || !isLHNPreview ? '' : getDisplayNameForParticipant({accountID: report?.managerID, shouldUseShortForm: true});
        return translateLocal('iou.adminCanceledRequest', {manager: payerOrApproverName, amount: formattedAmount});
    }
    const submitterDisplayName = getDisplayNameForParticipant({accountID: report?.ownerAccountID, shouldUseShortForm: true}) ?? '';
    return translateLocal('iou.canceledRequest', {submitterDisplayName, amount: formattedAmount});
}

/**
 * Builds an optimistic REIMBURSEMENT_DEQUEUED report action with a randomly generated reportActionID.
 *
 */
function buildOptimisticChangeFieldAction(reportField: PolicyReportField, previousReportField: PolicyReportField): OptimisticChangeFieldAction {
    return {
        actionName: CONST.REPORT.ACTIONS.TYPE.CHANGE_FIELD,
        actorAccountID: currentUserAccountID,
        message: [
            {
                type: 'TEXT',
                style: 'strong',
                text: 'You',
            },
            {
                type: 'TEXT',
                style: 'normal',
                text: ` modified field '${reportField.name}'.`,
            },
            {
                type: 'TEXT',
                style: 'normal',
                text: ` New value is '${reportField.value}'`,
            },
            {
                type: 'TEXT',
                style: 'normal',
                text: ` (previously '${previousReportField.value}').`,
            },
        ],
        originalMessage: {
            fieldName: reportField.name,
            newType: reportField.type,
            newValue: reportField.value,
            oldType: previousReportField.type,
            oldValue: previousReportField.value,
        },
        person: [
            {
                style: 'strong',
                text: getCurrentUserDisplayNameOrEmail(),
                type: 'TEXT',
            },
        ],
        reportActionID: rand64(),
        created: DateUtils.getDBTime(),
        pendingAction: CONST.RED_BRICK_ROAD_PENDING_ACTION.ADD,
    };
}

/**
 * Builds an optimistic REIMBURSEMENT_DEQUEUED report action with a randomly generated reportActionID.
 *
 */
function buildOptimisticCancelPaymentReportAction(expenseReportID: string, amount: number, currency: string): OptimisticCancelPaymentReportAction {
    return {
        actionName: CONST.REPORT.ACTIONS.TYPE.REIMBURSEMENT_DEQUEUED,
        actorAccountID: currentUserAccountID,
        message: [
            {
                cancellationReason: CONST.REPORT.CANCEL_PAYMENT_REASONS.ADMIN,
                expenseReportID,
                type: CONST.REPORT.MESSAGE.TYPE.COMMENT,
                text: '',
                amount,
                currency,
            },
        ],
        originalMessage: {
            cancellationReason: CONST.REPORT.CANCEL_PAYMENT_REASONS.ADMIN,
            expenseReportID,
            amount,
            currency,
        },
        person: [
            {
                style: 'strong',
                text: getCurrentUserDisplayNameOrEmail(),
                type: 'TEXT',
            },
        ],
        reportActionID: rand64(),
        shouldShow: true,
        created: DateUtils.getDBTime(),
        pendingAction: CONST.RED_BRICK_ROAD_PENDING_ACTION.ADD,
    };
}

/**
 * Returns the last visible message for a given report after considering the given optimistic actions
 *
 * @param reportID - the report for which last visible message has to be fetched
 * @param [actionsToMerge] - the optimistic merge actions that needs to be considered while fetching last visible message

 */
function getLastVisibleMessage(reportID: string | undefined, actionsToMerge: ReportActions = {}): LastVisibleMessage {
    const report = getReportOrDraftReport(reportID);
    const lastVisibleAction = getLastVisibleActionReportActionsUtils(reportID, canUserPerformWriteAction(report), actionsToMerge);

    // For Chat Report with deleted parent actions, let us fetch the correct message
    if (isDeletedParentAction(lastVisibleAction) && !isEmptyObject(report) && isChatReport(report)) {
        const lastMessageText = getDeletedParentActionMessageForChatReport(lastVisibleAction);
        return {
            lastMessageText,
        };
    }

    // Fetch the last visible message for report represented by reportID and based on actions to merge.
    return getLastVisibleMessageReportActionsUtils(reportID, canUserPerformWriteAction(report), actionsToMerge);
}

/**
 * Checks if a report is waiting for the manager to complete an action.
 * Example: the assignee of an open task report or the manager of a processing expense report.
 *
 * @param [parentReportAction] - The parent report action of the report (Used to check if the task has been canceled)
 */
function isWaitingForAssigneeToCompleteAction(report: OnyxEntry<Report>, parentReportAction: OnyxEntry<ReportAction>): boolean {
    if (report?.hasOutstandingChildTask) {
        return true;
    }

    if (report?.hasParentAccess === false && isReportManager(report)) {
        if (isOpenTaskReport(report, parentReportAction)) {
            return true;
        }

        if (isProcessingReport(report) && isExpenseReport(report)) {
            return true;
        }
    }

    return false;
}

function isUnreadWithMention(reportOrOption: OnyxEntry<Report> | OptionData): boolean {
    if (!reportOrOption) {
        return false;
    }
    // lastMentionedTime and lastReadTime are both datetime strings and can be compared directly
    const lastMentionedTime = reportOrOption.lastMentionedTime ?? '';
    const lastReadTime = reportOrOption.lastReadTime ?? '';
    return !!('isUnreadWithMention' in reportOrOption && reportOrOption.isUnreadWithMention) || lastReadTime < lastMentionedTime;
}

type ReasonAndReportActionThatRequiresAttention = {
    reason: ValueOf<typeof CONST.REQUIRES_ATTENTION_REASONS>;
    reportAction?: OnyxEntry<ReportAction>;
};

function getReasonAndReportActionThatRequiresAttention(
    optionOrReport: OnyxEntry<Report> | OptionData,
    parentReportAction?: OnyxEntry<ReportAction>,
): ReasonAndReportActionThatRequiresAttention | null {
    if (!optionOrReport) {
        return null;
    }

    const reportActions = getAllReportActions(optionOrReport.reportID);

    if (isJoinRequestInAdminRoom(optionOrReport)) {
        return {
            reason: CONST.REQUIRES_ATTENTION_REASONS.HAS_JOIN_REQUEST,
            reportAction: getActionableJoinRequestPendingReportAction(optionOrReport.reportID),
        };
    }

    // This will get removed as part of https://github.com/Expensify/App/issues/59961
    // eslint-disable-next-line deprecation/deprecation
    if (isArchivedReport(getReportNameValuePairs(optionOrReport?.reportID)) || isArchivedReport(getReportNameValuePairs(optionOrReport?.reportID))) {
        return null;
    }

    if (isUnreadWithMention(optionOrReport)) {
        return {
            reason: CONST.REQUIRES_ATTENTION_REASONS.IS_UNREAD_WITH_MENTION,
        };
    }

    if (isWaitingForAssigneeToCompleteAction(optionOrReport, parentReportAction)) {
        return {
            reason: CONST.REQUIRES_ATTENTION_REASONS.IS_WAITING_FOR_ASSIGNEE_TO_COMPLETE_ACTION,
            reportAction: Object.values(reportActions).find((action) => action.childType === CONST.REPORT.TYPE.TASK),
        };
    }

    const iouReportActionToApproveOrPay = getIOUReportActionToApproveOrPay(optionOrReport, optionOrReport.reportID);
    const iouReportID = getIOUReportIDFromReportActionPreview(iouReportActionToApproveOrPay);
    const transactions = getReportTransactions(iouReportID);
    const hasOnlyPendingTransactions = transactions.length > 0 && transactions.every((t) => isExpensifyCardTransaction(t) && isPending(t));

    // Has a child report that is awaiting action (e.g. approve, pay, add bank account) from current user
    if (optionOrReport.hasOutstandingChildRequest && !hasOnlyPendingTransactions) {
        return {
            reason: CONST.REQUIRES_ATTENTION_REASONS.HAS_CHILD_REPORT_AWAITING_ACTION,
            reportAction: iouReportActionToApproveOrPay,
        };
    }

    if (hasMissingInvoiceBankAccount(optionOrReport.reportID) && !isSettled(optionOrReport.reportID)) {
        return {
            reason: CONST.REQUIRES_ATTENTION_REASONS.HAS_MISSING_INVOICE_BANK_ACCOUNT,
        };
    }

    if (isInvoiceRoom(optionOrReport)) {
        const reportAction = Object.values(reportActions).find(
            (action) =>
                action.actionName === CONST.REPORT.ACTIONS.TYPE.REPORT_PREVIEW &&
                action.childReportID &&
                hasMissingInvoiceBankAccount(action.childReportID) &&
                !isSettled(action.childReportID),
        );

        return reportAction
            ? {
                  reason: CONST.REQUIRES_ATTENTION_REASONS.HAS_MISSING_INVOICE_BANK_ACCOUNT,
                  reportAction,
              }
            : null;
    }

    return null;
}

/**
 * Determines if the option requires action from the current user. This can happen when it:
 *  - is unread and the user was mentioned in one of the unread comments
 *  - is for an outstanding task waiting on the user
 *  - has an outstanding child expense that is waiting for an action from the current user (e.g. pay, approve, add bank account)
 *  - is either the system or concierge chat, the user free trial has ended and it didn't add a payment card yet
 *
 * @param option (report or optionItem)
 * @param parentReportAction (the report action the current report is a thread of)
 */
function requiresAttentionFromCurrentUser(optionOrReport: OnyxEntry<Report> | OptionData, parentReportAction?: OnyxEntry<ReportAction>) {
    return !!getReasonAndReportActionThatRequiresAttention(optionOrReport, parentReportAction);
}

/**
 * Checks if the report contains at least one Non-Reimbursable transaction
 */
function hasNonReimbursableTransactions(iouReportID: string | undefined, reportsTransactionsParam: Record<string, Transaction[]> = reportsTransactions): boolean {
    const transactions = getReportTransactions(iouReportID, reportsTransactionsParam);
    return transactions.filter((transaction) => transaction.reimbursable === false).length > 0;
}

function getMoneyRequestSpendBreakdown(report: OnyxInputOrEntry<Report>, searchReports?: SearchReport[]): SpendBreakdown {
    const reports = searchReports ?? allReports;
    let moneyRequestReport: OnyxEntry<Report>;
    if (report && (isMoneyRequestReport(report, searchReports) || isInvoiceReport(report))) {
        moneyRequestReport = report;
    }
    if (reports && report?.iouReportID) {
        moneyRequestReport = getReport(report.iouReportID, allReports);
    }
    if (moneyRequestReport) {
        let nonReimbursableSpend = moneyRequestReport.nonReimbursableTotal ?? 0;
        let totalSpend = moneyRequestReport.total ?? 0;

        if (nonReimbursableSpend + totalSpend !== 0) {
            // There is a possibility that if the Expense report has a negative total.
            // This is because there are instances where you can get a credit back on your card,
            // or you enter a negative expense to “offset” future expenses
            nonReimbursableSpend = isExpenseReport(moneyRequestReport) ? nonReimbursableSpend * -1 : Math.abs(nonReimbursableSpend);
            totalSpend = isExpenseReport(moneyRequestReport) ? totalSpend * -1 : Math.abs(totalSpend);

            const totalDisplaySpend = totalSpend;
            const reimbursableSpend = totalDisplaySpend - nonReimbursableSpend;

            return {
                nonReimbursableSpend,
                reimbursableSpend,
                totalDisplaySpend,
            };
        }
    }
    return {
        nonReimbursableSpend: 0,
        reimbursableSpend: 0,
        totalDisplaySpend: 0,
    };
}

/**
 * Get the title for a policy expense chat which depends on the role of the policy member seeing this report
 */
function getPolicyExpenseChatName({
    report,
    policy,
    personalDetailsList = allPersonalDetails,
    policies,
    reports,
}: {
    report: OnyxEntry<Report>;
    policy?: OnyxEntry<Policy> | SearchPolicy;
    personalDetailsList?: Partial<PersonalDetailsList>;
    policies?: SearchPolicy[];
    reports?: SearchReport[];
}): string | undefined {
    const ownerAccountID = report?.ownerAccountID;
    const personalDetails = ownerAccountID ? personalDetailsList?.[ownerAccountID] : undefined;
    const login = personalDetails ? personalDetails.login : null;
    // eslint-disable-next-line @typescript-eslint/prefer-nullish-coalescing
    const reportOwnerDisplayName = getDisplayNameForParticipant({accountID: ownerAccountID, shouldRemoveDomain: true}) || login;

    if (reportOwnerDisplayName) {
        return translateLocal('workspace.common.policyExpenseChatName', {displayName: reportOwnerDisplayName});
    }

    let policyExpenseChatRole = 'user';

    const policyItem = policies ? policies.find((p) => p.id === report?.policyID) : allPolicies?.[`${ONYXKEYS.COLLECTION.POLICY}${report?.policyID}`];
    if (policyItem) {
        policyExpenseChatRole = policyItem.role || 'user';
    }

    // If this user is not admin and this policy expense chat has been archived because of account merging, this must be an old workspace chat
    // of the account which was merged into the current user's account. Use the name of the policy as the name of the report.
    // This will get removed as part of https://github.com/Expensify/App/issues/59961
    // eslint-disable-next-line deprecation/deprecation
    if (isArchivedNonExpenseReport(report, getReportNameValuePairs(report?.reportID))) {
        const lastAction = getLastVisibleActionReportActionsUtils(report?.reportID);
        const archiveReason = isClosedAction(lastAction) ? getOriginalMessage(lastAction)?.reason : CONST.REPORT.ARCHIVE_REASON.DEFAULT;
        if (archiveReason === CONST.REPORT.ARCHIVE_REASON.ACCOUNT_MERGED && policyExpenseChatRole !== CONST.POLICY.ROLE.ADMIN) {
            return getPolicyName({report, policy, policies, reports});
        }
    }
    return report?.reportName;
}

function getArchiveReason(reportActions: OnyxEntry<ReportActions>): ValueOf<typeof CONST.REPORT.ARCHIVE_REASON> | undefined {
    const lastClosedReportAction = getLastClosedReportAction(reportActions);

    if (!lastClosedReportAction) {
        return undefined;
    }

    return isClosedAction(lastClosedReportAction) ? getOriginalMessage(lastClosedReportAction)?.reason : CONST.REPORT.ARCHIVE_REASON.DEFAULT;
}

/**
 * Given a report field, check if the field is for the report title.
 */
function isReportFieldOfTypeTitle(reportField: OnyxEntry<PolicyReportField>): boolean {
    return reportField?.fieldID === CONST.REPORT_FIELD_TITLE_FIELD_ID;
}

/**
 * Check if Report has any held expenses
 */
function isHoldCreator(transaction: OnyxEntry<Transaction>, reportID: string | undefined): boolean {
    const holdReportAction = getReportAction(reportID, `${transaction?.comment?.hold ?? ''}`);
    return isActionCreator(holdReportAction);
}

/**
 * Given a report field, check if the field can be edited or not.
 * For title fields, its considered disabled if `deletable` prop is `true` (https://github.com/Expensify/App/issues/35043#issuecomment-1911275433)
 * For non title fields, its considered disabled if:
 * 1. The user is not admin of the report
 * 2. Report is settled or it is closed
 */
function isReportFieldDisabled(report: OnyxEntry<Report>, reportField: OnyxEntry<PolicyReportField>, policy: OnyxEntry<Policy>): boolean {
    if (isInvoiceReport(report)) {
        return true;
    }
    const isReportSettled = isSettled(report?.reportID);
    const isReportClosed = isClosedReport(report);
    const isTitleField = isReportFieldOfTypeTitle(reportField);
    const isAdmin = isPolicyAdmin(report?.policyID, {[`${ONYXKEYS.COLLECTION.POLICY}${policy?.id}`]: policy});
    return isTitleField ? !reportField?.deletable : !isAdmin && (isReportSettled || isReportClosed);
}

/**
 * Given a set of report fields, return the field that refers to title
 */
function getTitleReportField(reportFields: Record<string, PolicyReportField>) {
    return Object.values(reportFields).find((field) => isReportFieldOfTypeTitle(field));
}

/**
 * Get the key for a report field
 */
function getReportFieldKey(reportFieldId: string | undefined) {
    if (!reportFieldId) {
        return '';
    }

    // We don't need to add `expensify_` prefix to the title field key, because backend stored title under a unique key `text_title`,
    // and all the other report field keys are stored under `expensify_FIELD_ID`.
    if (reportFieldId === CONST.REPORT_FIELD_TITLE_FIELD_ID) {
        return reportFieldId;
    }

    return `expensify_${reportFieldId}`;
}

/**
 * Get the report fields attached to the policy given policyID
 */
function getReportFieldsByPolicyID(policyID: string | undefined): Record<string, PolicyReportField> {
    if (!policyID) {
        return {};
    }

    const policyReportFields = Object.entries(allPolicies ?? {}).find(([key]) => key.replace(ONYXKEYS.COLLECTION.POLICY, '') === policyID);
    const fieldList = policyReportFields?.[1]?.fieldList;

    if (!policyReportFields || !fieldList) {
        return {};
    }

    return fieldList;
}

/**
 * Get the report fields that we should display a MoneyReportView gets opened
 */

function getAvailableReportFields(report: OnyxEntry<Report>, policyReportFields: PolicyReportField[]): PolicyReportField[] {
    // Get the report fields that are attached to a report. These will persist even if a field is deleted from the policy.
    const reportFields = Object.values(report?.fieldList ?? {});
    const reportIsSettled = isSettled(report?.reportID);

    // If the report is settled, we don't want to show any new field that gets added to the policy.
    if (reportIsSettled) {
        return reportFields;
    }

    // If the report is unsettled, we want to merge the new fields that get added to the policy with the fields that
    // are attached to the report.
    const mergedFieldIds = Array.from(new Set([...policyReportFields.map(({fieldID}) => fieldID), ...reportFields.map(({fieldID}) => fieldID)]));

    const fields = mergedFieldIds.map((id) => {
        const field = report?.fieldList?.[getReportFieldKey(id)];

        if (field) {
            return field;
        }

        const policyReportField = policyReportFields.find(({fieldID}) => fieldID === id);

        if (policyReportField) {
            return policyReportField;
        }

        return null;
    });

    return fields.filter(Boolean) as PolicyReportField[];
}

/**
 * Get the title for an IOU or expense chat which will be showing the payer and the amount
 */
function getMoneyRequestReportName({
    report,
    policy,
    invoiceReceiverPolicy,
}: {
    report: OnyxEntry<Report>;
    policy?: OnyxEntry<Policy> | SearchPolicy;
    invoiceReceiverPolicy?: OnyxEntry<Policy> | SearchPolicy;
}): string {
    const reportFields = getReportFieldsByPolicyID(report?.policyID);
    const titleReportField = Object.values(reportFields ?? {}).find((reportField) => reportField?.fieldID === CONST.REPORT_FIELD_TITLE_FIELD_ID);

    if (titleReportField && report?.reportName && isPaidGroupPolicyExpenseReport(report)) {
        return report.reportName;
    }

    const moneyRequestTotal = getMoneyRequestSpendBreakdown(report).totalDisplaySpend;
    const formattedAmount = convertToDisplayString(moneyRequestTotal, report?.currency);

    let payerOrApproverName;
    if (isExpenseReport(report)) {
        const parentReport = getParentReport(report);
        payerOrApproverName = getPolicyName({report: parentReport ?? report, policy});
    } else if (isInvoiceReport(report)) {
        const chatReport = getReportOrDraftReport(report?.chatReportID);
        payerOrApproverName = getInvoicePayerName(chatReport, invoiceReceiverPolicy);
    } else {
        payerOrApproverName = getDisplayNameForParticipant({accountID: report?.managerID}) ?? '';
    }

    const payerPaidAmountMessage = translateLocal('iou.payerPaidAmount', {
        payer: payerOrApproverName,
        amount: formattedAmount,
    });

    if (isReportApproved({report})) {
        return translateLocal('iou.managerApprovedAmount', {
            manager: payerOrApproverName,
            amount: formattedAmount,
        });
    }

    if (report?.isWaitingOnBankAccount) {
        return `${payerPaidAmountMessage} ${CONST.DOT_SEPARATOR} ${translateLocal('iou.pending')}`;
    }

    if (!isSettled(report?.reportID) && hasNonReimbursableTransactions(report?.reportID)) {
        payerOrApproverName = getDisplayNameForParticipant({accountID: report?.ownerAccountID}) ?? '';
        return translateLocal('iou.payerSpentAmount', {payer: payerOrApproverName, amount: formattedAmount});
    }

    if (isProcessingReport(report) || isOpenExpenseReport(report) || isOpenInvoiceReport(report) || moneyRequestTotal === 0) {
        return translateLocal('iou.payerOwesAmount', {payer: payerOrApproverName, amount: formattedAmount});
    }

    return payerPaidAmountMessage;
}

/**
 * Gets transaction created, amount, currency, comment, and waypoints (for distance expense)
 * into a flat object. Used for displaying transactions and sending them in API commands
 */

function getTransactionDetails(transaction: OnyxInputOrEntry<Transaction>, createdDateFormat: string = CONST.DATE.FNS_FORMAT_STRING): TransactionDetails | undefined {
    if (!transaction) {
        return;
    }
    const report = getReportOrDraftReport(transaction?.reportID);
    return {
        created: getFormattedCreated(transaction, createdDateFormat),
        amount: getTransactionAmount(transaction, !isEmptyObject(report) && isExpenseReport(report)),
        attendees: getAttendees(transaction),
        taxAmount: getTaxAmount(transaction, !isEmptyObject(report) && isExpenseReport(report)),
        taxCode: getTaxCode(transaction),
        currency: getCurrency(transaction),
        comment: getDescription(transaction),
        merchant: getMerchant(transaction),
        waypoints: getWaypoints(transaction),
        customUnitRateID: getRateID(transaction),
        category: getCategory(transaction),
        billable: getBillable(transaction),
        tag: getTag(transaction),
        mccGroup: getMCCGroup(transaction),
        cardID: getCardID(transaction),
        originalAmount: getOriginalAmount(transaction),
        originalCurrency: getOriginalCurrency(transaction),
        postedDate: getFormattedPostedDate(transaction),
    };
}

function getTransactionCommentObject(transaction: OnyxEntry<Transaction>): Comment {
    return {
        ...transaction?.comment,
        comment: Parser.htmlToMarkdown(transaction?.comment?.comment ?? ''),
        waypoints: getWaypoints(transaction),
    };
}

/**
 * Can only edit if:
 *
 * - in case of IOU report
 *    - the current user is the requestor and is not settled yet
 * - in case of expense report
 *    - the current user is the requestor and is not settled yet
 *    - the current user is the manager of the report
 *    - or the current user is an admin on the policy the expense report is tied to
 *
 *    This is used in conjunction with canEditRestrictedField to control editing of specific fields like amount, currency, created, receipt, and distance.
 *    On its own, it only controls allowing/disallowing navigating to the editing pages or showing/hiding the 'Edit' icon on report actions
 */
function canEditMoneyRequest(reportAction: OnyxInputOrEntry<ReportAction<typeof CONST.REPORT.ACTIONS.TYPE.IOU>>, linkedTransaction?: OnyxEntry<Transaction>): boolean {
    const isDeleted = isDeletedAction(reportAction);

    if (isDeleted) {
        return false;
    }

    const allowedReportActionType: Array<ValueOf<typeof CONST.IOU.REPORT_ACTION_TYPE>> = [CONST.IOU.REPORT_ACTION_TYPE.TRACK, CONST.IOU.REPORT_ACTION_TYPE.CREATE];
    const originalMessage = getOriginalMessage(reportAction);
    const actionType = originalMessage?.type;

    if (!actionType || !allowedReportActionType.includes(actionType)) {
        return false;
    }

    const transaction = linkedTransaction ?? getLinkedTransaction(reportAction ?? undefined);

    // In case the transaction is failed to be created, we should disable editing the money request
    if (!transaction?.transactionID || (transaction?.pendingAction === CONST.RED_BRICK_ROAD_PENDING_ACTION.ADD && !isEmptyObject(transaction.errors))) {
        return false;
    }

    const moneyRequestReportID = originalMessage?.IOUReportID;

    if (!moneyRequestReportID) {
        return actionType === CONST.IOU.REPORT_ACTION_TYPE.TRACK;
    }

    const moneyRequestReport = getReportOrDraftReport(String(moneyRequestReportID));
    const isRequestor = currentUserAccountID === reportAction?.actorAccountID;

    const isSubmitted = isProcessingReport(moneyRequestReport);
    if (isIOUReport(moneyRequestReport)) {
        return isSubmitted && isRequestor;
    }

    const policy = getPolicy(moneyRequestReport?.policyID);
    const isAdmin = policy?.role === CONST.POLICY.ROLE.ADMIN;
    const isManager = currentUserAccountID === moneyRequestReport?.managerID;

    if (isInvoiceReport(moneyRequestReport) && isManager) {
        return false;
    }

    // Admin & managers can always edit coding fields such as tag, category, billable, etc.
    if (isAdmin || isManager) {
        return true;
    }

    if (policy?.type === CONST.POLICY.TYPE.CORPORATE && moneyRequestReport && isSubmitted && isCurrentUserSubmitter(moneyRequestReport.reportID)) {
        const isForwarded = getSubmitToAccountID(policy, moneyRequestReport) !== moneyRequestReport.managerID;
        return !isForwarded;
    }

    return !isReportApproved({report: moneyRequestReport}) && !isSettled(moneyRequestReport?.reportID) && !isClosedReport(moneyRequestReport) && isRequestor;
}

/**
 * Checks if the current user can edit the provided property of an expense
 *
 */
function canEditFieldOfMoneyRequest(reportAction: OnyxInputOrEntry<ReportAction>, fieldToEdit: ValueOf<typeof CONST.EDIT_REQUEST_FIELD>, isDeleteAction?: boolean): boolean {
    // A list of fields that cannot be edited by anyone, once an expense has been settled
    const restrictedFields: string[] = [
        CONST.EDIT_REQUEST_FIELD.AMOUNT,
        CONST.EDIT_REQUEST_FIELD.CURRENCY,
        CONST.EDIT_REQUEST_FIELD.MERCHANT,
        CONST.EDIT_REQUEST_FIELD.DATE,
        CONST.EDIT_REQUEST_FIELD.RECEIPT,
        CONST.EDIT_REQUEST_FIELD.DISTANCE,
        CONST.EDIT_REQUEST_FIELD.DISTANCE_RATE,
        CONST.EDIT_REQUEST_FIELD.REPORT,
    ];

    if (!isMoneyRequestAction(reportAction) || !canEditMoneyRequest(reportAction)) {
        return false;
    }

    // If we're editing fields such as category, tag, description, etc. the check above should be enough for handling the permission
    if (!restrictedFields.includes(fieldToEdit)) {
        return true;
    }

    const iouMessage = getOriginalMessage(reportAction);
    const moneyRequestReport = iouMessage?.IOUReportID ? getReport(iouMessage?.IOUReportID, allReports) ?? ({} as Report) : ({} as Report);
    const transaction = allTransactions?.[`${ONYXKEYS.COLLECTION.TRANSACTION}${iouMessage?.IOUTransactionID}`] ?? ({} as Transaction);

    if (isSettled(String(moneyRequestReport.reportID)) || isReportIDApproved(String(moneyRequestReport.reportID))) {
        return false;
    }

    if (
        (fieldToEdit === CONST.EDIT_REQUEST_FIELD.AMOUNT || fieldToEdit === CONST.EDIT_REQUEST_FIELD.CURRENCY || fieldToEdit === CONST.EDIT_REQUEST_FIELD.DATE) &&
        isCardTransactionTransactionUtils(transaction)
    ) {
        return false;
    }

    const policy = getPolicy(moneyRequestReport?.policyID);
    const isAdmin = isExpenseReport(moneyRequestReport) && policy?.role === CONST.POLICY.ROLE.ADMIN;
    const isManager = isExpenseReport(moneyRequestReport) && currentUserAccountID === moneyRequestReport?.managerID;

    if ((fieldToEdit === CONST.EDIT_REQUEST_FIELD.AMOUNT || fieldToEdit === CONST.EDIT_REQUEST_FIELD.CURRENCY) && isDistanceRequest(transaction)) {
        return isAdmin || isManager;
    }

    if (
        (fieldToEdit === CONST.EDIT_REQUEST_FIELD.AMOUNT || fieldToEdit === CONST.EDIT_REQUEST_FIELD.CURRENCY || fieldToEdit === CONST.EDIT_REQUEST_FIELD.MERCHANT) &&
        isPerDiemRequest(transaction)
    ) {
        return false;
    }

    if (fieldToEdit === CONST.EDIT_REQUEST_FIELD.RECEIPT) {
        const isRequestor = currentUserAccountID === reportAction?.actorAccountID;
        return (
            !isInvoiceReport(moneyRequestReport) &&
            !isReceiptBeingScanned(transaction) &&
            !isDistanceRequest(transaction) &&
            !isPerDiemRequest(transaction) &&
            (isAdmin || isManager || isRequestor) &&
            (isDeleteAction ? isRequestor : true)
        );
    }

    if (fieldToEdit === CONST.EDIT_REQUEST_FIELD.DISTANCE_RATE) {
        // The distance rate can be modified only on the distance expense reports
        return isExpenseReport(moneyRequestReport) && isDistanceRequest(transaction);
    }

    if (fieldToEdit === CONST.EDIT_REQUEST_FIELD.REPORT) {
        return getOutstandingReportsForUser(moneyRequestReport?.policyID, moneyRequestReport?.ownerAccountID, allReports ?? {}).length > 0;
    }

    return true;
}

/**
 * Can only edit if:
 *
 * - It was written by the current user
 * - It's an ADD_COMMENT that is not an attachment
 * - It's an expense where conditions for editability are defined in canEditMoneyRequest method
 * - It's not pending deletion
 */
function canEditReportAction(reportAction: OnyxInputOrEntry<ReportAction>): boolean {
    const isCommentOrIOU = reportAction?.actionName === CONST.REPORT.ACTIONS.TYPE.ADD_COMMENT || reportAction?.actionName === CONST.REPORT.ACTIONS.TYPE.IOU;
    const message = reportAction ? getReportActionMessageReportUtils(reportAction) : undefined;

    return !!(
        reportAction?.actorAccountID === currentUserAccountID &&
        isCommentOrIOU &&
        (!isMoneyRequestAction(reportAction) || canEditMoneyRequest(reportAction)) && // Returns true for non-IOU actions
        !isReportMessageAttachment(message) &&
        ((!reportAction.isAttachmentWithText && !reportAction.isAttachmentOnly) || !reportAction.isOptimisticAction) &&
        !isDeletedAction(reportAction) &&
        !isCreatedTaskReportAction(reportAction) &&
        reportAction?.pendingAction !== CONST.RED_BRICK_ROAD_PENDING_ACTION.DELETE
    );
}

function canHoldUnholdReportAction(reportAction: OnyxInputOrEntry<ReportAction>): {canHoldRequest: boolean; canUnholdRequest: boolean} {
    if (!isMoneyRequestAction(reportAction)) {
        return {canHoldRequest: false, canUnholdRequest: false};
    }

    const moneyRequestReportID = getOriginalMessage(reportAction)?.IOUReportID;
    const moneyRequestReport = getReportOrDraftReport(String(moneyRequestReportID));

    if (!moneyRequestReportID || !moneyRequestReport) {
        return {canHoldRequest: false, canUnholdRequest: false};
    }

    if (isInvoiceReport(moneyRequestReport)) {
        return {
            canHoldRequest: false,
            canUnholdRequest: false,
        };
    }

    const isRequestSettled = isSettled(moneyRequestReport?.reportID);
    const isApproved = isReportApproved({report: moneyRequestReport});
    const transactionID = moneyRequestReport ? getOriginalMessage(reportAction)?.IOUTransactionID : undefined;
    const transaction = allTransactions?.[`${ONYXKEYS.COLLECTION.TRANSACTION}${transactionID}`] ?? ({} as Transaction);

    const parentReportAction = isThread(moneyRequestReport)
        ? allReportActions?.[`${ONYXKEYS.COLLECTION.REPORT_ACTIONS}${moneyRequestReport.parentReportID}`]?.[moneyRequestReport.parentReportActionID]
        : undefined;

    const isRequestIOU = isIOUReport(moneyRequestReport);
    const isHoldActionCreator = isHoldCreator(transaction, reportAction.childReportID);

    const isTrackExpenseMoneyReport = isTrackExpenseReport(moneyRequestReport);
    const isActionOwner =
        typeof parentReportAction?.actorAccountID === 'number' &&
        typeof currentUserPersonalDetails?.accountID === 'number' &&
        parentReportAction.actorAccountID === currentUserPersonalDetails?.accountID;
    const isApprover = isMoneyRequestReport(moneyRequestReport) && moneyRequestReport?.managerID !== null && currentUserPersonalDetails?.accountID === moneyRequestReport?.managerID;
    const isAdmin = isPolicyAdmin(moneyRequestReport.policyID, allPolicies);
    const isOnHold = isOnHoldTransactionUtils(transaction);
    const isScanning = hasReceiptTransactionUtils(transaction) && isReceiptBeingScanned(transaction);
    const isClosed = isClosedReport(moneyRequestReport);

    const canModifyStatus = !isTrackExpenseMoneyReport && (isAdmin || isActionOwner || isApprover);
    const canModifyUnholdStatus = !isTrackExpenseMoneyReport && (isAdmin || (isActionOwner && isHoldActionCreator) || isApprover);
    const isDeletedParentActionLocal = isEmptyObject(parentReportAction) || isDeletedAction(parentReportAction);

    const canHoldOrUnholdRequest = !isRequestSettled && !isApproved && !isDeletedParentActionLocal && !isClosed && !isDeletedParentAction(reportAction);
    const canHoldRequest = canHoldOrUnholdRequest && !isOnHold && (isRequestIOU || canModifyStatus) && !isScanning;
    const canUnholdRequest = !!(canHoldOrUnholdRequest && isOnHold && !isDuplicate(transaction.transactionID, true) && (isRequestIOU ? isHoldActionCreator : canModifyUnholdStatus));

    return {canHoldRequest, canUnholdRequest};
}

const changeMoneyRequestHoldStatus = (reportAction: OnyxEntry<ReportAction>, searchHash?: number): void => {
    if (!isMoneyRequestAction(reportAction)) {
        return;
    }
    const moneyRequestReportID = getOriginalMessage(reportAction)?.IOUReportID;

    const moneyRequestReport = getReportOrDraftReport(String(moneyRequestReportID));
    if (!moneyRequestReportID || !moneyRequestReport) {
        return;
    }

    const transactionID = getOriginalMessage(reportAction)?.IOUTransactionID;

    if (!transactionID || !reportAction.childReportID) {
        Log.warn('Missing transactionID and reportAction.childReportID during the change of the money request hold status');
        return;
    }

    const transaction = allTransactions?.[`${ONYXKEYS.COLLECTION.TRANSACTION}${transactionID}`] ?? ({} as Transaction);
    const isOnHold = isOnHoldTransactionUtils(transaction);
    const policy = allPolicies?.[`${ONYXKEYS.COLLECTION.POLICY}${moneyRequestReport.policyID}`] ?? null;

    if (isOnHold) {
        unholdRequest(transactionID, reportAction.childReportID, searchHash);
    } else {
        const activeRoute = encodeURIComponent(Navigation.getActiveRoute());
        Navigation.navigate(ROUTES.MONEY_REQUEST_HOLD_REASON.getRoute(policy?.type ?? CONST.POLICY.TYPE.PERSONAL, transactionID, reportAction.childReportID, activeRoute, searchHash));
    }
};

/**
 * Gets all transactions on an IOU report with a receipt
 */
function getTransactionsWithReceipts(iouReportID: string | undefined): Transaction[] {
    const transactions = getReportTransactions(iouReportID);
    return transactions.filter((transaction) => hasReceiptTransactionUtils(transaction));
}

/**
 * For report previews, we display a "Receipt scan in progress" indicator
 * instead of the report total only when we have no report total ready to show. This is the case when
 * all requests are receipts that are being SmartScanned. As soon as we have a non-receipt request,
 * or as soon as one receipt request is done scanning, we have at least one
 * "ready" expense, and we remove this indicator to show the partial report total.
 */
function areAllRequestsBeingSmartScanned(iouReportID: string | undefined, reportPreviewAction: OnyxEntry<ReportAction>): boolean {
    const transactionsWithReceipts = getTransactionsWithReceipts(iouReportID);
    // If we have more requests than requests with receipts, we have some manual requests
    if (getNumberOfMoneyRequests(reportPreviewAction) > transactionsWithReceipts.length) {
        return false;
    }
    return transactionsWithReceipts.every((transaction) => isReceiptBeingScanned(transaction));
}

/**
 * Get the transactions related to a report preview with receipts
 * Get the details linked to the IOU reportAction
 *
 * NOTE: This method is only meant to be used inside this action file. Do not export and use it elsewhere. Use withOnyx or Onyx.connect() instead.
 */
function getLinkedTransaction(reportAction: OnyxEntry<ReportAction | OptimisticIOUReportAction>, transactions?: SearchTransaction[]): OnyxEntry<Transaction> | SearchTransaction {
    let transactionID: string | undefined;

    if (isMoneyRequestAction(reportAction)) {
        transactionID = getOriginalMessage(reportAction)?.IOUTransactionID;
    }

    return transactions ? transactions.find((transaction) => transaction.transactionID === transactionID) : allTransactions?.[`${ONYXKEYS.COLLECTION.TRANSACTION}${transactionID}`];
}

/**
 * Check if any of the transactions in the report has required missing fields
 */
function hasMissingSmartscanFields(iouReportID: string | undefined, transactions?: Transaction[]): boolean {
    const reportTransactions = transactions ?? getReportTransactions(iouReportID);

    return reportTransactions.some(hasMissingSmartscanFieldsTransactionUtils);
}

/**
 * Get report action which is missing smartscan fields
 */
function getReportActionWithMissingSmartscanFields(iouReportID: string | undefined): ReportAction | undefined {
    const reportActions = Object.values(getAllReportActions(iouReportID));
    return reportActions.find((action) => {
        if (!isMoneyRequestAction(action)) {
            return false;
        }
        const transaction = getLinkedTransaction(action);
        if (isEmptyObject(transaction)) {
            return false;
        }
        if (!wasActionTakenByCurrentUser(action)) {
            return false;
        }
        return hasMissingSmartscanFieldsTransactionUtils(transaction);
    });
}

/**
 * Check if iouReportID has required missing fields
 */
function shouldShowRBRForMissingSmartscanFields(iouReportID: string | undefined): boolean {
    return !!getReportActionWithMissingSmartscanFields(iouReportID);
}

/**
 * Given a parent IOU report action get report name for the LHN.
 */
function getTransactionReportName({
    reportAction,
    transactions,
    reports,
}: {
    reportAction: OnyxEntry<ReportAction | OptimisticIOUReportAction>;
    transactions?: SearchTransaction[];
    reports?: SearchReport[];
}): string {
    if (isReversedTransaction(reportAction)) {
        return translateLocal('parentReportAction.reversedTransaction');
    }

    if (isDeletedAction(reportAction)) {
        return translateLocal('parentReportAction.deletedExpense');
    }

    const transaction = getLinkedTransaction(reportAction, transactions);

    if (isEmptyObject(transaction)) {
        // Transaction data might be empty on app's first load, if so we fallback to Expense/Track Expense
        return isTrackExpenseAction(reportAction) ? translateLocal('iou.createExpense') : translateLocal('iou.expense');
    }

    if (hasReceiptTransactionUtils(transaction) && isReceiptBeingScanned(transaction)) {
        return translateLocal('iou.receiptScanning', {count: 1});
    }

    if (hasMissingSmartscanFieldsTransactionUtils(transaction)) {
        return translateLocal('iou.receiptMissingDetails');
    }

    if (isFetchingWaypointsFromServer(transaction) && getMerchant(transaction) === translateLocal('iou.fieldPending')) {
        return translateLocal('iou.fieldPending');
    }

    if (isSentMoneyReportAction(reportAction)) {
        return getIOUReportActionDisplayMessage(reportAction as ReportAction, transaction);
    }

    const report = getReportOrDraftReport(transaction?.reportID, reports);
    const amount = getTransactionAmount(transaction, !isEmptyObject(report) && isExpenseReport(report)) ?? 0;
    const formattedAmount = convertToDisplayString(amount, getCurrency(transaction)) ?? '';
    const comment = getMerchantOrDescription(transaction);
    if (isTrackExpenseAction(reportAction)) {
        return translateLocal('iou.threadTrackReportName', {formattedAmount, comment});
    }
    return translateLocal('iou.threadExpenseReportName', {formattedAmount, comment});
}

/**
 * Get expense message for an IOU report
 *
 * @param [iouReportAction] This is always an IOU action. When necessary, report preview actions will be unwrapped and the child iou report action is passed here (the original report preview
 *     action will be passed as `originalReportAction` in this case).
 * @param [originalReportAction] This can be either a report preview action or the IOU action. This will be the original report preview action in cases where `iouReportAction` was unwrapped
 *     from a report preview action. Otherwise, it will be the same as `iouReportAction`.
 */
function getReportPreviewMessage(
    reportOrID: OnyxInputOrEntry<Report> | string,
    iouReportAction: OnyxInputOrEntry<ReportAction> = null,
    shouldConsiderScanningReceiptOrPendingRoute = false,
    isPreviewMessageForParentChatReport = false,
    policy?: OnyxInputOrEntry<Policy>,
    isForListPreview = false,
    originalReportAction: OnyxInputOrEntry<ReportAction> = iouReportAction,
): string {
    const report = typeof reportOrID === 'string' ? getReport(reportOrID, allReports) : reportOrID;
    const reportActionMessage = getReportActionHtml(iouReportAction);

    if (isEmptyObject(report) || !report?.reportID) {
        // This iouReport may be unavailable for one of the following reasons:
        // 1. After SignIn, the OpenApp API won't return iouReports if they're settled.
        // 2. The iouReport exists in local storage but hasn't been loaded into the allReports. It will be loaded automatically when the user opens the iouReport.
        // Until we know how to solve this the best, we just display the report action message.
        return reportActionMessage;
    }

    const allReportTransactions = getReportTransactions(report.reportID);
    const transactionsWithReceipts = allReportTransactions.filter(hasReceiptTransactionUtils);
    const numberOfScanningReceipts = transactionsWithReceipts.filter(isReceiptBeingScanned).length;

    if (!isEmptyObject(iouReportAction) && !isIOUReport(report) && iouReportAction && isSplitBillReportAction(iouReportAction)) {
        // This covers group chats where the last action is a split expense action
        const linkedTransaction = getLinkedTransaction(iouReportAction);
        if (isEmptyObject(linkedTransaction)) {
            return reportActionMessage;
        }

        if (!isEmptyObject(linkedTransaction)) {
            if (isReceiptBeingScanned(linkedTransaction)) {
                return translateLocal('iou.receiptScanning', {count: 1});
            }

            if (hasMissingSmartscanFieldsTransactionUtils(linkedTransaction)) {
                return translateLocal('iou.receiptMissingDetails');
            }

            const amount = getTransactionAmount(linkedTransaction, !isEmptyObject(report) && isExpenseReport(report)) ?? 0;
            const formattedAmount = convertToDisplayString(amount, getCurrency(linkedTransaction)) ?? '';
            return translateLocal('iou.didSplitAmount', {formattedAmount, comment: getMerchantOrDescription(linkedTransaction)});
        }
    }

    if (!isEmptyObject(iouReportAction) && !isIOUReport(report) && iouReportAction && isTrackExpenseAction(iouReportAction)) {
        // This covers group chats where the last action is a track expense action
        const linkedTransaction = getLinkedTransaction(iouReportAction);
        if (isEmptyObject(linkedTransaction)) {
            return reportActionMessage;
        }

        if (!isEmptyObject(linkedTransaction)) {
            if (isReceiptBeingScanned(linkedTransaction)) {
                return translateLocal('iou.receiptScanning', {count: 1});
            }

            if (hasMissingSmartscanFieldsTransactionUtils(linkedTransaction)) {
                return translateLocal('iou.receiptMissingDetails');
            }

            const amount = getTransactionAmount(linkedTransaction, !isEmptyObject(report) && isExpenseReport(report)) ?? 0;
            const formattedAmount = convertToDisplayString(amount, getCurrency(linkedTransaction)) ?? '';
            return translateLocal('iou.trackedAmount', {formattedAmount, comment: getMerchantOrDescription(linkedTransaction)});
        }
    }

    const containsNonReimbursable = hasNonReimbursableTransactions(report.reportID);
    const totalAmount = getMoneyRequestSpendBreakdown(report).totalDisplaySpend;

    const parentReport = getParentReport(report);
    const policyName = getPolicyName({report: parentReport ?? report, policy});
    const payerName = isExpenseReport(report) ? policyName : getDisplayNameForParticipant({accountID: report.managerID, shouldUseShortForm: !isPreviewMessageForParentChatReport});

    const formattedAmount = convertToDisplayString(totalAmount, report.currency);

    if (isReportApproved({report}) && isPaidGroupPolicy(report)) {
        return translateLocal('iou.managerApprovedAmount', {
            manager: payerName ?? '',
            amount: formattedAmount,
        });
    }

    let linkedTransaction;
    if (!isEmptyObject(iouReportAction) && shouldConsiderScanningReceiptOrPendingRoute && iouReportAction && isMoneyRequestAction(iouReportAction)) {
        linkedTransaction = getLinkedTransaction(iouReportAction);
    }

    if (!isEmptyObject(linkedTransaction) && hasReceiptTransactionUtils(linkedTransaction) && isReceiptBeingScanned(linkedTransaction)) {
        return translateLocal('iou.receiptScanning', {count: numberOfScanningReceipts});
    }

    if (!isEmptyObject(linkedTransaction) && isFetchingWaypointsFromServer(linkedTransaction) && !getTransactionAmount(linkedTransaction)) {
        return translateLocal('iou.fieldPending');
    }

    const originalMessage = !isEmptyObject(iouReportAction) && isMoneyRequestAction(iouReportAction) ? getOriginalMessage(iouReportAction) : undefined;

    // Show Paid preview message if it's settled or if the amount is paid & stuck at receivers end for only chat reports.
    if (isSettled(report.reportID) || (report.isWaitingOnBankAccount && isPreviewMessageForParentChatReport)) {
        // A settled report preview message can come in three formats "paid ... elsewhere" or "paid ... with Expensify"
        let translatePhraseKey: TranslationPaths = 'iou.paidElsewhereWithAmount';
        if (isPreviewMessageForParentChatReport) {
            translatePhraseKey = 'iou.payerPaidAmount';
        } else if (
            [CONST.IOU.PAYMENT_TYPE.VBBA, CONST.IOU.PAYMENT_TYPE.EXPENSIFY].some((paymentType) => paymentType === originalMessage?.paymentType) ||
            !!reportActionMessage.match(/ (with Expensify|using Expensify)$/) ||
            report.isWaitingOnBankAccount
        ) {
            translatePhraseKey = 'iou.paidWithExpensifyWithAmount';
            if (originalMessage?.automaticAction) {
                translatePhraseKey = 'iou.automaticallyPaidWithExpensify';
            }
        }

        let actualPayerName = report.managerID === currentUserAccountID ? '' : getDisplayNameForParticipant({accountID: report.managerID, shouldUseShortForm: true});
        actualPayerName = actualPayerName && isForListPreview && !isPreviewMessageForParentChatReport ? `${actualPayerName}:` : actualPayerName;
        const payerDisplayName = isPreviewMessageForParentChatReport ? payerName : actualPayerName;
        if (isForListPreview && report?.parentReportID != null) {
            const payerText = isDM(parentReport) && translatePhraseKey === 'iou.payerPaidAmount' ? '' : payerDisplayName;
            return translateLocal(translatePhraseKey, {amount: formattedAmount, payer: payerText});
        }

        return translateLocal(translatePhraseKey, {amount: formattedAmount, payer: payerDisplayName ?? ''});
    }

    if (report.isWaitingOnBankAccount) {
        const submitterDisplayName = getDisplayNameForParticipant({accountID: report.ownerAccountID, shouldUseShortForm: true}) ?? '';
        return translateLocal('iou.waitingOnBankAccount', {submitterDisplayName});
    }

    const lastActorID = iouReportAction?.actorAccountID;
    let amount = originalMessage?.amount;
    let currency = originalMessage?.currency ? originalMessage?.currency : report.currency;

    if (!isEmptyObject(linkedTransaction)) {
        amount = getTransactionAmount(linkedTransaction, isExpenseReport(report));
        currency = getCurrency(linkedTransaction);
    }

    if (isEmptyObject(linkedTransaction) && !isEmptyObject(iouReportAction)) {
        linkedTransaction = getLinkedTransaction(iouReportAction);
    }

    let comment = !isEmptyObject(linkedTransaction) ? getMerchantOrDescription(linkedTransaction) : undefined;
    if (!isEmptyObject(originalReportAction) && isReportPreviewAction(originalReportAction) && getNumberOfMoneyRequests(originalReportAction) !== 1) {
        comment = undefined;
    }

    // if we have the amount in the originalMessage and lastActorID, we can use that to display the preview message for the latest expense
    if (amount !== undefined && lastActorID && !isPreviewMessageForParentChatReport) {
        const amountToDisplay = convertToDisplayString(Math.abs(amount), currency);

        // We only want to show the actor name in the preview if it's not the current user who took the action
        const requestorName =
            lastActorID && lastActorID !== currentUserAccountID ? getDisplayNameForParticipant({accountID: lastActorID, shouldUseShortForm: !isPreviewMessageForParentChatReport}) : '';
        return `${requestorName ? `${requestorName}: ` : ''}${translateLocal('iou.submittedAmount', {formattedAmount: amountToDisplay, comment})}`;
    }

    if (containsNonReimbursable) {
        return translateLocal('iou.payerSpentAmount', {payer: getDisplayNameForParticipant({accountID: report.ownerAccountID}) ?? '', amount: formattedAmount});
    }

    return translateLocal('iou.payerOwesAmount', {payer: payerName ?? '', amount: formattedAmount, comment});
}

/**
 * Given the updates user made to the expense, compose the originalMessage
 * object of the modified expense action.
 *
 * At the moment, we only allow changing one transaction field at a time.
 */
function getModifiedExpenseOriginalMessage(
    oldTransaction: OnyxInputOrEntry<Transaction>,
    transactionChanges: TransactionChanges,
    isFromExpenseReport: boolean,
    policy: OnyxInputOrEntry<Policy>,
    updatedTransaction?: OnyxInputOrEntry<Transaction>,
): OriginalMessageModifiedExpense {
    const originalMessage: OriginalMessageModifiedExpense = {};
    // Remark: Comment field is the only one which has new/old prefixes for the keys (newComment/ oldComment),
    // all others have old/- pattern such as oldCreated/created
    if ('comment' in transactionChanges) {
        originalMessage.oldComment = getDescription(oldTransaction);
        originalMessage.newComment = transactionChanges?.comment;
    }
    if ('created' in transactionChanges) {
        originalMessage.oldCreated = getFormattedCreated(oldTransaction);
        originalMessage.created = transactionChanges?.created;
    }
    if ('merchant' in transactionChanges) {
        originalMessage.oldMerchant = getMerchant(oldTransaction);
        originalMessage.merchant = transactionChanges?.merchant;
    }
    if ('attendees' in transactionChanges) {
        originalMessage.oldAttendees = getAttendees(oldTransaction);
        originalMessage.newAttendees = transactionChanges?.attendees;
    }

    // The amount is always a combination of the currency and the number value so when one changes we need to store both
    // to match how we handle the modified expense action in oldDot
    const didAmountOrCurrencyChange = 'amount' in transactionChanges || 'currency' in transactionChanges;
    if (didAmountOrCurrencyChange) {
        originalMessage.oldAmount = getTransactionAmount(oldTransaction, isFromExpenseReport);
        originalMessage.amount = transactionChanges?.amount ?? transactionChanges.oldAmount;
        originalMessage.oldCurrency = getCurrency(oldTransaction);
        originalMessage.currency = transactionChanges?.currency ?? transactionChanges.oldCurrency;
    }

    if ('category' in transactionChanges) {
        originalMessage.oldCategory = getCategory(oldTransaction);
        originalMessage.category = transactionChanges?.category;
    }

    if ('tag' in transactionChanges) {
        originalMessage.oldTag = getTag(oldTransaction);
        originalMessage.tag = transactionChanges?.tag;
    }

    // We only want to display a tax rate update system message when tax rate is updated by user.
    // Tax rate can change as a result of currency update. In such cases, we want to skip displaying a system message, as discussed.
    const didTaxCodeChange = 'taxCode' in transactionChanges;
    if (didTaxCodeChange && !didAmountOrCurrencyChange) {
        originalMessage.oldTaxRate = policy?.taxRates?.taxes[getTaxCode(oldTransaction)]?.value;
        originalMessage.taxRate = transactionChanges?.taxCode && policy?.taxRates?.taxes[transactionChanges?.taxCode]?.value;
    }

    // We only want to display a tax amount update system message when tax amount is updated by user.
    // Tax amount can change as a result of amount, currency or tax rate update. In such cases, we want to skip displaying a system message, as discussed.
    if ('taxAmount' in transactionChanges && !(didAmountOrCurrencyChange || didTaxCodeChange)) {
        originalMessage.oldTaxAmount = getTaxAmount(oldTransaction, isFromExpenseReport);
        originalMessage.taxAmount = transactionChanges?.taxAmount;
        originalMessage.currency = getCurrency(oldTransaction);
    }

    if ('billable' in transactionChanges) {
        const oldBillable = getBillable(oldTransaction);
        originalMessage.oldBillable = oldBillable ? translateLocal('common.billable').toLowerCase() : translateLocal('common.nonBillable').toLowerCase();
        originalMessage.billable = transactionChanges?.billable ? translateLocal('common.billable').toLowerCase() : translateLocal('common.nonBillable').toLowerCase();
    }

    if ('customUnitRateID' in transactionChanges && updatedTransaction?.comment?.customUnit?.customUnitRateID) {
        originalMessage.oldAmount = getTransactionAmount(oldTransaction, isFromExpenseReport);
        originalMessage.oldCurrency = getCurrency(oldTransaction);
        originalMessage.oldMerchant = getMerchant(oldTransaction);

        // For the originalMessage, we should use the non-negative amount, similar to what getAmount does for oldAmount
        originalMessage.amount = Math.abs(updatedTransaction.modifiedAmount ?? 0);
        originalMessage.currency = updatedTransaction.modifiedCurrency ?? CONST.CURRENCY.USD;
        originalMessage.merchant = updatedTransaction.modifiedMerchant;
    }

    return originalMessage;
}

/**
 * Check if original message is an object and can be used as a ChangeLog type
 * @param originalMessage
 */
function isChangeLogObject(originalMessage?: OriginalMessageChangeLog): OriginalMessageChangeLog | undefined {
    if (originalMessage && typeof originalMessage === 'object') {
        return originalMessage;
    }
    return undefined;
}

/**
 * Build invited usernames for admin chat threads
 * @param parentReportAction
 * @param parentReportActionMessage
 */
function getAdminRoomInvitedParticipants(parentReportAction: OnyxEntry<ReportAction>, parentReportActionMessage: string) {
    if (isEmptyObject(parentReportAction)) {
        return parentReportActionMessage || translateLocal('parentReportAction.deletedMessage');
    }
    if (!getOriginalMessage(parentReportAction)) {
        return parentReportActionMessage || translateLocal('parentReportAction.deletedMessage');
    }
    if (!isPolicyChangeLogAction(parentReportAction) && !isRoomChangeLogAction(parentReportAction)) {
        return parentReportActionMessage || translateLocal('parentReportAction.deletedMessage');
    }

    const originalMessage = isChangeLogObject(getOriginalMessage(parentReportAction));
    const personalDetails = getPersonalDetailsByIDs({accountIDs: originalMessage?.targetAccountIDs ?? [], currentUserAccountID: 0});

    const participants = personalDetails.map((personalDetail) => {
        const name = getEffectiveDisplayName(personalDetail);
        if (name && name?.length > 0) {
            return name;
        }
        return translateLocal('common.hidden');
    });
    const users = participants.length > 1 ? participants.join(` ${translateLocal('common.and')} `) : participants.at(0);
    if (!users) {
        return parentReportActionMessage;
    }
    const actionType = parentReportAction.actionName;
    const isInviteAction = actionType === CONST.REPORT.ACTIONS.TYPE.ROOM_CHANGE_LOG.INVITE_TO_ROOM || actionType === CONST.REPORT.ACTIONS.TYPE.POLICY_CHANGE_LOG.INVITE_TO_ROOM;

    const verbKey = isInviteAction ? 'workspace.invite.invited' : 'workspace.invite.removed';
    const prepositionKey = isInviteAction ? 'workspace.invite.to' : 'workspace.invite.from';

    const verb = translateLocal(verbKey);
    const preposition = translateLocal(prepositionKey);

    const roomName = originalMessage?.roomName ?? '';

    return roomName ? `${verb} ${users} ${preposition} ${roomName}` : `${verb} ${users}`;
}

/**
 * Get the invoice payer name based on its type:
 * - Individual - a receiver display name.
 * - Policy - a receiver policy name.
 */
function getInvoicePayerName(report: OnyxEntry<Report>, invoiceReceiverPolicy?: OnyxEntry<Policy> | SearchPolicy, invoiceReceiverPersonalDetail?: PersonalDetails): string {
    const invoiceReceiver = report?.invoiceReceiver;
    const isIndividual = invoiceReceiver?.type === CONST.REPORT.INVOICE_RECEIVER_TYPE.INDIVIDUAL;

    if (isIndividual) {
        return formatPhoneNumber(getDisplayNameOrDefault(invoiceReceiverPersonalDetail ?? allPersonalDetails?.[invoiceReceiver.accountID]));
    }

    return getPolicyName({report, policy: invoiceReceiverPolicy ?? allPolicies?.[`${ONYXKEYS.COLLECTION.POLICY}${invoiceReceiver?.policyID}`]});
}

/**
 * Parse html of reportAction into text
 */
function parseReportActionHtmlToText(reportAction: OnyxEntry<ReportAction>, reportID: string | undefined, childReportID?: string): string {
    if (!reportAction) {
        return '';
    }
    const key = `${reportID}_${reportAction.reportActionID}_${reportAction.lastModified}`;
    const cachedText = parsedReportActionMessageCache[key];
    if (cachedText !== undefined) {
        return cachedText;
    }

    const {html, text} = getReportActionMessageReportUtils(reportAction) ?? {};

    if (!html) {
        return text ?? '';
    }

    const mentionReportRegex = /<mention-report reportID="?(\d+)"?(?: *\/>|><\/mention-report>)/gi;
    const matches = html.matchAll(mentionReportRegex);

    const reportIDToName: Record<string, string> = {};
    for (const match of matches) {
        if (match[1] !== childReportID) {
            // eslint-disable-next-line @typescript-eslint/no-use-before-define
            reportIDToName[match[1]] = getReportName(getReportOrDraftReport(match[1])) ?? '';
        }
    }

    const mentionUserRegex = /(?:<mention-user accountID="?(\d+)"?(?: *\/>|><\/mention-user>))/gi;
    const accountIDToName: Record<string, string> = {};
    const accountIDs = Array.from(html.matchAll(mentionUserRegex), (mention) => Number(mention[1]));
    const logins = getLoginsByAccountIDs(accountIDs);
    accountIDs.forEach((id, index) => {
        const login = logins.at(index);
        const user = allPersonalDetails?.[id];
        const displayName = formatPhoneNumber(login ?? '') || getDisplayNameOrDefault(user);
        accountIDToName[id] = getShortMentionIfFound(displayName, id.toString(), currentUserPersonalDetails, login) ?? '';
    });

    const textMessage = Str.removeSMSDomain(Parser.htmlToText(html, {reportIDToName, accountIDToName}));
    parsedReportActionMessageCache[key] = textMessage;

    return textMessage;
}

/**
 * Get the report action message for a report action.
 */
function getReportActionMessage({
    reportAction,
    reportID,
    childReportID,
    reports,
    personalDetails,
}: {
    reportAction: OnyxEntry<ReportAction>;
    reportID?: string;
    childReportID?: string;
    reports?: SearchReport[];
    personalDetails?: Partial<PersonalDetailsList>;
}) {
    if (isEmptyObject(reportAction)) {
        return '';
    }
    if (reportAction.actionName === CONST.REPORT.ACTIONS.TYPE.HOLD) {
        return translateLocal('iou.heldExpense');
    }

    if (reportAction.actionName === CONST.REPORT.ACTIONS.TYPE.EXPORTED_TO_INTEGRATION) {
        return getExportIntegrationLastMessageText(reportAction);
    }

    if (reportAction.actionName === CONST.REPORT.ACTIONS.TYPE.UNHOLD) {
        return translateLocal('iou.unheldExpense');
    }
    if (isApprovedOrSubmittedReportAction(reportAction) || isActionOfType(reportAction, CONST.REPORT.ACTIONS.TYPE.REIMBURSED)) {
        return getReportActionMessageText(reportAction);
    }
    if (isReimbursementQueuedAction(reportAction)) {
        return getReimbursementQueuedActionMessage({
            reportAction,
            reportOrID: getReportOrDraftReport(reportID, reports),
            shouldUseShortDisplayName: false,
            reports,
            personalDetails,
        });
    }

    return parseReportActionHtmlToText(reportAction, reportID, childReportID);
}

/**
 * Get the title for an invoice room.
 */
function getInvoicesChatName({
    report,
    receiverPolicy,
    personalDetails,
    policies,
}: {
    report: OnyxEntry<Report>;
    receiverPolicy: OnyxEntry<Policy> | SearchPolicy;
    personalDetails?: Partial<PersonalDetailsList>;
    policies?: SearchPolicy[];
}): string {
    const invoiceReceiver = report?.invoiceReceiver;
    const isIndividual = invoiceReceiver?.type === CONST.REPORT.INVOICE_RECEIVER_TYPE.INDIVIDUAL;
    const invoiceReceiverAccountID = isIndividual ? invoiceReceiver.accountID : CONST.DEFAULT_NUMBER_ID;
    const invoiceReceiverPolicyID = isIndividual ? undefined : invoiceReceiver?.policyID;
    const invoiceReceiverPolicy = receiverPolicy ?? getPolicy(invoiceReceiverPolicyID);
    const isCurrentUserReceiver = (isIndividual && invoiceReceiverAccountID === currentUserAccountID) || (!isIndividual && isPolicyAdminPolicyUtils(invoiceReceiverPolicy));

    if (isCurrentUserReceiver) {
        return getPolicyName({report, policies});
    }

    if (isIndividual) {
        return formatPhoneNumber(getDisplayNameOrDefault((personalDetails ?? allPersonalDetails)?.[invoiceReceiverAccountID]));
    }

    return getPolicyName({report, policy: invoiceReceiverPolicy, policies});
}

/**
 * Get the title for a report using only participant names. This may be used for 1:1 DMs and other non-categorized chats.
 */
function buildReportNameFromParticipantNames({report, personalDetails}: {report: OnyxEntry<Report>; personalDetails?: Partial<PersonalDetailsList>}) {
    const participantsWithoutCurrentUser: number[] = [];
    Object.keys(report?.participants ?? {}).forEach((accountID) => {
        const accID = Number(accountID);
        if (accID !== currentUserAccountID && participantsWithoutCurrentUser.length < 5) {
            participantsWithoutCurrentUser.push(accID);
        }
    });
    const isMultipleParticipantReport = participantsWithoutCurrentUser.length > 1;
    return participantsWithoutCurrentUser
        .map((accountID) => getDisplayNameForParticipant({accountID, shouldUseShortForm: isMultipleParticipantReport, personalDetailsData: personalDetails}))
        .join(', ');
}

function generateReportName(report: OnyxEntry<Report>): string {
    if (!report) {
        return '';
    }
    return getReportNameInternal({report});
}

/**
 * Get the title for a report.
 */
function getReportName(
    report: OnyxEntry<Report>,
    policy?: OnyxEntry<Policy>,
    parentReportActionParam?: OnyxInputOrEntry<ReportAction>,
    personalDetails?: Partial<PersonalDetailsList>,
    invoiceReceiverPolicy?: OnyxEntry<Policy>,
    reportAttributesParam?: ReportAttributesDerivedValue['reports'],
): string {
    // Check if we can use report name in derived values - only when we have report but no other params
    const canUseDerivedValue = report && policy === undefined && parentReportActionParam === undefined && personalDetails === undefined && invoiceReceiverPolicy === undefined;
    const attributes = reportAttributesParam ?? reportAttributes;
    const derivedNameExists = report && !!attributes?.[report.reportID]?.reportName;
    if (canUseDerivedValue && derivedNameExists) {
        return attributes[report.reportID].reportName;
    }
    return getReportNameInternal({report, policy, parentReportActionParam, personalDetails, invoiceReceiverPolicy});
}

function getSearchReportName(props: GetReportNameParams): string {
    const {report, policy} = props;
    if (isChatThread(report) && policy?.name) {
        return policy.name;
    }
    return getReportNameInternal(props);
}

function getInvoiceReportName(report: OnyxEntry<Report>, policy?: OnyxEntry<Policy | SearchPolicy>, invoiceReceiverPolicy?: OnyxEntry<Policy | SearchPolicy>): string {
    const moneyRequestReportName = getMoneyRequestReportName({report, policy, invoiceReceiverPolicy});
    const oldDotInvoiceName = report?.reportName ?? moneyRequestReportName;
    return isNewDotInvoice(report?.chatReportID) ? moneyRequestReportName : oldDotInvoiceName;
}

function getReportNameInternal({
    report,
    policy,
    parentReportActionParam,
    personalDetails,
    invoiceReceiverPolicy,
    transactions,
    reports,
    reportNameValuePairs,
    policies,
}: GetReportNameParams): string {
    const reportID = report?.reportID;

    let formattedName: string | undefined;
    let parentReportAction: OnyxEntry<ReportAction>;
    if (parentReportActionParam) {
        parentReportAction = parentReportActionParam;
    } else {
        parentReportAction = isThread(report) ? allReportActions?.[`${ONYXKEYS.COLLECTION.REPORT_ACTIONS}${report.parentReportID}`]?.[report.parentReportActionID] : undefined;
    }
    const parentReportActionMessage = getReportActionMessageReportUtils(parentReportAction);

    if (
        isActionOfType(parentReportAction, CONST.REPORT.ACTIONS.TYPE.SUBMITTED) ||
        isActionOfType(parentReportAction, CONST.REPORT.ACTIONS.TYPE.SUBMITTED_AND_CLOSED) ||
        isMarkAsClosedAction(parentReportAction)
    ) {
        const harvesting = !isMarkAsClosedAction(parentReportAction) ? getOriginalMessage(parentReportAction)?.harvesting ?? false : false;
        if (harvesting) {
            return Parser.htmlToText(getReportAutomaticallySubmittedMessage(parentReportAction));
        }
        return getIOUSubmittedMessage(parentReportAction);
    }
    if (isActionOfType(parentReportAction, CONST.REPORT.ACTIONS.TYPE.FORWARDED)) {
        const {automaticAction} = getOriginalMessage(parentReportAction) ?? {};
        if (automaticAction) {
            return Parser.htmlToText(getReportAutomaticallyForwardedMessage(parentReportAction, reportID));
        }
        return getIOUForwardedMessage(parentReportAction, report, reports);
    }
    if (parentReportAction?.actionName === CONST.REPORT.ACTIONS.TYPE.REJECTED) {
        return getRejectedReportMessage();
    }
    if (parentReportAction?.actionName === CONST.REPORT.ACTIONS.TYPE.POLICY_CHANGE_LOG.CORPORATE_UPGRADE) {
        return getUpgradeWorkspaceMessage();
    }
    if (parentReportAction?.actionName === CONST.REPORT.ACTIONS.TYPE.POLICY_CHANGE_LOG.TEAM_DOWNGRADE) {
        return getDowngradeWorkspaceMessage();
    }
    if (parentReportAction?.actionName === CONST.REPORT.ACTIONS.TYPE.POLICY_CHANGE_LOG.UPDATE_CURRENCY) {
        return getWorkspaceCurrencyUpdateMessage(parentReportAction);
    }
    if (parentReportAction?.actionName === CONST.REPORT.ACTIONS.TYPE.POLICY_CHANGE_LOG.UPDATE_FIELD) {
        return getWorkspaceUpdateFieldMessage(parentReportAction);
    }
    if (parentReportAction?.actionName === CONST.REPORT.ACTIONS.TYPE.MERGED_WITH_CASH_TRANSACTION) {
        return translateLocal('systemMessage.mergedWithCashTransaction');
    }
    if (parentReportAction?.actionName === CONST.REPORT.ACTIONS.TYPE.POLICY_CHANGE_LOG.UPDATE_NAME) {
        return Str.htmlDecode(getWorkspaceNameUpdatedMessage(parentReportAction));
    }
    if (parentReportAction?.actionName === CONST.REPORT.ACTIONS.TYPE.POLICY_CHANGE_LOG.UPDATE_AUTO_REPORTING_FREQUENCY) {
        return getWorkspaceFrequencyUpdateMessage(parentReportAction);
    }
    if (parentReportAction?.actionName === CONST.REPORT.ACTIONS.TYPE.POLICY_CHANGE_LOG.ADD_REPORT_FIELD) {
        return getWorkspaceReportFieldAddMessage(parentReportAction);
    }
    if (parentReportAction?.actionName === CONST.REPORT.ACTIONS.TYPE.POLICY_CHANGE_LOG.UPDATE_REPORT_FIELD) {
        return getWorkspaceReportFieldUpdateMessage(parentReportAction);
    }
    if (parentReportAction?.actionName === CONST.REPORT.ACTIONS.TYPE.POLICY_CHANGE_LOG.DELETE_REPORT_FIELD) {
        return getWorkspaceReportFieldDeleteMessage(parentReportAction);
    }

    if (isActionOfType(parentReportAction, CONST.REPORT.ACTIONS.TYPE.POLICY_CHANGE_LOG.UPDATE_MAX_EXPENSE_AMOUNT_NO_RECEIPT)) {
        return getPolicyChangeLogMaxExpesnseAmountNoReceiptMessage(parentReportAction);
    }

    if (isActionOfType(parentReportAction, CONST.REPORT.ACTIONS.TYPE.POLICY_CHANGE_LOG.UPDATE_DEFAULT_BILLABLE)) {
        return getPolicyChangeLogDefaultBillableMessage(parentReportAction);
    }
    if (isActionOfType(parentReportAction, CONST.REPORT.ACTIONS.TYPE.POLICY_CHANGE_LOG.UPDATE_DEFAULT_TITLE_ENFORCED)) {
        return getPolicyChangeLogDefaultTitleEnforcedMessage(parentReportAction);
    }

    if (isActionOfType(parentReportAction, CONST.REPORT.ACTIONS.TYPE.APPROVED)) {
        const {automaticAction} = getOriginalMessage(parentReportAction) ?? {};
        if (automaticAction) {
            return Parser.htmlToText(getReportAutomaticallyApprovedMessage(parentReportAction));
        }
        return getIOUApprovedMessage(parentReportAction);
    }
    if (isUnapprovedAction(parentReportAction)) {
        return getIOUUnapprovedMessage(parentReportAction);
    }

    if (isTaskReport(report) && isCanceledTaskReport(report, parentReportAction)) {
        return translateLocal('parentReportAction.deletedTask');
    }

    if (isTaskReport(report)) {
        return Parser.htmlToText(report?.reportName ?? '').trim();
    }

    if (isChatThread(report)) {
        if (!isEmptyObject(parentReportAction) && isTransactionThread(parentReportAction)) {
            formattedName = getTransactionReportName({reportAction: parentReportAction, transactions, reports});

            // This will get removed as part of https://github.com/Expensify/App/issues/59961
            // eslint-disable-next-line deprecation/deprecation
            if (isArchivedNonExpenseReport(report, getReportNameValuePairs(report?.reportID, reportNameValuePairs))) {
                formattedName += ` (${translateLocal('common.archived')})`;
            }
            return formatReportLastMessageText(formattedName);
        }

        if (!isEmptyObject(parentReportAction) && isOldDotReportAction(parentReportAction)) {
            return getMessageOfOldDotReportAction(parentReportAction);
        }

        if (isRenamedAction(parentReportAction)) {
            return getRenamedAction(parentReportAction);
        }

        if (parentReportActionMessage?.isDeletedParentAction) {
            return translateLocal('parentReportAction.deletedMessage');
        }

        if (parentReportAction?.actionName === CONST.REPORT.ACTIONS.TYPE.RESOLVED_DUPLICATES) {
            return translateLocal('violations.resolvedDuplicates');
        }

        const isAttachment = isReportActionAttachment(!isEmptyObject(parentReportAction) ? parentReportAction : undefined);
        const reportActionMessage = getReportActionMessage({
            reportAction: parentReportAction,
            reportID: report?.parentReportID,
            childReportID: report?.reportID,
            reports,
            personalDetails,
        }).replace(/(\n+|\r\n|\n|\r)/gm, ' ');
        if (isAttachment && reportActionMessage) {
            return `[${translateLocal('common.attachment')}]`;
        }
        if (
            parentReportActionMessage?.moderationDecision?.decision === CONST.MODERATION.MODERATOR_DECISION_PENDING_HIDE ||
            parentReportActionMessage?.moderationDecision?.decision === CONST.MODERATION.MODERATOR_DECISION_HIDDEN ||
            parentReportActionMessage?.moderationDecision?.decision === CONST.MODERATION.MODERATOR_DECISION_PENDING_REMOVE
        ) {
            return translateLocal('parentReportAction.hiddenMessage');
        }
        if (isAdminRoom(report) || isUserCreatedPolicyRoom(report)) {
            return getAdminRoomInvitedParticipants(parentReportAction, reportActionMessage);
        }

        // This will get removed as part of https://github.com/Expensify/App/issues/59961
        // eslint-disable-next-line deprecation/deprecation
        if (reportActionMessage && isArchivedNonExpenseReport(report, getReportNameValuePairs(report?.reportID, reportNameValuePairs))) {
            return `${reportActionMessage} (${translateLocal('common.archived')})`;
        }
        if (!isEmptyObject(parentReportAction) && isModifiedExpenseAction(parentReportAction)) {
            const modifiedMessage = ModifiedExpenseMessage.getForReportAction({reportOrID: report?.reportID, reportAction: parentReportAction, searchReports: reports});
            return formatReportLastMessageText(modifiedMessage);
        }
        if (isTripRoom(report) && report?.reportName !== CONST.REPORT.DEFAULT_REPORT_NAME) {
            return report?.reportName ?? '';
        }
        if (isCardIssuedAction(parentReportAction)) {
            return getCardIssuedMessage({reportAction: parentReportAction});
        }
        return reportActionMessage;
    }

    if (isClosedExpenseReportWithNoExpenses(report, transactions)) {
        return translateLocal('parentReportAction.deletedReport');
    }

    if (isGroupChat(report)) {
        return getGroupChatName(undefined, true, report) ?? '';
    }

    if (isChatRoom(report)) {
        formattedName = report?.reportName;
    }

    if (isPolicyExpenseChat(report)) {
        formattedName = getPolicyExpenseChatName({report, policy, personalDetailsList: personalDetails, reports});
    }

    if (isMoneyRequestReport(report)) {
        formattedName = getMoneyRequestReportName({report, policy});
    }

    if (isInvoiceReport(report)) {
        formattedName = getInvoiceReportName(report, policy, invoiceReceiverPolicy);
    }

    if (isInvoiceRoom(report)) {
        formattedName = getInvoicesChatName({report, receiverPolicy: invoiceReceiverPolicy, personalDetails, policies});
    }

    // This will get removed as part of https://github.com/Expensify/App/issues/59961
    // eslint-disable-next-line deprecation/deprecation
    if (isArchivedNonExpenseReport(report, getReportNameValuePairs(report?.reportID))) {
        formattedName += ` (${translateLocal('common.archived')})`;
    }

    if (isSelfDM(report)) {
        formattedName = getDisplayNameForParticipant({accountID: currentUserAccountID, shouldAddCurrentUserPostfix: true, personalDetailsData: personalDetails});
    }

    if (formattedName) {
        return formatReportLastMessageText(formattedName);
    }

    // Not a room or PolicyExpenseChat, generate title from first 5 other participants
    formattedName = buildReportNameFromParticipantNames({report, personalDetails});

    return formattedName;
}

/**
 * Get the payee name given a report.
 */
function getPayeeName(report: OnyxEntry<Report>): string | undefined {
    if (isEmptyObject(report)) {
        return undefined;
    }

    const participantsWithoutCurrentUser = Object.keys(report?.participants ?? {})
        .map(Number)
        .filter((accountID) => accountID !== currentUserAccountID);

    if (participantsWithoutCurrentUser.length === 0) {
        return undefined;
    }
    return getDisplayNameForParticipant({accountID: participantsWithoutCurrentUser.at(0), shouldUseShortForm: true});
}

function getReportSubtitlePrefix(report: OnyxEntry<Report>): string {
    if ((!isChatRoom(report) && !isPolicyExpenseChat(report)) || isThread(report)) {
        return '';
    }

    const filteredPolicies = Object.values(allPolicies ?? {}).filter((policy) => shouldShowPolicy(policy, false, currentUserEmail));
    if (filteredPolicies.length < 2) {
        return '';
    }

    const policyName = getPolicyName({report, returnEmptyIfNotFound: true});
    if (!policyName) {
        return '';
    }
    return `${policyName} ${CONST.DOT_SEPARATOR} `;
}

/**
 * Get either the policyName or domainName the chat is tied to
 */
function getChatRoomSubtitle(report: OnyxEntry<Report>, config: GetChatRoomSubtitleConfig = {isCreateExpenseFlow: false}): string | undefined {
    if (isChatThread(report)) {
        return '';
    }
    if (isSelfDM(report)) {
        return translateLocal('reportActionsView.yourSpace');
    }
    if (isInvoiceRoom(report)) {
        return translateLocal('workspace.common.invoices');
    }
    if (isConciergeChatReport(report)) {
        return translateLocal('reportActionsView.conciergeSupport');
    }
    if (!isDefaultRoom(report) && !isUserCreatedPolicyRoom(report) && !isPolicyExpenseChat(report)) {
        return '';
    }
    if (getChatType(report) === CONST.REPORT.CHAT_TYPE.DOMAIN_ALL) {
        // The domainAll rooms are just #domainName, so we ignore the prefix '#' to get the domainName
        return report?.reportName?.substring(1) ?? '';
    }
    if ((isPolicyExpenseChat(report) && !!report?.isOwnPolicyExpenseChat) || isExpenseReport(report)) {
        const policy = allPolicies?.[`${ONYXKEYS.COLLECTION.POLICY}${report?.policyID}`];
        const submitToAccountID = getSubmitToAccountID(policy, report);
        const submitsToAccountDetails = allPersonalDetails?.[submitToAccountID];
        const subtitle = submitsToAccountDetails?.displayName ?? submitsToAccountDetails?.login;

        if (!subtitle || !config.isCreateExpenseFlow) {
            return getPolicyName({report});
        }

        return `${getReportSubtitlePrefix(report)}${translateLocal('iou.submitsTo', {name: subtitle ?? ''})}`;
    }

    // This will get removed as part of https://github.com/Expensify/App/issues/59961
    // eslint-disable-next-line deprecation/deprecation
    if (isArchivedReport(getReportNameValuePairs(report?.reportID))) {
        return report?.oldPolicyName ?? '';
    }
    return getPolicyName({report});
}

/**
 * Get pending members for reports
 */
function getPendingChatMembers(accountIDs: number[], previousPendingChatMembers: PendingChatMember[], pendingAction: PendingAction): PendingChatMember[] {
    const pendingChatMembers = accountIDs.map((accountID) => ({accountID: accountID.toString(), pendingAction}));
    return [...previousPendingChatMembers, ...pendingChatMembers];
}

/**
 * Gets the parent navigation subtitle for the report
 */
function getParentNavigationSubtitle(report: OnyxEntry<Report>, invoiceReceiverPolicy?: OnyxEntry<Policy>): ParentNavigationSummaryParams {
    const parentReport = getParentReport(report);
    if (isEmptyObject(parentReport)) {
        return {};
    }

    if (isInvoiceReport(report) || isInvoiceRoom(parentReport)) {
        let reportName = `${getPolicyName({report: parentReport})} & ${getInvoicePayerName(parentReport, invoiceReceiverPolicy)}`;

        // This will get removed as part of https://github.com/Expensify/App/issues/59961
        // eslint-disable-next-line deprecation/deprecation
        if (isArchivedNonExpenseReport(parentReport, getReportNameValuePairs(parentReport?.reportID))) {
            reportName += ` (${translateLocal('common.archived')})`;
        }

        return {
            reportName,
        };
    }

    return {
        reportName: getReportName(parentReport),
        workspaceName: getPolicyName({report: parentReport, returnEmptyIfNotFound: true}),
    };
}

/**
 * Navigate to the details page of a given report
 */
function navigateToDetailsPage(report: OnyxEntry<Report>, backTo?: string) {
    const isSelfDMReport = isSelfDM(report);
    const isOneOnOneChatReport = isOneOnOneChat(report);
    const participantAccountID = getParticipantsAccountIDsForDisplay(report);

    if (isSelfDMReport || isOneOnOneChatReport) {
        Navigation.navigate(ROUTES.PROFILE.getRoute(participantAccountID.at(0), isSelfDMReport ? Navigation.getActiveRoute() : backTo));
        return;
    }

    if (report?.reportID) {
        Navigation.navigate(ROUTES.REPORT_WITH_ID_DETAILS.getRoute(report?.reportID, backTo));
    }
}

/**
 * Go back to the details page of a given report
 */
function goBackToDetailsPage(report: OnyxEntry<Report>, backTo?: string, shouldGoBackToDetailsPage = false) {
    const isOneOnOneChatReport = isOneOnOneChat(report);
    const participantAccountID = getParticipantsAccountIDsForDisplay(report);

    if (isOneOnOneChatReport) {
        Navigation.goBack(ROUTES.PROFILE.getRoute(participantAccountID.at(0), backTo));
        return;
    }

    if (report?.reportID) {
        if (shouldGoBackToDetailsPage) {
            Navigation.goBack(ROUTES.REPORT_WITH_ID_DETAILS.getRoute(report.reportID, backTo));
        } else {
            Navigation.goBack(ROUTES.REPORT_SETTINGS.getRoute(report.reportID, backTo));
        }
    } else {
        Log.warn('Missing reportID during navigation back to the details page');
    }
}

function navigateBackOnDeleteTransaction(backRoute: Route | undefined, isFromRHP?: boolean) {
    if (!backRoute) {
        return;
    }

    const rootState = navigationRef.current?.getRootState();
    const lastFullScreenRoute = rootState?.routes.findLast((route) => isFullScreenName(route.name));
    if (lastFullScreenRoute?.name === NAVIGATORS.SEARCH_FULLSCREEN_NAVIGATOR) {
        Navigation.dismissModal();
        return;
    }
    if (isFromRHP) {
        Navigation.dismissModal();
    }
    Navigation.isNavigationReady().then(() => {
        Navigation.goBack(backRoute);
    });
}

/**
 * Go back to the previous page from the edit private page of a given report
 */
function goBackFromPrivateNotes(report: OnyxEntry<Report>, accountID?: number, backTo?: string) {
    if (isEmpty(report) || !accountID) {
        return;
    }
    const currentUserPrivateNote = report.privateNotes?.[accountID]?.note ?? '';
    if (isEmpty(currentUserPrivateNote)) {
        const participantAccountIDs = getParticipantsAccountIDsForDisplay(report);

        if (isOneOnOneChat(report)) {
            Navigation.goBack(ROUTES.PROFILE.getRoute(participantAccountIDs.at(0), backTo));
            return;
        }

        if (report?.reportID) {
            Navigation.goBack(ROUTES.REPORT_WITH_ID_DETAILS.getRoute(report?.reportID, backTo));
            return;
        }
    }
    Navigation.goBack(ROUTES.PRIVATE_NOTES_LIST.getRoute(report.reportID, backTo));
}

/**
 * Generate a random reportID up to 53 bits aka 9,007,199,254,740,991 (Number.MAX_SAFE_INTEGER).
 * There were approximately 98,000,000 reports with sequential IDs generated before we started using this approach, those make up roughly one billionth of the space for these numbers,
 * so we live with the 1 in a billion chance of a collision with an older ID until we can switch to 64-bit IDs.
 *
 * In a test of 500M reports (28 years of reports at our current max rate) we got 20-40 collisions meaning that
 * this is more than random enough for our needs.
 */
function generateReportID(): string {
    return (Math.floor(Math.random() * 2 ** 21) * 2 ** 32 + Math.floor(Math.random() * 2 ** 32)).toString();
}

function hasReportNameError(report: OnyxEntry<Report>): boolean {
    return !isEmptyObject(report?.errorFields?.reportName);
}

/**
 * Adds a domain to a short mention, converting it into a full mention with email or SMS domain.
 * @param mention The user mention to be converted.
 * @returns The converted mention as a full mention string or undefined if conversion is not applicable.
 */
function addDomainToShortMention(mention: string): string | undefined {
    if (!Str.isValidEmail(mention) && currentUserPrivateDomain) {
        const mentionWithEmailDomain = `${mention}@${currentUserPrivateDomain}`;
        if (allPersonalDetailLogins.includes(mentionWithEmailDomain)) {
            return mentionWithEmailDomain;
        }
    }
    if (Str.isValidE164Phone(mention)) {
        const mentionWithSmsDomain = addSMSDomainIfPhoneNumber(mention);
        if (allPersonalDetailLogins.includes(mentionWithSmsDomain)) {
            return mentionWithSmsDomain;
        }
    }
    return undefined;
}

/**
 * Replaces all valid short mention found in a text to a full mention
 *
 * Example:
 * "Hello \@example -> Hello \@example\@expensify.com"
 */
function completeShortMention(text: string): string {
    return text.replace(CONST.REGEX.SHORT_MENTION, (match) => {
        if (!Str.isValidMention(match)) {
            return match;
        }
        const mention = match.substring(1);
        const mentionWithDomain = addDomainToShortMention(mention);
        return mentionWithDomain ? `@${mentionWithDomain}` : match;
    });
}

/**
 * For comments shorter than or equal to 10k chars, convert the comment from MD into HTML because that's how it is stored in the database
 * For longer comments, skip parsing, but still escape the text, and display plaintext for performance reasons. It takes over 40s to parse a 100k long string!!
 */
function getParsedComment(text: string, parsingDetails?: ParsingDetails, mediaAttributes?: Record<string, string>, disabledRules?: string[]): string {
    let isGroupPolicyReport = false;
    if (parsingDetails?.reportID) {
        const currentReport = getReportOrDraftReport(parsingDetails?.reportID);
        isGroupPolicyReport = isReportInGroupPolicy(currentReport);
    }

    if (parsingDetails?.policyID) {
        const policyType = getPolicy(parsingDetails?.policyID)?.type;
        if (policyType) {
            isGroupPolicyReport = isGroupPolicy(policyType);
        }
    }

    const textWithMention = completeShortMention(text);
    const rules = disabledRules ?? [];

    return text.length <= CONST.MAX_MARKUP_LENGTH
        ? Parser.replace(textWithMention, {
              shouldEscapeText: parsingDetails?.shouldEscapeText,
              disabledRules: isGroupPolicyReport ? [...rules] : ['reportMentions', ...rules],
              extras: {mediaAttributeCache: mediaAttributes},
          })
        : lodashEscape(text);
}

function getUploadingAttachmentHtml(file?: FileObject): string {
    if (!file || typeof file.uri !== 'string') {
        return '';
    }

    const dataAttributes = [
        `${CONST.ATTACHMENT_OPTIMISTIC_SOURCE_ATTRIBUTE}="${file.uri}"`,
        `${CONST.ATTACHMENT_SOURCE_ATTRIBUTE}="${file.uri}"`,
        `${CONST.ATTACHMENT_ORIGINAL_FILENAME_ATTRIBUTE}="${file.name}"`,
        'width' in file && `${CONST.ATTACHMENT_THUMBNAIL_WIDTH_ATTRIBUTE}="${file.width}"`,
        'height' in file && `${CONST.ATTACHMENT_THUMBNAIL_HEIGHT_ATTRIBUTE}="${file.height}"`,
    ]
        .filter((x) => !!x)
        .join(' ');

    // file.type is a known mime type like image/png, image/jpeg, video/mp4 etc.
    if (file.type?.startsWith('image')) {
        return `<img src="${file.uri}" alt="${file.name}" ${dataAttributes} />`;
    }
    if (file.type?.startsWith('video')) {
        return `<video src="${file.uri}" ${dataAttributes}>${file.name}</video>`;
    }

    // For all other types, we present a generic download link
    return `<a href="${file.uri}" ${dataAttributes}>${file.name}</a>`;
}

function getReportDescription(report: OnyxEntry<Report>): string {
    if (!report?.description) {
        return '';
    }
    try {
        const reportDescription = report?.description;
        const objectDescription = JSON.parse(reportDescription) as {html: string};
        return objectDescription.html ?? reportDescription ?? '';
    } catch (error) {
        return report?.description ?? '';
    }
}

function getPolicyDescriptionText(policy: OnyxEntry<Policy>): string {
    if (!policy?.description) {
        return '';
    }

    return Parser.htmlToText(policy.description);
}

function buildOptimisticAddCommentReportAction(
    text?: string,
    file?: FileObject,
    actorAccountID?: number,
    createdOffset = 0,
    shouldEscapeText?: boolean,
    reportID?: string,
): OptimisticReportAction {
    const commentText = getParsedComment(text ?? '', {shouldEscapeText, reportID});
    const attachmentHtml = getUploadingAttachmentHtml(file);

    const htmlForNewComment = `${commentText}${commentText && attachmentHtml ? '<br /><br />' : ''}${attachmentHtml}`;
    const textForNewComment = Parser.htmlToText(htmlForNewComment);

    const isAttachmentOnly = file && !text;
    const isAttachmentWithText = !!text && file !== undefined;
    const accountID = actorAccountID ?? currentUserAccountID ?? CONST.DEFAULT_NUMBER_ID;
    const delegateAccountDetails = getPersonalDetailByEmail(delegateEmail);

    // Remove HTML from text when applying optimistic offline comment
    return {
        commentText,
        reportAction: {
            reportActionID: rand64(),
            actionName: CONST.REPORT.ACTIONS.TYPE.ADD_COMMENT,
            actorAccountID: accountID,
            person: [
                {
                    style: 'strong',
                    text: allPersonalDetails?.[accountID]?.displayName ?? currentUserEmail,
                    type: 'TEXT',
                },
            ],
            automatic: false,
            avatar: allPersonalDetails?.[accountID]?.avatar,
            created: DateUtils.getDBTimeWithSkew(Date.now() + createdOffset),
            message: [
                {
                    translationKey: isAttachmentOnly ? CONST.TRANSLATION_KEYS.ATTACHMENT : '',
                    type: CONST.REPORT.MESSAGE.TYPE.COMMENT,
                    html: htmlForNewComment,
                    text: textForNewComment,
                },
            ],
            originalMessage: {
                html: htmlForNewComment,
                whisperedTo: [],
            },
            isFirstItem: false,
            isAttachmentOnly,
            isAttachmentWithText,
            pendingAction: CONST.RED_BRICK_ROAD_PENDING_ACTION.ADD,
            shouldShow: true,
            isOptimisticAction: true,
            delegateAccountID: delegateAccountDetails?.accountID,
        },
    };
}

/**
 * update optimistic parent reportAction when a comment is added or remove in the child report
 * @param parentReportAction - Parent report action of the child report
 * @param lastVisibleActionCreated - Last visible action created of the child report
 * @param type - The type of action in the child report
 */

function updateOptimisticParentReportAction(parentReportAction: OnyxEntry<ReportAction>, lastVisibleActionCreated: string, type: string): UpdateOptimisticParentReportAction {
    let childVisibleActionCount = parentReportAction?.childVisibleActionCount ?? 0;
    let childCommenterCount = parentReportAction?.childCommenterCount ?? 0;
    let childOldestFourAccountIDs = parentReportAction?.childOldestFourAccountIDs;

    if (type === CONST.RED_BRICK_ROAD_PENDING_ACTION.ADD) {
        childVisibleActionCount += 1;
        const oldestFourAccountIDs = childOldestFourAccountIDs ? childOldestFourAccountIDs.split(',') : [];
        if (oldestFourAccountIDs.length < 4) {
            const index = oldestFourAccountIDs.findIndex((accountID) => accountID === currentUserAccountID?.toString());
            if (index === -1) {
                childCommenterCount += 1;
                oldestFourAccountIDs.push(currentUserAccountID?.toString() ?? '');
            }
        }
        childOldestFourAccountIDs = oldestFourAccountIDs.join(',');
    } else if (type === CONST.RED_BRICK_ROAD_PENDING_ACTION.DELETE) {
        if (childVisibleActionCount > 0) {
            childVisibleActionCount -= 1;
        }

        if (childVisibleActionCount === 0) {
            childCommenterCount = 0;
            childOldestFourAccountIDs = '';
        }
    }

    return {
        childVisibleActionCount,
        childCommenterCount,
        childLastVisibleActionCreated: lastVisibleActionCreated,
        childOldestFourAccountIDs,
    };
}

/**
 * Builds an optimistic reportAction for the parent report when a task is created
 * @param taskReportID - Report ID of the task
 * @param taskTitle - Title of the task
 * @param taskAssigneeAccountID - AccountID of the person assigned to the task
 * @param text - Text of the comment
 * @param parentReportID - Report ID of the parent report
 * @param createdOffset - The offset for task's created time that created via a loop
 */
function buildOptimisticTaskCommentReportAction(
    taskReportID: string,
    taskTitle: string,
    taskAssigneeAccountID: number,
    text: string,
    parentReportID: string | undefined,
    actorAccountID?: number,
    createdOffset = 0,
): OptimisticReportAction {
    const reportAction = buildOptimisticAddCommentReportAction(text, undefined, undefined, createdOffset, undefined, taskReportID);
    if (Array.isArray(reportAction.reportAction.message)) {
        const message = reportAction.reportAction.message.at(0);
        if (message) {
            message.taskReportID = taskReportID;
        }
    } else if (!Array.isArray(reportAction.reportAction.message) && reportAction.reportAction.message) {
        reportAction.reportAction.message.taskReportID = taskReportID;
    }

    // These parameters are not saved on the reportAction, but are used to display the task in the UI
    // Added when we fetch the reportActions on a report
    // eslint-disable-next-line
    reportAction.reportAction.originalMessage = {
        html: getReportActionHtml(reportAction.reportAction),
        taskReportID: getReportActionMessageReportUtils(reportAction.reportAction)?.taskReportID,
        whisperedTo: [],
    };
    reportAction.reportAction.childReportID = taskReportID;
    reportAction.reportAction.parentReportID = parentReportID;
    reportAction.reportAction.childType = CONST.REPORT.TYPE.TASK;
    reportAction.reportAction.childReportName = taskTitle;
    reportAction.reportAction.childManagerAccountID = taskAssigneeAccountID;
    reportAction.reportAction.childStatusNum = CONST.REPORT.STATUS_NUM.OPEN;
    reportAction.reportAction.childStateNum = CONST.REPORT.STATE_NUM.OPEN;

    if (actorAccountID) {
        reportAction.reportAction.actorAccountID = actorAccountID;
    }

    return reportAction;
}

function buildOptimisticSelfDMReport(created: string): Report {
    return {
        reportID: generateReportID(),
        participants: {
            [currentUserAccountID ?? CONST.DEFAULT_NUMBER_ID]: {
                notificationPreference: CONST.REPORT.NOTIFICATION_PREFERENCE.MUTE,
            },
        },
        type: CONST.REPORT.TYPE.CHAT,
        chatType: CONST.REPORT.CHAT_TYPE.SELF_DM,
        isOwnPolicyExpenseChat: false,
        lastActorAccountID: 0,
        lastMessageHtml: '',
        lastMessageText: undefined,
        lastReadTime: created,
        lastVisibleActionCreated: created,
        ownerAccountID: currentUserAccountID,
        reportName: '',
        stateNum: 0,
        statusNum: 0,
        writeCapability: CONST.REPORT.WRITE_CAPABILITIES.ALL,
    };
}

/**
 * Builds an optimistic IOU report with a randomly generated reportID
 *
 * @param payeeAccountID - AccountID of the person generating the IOU.
 * @param payerAccountID - AccountID of the other person participating in the IOU.
 * @param total - IOU amount in the smallest unit of the currency.
 * @param chatReportID - Report ID of the chat where the IOU is.
 * @param currency - IOU currency.
 * @param isSendingMoney - If we pay someone the IOU should be created as settled
 * @param parentReportActionID - The parent report action ID of the IOU report
 */

function buildOptimisticIOUReport(
    payeeAccountID: number,
    payerAccountID: number,
    total: number,
    chatReportID: string | undefined,
    currency: string,
    isSendingMoney = false,
    parentReportActionID?: string,
): OptimisticIOUReport {
    const formattedTotal = convertToDisplayString(total, currency);
    const personalDetails = getPersonalDetailsForAccountID(payerAccountID);
    const payerEmail = 'login' in personalDetails ? personalDetails.login : '';
    const policyID = chatReportID ? getReport(chatReportID, allReports)?.policyID : undefined;
    const policy = getPolicy(policyID);

    const participants: Participants = {
        [payeeAccountID]: {notificationPreference: CONST.REPORT.NOTIFICATION_PREFERENCE.HIDDEN},
        [payerAccountID]: {notificationPreference: CONST.REPORT.NOTIFICATION_PREFERENCE.HIDDEN},
    };

    return {
        type: CONST.REPORT.TYPE.IOU,
        chatReportID,
        currency,
        managerID: payerAccountID,
        ownerAccountID: payeeAccountID,
        participants,
        reportID: generateReportID(),
        stateNum: isSendingMoney ? CONST.REPORT.STATE_NUM.APPROVED : CONST.REPORT.STATE_NUM.SUBMITTED,
        statusNum: isSendingMoney ? CONST.REPORT.STATUS_NUM.REIMBURSED : CONST.REPORT.STATE_NUM.SUBMITTED,
        total,
        unheldTotal: total,
        nonReimbursableTotal: 0,
        unheldNonReimbursableTotal: 0,

        // We don't translate reportName because the server response is always in English
        reportName: `${payerEmail} owes ${formattedTotal}`,
        parentReportID: chatReportID,
        lastVisibleActionCreated: DateUtils.getDBTime(),
        fieldList: policy?.fieldList,
        parentReportActionID,
    };
}

function getHumanReadableStatus(statusNum: number): string {
    const status = Object.keys(CONST.REPORT.STATUS_NUM).find((key) => CONST.REPORT.STATUS_NUM[key as keyof typeof CONST.REPORT.STATUS_NUM] === statusNum);
    return status ? `${status.charAt(0)}${status.slice(1).toLowerCase()}` : '';
}

/**
 * Populates the report field formula with the values from the report and policy.
 * Currently, this only supports optimistic expense reports.
 * Each formula field is either replaced with a value, or removed.
 * If after all replacements the formula is empty, the original formula is returned.
 * See {@link https://help.expensify.com/articles/expensify-classic/insights-and-custom-reporting/Custom-Templates}
 */
function populateOptimisticReportFormula(formula: string, report: OptimisticExpenseReport, policy: OnyxEntry<Policy>): string {
    const createdDate = report.lastVisibleActionCreated ? new Date(report.lastVisibleActionCreated) : undefined;
    const result = formula
        // We don't translate because the server response is always in English
        .replaceAll('{report:type}', 'Expense Report')
        .replaceAll('{report:startdate}', createdDate ? format(createdDate, CONST.DATE.FNS_FORMAT_STRING) : '')
        .replaceAll('{report:total}', report.total !== undefined ? convertToDisplayString(Math.abs(report.total), report.currency).toString() : '')
        .replaceAll('{report:currency}', report.currency ?? '')
        .replaceAll('{report:policyname}', policy?.name ?? '')
        .replaceAll('{report:created}', createdDate ? format(createdDate, CONST.DATE.FNS_DATE_TIME_FORMAT_STRING) : '')
        .replaceAll('{report:created:yyyy-MM-dd}', createdDate ? format(createdDate, CONST.DATE.FNS_FORMAT_STRING) : '')
        .replaceAll('{report:status}', report.statusNum !== undefined ? getHumanReadableStatus(report.statusNum) : '')
        .replaceAll('{user:email}', currentUserEmail ?? '')
        .replaceAll('{user:email|frontPart}', (currentUserEmail ? currentUserEmail.split('@').at(0) : '') ?? '')
        .replaceAll(/\{report:(.+)}/g, '');

    return result.trim().length ? result : formula;
}

/** Builds an optimistic invoice report with a randomly generated reportID */
function buildOptimisticInvoiceReport(
    chatReportID: string,
    policyID: string | undefined,
    receiverAccountID: number,
    receiverName: string,
    total: number,
    currency: string,
): OptimisticExpenseReport {
    const formattedTotal = convertToDisplayString(total, currency);
    const invoiceReport = {
        reportID: generateReportID(),
        chatReportID,
        policyID,
        type: CONST.REPORT.TYPE.INVOICE,
        ownerAccountID: currentUserAccountID,
        managerID: receiverAccountID,
        currency,
        // We don’t translate reportName because the server response is always in English
        reportName: `${receiverName} owes ${formattedTotal}`,
        stateNum: CONST.REPORT.STATE_NUM.SUBMITTED,
        statusNum: CONST.REPORT.STATUS_NUM.OPEN,
        total,
        participants: {
            [receiverAccountID]: {
                notificationPreference: CONST.REPORT.NOTIFICATION_PREFERENCE.HIDDEN,
            },
        },
        parentReportID: chatReportID,
        lastVisibleActionCreated: DateUtils.getDBTime(),
    };

    if (currentUserAccountID) {
        invoiceReport.participants[currentUserAccountID] = {notificationPreference: CONST.REPORT.NOTIFICATION_PREFERENCE.HIDDEN};
    }

    return invoiceReport;
}

/**
 * Returns the stateNum and statusNum for an expense report based on the policy settings
 * @param policy
 */
function getExpenseReportStateAndStatus(policy: OnyxEntry<Policy>) {
    const isInstantSubmitEnabledLocal = isInstantSubmitEnabled(policy);
    const isSubmitAndCloseLocal = isSubmitAndClose(policy);
    const arePaymentsDisabled = policy?.reimbursementChoice === CONST.POLICY.REIMBURSEMENT_CHOICES.REIMBURSEMENT_NO;

    if (isInstantSubmitEnabledLocal && arePaymentsDisabled && isSubmitAndCloseLocal) {
        return {
            stateNum: CONST.REPORT.STATE_NUM.APPROVED,
            statusNum: CONST.REPORT.STATUS_NUM.CLOSED,
        };
    }

    if (isInstantSubmitEnabledLocal) {
        return {
            stateNum: CONST.REPORT.STATE_NUM.SUBMITTED,
            statusNum: CONST.REPORT.STATUS_NUM.SUBMITTED,
        };
    }

    return {
        stateNum: CONST.REPORT.STATE_NUM.OPEN,
        statusNum: CONST.REPORT.STATUS_NUM.OPEN,
    };
}

/**
 * Builds an optimistic Expense report with a randomly generated reportID
 *
 * @param chatReportID - Report ID of the PolicyExpenseChat where the Expense Report is
 * @param policyID - The policy ID of the PolicyExpenseChat
 * @param payeeAccountID - AccountID of the employee (payee)
 * @param total - Amount in cents
 * @param currency
 * @param reimbursable – Whether the expense is reimbursable
 * @param parentReportActionID – The parent ReportActionID of the PolicyExpenseChat
 */
function buildOptimisticExpenseReport(
    chatReportID: string | undefined,
    policyID: string | undefined,
    payeeAccountID: number,
    total: number,
    currency: string,
    nonReimbursableTotal = 0,
    parentReportActionID?: string,
): OptimisticExpenseReport {
    // The amount for Expense reports are stored as negative value in the database
    const storedTotal = total * -1;
    const storedNonReimbursableTotal = nonReimbursableTotal * -1;
    const report = chatReportID ? getReport(chatReportID, allReports) : undefined;
    const policyName = getPolicyName({report});
    const formattedTotal = convertToDisplayString(storedTotal, currency);
    const policy = getPolicy(policyID);

    const {stateNum, statusNum} = getExpenseReportStateAndStatus(policy);

    const expenseReport: OptimisticExpenseReport = {
        reportID: generateReportID(),
        chatReportID,
        policyID,
        type: CONST.REPORT.TYPE.EXPENSE,
        ownerAccountID: payeeAccountID,
        currency,
        // We don't translate reportName because the server response is always in English
        reportName: `${policyName} owes ${formattedTotal}`,
        stateNum,
        statusNum,
        total: storedTotal,
        unheldTotal: storedTotal,
        nonReimbursableTotal: storedNonReimbursableTotal,
        unheldNonReimbursableTotal: storedNonReimbursableTotal,
        participants: {
            [payeeAccountID]: {
                notificationPreference: CONST.REPORT.NOTIFICATION_PREFERENCE.HIDDEN,
            },
        },
        parentReportID: chatReportID,
        lastVisibleActionCreated: DateUtils.getDBTime(),
        parentReportActionID,
    };

    // Get the approver/manager for this report to properly display the optimistic data
    const submitToAccountID = getSubmitToAccountID(policy, expenseReport);
    if (submitToAccountID) {
        expenseReport.managerID = submitToAccountID;
    }

    const titleReportField = getTitleReportField(getReportFieldsByPolicyID(policyID) ?? {});
    if (!!titleReportField && isPaidGroupPolicyExpenseReport(expenseReport)) {
        expenseReport.reportName = populateOptimisticReportFormula(titleReportField.defaultValue, expenseReport, policy);
    }

    expenseReport.fieldList = policy?.fieldList;

    return expenseReport;
}

function buildOptimisticEmptyReport(reportID: string, accountID: number, parentReport: OnyxEntry<Report>, parentReportActionID: string, policy: OnyxEntry<Policy>, timeOfCreation: string) {
    const {stateNum, statusNum} = getExpenseReportStateAndStatus(policy);
    const titleReportField = getTitleReportField(getReportFieldsByPolicyID(policy?.id) ?? {});
    const optimisticEmptyReport: OptimisticNewReport = {
        reportName: '',
        reportID,
        policyID: policy?.id,
        type: CONST.REPORT.TYPE.EXPENSE,
        currency: policy?.outputCurrency,
        ownerAccountID: accountID,
        stateNum,
        statusNum,
        total: 0,
        nonReimbursableTotal: 0,
        participants: {},
        lastVisibleActionCreated: timeOfCreation,
        pendingFields: {createReport: CONST.RED_BRICK_ROAD_PENDING_ACTION.ADD},
        parentReportID: parentReport?.reportID,
        parentReportActionID,
        chatReportID: parentReport?.reportID,
        managerID: getSubmitToAccountID(policy, undefined),
    };

    const optimisticReportName = populateOptimisticReportFormula(titleReportField?.defaultValue ?? CONST.POLICY.DEFAULT_REPORT_NAME_PATTERN, optimisticEmptyReport, policy);
    optimisticEmptyReport.reportName = optimisticReportName;

    optimisticEmptyReport.participants = accountID
        ? {
              [accountID]: {
                  notificationPreference: CONST.REPORT.NOTIFICATION_PREFERENCE.HIDDEN,
              },
          }
        : {};
    optimisticEmptyReport.ownerAccountID = accountID;
    return optimisticEmptyReport;
}

function getFormattedAmount(reportAction: ReportAction, report?: Report | null) {
    if (
        !isSubmittedAction(reportAction) &&
        !isForwardedAction(reportAction) &&
        !isApprovedAction(reportAction) &&
        !isUnapprovedAction(reportAction) &&
        !isSubmittedAndClosedAction(reportAction) &&
        !isMarkAsClosedAction(reportAction)
    ) {
        return '';
    }
    const originalMessage = getOriginalMessage(reportAction);

    // Expense reports can have a negative amount and we need to display it as negative in the UI
    // the amount found in originalMessage does not accurately track this so we need to use the total from the report instead
    const amount = report && isExpenseReport(report) ? (report?.total ?? 0) * -1 : Math.abs(originalMessage?.amount ?? 0);
    const formattedAmount = convertToDisplayString(amount, originalMessage?.currency);
    return formattedAmount;
}

function getActorDisplayName(action: ReportAction) {
    const actorAccountID = getReportActionActorAccountID(action, undefined, undefined, undefined);

    return getDisplayNameForParticipant({accountID: actorAccountID});
}

function getReportAutomaticallySubmittedMessage(
    reportAction:
        | ReportAction<typeof CONST.REPORT.ACTIONS.TYPE.SUBMITTED>
        | ReportAction<typeof CONST.REPORT.ACTIONS.TYPE.SUBMITTED_AND_CLOSED>
        | ReportAction<typeof CONST.REPORT.ACTIONS.TYPE.CLOSED>,
) {
    return translateLocal('iou.automaticallySubmitted', {displayName: getActorDisplayName(reportAction)});
}

function getIOUSubmittedMessage(
    reportAction:
        | ReportAction<typeof CONST.REPORT.ACTIONS.TYPE.SUBMITTED>
        | ReportAction<typeof CONST.REPORT.ACTIONS.TYPE.SUBMITTED_AND_CLOSED>
        | ReportAction<typeof CONST.REPORT.ACTIONS.TYPE.CLOSED>,
) {
    return translateLocal('iou.submittedWithDisplayName', {displayName: getActorDisplayName(reportAction)});
}

function getReportAutomaticallyApprovedMessage(reportAction: ReportAction<typeof CONST.REPORT.ACTIONS.TYPE.APPROVED>) {
    return translateLocal('iou.automaticallyApproved', {displayName: getActorDisplayName(reportAction)});
}

function getIOUUnapprovedMessage(reportAction: ReportAction<typeof CONST.REPORT.ACTIONS.TYPE.UNAPPROVED>) {
    return translateLocal('iou.unapproved', {displayName: getActorDisplayName(reportAction)});
}

function getIOUApprovedMessage(reportAction: ReportAction<typeof CONST.REPORT.ACTIONS.TYPE.APPROVED>) {
    return translateLocal('iou.approvedWithDisplayName', {displayName: getActorDisplayName(reportAction)});
}

/**
 * We pass the reportID as older FORWARDED actions do not have the amount & currency stored in the message
 * so we retrieve the amount from the report instead
 */
function getReportAutomaticallyForwardedMessage(reportAction: ReportAction<typeof CONST.REPORT.ACTIONS.TYPE.FORWARDED>, reportOrID: OnyxInputOrEntry<Report> | string | SearchReport) {
    const expenseReport = typeof reportOrID === 'string' ? getReport(reportOrID, allReports) : reportOrID;
    const originalMessage = getOriginalMessage(reportAction) as OriginalMessageIOU;
    let formattedAmount;

    // Older FORWARDED action might not have the amount stored in the original message, we'll fallback to getting the amount from the report instead.
    if (originalMessage?.amount) {
        formattedAmount = getFormattedAmount(reportAction, expenseReport);
    } else {
        formattedAmount = convertToDisplayString(getMoneyRequestSpendBreakdown(expenseReport).totalDisplaySpend, expenseReport?.currency);
    }

    return translateLocal('iou.automaticallyForwardedAmount', {amount: formattedAmount});
}

/**
 * We pass the reportID as older FORWARDED actions do not have the amount & currency stored in the message
 * so we retrieve the amount from the report instead
 */
function getIOUForwardedMessage(
    reportAction: ReportAction<typeof CONST.REPORT.ACTIONS.TYPE.FORWARDED>,
    reportOrID: OnyxInputOrEntry<Report> | string | SearchReport,
    reports?: SearchReport[],
) {
    const expenseReport = typeof reportOrID === 'string' ? getReport(reportOrID, reports ?? allReports) : reportOrID;
    const originalMessage = getOriginalMessage(reportAction) as OriginalMessageIOU;
    let formattedAmount;

    // Older FORWARDED action might not have the amount stored in the original message, we'll fallback to getting the amount from the report instead.
    if (originalMessage?.amount) {
        formattedAmount = getFormattedAmount(reportAction, expenseReport);
    } else {
        formattedAmount = convertToDisplayString(getMoneyRequestSpendBreakdown(expenseReport, reports).totalDisplaySpend, expenseReport?.currency);
    }

    return translateLocal('iou.forwardedAmount', {amount: formattedAmount});
}

function getRejectedReportMessage() {
    return translateLocal('iou.rejectedThisReport');
}

function getUpgradeWorkspaceMessage() {
    return translateLocal('workspaceActions.upgradedWorkspace');
}

function getDowngradeWorkspaceMessage() {
    return translateLocal('workspaceActions.downgradedWorkspace');
}

function getWorkspaceNameUpdatedMessage(action: ReportAction) {
    const {oldName, newName} = getOriginalMessage(action as ReportAction<typeof CONST.REPORT.ACTIONS.TYPE.POLICY_CHANGE_LOG.UPDATE_NAME>) ?? {};
    const message = oldName && newName ? translateLocal('workspaceActions.renamedWorkspaceNameAction', {oldName, newName}) : getReportActionText(action);
    return Str.htmlEncode(message);
}

function getDeletedTransactionMessage(action: ReportAction) {
    const deletedTransactionOriginalMessage = getOriginalMessage(action as ReportAction<typeof CONST.REPORT.ACTIONS.TYPE.DELETED_TRANSACTION>) ?? {};
    const amount = Math.abs(deletedTransactionOriginalMessage.amount ?? 0);
    const currency = deletedTransactionOriginalMessage.currency ?? '';
    const formattedAmount = convertToDisplayString(amount, currency) ?? '';
    const message = translateLocal('iou.deletedTransaction', {
        amount: formattedAmount,
        merchant: deletedTransactionOriginalMessage.merchant ?? '',
    });
    return message;
}

function getReportDetails(reportID: string): {reportName: string; reportUrl: string} {
    const report = allReports?.[`${ONYXKEYS.COLLECTION.REPORT}${reportID}`];
    return {
        reportName: getReportName(report) ?? report?.reportName ?? '',
        reportUrl: `${environmentURL}/r/${reportID}`,
    };
}

function getMovedTransactionMessage(action: ReportAction) {
    const movedTransactionOriginalMessage = getOriginalMessage(action as ReportAction<typeof CONST.REPORT.ACTIONS.TYPE.MOVED_TRANSACTION>) ?? {};
    const {toReportID} = movedTransactionOriginalMessage as OriginalMessageMovedTransaction;
    const {reportName, reportUrl} = getReportDetails(toReportID);
    const message = translateLocal('iou.movedTransaction', {
        reportUrl,
        reportName,
    });
    return message;
}

function getUnreportedTransactionMessage(action: ReportAction) {
    const unreportedTransactionOriginalMessage = getOriginalMessage(action as ReportAction<typeof CONST.REPORT.ACTIONS.TYPE.UNREPORTED_TRANSACTION>) ?? {};
    const {fromReportID} = unreportedTransactionOriginalMessage as OriginalMessageUnreportedTransaction;
    const {reportName, reportUrl} = getReportDetails(fromReportID);
    const message = translateLocal('iou.unreportedTransaction', {
        reportUrl,
        reportName,
    });
    return message;
}

function getPolicyChangeMessage(action: ReportAction) {
    const PolicyChangeOriginalMessage = getOriginalMessage(action as ReportAction<typeof CONST.REPORT.ACTIONS.TYPE.CHANGE_POLICY>) ?? {};
    const {fromPolicy: fromPolicyID, toPolicy: toPolicyID} = PolicyChangeOriginalMessage as OriginalMessageChangePolicy;
    const message = translateLocal('report.actions.type.changeReportPolicy', {
        fromPolicyName: fromPolicyID ? getPolicyNameByID(fromPolicyID) : undefined,
        toPolicyName: getPolicyNameByID(toPolicyID),
    });
    return message;
}

/**
 * @param iouReportID - the report ID of the IOU report the action belongs to
 * @param type - IOUReportAction type. Can be oneOf(create, decline, cancel, pay, split)
 * @param total - IOU total in cents
 * @param comment - IOU comment
 * @param currency - IOU currency
 * @param paymentType - IOU paymentMethodType. Can be oneOf(Elsewhere, Expensify)
 * @param isSettlingUp - Whether we are settling up an IOU
 */
function getIOUReportActionMessage(iouReportID: string, type: string, total: number, comment: string, currency: string, paymentType = '', isSettlingUp = false): Message[] {
    const report = getReportOrDraftReport(iouReportID);
    const amount =
        type === CONST.IOU.REPORT_ACTION_TYPE.PAY && !isEmptyObject(report)
            ? convertToDisplayString(getMoneyRequestSpendBreakdown(report).totalDisplaySpend, currency)
            : convertToDisplayString(total, currency);

    let paymentMethodMessage;
    switch (paymentType) {
        case CONST.IOU.PAYMENT_TYPE.VBBA:
        case CONST.IOU.PAYMENT_TYPE.EXPENSIFY:
            paymentMethodMessage = ' with Expensify';
            break;
        default:
            paymentMethodMessage = ` elsewhere`;
            break;
    }

    let iouMessage;
    switch (type) {
        case CONST.REPORT.ACTIONS.TYPE.APPROVED:
            iouMessage = `approved ${amount}`;
            break;
        case CONST.REPORT.ACTIONS.TYPE.FORWARDED:
            iouMessage = translateLocal('iou.forwardedAmount', {amount});
            break;
        case CONST.REPORT.ACTIONS.TYPE.UNAPPROVED:
            iouMessage = `unapproved ${amount}`;
            break;
        case CONST.IOU.REPORT_ACTION_TYPE.CREATE:
            iouMessage = `submitted ${amount}${comment && ` for ${comment}`}`;
            break;
        case CONST.IOU.REPORT_ACTION_TYPE.TRACK:
            iouMessage = `tracking ${amount}${comment && ` for ${comment}`}`;
            break;
        case CONST.IOU.REPORT_ACTION_TYPE.SPLIT:
            iouMessage = `split ${amount}${comment && ` for ${comment}`}`;
            break;
        case CONST.IOU.REPORT_ACTION_TYPE.DELETE:
            iouMessage = `deleted the ${amount} expense${comment && ` for ${comment}`}`;
            break;
        case CONST.IOU.REPORT_ACTION_TYPE.PAY:
            iouMessage = isSettlingUp ? `paid ${amount}${paymentMethodMessage}` : `sent ${amount}${comment && ` for ${comment}`}${paymentMethodMessage}`;
            break;
        case CONST.REPORT.ACTIONS.TYPE.SUBMITTED:
            iouMessage = translateLocal('iou.submittedAmount', {formattedAmount: amount});
            break;
        default:
            break;
    }

    return [
        {
            html: lodashEscape(iouMessage),
            text: iouMessage ?? '',
            isEdited: false,
            type: CONST.REPORT.MESSAGE.TYPE.COMMENT,
        },
    ];
}

/**
 * Builds an optimistic IOU reportAction object
 *
 * @param type - IOUReportAction type. Can be oneOf(create, delete, pay, split).
 * @param amount - IOU amount in cents.
 * @param currency
 * @param comment - User comment for the IOU.
 * @param participants - An array with participants details.
 * @param [transactionID] - Not required if the IOUReportAction type is 'pay'
 * @param [paymentType] - Only required if the IOUReportAction type is 'pay'. Can be oneOf(elsewhere, Expensify).
 * @param [iouReportID] - Only required if the IOUReportActions type is oneOf(decline, cancel, pay). Generates a randomID as default.
 * @param [isSettlingUp] - Whether we are settling up an IOU.
 * @param [isSendMoneyFlow] - Whether this is pay someone flow
 * @param [receipt]
 * @param [isOwnPolicyExpenseChat] - Whether this is an expense report create from the current user's policy expense chat
 */
function buildOptimisticIOUReportAction(params: BuildOptimisticIOUReportActionParams): OptimisticIOUReportAction {
    const {
        type,
        amount,
        currency,
        comment,
        participants,
        transactionID,
        paymentType,
        iouReportID = '',
        isSettlingUp = false,
        isSendMoneyFlow = false,
        isOwnPolicyExpenseChat = false,
        created = DateUtils.getDBTime(),
        linkedExpenseReportAction,
        isPersonalTrackingExpense = false,
    } = params;

    const IOUReportID = isPersonalTrackingExpense ? undefined : iouReportID || generateReportID();

    const originalMessage: ReportAction<typeof CONST.REPORT.ACTIONS.TYPE.IOU>['originalMessage'] = {
        amount,
        comment,
        currency,
        IOUTransactionID: transactionID,
        IOUReportID,
        type,
    };

    const delegateAccountDetails = getPersonalDetailByEmail(delegateEmail);

    if (type === CONST.IOU.REPORT_ACTION_TYPE.PAY) {
        // In pay someone flow, we store amount, comment, currency in IOUDetails when type = pay
        if (isSendMoneyFlow) {
            const keys = ['amount', 'comment', 'currency'] as const;
            keys.forEach((key) => {
                delete originalMessage[key];
            });
            originalMessage.IOUDetails = {amount, comment, currency};
            originalMessage.paymentType = paymentType;
        } else {
            // In case of pay someone action, we dont store the comment
            // and there is no single transctionID to link the action to.
            delete originalMessage.IOUTransactionID;
            delete originalMessage.comment;
            originalMessage.paymentType = paymentType;
        }
    }

    // IOUs of type split only exist in group DMs and those don't have an iouReport so we need to delete the IOUReportID key
    if (type === CONST.IOU.REPORT_ACTION_TYPE.SPLIT) {
        delete originalMessage.IOUReportID;
        // Split expense made from a policy expense chat only have the payee's accountID as the participant because the payer could be any policy admin
        if (isOwnPolicyExpenseChat) {
            originalMessage.participantAccountIDs = currentUserAccountID ? [currentUserAccountID] : [];
        } else {
            originalMessage.participantAccountIDs = currentUserAccountID
                ? [currentUserAccountID, ...participants.map((participant) => participant.accountID ?? CONST.DEFAULT_NUMBER_ID)]
                : participants.map((participant) => participant.accountID ?? CONST.DEFAULT_NUMBER_ID);
        }
    }

    const iouReportAction = {
        ...linkedExpenseReportAction,
        actionName: CONST.REPORT.ACTIONS.TYPE.IOU,
        actorAccountID: currentUserAccountID,
        automatic: false,
        isAttachmentOnly: false,
        originalMessage,
        reportActionID: rand64(),
        shouldShow: true,
        created,
        pendingAction: CONST.RED_BRICK_ROAD_PENDING_ACTION.ADD,
        delegateAccountID: delegateAccountDetails?.accountID,
        person: [
            {
                style: 'strong',
                text: getCurrentUserDisplayNameOrEmail(),
                type: 'TEXT',
            },
        ],
        avatar: getCurrentUserAvatar(),
        message: getIOUReportActionMessage(iouReportID, type, amount, comment, currency, paymentType, isSettlingUp),
    };

    const managerMcTestParticipant = participants.find((participant) => isSelectedManagerMcTest(participant.login));
    if (managerMcTestParticipant) {
        return {
            ...iouReportAction,
            actorAccountID: managerMcTestParticipant.accountID,
            avatar: managerMcTestParticipant.icons?.[0]?.source,
            person: [
                {
                    style: 'strong',
                    text: getDisplayNameForParticipant(managerMcTestParticipant),
                    type: 'TEXT',
                },
            ],
        };
    }

    return iouReportAction;
}

/**
 * Builds an optimistic APPROVED report action with a randomly generated reportActionID.
 */
function buildOptimisticApprovedReportAction(amount: number, currency: string, expenseReportID: string): OptimisticApprovedReportAction {
    const originalMessage = {
        amount,
        currency,
        expenseReportID,
    };
    const delegateAccountDetails = getPersonalDetailByEmail(delegateEmail);

    return {
        actionName: CONST.REPORT.ACTIONS.TYPE.APPROVED,
        actorAccountID: currentUserAccountID,
        automatic: false,
        avatar: getCurrentUserAvatar(),
        isAttachmentOnly: false,
        originalMessage,
        message: getIOUReportActionMessage(expenseReportID, CONST.REPORT.ACTIONS.TYPE.APPROVED, Math.abs(amount), '', currency),
        person: [
            {
                style: 'strong',
                text: getCurrentUserDisplayNameOrEmail(),
                type: 'TEXT',
            },
        ],
        reportActionID: rand64(),
        shouldShow: true,
        created: DateUtils.getDBTime(),
        pendingAction: CONST.RED_BRICK_ROAD_PENDING_ACTION.ADD,
        delegateAccountID: delegateAccountDetails?.accountID,
    };
}

/**
 * Builds an optimistic APPROVED report action with a randomly generated reportActionID.
 */
function buildOptimisticUnapprovedReportAction(amount: number, currency: string, expenseReportID: string): OptimisticUnapprovedReportAction {
    const delegateAccountDetails = getPersonalDetailByEmail(delegateEmail);
    return {
        actionName: CONST.REPORT.ACTIONS.TYPE.UNAPPROVED,
        actorAccountID: currentUserAccountID,
        automatic: false,
        avatar: getCurrentUserAvatar(),
        isAttachmentOnly: false,
        originalMessage: {
            amount,
            currency,
            expenseReportID,
        },
        message: getIOUReportActionMessage(expenseReportID, CONST.REPORT.ACTIONS.TYPE.UNAPPROVED, Math.abs(amount), '', currency),
        person: [
            {
                style: 'strong',
                text: getCurrentUserDisplayNameOrEmail(),
                type: 'TEXT',
            },
        ],
        reportActionID: rand64(),
        shouldShow: true,
        created: DateUtils.getDBTime(),
        pendingAction: CONST.RED_BRICK_ROAD_PENDING_ACTION.ADD,
        delegateAccountID: delegateAccountDetails?.accountID,
    };
}

/**
 * Builds an optimistic MOVED report action with a randomly generated reportActionID.
 * This action is used when we move reports across workspaces.
 */
function buildOptimisticMovedReportAction(fromPolicyID: string | undefined, toPolicyID: string, newParentReportID: string, movedReportID: string, policyName: string): ReportAction {
    const originalMessage = {
        fromPolicyID,
        toPolicyID,
        newParentReportID,
        movedReportID,
    };

    const movedActionMessage = [
        {
            html: `moved the report to the <a href='${CONST.NEW_EXPENSIFY_URL}r/${newParentReportID}' target='_blank' rel='noreferrer noopener'>${policyName}</a> workspace`,
            text: `moved the report to the ${policyName} workspace`,
            type: CONST.REPORT.MESSAGE.TYPE.COMMENT,
        },
    ];

    return {
        actionName: CONST.REPORT.ACTIONS.TYPE.MOVED,
        actorAccountID: currentUserAccountID,
        automatic: false,
        avatar: getCurrentUserAvatar(),
        isAttachmentOnly: false,
        originalMessage,
        message: movedActionMessage,
        person: [
            {
                style: 'strong',
                text: getCurrentUserDisplayNameOrEmail(),
                type: 'TEXT',
            },
        ],
        reportActionID: rand64(),
        shouldShow: true,
        created: DateUtils.getDBTime(),
        pendingAction: CONST.RED_BRICK_ROAD_PENDING_ACTION.ADD,
    };
}

/**
 * Builds an optimistic CHANGEPOLICY report action with a randomly generated reportActionID.
 * This action is used when we change the workspace of a report.
 */
function buildOptimisticChangePolicyReportAction(fromPolicyID: string | undefined, toPolicyID: string, automaticAction = false): ReportAction {
    const originalMessage = {
        fromPolicy: fromPolicyID,
        toPolicy: toPolicyID,
        automaticAction,
    };

    const fromPolicy = getPolicy(fromPolicyID);
    const toPolicy = getPolicy(toPolicyID);

    const changePolicyReportActionMessage = [
        {
            type: CONST.REPORT.MESSAGE.TYPE.TEXT,
            text: `changed the workspace to ${toPolicy?.name}`,
        },
        ...(fromPolicyID
            ? [
                  {
                      type: CONST.REPORT.MESSAGE.TYPE.TEXT,
                      text: ` (previously ${fromPolicy?.name})`,
                  },
              ]
            : []),
    ];

    return {
        actionName: CONST.REPORT.ACTIONS.TYPE.CHANGE_POLICY,
        actorAccountID: currentUserAccountID,
        avatar: getCurrentUserAvatar(),
        created: DateUtils.getDBTime(),
        originalMessage,
        message: changePolicyReportActionMessage,
        person: [
            {
                style: 'strong',
                text: getCurrentUserDisplayNameOrEmail(),
                type: 'TEXT',
            },
        ],
        reportActionID: rand64(),
        shouldShow: true,
        pendingAction: CONST.RED_BRICK_ROAD_PENDING_ACTION.ADD,
    };
}

function buildOptimisticTransactionAction(type: 'MOVEDTRANSACTION' | 'UNREPORTEDTRANSACTION', transactionThreadReportID: string | undefined, targetReportID: string): ReportAction {
    const reportName = allReports?.[targetReportID]?.reportName ?? '';
    const url = `${environmentURL}/r/${targetReportID}`;
    const [actionText, messageHtml] =
        type === CONST.REPORT.ACTIONS.TYPE.MOVED_TRANSACTION
            ? [`moved this expense to ${reportName}`, `moved this expense to <a href='${url}' target='_blank' rel='noreferrer noopener'>${reportName}</a>`]
            : [`removed this expense from ${reportName}`, `removed this expense from <a href='${url}' target='_blank' rel='noreferrer noopener'>${reportName}</a>`];

    return {
        actionName: type,
        reportID: transactionThreadReportID,
        actorAccountID: currentUserAccountID,
        avatar: getCurrentUserAvatar(),
        created: DateUtils.getDBTime(),
        originalMessage: type === CONST.REPORT.ACTIONS.TYPE.MOVED_TRANSACTION ? {toReportID: targetReportID} : {fromReportID: targetReportID},
        message: [
            {
                type: CONST.REPORT.MESSAGE.TYPE.TEXT,
                html: messageHtml,
                text: actionText,
            },
        ],
        person: [
            {
                style: 'strong',
                text: getCurrentUserDisplayNameOrEmail(),
                type: 'TEXT',
            },
        ],
        reportActionID: rand64(),
        shouldShow: true,
        pendingAction: CONST.RED_BRICK_ROAD_PENDING_ACTION.ADD,
    };
}

/**
 * Builds an optimistic MOVED_TRANSACTION report action with a randomly generated reportActionID.
 * This action is used when we change the workspace of a report.
 */
function buildOptimisticMovedTransactionAction(transactionThreadReportID: string | undefined, toReportID: string) {
    return buildOptimisticTransactionAction(CONST.REPORT.ACTIONS.TYPE.MOVED_TRANSACTION, transactionThreadReportID, toReportID);
}

/**
 * Builds an optimistic UNREPORTED_TRANSACTION report action with a randomly generated reportActionID.
 * This action is used when we unreport a transaction.
 */
function buildOptimisticUnreportedTransactionAction(transactionThreadReportID: string | undefined, fromReportID: string) {
    return buildOptimisticTransactionAction(CONST.REPORT.ACTIONS.TYPE.UNREPORTED_TRANSACTION, transactionThreadReportID, fromReportID);
}

/**
 * Builds an optimistic SUBMITTED report action with a randomly generated reportActionID.
 *
 */
function buildOptimisticSubmittedReportAction(amount: number, currency: string, expenseReportID: string, adminAccountID: number | undefined): OptimisticSubmittedReportAction {
    const originalMessage = {
        amount,
        currency,
        expenseReportID,
    };

    const delegateAccountDetails = getPersonalDetailByEmail(delegateEmail);

    return {
        actionName: CONST.REPORT.ACTIONS.TYPE.SUBMITTED,
        actorAccountID: currentUserAccountID,
        adminAccountID,
        automatic: false,
        avatar: getCurrentUserAvatar(),
        isAttachmentOnly: false,
        originalMessage,
        message: getIOUReportActionMessage(expenseReportID, CONST.REPORT.ACTIONS.TYPE.SUBMITTED, Math.abs(amount), '', currency),
        person: [
            {
                style: 'strong',
                text: getCurrentUserDisplayNameOrEmail(),
                type: 'TEXT',
            },
        ],
        reportActionID: rand64(),
        shouldShow: true,
        created: DateUtils.getDBTime(),
        pendingAction: CONST.RED_BRICK_ROAD_PENDING_ACTION.ADD,
        delegateAccountID: delegateAccountDetails?.accountID,
    };
}

/**
 * Builds an optimistic report preview action with a randomly generated reportActionID.
 *
 * @param chatReport
 * @param iouReport
 * @param [comment] - User comment for the IOU.
 * @param [transaction] - optimistic first transaction of preview
 * @param reportActionID
 */
function buildOptimisticReportPreview(
    chatReport: OnyxInputOrEntry<Report>,
    iouReport: Report,
    comment = '',
    transaction: OnyxInputOrEntry<Transaction> = null,
    childReportID?: string,
    reportActionID?: string,
): ReportAction<typeof CONST.REPORT.ACTIONS.TYPE.REPORT_PREVIEW> {
    const hasReceipt = hasReceiptTransactionUtils(transaction);
    const message = getReportPreviewMessage(iouReport);
    const created = DateUtils.getDBTime();
    const reportActorAccountID = (isInvoiceReport(iouReport) || isExpenseReport(iouReport) ? iouReport?.ownerAccountID : iouReport?.managerID) ?? -1;
    const delegateAccountDetails = getPersonalDetailByEmail(delegateEmail);
    const isTestTransaction = isTestTransactionReport(iouReport);
    const isScanRequest = transaction ? isScanRequestTransactionUtils(transaction) : false;
    return {
        reportActionID: reportActionID ?? rand64(),
        reportID: chatReport?.reportID,
        actionName: CONST.REPORT.ACTIONS.TYPE.REPORT_PREVIEW,
        pendingAction: CONST.RED_BRICK_ROAD_PENDING_ACTION.ADD,
        originalMessage: {
            linkedReportID: iouReport?.reportID,
        },
        message: [
            {
                html: message,
                text: message,
                isEdited: false,
                type: CONST.REPORT.MESSAGE.TYPE.COMMENT,
            },
        ],
        delegateAccountID: delegateAccountDetails?.accountID,
        created,
        accountID: iouReport?.managerID,
        // The preview is initially whispered if created with a receipt, so the actor is the current user as well
        actorAccountID: hasReceipt ? currentUserAccountID : reportActorAccountID,
        childReportID: childReportID ?? iouReport?.reportID,
        childMoneyRequestCount: 1,
        childLastActorAccountID: currentUserAccountID,
        childLastMoneyRequestComment: comment,
        childRecentReceiptTransactionIDs: hasReceipt && !isEmptyObject(transaction) && transaction?.transactionID ? {[transaction.transactionID]: created} : undefined,
        ...(isTestTransaction && !isScanRequest && {childStateNum: 2, childStatusNum: 4}),
    };
}

/**
 * Builds an optimistic ACTIONABLETRACKEXPENSEWHISPER action with a randomly generated reportActionID.
 */
function buildOptimisticActionableTrackExpenseWhisper(iouAction: OptimisticIOUReportAction, transactionID: string): ReportAction {
    const currentTime = DateUtils.getDBTime();
    const targetEmail = CONST.EMAIL.CONCIERGE;
    const actorAccountID = getAccountIDsByLogins([targetEmail]).at(0);
    const reportActionID = rand64();
    return {
        actionName: CONST.REPORT.ACTIONS.TYPE.ACTIONABLE_TRACK_EXPENSE_WHISPER,
        actorAccountID,
        avatar: getDefaultAvatarURL(actorAccountID),
        created: DateUtils.addMillisecondsFromDateTime(currentTime, 1),
        lastModified: DateUtils.addMillisecondsFromDateTime(currentTime, 1),
        message: [
            {
                html: CONST.ACTIONABLE_TRACK_EXPENSE_WHISPER_MESSAGE,
                text: CONST.ACTIONABLE_TRACK_EXPENSE_WHISPER_MESSAGE,
                whisperedTo: [],
                type: CONST.REPORT.MESSAGE.TYPE.COMMENT,
            },
        ],
        originalMessage: {
            lastModified: DateUtils.addMillisecondsFromDateTime(currentTime, 1),
            transactionID,
        },
        person: [
            {
                text: CONST.DISPLAY_NAME.EXPENSIFY_CONCIERGE,
                type: 'TEXT',
            },
        ],
        reportActionID,
        shouldShow: true,
        pendingAction: CONST.RED_BRICK_ROAD_PENDING_ACTION.ADD,
    };
}

/**
 * Builds an optimistic modified expense action with a randomly generated reportActionID.
 */
function buildOptimisticModifiedExpenseReportAction(
    transactionThread: OnyxInputOrEntry<Report>,
    oldTransaction: OnyxInputOrEntry<Transaction>,
    transactionChanges: TransactionChanges,
    isFromExpenseReport: boolean,
    policy: OnyxInputOrEntry<Policy>,
    updatedTransaction?: OnyxInputOrEntry<Transaction>,
): OptimisticModifiedExpenseReportAction {
    const originalMessage = getModifiedExpenseOriginalMessage(oldTransaction, transactionChanges, isFromExpenseReport, policy, updatedTransaction);
    const delegateAccountDetails = getPersonalDetailByEmail(delegateEmail);

    return {
        actionName: CONST.REPORT.ACTIONS.TYPE.MODIFIED_EXPENSE,
        actorAccountID: currentUserAccountID,
        automatic: false,
        avatar: getCurrentUserAvatar(),
        created: DateUtils.getDBTime(),
        isAttachmentOnly: false,
        message: [
            {
                // Currently we are composing the message from the originalMessage and message is only used in OldDot and not in the App
                text: 'You',
                style: 'strong',
                type: CONST.REPORT.MESSAGE.TYPE.TEXT,
            },
        ],
        originalMessage,
        person: [
            {
                style: 'strong',
                text: currentUserPersonalDetails?.displayName ?? String(currentUserAccountID),
                type: 'TEXT',
            },
        ],
        pendingAction: CONST.RED_BRICK_ROAD_PENDING_ACTION.ADD,
        reportActionID: rand64(),
        reportID: transactionThread?.reportID,
        shouldShow: true,
        delegateAccountID: delegateAccountDetails?.accountID,
    };
}

/**
 * Builds an optimistic DETACH_RECEIPT report action with a randomly generated reportActionID.
 */
function buildOptimisticDetachReceipt(reportID: string | undefined, transactionID: string, merchant: string = CONST.TRANSACTION.PARTIAL_TRANSACTION_MERCHANT) {
    return {
        actionName: CONST.REPORT.ACTIONS.TYPE.MANAGER_DETACH_RECEIPT,
        actorAccountID: currentUserAccountID,
        automatic: false,
        avatar: getCurrentUserAvatar(),
        created: DateUtils.getDBTime(),
        isAttachmentOnly: false,
        originalMessage: {
            transactionID,
            merchant: `${merchant}`,
        },
        message: [
            {
                type: 'COMMENT',
                html: `detached a receipt from expense '${merchant}'`,
                text: `detached a receipt from expense '${merchant}'`,
                whisperedTo: [],
            },
        ],
        person: [
            {
                style: 'strong',
                text: currentUserPersonalDetails?.displayName ?? String(currentUserAccountID),
                type: 'TEXT',
            },
        ],
        pendingAction: CONST.RED_BRICK_ROAD_PENDING_ACTION.ADD,
        reportActionID: rand64(),
        reportID,
        shouldShow: true,
    };
}

/**
 * Updates a report preview action that exists for an IOU report.
 *
 * @param [comment] - User comment for the IOU.
 * @param [transaction] - optimistic newest transaction of a report preview
 *
 */
function updateReportPreview(
    iouReport: OnyxEntry<Report>,
    reportPreviewAction: ReportAction<typeof CONST.REPORT.ACTIONS.TYPE.REPORT_PREVIEW>,
    isPayRequest = false,
    comment = '',
    transaction?: OnyxEntry<Transaction>,
): ReportAction<typeof CONST.REPORT.ACTIONS.TYPE.REPORT_PREVIEW> {
    const hasReceipt = hasReceiptTransactionUtils(transaction);
    const recentReceiptTransactions = reportPreviewAction?.childRecentReceiptTransactionIDs ?? {};
    const transactionsToKeep = getRecentTransactions(recentReceiptTransactions);
    const previousTransactionsArray = Object.entries(recentReceiptTransactions ?? {}).map(([key, value]) => (transactionsToKeep.includes(key) ? {[key]: value} : null));
    const previousTransactions: Record<string, string> = {};

    for (const obj of previousTransactionsArray) {
        for (const key in obj) {
            if (obj) {
                previousTransactions[key] = obj[key];
            }
        }
    }

    const message = getReportPreviewMessage(iouReport, reportPreviewAction);
    const originalMessage = getOriginalMessage(reportPreviewAction);
    return {
        ...reportPreviewAction,
        message: [
            {
                html: message,
                text: message,
                isEdited: false,
                type: CONST.REPORT.MESSAGE.TYPE.COMMENT,
            },
        ],
        childLastMoneyRequestComment: comment || reportPreviewAction?.childLastMoneyRequestComment,
        childMoneyRequestCount: (reportPreviewAction?.childMoneyRequestCount ?? 0) + (isPayRequest ? 0 : 1),
        childRecentReceiptTransactionIDs: hasReceipt
            ? {
                  ...(transaction && {[transaction.transactionID]: transaction?.created}),
                  ...previousTransactions,
              }
            : recentReceiptTransactions,
        // As soon as we add a transaction without a receipt to the report, it will have ready expenses,
        // so we remove the whisper
        originalMessage: originalMessage
            ? {
                  ...originalMessage,
                  whisperedTo: hasReceipt ? originalMessage.whisperedTo : [],
                  linkedReportID: originalMessage.linkedReportID,
              }
            : undefined,
    };
}

function buildOptimisticTaskReportAction(
    taskReportID: string,
    actionName: typeof CONST.REPORT.ACTIONS.TYPE.TASK_COMPLETED | typeof CONST.REPORT.ACTIONS.TYPE.TASK_REOPENED | typeof CONST.REPORT.ACTIONS.TYPE.TASK_CANCELLED,
    message = '',
    actorAccountID = currentUserAccountID,
    createdOffset = 0,
): OptimisticTaskReportAction {
    const originalMessage = {
        taskReportID,
        type: actionName,
        text: message,
        html: message,
        whisperedTo: [],
    };
    const delegateAccountDetails = getPersonalDetailByEmail(delegateEmail);

    return {
        actionName,
        actorAccountID,
        automatic: false,
        avatar: getCurrentUserAvatar(),
        isAttachmentOnly: false,
        originalMessage,
        message: [
            {
                text: message,
                taskReportID,
                type: CONST.REPORT.MESSAGE.TYPE.TEXT,
            },
        ],
        person: [
            {
                style: 'strong',
                text: currentUserPersonalDetails?.displayName ?? String(currentUserAccountID),
                type: 'TEXT',
            },
        ],
        reportActionID: rand64(),
        shouldShow: true,
        created: DateUtils.getDBTimeWithSkew(Date.now() + createdOffset),
        isFirstItem: false,
        pendingAction: CONST.RED_BRICK_ROAD_PENDING_ACTION.ADD,
        delegateAccountID: delegateAccountDetails?.accountID,
    };
}

function isWorkspaceChat(chatType: string) {
    return chatType === CONST.REPORT.CHAT_TYPE.POLICY_ADMINS || chatType === CONST.REPORT.CHAT_TYPE.POLICY_ANNOUNCE || chatType === CONST.REPORT.CHAT_TYPE.POLICY_EXPENSE_CHAT;
}

/**
 * Builds an optimistic chat report with a randomly generated reportID and as much information as we currently have
 */
type BuildOptimisticChatReportParams = {
    participantList: number[];
    reportName?: string;
    chatType?: ValueOf<typeof CONST.REPORT.CHAT_TYPE>;
    policyID?: string;
    ownerAccountID?: number;
    isOwnPolicyExpenseChat?: boolean;
    oldPolicyName?: string;
    visibility?: ValueOf<typeof CONST.REPORT.VISIBILITY>;
    writeCapability?: ValueOf<typeof CONST.REPORT.WRITE_CAPABILITIES>;
    notificationPreference?: NotificationPreference;
    parentReportActionID?: string;
    parentReportID?: string;
    description?: string;
    avatarUrl?: string;
    optimisticReportID?: string;
};

function buildOptimisticChatReport({
    participantList,
    reportName = CONST.REPORT.DEFAULT_REPORT_NAME,
    chatType,
    policyID = CONST.POLICY.OWNER_EMAIL_FAKE,
    ownerAccountID = CONST.REPORT.OWNER_ACCOUNT_ID_FAKE,
    isOwnPolicyExpenseChat = false,
    oldPolicyName = '',
    visibility,
    writeCapability,
    notificationPreference = CONST.REPORT.NOTIFICATION_PREFERENCE.ALWAYS,
    parentReportActionID = '',
    parentReportID = undefined,
    description = '',
    avatarUrl = '',
    optimisticReportID = '',
}: BuildOptimisticChatReportParams): OptimisticChatReport {
    const isWorkspaceChatType = chatType && isWorkspaceChat(chatType);
    const participants = participantList.reduce((reportParticipants: Participants, accountID: number) => {
        const participant: ReportParticipant = {
            notificationPreference,
            ...(!isWorkspaceChatType && {role: accountID === currentUserAccountID ? CONST.REPORT.ROLE.ADMIN : CONST.REPORT.ROLE.MEMBER}),
        };
        // eslint-disable-next-line no-param-reassign
        reportParticipants[accountID] = participant;
        return reportParticipants;
    }, {} as Participants);
    const currentTime = DateUtils.getDBTime();
    const optimisticChatReport: OptimisticChatReport = {
        type: CONST.REPORT.TYPE.CHAT,
        chatType,
        isOwnPolicyExpenseChat,
        isPinned: false,
        lastActorAccountID: 0,
        lastMessageHtml: '',
        lastMessageText: undefined,
        lastReadTime: currentTime,
        lastVisibleActionCreated: currentTime,
        oldPolicyName,
        ownerAccountID: ownerAccountID || CONST.REPORT.OWNER_ACCOUNT_ID_FAKE,
        parentReportActionID,
        parentReportID,
        participants,
        policyID,
        reportID: optimisticReportID || generateReportID(),
        reportName,
        stateNum: 0,
        statusNum: 0,
        visibility,
        description,
        writeCapability,
        avatarUrl,
    };

    if (chatType === CONST.REPORT.CHAT_TYPE.INVOICE) {
        // TODO: update to support workspace as an invoice receiver when workspace-to-workspace invoice room implemented
        optimisticChatReport.invoiceReceiver = {
            type: 'individual',
            accountID: participantList.at(0) ?? -1,
        };
    }

    return optimisticChatReport;
}

function buildOptimisticGroupChatReport(
    participantAccountIDs: number[],
    reportName: string,
    avatarUri: string,
    optimisticReportID?: string,
    notificationPreference?: NotificationPreference,
) {
    return buildOptimisticChatReport({
        participantList: participantAccountIDs,
        reportName,
        chatType: CONST.REPORT.CHAT_TYPE.GROUP,
        notificationPreference,
        avatarUrl: avatarUri,
        optimisticReportID,
    });
}

/**
 * Returns the necessary reportAction onyx data to indicate that the chat has been created optimistically
 * @param [created] - Action created time
 */
function buildOptimisticCreatedReportAction(emailCreatingAction: string, created = DateUtils.getDBTime()): OptimisticCreatedReportAction {
    return {
        reportActionID: rand64(),
        actionName: CONST.REPORT.ACTIONS.TYPE.CREATED,
        pendingAction: CONST.RED_BRICK_ROAD_PENDING_ACTION.ADD,
        actorAccountID: currentUserAccountID,
        message: [
            {
                type: CONST.REPORT.MESSAGE.TYPE.TEXT,
                style: 'strong',
                text: emailCreatingAction,
            },
            {
                type: CONST.REPORT.MESSAGE.TYPE.TEXT,
                style: 'normal',
                text: ' created this report',
            },
        ],
        person: [
            {
                type: CONST.REPORT.MESSAGE.TYPE.TEXT,
                style: 'strong',
                text: getCurrentUserDisplayNameOrEmail(),
            },
        ],
        automatic: false,
        avatar: getCurrentUserAvatar(),
        created,
        shouldShow: true,
    };
}

/**
 * Returns the necessary reportAction onyx data to indicate that the room has been renamed
 */
function buildOptimisticRenamedRoomReportAction(newName: string, oldName: string): OptimisticRenamedReportAction {
    const now = DateUtils.getDBTime();
    return {
        reportActionID: rand64(),
        actionName: CONST.REPORT.ACTIONS.TYPE.RENAMED,
        pendingAction: CONST.RED_BRICK_ROAD_PENDING_ACTION.ADD,
        actorAccountID: currentUserAccountID,
        message: [
            {
                type: CONST.REPORT.MESSAGE.TYPE.TEXT,
                style: 'strong',
                text: 'You',
            },
            {
                type: CONST.REPORT.MESSAGE.TYPE.TEXT,
                style: 'normal',
                text: ` renamed this report. New title is '${newName}' (previously '${oldName}').`,
            },
        ],
        person: [
            {
                type: CONST.REPORT.MESSAGE.TYPE.TEXT,
                style: 'strong',
                text: getCurrentUserDisplayNameOrEmail(),
            },
        ],
        originalMessage: {
            oldName,
            newName,
            html: `Room renamed to ${newName}`,
            lastModified: now,
        },
        automatic: false,
        avatar: getCurrentUserAvatar(),
        created: now,
        shouldShow: true,
    };
}

/**
 * Returns the necessary reportAction onyx data to indicate that the room description has been updated
 */
function buildOptimisticRoomDescriptionUpdatedReportAction(description: string): OptimisticRoomDescriptionUpdatedReportAction {
    const now = DateUtils.getDBTime();
    return {
        reportActionID: rand64(),
        actionName: CONST.REPORT.ACTIONS.TYPE.ROOM_CHANGE_LOG.UPDATE_ROOM_DESCRIPTION,
        pendingAction: CONST.RED_BRICK_ROAD_PENDING_ACTION.ADD,
        actorAccountID: currentUserAccountID,
        message: [
            {
                type: CONST.REPORT.MESSAGE.TYPE.COMMENT,
                text: description ? `set the room description to: ${Parser.htmlToText(description)}` : 'cleared the room description',
                html: description ? `<muted-text>set the room description to: ${description}</muted-text>` : '<muted-text>cleared the room description</muted-text>',
            },
        ],
        person: [
            {
                type: CONST.REPORT.MESSAGE.TYPE.TEXT,
                style: 'strong',
                text: getCurrentUserDisplayNameOrEmail(),
            },
        ],
        originalMessage: {
            description,
            lastModified: now,
        },
        created: now,
    };
}

/**
 * Returns the necessary reportAction onyx data to indicate that the transaction has been put on hold optimistically
 * @param [created] - Action created time
 */
function buildOptimisticHoldReportAction(created = DateUtils.getDBTime()): OptimisticHoldReportAction {
    return {
        reportActionID: rand64(),
        actionName: CONST.REPORT.ACTIONS.TYPE.HOLD,
        pendingAction: CONST.RED_BRICK_ROAD_PENDING_ACTION.ADD,
        actorAccountID: currentUserAccountID,
        message: [
            {
                type: CONST.REPORT.MESSAGE.TYPE.TEXT,
                style: 'normal',
                text: translateLocal('iou.heldExpense'),
            },
        ],
        person: [
            {
                type: CONST.REPORT.MESSAGE.TYPE.TEXT,
                style: 'strong',
                text: getCurrentUserDisplayNameOrEmail(),
            },
        ],
        automatic: false,
        avatar: getCurrentUserAvatar(),
        created,
        shouldShow: true,
    };
}

/**
 * Returns the necessary reportAction onyx data to indicate that the transaction has been put on hold optimistically
 * @param [created] - Action created time
 */
function buildOptimisticHoldReportActionComment(comment: string, created = DateUtils.getDBTime()): OptimisticHoldReportAction {
    return {
        reportActionID: rand64(),
        actionName: CONST.REPORT.ACTIONS.TYPE.ADD_COMMENT,
        pendingAction: CONST.RED_BRICK_ROAD_PENDING_ACTION.ADD,
        actorAccountID: currentUserAccountID,
        message: [
            {
                type: CONST.REPORT.MESSAGE.TYPE.COMMENT,
                text: comment,
                html: comment, // as discussed on https://github.com/Expensify/App/pull/39452 we will not support HTML for now
            },
        ],
        person: [
            {
                type: CONST.REPORT.MESSAGE.TYPE.TEXT,
                style: 'strong',
                text: getCurrentUserDisplayNameOrEmail(),
            },
        ],
        automatic: false,
        avatar: getCurrentUserAvatar(),
        created,
        shouldShow: true,
    };
}

/**
 * Returns the necessary reportAction onyx data to indicate that the transaction has been removed from hold optimistically
 * @param [created] - Action created time
 */
function buildOptimisticUnHoldReportAction(created = DateUtils.getDBTime()): OptimisticHoldReportAction {
    return {
        reportActionID: rand64(),
        actionName: CONST.REPORT.ACTIONS.TYPE.UNHOLD,
        pendingAction: CONST.RED_BRICK_ROAD_PENDING_ACTION.ADD,
        actorAccountID: currentUserAccountID,
        message: [
            {
                type: CONST.REPORT.MESSAGE.TYPE.TEXT,
                style: 'normal',
                text: translateLocal('iou.unheldExpense'),
            },
        ],
        person: [
            {
                type: CONST.REPORT.MESSAGE.TYPE.TEXT,
                style: 'normal',
                text: getCurrentUserDisplayNameOrEmail(),
            },
        ],
        automatic: false,
        avatar: getCurrentUserAvatar(),
        created,
        shouldShow: true,
    };
}

function buildOptimisticEditedTaskFieldReportAction({title, description}: Task): OptimisticEditedTaskReportAction {
    // We do not modify title & description in one request, so we need to create a different optimistic action for each field modification
    let field = '';
    let value = '';
    if (title !== undefined) {
        field = 'task title';
        value = title;
    } else if (description !== undefined) {
        field = 'description';
        value = description;
    }

    let changelog = 'edited this task';
    if (field && value) {
        changelog = `updated the ${field} to ${value}`;
    } else if (field) {
        changelog = `removed the ${field}`;
    }
    const delegateAccountDetails = getPersonalDetailByEmail(delegateEmail);

    return {
        reportActionID: rand64(),
        actionName: CONST.REPORT.ACTIONS.TYPE.TASK_EDITED,
        pendingAction: CONST.RED_BRICK_ROAD_PENDING_ACTION.ADD,
        actorAccountID: currentUserAccountID,
        message: [
            {
                type: CONST.REPORT.MESSAGE.TYPE.COMMENT,
                text: changelog,
                html: getParsedComment(changelog, undefined, undefined, title !== undefined ? [...CONST.TASK_TITLE_DISABLED_RULES] : undefined),
            },
        ],
        person: [
            {
                type: CONST.REPORT.MESSAGE.TYPE.TEXT,
                style: 'strong',
                text: getCurrentUserDisplayNameOrEmail(),
            },
        ],
        automatic: false,
        avatar: getCurrentUserAvatar(),
        created: DateUtils.getDBTime(),
        shouldShow: false,
        delegateAccountID: delegateAccountDetails?.accountID,
    };
}

function buildOptimisticCardAssignedReportAction(assigneeAccountID: number): OptimisticCardAssignedReportAction {
    return {
        actionName: CONST.REPORT.ACTIONS.TYPE.CARD_ASSIGNED,
        actorAccountID: currentUserAccountID,
        avatar: getCurrentUserAvatar(),
        created: DateUtils.getDBTime(),
        originalMessage: {assigneeAccountID, cardID: -1},
        message: [{type: CONST.REPORT.MESSAGE.TYPE.COMMENT, text: '', html: ''}],
        pendingAction: CONST.RED_BRICK_ROAD_PENDING_ACTION.ADD,
        person: [
            {
                type: CONST.REPORT.MESSAGE.TYPE.TEXT,
                style: 'strong',
                text: getCurrentUserDisplayNameOrEmail(),
            },
        ],
        reportActionID: rand64(),
        shouldShow: true,
    };
}

function buildOptimisticChangedTaskAssigneeReportAction(assigneeAccountID: number): OptimisticEditedTaskReportAction {
    const delegateAccountDetails = getPersonalDetailByEmail(delegateEmail);

    return {
        reportActionID: rand64(),
        actionName: CONST.REPORT.ACTIONS.TYPE.TASK_EDITED,
        pendingAction: CONST.RED_BRICK_ROAD_PENDING_ACTION.ADD,
        actorAccountID: currentUserAccountID,
        message: [
            {
                type: CONST.REPORT.MESSAGE.TYPE.COMMENT,
                text: `assigned to ${getDisplayNameForParticipant({accountID: assigneeAccountID})}`,
                html: `assigned to <mention-user accountID="${assigneeAccountID}"/>`,
            },
        ],
        person: [
            {
                type: CONST.REPORT.MESSAGE.TYPE.TEXT,
                style: 'strong',
                text: getCurrentUserDisplayNameOrEmail(),
            },
        ],
        automatic: false,
        avatar: getCurrentUserAvatar(),
        created: DateUtils.getDBTime(),
        shouldShow: false,
        delegateAccountID: delegateAccountDetails?.accountID,
    };
}

/**
 * Returns the necessary reportAction onyx data to indicate that a chat has been archived
 *
 * @param reason - A reason why the chat has been archived
 */
function buildOptimisticClosedReportAction(
    emailClosingReport: string,
    policyName: string,
    reason: ValueOf<typeof CONST.REPORT.ARCHIVE_REASON> = CONST.REPORT.ARCHIVE_REASON.DEFAULT,
): OptimisticClosedReportAction {
    return {
        actionName: CONST.REPORT.ACTIONS.TYPE.CLOSED,
        actorAccountID: currentUserAccountID,
        automatic: false,
        avatar: getCurrentUserAvatar(),
        created: DateUtils.getDBTime(),
        message: [
            {
                type: CONST.REPORT.MESSAGE.TYPE.TEXT,
                style: 'strong',
                text: emailClosingReport,
            },
            {
                type: CONST.REPORT.MESSAGE.TYPE.TEXT,
                style: 'normal',
                text: ' closed this report',
            },
        ],
        originalMessage: {
            policyName,
            reason,
        },
        pendingAction: CONST.RED_BRICK_ROAD_PENDING_ACTION.ADD,
        person: [
            {
                type: CONST.REPORT.MESSAGE.TYPE.TEXT,
                style: 'strong',
                text: getCurrentUserDisplayNameOrEmail(),
            },
        ],
        reportActionID: rand64(),
        shouldShow: true,
    };
}

/**
 * Returns an optimistic Dismissed Violation Report Action. Use the originalMessage customize this to the type of
 * violation being dismissed.
 */
function buildOptimisticDismissedViolationReportAction(
    originalMessage: ReportAction<typeof CONST.REPORT.ACTIONS.TYPE.DISMISSED_VIOLATION>['originalMessage'],
): OptimisticDismissedViolationReportAction {
    return {
        actionName: CONST.REPORT.ACTIONS.TYPE.DISMISSED_VIOLATION,
        actorAccountID: currentUserAccountID,
        avatar: getCurrentUserAvatar(),
        created: DateUtils.getDBTime(),
        message: [
            {
                type: CONST.REPORT.MESSAGE.TYPE.TEXT,
                style: 'normal',
                text: getDismissedViolationMessageText(originalMessage),
            },
        ],
        originalMessage,
        pendingAction: CONST.RED_BRICK_ROAD_PENDING_ACTION.ADD,
        person: [
            {
                type: CONST.REPORT.MESSAGE.TYPE.TEXT,
                style: 'strong',
                text: getCurrentUserDisplayNameOrEmail(),
            },
        ],
        reportActionID: rand64(),
        shouldShow: true,
    };
}

function buildOptimisticResolvedDuplicatesReportAction(): OptimisticDismissedViolationReportAction {
    return {
        actionName: CONST.REPORT.ACTIONS.TYPE.RESOLVED_DUPLICATES,
        actorAccountID: currentUserAccountID,
        avatar: getCurrentUserAvatar(),
        created: DateUtils.getDBTime(),
        message: [
            {
                type: CONST.REPORT.MESSAGE.TYPE.TEXT,
                style: 'normal',
                text: translateLocal('violations.resolvedDuplicates'),
            },
        ],
        pendingAction: CONST.RED_BRICK_ROAD_PENDING_ACTION.ADD,
        person: [
            {
                type: CONST.REPORT.MESSAGE.TYPE.TEXT,
                style: 'strong',
                text: getCurrentUserDisplayNameOrEmail(),
            },
        ],
        reportActionID: rand64(),
        shouldShow: true,
    };
}

function buildOptimisticAnnounceChat(policyID: string, accountIDs: number[]): OptimisticAnnounceChat {
    const announceReport = getRoom(CONST.REPORT.CHAT_TYPE.POLICY_ANNOUNCE, policyID);
    const policy = getPolicy(policyID);
    const announceRoomOnyxData: AnnounceRoomOnyxData = {
        onyxOptimisticData: [],
        onyxSuccessData: [],
        onyxFailureData: [],
    };

    // Do not create #announce room if the room already exists or if there are less than 3 participants in workspace
    if (accountIDs.length < 3 || announceReport) {
        return {
            announceChatReportID: '',
            announceChatReportActionID: '',
            announceChatData: announceRoomOnyxData,
        };
    }

    const announceChatData = buildOptimisticChatReport({
        participantList: accountIDs,
        reportName: CONST.REPORT.WORKSPACE_CHAT_ROOMS.ANNOUNCE,
        chatType: CONST.REPORT.CHAT_TYPE.POLICY_ANNOUNCE,
        policyID,
        ownerAccountID: CONST.POLICY.OWNER_ACCOUNT_ID_FAKE,
        oldPolicyName: policy?.name,
        writeCapability: CONST.REPORT.WRITE_CAPABILITIES.ADMINS,
        notificationPreference: CONST.REPORT.NOTIFICATION_PREFERENCE.ALWAYS,
    });

    const announceCreatedAction = buildOptimisticCreatedReportAction(CONST.POLICY.OWNER_EMAIL_FAKE);
    announceRoomOnyxData.onyxOptimisticData.push(
        {
            onyxMethod: Onyx.METHOD.SET,
            key: `${ONYXKEYS.COLLECTION.REPORT}${announceChatData.reportID}`,
            value: {
                pendingFields: {
                    addWorkspaceRoom: CONST.RED_BRICK_ROAD_PENDING_ACTION.ADD,
                },
                ...announceChatData,
            },
        },
        {
            onyxMethod: Onyx.METHOD.SET,
            key: `${ONYXKEYS.COLLECTION.REPORT_DRAFT}${announceChatData.reportID}`,
            value: null,
        },
        {
            onyxMethod: Onyx.METHOD.SET,
            key: `${ONYXKEYS.COLLECTION.REPORT_ACTIONS}${announceChatData.reportID}`,
            value: {
                [announceCreatedAction.reportActionID]: announceCreatedAction,
            },
        },
    );
    announceRoomOnyxData.onyxSuccessData.push(
        {
            onyxMethod: Onyx.METHOD.MERGE,
            key: `${ONYXKEYS.COLLECTION.REPORT}${announceChatData.reportID}`,
            value: {
                pendingFields: {
                    addWorkspaceRoom: null,
                },
                pendingAction: null,
            },
        },
        {
            onyxMethod: Onyx.METHOD.MERGE,
            key: `${ONYXKEYS.COLLECTION.REPORT_METADATA}${announceChatData.reportID}`,
            value: {
                isOptimisticReport: false,
            },
        },
        {
            onyxMethod: Onyx.METHOD.MERGE,
            key: `${ONYXKEYS.COLLECTION.REPORT_ACTIONS}${announceChatData.reportID}`,
            value: {
                [announceCreatedAction.reportActionID]: {
                    pendingAction: null,
                },
            },
        },
    );
    announceRoomOnyxData.onyxFailureData.push(
        {
            onyxMethod: Onyx.METHOD.MERGE,
            key: `${ONYXKEYS.COLLECTION.REPORT}${announceChatData.reportID}`,
            value: {
                pendingFields: {
                    addWorkspaceRoom: null,
                },
                pendingAction: null,
            },
        },
        {
            onyxMethod: Onyx.METHOD.MERGE,
            key: `${ONYXKEYS.COLLECTION.REPORT_METADATA}${announceChatData.reportID}`,
            value: {
                isOptimisticReport: false,
            },
        },
        {
            onyxMethod: Onyx.METHOD.MERGE,
            key: `${ONYXKEYS.COLLECTION.REPORT_ACTIONS}${announceChatData.reportID}`,
            value: {
                [announceCreatedAction.reportActionID]: {
                    pendingAction: null,
                },
            },
        },
    );
    return {
        announceChatReportID: announceChatData.reportID,
        announceChatReportActionID: announceCreatedAction.reportActionID,
        announceChatData: announceRoomOnyxData,
    };
}

function buildOptimisticWorkspaceChats(policyID: string, policyName: string, expenseReportId?: string): OptimisticWorkspaceChats {
    const pendingChatMembers = getPendingChatMembers(currentUserAccountID ? [currentUserAccountID] : [], [], CONST.RED_BRICK_ROAD_PENDING_ACTION.ADD);
    const adminsChatData = {
        ...buildOptimisticChatReport({
            participantList: currentUserAccountID ? [currentUserAccountID] : [],
            reportName: CONST.REPORT.WORKSPACE_CHAT_ROOMS.ADMINS,
            chatType: CONST.REPORT.CHAT_TYPE.POLICY_ADMINS,
            policyID,
            ownerAccountID: CONST.POLICY.OWNER_ACCOUNT_ID_FAKE,
            oldPolicyName: policyName,
        }),
    };
    const adminsChatReportID = adminsChatData.reportID;
    const adminsCreatedAction = buildOptimisticCreatedReportAction(CONST.POLICY.OWNER_EMAIL_FAKE);
    const adminsReportActionData = {
        [adminsCreatedAction.reportActionID]: adminsCreatedAction,
    };

    const expenseChatData = buildOptimisticChatReport({
        participantList: currentUserAccountID ? [currentUserAccountID] : [],
        reportName: '',
        chatType: CONST.REPORT.CHAT_TYPE.POLICY_EXPENSE_CHAT,
        policyID,
        ownerAccountID: currentUserAccountID,
        isOwnPolicyExpenseChat: true,
        oldPolicyName: policyName,
        optimisticReportID: expenseReportId,
    });

    const expenseChatReportID = expenseChatData.reportID;
    const expenseReportCreatedAction = buildOptimisticCreatedReportAction(currentUserEmail ?? '');
    const expenseReportActionData = {
        [expenseReportCreatedAction.reportActionID]: expenseReportCreatedAction,
    };

    return {
        adminsChatReportID,
        adminsChatData,
        adminsReportActionData,
        adminsCreatedReportActionID: adminsCreatedAction.reportActionID,
        expenseChatReportID,
        expenseChatData,
        expenseReportActionData,
        expenseCreatedReportActionID: expenseReportCreatedAction.reportActionID,
        pendingChatMembers,
    };
}

/**
 * Builds an optimistic Task Report with a randomly generated reportID
 *
 * @param ownerAccountID - Account ID of the person generating the Task.
 * @param assigneeAccountID - AccountID of the other person participating in the Task.
 * @param parentReportID - Report ID of the chat where the Task is.
 * @param title - Task title.
 * @param description - Task description.
 * @param policyID - PolicyID of the parent report
 */

function buildOptimisticTaskReport(
    ownerAccountID: number,
    parentReportID: string,
    assigneeAccountID = 0,
    title?: string,
    description?: string,
    policyID: string = CONST.POLICY.OWNER_EMAIL_FAKE,
    notificationPreference: NotificationPreference = CONST.REPORT.NOTIFICATION_PREFERENCE.HIDDEN,
    mediaAttributes?: Record<string, string>,
): OptimisticTaskReport {
    const participants: Participants = {
        [ownerAccountID]: {
            notificationPreference,
        },
    };

    if (assigneeAccountID) {
        participants[assigneeAccountID] = {notificationPreference};
    }

    return {
        reportID: generateReportID(),
        reportName: getParsedComment(title ?? '', undefined, undefined, [...CONST.TASK_TITLE_DISABLED_RULES]),
        description: getParsedComment(description ?? '', {}, mediaAttributes),
        ownerAccountID,
        participants,
        managerID: assigneeAccountID,
        type: CONST.REPORT.TYPE.TASK,
        parentReportID,
        policyID,
        stateNum: CONST.REPORT.STATE_NUM.OPEN,
        statusNum: CONST.REPORT.STATUS_NUM.OPEN,
        lastVisibleActionCreated: DateUtils.getDBTime(),
        hasParentAccess: true,
    };
}

/**
 * Builds an optimistic EXPORTED_TO_INTEGRATION report action
 *
 * @param integration - The connectionName of the integration
 * @param markedManually - Whether the integration was marked as manually exported
 */
function buildOptimisticExportIntegrationAction(integration: ConnectionName, markedManually = false): OptimisticExportIntegrationAction {
    const label = CONST.POLICY.CONNECTIONS.NAME_USER_FRIENDLY[integration];
    return {
        reportActionID: rand64(),
        actionName: CONST.REPORT.ACTIONS.TYPE.EXPORTED_TO_INTEGRATION,
        pendingAction: CONST.RED_BRICK_ROAD_PENDING_ACTION.ADD,
        actorAccountID: currentUserAccountID,
        message: [],
        person: [
            {
                type: CONST.REPORT.MESSAGE.TYPE.TEXT,
                style: 'strong',
                text: getCurrentUserDisplayNameOrEmail(),
            },
        ],
        automatic: false,
        avatar: getCurrentUserAvatar(),
        created: DateUtils.getDBTime(),
        shouldShow: true,
        originalMessage: {
            label,
            lastModified: DateUtils.getDBTime(),
            markedManually,
            inProgress: true,
        },
    };
}

/**
 * A helper method to create transaction thread
 *
 * @param reportAction - the parent IOU report action from which to create the thread
 * @param moneyRequestReport - the report which the report action belongs to
 */
function buildTransactionThread(
    reportAction: OnyxEntry<ReportAction | OptimisticIOUReportAction>,
    moneyRequestReport: OnyxEntry<Report>,
    existingTransactionThreadReportID?: string,
): OptimisticChatReport {
    const participantAccountIDs = [...new Set([currentUserAccountID, Number(reportAction?.actorAccountID)])].filter(Boolean) as number[];
    const existingTransactionThreadReport = getReportOrDraftReport(existingTransactionThreadReportID);

    if (existingTransactionThreadReportID && existingTransactionThreadReport) {
        return {
            ...existingTransactionThreadReport,
            parentReportActionID: reportAction?.reportActionID,
            parentReportID: moneyRequestReport?.reportID,
            reportName: getTransactionReportName({reportAction}),
            policyID: moneyRequestReport?.policyID,
        };
    }

    return buildOptimisticChatReport({
        participantList: participantAccountIDs,
        reportName: getTransactionReportName({reportAction}),
        policyID: moneyRequestReport?.policyID,
        ownerAccountID: CONST.POLICY.OWNER_ACCOUNT_ID_FAKE,
        notificationPreference: CONST.REPORT.NOTIFICATION_PREFERENCE.HIDDEN,
        parentReportActionID: reportAction?.reportActionID,
        parentReportID: moneyRequestReport?.reportID,
    });
}

/**
 * Build optimistic expense entities:
 *
 * 1. CREATED action for the chatReport
 * 2. CREATED action for the iouReport
 * 3. IOU action for the iouReport linked to the transaction thread via `childReportID`
 * 4. Transaction Thread linked to the IOU action via `parentReportActionID`
 * 5. CREATED action for the Transaction Thread
 */
function buildOptimisticMoneyRequestEntities({
    iouReport,
    type,
    amount,
    currency,
    comment,
    payeeEmail,
    participants,
    transactionID,
    paymentType,
    isSettlingUp = false,
    isSendMoneyFlow = false,
    isOwnPolicyExpenseChat = false,
    isPersonalTrackingExpense,
    existingTransactionThreadReportID,
    linkedTrackedExpenseReportAction,
}: OptimisticMoneyRequestEntities): [OptimisticCreatedReportAction, OptimisticCreatedReportAction, OptimisticIOUReportAction, OptimisticChatReport, OptimisticCreatedReportAction | null] {
    const createdActionForChat = buildOptimisticCreatedReportAction(payeeEmail);

    // The `CREATED` action must be optimistically generated before the IOU action so that it won't appear after the IOU action in the chat.
    const iouActionCreationTime = DateUtils.getDBTime();
    const createdActionForIOUReport = buildOptimisticCreatedReportAction(payeeEmail, DateUtils.subtractMillisecondsFromDateTime(iouActionCreationTime, 1));

    const iouAction = buildOptimisticIOUReportAction({
        type,
        amount,
        currency,
        comment,
        participants,
        transactionID,
        paymentType,
        iouReportID: iouReport.reportID,
        isPersonalTrackingExpense,
        isSettlingUp,
        isSendMoneyFlow,
        isOwnPolicyExpenseChat,
        created: iouActionCreationTime,
        linkedExpenseReportAction: linkedTrackedExpenseReportAction,
    });

    // Create optimistic transactionThread and the `CREATED` action for it, if existingTransactionThreadReportID is undefined
    const transactionThread = buildTransactionThread(iouAction, iouReport, existingTransactionThreadReportID);
    const createdActionForTransactionThread = existingTransactionThreadReportID ? null : buildOptimisticCreatedReportAction(payeeEmail);

    // The IOU action and the transactionThread are co-dependent as parent-child, so we need to link them together
    iouAction.childReportID = existingTransactionThreadReportID ?? transactionThread.reportID;

    return [createdActionForChat, createdActionForIOUReport, iouAction, transactionThread, createdActionForTransactionThread];
}

// Check if the report is empty, meaning it has no visible messages (i.e. only a "created" report action).
function isEmptyReport(report: OnyxEntry<Report>): boolean {
    if (!report) {
        return true;
    }

    if (report.lastMessageText) {
        return false;
    }

    const lastVisibleMessage = getLastVisibleMessage(report.reportID);
    return !lastVisibleMessage.lastMessageText;
}

// We need oneTransactionThreadReport to get the correct last visible action created
function isUnread(report: OnyxEntry<Report>, oneTransactionThreadReport: OnyxEntry<Report>): boolean {
    if (!report) {
        return false;
    }

    if (isEmptyReport(report)) {
        return false;
    }
    // lastVisibleActionCreated and lastReadTime are both datetime strings and can be compared directly
    const lastVisibleActionCreated = getReportLastVisibleActionCreated(report, oneTransactionThreadReport);
    const lastReadTime = report.lastReadTime ?? '';
    const lastMentionedTime = report.lastMentionedTime ?? '';

    // If the user was mentioned and the comment got deleted the lastMentionedTime will be more recent than the lastVisibleActionCreated
    return lastReadTime < (lastVisibleActionCreated ?? '') || lastReadTime < lastMentionedTime;
}

function isIOUOwnedByCurrentUser(report: OnyxEntry<Report>, allReportsDict?: OnyxCollection<Report>): boolean {
    const allAvailableReports = allReportsDict ?? allReports;
    if (!report || !allAvailableReports) {
        return false;
    }

    let reportToLook = report;
    if (report.iouReportID) {
        const iouReport = allAvailableReports[`${ONYXKEYS.COLLECTION.REPORT}${report.iouReportID}`];
        if (iouReport) {
            reportToLook = iouReport;
        }
    }

    return reportToLook.ownerAccountID === currentUserAccountID;
}

/**
 * Assuming the passed in report is a default room, lets us know whether we can see it or not, based on permissions and
 * the various subsets of users we've allowed to use default rooms.
 */
function canSeeDefaultRoom(report: OnyxEntry<Report>, policies: OnyxCollection<Policy>, betas: OnyxEntry<Beta[]>): boolean {
    // Include archived rooms
    // This will get removed as part of https://github.com/Expensify/App/issues/59961
    // eslint-disable-next-line deprecation/deprecation
    if (isArchivedNonExpenseReport(report, getReportNameValuePairs(report?.reportID))) {
        return true;
    }

    // If the room has an assigned guide, it can be seen.
    if (hasExpensifyGuidesEmails(Object.keys(report?.participants ?? {}).map(Number))) {
        return true;
    }

    // Include any admins and announce rooms, since only non partner-managed domain rooms are on the beta now.
    if (isAdminRoom(report) || isAnnounceRoom(report)) {
        return true;
    }

    // For all other cases, just check that the user belongs to the default rooms beta
    return Permissions.canUseDefaultRooms(betas ?? []);
}

function canAccessReport(report: OnyxEntry<Report>, policies: OnyxCollection<Policy>, betas: OnyxEntry<Beta[]>): boolean {
    // We hide default rooms (it's basically just domain rooms now) from people who aren't on the defaultRooms beta.
    if (isDefaultRoom(report) && !canSeeDefaultRoom(report, policies, betas)) {
        return false;
    }

    if (report?.errorFields?.notFound) {
        return false;
    }

    return true;
}

// eslint-disable-next-line rulesdir/no-negated-variables
function isReportNotFound(report: OnyxEntry<Report>): boolean {
    return !!report?.errorFields?.notFound;
}

/**
 * Check if the report is the parent report of the currently viewed report or at least one child report has report action
 */
function shouldHideReport(report: OnyxEntry<Report>, currentReportId: string | undefined): boolean {
    const currentReport = getReportOrDraftReport(currentReportId);
    const parentReport = getParentReport(!isEmptyObject(currentReport) ? currentReport : undefined);
    const reportActions = allReportActions?.[`${ONYXKEYS.COLLECTION.REPORT_ACTIONS}${report?.reportID}`] ?? {};
    const isChildReportHasComment = Object.values(reportActions ?? {})?.some((reportAction) => (reportAction?.childVisibleActionCount ?? 0) > 0);
    return parentReport?.reportID !== report?.reportID && !isChildReportHasComment;
}

/**
 * Should we display a RBR on the LHN on this report due to violations?
 */
function shouldDisplayViolationsRBRInLHN(report: OnyxEntry<Report>, transactionViolations: OnyxCollection<TransactionViolation[]>): boolean {
    // We only show the RBR in the highest level, which is the workspace chat
    if (!report || !isPolicyExpenseChat(report)) {
        return false;
    }

    // We only show the RBR to the submitter
    if (!isCurrentUserSubmitter(report.reportID)) {
        return false;
    }
    if (!report.policyID || !reportsByPolicyID) {
        return false;
    }

    // If any report has a violation, then it should have a RBR
    const potentialReports = reportsByPolicyID[report.policyID] ?? [];
    return potentialReports.some((potentialReport) => {
        return (
            hasViolations(potentialReport.reportID, transactionViolations, true) ||
            hasWarningTypeViolations(potentialReport.reportID, transactionViolations, true) ||
            hasNoticeTypeViolations(potentialReport.reportID, transactionViolations, true)
        );
    });
}

/**
 * Checks to see if a report contains a violation
 */
function hasViolations(
    reportID: string | undefined,
    transactionViolations: OnyxCollection<TransactionViolation[]>,
    shouldShowInReview?: boolean,
    reportTransactions?: SearchTransaction[],
): boolean {
    const transactions = reportTransactions ?? getReportTransactions(reportID);
    return transactions.some((transaction) => hasViolation(transaction, transactionViolations, shouldShowInReview));
}

/**
 * Checks to see if a report contains a violation of type `warning`
 */
function hasWarningTypeViolations(reportID: string | undefined, transactionViolations: OnyxCollection<TransactionViolation[]>, shouldShowInReview?: boolean): boolean {
    const transactions = getReportTransactions(reportID);
    return transactions.some((transaction) => hasWarningTypeViolation(transaction.transactionID, transactionViolations, shouldShowInReview));
}

/**
 * Checks to see if a transaction contains receipt error
 */
function hasReceiptError(transaction: OnyxInputOrEntry<Transaction>): boolean {
    const errors = {
        ...(transaction?.errorFields?.route ?? transaction?.errorFields?.waypoints ?? transaction?.errors),
    };
    const errorEntries = Object.entries(errors ?? {});
    const errorMessages = mapValues(Object.fromEntries(errorEntries), (error) => error);
    return Object.values(errorMessages).some((error) => isReceiptError(error));
}

/**
 * Checks to see if a report contains receipt error
 */
function hasReceiptErrors(reportID: string | undefined): boolean {
    const transactions = getReportTransactions(reportID);
    return transactions.some(hasReceiptError);
}

/**
 * Checks to see if a report contains a violation of type `notice`
 */
function hasNoticeTypeViolations(reportID: string | undefined, transactionViolations: OnyxCollection<TransactionViolation[]>, shouldShowInReview?: boolean): boolean {
    const transactions = getReportTransactions(reportID);
    return transactions.some((transaction) => hasNoticeTypeViolation(transaction.transactionID, transactionViolations, shouldShowInReview));
}

function hasReportViolations(reportID: string | undefined) {
    if (!reportID) {
        return false;
    }
    const reportViolations = allReportsViolations?.[`${ONYXKEYS.COLLECTION.REPORT_VIOLATIONS}${reportID}`];
    return Object.values(reportViolations ?? {}).some((violations) => !isEmptyObject(violations));
}

type ReportErrorsAndReportActionThatRequiresAttention = {
    errors: ErrorFields;
    reportAction?: OnyxEntry<ReportAction>;
};

function getAllReportActionsErrorsAndReportActionThatRequiresAttention(report: OnyxEntry<Report>, reportActions: OnyxEntry<ReportActions>): ReportErrorsAndReportActionThatRequiresAttention {
    const reportActionsArray = Object.values(reportActions ?? {}).filter((action) => !isDeletedAction(action));
    const reportActionErrors: ErrorFields = {};
    let reportAction: OnyxEntry<ReportAction>;

    for (const action of reportActionsArray) {
        if (action && !isEmptyObject(action.errors)) {
            Object.assign(reportActionErrors, action.errors);

            if (!reportAction) {
                reportAction = action;
            }
        }
    }
    const parentReportAction: OnyxEntry<ReportAction> =
        !report?.parentReportID || !report?.parentReportActionID
            ? undefined
            : allReportActions?.[`${ONYXKEYS.COLLECTION.REPORT_ACTIONS}${report.parentReportID}`]?.[report.parentReportActionID];

    // This will get removed as part of https://github.com/Expensify/App/issues/59961
    // eslint-disable-next-line deprecation/deprecation
    const reportNameValuePairs = getReportNameValuePairs(report?.reportID);

    if (!isArchivedReport(reportNameValuePairs)) {
        if (wasActionTakenByCurrentUser(parentReportAction) && isTransactionThread(parentReportAction)) {
            const transactionID = isMoneyRequestAction(parentReportAction) ? getOriginalMessage(parentReportAction)?.IOUTransactionID : null;
            const transaction = allTransactions?.[`${ONYXKEYS.COLLECTION.TRANSACTION}${transactionID}`];
            if (hasMissingSmartscanFieldsTransactionUtils(transaction ?? null) && !isSettled(transaction?.reportID)) {
                reportActionErrors.smartscan = getMicroSecondOnyxErrorWithTranslationKey('iou.error.genericSmartscanFailureMessage');
                reportAction = undefined;
            }
        } else if ((isIOUReport(report) || isExpenseReport(report)) && report?.ownerAccountID === currentUserAccountID) {
            if (shouldShowRBRForMissingSmartscanFields(report?.reportID) && !isSettled(report?.reportID)) {
                reportActionErrors.smartscan = getMicroSecondOnyxErrorWithTranslationKey('iou.error.genericSmartscanFailureMessage');
                reportAction = getReportActionWithMissingSmartscanFields(report?.reportID);
            }
        } else if (hasSmartscanError(reportActionsArray)) {
            reportActionErrors.smartscan = getMicroSecondOnyxErrorWithTranslationKey('iou.error.genericSmartscanFailureMessage');
            reportAction = getReportActionWithSmartscanError(reportActionsArray);
        }
    }

    return {
        errors: reportActionErrors,
        reportAction,
    };
}

/**
 * Get an object of error messages keyed by microtime by combining all error objects related to the report.
 */
function getAllReportErrors(report: OnyxEntry<Report>, reportActions: OnyxEntry<ReportActions>): Errors {
    const reportErrorFields = report?.errorFields ?? {};
    const {errors: reportActionErrors} = getAllReportActionsErrorsAndReportActionThatRequiresAttention(report, reportActions);

    // All error objects related to the report. Each object in the sources contains error messages keyed by microtime
    const errorSources = {
        ...reportErrorFields,
        ...reportActionErrors,
    };

    // Combine all error messages keyed by microtime into one object
    const errorSourcesArray = Object.values(errorSources ?? {});
    const allReportErrors = {};

    for (const errors of errorSourcesArray) {
        if (!isEmptyObject(errors)) {
            Object.assign(allReportErrors, errors);
        }
    }
    return allReportErrors;
}

function hasReportErrorsOtherThanFailedReceipt(report: Report, doesReportHaveViolations: boolean, transactionViolations: OnyxCollection<TransactionViolation[]>) {
    const reportActions = allReportActions?.[`${ONYXKEYS.COLLECTION.REPORT_ACTIONS}${report.reportID}`] ?? {};
    const allReportErrors = getAllReportErrors(report, reportActions) ?? {};
    const transactionReportActions = getAllReportActions(report.reportID);
    const oneTransactionThreadReportID = getOneTransactionThreadReportID(report.reportID, transactionReportActions, undefined);
    let doesTransactionThreadReportHasViolations = false;
    if (oneTransactionThreadReportID) {
        const transactionReport = getReport(oneTransactionThreadReportID, allReports);
        doesTransactionThreadReportHasViolations = !!transactionReport && shouldDisplayViolationsRBRInLHN(transactionReport, transactionViolations);
    }
    return (
        doesTransactionThreadReportHasViolations ||
        doesReportHaveViolations ||
        Object.values(allReportErrors).some((error) => error?.[0] !== translateLocal('iou.error.genericSmartscanFailureMessage'))
    );
}

type ShouldReportBeInOptionListParams = {
    report: OnyxEntry<Report>;
    currentReportId: string | undefined;
    isInFocusMode: boolean;
    betas: OnyxEntry<Beta[]>;
    policies: OnyxCollection<Policy>;
    excludeEmptyChats: boolean;
    doesReportHaveViolations: boolean;
    includeSelfDM?: boolean;
    login?: string;
    includeDomainEmail?: boolean;
};

function reasonForReportToBeInOptionList({
    report,
    currentReportId,
    isInFocusMode,
    betas,
    policies,
    excludeEmptyChats,
    doesReportHaveViolations,
    includeSelfDM = false,
    login,
    includeDomainEmail = false,
}: ShouldReportBeInOptionListParams): ValueOf<typeof CONST.REPORT_IN_LHN_REASONS> | null {
    const isInDefaultMode = !isInFocusMode;
    // Exclude reports that have no data because there wouldn't be anything to show in the option item.
    // This can happen if data is currently loading from the server or a report is in various stages of being created.
    // This can also happen for anyone accessing a public room or archived room for which they don't have access to the underlying policy.
    // Optionally exclude reports that do not belong to currently active workspace

    const parentReportAction = isThread(report) ? allReportActions?.[`${ONYXKEYS.COLLECTION.REPORT_ACTIONS}${report.parentReportID}`]?.[report.parentReportActionID] : undefined;

    if (
        !report?.reportID ||
        !report?.type ||
        report?.reportName === undefined ||
        (!report?.participants &&
            // We omit sending back participants for chat rooms when searching for reports since they aren't needed to display the results and can get very large.
            // So we allow showing rooms with no participants–in any other circumstances we should never have these reports with no participants in Onyx.
            !isChatRoom(report) &&
            !isChatThread(report) &&
            // This will get removed as part of https://github.com/Expensify/App/issues/59961
            // eslint-disable-next-line deprecation/deprecation
            !isArchivedReport(getReportNameValuePairs(report?.reportID)) &&
            !isMoneyRequestReport(report) &&
            !isTaskReport(report) &&
            !isSelfDM(report) &&
            !isSystemChat(report) &&
            !isGroupChat(report))
    ) {
        return null;
    }

    const currentReportActions = allReportActions?.[`${ONYXKEYS.COLLECTION.REPORT_ACTIONS}${report?.reportID}`] ?? {};
    const reportActionValues = Object.values(currentReportActions);
    const hasOnlyCreatedAction = reportActionValues.length === 1 && reportActionValues.at(0)?.actionName === CONST.REPORT.ACTIONS.TYPE.CREATED;

    // Hide empty reports that have only a `CREATED` action, a total of 0, and are in a submitted state
    // These reports should be hidden because they appear empty to users and there is nothing actionable for them to do
    if (report?.total === 0 && report?.stateNum === CONST.REPORT.STATE_NUM.SUBMITTED && report?.statusNum === CONST.REPORT.STATUS_NUM.SUBMITTED && hasOnlyCreatedAction) {
        return null;
    }

    // We used to use the system DM for A/B testing onboarding tasks, but now only create them in the Concierge chat. We
    // still need to allow existing users who have tasks in the system DM to see them, but otherwise we don't need to
    // show that chat
    if (report?.participants?.[CONST.ACCOUNT_ID.NOTIFICATIONS] && isEmptyReport(report)) {
        return null;
    }

    if (!canAccessReport(report, policies, betas)) {
        return null;
    }

    // If this is a transaction thread associated with a report that only has one transaction, omit it
    if (isOneTransactionThread(report.reportID, report.parentReportID, parentReportAction)) {
        return null;
    }

    if ((Object.values(CONST.REPORT.UNSUPPORTED_TYPE) as string[]).includes(report?.type ?? '')) {
        return null;
    }

    // Include the currently viewed report. If we excluded the currently viewed report, then there
    // would be no way to highlight it in the options list and it would be confusing to users because they lose
    // a sense of context.
    if (report.reportID === currentReportId) {
        return CONST.REPORT_IN_LHN_REASONS.IS_FOCUSED;
    }

    // Retrieve the draft comment for the report and convert it to a boolean
    const hasDraftComment = hasValidDraftComment(report.reportID);

    // Include reports that are relevant to the user in any view mode. Criteria include having a draft or having a GBR showing.
    // eslint-disable-next-line @typescript-eslint/prefer-nullish-coalescing
    if (hasDraftComment) {
        return CONST.REPORT_IN_LHN_REASONS.HAS_DRAFT_COMMENT;
    }

    if (requiresAttentionFromCurrentUser(report)) {
        return CONST.REPORT_IN_LHN_REASONS.HAS_GBR;
    }

    const isEmptyChat = isEmptyReport(report);
    const canHideReport = shouldHideReport(report, currentReportId);

    // Include reports if they are pinned
    if (report.isPinned) {
        return CONST.REPORT_IN_LHN_REASONS.PINNED_BY_USER;
    }

    const reportIsSettled = report.statusNum === CONST.REPORT.STATUS_NUM.REIMBURSED;

    // Always show IOU reports with violations unless they are reimbursed
    if (isExpenseRequest(report) && doesReportHaveViolations && !reportIsSettled) {
        return CONST.REPORT_IN_LHN_REASONS.HAS_IOU_VIOLATIONS;
    }

    // Hide only chat threads that haven't been commented on (other threads are actionable)
    if (isChatThread(report) && canHideReport && isEmptyChat) {
        return null;
    }

    // Include reports that have errors from trying to add a workspace
    // If we excluded it, then the red-brock-road pattern wouldn't work for the user to resolve the error
    if (report.errorFields?.addWorkspaceRoom) {
        return CONST.REPORT_IN_LHN_REASONS.HAS_ADD_WORKSPACE_ROOM_ERRORS;
    }

    // All unread chats (even archived ones) in GSD mode will be shown. This is because GSD mode is specifically for focusing the user on the most relevant chats, primarily, the unread ones
    if (isInFocusMode) {
        const oneTransactionThreadReportID = getOneTransactionThreadReportID(report.reportID, allReportActions?.[`${ONYXKEYS.COLLECTION.REPORT_ACTIONS}${report.reportID}`]);
        const oneTransactionThreadReport = allReports?.[`${ONYXKEYS.COLLECTION.REPORT}${oneTransactionThreadReportID}`];
        return isUnread(report, oneTransactionThreadReport) && getReportNotificationPreference(report) !== CONST.REPORT.NOTIFICATION_PREFERENCE.MUTE
            ? CONST.REPORT_IN_LHN_REASONS.IS_UNREAD
            : null;
    }

    // Archived reports should always be shown when in default (most recent) mode. This is because you should still be able to access and search for the chats to find them.
    // This will get removed as part of https://github.com/Expensify/App/issues/59961
    // eslint-disable-next-line deprecation/deprecation
    if (isInDefaultMode && isArchivedNonExpenseReport(report, getReportNameValuePairs(report?.reportID))) {
        return CONST.REPORT_IN_LHN_REASONS.IS_ARCHIVED;
    }

    // Hide chats between two users that haven't been commented on from the LNH
    if (excludeEmptyChats && isEmptyChat && isChatReport(report) && !isPolicyExpenseChat(report) && !isSystemChat(report) && canHideReport) {
        return null;
    }

    if (isSelfDM(report)) {
        return includeSelfDM ? CONST.REPORT_IN_LHN_REASONS.IS_SELF_DM : null;
    }

    if (Str.isDomainEmail(login ?? '') && !includeDomainEmail) {
        return null;
    }

    // Hide chat threads where the parent message is pending removal
    if (!isEmptyObject(parentReportAction) && isPendingRemove(parentReportAction) && isThreadParentMessage(parentReportAction, report?.reportID)) {
        return null;
    }

    return CONST.REPORT_IN_LHN_REASONS.DEFAULT;
}

/**
 * Takes several pieces of data from Onyx and evaluates if a report should be shown in the option list (either when searching
 * for reports or the reports shown in the LHN).
 *
 * This logic is very specific and the order of the logic is very important. It should fail quickly in most cases and also
 * filter out the majority of reports before filtering out very specific minority of reports.
 */
function shouldReportBeInOptionList(params: ShouldReportBeInOptionListParams) {
    return reasonForReportToBeInOptionList(params) !== null;
}

/**
 * Attempts to find a report in onyx with the provided list of participants. Does not include threads, task, expense, room, and policy expense chat.
 */
function getChatByParticipants(
    newParticipantList: number[],
    reports: OnyxCollection<Report> = allReports,
    shouldIncludeGroupChats = false,
    shouldExcludeClosedReports = false,
): OnyxEntry<Report> {
    const sortedNewParticipantList = newParticipantList.sort();
    return Object.values(reports ?? {}).find((report) => {
        const participantAccountIDs = Object.keys(report?.participants ?? {});

        // This will get removed as part of https://github.com/Expensify/App/issues/59961
        // eslint-disable-next-line deprecation/deprecation
        const reportNameValuePairs = getReportNameValuePairs(report?.reportID);

        if (shouldExcludeClosedReports && isArchivedReport(reportNameValuePairs)) {
            return false;
        }

        // Skip if it's not a 1:1 chat
        if (!shouldIncludeGroupChats && !isOneOnOneChat(report) && !isSystemChat(report)) {
            return false;
        }

        // If we are looking for a group chat, then skip non-group chat report
        if (shouldIncludeGroupChats && !isGroupChat(report)) {
            return false;
        }

        const sortedParticipantsAccountIDs = participantAccountIDs.map(Number).sort();

        // Only return the chat if it has all the participants
        return lodashIsEqual(sortedNewParticipantList, sortedParticipantsAccountIDs);
    });
}

/**
 * Attempts to find an invoice chat report in onyx with the provided policyID and receiverID.
 */
function getInvoiceChatByParticipants(receiverID: string | number, receiverType: InvoiceReceiverType, policyID?: string, reports: OnyxCollection<Report> = allReports): OnyxEntry<Report> {
    return Object.values(reports ?? {}).find((report) => {
        // This will get removed as part of https://github.com/Expensify/App/issues/59961
        // eslint-disable-next-line deprecation/deprecation
        const reportNameValuePairs = getReportNameValuePairs(report?.reportID);
        const isReportArchived = isArchivedReport(reportNameValuePairs);
        if (!report || !isInvoiceRoom(report) || isArchivedNonExpenseReportWithID(report, isReportArchived)) {
            return false;
        }

        const isSameReceiver =
            report.invoiceReceiver &&
            report.invoiceReceiver.type === receiverType &&
            (('accountID' in report.invoiceReceiver && report.invoiceReceiver.accountID === receiverID) ||
                ('policyID' in report.invoiceReceiver && report.invoiceReceiver.policyID === receiverID));

        return report.policyID === policyID && isSameReceiver;
    });
}

/**
 * Attempts to find a policy expense report in onyx that is owned by ownerAccountID in a given policy
 */
function getPolicyExpenseChat(ownerAccountID: number | undefined, policyID: string | undefined): OnyxEntry<Report> {
    if (!ownerAccountID || !policyID) {
        return;
    }

    return Object.values(allReports ?? {}).find((report: OnyxEntry<Report>) => {
        // If the report has been deleted, then skip it
        if (!report) {
            return false;
        }

        return report.policyID === policyID && isPolicyExpenseChat(report) && !isThread(report) && report.ownerAccountID === ownerAccountID;
    });
}

function getAllPolicyReports(policyID: string): Array<OnyxEntry<Report>> {
    return Object.values(allReports ?? {}).filter((report) => report?.policyID === policyID);
}

/**
 * Returns true if Chronos is one of the chat participants (1:1)
 */
function chatIncludesChronos(report: OnyxInputOrEntry<Report> | SearchReport): boolean {
    const participantAccountIDs = Object.keys(report?.participants ?? {}).map(Number);
    return participantAccountIDs.includes(CONST.ACCOUNT_ID.CHRONOS);
}

function chatIncludesChronosWithID(reportOrID?: string | SearchReport): boolean {
    if (!reportOrID) {
        return false;
    }

    const report = typeof reportOrID === 'string' ? getReport(reportOrID, allReports) : reportOrID;
    return chatIncludesChronos(report);
}

/**
 * Can only flag if:
 *
 * - It was written by someone else and isn't a whisper
 * - It's a welcome message whisper
 * - It's an ADD_COMMENT that is not an attachment
 */
function canFlagReportAction(reportAction: OnyxInputOrEntry<ReportAction>, reportID: string | undefined): boolean {
    let report = getReportOrDraftReport(reportID);

    // If the childReportID exists in reportAction and is equal to the reportID,
    // the report action being evaluated is the parent report action in a thread, and we should get the parent report to evaluate instead.
    if (reportAction?.childReportID?.toString() === reportID?.toString()) {
        report = getReportOrDraftReport(report?.parentReportID);
    }
    const isCurrentUserAction = reportAction?.actorAccountID === currentUserAccountID;
    if (isWhisperAction(reportAction)) {
        // Allow flagging whispers that are sent by other users
        if (!isCurrentUserAction && reportAction?.actorAccountID !== CONST.ACCOUNT_ID.CONCIERGE) {
            return true;
        }

        // Disallow flagging the rest of whisper as they are sent by us
        return false;
    }

    return !!(
        !isCurrentUserAction &&
        reportAction?.actionName === CONST.REPORT.ACTIONS.TYPE.ADD_COMMENT &&
        !isDeletedAction(reportAction) &&
        !isCreatedTaskReportAction(reportAction) &&
        !isEmptyObject(report) &&
        report &&
        isAllowedToComment(report)
    );
}

/**
 * Whether flag comment page should show
 */
function shouldShowFlagComment(reportAction: OnyxInputOrEntry<ReportAction>, report: OnyxInputOrEntry<Report>): boolean {
    return (
        canFlagReportAction(reportAction, report?.reportID) &&
        // This will get removed as part of https://github.com/Expensify/App/issues/59961
        // eslint-disable-next-line deprecation/deprecation
        !isArchivedNonExpenseReport(report, getReportNameValuePairs(report?.reportID)) &&
        !chatIncludesChronos(report) &&
        !isConciergeChatReport(report) &&
        reportAction?.actorAccountID !== CONST.ACCOUNT_ID.CONCIERGE
    );
}

/**
 * Performs the markdown conversion, and replaces code points > 127 with C escape sequences
 * Used for compatibility with the backend auth validator for AddComment, and to account for MD in comments
 * @returns The comment's total length as seen from the backend
 */
function getCommentLength(textComment: string, parsingDetails?: ParsingDetails): number {
    return getParsedComment(textComment, parsingDetails)
        .replace(/[^ -~]/g, '\\u????')
        .trim().length;
}

function getRouteFromLink(url: string | null): string {
    if (!url) {
        return '';
    }

    // Get the reportID from URL
    let route = url;
    const localWebAndroidRegEx = /^(https:\/\/([0-9]{1,3})\.([0-9]{1,3})\.([0-9]{1,3})\.([0-9]{1,3}))/;
    linkingConfig.prefixes.forEach((prefix) => {
        if (route.startsWith(prefix)) {
            route = route.replace(prefix, '');
        } else if (localWebAndroidRegEx.test(route)) {
            route = route.replace(localWebAndroidRegEx, '');
        } else {
            return;
        }

        // Remove the port if it's a localhost URL
        if (/^:\d+/.test(route)) {
            route = route.replace(/:\d+/, '');
        }

        // Remove the leading slash if exists
        if (route.startsWith('/')) {
            route = route.replace('/', '');
        }
    });
    return route;
}

function parseReportRouteParams(route: string): ReportRouteParams {
    let parsingRoute = route;
    if (parsingRoute.at(0) === '/') {
        // remove the first slash
        parsingRoute = parsingRoute.slice(1);
    }

    if (!parsingRoute.startsWith(addTrailingForwardSlash(ROUTES.REPORT))) {
        return {reportID: '', isSubReportPageRoute: false};
    }

    const pathSegments = parsingRoute.split('/');

    const reportIDSegment = pathSegments.at(1);
    const hasRouteReportActionID = !Number.isNaN(Number(reportIDSegment));

    // Check for "undefined" or any other unwanted string values
    if (!reportIDSegment || reportIDSegment === 'undefined') {
        return {reportID: '', isSubReportPageRoute: false};
    }

    return {
        reportID: reportIDSegment,
        isSubReportPageRoute: pathSegments.length > 2 && !hasRouteReportActionID,
    };
}

function getReportIDFromLink(url: string | null): string {
    const route = getRouteFromLink(url);
    const {reportID, isSubReportPageRoute} = parseReportRouteParams(route);
    if (isSubReportPageRoute) {
        // We allow the Sub-Report deep link routes (settings, details, etc.) to be handled by their respective component pages
        return '';
    }
    return reportID;
}

/**
 * Check if the chat report is linked to an iou that is waiting for the current user to add a credit bank account.
 */
function hasIOUWaitingOnCurrentUserBankAccount(chatReport: OnyxInputOrEntry<Report>): boolean {
    if (chatReport?.iouReportID) {
        const iouReport = getReport(chatReport.iouReportID, allReports);
        if (iouReport?.isWaitingOnBankAccount && iouReport?.ownerAccountID === currentUserAccountID) {
            return true;
        }
    }

    return false;
}

/**
 * Users can submit an expense:
 * - in policy expense chats only if they are in a role of a member in the chat (in other words, if it's their policy expense chat)
 * - in an open or submitted expense report tied to a policy expense chat the user owns
 *     - employee can submit expenses in a submitted expense report only if the policy has Instant Submit settings turned on
 * - in an IOU report, which is not settled yet
 * - in a 1:1 DM chat
 */
function canRequestMoney(report: OnyxEntry<Report>, policy: OnyxEntry<Policy>, otherParticipants: number[]): boolean {
    // User cannot submit expenses in a chat thread, task report or in a chat room
    if (isChatThread(report) || isTaskReport(report) || isChatRoom(report) || isSelfDM(report) || isGroupChat(report)) {
        return false;
    }

    // Users can only submit expenses in DMs if they are a 1:1 DM
    if (isDM(report)) {
        return otherParticipants.length === 1;
    }

    // Prevent requesting money if pending IOU report waiting for their bank account already exists
    if (hasIOUWaitingOnCurrentUserBankAccount(report)) {
        return false;
    }

    let isOwnPolicyExpenseChat = report?.isOwnPolicyExpenseChat ?? false;
    if (isExpenseReport(report) && getParentReport(report)) {
        isOwnPolicyExpenseChat = !!getParentReport(report)?.isOwnPolicyExpenseChat;
    }

    // In case there are no other participants than the current user and it's not user's own policy expense chat, they can't submit expenses from such report
    if (otherParticipants.length === 0 && !isOwnPolicyExpenseChat) {
        return false;
    }

    // Current user must be a manager or owner of this IOU
    if (isIOUReport(report) && currentUserAccountID !== report?.managerID && currentUserAccountID !== report?.ownerAccountID) {
        return false;
    }

    // User can submit expenses in any IOU report, unless paid, but the user can only submit expenses in an expense report
    // which is tied to their workspace chat.
    if (isMoneyRequestReport(report)) {
        const canAddTransactions = canAddTransaction(report);
        return isReportInGroupPolicy(report) ? isOwnPolicyExpenseChat && canAddTransactions : canAddTransactions;
    }

    // In the case of policy expense chat, users can only submit expenses from their own policy expense chat
    return !isPolicyExpenseChat(report) || isOwnPolicyExpenseChat;
}

function isGroupChatAdmin(report: OnyxEntry<Report>, accountID: number) {
    if (!report?.participants) {
        return false;
    }

    const reportParticipants = report.participants ?? {};
    const participant = reportParticipants[accountID];
    return participant?.role === CONST.REPORT.ROLE.ADMIN;
}

/**
 * Helper method to define what expense options we want to show for particular method.
 * There are 4 expense options: Submit, Split, Pay and Track expense:
 * - Submit option should show for:
 *     - DMs
 *     - own policy expense chats
 *     - open and processing expense reports tied to own policy expense chat
 *     - unsettled IOU reports
 * - Pay option should show for:
 *     - DMs
 * - Split options should show for:
 *     - DMs
 *     - chat/policy rooms with more than 1 participant
 *     - groups chats with 2 and more participants
 *     - corporate workspace chats
 * - Track expense option should show for:
 *    - Self DMs
 *    - own policy expense chats
 *    - open and processing expense reports tied to own policy expense chat
 * - Send invoice option should show for:
 *    - invoice rooms if the user is an admin of the sender workspace
 * None of the options should show in chat threads or if there is some special Expensify account
 * as a participant of the report.
 */
function getMoneyRequestOptions(report: OnyxEntry<Report>, policy: OnyxEntry<Policy>, reportParticipants: number[], filterDeprecatedTypes = false): IOUType[] {
    // This will get removed as part of https://github.com/Expensify/App/issues/59961
    // eslint-disable-next-line deprecation/deprecation
    const reportNameValuePairs = getReportNameValuePairs(report?.reportID);

    // In any thread, task report or trip room, we do not allow any new expenses
    if (isChatThread(report) || isTaskReport(report) || isInvoiceReport(report) || isSystemChat(report) || isArchivedReport(reportNameValuePairs) || isTripRoom(report)) {
        return [];
    }

    if (isInvoiceRoom(report)) {
        if (canSendInvoiceFromWorkspace(policy?.id) && isPolicyAdmin(report?.policyID, allPolicies)) {
            return [CONST.IOU.TYPE.INVOICE];
        }
        return [];
    }

    // We don't allow IOU actions if an Expensify account is a participant of the report, unless the policy that the report is on is owned by an Expensify account
    const doParticipantsIncludeExpensifyAccounts = lodashIntersection(reportParticipants, CONST.EXPENSIFY_ACCOUNT_IDS).length > 0;
    const policyOwnerAccountID = getPolicy(report?.policyID)?.ownerAccountID;
    const isPolicyOwnedByExpensifyAccounts = policyOwnerAccountID ? CONST.EXPENSIFY_ACCOUNT_IDS.includes(policyOwnerAccountID) : false;
    if (doParticipantsIncludeExpensifyAccounts && !isPolicyOwnedByExpensifyAccounts) {
        // Allow create expense option for Manager McTest report
        if (reportParticipants.some((accountID) => accountID === CONST.ACCOUNT_ID.MANAGER_MCTEST) && Permissions.canUseManagerMcTest(allBetas)) {
            return [CONST.IOU.TYPE.SUBMIT];
        }
        return [];
    }

    const otherParticipants = reportParticipants.filter((accountID) => currentUserPersonalDetails?.accountID !== accountID);
    const hasSingleParticipantInReport = otherParticipants.length === 1;
    let options: IOUType[] = [];

    if (isSelfDM(report)) {
        options = [CONST.IOU.TYPE.TRACK];
    }

    if (canRequestMoney(report, policy, otherParticipants)) {
        options = [...options, CONST.IOU.TYPE.SUBMIT];
        if (!filterDeprecatedTypes) {
            options = [...options, CONST.IOU.TYPE.REQUEST];
        }

        // If the user can request money from the workspace report, they can also track expenses
        if (isPolicyExpenseChat(report) || isExpenseReport(report)) {
            options = [...options, CONST.IOU.TYPE.TRACK];
        }
    }

    // User created policy rooms and default rooms like #admins or #announce will always have the Split Expense option
    // unless there are no other participants at all (e.g. #admins room for a policy with only 1 admin)
    // DM chats will have the Split Expense option.
    // Your own workspace chats will have the split expense option.
    if (
        (isChatRoom(report) && !isAnnounceRoom(report) && otherParticipants.length > 0) ||
        (isDM(report) && otherParticipants.length > 0) ||
        (isGroupChat(report) && otherParticipants.length > 0) ||
        (isPolicyExpenseChat(report) && report?.isOwnPolicyExpenseChat)
    ) {
        options = [...options, CONST.IOU.TYPE.SPLIT];
    }

    // Pay someone option should be visible only in 1:1 DMs
    if (isDM(report) && hasSingleParticipantInReport) {
        options = [...options, CONST.IOU.TYPE.PAY];
        if (!filterDeprecatedTypes) {
            options = [...options, CONST.IOU.TYPE.SEND];
        }
    }

    return options;
}

/**
 * This is a temporary function to help with the smooth transition with the oldDot.
 * This function will be removed once the transition occurs in oldDot to new links.
 */
// eslint-disable-next-line @typescript-eslint/naming-convention
function temporary_getMoneyRequestOptions(
    report: OnyxEntry<Report>,
    policy: OnyxEntry<Policy>,
    reportParticipants: number[],
): Array<Exclude<IOUType, typeof CONST.IOU.TYPE.REQUEST | typeof CONST.IOU.TYPE.SEND | typeof CONST.IOU.TYPE.CREATE>> {
    return getMoneyRequestOptions(report, policy, reportParticipants, true) as Array<
        Exclude<IOUType, typeof CONST.IOU.TYPE.REQUEST | typeof CONST.IOU.TYPE.SEND | typeof CONST.IOU.TYPE.CREATE>
    >;
}

/**
 * Invoice sender, invoice receiver and auto-invited admins cannot leave
 */
function canLeaveInvoiceRoom(report: OnyxEntry<Report>): boolean {
    if (!report || !report?.invoiceReceiver) {
        return false;
    }

    if (report?.statusNum === CONST.REPORT.STATUS_NUM.CLOSED) {
        return false;
    }

    const isSenderPolicyAdmin = getPolicy(report.policyID)?.role === CONST.POLICY.ROLE.ADMIN;

    if (isSenderPolicyAdmin) {
        return false;
    }

    if (report.invoiceReceiver.type === CONST.REPORT.INVOICE_RECEIVER_TYPE.INDIVIDUAL) {
        return report?.invoiceReceiver?.accountID !== currentUserAccountID;
    }

    const isReceiverPolicyAdmin = getPolicy(report.invoiceReceiver.policyID)?.role === CONST.POLICY.ROLE.ADMIN;

    if (isReceiverPolicyAdmin) {
        return false;
    }

    return true;
}

/**
 * Allows a user to leave a policy room according to the following conditions of the visibility or chatType rNVP:
 * `public` - Anyone can leave (because anybody can join)
 * `public_announce` - Only non-policy members can leave (it's auto-shared with policy members)
 * `policy_admins` - Nobody can leave (it's auto-shared with all policy admins)
 * `policy_announce` - Nobody can leave (it's auto-shared with all policy members)
 * `policyExpenseChat` - Nobody can leave (it's auto-shared with all policy members)
 * `policy` - Anyone can leave (though only policy members can join)
 * `domain` - Nobody can leave (it's auto-shared with domain members)
 * `dm` - Nobody can leave (it's auto-shared with users)
 * `private` - Anybody can leave (though you can only be invited to join)
 * `invoice` - Invoice sender, invoice receiver and auto-invited admins cannot leave
 */
function canLeaveRoom(report: OnyxEntry<Report>, isPolicyEmployee: boolean): boolean {
    if (isInvoiceRoom(report)) {
        // This will get removed as part of https://github.com/Expensify/App/issues/59961
        // eslint-disable-next-line deprecation/deprecation
        if (isArchivedNonExpenseReport(report, getReportNameValuePairs(report?.reportID))) {
            return false;
        }

        const invoiceReport = getReportOrDraftReport(report?.iouReportID);

        if (invoiceReport?.ownerAccountID === currentUserAccountID) {
            return false;
        }

        if (invoiceReport?.managerID === currentUserAccountID) {
            return false;
        }

        const isSenderPolicyAdmin = getPolicy(report?.policyID)?.role === CONST.POLICY.ROLE.ADMIN;

        if (isSenderPolicyAdmin) {
            return false;
        }

        const isReceiverPolicyAdmin =
            report?.invoiceReceiver?.type === CONST.REPORT.INVOICE_RECEIVER_TYPE.BUSINESS ? getPolicy(report?.invoiceReceiver?.policyID)?.role === CONST.POLICY.ROLE.ADMIN : false;

        if (isReceiverPolicyAdmin) {
            return false;
        }

        return true;
    }

    if (!report?.visibility) {
        if (
            report?.chatType === CONST.REPORT.CHAT_TYPE.POLICY_ADMINS ||
            report?.chatType === CONST.REPORT.CHAT_TYPE.POLICY_ANNOUNCE ||
            report?.chatType === CONST.REPORT.CHAT_TYPE.POLICY_EXPENSE_CHAT ||
            report?.chatType === CONST.REPORT.CHAT_TYPE.DOMAIN_ALL ||
            report?.chatType === CONST.REPORT.CHAT_TYPE.SELF_DM ||
            !report?.chatType
        ) {
            // DM chats don't have a chatType
            return false;
        }
    } else if (isPublicAnnounceRoom(report) && isPolicyEmployee) {
        return false;
    }
    return true;
}

function isCurrentUserTheOnlyParticipant(participantAccountIDs?: number[]): boolean {
    return !!(participantAccountIDs?.length === 1 && participantAccountIDs?.at(0) === currentUserAccountID);
}

/**
 * Returns display names for those that can see the whisper.
 * However, it returns "you" if the current user is the only one who can see it besides the person that sent it.
 */
function getWhisperDisplayNames(participantAccountIDs?: number[]): string | undefined {
    const isWhisperOnlyVisibleToCurrentUser = isCurrentUserTheOnlyParticipant(participantAccountIDs);

    // When the current user is the only participant, the display name needs to be "you" because that's the only person reading it
    if (isWhisperOnlyVisibleToCurrentUser) {
        return translateLocal('common.youAfterPreposition');
    }

    return participantAccountIDs?.map((accountID) => getDisplayNameForParticipant({accountID, shouldUseShortForm: !isWhisperOnlyVisibleToCurrentUser})).join(', ');
}

/**
 * Show subscript on workspace chats / threads and expense requests
 */
function shouldReportShowSubscript(report: OnyxEntry<Report>): boolean {
    // This will get removed as part of https://github.com/Expensify/App/issues/59961
    // eslint-disable-next-line deprecation/deprecation
    if (isArchivedNonExpenseReport(report, getReportNameValuePairs(report?.reportID)) && !isWorkspaceThread(report)) {
        return false;
    }

    if (isPolicyExpenseChat(report) && !isChatThread(report) && !isTaskReport(report) && !report?.isOwnPolicyExpenseChat) {
        return true;
    }

    if (isPolicyExpenseChat(report) && !isThread(report) && !isTaskReport(report)) {
        return true;
    }

    if (isExpenseRequest(report)) {
        return true;
    }

    if (isExpenseReport(report) && isOneTransactionReport(report?.reportID)) {
        return true;
    }

    if (isWorkspaceTaskReport(report)) {
        return true;
    }

    if (isWorkspaceThread(report)) {
        return true;
    }

    if (isInvoiceRoom(report) || isInvoiceReport(report)) {
        return true;
    }

    return false;
}

/**
 * Return true if reports data exists
 */
function isReportDataReady(): boolean {
    return !isEmptyObject(allReports) && Object.keys(allReports ?? {}).some((key) => allReports?.[key]?.reportID);
}

/**
 * Return true if reportID from path is valid
 */
function isValidReportIDFromPath(reportIDFromPath: string | undefined): boolean {
    return !!reportIDFromPath && !['', 'null', 'undefined', '0', '-1'].includes(reportIDFromPath);
}

/**
 * Return the errors we have when creating a chat, a workspace room, or a new empty report
 */
function getCreationReportErrors(report: OnyxEntry<Report>): Errors | null | undefined {
    // We are either adding a workspace room, creating a chat, or we're creating a report, it isn't possible for all of these to have errors for the same report at the same time, so
    // simply looking up the first truthy value will get the relevant property if it's set.
    return report?.errorFields?.addWorkspaceRoom ?? report?.errorFields?.createChat ?? report?.errorFields?.createReport;
}

/**
 * Return true if the expense report is marked for deletion.
 */
function isMoneyRequestReportPendingDeletion(reportOrID: OnyxEntry<Report> | string): boolean {
    const report = typeof reportOrID === 'string' ? getReport(reportOrID, allReports) : reportOrID;
    if (!isMoneyRequestReport(report)) {
        return false;
    }

    const parentReportAction = getReportAction(report?.parentReportID, report?.parentReportActionID);
    return parentReportAction?.pendingAction === CONST.RED_BRICK_ROAD_PENDING_ACTION.DELETE;
}

function navigateToLinkedReportAction(ancestor: Ancestor, isInNarrowPaneModal: boolean, canUserPerformWrite: boolean | undefined, isOffline: boolean) {
    if (isInNarrowPaneModal) {
        Navigation.navigate(
            ROUTES.SEARCH_REPORT.getRoute({
                reportID: ancestor.report.reportID,
                reportActionID: ancestor.reportAction.reportActionID,
                backTo: SCREENS.SEARCH.REPORT_RHP,
            }),
        );
        return;
    }

    // Pop the thread report screen before navigating to the chat report.
    Navigation.goBack(ROUTES.REPORT_WITH_ID.getRoute(ancestor.report.reportID));

    const isVisibleAction = shouldReportActionBeVisible(ancestor.reportAction, ancestor.reportAction.reportActionID, canUserPerformWrite);

    if (isVisibleAction && !isOffline) {
        // Pop the chat report screen before navigating to the linked report action.
        Navigation.goBack(ROUTES.REPORT_WITH_ID.getRoute(ancestor.report.reportID, ancestor.reportAction.reportActionID));
    }
}

function canUserPerformWriteAction(report: OnyxEntry<Report>) {
    const reportErrors = getCreationReportErrors(report);

    // If the expense report is marked for deletion, let us prevent any further write action.
    if (isMoneyRequestReportPendingDeletion(report)) {
        return false;
    }

    // This will get removed as part of https://github.com/Expensify/App/issues/59961
    // eslint-disable-next-line deprecation/deprecation
    const reportNameValuePairs = getReportNameValuePairs(report?.reportID);
    return !isArchivedNonExpenseReport(report, reportNameValuePairs) && isEmptyObject(reportErrors) && report && isAllowedToComment(report) && !isAnonymousUser && canWriteInReport(report);
}

/**
 * Returns ID of the original report from which the given reportAction is first created.
 */
function getOriginalReportID(reportID: string | undefined, reportAction: OnyxInputOrEntry<ReportAction>): string | undefined {
    if (!reportID) {
        return undefined;
    }
    const reportActions = allReportActions?.[`${ONYXKEYS.COLLECTION.REPORT_ACTIONS}${reportID}`];
    const currentReportAction = reportAction?.reportActionID ? reportActions?.[reportAction.reportActionID] : undefined;
    const transactionThreadReportID = getOneTransactionThreadReportID(reportID, reportActions ?? ([] as ReportAction[]));
    const isThreadReportParentAction = reportAction?.childReportID?.toString() === reportID;
    if (Object.keys(currentReportAction ?? {}).length === 0) {
        return isThreadReportParentAction ? getReport(reportID, allReports)?.parentReportID : transactionThreadReportID ?? reportID;
    }
    return reportID;
}

/**
 * Return the pendingAction and the errors resulting from either
 *
 * - creating a workspace room
 * - starting a chat
 * - paying the expense
 *
 * while being offline
 */
function getReportOfflinePendingActionAndErrors(report: OnyxEntry<Report>): ReportOfflinePendingActionAndErrors {
    // It shouldn't be possible for all of these actions to be pending (or to have errors) for the same report at the same time, so just take the first that exists
    const reportPendingAction = report?.pendingFields?.addWorkspaceRoom ?? report?.pendingFields?.createChat ?? report?.pendingFields?.reimbursed ?? report?.pendingFields?.createReport;
    const reportErrors = getCreationReportErrors(report);
    return {reportPendingAction, reportErrors};
}

/**
 * Check if the report can create the expense with type is iouType
 */
function canCreateRequest(report: OnyxEntry<Report>, policy: OnyxEntry<Policy>, iouType: ValueOf<typeof CONST.IOU.TYPE>): boolean {
    const participantAccountIDs = Object.keys(report?.participants ?? {}).map(Number);

    if (!canUserPerformWriteAction(report)) {
        return false;
    }

    const requestOptions = getMoneyRequestOptions(report, policy, participantAccountIDs);
    requestOptions.push(CONST.IOU.TYPE.CREATE);

    return requestOptions.includes(iouType);
}

function getWorkspaceChats(policyID: string | undefined, accountIDs: number[], reports: OnyxCollection<Report> = allReports): Array<OnyxEntry<Report>> {
    return Object.values(reports ?? {}).filter(
        (report) => isPolicyExpenseChat(report) && !!policyID && report?.policyID === policyID && report?.ownerAccountID && accountIDs.includes(report?.ownerAccountID),
    );
}

/**
 * Gets all reports that relate to the policy
 *
 * @param policyID - the workspace ID to get all associated reports
 */
function getAllWorkspaceReports(policyID?: string): Array<OnyxEntry<Report>> {
    if (!policyID) {
        return [];
    }
    return Object.values(allReports ?? {}).filter((report) => report?.policyID === policyID);
}

/**
 * @param policy - the workspace the report is on, null if the user isn't a member of the workspace
 */
function shouldDisableRename(report: OnyxEntry<Report>): boolean {
    if (
        isDefaultRoom(report) ||
        // This will get removed as part of https://github.com/Expensify/App/issues/59961
        // eslint-disable-next-line deprecation/deprecation
        isArchivedReport(getReportNameValuePairs(report?.reportID)) ||
        isPublicRoom(report) ||
        isThread(report) ||
        isMoneyRequest(report) ||
        isMoneyRequestReport(report) ||
        isPolicyExpenseChat(report) ||
        isInvoiceRoom(report) ||
        isInvoiceReport(report) ||
        isSystemChat(report)
    ) {
        return true;
    }

    if (isGroupChat(report)) {
        return false;
    }

    if (isDeprecatedGroupDM(report) || isTaskReport(report)) {
        return true;
    }

    return false;
}

/**
 * @param policy - the workspace the report is on, null if the user isn't a member of the workspace
 */
function canEditWriteCapability(report: OnyxEntry<Report>, policy: OnyxEntry<Policy>): boolean {
    return (
        isPolicyAdminPolicyUtils(policy) &&
        !isAdminRoom(report) &&
        // This will get removed as part of https://github.com/Expensify/App/issues/59961
        // eslint-disable-next-line deprecation/deprecation
        !isArchivedReport(getReportNameValuePairs(report?.reportID)) &&
        !isThread(report) &&
        !isInvoiceRoom(report) &&
        !isPolicyExpenseChat(report)
    );
}

/**
 * @param policy - the workspace the report is on, null if the user isn't a member of the workspace
 */
function canEditRoomVisibility(report: OnyxEntry<Report>, policy: OnyxEntry<Policy>): boolean {
    // This will get removed as part of https://github.com/Expensify/App/issues/59961
    // eslint-disable-next-line deprecation/deprecation
    return isPolicyAdminPolicyUtils(policy) && !isArchivedNonExpenseReport(report, getReportNameValuePairs(report?.reportID));
}

/**
 * Returns the onyx data needed for the task assignee chat
 */
function getTaskAssigneeChatOnyxData(
    accountID: number,
    assigneeAccountID: number,
    taskReportID: string,
    assigneeChatReportID: string,
    parentReportID: string | undefined,
    title: string,
    assigneeChatReport: OnyxEntry<Report>,
): OnyxDataTaskAssigneeChat {
    // Set if we need to add a comment to the assignee chat notifying them that they have been assigned a task
    let optimisticAssigneeAddComment: OptimisticReportAction | undefined;
    // Set if this is a new chat that needs to be created for the assignee
    let optimisticChatCreatedReportAction: OptimisticCreatedReportAction | undefined;
    const assigneeChatReportMetadata = getReportMetadata(assigneeChatReportID);
    const currentTime = DateUtils.getDBTime();
    const optimisticData: OnyxUpdate[] = [];
    const successData: OnyxUpdate[] = [];
    const failureData: OnyxUpdate[] = [];

    // You're able to assign a task to someone you haven't chatted with before - so we need to optimistically create the chat and the chat reportActions
    // Only add the assignee chat report to onyx if we haven't already set it optimistically
    if (assigneeChatReportMetadata?.isOptimisticReport && assigneeChatReport?.pendingFields?.createChat !== CONST.RED_BRICK_ROAD_PENDING_ACTION.ADD) {
        optimisticChatCreatedReportAction = buildOptimisticCreatedReportAction(assigneeChatReportID);
        optimisticData.push(
            {
                onyxMethod: Onyx.METHOD.MERGE,
                key: `${ONYXKEYS.COLLECTION.REPORT}${assigneeChatReportID}`,
                value: {
                    pendingFields: {
                        createChat: CONST.RED_BRICK_ROAD_PENDING_ACTION.ADD,
                    },
                },
            },
            {
                onyxMethod: Onyx.METHOD.MERGE,
                key: `${ONYXKEYS.COLLECTION.REPORT_METADATA}${assigneeChatReportID}`,
                value: {
                    isOptimisticReport: true,
                },
            },
            {
                onyxMethod: Onyx.METHOD.MERGE,
                key: `${ONYXKEYS.COLLECTION.REPORT_ACTIONS}${assigneeChatReportID}`,
                value: {[optimisticChatCreatedReportAction.reportActionID]: optimisticChatCreatedReportAction as Partial<ReportAction>},
            },
        );

        successData.push(
            {
                onyxMethod: Onyx.METHOD.MERGE,
                key: `${ONYXKEYS.COLLECTION.REPORT}${assigneeChatReportID}`,
                value: {
                    pendingFields: {
                        createChat: null,
                    },
                    // BE will send a different participant. We clear the optimistic one to avoid duplicated entries
                    participants: {[assigneeAccountID]: null},
                },
            },
            {
                onyxMethod: Onyx.METHOD.MERGE,
                key: `${ONYXKEYS.COLLECTION.REPORT_METADATA}${assigneeChatReportID}`,
                value: {
                    isOptimisticReport: false,
                },
            },
            {
                onyxMethod: Onyx.METHOD.MERGE,
                key: `${ONYXKEYS.COLLECTION.REPORT_METADATA}${assigneeChatReportID}`,
                value: {
                    isOptimisticReport: false,
                },
            },
        );

        failureData.push(
            {
                onyxMethod: Onyx.METHOD.SET,
                key: `${ONYXKEYS.COLLECTION.REPORT}${assigneeChatReportID}`,
                value: null,
            },
            {
                onyxMethod: Onyx.METHOD.MERGE,
                key: `${ONYXKEYS.COLLECTION.REPORT_ACTIONS}${assigneeChatReportID}`,
                value: {[optimisticChatCreatedReportAction.reportActionID]: {pendingAction: null}},
            },
            // If we failed, we want to remove the optimistic personal details as it was likely due to an invalid login
            {
                onyxMethod: Onyx.METHOD.MERGE,
                key: ONYXKEYS.PERSONAL_DETAILS_LIST,
                value: {
                    [assigneeAccountID]: null,
                },
            },
        );
    }

    // If you're choosing to share the task in the same DM as the assignee then we don't need to create another reportAction indicating that you've been assigned
    if (assigneeChatReportID !== parentReportID) {
        // eslint-disable-next-line @typescript-eslint/prefer-nullish-coalescing
        const displayname = allPersonalDetails?.[assigneeAccountID]?.displayName || allPersonalDetails?.[assigneeAccountID]?.login || '';
        optimisticAssigneeAddComment = buildOptimisticTaskCommentReportAction(taskReportID, title, assigneeAccountID, `assigned to ${displayname}`, parentReportID);
        const lastAssigneeCommentText = formatReportLastMessageText(getReportActionText(optimisticAssigneeAddComment.reportAction as ReportAction));
        const optimisticAssigneeReport = {
            lastVisibleActionCreated: currentTime,
            lastMessageText: lastAssigneeCommentText,
            lastActorAccountID: accountID,
            lastReadTime: currentTime,
        };

        optimisticData.push(
            {
                onyxMethod: Onyx.METHOD.MERGE,
                key: `${ONYXKEYS.COLLECTION.REPORT_ACTIONS}${assigneeChatReportID}`,
                value: {[optimisticAssigneeAddComment.reportAction.reportActionID]: optimisticAssigneeAddComment.reportAction as ReportAction},
            },
            {
                onyxMethod: Onyx.METHOD.MERGE,
                key: `${ONYXKEYS.COLLECTION.REPORT}${assigneeChatReportID}`,
                value: optimisticAssigneeReport,
            },
        );
        successData.push({
            onyxMethod: Onyx.METHOD.MERGE,
            key: `${ONYXKEYS.COLLECTION.REPORT_ACTIONS}${assigneeChatReportID}`,
            value: {[optimisticAssigneeAddComment.reportAction.reportActionID]: {isOptimisticAction: null}},
        });
        failureData.push({
            onyxMethod: Onyx.METHOD.MERGE,
            key: `${ONYXKEYS.COLLECTION.REPORT_ACTIONS}${assigneeChatReportID}`,
            value: {[optimisticAssigneeAddComment.reportAction.reportActionID]: {pendingAction: null}},
        });
    }

    return {
        optimisticData,
        successData,
        failureData,
        optimisticAssigneeAddComment,
        optimisticChatCreatedReportAction,
    };
}

/**
 * Return iou report action display message
 */
function getIOUReportActionDisplayMessage(reportAction: OnyxEntry<ReportAction>, transaction?: OnyxEntry<Transaction>): string {
    if (!isMoneyRequestAction(reportAction)) {
        return '';
    }
    const originalMessage = getOriginalMessage(reportAction);
    const {IOUReportID, automaticAction} = originalMessage ?? {};
    const iouReport = getReportOrDraftReport(IOUReportID);
    let translationKey: TranslationPaths;
    if (originalMessage?.type === CONST.IOU.REPORT_ACTION_TYPE.PAY) {
        // The `REPORT_ACTION_TYPE.PAY` action type is used for both fulfilling existing requests and sending money. To
        // differentiate between these two scenarios, we check if the `originalMessage` contains the `IOUDetails`
        // property. If it does, it indicates that this is a 'Pay someone' action.
        const {amount, currency} = originalMessage?.IOUDetails ?? originalMessage ?? {};
        const formattedAmount = convertToDisplayString(Math.abs(amount), currency) ?? '';

        switch (originalMessage.paymentType) {
            case CONST.IOU.PAYMENT_TYPE.ELSEWHERE:
                translationKey = hasMissingInvoiceBankAccount(IOUReportID) ? 'iou.payerSettledWithMissingBankAccount' : 'iou.paidElsewhereWithAmount';
                break;
            case CONST.IOU.PAYMENT_TYPE.EXPENSIFY:
            case CONST.IOU.PAYMENT_TYPE.VBBA:
                translationKey = 'iou.paidWithExpensifyWithAmount';
                if (automaticAction) {
                    translationKey = 'iou.automaticallyPaidWithExpensify';
                }
                break;
            default:
                translationKey = 'iou.payerPaidAmount';
                break;
        }
        return translateLocal(translationKey, {amount: formattedAmount, payer: ''});
    }

    const amount = getTransactionAmount(transaction, !isEmptyObject(iouReport) && isExpenseReport(iouReport)) ?? 0;
    const formattedAmount = convertToDisplayString(amount, getCurrency(transaction)) ?? '';
    const isRequestSettled = isSettled(IOUReportID);
    const isApproved = isReportApproved({report: iouReport});
    if (isRequestSettled) {
        return translateLocal('iou.payerSettled', {
            amount: formattedAmount,
        });
    }
    if (isApproved) {
        return translateLocal('iou.approvedAmount', {
            amount: formattedAmount,
        });
    }
    if (isSplitBillReportAction(reportAction)) {
        translationKey = 'iou.didSplitAmount';
    } else if (isTrackExpenseAction(reportAction)) {
        translationKey = 'iou.trackedAmount';
    } else {
        translationKey = 'iou.submittedAmount';
    }
    return translateLocal(translationKey, {
        formattedAmount,
        comment: getMerchantOrDescription(transaction),
    });
}

/**
 * Checks if a report is a group chat.
 *
 * A report is a group chat if it meets the following conditions:
 * - Not a chat thread.
 * - Not a task report.
 * - Not an expense / IOU report.
 * - Not an archived room.
 * - Not a public / admin / announce chat room (chat type doesn't match any of the specified types).
 * - More than 2 participants.
 *
 */
function isDeprecatedGroupDM(report: OnyxEntry<Report>): boolean {
    return !!(
        report &&
        !isChatThread(report) &&
        !isTaskReport(report) &&
        !isInvoiceReport(report) &&
        !isMoneyRequestReport(report) &&
        // This will get removed as part of https://github.com/Expensify/App/issues/59961
        // eslint-disable-next-line deprecation/deprecation
        !isArchivedReport(getReportNameValuePairs(report?.reportID)) &&
        !Object.values(CONST.REPORT.CHAT_TYPE).some((chatType) => chatType === getChatType(report)) &&
        Object.keys(report.participants ?? {})
            .map(Number)
            .filter((accountID) => accountID !== currentUserAccountID).length > 1
    );
}

/**
 * A "root" group chat is the top level group chat and does not refer to any threads off of a Group Chat
 */
function isRootGroupChat(report: OnyxEntry<Report>): boolean {
    return !isChatThread(report) && (isGroupChat(report) || isDeprecatedGroupDM(report));
}

/**
 * Assume any report without a reportID is unusable.
 */
function isValidReport(report?: OnyxEntry<Report>): boolean {
    return !!report?.reportID;
}

/**
 * Check to see if we are a participant of this report.
 */
function isReportParticipant(accountID: number | undefined, report: OnyxEntry<Report>): boolean {
    if (!accountID) {
        return false;
    }

    const possibleAccountIDs = Object.keys(report?.participants ?? {}).map(Number);
    if (report?.ownerAccountID) {
        possibleAccountIDs.push(report?.ownerAccountID);
    }
    if (report?.managerID) {
        possibleAccountIDs.push(report?.managerID);
    }
    return possibleAccountIDs.includes(accountID);
}

/**
 * Check to see if the current user has access to view the report.
 */
function canCurrentUserOpenReport(report: OnyxEntry<Report>): boolean {
    return (isReportParticipant(currentUserAccountID, report) || isPublicRoom(report)) && canAccessReport(report, allPolicies, allBetas);
}

function shouldUseFullTitleToDisplay(report: OnyxEntry<Report>): boolean {
    return (
        isMoneyRequestReport(report) || isPolicyExpenseChat(report) || isChatRoom(report) || isChatThread(report) || isTaskReport(report) || isGroupChat(report) || isInvoiceReport(report)
    );
}

function getRoom(type: ValueOf<typeof CONST.REPORT.CHAT_TYPE>, policyID: string): OnyxEntry<Report> {
    const room = Object.values(allReports ?? {}).find((report) => report?.policyID === policyID && report?.chatType === type && !isThread(report));
    return room;
}

/**
 *  We only want policy members who are members of the report to be able to modify the report description, but not in thread chat.
 */
function canEditReportDescription(report: OnyxEntry<Report>, policy: OnyxEntry<Policy>): boolean {
    return (
        !isMoneyRequestReport(report) &&
        // This will get removed as part of https://github.com/Expensify/App/issues/59961
        // eslint-disable-next-line deprecation/deprecation
        !isArchivedReport(getReportNameValuePairs(report?.reportID)) &&
        isChatRoom(report) &&
        !isChatThread(report) &&
        !isEmpty(policy) &&
        hasParticipantInArray(report, currentUserAccountID ? [currentUserAccountID] : []) &&
        !isAuditor(report)
    );
}

function canEditPolicyDescription(policy: OnyxEntry<Policy>): boolean {
    return isPolicyAdminPolicyUtils(policy);
}

function getReportActionWithSmartscanError(reportActions: ReportAction[]): ReportAction | undefined {
    return reportActions.find((action) => {
        const isReportPreview = isReportPreviewAction(action);
        const isSplitReportAction = isSplitBillReportAction(action);
        if (!isSplitReportAction && !isReportPreview) {
            return false;
        }
        const IOUReportID = getIOUReportIDFromReportActionPreview(action);
        const isReportPreviewError = isReportPreview && shouldShowRBRForMissingSmartscanFields(IOUReportID) && !isSettled(IOUReportID);
        if (isReportPreviewError) {
            return true;
        }

        const transactionID = isMoneyRequestAction(action) ? getOriginalMessage(action)?.IOUTransactionID : undefined;
        const transaction = allTransactions?.[`${ONYXKEYS.COLLECTION.TRANSACTION}${transactionID}`] ?? {};
        const isSplitBillError = isSplitReportAction && hasMissingSmartscanFieldsTransactionUtils(transaction as Transaction);

        return isSplitBillError;
    });
}

/**
 * Checks if report action has error when smart scanning
 */
function hasSmartscanError(reportActions: ReportAction[]): boolean {
    return !!getReportActionWithSmartscanError(reportActions);
}

function shouldAutoFocusOnKeyPress(event: KeyboardEvent): boolean {
    if (event.key.length > 1) {
        return false;
    }

    // If a key is pressed in combination with Meta, Control or Alt do not focus
    if (event.ctrlKey || event.metaKey) {
        return false;
    }

    if (event.code === 'Space') {
        return false;
    }

    return true;
}

/**
 * Navigates to the appropriate screen based on the presence of a private note for the current user.
 */
function navigateToPrivateNotes(report: OnyxEntry<Report>, session: OnyxEntry<Session>, backTo?: string) {
    if (isEmpty(report) || isEmpty(session) || !session.accountID) {
        return;
    }
    const currentUserPrivateNote = report.privateNotes?.[session.accountID]?.note ?? '';
    if (isEmpty(currentUserPrivateNote)) {
        Navigation.navigate(ROUTES.PRIVATE_NOTES_EDIT.getRoute(report.reportID, session.accountID, backTo));
        return;
    }
    Navigation.navigate(ROUTES.PRIVATE_NOTES_LIST.getRoute(report.reportID, backTo));
}

/**
 * Get all held transactions of a iouReport
 */
function getAllHeldTransactions(iouReportID?: string): Transaction[] {
    const transactions = getReportTransactions(iouReportID);
    return transactions.filter((transaction) => isOnHoldTransactionUtils(transaction));
}

/**
 * Check if Report has any held expenses
 */
function hasHeldExpenses(iouReportID?: string, allReportTransactions?: SearchTransaction[]): boolean {
    const iouReportTransactions = getReportTransactions(iouReportID);
    const transactions = allReportTransactions ?? iouReportTransactions;
    return transactions.some((transaction) => isOnHoldTransactionUtils(transaction));
}

/**
 * Check if all expenses in the Report are on hold
 */
function hasOnlyHeldExpenses(iouReportID?: string, allReportTransactions?: SearchTransaction[]): boolean {
    const transactionsByIouReportID = getReportTransactions(iouReportID);
    const reportTransactions = allReportTransactions ?? transactionsByIouReportID;
    return reportTransactions.length > 0 && !reportTransactions.some((transaction) => !isOnHoldTransactionUtils(transaction));
}

/**
 * Checks if thread replies should be displayed
 */
function shouldDisplayThreadReplies(reportAction: OnyxInputOrEntry<ReportAction>, isThreadReportParentAction: boolean): boolean {
    const hasReplies = (reportAction?.childVisibleActionCount ?? 0) > 0;
    return hasReplies && !!reportAction?.childCommenterCount && !isThreadReportParentAction;
}

/**
 * Check if money report has any transactions updated optimistically
 */
function hasUpdatedTotal(report: OnyxInputOrEntry<Report>, policy: OnyxInputOrEntry<Policy>): boolean {
    if (!report) {
        return true;
    }

    const allReportTransactions = getReportTransactions(report.reportID);

    const hasPendingTransaction = allReportTransactions.some((transaction) => !!transaction.pendingAction);
    const hasTransactionWithDifferentCurrency = allReportTransactions.some((transaction) => transaction.currency !== report.currency);
    const hasDifferentWorkspaceCurrency = report.pendingFields?.createChat && isExpenseReport(report) && report.currency !== policy?.outputCurrency;
    const hasOptimisticHeldExpense = hasHeldExpenses(report.reportID) && report?.unheldTotal === undefined;

    return !(hasPendingTransaction && (hasTransactionWithDifferentCurrency || hasDifferentWorkspaceCurrency)) && !hasOptimisticHeldExpense && !report.pendingFields?.total;
}

/**
 * Return held and full amount formatted with used currency
 */
function getNonHeldAndFullAmount(iouReport: OnyxEntry<Report>, shouldExcludeNonReimbursables: boolean): NonHeldAndFullAmount {
    // if the report is an expense report, the total amount should be negated
    const coefficient = isExpenseReport(iouReport) ? -1 : 1;

    let total = iouReport?.total ?? 0;
    let unheldTotal = iouReport?.unheldTotal ?? 0;
    if (shouldExcludeNonReimbursables) {
        total -= iouReport?.nonReimbursableTotal ?? 0;
        unheldTotal -= iouReport?.unheldNonReimbursableTotal ?? 0;
    }

    return {
        nonHeldAmount: convertToDisplayString(unheldTotal * coefficient, iouReport?.currency),
        fullAmount: convertToDisplayString(total * coefficient, iouReport?.currency),
        hasValidNonHeldAmount: unheldTotal * coefficient >= 0,
    };
}

/**
 * Disable reply in thread action if:
 *
 * - The action is listed in the thread-disabled list
 * - The action is a split expense action
 * - The action is deleted and is not threaded
 * - The report is archived and the action is not threaded
 * - The action is a whisper action and it's neither a report preview nor IOU action
 * - The action is the thread's first chat
 */
function shouldDisableThread(reportAction: OnyxInputOrEntry<ReportAction>, reportID: string, isThreadReportParentAction: boolean): boolean {
    const isSplitBillAction = isSplitBillReportAction(reportAction);
    const isDeletedActionLocal = isDeletedAction(reportAction);
    const isReportPreviewActionLocal = isReportPreviewAction(reportAction);
    const isIOUAction = isMoneyRequestAction(reportAction);
    const isWhisperActionLocal = isWhisperAction(reportAction) || isActionableTrackExpense(reportAction);

    // This will get removed as part of https://github.com/Expensify/App/issues/59961
    // eslint-disable-next-line deprecation/deprecation
    const isArchived = isArchivedNonExpenseReport(getReportOrDraftReport(reportID), getReportNameValuePairs(reportID));
    const isActionDisabled = CONST.REPORT.ACTIONS.THREAD_DISABLED.some((action: string) => action === reportAction?.actionName);

    return (
        isActionDisabled ||
        isSplitBillAction ||
        (isDeletedActionLocal && !reportAction?.childVisibleActionCount) ||
        (isArchived && !reportAction?.childVisibleActionCount) ||
        (isWhisperActionLocal && !isReportPreviewActionLocal && !isIOUAction) ||
        isThreadReportParentAction
    );
}

function getAllAncestorReportActions(report: Report | null | undefined, currentUpdatedReport?: OnyxEntry<Report>): Ancestor[] {
    if (!report) {
        return [];
    }
    const allAncestors: Ancestor[] = [];
    let parentReportID = report.parentReportID;
    let parentReportActionID = report.parentReportActionID;

    while (parentReportID) {
        const parentReport = currentUpdatedReport && currentUpdatedReport.reportID === parentReportID ? currentUpdatedReport : getReportOrDraftReport(parentReportID);
        const parentReportAction = getReportAction(parentReportID, parentReportActionID);

        if (!parentReport || !parentReportAction || (isTransactionThread(parentReportAction) && !isSentMoneyReportAction(parentReportAction)) || isReportPreviewAction(parentReportAction)) {
            break;
        }

        // For threads, we don't want to display trip summary
        if (isTripPreview(parentReportAction) && allAncestors.length > 0) {
            break;
        }

        const isParentReportActionUnread = isCurrentActionUnread(parentReport, parentReportAction);
        allAncestors.push({
            report: parentReport,
            reportAction: parentReportAction,
            shouldDisplayNewMarker: isParentReportActionUnread,
        });

        parentReportID = parentReport?.parentReportID;
        parentReportActionID = parentReport?.parentReportActionID;
    }

    return allAncestors.reverse();
}

function getAllAncestorReportActionIDs(report: Report | null | undefined, includeTransactionThread = false): AncestorIDs {
    if (!report) {
        return {
            reportIDs: [],
            reportActionsIDs: [],
        };
    }

    const allAncestorIDs: AncestorIDs = {
        reportIDs: [],
        reportActionsIDs: [],
    };
    let parentReportID = report.parentReportID;
    let parentReportActionID = report.parentReportActionID;

    while (parentReportID) {
        const parentReport = getReportOrDraftReport(parentReportID);
        const parentReportAction = getReportAction(parentReportID, parentReportActionID);

        if (
            !parentReportAction ||
            (!includeTransactionThread && ((isTransactionThread(parentReportAction) && !isSentMoneyReportAction(parentReportAction)) || isReportPreviewAction(parentReportAction)))
        ) {
            break;
        }

        allAncestorIDs.reportIDs.push(parentReportID);
        if (parentReportActionID) {
            allAncestorIDs.reportActionsIDs.push(parentReportActionID);
        }

        if (!parentReport) {
            break;
        }

        parentReportID = parentReport?.parentReportID;
        parentReportActionID = parentReport?.parentReportActionID;
    }

    return allAncestorIDs;
}

/**
 * Get optimistic data of parent report action
 * @param reportID The reportID of the report that is updated
 * @param lastVisibleActionCreated Last visible action created of the child report
 * @param type The type of action in the child report
 */
function getOptimisticDataForParentReportAction(reportID: string | undefined, lastVisibleActionCreated: string, type: string): Array<OnyxUpdate | null> {
    const report = getReportOrDraftReport(reportID);

    if (!report || isEmptyObject(report)) {
        return [];
    }

    const ancestors = getAllAncestorReportActionIDs(report, true);
    const totalAncestor = ancestors.reportIDs.length;

    return Array.from(Array(totalAncestor), (_, index) => {
        const ancestorReport = getReportOrDraftReport(ancestors.reportIDs.at(index));

        if (!ancestorReport || isEmptyObject(ancestorReport)) {
            return null;
        }

        const ancestorReportAction = getReportAction(ancestorReport.reportID, ancestors.reportActionsIDs.at(index) ?? '');

        if (!ancestorReportAction?.reportActionID || isEmptyObject(ancestorReportAction)) {
            return null;
        }

        return {
            onyxMethod: Onyx.METHOD.MERGE,
            key: `${ONYXKEYS.COLLECTION.REPORT_ACTIONS}${ancestorReport.reportID}`,
            value: {
                [ancestorReportAction.reportActionID]: updateOptimisticParentReportAction(ancestorReportAction, lastVisibleActionCreated, type),
            },
        };
    });
}

function getQuickActionDetails(
    quickActionReport: Report,
    personalDetails: PersonalDetailsList | undefined,
    policyChatForActivePolicy: Report | undefined,
    reportNameValuePairs: ReportNameValuePairs,
): {quickActionAvatars: Icon[]; hideQABSubtitle: boolean} {
    const isValidQuickActionReport = !(isEmptyObject(quickActionReport) || isArchivedReport(reportNameValuePairs));
    let hideQABSubtitle = false;
    let quickActionAvatars: Icon[] = [];
    if (isValidQuickActionReport) {
        const avatars = getIcons(quickActionReport, personalDetails);
        quickActionAvatars = avatars.length <= 1 || isPolicyExpenseChat(quickActionReport) ? avatars : avatars.filter((avatar) => avatar.id !== currentUserAccountID);
    } else {
        hideQABSubtitle = true;
    }
    if (!isEmptyObject(policyChatForActivePolicy)) {
        quickActionAvatars = getIcons(policyChatForActivePolicy, personalDetails);
    }
    return {
        quickActionAvatars,
        hideQABSubtitle,
    };
}

function canBeAutoReimbursed(report: OnyxInputOrEntry<Report>, policy: OnyxInputOrEntry<Policy> | SearchPolicy): boolean {
    if (isEmptyObject(policy)) {
        return false;
    }
    type CurrencyType = TupleToUnion<typeof CONST.DIRECT_REIMBURSEMENT_CURRENCIES>;
    const reimbursableTotal = getMoneyRequestSpendBreakdown(report).totalDisplaySpend;
    const autoReimbursementLimit = policy?.autoReimbursement?.limit ?? policy?.autoReimbursementLimit ?? 0;
    const isAutoReimbursable =
        isReportInGroupPolicy(report) &&
        policy.reimbursementChoice === CONST.POLICY.REIMBURSEMENT_CHOICES.REIMBURSEMENT_YES &&
        autoReimbursementLimit >= reimbursableTotal &&
        reimbursableTotal > 0 &&
        CONST.DIRECT_REIMBURSEMENT_CURRENCIES.includes(report?.currency as CurrencyType);
    return isAutoReimbursable;
}

/** Check if the current user is an owner of the report */
function isReportOwner(report: OnyxInputOrEntry<Report>): boolean {
    return report?.ownerAccountID === currentUserPersonalDetails?.accountID;
}

function isAllowedToApproveExpenseReport(report: OnyxEntry<Report>, approverAccountID?: number, reportPolicy?: OnyxEntry<Policy> | SearchPolicy): boolean {
    const policy = reportPolicy ?? getPolicy(report?.policyID);
    const isOwner = (approverAccountID ?? currentUserAccountID) === report?.ownerAccountID;
    return !(policy?.preventSelfApproval && isOwner);
}

function isAllowedToSubmitDraftExpenseReport(report: OnyxEntry<Report>): boolean {
    const policy = getPolicy(report?.policyID);
    const submitToAccountID = getSubmitToAccountID(policy, report);

    return isAllowedToApproveExpenseReport(report, submitToAccountID);
}

/**
 * What missing payment method does this report action indicate, if any?
 */
function getIndicatedMissingPaymentMethod(userWallet: OnyxEntry<UserWallet>, reportId: string | undefined, reportAction: ReportAction): MissingPaymentMethod | undefined {
    const isSubmitterOfUnsettledReport = isCurrentUserSubmitter(reportId) && !isSettled(reportId);
    if (!reportId || !isSubmitterOfUnsettledReport || !isReimbursementQueuedAction(reportAction)) {
        return undefined;
    }
    const paymentType = getOriginalMessage(reportAction)?.paymentType;
    if (paymentType === CONST.IOU.PAYMENT_TYPE.EXPENSIFY) {
        return isEmpty(userWallet) || userWallet.tierName === CONST.WALLET.TIER_NAME.SILVER ? 'wallet' : undefined;
    }

    return !hasCreditBankAccount() ? 'bankAccount' : undefined;
}

/**
 * Checks if report chat contains missing payment method
 */
function hasMissingPaymentMethod(userWallet: OnyxEntry<UserWallet>, iouReportID: string | undefined): boolean {
    const reportActions = allReportActions?.[`${ONYXKEYS.COLLECTION.REPORT_ACTIONS}${iouReportID}`] ?? {};
    return Object.values(reportActions)
        .filter(Boolean)
        .some((action) => getIndicatedMissingPaymentMethod(userWallet, iouReportID, action) !== undefined);
}

/**
 * Used from expense actions to decide if we need to build an optimistic expense report.
 * Create a new report if:
 * - we don't have an iouReport set in the chatReport
 * - we have one, but it's waiting on the payee adding a bank account
 * - we have one, but we can't add more transactions to it due to: report is approved or settled, or report is processing and policy isn't on Instant submit reporting frequency
 */
function shouldCreateNewMoneyRequestReport(existingIOUReport: OnyxInputOrEntry<Report> | undefined, chatReport: OnyxInputOrEntry<Report>): boolean {
    return !existingIOUReport || hasIOUWaitingOnCurrentUserBankAccount(chatReport) || !canAddTransaction(existingIOUReport);
}

function getTripIDFromTransactionParentReportID(transactionParentReportID: string | undefined): string | undefined {
    return (getReportOrDraftReport(transactionParentReportID) as OnyxEntry<Report>)?.tripData?.tripID;
}

/**
 * Checks if report contains actions with errors
 */
function hasActionsWithErrors(reportID: string | undefined): boolean {
    if (!reportID) {
        return false;
    }
    const reportActions = allReportActions?.[`${ONYXKEYS.COLLECTION.REPORT_ACTIONS}${reportID}`] ?? {};
    return Object.values(reportActions)
        .filter(Boolean)
        .some((action) => !isEmptyObject(action.errors));
}

function isNonAdminOrOwnerOfPolicyExpenseChat(report: OnyxInputOrEntry<Report>, policy: OnyxInputOrEntry<Policy>): boolean {
    return isPolicyExpenseChat(report) && !(isPolicyAdminPolicyUtils(policy) || isPolicyOwner(policy, currentUserAccountID) || isReportOwner(report));
}

function isAdminOwnerApproverOrReportOwner(report: OnyxEntry<Report>, policy: OnyxEntry<Policy>): boolean {
    const isApprover = isMoneyRequestReport(report) && report?.managerID !== null && currentUserPersonalDetails?.accountID === report?.managerID;

    return isPolicyAdminPolicyUtils(policy) || isPolicyOwner(policy, currentUserAccountID) || isReportOwner(report) || isApprover;
}

/**
 * Whether the user can join a report
 */
function canJoinChat(report: OnyxEntry<Report>, parentReportAction: OnyxInputOrEntry<ReportAction>, policy: OnyxInputOrEntry<Policy>): boolean {
    // We disabled thread functions for whisper action
    // So we should not show join option for existing thread on whisper message that has already been left, or manually leave it
    if (isWhisperAction(parentReportAction)) {
        return false;
    }

    // If the notification preference of the chat is not hidden that means we have already joined the chat
    if (!isHiddenForCurrentUser(report)) {
        return false;
    }

    const isExpenseChat = isMoneyRequestReport(report) || isMoneyRequest(report) || isInvoiceReport(report) || isTrackExpenseReport(report);
    // Anyone viewing these chat types is already a participant and therefore cannot join
    if (isRootGroupChat(report) || isSelfDM(report) || isInvoiceRoom(report) || isSystemChat(report) || isExpenseChat) {
        return false;
    }

    // The user who is a member of the workspace has already joined the public announce room.
    if (isPublicAnnounceRoom(report) && !isEmptyObject(policy)) {
        return false;
    }

    return isChatThread(report) || isUserCreatedPolicyRoom(report) || isNonAdminOrOwnerOfPolicyExpenseChat(report, policy);
}

/**
 * Whether the user can leave a report
 */
function canLeaveChat(report: OnyxEntry<Report>, policy: OnyxEntry<Policy>): boolean {
    if (isRootGroupChat(report)) {
        return true;
    }

    if (isPolicyExpenseChat(report) && !report?.isOwnPolicyExpenseChat && !isPolicyAdminPolicyUtils(policy)) {
        return true;
    }

    if (isPublicRoom(report) && isAnonymousUserSession()) {
        return false;
    }

    if (isHiddenForCurrentUser(report)) {
        return false;
    }

    // Anyone viewing these chat types is already a participant and therefore cannot leave
    if (isSelfDM(report)) {
        return false;
    }

    // The user who is a member of the workspace cannot leave the public announce room.
    if (isPublicAnnounceRoom(report) && !isEmptyObject(policy)) {
        return false;
    }

    if (isInvoiceRoom(report)) {
        return canLeaveInvoiceRoom(report);
    }

    return (isChatThread(report) && !!getReportNotificationPreference(report)) || isUserCreatedPolicyRoom(report) || isNonAdminOrOwnerOfPolicyExpenseChat(report, policy);
}

function getReportActionActorAccountID(
    reportAction: OnyxEntry<ReportAction>,
    iouReport: OnyxEntry<Report>,
    report: OnyxEntry<Report>,
    delegatePersonalDetails?: PersonalDetails | undefined | null,
): number | undefined {
    switch (reportAction?.actionName) {
        case CONST.REPORT.ACTIONS.TYPE.REPORT_PREVIEW: {
            const ownerAccountID = iouReport?.ownerAccountID ?? reportAction?.childOwnerAccountID;
            const actorAccountID = iouReport?.managerID ?? reportAction?.childManagerAccountID;

            if (isPolicyExpenseChat(report) || delegatePersonalDetails) {
                return ownerAccountID;
            }

            return actorAccountID;
        }

        case CONST.REPORT.ACTIONS.TYPE.SUBMITTED:
            return reportAction?.adminAccountID ?? reportAction?.actorAccountID;

        default:
            return reportAction?.actorAccountID;
    }
}

function createDraftWorkspaceAndNavigateToConfirmationScreen(transactionID: string, actionName: IOUAction): void {
    const isCategorizing = actionName === CONST.IOU.ACTION.CATEGORIZE;
    const {expenseChatReportID, policyID, policyName} = createDraftWorkspace();
    setMoneyRequestParticipants(transactionID, [
        {
            selected: true,
            accountID: 0,
            isPolicyExpenseChat: true,
            reportID: expenseChatReportID,
            policyID,
            searchText: policyName,
        },
    ]);
    if (isCategorizing) {
        Navigation.navigate(ROUTES.MONEY_REQUEST_STEP_CATEGORY.getRoute(actionName, CONST.IOU.TYPE.SUBMIT, transactionID, expenseChatReportID));
    } else {
        Navigation.navigate(ROUTES.MONEY_REQUEST_STEP_CONFIRMATION.getRoute(actionName, CONST.IOU.TYPE.SUBMIT, transactionID, expenseChatReportID, true));
    }
}

function createDraftTransactionAndNavigateToParticipantSelector(
    transactionID: string | undefined,
    reportID: string | undefined,
    actionName: IOUAction,
    reportActionID: string | undefined,
): void {
    if (!transactionID || !reportID) {
        return;
    }

    const transaction = allTransactions?.[`${ONYXKEYS.COLLECTION.TRANSACTION}${transactionID}`] ?? ({} as Transaction);
    const reportActions = allReportActions?.[`${ONYXKEYS.COLLECTION.REPORT_ACTIONS}${reportID}`] ?? ([] as ReportAction[]);

    if (!transaction || !reportActions) {
        return;
    }

    const linkedTrackedExpenseReportAction = Object.values(reportActions)
        .filter(Boolean)
        .find((action) => isMoneyRequestAction(action) && getOriginalMessage(action)?.IOUTransactionID === transactionID);

    const {created, amount, currency, merchant, mccGroup} = getTransactionDetails(transaction) ?? {};
    const comment = getTransactionCommentObject(transaction);

    createDraftTransaction({
        ...transaction,
        actionableWhisperReportActionID: reportActionID,
        linkedTrackedExpenseReportAction,
        linkedTrackedExpenseReportID: reportID,
        created,
        modifiedCreated: undefined,
        modifiedAmount: undefined,
        modifiedCurrency: undefined,
        amount,
        currency,
        comment,
        merchant,
        modifiedMerchant: '',
        mccGroup,
    } as Transaction);

    const filteredPolicies = Object.values(allPolicies ?? {}).filter((policy) => shouldShowPolicy(policy, false, currentUserEmail));

    if (actionName === CONST.IOU.ACTION.CATEGORIZE) {
        const activePolicy = getPolicy(activePolicyID);
        if (activePolicy && shouldRestrictUserBillableActions(activePolicy.id)) {
            Navigation.navigate(ROUTES.RESTRICTED_ACTION.getRoute(activePolicy.id));
            return;
        }

        if (shouldShowPolicy(activePolicy, false, currentUserEmail)) {
            const policyExpenseReportID = getPolicyExpenseChat(currentUserAccountID, activePolicyID)?.reportID;
            setMoneyRequestParticipants(transactionID, [
                {
                    selected: true,
                    accountID: 0,
                    isPolicyExpenseChat: true,
                    reportID: policyExpenseReportID,
                    policyID: activePolicyID,
                    searchText: activePolicy?.name,
                },
            ]);
            if (policyExpenseReportID) {
                Navigation.navigate(ROUTES.MONEY_REQUEST_STEP_CATEGORY.getRoute(actionName, CONST.IOU.TYPE.SUBMIT, transactionID, policyExpenseReportID));
            } else {
                Log.warn('policyExpenseReportID is not valid during expense categorizing');
            }
            return;
        }
        if (filteredPolicies.length === 0 || filteredPolicies.length > 1) {
            Navigation.navigate(ROUTES.MONEY_REQUEST_UPGRADE.getRoute(actionName, CONST.IOU.TYPE.SUBMIT, transactionID, reportID));
            return;
        }

        const policyID = filteredPolicies.at(0)?.id;
        const policyExpenseReportID = getPolicyExpenseChat(currentUserAccountID, policyID)?.reportID;
        setMoneyRequestParticipants(transactionID, [
            {
                selected: true,
                accountID: 0,
                isPolicyExpenseChat: true,
                reportID: policyExpenseReportID,
                policyID,
                searchText: activePolicy?.name,
            },
        ]);
        if (policyExpenseReportID) {
            Navigation.navigate(ROUTES.MONEY_REQUEST_STEP_CATEGORY.getRoute(actionName, CONST.IOU.TYPE.SUBMIT, transactionID, policyExpenseReportID));
        } else {
            Log.warn('policyExpenseReportID is not valid during expense categorizing');
        }
        return;
    }

    if (actionName === CONST.IOU.ACTION.SHARE) {
        Navigation.navigate(ROUTES.MONEY_REQUEST_ACCOUNTANT.getRoute(actionName, CONST.IOU.TYPE.SUBMIT, transactionID, reportID, undefined));
        return;
    }

    if (actionName === CONST.IOU.ACTION.SUBMIT || (allPolicies && filteredPolicies.length > 0)) {
        Navigation.navigate(ROUTES.MONEY_REQUEST_STEP_PARTICIPANTS.getRoute(CONST.IOU.TYPE.SUBMIT, transactionID, reportID, undefined, actionName));
        return;
    }

    return createDraftWorkspaceAndNavigateToConfirmationScreen(transactionID, actionName);
}

/**
 * Check if a report has any forwarded actions
 */
function hasForwardedAction(reportID: string): boolean {
    const reportActions = getAllReportActions(reportID);
    return Object.values(reportActions).some((action) => action?.actionName === CONST.REPORT.ACTIONS.TYPE.FORWARDED);
}

function isReportOutstanding(iouReport: OnyxInputOrEntry<Report>, policyID: string | undefined): boolean {
    if (!iouReport || isEmptyObject(iouReport)) {
        return false;
    }
    const policy = getPolicy(iouReport.policyID);
    const shouldIncludeSubmitted = policy?.harvesting?.enabled;
    if (
        isExpenseReport(iouReport) &&
        iouReport?.stateNum !== undefined &&
        iouReport?.statusNum !== undefined &&
        iouReport?.policyID === policyID &&
        (shouldIncludeSubmitted ? iouReport?.stateNum <= CONST.REPORT.STATE_NUM.SUBMITTED : iouReport?.stateNum < CONST.REPORT.STATE_NUM.SUBMITTED) &&
        (shouldIncludeSubmitted ? iouReport?.statusNum <= CONST.REPORT.STATUS_NUM.SUBMITTED : iouReport?.statusNum < CONST.REPORT.STATUS_NUM.SUBMITTED) &&
        !hasForwardedAction(iouReport.reportID)
    ) {
        return true;
    }
    return false;
}

/**
 * Get outstanding expense reports for a given policy ID
 * @param policyID - The policy ID to filter reports by
 * @param reportOwnerAccountID - The accountID of the report owner
 * @param reports - Collection of reports to filter
 * @returns Array of outstanding expense reports sorted by name
 */
function getOutstandingReportsForUser(policyID: string | undefined, reportOwnerAccountID: number | undefined, reports: OnyxCollection<Report> = allReports): Array<OnyxEntry<Report>> {
    if (!reports) {
        return [];
    }
    return Object.values(reports)
        .filter((report) => isReportOutstanding(report, policyID) && report?.ownerAccountID === reportOwnerAccountID)
        .sort((a, b) => a?.reportName?.localeCompare(b?.reportName?.toLowerCase() ?? '') ?? 0);
}

/**
 * @returns the object to update `report.hasOutstandingChildRequest`
 */
function getOutstandingChildRequest(iouReport: OnyxInputOrEntry<Report>): OutstandingChildRequest {
    if (!iouReport || isEmptyObject(iouReport)) {
        return {};
    }

    if (!isExpenseReport(iouReport)) {
        const {reimbursableSpend} = getMoneyRequestSpendBreakdown(iouReport);
        return {
            hasOutstandingChildRequest: iouReport.managerID === currentUserAccountID && reimbursableSpend !== 0,
        };
    }

    const policy = getPolicy(iouReport.policyID);
    const shouldBeManuallySubmitted = isPaidGroupPolicyPolicyUtils(policy) && !policy?.harvesting?.enabled;
    if (shouldBeManuallySubmitted) {
        return {
            hasOutstandingChildRequest: true,
        };
    }

    // We don't need to update hasOutstandingChildRequest in this case
    return {};
}

function canReportBeMentionedWithinPolicy(report: OnyxEntry<Report>, policyID: string | undefined): boolean {
    if (!policyID || report?.policyID !== policyID) {
        return false;
    }

    return isChatRoom(report) && !isInvoiceRoom(report) && !isThread(report);
}

function prepareOnboardingOnyxData(
    introSelected: OnyxEntry<IntroSelected>,
    engagementChoice: OnboardingPurpose,
    onboardingMessage: ValueOf<typeof CONST.ONBOARDING_MESSAGES>,
    adminsChatReportID?: string,
    onboardingPolicyID?: string,
    userReportedIntegration?: OnboardingAccounting,
    wasInvited?: boolean,
    companySize?: OnboardingCompanySize,
) {
    if (engagementChoice === CONST.ONBOARDING_CHOICES.PERSONAL_SPEND) {
        // eslint-disable-next-line no-param-reassign
        onboardingMessage = CONST.CREATE_EXPENSE_ONBOARDING_MESSAGES[CONST.ONBOARDING_CHOICES.PERSONAL_SPEND];
    }

    if (engagementChoice === CONST.ONBOARDING_CHOICES.EMPLOYER || engagementChoice === CONST.ONBOARDING_CHOICES.SUBMIT) {
        // eslint-disable-next-line no-param-reassign
        onboardingMessage = CONST.CREATE_EXPENSE_ONBOARDING_MESSAGES[CONST.ONBOARDING_CHOICES.SUBMIT];
    }

    // Guides are assigned and tasks are posted in the #admins room for the MANAGE_TEAM and TRACK_WORKSPACE onboarding actions, except for emails that have a '+'.
    type PostTasksInAdminsRoomOnboardingChoices = 'newDotManageTeam' | 'newDotTrackWorkspace';
    const shouldPostTasksInAdminsRoom =
        [CONST.ONBOARDING_CHOICES.MANAGE_TEAM, CONST.ONBOARDING_CHOICES.TRACK_WORKSPACE].includes(engagementChoice as PostTasksInAdminsRoomOnboardingChoices) &&
        !currentUserEmail?.includes('+');
    const adminsChatReport = allReports?.[`${ONYXKEYS.COLLECTION.REPORT}${adminsChatReportID}`];
    const targetChatReport = shouldPostTasksInAdminsRoom
        ? adminsChatReport ?? {reportID: adminsChatReportID, policyID: onboardingPolicyID}
        : getChatByParticipants([CONST.ACCOUNT_ID.CONCIERGE, currentUserAccountID ?? CONST.DEFAULT_NUMBER_ID], allReports, false, true);
    const {reportID: targetChatReportID = '', policyID: targetChatPolicyID = ''} = targetChatReport ?? {};

    if (!targetChatReportID) {
        Log.warn('Missing reportID for onboarding optimistic data');
        return;
    }

    const integrationName = userReportedIntegration ? CONST.ONBOARDING_ACCOUNTING_MAPPING[userReportedIntegration] : '';
    const assignedGuideEmail = getPolicy(targetChatPolicyID)?.assignedGuide?.email ?? 'Setup Specialist';
    const assignedGuidePersonalDetail = Object.values(allPersonalDetails ?? {}).find((personalDetail) => personalDetail?.login === assignedGuideEmail);
    let assignedGuideAccountID: number;
    if (assignedGuidePersonalDetail && assignedGuidePersonalDetail.accountID) {
        assignedGuideAccountID = assignedGuidePersonalDetail.accountID;
    } else {
        assignedGuideAccountID = generateAccountID(assignedGuideEmail);
        // eslint-disable-next-line rulesdir/prefer-actions-set-data
        Onyx.merge(ONYXKEYS.PERSONAL_DETAILS_LIST, {
            [assignedGuideAccountID]: {
                isOptimisticPersonalDetail: assignedGuideEmail === CONST.SETUP_SPECIALIST_LOGIN,
                login: assignedGuideEmail,
                displayName: assignedGuideEmail,
            },
        });
    }
    const actorAccountID = shouldPostTasksInAdminsRoom ? assignedGuideAccountID : CONST.ACCOUNT_ID.CONCIERGE;

    const onboardingTaskParams: OnboardingTaskLinks = {
        integrationName,
        onboardingCompanySize: companySize ?? onboardingCompanySize,
        workspaceSettingsLink: `${environmentURL}/${ROUTES.WORKSPACE_INITIAL.getRoute(onboardingPolicyID)}`,
        workspaceCategoriesLink: `${environmentURL}/${ROUTES.WORKSPACE_CATEGORIES.getRoute(onboardingPolicyID)}`,
        workspaceMembersLink: `${environmentURL}/${ROUTES.WORKSPACE_MEMBERS.getRoute(onboardingPolicyID)}`,
        workspaceMoreFeaturesLink: `${environmentURL}/${ROUTES.WORKSPACE_MORE_FEATURES.getRoute(onboardingPolicyID)}`,
        navatticURL: getNavatticURL(environment, engagementChoice),
        testDriveURL: `${environmentURL}/${ROUTES.TEST_DRIVE_DEMO_ROOT}`,
        workspaceAccountingLink: `${environmentURL}/${ROUTES.POLICY_ACCOUNTING.getRoute(onboardingPolicyID)}`,
        corporateCardLink: `${environmentURL}/${ROUTES.WORKSPACE_COMPANY_CARDS.getRoute(onboardingPolicyID)}`,
    };

    // Text message
    const message = typeof onboardingMessage.message === 'function' ? onboardingMessage.message(onboardingTaskParams) : onboardingMessage.message;
    const textComment = buildOptimisticAddCommentReportAction(message, undefined, actorAccountID, 1);
    const textCommentAction: OptimisticAddCommentReportAction = textComment.reportAction;
    const textMessage: AddCommentOrAttachementParams = {
        reportID: targetChatReportID,
        reportActionID: textCommentAction.reportActionID,
        reportComment: textComment.commentText,
    };

    let createWorkspaceTaskReportID;
    const tasksData = onboardingMessage.tasks
        .filter((task) => {
            if (['setupCategories', 'setupTags'].includes(task.type) && userReportedIntegration) {
                return false;
            }

            if (['addAccountingIntegration', 'setupCategoriesAndTags'].includes(task.type) && !userReportedIntegration) {
                return false;
            }
            type SkipViewTourOnboardingChoices = 'newDotSubmit' | 'newDotSplitChat' | 'newDotPersonalSpend' | 'newDotEmployer';
            if (
                task.type === 'viewTour' &&
                [
                    CONST.ONBOARDING_CHOICES.EMPLOYER,
                    CONST.ONBOARDING_CHOICES.PERSONAL_SPEND,
                    CONST.ONBOARDING_CHOICES.SUBMIT,
                    CONST.ONBOARDING_CHOICES.CHAT_SPLIT,
                    CONST.ONBOARDING_CHOICES.MANAGE_TEAM,
                ].includes(introSelected?.choice as SkipViewTourOnboardingChoices) &&
                engagementChoice === CONST.ONBOARDING_CHOICES.MANAGE_TEAM
            ) {
                return false;
            }
            return true;
        })
        .map((task, index) => {
            const taskDescription = typeof task.description === 'function' ? task.description(onboardingTaskParams) : task.description;
            const taskTitle = typeof task.title === 'function' ? task.title(onboardingTaskParams) : task.title;
            const currentTask = buildOptimisticTaskReport(
                actorAccountID,
                targetChatReportID,
                currentUserAccountID,
                taskTitle,
                taskDescription,
                targetChatPolicyID,
                CONST.REPORT.NOTIFICATION_PREFERENCE.HIDDEN,
                task.mediaAttributes,
            );
            const emailCreatingAction =
                engagementChoice === CONST.ONBOARDING_CHOICES.MANAGE_TEAM ? allPersonalDetails?.[actorAccountID]?.login ?? CONST.EMAIL.CONCIERGE : CONST.EMAIL.CONCIERGE;
            const taskCreatedAction = buildOptimisticCreatedReportAction(emailCreatingAction);
            const taskReportAction = buildOptimisticTaskCommentReportAction(currentTask.reportID, taskTitle, 0, `task for ${taskTitle}`, targetChatReportID, actorAccountID, index + 3);
            currentTask.parentReportActionID = taskReportAction.reportAction.reportActionID;

            const completedTaskReportAction = task.autoCompleted
                ? buildOptimisticTaskReportAction(currentTask.reportID, CONST.REPORT.ACTIONS.TYPE.TASK_COMPLETED, 'marked as complete', actorAccountID, 2)
                : null;
            if (task.type === 'createWorkspace') {
                createWorkspaceTaskReportID = currentTask.reportID;
            }

            return {
                task,
                currentTask,
                taskCreatedAction,
                taskReportAction,
                taskDescription: currentTask.description,
                completedTaskReportAction,
            };
        });

    // Sign-off welcome message
    const welcomeSignOffText =
        engagementChoice === CONST.ONBOARDING_CHOICES.MANAGE_TEAM ? translateLocal('onboarding.welcomeSignOffTitleManageTeam') : translateLocal('onboarding.welcomeSignOffTitle');
    const welcomeSignOffComment = buildOptimisticAddCommentReportAction(welcomeSignOffText, undefined, actorAccountID, tasksData.length + 3);
    const welcomeSignOffCommentAction: OptimisticAddCommentReportAction = welcomeSignOffComment.reportAction;
    const welcomeSignOffMessage = {
        reportID: targetChatReportID,
        reportActionID: welcomeSignOffCommentAction.reportActionID,
        reportComment: welcomeSignOffComment.commentText,
    };

    const tasksForParameters = tasksData.map<TaskForParameters>(({task, currentTask, taskCreatedAction, taskReportAction, taskDescription, completedTaskReportAction}) => ({
        type: 'task',
        task: task.type,
        taskReportID: currentTask.reportID,
        parentReportID: currentTask.parentReportID,
        parentReportActionID: taskReportAction.reportAction.reportActionID,
        createdTaskReportActionID: taskCreatedAction.reportActionID,
        completedTaskReportActionID: completedTaskReportAction?.reportActionID,
        title: currentTask.reportName ?? '',
        description: taskDescription ?? '',
    }));

    const hasOutstandingChildTask = tasksData.some((task) => !task.completedTaskReportAction);

    const tasksForOptimisticData = tasksData.reduce<OnyxUpdate[]>((acc, {currentTask, taskCreatedAction, taskReportAction, taskDescription, completedTaskReportAction}) => {
        acc.push(
            {
                onyxMethod: Onyx.METHOD.MERGE,
                key: `${ONYXKEYS.COLLECTION.REPORT_ACTIONS}${targetChatReportID}`,
                value: {
                    [taskReportAction.reportAction.reportActionID]: taskReportAction.reportAction as ReportAction,
                },
            },
            {
                onyxMethod: Onyx.METHOD.SET,
                key: `${ONYXKEYS.COLLECTION.REPORT}${currentTask.reportID}`,
                value: {
                    ...currentTask,
                    description: taskDescription,
                    pendingFields: {
                        createChat: CONST.RED_BRICK_ROAD_PENDING_ACTION.ADD,
                        reportName: CONST.RED_BRICK_ROAD_PENDING_ACTION.ADD,
                        description: CONST.RED_BRICK_ROAD_PENDING_ACTION.ADD,
                        managerID: CONST.RED_BRICK_ROAD_PENDING_ACTION.ADD,
                    },
                    managerID: currentUserAccountID,
                },
            },
            {
                onyxMethod: Onyx.METHOD.MERGE,
                key: `${ONYXKEYS.COLLECTION.REPORT_METADATA}${currentTask.reportID}`,
                value: {
                    isOptimisticReport: true,
                },
            },
            {
                onyxMethod: Onyx.METHOD.MERGE,
                key: `${ONYXKEYS.COLLECTION.REPORT_ACTIONS}${currentTask.reportID}`,
                value: {
                    [taskCreatedAction.reportActionID]: taskCreatedAction as ReportAction,
                },
            },
        );

        if (completedTaskReportAction) {
            acc.push({
                onyxMethod: Onyx.METHOD.MERGE,
                key: `${ONYXKEYS.COLLECTION.REPORT_ACTIONS}${currentTask.reportID}`,
                value: {
                    [completedTaskReportAction.reportActionID]: completedTaskReportAction as ReportAction,
                },
            });

            acc.push({
                onyxMethod: Onyx.METHOD.MERGE,
                key: `${ONYXKEYS.COLLECTION.REPORT}${currentTask.reportID}`,
                value: {
                    stateNum: CONST.REPORT.STATE_NUM.APPROVED,
                    statusNum: CONST.REPORT.STATUS_NUM.APPROVED,
                    managerID: currentUserAccountID,
                },
            });
        }

        return acc;
    }, []);

    const tasksForFailureData = tasksData.reduce<OnyxUpdate[]>((acc, {currentTask, taskReportAction}) => {
        acc.push(
            {
                onyxMethod: Onyx.METHOD.MERGE,
                key: `${ONYXKEYS.COLLECTION.REPORT_ACTIONS}${targetChatReportID}`,
                value: {
                    [taskReportAction.reportAction.reportActionID]: {
                        errors: getMicroSecondOnyxErrorWithTranslationKey('report.genericAddCommentFailureMessage'),
                    } as ReportAction,
                },
            },
            {
                onyxMethod: Onyx.METHOD.MERGE,
                key: `${ONYXKEYS.COLLECTION.REPORT}${currentTask.reportID}`,
                value: null,
            },
            {
                onyxMethod: Onyx.METHOD.MERGE,
                key: `${ONYXKEYS.COLLECTION.REPORT_ACTIONS}${currentTask.reportID}`,
                value: null,
            },
        );

        return acc;
    }, []);

    const tasksForSuccessData = tasksData.reduce<OnyxUpdate[]>((acc, {currentTask, taskCreatedAction, taskReportAction, completedTaskReportAction}) => {
        acc.push(
            {
                onyxMethod: Onyx.METHOD.MERGE,
                key: `${ONYXKEYS.COLLECTION.REPORT_ACTIONS}${targetChatReportID}`,
                value: {
                    [taskReportAction.reportAction.reportActionID]: {pendingAction: null},
                },
            },
            {
                onyxMethod: Onyx.METHOD.MERGE,
                key: `${ONYXKEYS.COLLECTION.REPORT}${currentTask.reportID}`,
                value: {
                    pendingFields: {
                        createChat: null,
                        reportName: null,
                        description: null,
                        managerID: null,
                    },
                },
            },
            {
                onyxMethod: Onyx.METHOD.MERGE,
                key: `${ONYXKEYS.COLLECTION.REPORT_METADATA}${currentTask.reportID}`,
                value: {
                    isOptimisticReport: false,
                },
            },
            {
                onyxMethod: Onyx.METHOD.MERGE,
                key: `${ONYXKEYS.COLLECTION.REPORT_ACTIONS}${currentTask.reportID}`,
                value: {
                    [taskCreatedAction.reportActionID]: {pendingAction: null},
                },
            },
        );

        if (completedTaskReportAction) {
            acc.push({
                onyxMethod: Onyx.METHOD.MERGE,
                key: `${ONYXKEYS.COLLECTION.REPORT_ACTIONS}${currentTask.reportID}`,
                value: {
                    [completedTaskReportAction.reportActionID]: {pendingAction: null},
                },
            });
        }

        return acc;
    }, []);

    const optimisticData: OnyxUpdate[] = [...tasksForOptimisticData];
    const lastVisibleActionCreated = welcomeSignOffCommentAction.created;
    optimisticData.push(
        {
            onyxMethod: Onyx.METHOD.MERGE,
            key: `${ONYXKEYS.COLLECTION.REPORT}${targetChatReportID}`,
            value: {
                lastMentionedTime: DateUtils.getDBTime(),
                hasOutstandingChildTask,
                lastVisibleActionCreated,
                lastActorAccountID: actorAccountID,
            },
        },
        {
            onyxMethod: Onyx.METHOD.MERGE,
            key: ONYXKEYS.NVP_INTRO_SELECTED,
            value: {
                choice: engagementChoice,
                createWorkspace: createWorkspaceTaskReportID,
            },
        },
    );

    // If we post tasks in the #admins room and introSelected?.choice does not exist, it means that a guide is assigned and all messages except tasks are handled by the backend
    if (!shouldPostTasksInAdminsRoom || !!introSelected?.choice) {
        optimisticData.push({
            onyxMethod: Onyx.METHOD.MERGE,
            key: `${ONYXKEYS.COLLECTION.REPORT_ACTIONS}${targetChatReportID}`,
            value: {
                [textCommentAction.reportActionID]: textCommentAction as ReportAction,
            },
        });
    }

    if (!wasInvited) {
        optimisticData.push({
            onyxMethod: Onyx.METHOD.MERGE,
            key: ONYXKEYS.NVP_ONBOARDING,
            value: {hasCompletedGuidedSetupFlow: true},
        });
    }

    const successData: OnyxUpdate[] = [...tasksForSuccessData];

    // If we post tasks in the #admins room and introSelected?.choice does not exist, it means that a guide is assigned and all messages except tasks are handled by the backend
    if (!shouldPostTasksInAdminsRoom || !!introSelected?.choice) {
        successData.push({
            onyxMethod: Onyx.METHOD.MERGE,
            key: `${ONYXKEYS.COLLECTION.REPORT_ACTIONS}${targetChatReportID}`,
            value: {
                [textCommentAction.reportActionID]: {pendingAction: null},
            },
        });
    }

    let failureReport: Partial<Report> = {
        lastMessageText: '',
        lastVisibleActionCreated: '',
        hasOutstandingChildTask: false,
    };
    const report = allReports?.[`${ONYXKEYS.COLLECTION.REPORT}${targetChatReportID}`];
    const canUserPerformWriteAction1 = canUserPerformWriteAction(report);
    const {lastMessageText = ''} = getLastVisibleMessageActionUtils(targetChatReportID, canUserPerformWriteAction1);
    if (lastMessageText) {
        const lastVisibleAction = getLastVisibleAction(targetChatReportID, canUserPerformWriteAction1);
        const prevLastVisibleActionCreated = lastVisibleAction?.created;
        const lastActorAccountID = lastVisibleAction?.actorAccountID;
        failureReport = {
            lastMessageText,
            lastVisibleActionCreated: prevLastVisibleActionCreated,
            lastActorAccountID,
        };
    }

    const failureData: OnyxUpdate[] = [...tasksForFailureData];
    failureData.push(
        {
            onyxMethod: Onyx.METHOD.MERGE,
            key: `${ONYXKEYS.COLLECTION.REPORT}${targetChatReportID}`,
            value: failureReport,
        },

        {
            onyxMethod: Onyx.METHOD.MERGE,
            key: ONYXKEYS.NVP_INTRO_SELECTED,
            value: {
                choice: null,
                createWorkspace: null,
            },
        },
    );
    // If we post tasks in the #admins room and introSelected?.choice does not exist, it means that a guide is assigned and all messages except tasks are handled by the backend
    if (!shouldPostTasksInAdminsRoom || !!introSelected?.choice) {
        failureData.push({
            onyxMethod: Onyx.METHOD.MERGE,
            key: `${ONYXKEYS.COLLECTION.REPORT_ACTIONS}${targetChatReportID}`,
            value: {
                [textCommentAction.reportActionID]: {
                    errors: getMicroSecondOnyxErrorWithTranslationKey('report.genericAddCommentFailureMessage'),
                } as ReportAction,
            },
        });
    }

    if (!wasInvited) {
        failureData.push({
            onyxMethod: Onyx.METHOD.MERGE,
            key: ONYXKEYS.NVP_ONBOARDING,
            value: {hasCompletedGuidedSetupFlow: onboarding?.hasCompletedGuidedSetupFlow ?? null},
        });
    }

    if (userReportedIntegration) {
        optimisticData.push({
            onyxMethod: Onyx.METHOD.MERGE,
            key: `${ONYXKEYS.COLLECTION.POLICY}${onboardingPolicyID}`,
            value: {
                areConnectionsEnabled: true,
                pendingFields: {
                    areConnectionsEnabled: CONST.RED_BRICK_ROAD_PENDING_ACTION.UPDATE,
                },
            },
        });
        successData.push({
            onyxMethod: Onyx.METHOD.MERGE,
            key: `${ONYXKEYS.COLLECTION.POLICY}${onboardingPolicyID}`,
            value: {
                pendingFields: {
                    areConnectionsEnabled: null,
                },
            },
        });
        failureData.push({
            onyxMethod: Onyx.METHOD.MERGE,
            key: `${ONYXKEYS.COLLECTION.POLICY}${onboardingPolicyID}`,
            value: {
                areConnectionsEnabled: getPolicy(onboardingPolicyID)?.areConnectionsEnabled,
                pendingFields: {
                    areConnectionsEnabled: null,
                },
            },
        });
    }

    // If we post tasks in the #admins room and introSelected?.choice does not exist, it means that a guide is assigned and all messages except tasks are handled by the backend
    const guidedSetupData: GuidedSetupData = [];

    if (!shouldPostTasksInAdminsRoom || !!introSelected?.choice) {
        guidedSetupData.push({type: 'message', ...textMessage});
    }

    type SelfDMParameters = {
        reportID?: string;
        createdReportActionID?: string;
    };

    let selfDMParameters: SelfDMParameters = {};
    if (engagementChoice === CONST.ONBOARDING_CHOICES.PERSONAL_SPEND) {
        const selfDMReportID = findSelfDMReportID();
        let selfDMReport = allReports?.[`${ONYXKEYS.COLLECTION.REPORT}${selfDMReportID}`];
        let createdAction: ReportAction;
        if (!selfDMReport) {
            const currentTime = DateUtils.getDBTime();
            selfDMReport = buildOptimisticSelfDMReport(currentTime);
            createdAction = buildOptimisticCreatedReportAction(currentUserEmail ?? '', currentTime);
            selfDMParameters = {reportID: selfDMReport.reportID, createdReportActionID: createdAction.reportActionID};
            optimisticData.push(
                {
                    onyxMethod: Onyx.METHOD.SET,
                    key: `${ONYXKEYS.COLLECTION.REPORT}${selfDMReport.reportID}`,
                    value: {
                        ...selfDMReport,
                        pendingFields: {
                            createChat: CONST.RED_BRICK_ROAD_PENDING_ACTION.ADD,
                        },
                    },
                },
                {
                    onyxMethod: Onyx.METHOD.MERGE,
                    key: `${ONYXKEYS.COLLECTION.REPORT_METADATA}${selfDMReport.reportID}`,
                    value: {
                        isOptimisticReport: true,
                    },
                },
                {
                    onyxMethod: Onyx.METHOD.SET,
                    key: `${ONYXKEYS.COLLECTION.REPORT_ACTIONS}${selfDMReport.reportID}`,
                    value: {
                        [createdAction.reportActionID]: createdAction,
                    },
                },
            );

            successData.push(
                {
                    onyxMethod: Onyx.METHOD.MERGE,
                    key: `${ONYXKEYS.COLLECTION.REPORT}${selfDMReport.reportID}`,
                    value: {
                        pendingFields: {
                            createChat: null,
                        },
                    },
                },
                {
                    onyxMethod: Onyx.METHOD.MERGE,
                    key: `${ONYXKEYS.COLLECTION.REPORT_METADATA}${selfDMReport.reportID}`,
                    value: {
                        isOptimisticReport: false,
                    },
                },
                {
                    onyxMethod: Onyx.METHOD.MERGE,
                    key: `${ONYXKEYS.COLLECTION.REPORT_ACTIONS}${selfDMReport.reportID}`,
                    value: {
                        [createdAction.reportActionID]: {
                            pendingAction: null,
                        },
                    },
                },
            );
        }
    }

    guidedSetupData.push(...tasksForParameters);

    if (!introSelected?.choice) {
        optimisticData.push({
            onyxMethod: Onyx.METHOD.MERGE,
            key: `${ONYXKEYS.COLLECTION.REPORT_ACTIONS}${targetChatReportID}`,
            value: {
                [welcomeSignOffCommentAction.reportActionID]: welcomeSignOffCommentAction as ReportAction,
            },
        });

        successData.push({
            onyxMethod: Onyx.METHOD.MERGE,
            key: `${ONYXKEYS.COLLECTION.REPORT_ACTIONS}${targetChatReportID}`,
            value: {
                [welcomeSignOffCommentAction.reportActionID]: {pendingAction: null},
            },
        });

        failureData.push({
            onyxMethod: Onyx.METHOD.MERGE,
            key: `${ONYXKEYS.COLLECTION.REPORT_ACTIONS}${targetChatReportID}`,
            value: {
                [welcomeSignOffCommentAction.reportActionID]: {
                    errors: getMicroSecondOnyxErrorWithTranslationKey('report.genericAddCommentFailureMessage'),
                } as ReportAction,
            },
        });
        guidedSetupData.push({type: 'message', ...welcomeSignOffMessage});
    }

    return {optimisticData, successData, failureData, guidedSetupData, actorAccountID, selfDMParameters};
}

/**
 * Whether a given report is used for onboarding tasks. In the past, it could be either the Concierge chat or the system
 * DM, and we saved the report ID in the user's `onboarding` NVP. As a fallback for users who don't have the NVP, we now
 * only use the Concierge chat.
 */
function isChatUsedForOnboarding(optionOrReport: OnyxEntry<Report> | OptionData, onboardingPurposeSelected?: OnboardingPurpose): boolean {
    // onboarding can be an empty object for old accounts and accounts created from olddot
    if (onboarding && !isEmptyObject(onboarding) && onboarding.chatReportID) {
        return onboarding.chatReportID === optionOrReport?.reportID;
    }
    if (isEmptyObject(onboarding)) {
        return (optionOrReport as OptionData)?.isConciergeChat ?? isConciergeChatReport(optionOrReport);
    }

    // Onboarding guides are assigned to signups with emails that do not contain a '+' and select the "Manage my team's expenses" intent.
    // Guides and onboarding tasks are posted to the #admins room to facilitate the onboarding process.
    return onboardingPurposeSelected === CONST.ONBOARDING_CHOICES.MANAGE_TEAM && !currentUserEmail?.includes('+')
        ? isAdminRoom(optionOrReport)
        : (optionOrReport as OptionData)?.isConciergeChat ?? isConciergeChatReport(optionOrReport);
}

/**
 * Get the report used for the user's onboarding process. For most users it is the Concierge chat, however in the past
 * we also used the system DM for A/B tests.
 */
function getChatUsedForOnboarding(): OnyxEntry<Report> {
    return Object.values(allReports ?? {}).find((report) => isChatUsedForOnboarding(report));
}

/**
 * Checks if given field has any violations and returns name of the first encountered one
 */
function getFieldViolation(violations: OnyxEntry<ReportViolations>, reportField: PolicyReportField): ReportViolationName | undefined {
    if (!violations || !reportField) {
        return undefined;
    }

    return Object.values(CONST.REPORT_VIOLATIONS).find((violation) => !!violations[violation] && violations[violation][reportField.fieldID]);
}

/**
 * Returns translation for given field violation
 */
function getFieldViolationTranslation(reportField: PolicyReportField, violation?: ReportViolationName): string {
    if (!violation) {
        return '';
    }

    switch (violation) {
        case 'fieldRequired':
            return translateLocal('reportViolations.fieldRequired', {fieldName: reportField.name});
        default:
            return '';
    }
}

/**
 * Returns all violations for report
 */
function getReportViolations(reportID: string): ReportViolations | undefined {
    if (!allReportsViolations) {
        return undefined;
    }

    return allReportsViolations[`${ONYXKEYS.COLLECTION.REPORT_VIOLATIONS}${reportID}`];
}

function findPolicyExpenseChatByPolicyID(policyID: string): OnyxEntry<Report> {
    return Object.values(allReports ?? {}).find((report) => isPolicyExpenseChat(report) && report?.policyID === policyID);
}

/**
 * A function to get the report last message. This is usually used to restore the report message preview in LHN after report actions change.
 * @param reportID
 * @param actionsToMerge
 * @param canUserPerformWriteActionInReport
 * @returns containing the calculated message preview data of the report
 */
function getReportLastMessage(reportID: string, actionsToMerge?: ReportActions) {
    let result: Partial<Report> = {
        lastMessageText: '',
        lastVisibleActionCreated: '',
    };

    const {lastMessageText = ''} = getLastVisibleMessage(reportID, actionsToMerge);

    if (lastMessageText) {
        const report = getReport(reportID, allReports);
        const lastVisibleAction = getLastVisibleActionReportActionsUtils(reportID, canUserPerformWriteAction(report), actionsToMerge);
        const lastVisibleActionCreated = lastVisibleAction?.created;
        const lastActorAccountID = lastVisibleAction?.actorAccountID;
        result = {
            lastMessageText,
            lastVisibleActionCreated,
            lastActorAccountID,
        };
    }

    return result;
}

function getReportLastVisibleActionCreated(report: OnyxEntry<Report>, oneTransactionThreadReport: OnyxEntry<Report>) {
    const lastVisibleActionCreated =
        (oneTransactionThreadReport?.lastVisibleActionCreated ?? '') > (report?.lastVisibleActionCreated ?? '')
            ? oneTransactionThreadReport?.lastVisibleActionCreated
            : report?.lastVisibleActionCreated;

    return lastVisibleActionCreated;
}

function getSourceIDFromReportAction(reportAction: OnyxEntry<ReportAction>): string {
    const message = Array.isArray(reportAction?.message) ? reportAction?.message?.at(-1) ?? null : reportAction?.message ?? null;
    const html = message?.html ?? '';
    const {sourceURL} = getAttachmentDetails(html);
    const sourceID = (sourceURL?.match(CONST.REGEX.ATTACHMENT_ID) ?? [])[1];
    return sourceID;
}

function getIntegrationIcon(connectionName?: ConnectionName) {
    if (connectionName === CONST.POLICY.CONNECTIONS.NAME.XERO) {
        return XeroSquare;
    }
    if (connectionName === CONST.POLICY.CONNECTIONS.NAME.QBO) {
        return QBOSquare;
    }
    if (connectionName === CONST.POLICY.CONNECTIONS.NAME.NETSUITE) {
        return NetSuiteSquare;
    }
    if (connectionName === CONST.POLICY.CONNECTIONS.NAME.SAGE_INTACCT) {
        return IntacctSquare;
    }

    return undefined;
}

function canBeExported(report: OnyxEntry<Report>) {
    if (!report?.statusNum) {
        return false;
    }
    const isCorrectState = [CONST.REPORT.STATUS_NUM.APPROVED, CONST.REPORT.STATUS_NUM.CLOSED, CONST.REPORT.STATUS_NUM.REIMBURSED].some((status) => status === report.statusNum);
    return isExpenseReport(report) && isCorrectState;
}

function isExported(reportActions: OnyxEntry<ReportActions> | ReportAction[]) {
    if (!reportActions) {
        return false;
    }

    if (Array.isArray(reportActions)) {
        return reportActions.some((action) => isExportIntegrationAction(action));
    }

    return Object.values(reportActions).some((action) => isExportIntegrationAction(action));
}

function getApprovalChain(policy: OnyxEntry<Policy>, expenseReport: OnyxEntry<Report>): string[] {
    const approvalChain: string[] = [];
    const fullApprovalChain: string[] = [];
    const reportTotal = expenseReport?.total ?? 0;
    const submitterEmail = getLoginsByAccountIDs([expenseReport?.ownerAccountID ?? CONST.DEFAULT_NUMBER_ID]).at(0) ?? '';

    if (isSubmitAndClose(policy)) {
        return approvalChain;
    }

    // Get category/tag approver list
    const ruleApprovers = getRuleApprovers(policy, expenseReport);

    // Push rule approvers to approvalChain list before submitsTo/forwardsTo approvers
    ruleApprovers.forEach((ruleApprover) => {
        // Don't push submiiter to approve as a rule approver
        if (fullApprovalChain.includes(ruleApprover) || ruleApprover === submitterEmail) {
            return;
        }
        fullApprovalChain.push(ruleApprover);
    });

    let nextApproverEmail = getManagerAccountEmail(policy, expenseReport);

    while (nextApproverEmail && !approvalChain.includes(nextApproverEmail)) {
        approvalChain.push(nextApproverEmail);
        nextApproverEmail = getForwardsToAccount(policy, nextApproverEmail, reportTotal);
    }

    approvalChain.forEach((approver) => {
        if (fullApprovalChain.includes(approver)) {
            return;
        }

        fullApprovalChain.push(approver);
    });

    if (fullApprovalChain.at(-1) === submitterEmail && policy?.preventSelfApproval) {
        fullApprovalChain.pop();
    }
    return fullApprovalChain;
}

/**
 * Checks if the user has missing bank account for the invoice room.
 */
function hasMissingInvoiceBankAccount(iouReportID: string | undefined): boolean {
    if (!iouReportID) {
        return false;
    }

    const invoiceReport = getReport(iouReportID, allReports);

    if (!isInvoiceReport(invoiceReport)) {
        return false;
    }

    return invoiceReport?.ownerAccountID === currentUserAccountID && !getPolicy(invoiceReport?.policyID)?.invoice?.bankAccount?.transferBankAccountID && isSettled(iouReportID);
}

function hasInvoiceReports() {
    const reports = Object.values(allReports ?? {});
    return reports.some((report) => isInvoiceReport(report));
}

function shouldUnmaskChat(participantsContext: OnyxEntry<PersonalDetailsList>, report: OnyxInputOrEntry<Report>): boolean {
    if (!report?.participants) {
        return true;
    }

    if (isThread(report) && report?.chatType && report?.chatType === CONST.REPORT.CHAT_TYPE.POLICY_EXPENSE_CHAT) {
        return true;
    }

    if (isThread(report) && report?.type === CONST.REPORT.TYPE.EXPENSE) {
        return true;
    }

    if (isAdminRoom(report)) {
        return true;
    }

    const participantAccountIDs = Object.keys(report.participants);

    if (participantAccountIDs.length > 2) {
        return false;
    }

    if (participantsContext) {
        let teamInChat = false;
        let userInChat = false;

        for (const participantAccountID of participantAccountIDs) {
            const id = Number(participantAccountID);
            const contextAccountData = participantsContext[id];

            if (contextAccountData) {
                const login = contextAccountData.login ?? '';

                if (login.endsWith(CONST.EMAIL.EXPENSIFY_EMAIL_DOMAIN) || login.endsWith(CONST.EMAIL.EXPENSIFY_TEAM_EMAIL_DOMAIN)) {
                    teamInChat = true;
                } else {
                    userInChat = true;
                }
            }
        }

        // exclude teamOnly chat
        if (teamInChat && userInChat) {
            return true;
        }
    }

    return false;
}

function getReportMetadata(reportID: string | undefined) {
    return reportID ? allReportMetadataKeyValue[reportID] : undefined;
}

/**
 * Helper method to check if participant email is Manager McTest
 */
function isSelectedManagerMcTest(email: string | null | undefined): boolean {
    return email === CONST.EMAIL.MANAGER_MCTEST;
}

/**
 *  Helper method to check if the report is a test transaction report
 */
function isTestTransactionReport(report: OnyxEntry<Report>): boolean {
    const managerID = report?.managerID ?? CONST.DEFAULT_NUMBER_ID;
    const persionalDetails = allPersonalDetails?.[managerID];
    return isSelectedManagerMcTest(persionalDetails?.login);
}

function isWaitingForSubmissionFromCurrentUser(chatReport: OnyxEntry<Report>, policy: OnyxEntry<Policy>) {
    return chatReport?.isOwnPolicyExpenseChat && !policy?.harvesting?.enabled;
}

function getGroupChatDraft() {
    return newGroupChatDraft;
}

function getChatListItemReportName(action: ReportAction & {reportName?: string}, report: SearchReport | undefined): string {
    if (report && isInvoiceReport(report)) {
        const properInvoiceReport = report;
        properInvoiceReport.chatReportID = report.parentReportID;

        return getInvoiceReportName(properInvoiceReport);
    }

    return action?.reportName ?? '';
}

<<<<<<< HEAD
/**
 * Generates report attributes for a report
 * This function should be called only in reportAttributes.ts
 * DO NOT USE THIS FUNCTION ANYWHERE ELSE
 */
function generateReportAttributes({
    report,
    reportActions,
    transactionViolations,
}: {
    report: OnyxEntry<Report>;
    reportActions?: OnyxCollection<ReportActions>;
    transactionViolations: OnyxCollection<TransactionViolation[]>;
}) {
    const reportActionsList = reportActions?.[`${ONYXKEYS.COLLECTION.REPORT_ACTIONS}${report?.reportID}`];
    const parentReportActionsList = reportActions?.[`${ONYXKEYS.COLLECTION.REPORT_ACTIONS}${report?.parentReportID}`];
    const isReportSettled = isSettled(report);
    const isCurrentUserReportOwner = isReportOwner(report);
    const doesReportHasViolations = hasReportViolations(report?.reportID);
    const hasViolationsToDisplayInLHN = shouldDisplayViolationsRBRInLHN(report, transactionViolations);
    const hasAnyViolations = hasViolationsToDisplayInLHN || (!isReportSettled && isCurrentUserReportOwner && doesReportHasViolations);
    const reportErrors = getAllReportErrors(report, reportActionsList);
    const hasErrors = Object.entries(reportErrors ?? {}).length > 0;
    const oneTransactionThreadReportID = getOneTransactionThreadReportID(report?.reportID, reportActionsList);
    const parentReportAction = report?.parentReportActionID ? parentReportActionsList?.[report.parentReportActionID] : undefined;
    const requiresAttention = requiresAttentionFromCurrentUser(report, parentReportAction);

    return {
        doesReportHasViolations,
        hasViolationsToDisplayInLHN,
        hasAnyViolations,
        reportErrors,
        hasErrors,
        oneTransactionThreadReportID,
        parentReportAction,
        requiresAttention,
=======
function getReportPersonalDetailsParticipants(report: Report, personalDetailsParam: OnyxEntry<PersonalDetailsList>, reportMetadata: OnyxEntry<ReportMetadata>, isRoomMembersList = false) {
    const chatParticipants = getParticipantsList(report, personalDetailsParam, isRoomMembersList, reportMetadata);
    return {
        chatParticipants,
        personalDetailsParticipants: chatParticipants.reduce<Record<number, PersonalDetails>>((acc, accountID) => {
            const details = personalDetailsParam?.[accountID];
            if (details) {
                acc[accountID] = details;
            }
            return acc;
        }, {}),
>>>>>>> 3f70f73d
    };
}

export {
    addDomainToShortMention,
    completeShortMention,
    areAllRequestsBeingSmartScanned,
    buildOptimisticAddCommentReportAction,
    buildOptimisticApprovedReportAction,
    buildOptimisticUnapprovedReportAction,
    buildOptimisticCancelPaymentReportAction,
    buildOptimisticChangedTaskAssigneeReportAction,
    buildOptimisticChatReport,
    buildOptimisticClosedReportAction,
    buildOptimisticCreatedReportAction,
    buildOptimisticDismissedViolationReportAction,
    buildOptimisticEditedTaskFieldReportAction,
    buildOptimisticExpenseReport,
    buildOptimisticEmptyReport,
    buildOptimisticGroupChatReport,
    buildOptimisticHoldReportAction,
    buildOptimisticHoldReportActionComment,
    buildOptimisticIOUReport,
    buildOptimisticIOUReportAction,
    buildOptimisticModifiedExpenseReportAction,
    buildOptimisticMoneyRequestEntities,
    buildOptimisticMovedReportAction,
    buildOptimisticChangePolicyReportAction,
    buildOptimisticRenamedRoomReportAction,
    buildOptimisticRoomDescriptionUpdatedReportAction,
    buildOptimisticReportPreview,
    buildOptimisticActionableTrackExpenseWhisper,
    buildOptimisticSubmittedReportAction,
    buildOptimisticTaskCommentReportAction,
    buildOptimisticTaskReport,
    buildOptimisticTaskReportAction,
    buildOptimisticUnHoldReportAction,
    buildOptimisticAnnounceChat,
    buildOptimisticWorkspaceChats,
    buildOptimisticCardAssignedReportAction,
    buildOptimisticDetachReceipt,
    buildParticipantsFromAccountIDs,
    buildReportNameFromParticipantNames,
    buildTransactionThread,
    canAccessReport,
    isReportNotFound,
    canAddTransaction,
    canDeleteTransaction,
    canBeAutoReimbursed,
    canCreateRequest,
    canCreateTaskInReport,
    canCurrentUserOpenReport,
    canDeleteReportAction,
    canHoldUnholdReportAction,
    canEditFieldOfMoneyRequest,
    canEditMoneyRequest,
    canEditPolicyDescription,
    canEditReportAction,
    canEditReportDescription,
    canEditRoomVisibility,
    canEditWriteCapability,
    canFlagReportAction,
    isNonAdminOrOwnerOfPolicyExpenseChat,
    canLeaveRoom,
    canJoinChat,
    canLeaveChat,
    canReportBeMentionedWithinPolicy,
    canRequestMoney,
    canSeeDefaultRoom,
    canShowReportRecipientLocalTime,
    canUserPerformWriteAction,
    chatIncludesChronos,
    chatIncludesChronosWithID,
    chatIncludesConcierge,
    createDraftTransactionAndNavigateToParticipantSelector,
    doesReportBelongToWorkspace,
    findLastAccessedReport,
    findSelfDMReportID,
    formatReportLastMessageText,
    generateReportID,
    getCreationReportErrors,
    getAllAncestorReportActionIDs,
    getAllAncestorReportActions,
    getAllHeldTransactions,
    getAllPolicyReports,
    getAllWorkspaceReports,
    getAvailableReportFields,
    getBankAccountRoute,
    getChatByParticipants,
    getChatRoomSubtitle,
    getChildReportNotificationPreference,
    getCommentLength,
    getDefaultGroupAvatar,
    getDefaultWorkspaceAvatar,
    getDefaultWorkspaceAvatarTestID,
    getDeletedParentActionMessageForChatReport,
    getDisplayNameForParticipant,
    getDisplayNamesWithTooltips,
    getGroupChatName,
    prepareOnboardingOnyxData,
    getIOUReportActionDisplayMessage,
    getIOUReportActionMessage,
    getReportAutomaticallyApprovedMessage,
    getIOUUnapprovedMessage,
    getIOUApprovedMessage,
    getReportAutomaticallyForwardedMessage,
    getIOUForwardedMessage,
    getRejectedReportMessage,
    getWorkspaceNameUpdatedMessage,
    getDeletedTransactionMessage,
    getUpgradeWorkspaceMessage,
    getDowngradeWorkspaceMessage,
    getReportAutomaticallySubmittedMessage,
    getIOUSubmittedMessage,
    getIcons,
    getIconsForParticipants,
    getIndicatedMissingPaymentMethod,
    getLastVisibleMessage,
    getMoneyRequestOptions,
    getMoneyRequestSpendBreakdown,
    getNonHeldAndFullAmount,
    getOptimisticDataForParentReportAction,
    getOriginalReportID,
    getOutstandingChildRequest,
    getParentNavigationSubtitle,
    getParsedComment,
    getParticipantsAccountIDsForDisplay,
    getParticipantsList,
    getParticipants,
    getPendingChatMembers,
    getPersonalDetailsForAccountID,
    getPolicyDescriptionText,
    getPolicyExpenseChat,
    getPolicyExpenseChatName,
    getPolicyName,
    getPolicyType,
    getReimbursementDeQueuedOrCanceledActionMessage,
    getReimbursementQueuedActionMessage,
    getReportActionActorAccountID,
    getReportDescription,
    getReportFieldKey,
    getReportIDFromLink,
    getReportName,
    getSearchReportName,
    getReportTransactions,
    reportTransactionsSelector,
    getReportNotificationPreference,
    getReportOfflinePendingActionAndErrors,
    getReportParticipantsTitle,
    getReportPreviewMessage,
    getReportRecipientAccountIDs,
    getParentReport,
    getReportOrDraftReport,
    getRoom,
    getRootParentReport,
    getRouteFromLink,
    canDeleteCardTransactionByLiabilityType,
    getTaskAssigneeChatOnyxData,
    getTransactionDetails,
    getTransactionReportName,
    getDisplayedReportID,
    getTransactionsWithReceipts,
    getUserDetailTooltipText,
    getWhisperDisplayNames,
    getWorkspaceChats,
    getWorkspaceIcon,
    goBackToDetailsPage,
    goBackFromPrivateNotes,
    getInvoicePayerName,
    getInvoicesChatName,
    getPayeeName,
    getQuickActionDetails,
    hasActionsWithErrors,
    hasAutomatedExpensifyAccountIDs,
    hasExpensifyGuidesEmails,
    hasHeldExpenses,
    hasIOUWaitingOnCurrentUserBankAccount,
    hasMissingPaymentMethod,
    hasMissingSmartscanFields,
    hasNonReimbursableTransactions,
    hasOnlyHeldExpenses,
    hasOnlyTransactionsWithPendingRoutes,
    hasReceiptError,
    hasReceiptErrors,
    hasReportNameError,
    getReportActionWithSmartscanError,
    hasSmartscanError,
    hasUpdatedTotal,
    hasViolations,
    hasWarningTypeViolations,
    hasNoticeTypeViolations,
    isActionCreator,
    isAdminRoom,
    isAdminsOnlyPostingRoom,
    isAllowedToApproveExpenseReport,
    isAllowedToComment,
    isAnnounceRoom,
    isArchivedNonExpenseReport,
    isArchivedReport,
    isArchivedNonExpenseReportWithID,
    isClosedReport,
    isCanceledTaskReport,
    isChatReport,
    isChatRoom,
    isTripRoom,
    isChatThread,
    isChildReport,
    isClosedExpenseReportWithNoExpenses,
    isCompletedTaskReport,
    isConciergeChatReport,
    isControlPolicyExpenseChat,
    isControlPolicyExpenseReport,
    isCurrentUserSubmitter,
    isCurrentUserTheOnlyParticipant,
    isDM,
    isDefaultRoom,
    isDeprecatedGroupDM,
    isEmptyReport,
    isRootGroupChat,
    isExpenseReport,
    isExpenseRequest,
    isExpensifyOnlyParticipantInReport,
    isGroupChat,
    isGroupChatAdmin,
    isGroupPolicy,
    isReportInGroupPolicy,
    isHoldCreator,
    isIOUOwnedByCurrentUser,
    isIOUReport,
    isIOUReportUsingReport,
    isJoinRequestInAdminRoom,
    isDomainRoom,
    isMoneyRequest,
    isMoneyRequestReport,
    isMoneyRequestReportPendingDeletion,
    isOneOnOneChat,
    isOneTransactionThread,
    isOpenExpenseReport,
    isOpenTaskReport,
    isOptimisticPersonalDetail,
    isPaidGroupPolicy,
    isPaidGroupPolicyExpenseChat,
    isPaidGroupPolicyExpenseReport,
    isPayer,
    isPolicyAdmin,
    isPolicyExpenseChat,
    isPolicyExpenseChatAdmin,
    isProcessingReport,
    isOpenReport,
    isReportIDApproved,
    isAwaitingFirstLevelApproval,
    isPublicAnnounceRoom,
    isPublicRoom,
    isReportApproved,
    isReportManuallyReimbursed,
    isReportDataReady,
    isReportFieldDisabled,
    isReportFieldOfTypeTitle,
    isReportManager,
    isReportOwner,
    isReportParticipant,
    isSelfDM,
    isSettled,
    isSystemChat,
    isTaskReport,
    isThread,
    isTrackExpenseReport,
    isUnread,
    isUnreadWithMention,
    isUserCreatedPolicyRoom,
    isValidReport,
    isValidReportIDFromPath,
    isWaitingForAssigneeToCompleteAction,
    isWaitingForSubmissionFromCurrentUser,
    isInvoiceRoom,
    isInvoiceRoomWithID,
    isInvoiceReport,
    isNewDotInvoice,
    isOpenInvoiceReport,
    isReportTransactionThread,
    getDefaultNotificationPreferenceForReport,
    canWriteInReport,
    navigateToDetailsPage,
    navigateToPrivateNotes,
    navigateBackOnDeleteTransaction,
    parseReportRouteParams,
    parseReportActionHtmlToText,
    requiresAttentionFromCurrentUser,
    shouldAutoFocusOnKeyPress,
    shouldCreateNewMoneyRequestReport,
    shouldDisableDetailPage,
    shouldDisableRename,
    shouldDisableThread,
    shouldDisplayThreadReplies,
    shouldDisplayViolationsRBRInLHN,
    shouldReportBeInOptionList,
    shouldReportShowSubscript,
    shouldShowFlagComment,
    getReportActionWithMissingSmartscanFields,
    shouldShowRBRForMissingSmartscanFields,
    shouldUseFullTitleToDisplay,
    updateOptimisticParentReportAction,
    updateReportPreview,
    temporary_getMoneyRequestOptions,
    getTripIDFromTransactionParentReportID,
    buildOptimisticInvoiceReport,
    getInvoiceChatByParticipants,
    isCurrentUserInvoiceReceiver,
    isDraftReport,
    changeMoneyRequestHoldStatus,
    isAdminOwnerApproverOrReportOwner,
    createDraftWorkspaceAndNavigateToConfirmationScreen,
    isChatUsedForOnboarding,
    buildOptimisticExportIntegrationAction,
    getChatUsedForOnboarding,
    getFieldViolationTranslation,
    getFieldViolation,
    getReportViolations,
    findPolicyExpenseChatByPolicyID,
    getIntegrationIcon,
    canBeExported,
    isExported,
    getHelpPaneReportType,
    hasOnlyNonReimbursableTransactions,
    getReportLastMessage,
    getReportLastVisibleActionCreated,
    getMostRecentlyVisitedReport,
    getSourceIDFromReportAction,

    // This will get removed as part of https://github.com/Expensify/App/issues/59961
    // eslint-disable-next-line deprecation/deprecation
    getReportNameValuePairs,
    hasReportViolations,
    isPayAtEndExpenseReport,
    getArchiveReason,
    getApprovalChain,
    isIndividualInvoiceRoom,
    isAuditor,
    hasMissingInvoiceBankAccount,
    reasonForReportToBeInOptionList,
    getReasonAndReportActionThatRequiresAttention,
    buildOptimisticChangeFieldAction,
    isPolicyRelatedReport,
    hasReportErrorsOtherThanFailedReceipt,
    getAllReportErrors,
    getAllReportActionsErrorsAndReportActionThatRequiresAttention,
    hasInvoiceReports,
    shouldUnmaskChat,
    getReportMetadata,
    buildOptimisticSelfDMReport,
    isHiddenForCurrentUser,
    isSelectedManagerMcTest,
    isTestTransactionReport,
    getReportSubtitlePrefix,
    getPolicyChangeMessage,
    getMovedTransactionMessage,
    getUnreportedTransactionMessage,
    getExpenseReportStateAndStatus,
    generateReportName,
    navigateToLinkedReportAction,
    buildOptimisticUnreportedTransactionAction,
    buildOptimisticResolvedDuplicatesReportAction,
    getTitleReportField,
    getReportFieldsByPolicyID,
    getGroupChatDraft,
    getInvoiceReportName,
    getChatListItemReportName,
    buildOptimisticMovedTransactionAction,
    populateOptimisticReportFormula,
    getOutstandingReportsForUser,
    isReportOutstanding,
<<<<<<< HEAD
    generateReportAttributes,
=======
    getReportPersonalDetailsParticipants,
>>>>>>> 3f70f73d
    isAllowedToSubmitDraftExpenseReport,
};

export type {
    Ancestor,
    DisplayNameWithTooltips,
    OptimisticAddCommentReportAction,
    OptimisticChatReport,
    OptimisticClosedReportAction,
    OptimisticCreatedReportAction,
    OptimisticIOUReportAction,
    OptimisticTaskReportAction,
    OptionData,
    TransactionDetails,
    PartialReportAction,
    ParsingDetails,
    MissingPaymentMethod,
    OptimisticNewReport,
};<|MERGE_RESOLUTION|>--- conflicted
+++ resolved
@@ -10464,7 +10464,6 @@
     return action?.reportName ?? '';
 }
 
-<<<<<<< HEAD
 /**
  * Generates report attributes for a report
  * This function should be called only in reportAttributes.ts
@@ -10474,10 +10473,12 @@
     report,
     reportActions,
     transactionViolations,
+    reportNameValuePairs,
 }: {
     report: OnyxEntry<Report>;
     reportActions?: OnyxCollection<ReportActions>;
     transactionViolations: OnyxCollection<TransactionViolation[]>;
+    reportNameValuePairs: OnyxCollection<ReportNameValuePairs>;
 }) {
     const reportActionsList = reportActions?.[`${ONYXKEYS.COLLECTION.REPORT_ACTIONS}${report?.reportID}`];
     const parentReportActionsList = reportActions?.[`${ONYXKEYS.COLLECTION.REPORT_ACTIONS}${report?.parentReportID}`];
@@ -10491,6 +10492,7 @@
     const oneTransactionThreadReportID = getOneTransactionThreadReportID(report?.reportID, reportActionsList);
     const parentReportAction = report?.parentReportActionID ? parentReportActionsList?.[report.parentReportActionID] : undefined;
     const requiresAttention = requiresAttentionFromCurrentUser(report, parentReportAction);
+    const isReportArchived = reportNameValuePairs?.[`${ONYXKEYS.COLLECTION.REPORT_NAME_VALUE_PAIRS}${report?.reportID}`]?.private_isArchived;
 
     return {
         doesReportHasViolations,
@@ -10501,7 +10503,10 @@
         oneTransactionThreadReportID,
         parentReportAction,
         requiresAttention,
-=======
+        isReportArchived,
+    };
+}
+
 function getReportPersonalDetailsParticipants(report: Report, personalDetailsParam: OnyxEntry<PersonalDetailsList>, reportMetadata: OnyxEntry<ReportMetadata>, isRoomMembersList = false) {
     const chatParticipants = getParticipantsList(report, personalDetailsParam, isRoomMembersList, reportMetadata);
     return {
@@ -10513,7 +10518,6 @@
             }
             return acc;
         }, {}),
->>>>>>> 3f70f73d
     };
 }
 
@@ -10885,11 +10889,8 @@
     populateOptimisticReportFormula,
     getOutstandingReportsForUser,
     isReportOutstanding,
-<<<<<<< HEAD
     generateReportAttributes,
-=======
     getReportPersonalDetailsParticipants,
->>>>>>> 3f70f73d
     isAllowedToSubmitDraftExpenseReport,
 };
 
