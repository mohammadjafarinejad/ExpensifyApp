import {format} from 'date-fns';
import {Str} from 'expensify-common';
import lodashEscape from 'lodash/escape';
import lodashFindLastIndex from 'lodash/findLastIndex';
import lodashIntersection from 'lodash/intersection';
import isEmpty from 'lodash/isEmpty';
import lodashIsEqual from 'lodash/isEqual';
import isNumber from 'lodash/isNumber';
import lodashMaxBy from 'lodash/maxBy';
import type {OnyxCollection, OnyxEntry, OnyxUpdate} from 'react-native-onyx';
import Onyx from 'react-native-onyx';
import type {SvgProps} from 'react-native-svg';
import type {OriginalMessageIOU, OriginalMessageModifiedExpense} from 'src/types/onyx/OriginalMessage';
import type {TupleToUnion, ValueOf} from 'type-fest';
import type {FileObject} from '@components/AttachmentModal';
import {FallbackAvatar, QBOCircle, XeroCircle} from '@components/Icon/Expensicons';
import * as defaultGroupAvatars from '@components/Icon/GroupDefaultAvatars';
import * as defaultWorkspaceAvatars from '@components/Icon/WorkspaceDefaultAvatars';
import type {MoneyRequestAmountInputProps} from '@components/MoneyRequestAmountInput';
import type {IOUAction, IOUType} from '@src/CONST';
import CONST from '@src/CONST';
import type {ParentNavigationSummaryParams} from '@src/languages/params';
import type {TranslationPaths} from '@src/languages/types';
import ONYXKEYS from '@src/ONYXKEYS';
import type {Route} from '@src/ROUTES';
import ROUTES from '@src/ROUTES';
import SCREENS from '@src/SCREENS';
import type {
    Beta,
    OnyxInputOrEntry,
    PersonalDetails,
    PersonalDetailsList,
    Policy,
    PolicyReportField,
    Report,
    ReportAction,
    ReportMetadata,
    ReportNameValuePairs,
    ReportViolationName,
    ReportViolations,
    Session,
    Task,
    Transaction,
    TransactionViolation,
    UserWallet,
} from '@src/types/onyx';
import type {Participant} from '@src/types/onyx/IOU';
import type {SelectedParticipant} from '@src/types/onyx/NewGroupChatDraft';
import type {OriginalMessageExportedToIntegration} from '@src/types/onyx/OldDotAction';
import type Onboarding from '@src/types/onyx/Onboarding';
import type {Errors, Icon, PendingAction} from '@src/types/onyx/OnyxCommon';
import type {OriginalMessageChangeLog, PaymentMethodType} from '@src/types/onyx/OriginalMessage';
import type {Status} from '@src/types/onyx/PersonalDetails';
import type {ConnectionName} from '@src/types/onyx/Policy';
import type {NotificationPreference, Participants, PendingChatMember, Participant as ReportParticipant} from '@src/types/onyx/Report';
import type {Message, ReportActions} from '@src/types/onyx/ReportAction';
import type {Comment, TransactionChanges, WaypointCollection} from '@src/types/onyx/Transaction';
import {isEmptyObject} from '@src/types/utils/EmptyObject';
import type IconAsset from '@src/types/utils/IconAsset';
import * as IOU from './actions/IOU';
import * as PolicyActions from './actions/Policy/Policy';
import * as store from './actions/ReimbursementAccount/store';
import * as SessionUtils from './actions/Session';
import * as CurrencyUtils from './CurrencyUtils';
import DateUtils from './DateUtils';
import {hasValidDraftComment} from './DraftCommentUtils';
import getAttachmentDetails from './fileDownload/getAttachmentDetails';
import getIsSmallScreenWidth from './getIsSmallScreenWidth';
import isReportMessageAttachment from './isReportMessageAttachment';
import localeCompare from './LocaleCompare';
import * as LocalePhoneNumber from './LocalePhoneNumber';
import * as Localize from './Localize';
import Log from './Log';
import {isEmailPublicDomain} from './LoginUtils';
import ModifiedExpenseMessage from './ModifiedExpenseMessage';
import linkingConfig from './Navigation/linkingConfig';
import Navigation from './Navigation/Navigation';
import * as NumberUtils from './NumberUtils';
import Parser from './Parser';
import Permissions from './Permissions';
import * as PersonalDetailsUtils from './PersonalDetailsUtils';
import * as PhoneNumber from './PhoneNumber';
import * as PolicyUtils from './PolicyUtils';
import type {LastVisibleMessage} from './ReportActionsUtils';
import * as ReportActionsUtils from './ReportActionsUtils';
import * as ReportConnection from './ReportConnection';
import * as TransactionUtils from './TransactionUtils';
import * as Url from './Url';
import type {AvatarSource} from './UserUtils';
import * as UserUtils from './UserUtils';

type AvatarRange = 1 | 2 | 3 | 4 | 5 | 6 | 7 | 8 | 9 | 10 | 11 | 12 | 13 | 14 | 15 | 16 | 17 | 18;

type SpendBreakdown = {
    nonReimbursableSpend: number;
    reimbursableSpend: number;
    totalDisplaySpend: number;
};

type ParticipantDetails = [number, string, AvatarSource, AvatarSource];

type OptimisticAddCommentReportAction = Pick<
    ReportAction<typeof CONST.REPORT.ACTIONS.TYPE.ADD_COMMENT>,
    | 'reportActionID'
    | 'actionName'
    | 'actorAccountID'
    | 'person'
    | 'automatic'
    | 'avatar'
    | 'created'
    | 'message'
    | 'isFirstItem'
    | 'isAttachmentOnly'
    | 'isAttachmentWithText'
    | 'pendingAction'
    | 'shouldShow'
    | 'originalMessage'
    | 'childReportID'
    | 'parentReportID'
    | 'childType'
    | 'childReportName'
    | 'childManagerAccountID'
    | 'childStatusNum'
    | 'childStateNum'
    | 'errors'
    | 'childVisibleActionCount'
    | 'childCommenterCount'
    | 'childLastVisibleActionCreated'
    | 'childOldestFourAccountIDs'
    | 'delegateAccountID'
> & {isOptimisticAction: boolean};

type OptimisticReportAction = {
    commentText: string;
    reportAction: OptimisticAddCommentReportAction;
};

type UpdateOptimisticParentReportAction = {
    childVisibleActionCount: number;
    childCommenterCount: number;
    childLastVisibleActionCreated: string;
    childOldestFourAccountIDs: string | undefined;
};

type OptimisticExpenseReport = Pick<
    Report,
    | 'reportID'
    | 'chatReportID'
    | 'policyID'
    | 'type'
    | 'ownerAccountID'
    | 'managerID'
    | 'currency'
    | 'reportName'
    | 'stateNum'
    | 'statusNum'
    | 'total'
    | 'nonReimbursableTotal'
    | 'parentReportID'
    | 'lastVisibleActionCreated'
    | 'parentReportActionID'
    | 'participants'
    | 'fieldList'
>;

type OptimisticIOUReportAction = Pick<
    ReportAction,
    | 'actionName'
    | 'actorAccountID'
    | 'automatic'
    | 'avatar'
    | 'isAttachmentOnly'
    | 'originalMessage'
    | 'message'
    | 'person'
    | 'reportActionID'
    | 'shouldShow'
    | 'created'
    | 'pendingAction'
    | 'receipt'
    | 'childReportID'
    | 'childVisibleActionCount'
    | 'childCommenterCount'
    | 'delegateAccountID'
>;

type PartialReportAction = OnyxInputOrEntry<ReportAction> | Partial<ReportAction> | OptimisticIOUReportAction | OptimisticApprovedReportAction | OptimisticSubmittedReportAction | undefined;

type ReportRouteParams = {
    reportID: string;
    isSubReportPageRoute: boolean;
};

type ReportOfflinePendingActionAndErrors = {
    reportPendingAction: PendingAction | undefined;
    reportErrors: Errors | null | undefined;
};

type OptimisticApprovedReportAction = Pick<
    ReportAction<typeof CONST.REPORT.ACTIONS.TYPE.APPROVED>,
    | 'actionName'
    | 'actorAccountID'
    | 'automatic'
    | 'avatar'
    | 'isAttachmentOnly'
    | 'originalMessage'
    | 'message'
    | 'person'
    | 'reportActionID'
    | 'shouldShow'
    | 'created'
    | 'pendingAction'
    | 'delegateAccountID'
>;

type OptimisticUnapprovedReportAction = Pick<
    ReportAction<typeof CONST.REPORT.ACTIONS.TYPE.UNAPPROVED>,
    | 'actionName'
    | 'actorAccountID'
    | 'automatic'
    | 'avatar'
    | 'isAttachmentOnly'
    | 'originalMessage'
    | 'message'
    | 'person'
    | 'reportActionID'
    | 'shouldShow'
    | 'created'
    | 'pendingAction'
    | 'delegateAccountID'
>;

type OptimisticSubmittedReportAction = Pick<
    ReportAction<typeof CONST.REPORT.ACTIONS.TYPE.SUBMITTED>,
    | 'actionName'
    | 'actorAccountID'
    | 'adminAccountID'
    | 'automatic'
    | 'avatar'
    | 'isAttachmentOnly'
    | 'originalMessage'
    | 'message'
    | 'person'
    | 'reportActionID'
    | 'shouldShow'
    | 'created'
    | 'pendingAction'
    | 'delegateAccountID'
>;

type OptimisticHoldReportAction = Pick<
    ReportAction,
    'actionName' | 'actorAccountID' | 'automatic' | 'avatar' | 'isAttachmentOnly' | 'originalMessage' | 'message' | 'person' | 'reportActionID' | 'shouldShow' | 'created' | 'pendingAction'
>;

type OptimisticCancelPaymentReportAction = Pick<
    ReportAction,
    'actionName' | 'actorAccountID' | 'message' | 'originalMessage' | 'person' | 'reportActionID' | 'shouldShow' | 'created' | 'pendingAction'
>;

type OptimisticEditedTaskReportAction = Pick<
    ReportAction,
    'reportActionID' | 'actionName' | 'pendingAction' | 'actorAccountID' | 'automatic' | 'avatar' | 'created' | 'shouldShow' | 'message' | 'person' | 'delegateAccountID'
>;

type OptimisticClosedReportAction = Pick<
    ReportAction<typeof CONST.REPORT.ACTIONS.TYPE.CLOSED>,
    'actionName' | 'actorAccountID' | 'automatic' | 'avatar' | 'created' | 'message' | 'originalMessage' | 'pendingAction' | 'person' | 'reportActionID' | 'shouldShow'
>;

type OptimisticDismissedViolationReportAction = Pick<
    ReportAction,
    'actionName' | 'actorAccountID' | 'avatar' | 'created' | 'message' | 'originalMessage' | 'person' | 'reportActionID' | 'shouldShow' | 'pendingAction'
>;

type OptimisticCreatedReportAction = Pick<
    ReportAction<typeof CONST.REPORT.ACTIONS.TYPE.CREATED>,
    'actorAccountID' | 'automatic' | 'avatar' | 'created' | 'message' | 'person' | 'reportActionID' | 'shouldShow' | 'pendingAction' | 'actionName' | 'delegateAccountID'
>;

type OptimisticRenamedReportAction = Pick<
    ReportAction<typeof CONST.REPORT.ACTIONS.TYPE.RENAMED>,
    'actorAccountID' | 'automatic' | 'avatar' | 'created' | 'message' | 'person' | 'reportActionID' | 'shouldShow' | 'pendingAction' | 'actionName' | 'originalMessage'
>;

type OptimisticRoomDescriptionUpdatedReportAction = Pick<
    ReportAction<typeof CONST.REPORT.ACTIONS.TYPE.ROOM_CHANGE_LOG.UPDATE_ROOM_DESCRIPTION>,
    'actorAccountID' | 'created' | 'message' | 'person' | 'reportActionID' | 'pendingAction' | 'actionName' | 'originalMessage'
>;

type OptimisticChatReport = Pick<
    Report,
    | 'type'
    | 'chatType'
    | 'chatReportID'
    | 'iouReportID'
    | 'isOwnPolicyExpenseChat'
    | 'isPinned'
    | 'lastActorAccountID'
    | 'lastMessageTranslationKey'
    | 'lastMessageHtml'
    | 'lastMessageText'
    | 'lastReadTime'
    | 'lastVisibleActionCreated'
    | 'oldPolicyName'
    | 'ownerAccountID'
    | 'pendingFields'
    | 'parentReportActionID'
    | 'parentReportID'
    | 'participants'
    | 'policyID'
    | 'reportID'
    | 'reportName'
    | 'stateNum'
    | 'statusNum'
    | 'visibility'
    | 'description'
    | 'writeCapability'
    | 'avatarUrl'
    | 'avatarFileName'
    | 'invoiceReceiver'
    | 'isHidden'
> & {
    isOptimisticReport: true;
};

type OptimisticExportIntegrationAction = OriginalMessageExportedToIntegration &
    Pick<
        ReportAction<typeof CONST.REPORT.ACTIONS.TYPE.EXPORTED_TO_INTEGRATION>,
        'reportActionID' | 'actorAccountID' | 'avatar' | 'created' | 'lastModified' | 'message' | 'person' | 'shouldShow' | 'pendingAction' | 'errors' | 'automatic'
    >;

type OptimisticTaskReportAction = Pick<
    ReportAction,
    | 'reportActionID'
    | 'actionName'
    | 'actorAccountID'
    | 'automatic'
    | 'avatar'
    | 'created'
    | 'isAttachmentOnly'
    | 'message'
    | 'originalMessage'
    | 'person'
    | 'pendingAction'
    | 'shouldShow'
    | 'isFirstItem'
    | 'previousMessage'
    | 'errors'
    | 'linkMetadata'
    | 'delegateAccountID'
>;

type AnnounceRoomOnyxData = {
    onyxOptimisticData: OnyxUpdate[];
    onyxSuccessData: OnyxUpdate[];
    onyxFailureData: OnyxUpdate[];
};

type OptimisticAnnounceChat = {
    announceChatReportID: string;
    announceChatReportActionID: string;
    announceChatData: AnnounceRoomOnyxData;
};

type OptimisticWorkspaceChats = {
    adminsChatReportID: string;
    adminsChatData: OptimisticChatReport;
    adminsReportActionData: Record<string, OptimisticCreatedReportAction>;
    adminsCreatedReportActionID: string;
    expenseChatReportID: string;
    expenseChatData: OptimisticChatReport;
    expenseReportActionData: Record<string, OptimisticCreatedReportAction>;
    expenseCreatedReportActionID: string;
};

type OptimisticModifiedExpenseReportAction = Pick<
    ReportAction<typeof CONST.REPORT.ACTIONS.TYPE.MODIFIED_EXPENSE>,
    | 'actionName'
    | 'actorAccountID'
    | 'automatic'
    | 'avatar'
    | 'created'
    | 'isAttachmentOnly'
    | 'message'
    | 'originalMessage'
    | 'person'
    | 'pendingAction'
    | 'reportActionID'
    | 'shouldShow'
    | 'delegateAccountID'
> & {reportID?: string};

type OptimisticTaskReport = Pick<
    Report,
    | 'reportID'
    | 'reportName'
    | 'description'
    | 'ownerAccountID'
    | 'participants'
    | 'managerID'
    | 'type'
    | 'parentReportID'
    | 'policyID'
    | 'stateNum'
    | 'statusNum'
    | 'parentReportActionID'
    | 'lastVisibleActionCreated'
    | 'hasParentAccess'
>;

type TransactionDetails = {
    created: string;
    amount: number;
    taxAmount?: number;
    taxCode?: string;
    currency: string;
    merchant: string;
    waypoints?: WaypointCollection | string;
    customUnitRateID?: string;
    comment: string;
    category: string;
    billable: boolean;
    tag: string;
    mccGroup?: ValueOf<typeof CONST.MCC_GROUPS>;
    cardID: number;
    originalAmount: number;
    originalCurrency: string;
};

type OptimisticIOUReport = Pick<
    Report,
    | 'cachedTotal'
    | 'type'
    | 'chatReportID'
    | 'currency'
    | 'managerID'
    | 'policyID'
    | 'ownerAccountID'
    | 'participants'
    | 'reportID'
    | 'stateNum'
    | 'statusNum'
    | 'total'
    | 'reportName'
    | 'parentReportID'
    | 'lastVisibleActionCreated'
    | 'fieldList'
>;
type DisplayNameWithTooltips = Array<Pick<PersonalDetails, 'accountID' | 'pronouns' | 'displayName' | 'login' | 'avatar'>>;

type CustomIcon = {
    src: IconAsset;
    color?: string;
};

type OptionData = {
    text?: string;
    alternateText?: string;
    allReportErrors?: Errors;
    brickRoadIndicator?: ValueOf<typeof CONST.BRICK_ROAD_INDICATOR_STATUS> | '' | null;
    tooltipText?: string | null;
    alternateTextMaxLines?: number;
    boldStyle?: boolean;
    customIcon?: CustomIcon;
    subtitle?: string;
    login?: string;
    accountID?: number;
    pronouns?: string;
    status?: Status | null;
    phoneNumber?: string;
    isUnread?: boolean | null;
    isUnreadWithMention?: boolean | null;
    hasDraftComment?: boolean | null;
    keyForList?: string;
    searchText?: string;
    isIOUReportOwner?: boolean | null;
    shouldShowSubscript?: boolean | null;
    isPolicyExpenseChat?: boolean | null;
    isMoneyRequestReport?: boolean | null;
    isInvoiceReport?: boolean;
    isExpenseRequest?: boolean | null;
    isAllowedToComment?: boolean | null;
    isThread?: boolean | null;
    isTaskReport?: boolean | null;
    parentReportAction?: OnyxEntry<ReportAction>;
    displayNamesWithTooltips?: DisplayNameWithTooltips | null;
    isDefaultRoom?: boolean;
    isInvoiceRoom?: boolean;
    isExpenseReport?: boolean;
    isOptimisticPersonalDetail?: boolean;
    selected?: boolean;
    isOptimisticAccount?: boolean;
    isSelected?: boolean;
    descriptiveText?: string;
    notificationPreference?: NotificationPreference | null;
    isDisabled?: boolean | null;
    name?: string | null;
    isSelfDM?: boolean;
    isOneOnOneChat?: boolean;
    reportID?: string;
    enabled?: boolean;
    code?: string;
    transactionThreadReportID?: string | null;
    shouldShowAmountInput?: boolean;
    amountInputProps?: MoneyRequestAmountInputProps;
    tabIndex?: 0 | -1;
    isConciergeChat?: boolean;
    isBold?: boolean;
    lastIOUCreationDate?: string;
} & Report;

type OnyxDataTaskAssigneeChat = {
    optimisticData: OnyxUpdate[];
    successData: OnyxUpdate[];
    failureData: OnyxUpdate[];
    optimisticAssigneeAddComment?: OptimisticReportAction;
    optimisticChatCreatedReportAction?: OptimisticCreatedReportAction;
};

type Ancestor = {
    report: Report;
    reportAction: ReportAction;
    shouldDisplayNewMarker: boolean;
};

type AncestorIDs = {
    reportIDs: string[];
    reportActionsIDs: string[];
};

type MissingPaymentMethod = 'bankAccount' | 'wallet';

type OutstandingChildRequest = {
    hasOutstandingChildRequest?: boolean;
};

type ParsingDetails = {
    shouldEscapeText?: boolean;
    reportID?: string;
    policyID?: string;
};

type Thread = {
    parentReportID: string;
    parentReportActionID: string;
} & Report;

let currentUserEmail: string | undefined;
let currentUserPrivateDomain: string | undefined;
let currentUserAccountID: number | undefined;
let isAnonymousUser = false;

// This cache is used to save parse result of report action html message into text
// to prevent unnecessary parsing when the report action is not changed/modified.
// Example case: when we need to get a report name of a thread which is dependent on a report action message.
const parsedReportActionMessageCache: Record<string, string> = {};

const defaultAvatarBuildingIconTestID = 'SvgDefaultAvatarBuilding Icon';
Onyx.connect({
    key: ONYXKEYS.SESSION,
    callback: (value) => {
        // When signed out, val is undefined
        if (!value) {
            return;
        }

        currentUserEmail = value.email;
        currentUserAccountID = value.accountID;
        isAnonymousUser = value.authTokenType === CONST.AUTH_TOKEN_TYPES.ANONYMOUS;
        currentUserPrivateDomain = isEmailPublicDomain(currentUserEmail ?? '') ? '' : Str.extractEmailDomain(currentUserEmail ?? '');
    },
});

let allPersonalDetails: OnyxEntry<PersonalDetailsList>;
let allPersonalDetailLogins: string[];
let currentUserPersonalDetails: OnyxEntry<PersonalDetails>;
Onyx.connect({
    key: ONYXKEYS.PERSONAL_DETAILS_LIST,
    callback: (value) => {
        currentUserPersonalDetails = value?.[currentUserAccountID ?? -1] ?? undefined;
        allPersonalDetails = value ?? {};
        allPersonalDetailLogins = Object.values(allPersonalDetails).map((personalDetail) => personalDetail?.login ?? '');
    },
});

let allReportsDraft: OnyxCollection<Report>;
Onyx.connect({
    key: ONYXKEYS.COLLECTION.REPORT_DRAFT,
    waitForCollectionCallback: true,
    callback: (value) => (allReportsDraft = value),
});

let allPolicies: OnyxCollection<Policy>;
Onyx.connect({
    key: ONYXKEYS.COLLECTION.POLICY,
    waitForCollectionCallback: true,
    callback: (value) => (allPolicies = value),
});

let allBetas: OnyxEntry<Beta[]>;
Onyx.connect({
    key: ONYXKEYS.BETAS,
    callback: (value) => (allBetas = value),
});

let allTransactions: OnyxCollection<Transaction> = {};
let reportsTransactions: Record<string, Transaction[]> = {};
Onyx.connect({
    key: ONYXKEYS.COLLECTION.TRANSACTION,
    waitForCollectionCallback: true,
    callback: (value) => {
        if (!value) {
            return;
        }
        allTransactions = Object.fromEntries(Object.entries(value).filter(([, transaction]) => transaction));

        reportsTransactions = Object.values(value).reduce<Record<string, Transaction[]>>((all, transaction) => {
            const reportsMap = all;
            if (!transaction) {
                return reportsMap;
            }

            if (!reportsMap[transaction.reportID]) {
                reportsMap[transaction.reportID] = [];
            }
            reportsMap[transaction.reportID].push(transaction);

            return all;
        }, {});
    },
});

let allReportActions: OnyxCollection<ReportActions>;
Onyx.connect({
    key: ONYXKEYS.COLLECTION.REPORT_ACTIONS,
    waitForCollectionCallback: true,
    callback: (actions) => {
        if (!actions) {
            return;
        }
        allReportActions = actions;
    },
});

let allReportMetadata: OnyxCollection<ReportMetadata>;
Onyx.connect({
    key: ONYXKEYS.COLLECTION.REPORT_METADATA,
    waitForCollectionCallback: true,
    callback: (value) => {
        if (!value) {
            return;
        }
        allReportMetadata = value;
    },
});

let allReportNameValuePair: OnyxCollection<ReportNameValuePairs>;
Onyx.connect({
    key: ONYXKEYS.COLLECTION.REPORT_NAME_VALUE_PAIRS,
    waitForCollectionCallback: true,
    callback: (value) => {
        if (!value) {
            return;
        }
        allReportNameValuePair = value;
    },
});

let allReportsViolations: OnyxCollection<ReportViolations>;
Onyx.connect({
    key: ONYXKEYS.COLLECTION.REPORT_VIOLATIONS,
    waitForCollectionCallback: true,
    callback: (value) => {
        if (!value) {
            return;
        }
        allReportsViolations = value;
    },
});

let onboarding: OnyxEntry<Onboarding | []>;
Onyx.connect({
    key: ONYXKEYS.NVP_ONBOARDING,
    callback: (value) => (onboarding = value),
});

let delegateEmail = '';
Onyx.connect({
    key: ONYXKEYS.ACCOUNT,
    callback: (value) => {
        delegateEmail = value?.delegatedAccess?.delegate ?? '';
    },
});

function getCurrentUserAvatar(): AvatarSource | undefined {
    return currentUserPersonalDetails?.avatar;
}

function getCurrentUserDisplayNameOrEmail(): string | undefined {
    return currentUserPersonalDetails?.displayName ?? currentUserEmail;
}

function getChatType(report: OnyxInputOrEntry<Report> | Participant): ValueOf<typeof CONST.REPORT.CHAT_TYPE> | undefined {
    return report?.chatType;
}

/**
 * Get the report or draft report given a reportID
 */
function getReportOrDraftReport(reportID: string | undefined): OnyxEntry<Report> {
    const allReports = ReportConnection.getAllReports();
    return allReports?.[`${ONYXKEYS.COLLECTION.REPORT}${reportID}`] ?? allReportsDraft?.[`${ONYXKEYS.COLLECTION.REPORT_DRAFT}${reportID}`];
}

/**
 * Check if a report is a draft report
 */
function isDraftReport(reportID: string | undefined): boolean {
    const draftReport = allReportsDraft?.[`${ONYXKEYS.COLLECTION.REPORT_DRAFT}${reportID}`];

    return !!draftReport;
}

/**
 * Returns the report
 */
function getReport(reportID: string): OnyxEntry<Report> {
    return ReportConnection.getAllReports()?.[`${ONYXKEYS.COLLECTION.REPORT}${reportID}`];
}

/**
 * Returns the report
 */
function getReportNameValuePairs(reportID?: string): OnyxEntry<ReportNameValuePairs> {
    return allReportNameValuePair?.[`${ONYXKEYS.COLLECTION.REPORT_NAME_VALUE_PAIRS}${reportID ?? -1}`];
}

/**
 * Returns the parentReport if the given report is a thread
 */
function getParentReport(report: OnyxEntry<Report>): OnyxEntry<Report> {
    if (!report?.parentReportID) {
        return undefined;
    }
    return ReportConnection.getAllReports()?.[`${ONYXKEYS.COLLECTION.REPORT}${report.parentReportID}`];
}

/**
 * Returns the root parentReport if the given report is nested.
 * Uses recursion to iterate any depth of nested reports.
 */
function getRootParentReport(report: OnyxEntry<Report>): OnyxEntry<Report> {
    if (!report) {
        return undefined;
    }

    // Returns the current report as the root report, because it does not have a parentReportID
    if (!report?.parentReportID) {
        return report;
    }

    const parentReport = getReportOrDraftReport(report?.parentReportID);

    // Runs recursion to iterate a parent report
    return getRootParentReport(!isEmptyObject(parentReport) ? parentReport : undefined);
}

/**
 * Returns the policy of the report
 */
function getPolicy(policyID: string | undefined): OnyxEntry<Policy> {
    if (!allPolicies || !policyID) {
        return undefined;
    }
    return allPolicies[`${ONYXKEYS.COLLECTION.POLICY}${policyID}`];
}

/**
 * Get the policy type from a given report
 * @param policies must have Onyxkey prefix (i.e 'policy_') for keys
 */
function getPolicyType(report: OnyxInputOrEntry<Report>, policies: OnyxCollection<Policy>): string {
    return policies?.[`${ONYXKEYS.COLLECTION.POLICY}${report?.policyID}`]?.type ?? '';
}

const unavailableTranslation = Localize.translateLocal('workspace.common.unavailable');
/**
 * Get the policy name from a given report
 */
function getPolicyName(report: OnyxInputOrEntry<Report>, returnEmptyIfNotFound = false, policy?: OnyxInputOrEntry<Policy>): string {
    const noPolicyFound = returnEmptyIfNotFound ? '' : unavailableTranslation;
    if (isEmptyObject(report) || (isEmptyObject(allPolicies) && !report?.policyName)) {
        return noPolicyFound;
    }

    const finalPolicy = policy ?? allPolicies?.[`${ONYXKEYS.COLLECTION.POLICY}${report?.policyID}`];

    const parentReport = getRootParentReport(report);

    // Rooms send back the policy name with the reportSummary,
    // since they can also be accessed by people who aren't in the workspace
    // eslint-disable-next-line @typescript-eslint/prefer-nullish-coalescing
    const policyName = finalPolicy?.name || report?.policyName || report?.oldPolicyName || parentReport?.oldPolicyName || noPolicyFound;

    return policyName;
}

/**
 * Returns the concatenated title for the PrimaryLogins of a report
 */
function getReportParticipantsTitle(accountIDs: number[]): string {
    // Somehow it's possible for the logins coming from report.participantAccountIDs to contain undefined values so we use .filter(Boolean) to remove them.
    return accountIDs.filter(Boolean).join(', ');
}

/**
 * Checks if a report is a chat report.
 */
function isChatReport(report: OnyxEntry<Report>): boolean {
    return report?.type === CONST.REPORT.TYPE.CHAT;
}

function isInvoiceReport(report: OnyxInputOrEntry<Report>): boolean {
    return report?.type === CONST.REPORT.TYPE.INVOICE;
}

/**
 * Checks if a report is an Expense report.
 */
function isExpenseReport(report: OnyxInputOrEntry<Report>): boolean {
    return report?.type === CONST.REPORT.TYPE.EXPENSE;
}

/**
 * Checks if a report is an IOU report using report or reportID
 */
function isIOUReport(reportOrID: OnyxInputOrEntry<Report> | string): boolean {
    const report = typeof reportOrID === 'string' ? ReportConnection.getAllReports()?.[`${ONYXKEYS.COLLECTION.REPORT}${reportOrID}`] ?? null : reportOrID;
    return report?.type === CONST.REPORT.TYPE.IOU;
}

/**
 * Checks if a report is an IOU report using report
 */
function isIOUReportUsingReport(report: OnyxEntry<Report>): report is Report {
    return report?.type === CONST.REPORT.TYPE.IOU;
}
/**
 * Checks if a report is a task report.
 */
function isTaskReport(report: OnyxInputOrEntry<Report>): boolean {
    return report?.type === CONST.REPORT.TYPE.TASK;
}

/**
 * Checks if a task has been cancelled
 * When a task is deleted, the parentReportAction is updated to have a isDeletedParentAction deleted flag
 * This is because when you delete a task, we still allow you to chat on the report itself
 * There's another situation where you don't have access to the parentReportAction (because it was created in a chat you don't have access to)
 * In this case, we have added the key to the report itself
 */
function isCanceledTaskReport(report: OnyxInputOrEntry<Report>, parentReportAction: OnyxInputOrEntry<ReportAction> = null): boolean {
    if (!isEmptyObject(parentReportAction) && (ReportActionsUtils.getReportActionMessage(parentReportAction)?.isDeletedParentAction ?? false)) {
        return true;
    }

    if (!isEmptyObject(report) && report?.isDeletedParentAction) {
        return true;
    }

    return false;
}

/**
 * Checks if a report is an open task report.
 *
 * @param parentReportAction - The parent report action of the report (Used to check if the task has been canceled)
 */
function isOpenTaskReport(report: OnyxInputOrEntry<Report>, parentReportAction: OnyxInputOrEntry<ReportAction> = null): boolean {
    return (
        isTaskReport(report) && !isCanceledTaskReport(report, parentReportAction) && report?.stateNum === CONST.REPORT.STATE_NUM.OPEN && report?.statusNum === CONST.REPORT.STATUS_NUM.OPEN
    );
}

/**
 * Checks if a report is a completed task report.
 */
function isCompletedTaskReport(report: OnyxEntry<Report>): boolean {
    return isTaskReport(report) && report?.stateNum === CONST.REPORT.STATE_NUM.APPROVED && report?.statusNum === CONST.REPORT.STATUS_NUM.APPROVED;
}

/**
 * Checks if the current user is the manager of the supplied report
 */
function isReportManager(report: OnyxEntry<Report>): boolean {
    return !!(report && report.managerID === currentUserAccountID);
}

/**
 * Checks if the supplied report has been approved
 */
function isReportApproved(reportOrID: OnyxInputOrEntry<Report> | string, parentReportAction: OnyxEntry<ReportAction> = undefined): boolean {
    const report = typeof reportOrID === 'string' ? ReportConnection.getAllReports()?.[`${ONYXKEYS.COLLECTION.REPORT}${reportOrID}`] ?? null : reportOrID;
    if (!report) {
        return parentReportAction?.childStateNum === CONST.REPORT.STATE_NUM.APPROVED && parentReportAction?.childStatusNum === CONST.REPORT.STATUS_NUM.APPROVED;
    }
    return report?.stateNum === CONST.REPORT.STATE_NUM.APPROVED && report?.statusNum === CONST.REPORT.STATUS_NUM.APPROVED;
}

/**
 * Checks if the supplied report has been manually reimbursed
 */
function isReportManuallyReimbursed(report: OnyxEntry<Report>): boolean {
    return report?.stateNum === CONST.REPORT.STATE_NUM.APPROVED && report?.statusNum === CONST.REPORT.STATUS_NUM.REIMBURSED;
}

/**
 * Checks if the supplied report is an expense report in Open state and status.
 */
function isOpenExpenseReport(report: OnyxInputOrEntry<Report>): boolean {
    return isExpenseReport(report) && report?.stateNum === CONST.REPORT.STATE_NUM.OPEN && report?.statusNum === CONST.REPORT.STATUS_NUM.OPEN;
}

/**
 * Checks if the supplied report has a member with the array passed in params.
 */
function hasParticipantInArray(report: OnyxEntry<Report>, memberAccountIDs: number[]) {
    if (!report?.participants) {
        return false;
    }

    const memberAccountIDsSet = new Set(memberAccountIDs);

    for (const accountID in report.participants) {
        if (memberAccountIDsSet.has(Number(accountID))) {
            return true;
        }
    }

    return false;
}

/**
 * Whether the Money Request report is settled
 */
function isSettled(reportID: string | undefined): boolean {
    const allReports = ReportConnection.getAllReports();
    if (!allReports || !reportID) {
        return false;
    }
    const report = allReports[`${ONYXKEYS.COLLECTION.REPORT}${reportID}`] ?? null;
    if (isEmptyObject(report) || report.isWaitingOnBankAccount) {
        return false;
    }

    // In case the payment is scheduled and we are waiting for the payee to set up their wallet,
    // consider the report as paid as well.
    if (report.isWaitingOnBankAccount && report.statusNum === CONST.REPORT.STATUS_NUM.APPROVED) {
        return true;
    }

    return report?.statusNum === CONST.REPORT.STATUS_NUM.REIMBURSED;
}

/**
 * Whether the current user is the submitter of the report
 */
function isCurrentUserSubmitter(reportID: string): boolean {
    const allReports = ReportConnection.getAllReports();
    if (!allReports) {
        return false;
    }
    const report = allReports[`${ONYXKEYS.COLLECTION.REPORT}${reportID}`];
    return !!(report && report.ownerAccountID === currentUserAccountID);
}

/**
 * Whether the provided report is an Admin room
 */
function isAdminRoom(report: OnyxEntry<Report>): boolean {
    return getChatType(report) === CONST.REPORT.CHAT_TYPE.POLICY_ADMINS;
}

/**
 * Whether the provided report is an Admin-only posting room
 */
function isAdminsOnlyPostingRoom(report: OnyxEntry<Report>): boolean {
    return report?.writeCapability === CONST.REPORT.WRITE_CAPABILITIES.ADMINS;
}

/**
 * Whether the provided report is a Announce room
 */
function isAnnounceRoom(report: OnyxEntry<Report>): boolean {
    return getChatType(report) === CONST.REPORT.CHAT_TYPE.POLICY_ANNOUNCE;
}

/**
 * Whether the provided report is a default room
 */
function isDefaultRoom(report: OnyxEntry<Report>): boolean {
    return CONST.DEFAULT_POLICY_ROOM_CHAT_TYPES.some((type) => type === getChatType(report));
}

/**
 * Whether the provided report is a Domain room
 */
function isDomainRoom(report: OnyxEntry<Report>): boolean {
    return getChatType(report) === CONST.REPORT.CHAT_TYPE.DOMAIN_ALL;
}

/**
 * Whether the provided report is a user created policy room
 */
function isUserCreatedPolicyRoom(report: OnyxEntry<Report>): boolean {
    return getChatType(report) === CONST.REPORT.CHAT_TYPE.POLICY_ROOM;
}

/**
 * Whether the provided report is a Policy Expense chat.
 */
function isPolicyExpenseChat(report: OnyxInputOrEntry<Report> | Participant): boolean {
    return getChatType(report) === CONST.REPORT.CHAT_TYPE.POLICY_EXPENSE_CHAT || (report?.isPolicyExpenseChat ?? false);
}

function isInvoiceRoom(report: OnyxEntry<Report>): boolean {
    return getChatType(report) === CONST.REPORT.CHAT_TYPE.INVOICE;
}

function isInvoiceRoomWithID(reportID?: string): boolean {
    // eslint-disable-next-line @typescript-eslint/prefer-nullish-coalescing
    const report = ReportConnection.getAllReports()?.[`${ONYXKEYS.COLLECTION.REPORT}${reportID || -1}`];
    return isInvoiceRoom(report);
}

/**
 * Checks if a report is a completed task report.
 */
function isTripRoom(report: OnyxEntry<Report>): boolean {
    return isChatReport(report) && getChatType(report) === CONST.REPORT.CHAT_TYPE.TRIP_ROOM;
}

function isIndividualInvoiceRoom(report: OnyxEntry<Report>): boolean {
    return isInvoiceRoom(report) && report?.invoiceReceiver?.type === CONST.REPORT.INVOICE_RECEIVER_TYPE.INDIVIDUAL;
}

function isCurrentUserInvoiceReceiver(report: OnyxEntry<Report>): boolean {
    if (report?.invoiceReceiver?.type === CONST.REPORT.INVOICE_RECEIVER_TYPE.INDIVIDUAL) {
        return currentUserAccountID === report.invoiceReceiver.accountID;
    }

    if (report?.invoiceReceiver?.type === CONST.REPORT.INVOICE_RECEIVER_TYPE.BUSINESS) {
        const policy = PolicyUtils.getPolicy(report.invoiceReceiver.policyID);
        return PolicyUtils.isPolicyAdmin(policy);
    }

    return false;
}

/**
 * Whether the provided report belongs to a Control policy and is an expense chat
 */
function isControlPolicyExpenseChat(report: OnyxEntry<Report>): boolean {
    return isPolicyExpenseChat(report) && getPolicyType(report, allPolicies) === CONST.POLICY.TYPE.CORPORATE;
}

/**
 * Whether the provided policyType is a Free, Collect or Control policy type
 */
function isGroupPolicy(policyType: string): boolean {
    return policyType === CONST.POLICY.TYPE.CORPORATE || policyType === CONST.POLICY.TYPE.TEAM;
}

/**
 * Whether the provided report belongs to a Free, Collect or Control policy
 */
function isReportInGroupPolicy(report: OnyxInputOrEntry<Report>, policy?: OnyxInputOrEntry<Policy>): boolean {
    const policyType = policy?.type ?? getPolicyType(report, allPolicies);
    return isGroupPolicy(policyType);
}

/**
 * Whether the provided report belongs to a Control or Collect policy
 */
function isPaidGroupPolicy(report: OnyxEntry<Report>): boolean {
    const policyType = getPolicyType(report, allPolicies);
    return policyType === CONST.POLICY.TYPE.CORPORATE || policyType === CONST.POLICY.TYPE.TEAM;
}

/**
 * Whether the provided report belongs to a Control or Collect policy and is an expense chat
 */
function isPaidGroupPolicyExpenseChat(report: OnyxEntry<Report>): boolean {
    return isPolicyExpenseChat(report) && isPaidGroupPolicy(report);
}

/**
 * Whether the provided report belongs to a Control policy and is an expense report
 */
function isControlPolicyExpenseReport(report: OnyxEntry<Report>): boolean {
    return isExpenseReport(report) && getPolicyType(report, allPolicies) === CONST.POLICY.TYPE.CORPORATE;
}

/**
 * Whether the provided report belongs to a Control or Collect policy and is an expense report
 */
function isPaidGroupPolicyExpenseReport(report: OnyxEntry<Report>): boolean {
    return isExpenseReport(report) && isPaidGroupPolicy(report);
}

/**
 * Checks if the supplied report is an invoice report in Open state and status.
 */
function isOpenInvoiceReport(report: OnyxEntry<Report>): boolean {
    return isInvoiceReport(report) && report?.statusNum === CONST.REPORT.STATUS_NUM.OPEN;
}

/**
 * Whether the provided report is a chat room
 */
function isChatRoom(report: OnyxEntry<Report>): boolean {
    return isUserCreatedPolicyRoom(report) || isDefaultRoom(report) || isInvoiceRoom(report) || isTripRoom(report);
}

/**
 * Whether the provided report is a public room
 */
function isPublicRoom(report: OnyxEntry<Report>): boolean {
    return report?.visibility === CONST.REPORT.VISIBILITY.PUBLIC || report?.visibility === CONST.REPORT.VISIBILITY.PUBLIC_ANNOUNCE;
}

/**
 * Whether the provided report is a public announce room
 */
function isPublicAnnounceRoom(report: OnyxEntry<Report>): boolean {
    return report?.visibility === CONST.REPORT.VISIBILITY.PUBLIC_ANNOUNCE;
}

/**
 * If the report is a policy expense, the route should be for adding bank account for that policy
 * else since the report is a personal IOU, the route should be for personal bank account.
 */
function getBankAccountRoute(report: OnyxEntry<Report>): Route {
    return isPolicyExpenseChat(report) ? ROUTES.BANK_ACCOUNT_WITH_STEP_TO_OPEN.getRoute('', report?.policyID) : ROUTES.SETTINGS_ADD_BANK_ACCOUNT;
}

/**
 * Check if personal detail of accountID is empty or optimistic data
 */
function isOptimisticPersonalDetail(accountID: number): boolean {
    return isEmptyObject(allPersonalDetails?.[accountID]) || !!allPersonalDetails?.[accountID]?.isOptimisticPersonalDetail;
}

/**
 * Checks if a report is a task report from a policy expense chat.
 */
function isWorkspaceTaskReport(report: OnyxEntry<Report>): boolean {
    if (!isTaskReport(report)) {
        return false;
    }
    const parentReport = ReportConnection.getAllReports()?.[`${ONYXKEYS.COLLECTION.REPORT}${report?.parentReportID}`];
    return isPolicyExpenseChat(parentReport);
}

/**
 * Returns true if report has a parent
 */
function isThread(report: OnyxInputOrEntry<Report>): report is Thread {
    return !!(report?.parentReportID && report?.parentReportActionID);
}

/**
 * Returns true if report is of type chat and has a parent and is therefore a Thread.
 */
function isChatThread(report: OnyxInputOrEntry<Report>): report is Thread {
    return isThread(report) && report?.type === CONST.REPORT.TYPE.CHAT;
}

function isDM(report: OnyxEntry<Report>): boolean {
    return isChatReport(report) && !getChatType(report) && !isThread(report);
}

function isSelfDM(report: OnyxInputOrEntry<Report>): boolean {
    return getChatType(report) === CONST.REPORT.CHAT_TYPE.SELF_DM;
}

function isGroupChat(report: OnyxEntry<Report> | Partial<Report>): boolean {
    return getChatType(report) === CONST.REPORT.CHAT_TYPE.GROUP;
}

/**
 * Only returns true if this is the Expensify DM report.
 */
function isSystemChat(report: OnyxEntry<Report>): boolean {
    return getChatType(report) === CONST.REPORT.CHAT_TYPE.SYSTEM;
}

function getDefaultNotificationPreferenceForReport(report: OnyxEntry<Report>): ValueOf<typeof CONST.REPORT.NOTIFICATION_PREFERENCE> {
    if (isAnnounceRoom(report)) {
        return CONST.REPORT.NOTIFICATION_PREFERENCE.ALWAYS;
    }
    if (isPublicRoom(report)) {
        return CONST.REPORT.NOTIFICATION_PREFERENCE.DAILY;
    }
    if (!getChatType(report) || isGroupChat(report)) {
        return CONST.REPORT.NOTIFICATION_PREFERENCE.ALWAYS;
    }
    if (isAdminRoom(report) || isPolicyExpenseChat(report) || isInvoiceRoom(report)) {
        return CONST.REPORT.NOTIFICATION_PREFERENCE.ALWAYS;
    }
    if (isSelfDM(report)) {
        return CONST.REPORT.NOTIFICATION_PREFERENCE.MUTE;
    }
    return CONST.REPORT.NOTIFICATION_PREFERENCE.DAILY;
}

/**
 * Get the notification preference given a report
 */
function getReportNotificationPreference(report: OnyxEntry<Report>, shouldDefaltToHidden = true): ValueOf<typeof CONST.REPORT.NOTIFICATION_PREFERENCE> {
    if (!shouldDefaltToHidden) {
        return report?.participants?.[currentUserAccountID ?? -1]?.notificationPreference ?? getDefaultNotificationPreferenceForReport(report);
    }
    return report?.participants?.[currentUserAccountID ?? -1]?.notificationPreference ?? CONST.REPORT.NOTIFICATION_PREFERENCE.HIDDEN;
}

const CONCIERGE_ACCOUNT_ID_STRING = CONST.ACCOUNT_ID.CONCIERGE.toString();
/**
 * Only returns true if this is our main 1:1 DM report with Concierge.
 */
function isConciergeChatReport(report: OnyxInputOrEntry<Report>): boolean {
    if (!report?.participants || isThread(report)) {
        return false;
    }

    const participantAccountIDs = new Set(Object.keys(report.participants));
    if (participantAccountIDs.size !== 2) {
        return false;
    }

    return participantAccountIDs.has(CONCIERGE_ACCOUNT_ID_STRING);
}

function findSelfDMReportID(): string | undefined {
    const allReports = ReportConnection.getAllReports();
    if (!allReports) {
        return;
    }

    const selfDMReport = Object.values(allReports).find((report) => isSelfDM(report) && !isThread(report));
    return selfDMReport?.reportID;
}

/**
 * Checks if the supplied report belongs to workspace based on the provided params. If the report's policyID is _FAKE_ or has no value, it means this report is a DM.
 * In this case report and workspace members must be compared to determine whether the report belongs to the workspace.
 */
function doesReportBelongToWorkspace(report: OnyxEntry<Report>, policyMemberAccountIDs: number[], policyID?: string) {
    const isPolicyRelatedReport = report?.policyID === policyID || !!(report?.invoiceReceiver && 'policyID' in report.invoiceReceiver && report.invoiceReceiver.policyID === policyID);
    return isConciergeChatReport(report) || (report?.policyID === CONST.POLICY.ID_FAKE || !report?.policyID ? hasParticipantInArray(report, policyMemberAccountIDs) : isPolicyRelatedReport);
}

/**
 * Given an array of reports, return them filtered by a policyID and policyMemberAccountIDs.
 */
function filterReportsByPolicyIDAndMemberAccountIDs(reports: Array<OnyxEntry<Report>>, policyMemberAccountIDs: number[] = [], policyID?: string) {
    return reports.filter((report) => !!report && doesReportBelongToWorkspace(report, policyMemberAccountIDs, policyID));
}

/**
 * Returns true if report is still being processed
 */
function isProcessingReport(report: OnyxEntry<Report>): boolean {
    return report?.stateNum === CONST.REPORT.STATE_NUM.SUBMITTED && report?.statusNum === CONST.REPORT.STATUS_NUM.SUBMITTED;
}

/**
 * Check if the report is a single chat report that isn't a thread
 * and personal detail of participant is optimistic data
 */
function shouldDisableDetailPage(report: OnyxEntry<Report>): boolean {
    if (isChatRoom(report) || isPolicyExpenseChat(report) || isChatThread(report) || isTaskReport(report)) {
        return false;
    }
    if (isOneOnOneChat(report)) {
        const participantAccountIDs = Object.keys(report?.participants ?? {})
            .map(Number)
            .filter((accountID) => accountID !== currentUserAccountID);
        return isOptimisticPersonalDetail(participantAccountIDs.at(0) ?? -1);
    }
    return false;
}

/**
 * Returns true if this report has only one participant and it's an Expensify account.
 */
function isExpensifyOnlyParticipantInReport(report: OnyxEntry<Report>): boolean {
    const otherParticipants = Object.keys(report?.participants ?? {})
        .map(Number)
        .filter((accountID) => accountID !== currentUserAccountID);
    return otherParticipants.length === 1 && otherParticipants.some((accountID) => CONST.EXPENSIFY_ACCOUNT_IDS.includes(accountID));
}

/**
 * Returns whether a given report can have tasks created in it.
 * We only prevent the task option if it's a DM/group-DM and the other users are all special Expensify accounts
 *
 */
function canCreateTaskInReport(report: OnyxEntry<Report>): boolean {
    const otherParticipants = Object.keys(report?.participants ?? {})
        .map(Number)
        .filter((accountID) => accountID !== currentUserAccountID);
    const areExpensifyAccountsOnlyOtherParticipants = otherParticipants.length >= 1 && otherParticipants.every((accountID) => CONST.EXPENSIFY_ACCOUNT_IDS.includes(accountID));
    if (areExpensifyAccountsOnlyOtherParticipants && isDM(report)) {
        return false;
    }

    return true;
}

/**
 * Returns true if there are any guides accounts (team.expensify.com) in a list of accountIDs
 * by cross-referencing the accountIDs with personalDetails since guides that are participants
 * of the user's chats should have their personal details in Onyx.
 */
function hasExpensifyGuidesEmails(accountIDs: number[]): boolean {
    return accountIDs.some((accountID) => Str.extractEmailDomain(allPersonalDetails?.[accountID]?.login ?? '') === CONST.EMAIL.GUIDES_DOMAIN);
}

function getMostRecentlyVisitedReport(reports: Array<OnyxEntry<Report>>, reportMetadata: OnyxCollection<ReportMetadata>): OnyxEntry<Report> {
    const filteredReports = reports.filter((report) => {
        const shouldKeep = !isChatThread(report) || getReportNotificationPreference(report) !== CONST.REPORT.NOTIFICATION_PREFERENCE.HIDDEN;
        return shouldKeep && !!report?.reportID && !!(reportMetadata?.[`${ONYXKEYS.COLLECTION.REPORT_METADATA}${report.reportID}`]?.lastVisitTime ?? report?.lastReadTime);
    });
    return lodashMaxBy(filteredReports, (a) => new Date(reportMetadata?.[`${ONYXKEYS.COLLECTION.REPORT_METADATA}${a?.reportID}`]?.lastVisitTime ?? a?.lastReadTime ?? '').valueOf());
}

function findLastAccessedReport(ignoreDomainRooms: boolean, openOnAdminRoom = false, policyID?: string, excludeReportID?: string): OnyxEntry<Report> {
    // If it's the user's first time using New Expensify, then they could either have:
    //   - just a Concierge report, if so we'll return that
    //   - their Concierge report, and a separate report that must have deeplinked them to the app before they created their account.
    // If it's the latter, we'll use the deeplinked report over the Concierge report,
    // since the Concierge report would be incorrectly selected over the deep-linked report in the logic below.

    const policyMemberAccountIDs = PolicyUtils.getPolicyEmployeeListByIdWithoutCurrentUser(allPolicies, policyID, currentUserAccountID);

    const allReports = ReportConnection.getAllReports();
    let reportsValues = Object.values(allReports ?? {});

    if (!!policyID || policyMemberAccountIDs.length > 0) {
        reportsValues = filterReportsByPolicyIDAndMemberAccountIDs(reportsValues, policyMemberAccountIDs, policyID);
    }

    let adminReport: OnyxEntry<Report>;
    if (openOnAdminRoom) {
        adminReport = reportsValues.find((report) => {
            const chatType = getChatType(report);
            return chatType === CONST.REPORT.CHAT_TYPE.POLICY_ADMINS;
        });
    }

    // if the user hasn't completed the onboarding flow, whether the user should be in the concierge chat or system chat
    // should be consistent with what chat the user will land after onboarding flow
    if (!getIsSmallScreenWidth() && !Array.isArray(onboarding) && !onboarding?.hasCompletedGuidedSetupFlow) {
        return reportsValues.find(isChatUsedForOnboarding);
    }

    // eslint-disable-next-line @typescript-eslint/prefer-nullish-coalescing
    const shouldFilter = excludeReportID || ignoreDomainRooms;
    if (shouldFilter) {
        reportsValues = reportsValues.filter((report) => {
            if (excludeReportID && report?.reportID === excludeReportID) {
                return false;
            }

            // We allow public announce rooms, admins, and announce rooms through since we bypass the default rooms beta for them.
            // Check where ReportUtils.findLastAccessedReport is called in MainDrawerNavigator.js for more context.
            // Domain rooms are now the only type of default room that are on the defaultRooms beta.
            if (ignoreDomainRooms && isDomainRoom(report) && !hasExpensifyGuidesEmails(Object.keys(report?.participants ?? {}).map(Number))) {
                return false;
            }

            return true;
        });
    }

    // Filter out the system chat (Expensify chat) because the composer is disabled in it,
    // and it prompts the user to use the Concierge chat instead.
    reportsValues = reportsValues.filter((report) => !isSystemChat(report)) ?? [];

    // At least two reports remain: self DM and Concierge chat.
    // Return the most recently visited report. Get the last read report from the report metadata.
    const lastRead = getMostRecentlyVisitedReport(reportsValues, allReportMetadata);
    return adminReport ?? lastRead;
}

/**
 * Whether the provided report has expenses
 */
function hasExpenses(reportID?: string): boolean {
    return !!Object.values(allTransactions ?? {}).find((transaction) => `${transaction?.reportID}` === `${reportID}`);
}

/**
 * Whether the provided report is a closed expense report with no expenses
 */
function isClosedExpenseReportWithNoExpenses(report: OnyxEntry<Report>): boolean {
    return report?.statusNum === CONST.REPORT.STATUS_NUM.CLOSED && isExpenseReport(report) && !hasExpenses(report.reportID);
}

/**
 * Whether the provided report is an archived room
 */
// eslint-disable-next-line @typescript-eslint/no-unused-vars
function isArchivedRoom(report: OnyxInputOrEntry<Report>, reportNameValuePairs?: OnyxInputOrEntry<ReportNameValuePairs>): boolean {
    return !!report?.private_isArchived;
}

/**
 * Whether the report with the provided reportID is an archived room
 */
function isArchivedRoomWithID(reportID?: string) {
    // eslint-disable-next-line @typescript-eslint/prefer-nullish-coalescing
    const report = ReportConnection.getAllReports()?.[`${ONYXKEYS.COLLECTION.REPORT}${reportID || -1}`];
    return isArchivedRoom(report, getReportNameValuePairs(reportID));
}

/**
 * Whether the provided report is a closed report
 */
function isClosedReport(report: OnyxEntry<Report>): boolean {
    return report?.statusNum === CONST.REPORT.STATUS_NUM.CLOSED;
}

/**
 * Whether the provided report is the admin's room
 */
function isJoinRequestInAdminRoom(report: OnyxEntry<Report>): boolean {
    if (!report) {
        return false;
    }
    // If this policy isn't owned by Expensify,
    // Account manager/guide should not have the workspace join request pinned to their LHN,
    // since they are not a part of the company, and should not action it on their behalf.
    if (report.policyID) {
        const policy = getPolicy(report.policyID);
        if (!PolicyUtils.isExpensifyTeam(policy?.owner) && PolicyUtils.isExpensifyTeam(currentUserPersonalDetails?.login)) {
            return false;
        }
    }
    return ReportActionsUtils.isActionableJoinRequestPending(report.reportID);
}

/**
 * Checks if the user has auditor permission in the provided report
 */
function isAuditor(report: OnyxEntry<Report>): boolean {
    if (report?.policyID) {
        const policy = getPolicy(report.policyID);
        return PolicyUtils.isPolicyAuditor(policy);
    }

    if (Array.isArray(report?.permissions) && report?.permissions.length > 0) {
        return report?.permissions?.includes(CONST.REPORT.PERMISSIONS.AUDITOR);
    }

    return false;
}

/**
 * Checks if the user can write in the provided report
 */
function canWriteInReport(report: OnyxEntry<Report>): boolean {
    if (Array.isArray(report?.permissions) && report?.permissions.length > 0 && !report?.permissions?.includes(CONST.REPORT.PERMISSIONS.AUDITOR)) {
        return report?.permissions?.includes(CONST.REPORT.PERMISSIONS.WRITE);
    }

    return true;
}

/**
 * Checks if the current user is allowed to comment on the given report.
 */
function isAllowedToComment(report: OnyxEntry<Report>): boolean {
    if (isAuditor(report)) {
        return true;
    }

    if (!canWriteInReport(report)) {
        return false;
    }

    // Default to allowing all users to post
    const capability = report?.writeCapability ?? CONST.REPORT.WRITE_CAPABILITIES.ALL;

    if (capability === CONST.REPORT.WRITE_CAPABILITIES.ALL) {
        return true;
    }

    // If unauthenticated user opens public chat room using deeplink, they do not have policies available and they cannot comment
    if (!allPolicies) {
        return false;
    }

    // If we've made it here, commenting on this report is restricted.
    // If the user is an admin, allow them to post.
    const policy = allPolicies[`${ONYXKEYS.COLLECTION.POLICY}${report?.policyID}`];
    return policy?.role === CONST.POLICY.ROLE.ADMIN;
}

/**
 * Checks if the current user is the admin of the policy given the policy expense chat.
 */
function isPolicyExpenseChatAdmin(report: OnyxEntry<Report>, policies: OnyxCollection<Policy>): boolean {
    if (!isPolicyExpenseChat(report)) {
        return false;
    }

    const policyRole = policies?.[`${ONYXKEYS.COLLECTION.POLICY}${report?.policyID}`]?.role;

    return policyRole === CONST.POLICY.ROLE.ADMIN;
}

/**
 * Checks if the current user is the admin of the policy.
 */
function isPolicyAdmin(policyID: string, policies: OnyxCollection<Policy>): boolean {
    const policyRole = policies?.[`${ONYXKEYS.COLLECTION.POLICY}${policyID}`]?.role;

    return policyRole === CONST.POLICY.ROLE.ADMIN;
}

/**
 * Checks whether all the transactions linked to the IOU report are of the Distance Request type with pending routes
 */
function hasOnlyTransactionsWithPendingRoutes(iouReportID: string | undefined): boolean {
    const transactions = reportsTransactions[iouReportID ?? ''] ?? [];

    // Early return false in case not having any transaction
    if (!transactions || transactions.length === 0) {
        return false;
    }

    return transactions.every((transaction) => TransactionUtils.isFetchingWaypointsFromServer(transaction));
}

/**
 * If the report is a thread and has a chat type set, it is a workspace chat.
 */
function isWorkspaceThread(report: OnyxEntry<Report>): boolean {
    const chatType = getChatType(report);
    return isThread(report) && isChatReport(report) && CONST.WORKSPACE_ROOM_TYPES.some((type) => chatType === type);
}

/**
 * Returns true if reportAction is the first chat preview of a Thread
 */
function isThreadFirstChat(reportAction: OnyxInputOrEntry<ReportAction>, reportID: string): boolean {
    return reportAction?.childReportID?.toString() === reportID;
}

/**
 * Checks if a report is a child report.
 */
function isChildReport(report: OnyxEntry<Report>): boolean {
    return isThread(report) || isTaskReport(report);
}

/**
 * An Expense Request is a thread where the parent report is an Expense Report and
 * the parentReportAction is a transaction.
 */
function isExpenseRequest(report: OnyxInputOrEntry<Report>): report is Thread {
    if (isThread(report)) {
        const parentReportAction = allReportActions?.[`${ONYXKEYS.COLLECTION.REPORT_ACTIONS}${report.parentReportID}`]?.[report.parentReportActionID];
        const parentReport = ReportConnection.getAllReports()?.[`${ONYXKEYS.COLLECTION.REPORT}${report?.parentReportID}`];
        return isExpenseReport(parentReport) && !isEmptyObject(parentReportAction) && ReportActionsUtils.isTransactionThread(parentReportAction);
    }
    return false;
}

/**
 * An IOU Request is a thread where the parent report is an IOU Report and
 * the parentReportAction is a transaction.
 */
function isIOURequest(report: OnyxInputOrEntry<Report>): boolean {
    if (isThread(report)) {
        const parentReportAction = allReportActions?.[`${ONYXKEYS.COLLECTION.REPORT_ACTIONS}${report.parentReportID}`]?.[report.parentReportActionID];
        const parentReport = ReportConnection.getAllReports()?.[`${ONYXKEYS.COLLECTION.REPORT}${report?.parentReportID}`];
        return isIOUReport(parentReport) && !isEmptyObject(parentReportAction) && ReportActionsUtils.isTransactionThread(parentReportAction);
    }
    return false;
}

/**
 * A Track Expense Report is a thread where the parent the parentReportAction is a transaction, and
 * parentReportAction has type of track.
 */
function isTrackExpenseReport(report: OnyxInputOrEntry<Report>): boolean {
    if (isThread(report)) {
        const parentReportAction = allReportActions?.[`${ONYXKEYS.COLLECTION.REPORT_ACTIONS}${report.parentReportID}`]?.[report.parentReportActionID];
        return !isEmptyObject(parentReportAction) && ReportActionsUtils.isTrackExpenseAction(parentReportAction);
    }
    return false;
}

/**
 * Checks if a report is an IOU or expense request.
 */
function isMoneyRequest(reportOrID: OnyxEntry<Report> | string): boolean {
    const report = typeof reportOrID === 'string' ? ReportConnection.getAllReports()?.[`${ONYXKEYS.COLLECTION.REPORT}${reportOrID}`] ?? null : reportOrID;
    return isIOURequest(report) || isExpenseRequest(report);
}

/**
 * Checks if a report is an IOU or expense report.
 */
function isMoneyRequestReport(reportOrID: OnyxInputOrEntry<Report> | string): boolean {
    const report = typeof reportOrID === 'string' ? ReportConnection.getAllReports()?.[`${ONYXKEYS.COLLECTION.REPORT}${reportOrID}`] ?? null : reportOrID;
    return isIOUReport(report) || isExpenseReport(report);
}

/**
 * Checks if a report contains only Non-Reimbursable transactions
 */
function hasOnlyNonReimbursableTransactions(iouReportID: string | undefined): boolean {
    if (!iouReportID) {
        return false;
    }

    const transactions = reportsTransactions[iouReportID ?? ''] ?? [];
    if (!transactions || transactions.length === 0) {
        return false;
    }

    return transactions.every((transaction) => !TransactionUtils.getReimbursable(transaction));
}

/**
 * Checks if a report has only one transaction associated with it
 */
function isOneTransactionReport(reportID: string): boolean {
    const reportActions = allReportActions?.[`${ONYXKEYS.COLLECTION.REPORT_ACTIONS}${reportID}`] ?? ([] as ReportAction[]);
    return ReportActionsUtils.getOneTransactionThreadReportID(reportID, reportActions) !== null;
}

/*
 * Whether the report contains only one expense and the expense should be paid later
 */
function isPayAtEndExpenseReport(reportID: string, transactions: Transaction[] | undefined): boolean {
    if ((!!transactions && transactions.length !== 1) || !isOneTransactionReport(reportID)) {
        return false;
    }

    return TransactionUtils.isPayAtEndExpense(transactions?.[0] ?? TransactionUtils.getAllReportTransactions(reportID).at(0));
}

/**
 * Checks if a report is a transaction thread associated with a report that has only one transaction
 */
function isOneTransactionThread(reportID: string, parentReportID: string, threadParentReportAction: OnyxEntry<ReportAction>): boolean {
    const parentReportActions = allReportActions?.[`${ONYXKEYS.COLLECTION.REPORT_ACTIONS}${parentReportID}`] ?? ([] as ReportAction[]);
    const transactionThreadReportID = ReportActionsUtils.getOneTransactionThreadReportID(parentReportID, parentReportActions);
    return reportID === transactionThreadReportID && !ReportActionsUtils.isSentMoneyReportAction(threadParentReportAction);
}

/**
 * Should return true only for personal 1:1 report
 *
 */
function isOneOnOneChat(report: OnyxEntry<Report>): boolean {
    const participants = report?.participants ?? {};
    const isCurrentUserParticipant = participants[currentUserAccountID ?? 0] ? 1 : 0;
    const participantAmount = Object.keys(participants).length - isCurrentUserParticipant;
    if (participantAmount !== 1) {
        return false;
    }
    return !isChatRoom(report) && !isExpenseRequest(report) && !isMoneyRequestReport(report) && !isPolicyExpenseChat(report) && !isTaskReport(report) && isDM(report) && !isIOUReport(report);
}

/**
 * Checks if the current user is a payer of the expense
 */

function isPayer(session: OnyxEntry<Session>, iouReport: OnyxEntry<Report>, onlyShowPayElsewhere = false) {
    const isApproved = isReportApproved(iouReport);
    const policy = allPolicies?.[`${ONYXKEYS.COLLECTION.POLICY}${iouReport?.policyID}`] ?? null;
    const policyType = policy?.type;
    const isAdmin = policyType !== CONST.POLICY.TYPE.PERSONAL && policy?.role === CONST.POLICY.ROLE.ADMIN;
    const isManager = iouReport?.managerID === session?.accountID;
    if (isPaidGroupPolicy(iouReport)) {
        if (policy?.reimbursementChoice === CONST.POLICY.REIMBURSEMENT_CHOICES.REIMBURSEMENT_YES) {
            const isReimburser = session?.email === policy?.achAccount?.reimburser;
            return (!policy?.achAccount?.reimburser || isReimburser) && (isApproved || isManager);
        }
        if (policy?.reimbursementChoice === CONST.POLICY.REIMBURSEMENT_CHOICES.REIMBURSEMENT_MANUAL || onlyShowPayElsewhere) {
            return isAdmin && (isApproved || isManager);
        }
        return false;
    }
    return isAdmin || (isMoneyRequestReport(iouReport) && isManager);
}

/**
 * Checks if the current user is the action's author
 */
function isActionCreator(reportAction: OnyxInputOrEntry<ReportAction> | Partial<ReportAction>): boolean {
    return reportAction?.actorAccountID === currentUserAccountID;
}

/**
 * Returns the notification preference of the action's child report if it exists.
 * Otherwise, calculates it based on the action's authorship.
 */
function getChildReportNotificationPreference(reportAction: OnyxInputOrEntry<ReportAction> | Partial<ReportAction>): NotificationPreference {
    const childReportNotificationPreference = reportAction?.childReportNotificationPreference ?? '';
    if (childReportNotificationPreference) {
        return childReportNotificationPreference;
    }

    return isActionCreator(reportAction) ? CONST.REPORT.NOTIFICATION_PREFERENCE.ALWAYS : CONST.REPORT.NOTIFICATION_PREFERENCE.HIDDEN;
}

function canAddOrDeleteTransactions(moneyRequestReport: OnyxEntry<Report>): boolean {
    if (!isMoneyRequestReport(moneyRequestReport) || isArchivedRoom(moneyRequestReport)) {
        return false;
    }

    const policy = getPolicy(moneyRequestReport?.policyID);
    if (PolicyUtils.isInstantSubmitEnabled(policy) && PolicyUtils.isSubmitAndClose(policy) && hasOnlyNonReimbursableTransactions(moneyRequestReport?.reportID)) {
        return false;
    }

    if (PolicyUtils.isInstantSubmitEnabled(policy) && PolicyUtils.isSubmitAndClose(policy) && !PolicyUtils.arePaymentsEnabled(policy)) {
        return false;
    }

    if (isReportApproved(moneyRequestReport) || isSettled(moneyRequestReport?.reportID)) {
        return false;
    }

    return true;
}

/**
 * Checks whether the supplied report supports adding more transactions to it.
 * Return true if:
 * - report is a non-settled IOU
 * - report is a draft
 * - report is a processing expense report and its policy has Instant reporting frequency
 */
function canAddTransaction(moneyRequestReport: OnyxEntry<Report>): boolean {
    if (!isMoneyRequestReport(moneyRequestReport)) {
        return false;
    }

    if (isReportInGroupPolicy(moneyRequestReport) && isProcessingReport(moneyRequestReport) && !PolicyUtils.isInstantSubmitEnabled(getPolicy(moneyRequestReport?.policyID))) {
        return false;
    }

    return canAddOrDeleteTransactions(moneyRequestReport);
}

/**
 * Checks whether the supplied report supports deleting more transactions from it.
 * Return true if:
 * - report is a non-settled IOU
 * - report is a non-approved IOU
 */
function canDeleteTransaction(moneyRequestReport: OnyxEntry<Report>): boolean {
    return canAddOrDeleteTransactions(moneyRequestReport);
}

/**
 * Can only delete if the author is this user and the action is an ADD_COMMENT action or an IOU action in an unsettled report, or if the user is a
 * policy admin
 */
function canDeleteReportAction(reportAction: OnyxInputOrEntry<ReportAction>, reportID: string): boolean {
    const report = getReportOrDraftReport(reportID);

    const isActionOwner = reportAction?.actorAccountID === currentUserAccountID;
    const policy = allPolicies?.[`${ONYXKEYS.COLLECTION.POLICY}${report?.policyID}`] ?? null;

    if (ReportActionsUtils.isMoneyRequestAction(reportAction)) {
        // For now, users cannot delete split actions
        const isSplitAction = ReportActionsUtils.getOriginalMessage(reportAction)?.type === CONST.IOU.REPORT_ACTION_TYPE.SPLIT;

        if (isSplitAction) {
            return false;
        }

        const linkedReport = isThreadFirstChat(reportAction, reportID) ? getReportOrDraftReport(report?.parentReportID) : report;
        if (isActionOwner) {
            if (!isEmptyObject(linkedReport) && (isMoneyRequestReport(linkedReport) || isInvoiceReport(linkedReport))) {
                return canDeleteTransaction(linkedReport);
            }
            return true;
        }
    }

    if (
        reportAction?.actionName !== CONST.REPORT.ACTIONS.TYPE.ADD_COMMENT ||
        reportAction?.pendingAction === CONST.RED_BRICK_ROAD_PENDING_ACTION.DELETE ||
        ReportActionsUtils.isCreatedTaskReportAction(reportAction) ||
        reportAction?.actorAccountID === CONST.ACCOUNT_ID.CONCIERGE
    ) {
        return false;
    }

    const isAdmin = policy?.role === CONST.POLICY.ROLE.ADMIN && !isEmptyObject(report) && !isDM(report);

    return isActionOwner || isAdmin;
}

/**
 * Returns true if Concierge is one of the chat participants (1:1 as well as group chats)
 */
function chatIncludesConcierge(report: Partial<OnyxEntry<Report>>): boolean {
    const participantAccountIDs = Object.keys(report?.participants ?? {}).map(Number);
    return participantAccountIDs.includes(CONST.ACCOUNT_ID.CONCIERGE);
}

/**
 * Returns true if there is any automated expensify account `in accountIDs
 */
function hasAutomatedExpensifyAccountIDs(accountIDs: number[]): boolean {
    return accountIDs.some((accountID) => CONST.EXPENSIFY_ACCOUNT_IDS.includes(accountID));
}

function getReportRecipientAccountIDs(report: OnyxEntry<Report>, currentLoginAccountID: number): number[] {
    let finalReport: OnyxEntry<Report> = report;
    // In 1:1 chat threads, the participants will be the same as parent report. If a report is specifically a 1:1 chat thread then we will
    // get parent report and use its participants array.
    if (isThread(report) && !(isTaskReport(report) || isMoneyRequestReport(report))) {
        const parentReport = ReportConnection.getAllReports()?.[`${ONYXKEYS.COLLECTION.REPORT}${report?.parentReportID}`];
        if (isOneOnOneChat(parentReport)) {
            finalReport = parentReport;
        }
    }

    let finalParticipantAccountIDs: number[] = [];
    if (isTaskReport(report)) {
        // Task reports `managerID` will change when assignee is changed, in that case the old `managerID` is still present in `participants`
        // along with the new one. We only need the `managerID` as a participant here.
        finalParticipantAccountIDs = report?.managerID ? [report?.managerID] : [];
    } else {
        finalParticipantAccountIDs = Object.keys(finalReport?.participants ?? {}).map(Number);
    }

    const otherParticipantsWithoutExpensifyAccountIDs = finalParticipantAccountIDs.filter((accountID) => {
        if (accountID === currentLoginAccountID) {
            return false;
        }
        if (CONST.EXPENSIFY_ACCOUNT_IDS.includes(accountID)) {
            return false;
        }
        return true;
    });

    return otherParticipantsWithoutExpensifyAccountIDs;
}

/**
 * Whether the time row should be shown for a report.
 */
function canShowReportRecipientLocalTime(personalDetails: OnyxEntry<PersonalDetailsList>, report: OnyxEntry<Report>, accountID: number): boolean {
    const reportRecipientAccountIDs = getReportRecipientAccountIDs(report, accountID);
    const hasMultipleParticipants = reportRecipientAccountIDs.length > 1;
    const reportRecipient = personalDetails?.[reportRecipientAccountIDs[0]];
    const reportRecipientTimezone = reportRecipient?.timezone ?? CONST.DEFAULT_TIME_ZONE;
    const isReportParticipantValidated = reportRecipient?.validated ?? false;
    return !!(
        !hasMultipleParticipants &&
        !isChatRoom(report) &&
        !isPolicyExpenseChat(getRootParentReport(report)) &&
        reportRecipient &&
        reportRecipientTimezone?.selected &&
        isReportParticipantValidated
    );
}

/**
 * Shorten last message text to fixed length and trim spaces.
 */
function formatReportLastMessageText(lastMessageText: string, isModifiedExpenseMessage = false): string {
    if (isModifiedExpenseMessage) {
        return String(lastMessageText).trim().replace(CONST.REGEX.LINE_BREAK, '').trim();
    }

    return ReportActionsUtils.formatLastMessageText(lastMessageText);
}

/**
 * Helper method to return the default avatar associated with the given login
 */
function getDefaultWorkspaceAvatar(workspaceName?: string): React.FC<SvgProps> {
    if (!workspaceName) {
        return defaultWorkspaceAvatars.WorkspaceBuilding;
    }

    // Remove all chars not A-Z or 0-9 including underscore
    const alphaNumeric = workspaceName
        .normalize('NFD')
        .replace(/[^0-9a-z]/gi, '')
        .toUpperCase();

    const workspace = `Workspace${alphaNumeric[0]}` as keyof typeof defaultWorkspaceAvatars;
    const defaultWorkspaceAvatar = defaultWorkspaceAvatars[workspace];

    return !alphaNumeric ? defaultWorkspaceAvatars.WorkspaceBuilding : defaultWorkspaceAvatar;
}

/**
 * Helper method to return the default avatar testID associated with the given login
 */
function getDefaultWorkspaceAvatarTestID(workspaceName: string): string {
    if (!workspaceName) {
        return defaultAvatarBuildingIconTestID;
    }

    // Remove all chars not A-Z or 0-9 including underscore
    const alphaNumeric = workspaceName
        .normalize('NFD')
        .replace(/[^0-9a-z]/gi, '')
        .toLowerCase();

    return !alphaNumeric ? defaultAvatarBuildingIconTestID : `SvgDefaultAvatar_${alphaNumeric[0]} Icon`;
}

/**
 * Helper method to return the default avatar associated with the given reportID
 */
function getDefaultGroupAvatar(reportID?: string): IconAsset {
    if (!reportID) {
        return defaultGroupAvatars.Avatar1;
    }
    const reportIDHashBucket: AvatarRange = ((Number(reportID) % CONST.DEFAULT_GROUP_AVATAR_COUNT) + 1) as AvatarRange;
    return defaultGroupAvatars[`Avatar${reportIDHashBucket}`];
}

/**
 * Returns the appropriate icons for the given chat report using the stored personalDetails.
 * The Avatar sources can be URLs or Icon components according to the chat type.
 */
function getIconsForParticipants(participants: number[], personalDetails: OnyxInputOrEntry<PersonalDetailsList>): Icon[] {
    const participantDetails: ParticipantDetails[] = [];
    const participantsList = participants || [];

    for (const accountID of participantsList) {
        const avatarSource = personalDetails?.[accountID]?.avatar ?? FallbackAvatar;
        const displayNameLogin = personalDetails?.[accountID]?.displayName ? personalDetails?.[accountID]?.displayName : personalDetails?.[accountID]?.login;
        participantDetails.push([accountID, displayNameLogin ?? '', avatarSource, personalDetails?.[accountID]?.fallbackIcon ?? '']);
    }

    const sortedParticipantDetails = participantDetails.sort((first, second) => {
        // First sort by displayName/login
        const displayNameLoginOrder = localeCompare(first[1], second[1]);
        if (displayNameLoginOrder !== 0) {
            return displayNameLoginOrder;
        }

        // Then fallback on accountID as the final sorting criteria.
        // This will ensure that the order of avatars with same login/displayName
        // stay consistent across all users and devices
        return first[0] - second[0];
    });

    // Now that things are sorted, gather only the avatars (second element in the array) and return those
    const avatars: Icon[] = [];

    for (const sortedParticipantDetail of sortedParticipantDetails) {
        const userIcon = {
            id: sortedParticipantDetail[0],
            source: sortedParticipantDetail[2],
            type: CONST.ICON_TYPE_AVATAR,
            name: sortedParticipantDetail[1],
            fallbackIcon: sortedParticipantDetail[3],
        };
        avatars.push(userIcon);
    }

    return avatars;
}

/**
 * Cache the workspace icons
 */
const workSpaceIconsCache = new Map<string, {name: string; icon: Icon}>();

/**
 * Given a report, return the associated workspace icon.
 */
function getWorkspaceIcon(report: OnyxInputOrEntry<Report>, policy?: OnyxInputOrEntry<Policy>): Icon {
    const workspaceName = getPolicyName(report, false, policy);
    const cacheKey = report?.policyID ?? workspaceName;
    const iconFromCache = workSpaceIconsCache.get(cacheKey);
    // disabling to protect against empty strings
    // eslint-disable-next-line @typescript-eslint/prefer-nullish-coalescing
    const policyAvatarURL = allPolicies?.[`${ONYXKEYS.COLLECTION.POLICY}${report?.policyID}`]?.avatarURL || report?.policyAvatar;
    // eslint-disable-next-line @typescript-eslint/prefer-nullish-coalescing
    const policyExpenseChatAvatarSource = policyAvatarURL || getDefaultWorkspaceAvatar(workspaceName);

    const isSameAvatarURL = iconFromCache?.icon?.source === policyExpenseChatAvatarSource;
    const hasWorkSpaceNameChanged = iconFromCache?.name !== workspaceName;

    if (iconFromCache && (isSameAvatarURL || report?.policyAvatar === undefined) && !hasWorkSpaceNameChanged) {
        return iconFromCache.icon;
    }

    const workspaceIcon: Icon = {
        source: policyExpenseChatAvatarSource ?? '',
        type: CONST.ICON_TYPE_WORKSPACE,
        name: workspaceName,
        id: report?.policyID,
    };
    workSpaceIconsCache.set(cacheKey, {name: workspaceName, icon: workspaceIcon});
    return workspaceIcon;
}

/**
 * Gets the personal details for a login by looking in the ONYXKEYS.PERSONAL_DETAILS_LIST Onyx key (stored in the local variable, allPersonalDetails). If it doesn't exist in Onyx,
 * then a default object is constructed.
 */
function getPersonalDetailsForAccountID(accountID: number | undefined, personalDetailsData?: Partial<PersonalDetailsList>): Partial<PersonalDetails> {
    if (!accountID) {
        return {};
    }

    const defaultDetails = {
        isOptimisticPersonalDetail: true,
    };

    if (!personalDetailsData) {
        return allPersonalDetails?.[accountID] ?? defaultDetails;
    }

    return personalDetailsData?.[accountID] ?? defaultDetails;
}

/**
 * Returns the personal details or a default object if the personal details are not available.
 */
function getPersonalDetailsOrDefault(personalDetails: Partial<PersonalDetails> | undefined | null): Partial<PersonalDetails> {
    return personalDetails ?? {isOptimisticPersonalDetail: true};
}

const hiddenTranslation = Localize.translateLocal('common.hidden');

const phoneNumberCache: Record<string, string> = {};

/**
 * Get the displayName for a single report participant.
 */
function getDisplayNameForParticipant(
    accountID?: number,
    shouldUseShortForm = false,
    shouldFallbackToHidden = true,
    shouldAddCurrentUserPostfix = false,
    personalDetailsData?: Partial<PersonalDetailsList>,
): string {
    if (!accountID) {
        return '';
    }

    const personalDetails = getPersonalDetailsOrDefault(personalDetailsData?.[accountID] ?? allPersonalDetails?.[accountID]);
    if (!personalDetails) {
        return '';
    }

    const login = personalDetails.login ?? '';

    // Check if the phone number is already cached
    let formattedLogin = phoneNumberCache[login];
    if (!formattedLogin) {
        formattedLogin = LocalePhoneNumber.formatPhoneNumber(login);
        // Store the formatted phone number in the cache
        phoneNumberCache[login] = formattedLogin;
    }

    // This is to check if account is an invite/optimistically created one
    // and prevent from falling back to 'Hidden', so a correct value is shown
    // when searching for a new user
    if (personalDetails.isOptimisticPersonalDetail === true) {
        return formattedLogin;
    }

    // For selfDM, we display the user's displayName followed by '(you)' as a postfix
    const shouldAddPostfix = shouldAddCurrentUserPostfix && accountID === currentUserAccountID;

    const longName = PersonalDetailsUtils.getDisplayNameOrDefault(personalDetails, formattedLogin, shouldFallbackToHidden, shouldAddPostfix);

    // If the user's personal details (first name) should be hidden, make sure we return "hidden" instead of the short name
    if (shouldFallbackToHidden && longName === hiddenTranslation) {
        return longName;
    }

    const shortName = personalDetails.firstName ? personalDetails.firstName : longName;
    return shouldUseShortForm ? shortName : longName;
}

function getParticipantsAccountIDsForDisplay(report: OnyxEntry<Report>, shouldExcludeHidden = false, shouldExcludeDeleted = false, shouldForceExcludeCurrentUser = false): number[] {
    const reportParticipants = report?.participants ?? {};
    let participantsEntries = Object.entries(reportParticipants);

    // We should not show participants that have an optimistic entry with the same login in the personal details
    const nonOptimisticLoginMap: Record<string, boolean | undefined> = {};

    for (const entry of participantsEntries) {
        const [accountID] = entry;
        const personalDetail = allPersonalDetails?.[accountID];
        if (personalDetail?.login && !personalDetail.isOptimisticPersonalDetail) {
            nonOptimisticLoginMap[personalDetail.login] = true;
        }
    }

    participantsEntries = participantsEntries.filter(([accountID]) => {
        const personalDetail = allPersonalDetails?.[accountID];
        if (personalDetail?.login && personalDetail.isOptimisticPersonalDetail) {
            return !nonOptimisticLoginMap[personalDetail.login];
        }
        return true;
    });

    let participantsIds = participantsEntries.map(([accountID]) => Number(accountID));

    // For 1:1 chat, we don't want to include the current user as a participant in order to not mark 1:1 chats as having multiple participants
    // For system chat, we want to display Expensify as the only participant
    const shouldExcludeCurrentUser = isOneOnOneChat(report) || isSystemChat(report) || shouldForceExcludeCurrentUser;

    if (shouldExcludeCurrentUser || shouldExcludeHidden || shouldExcludeDeleted) {
        participantsIds = participantsIds.filter((accountID) => {
            if (shouldExcludeCurrentUser && accountID === currentUserAccountID) {
                return false;
            }

            if (shouldExcludeHidden && reportParticipants[accountID]?.notificationPreference === CONST.REPORT.NOTIFICATION_PREFERENCE.HIDDEN) {
                return false;
            }

            if (
                shouldExcludeDeleted &&
                report?.pendingChatMembers?.findLast((member) => Number(member.accountID) === accountID)?.pendingAction === CONST.RED_BRICK_ROAD_PENDING_ACTION.DELETE
            ) {
                return false;
            }

            return true;
        });
    }

    return participantsIds.filter((accountID) => isNumber(accountID));
}

function getParticipantsList(report: Report, personalDetails: OnyxEntry<PersonalDetailsList>, isRoomMembersList = false): number[] {
    const isReportGroupChat = isGroupChat(report);
    const isReportIOU = isIOUReport(report);
    const shouldExcludeHiddenParticipants = !isReportGroupChat && !isReportIOU;
    const chatParticipants = getParticipantsAccountIDsForDisplay(report, isRoomMembersList || shouldExcludeHiddenParticipants);

    return chatParticipants.filter((accountID) => {
        const details = personalDetails?.[accountID];

        if (!isRoomMembersList) {
            if (!details) {
                Log.hmmm(`[ReportParticipantsPage] no personal details found for Group chat member with accountID: ${accountID}`);
                return false;
            }
        } else {
            // When adding a new member to a room (whose personal detail does not exist in Onyx), an optimistic personal detail
            // is created. However, when the real personal detail is returned from the backend, a duplicate member may appear
            // briefly before the optimistic personal detail is deleted. To address this, we filter out the optimistically created
            // member here.
            const isDuplicateOptimisticDetail =
                details?.isOptimisticPersonalDetail && chatParticipants.some((accID) => accID !== accountID && details.login === personalDetails?.[accID]?.login);

            if (!details || isDuplicateOptimisticDetail) {
                Log.hmmm(`[RoomMembersPage] no personal details found for room member with accountID: ${accountID}`);
                return false;
            }
        }
        return true;
    });
}

function buildParticipantsFromAccountIDs(accountIDs: number[]): Participants {
    const finalParticipants: Participants = {};
    return accountIDs.reduce((participants, accountID) => {
        // eslint-disable-next-line no-param-reassign
        participants[accountID] = {notificationPreference: CONST.REPORT.NOTIFICATION_PREFERENCE.ALWAYS};
        return participants;
    }, finalParticipants);
}

/**
 * Returns the report name if the report is a group chat
 */
function getGroupChatName(participants?: SelectedParticipant[], shouldApplyLimit = false, report?: OnyxEntry<Report>): string | undefined {
    // If we have a report always try to get the name from the report.
    if (report?.reportName) {
        return report.reportName;
    }

    const pendingMemberAccountIDs = new Set(
        report?.pendingChatMembers?.filter((member) => member.pendingAction === CONST.RED_BRICK_ROAD_PENDING_ACTION.DELETE).map((member) => member.accountID),
    );
    let participantAccountIDs =
        participants?.map((participant) => participant.accountID) ??
        Object.keys(report?.participants ?? {})
            .map(Number)
            .filter((accountID) => !pendingMemberAccountIDs.has(accountID.toString()));
    if (shouldApplyLimit) {
        participantAccountIDs = participantAccountIDs.slice(0, 5);
    }
    const isMultipleParticipantReport = participantAccountIDs.length > 1;

    if (isMultipleParticipantReport) {
        return participantAccountIDs
            .map(
                (participantAccountID, index) =>
                    getDisplayNameForParticipant(participantAccountID, isMultipleParticipantReport) || LocalePhoneNumber.formatPhoneNumber(participants?.[index]?.login ?? ''),
            )
            .sort((first, second) => localeCompare(first ?? '', second ?? ''))
            .filter(Boolean)
            .join(', ');
    }

    return Localize.translateLocal('groupChat.defaultReportName', {displayName: getDisplayNameForParticipant(participantAccountIDs.at(0), false)});
}

function getParticipants(reportID: string) {
    const report = getReportOrDraftReport(reportID);
    if (!report) {
        return {};
    }

    return report.participants;
}

/**
 * Returns the appropriate icons for the given chat report using the stored personalDetails.
 * The Avatar sources can be URLs or Icon components according to the chat type.
 */
function getIcons(
    report: OnyxInputOrEntry<Report>,
    personalDetails: OnyxInputOrEntry<PersonalDetailsList>,
    defaultIcon: AvatarSource | null = null,
    defaultName = '',
    defaultAccountID = -1,
    policy?: OnyxInputOrEntry<Policy>,
    invoiceReceiverPolicy?: OnyxInputOrEntry<Policy>,
): Icon[] {
    if (isEmptyObject(report)) {
        const fallbackIcon: Icon = {
            source: defaultIcon ?? FallbackAvatar,
            type: CONST.ICON_TYPE_AVATAR,
            name: defaultName,
            id: defaultAccountID,
        };
        return [fallbackIcon];
    }
    if (isExpenseRequest(report)) {
        const parentReportAction = allReportActions?.[`${ONYXKEYS.COLLECTION.REPORT_ACTIONS}${report.parentReportID}`]?.[report.parentReportActionID];
        const workspaceIcon = getWorkspaceIcon(report, policy);
        const memberIcon = {
            source: personalDetails?.[parentReportAction?.actorAccountID ?? -1]?.avatar ?? FallbackAvatar,
            id: parentReportAction?.actorAccountID,
            type: CONST.ICON_TYPE_AVATAR,
            name: personalDetails?.[parentReportAction?.actorAccountID ?? -1]?.displayName ?? '',
            fallbackIcon: personalDetails?.[parentReportAction?.actorAccountID ?? -1]?.fallbackIcon,
        };

        return [memberIcon, workspaceIcon];
    }
    if (isChatThread(report)) {
        const parentReportAction = allReportActions?.[`${ONYXKEYS.COLLECTION.REPORT_ACTIONS}${report.parentReportID}`]?.[report.parentReportActionID];

        const actorAccountID = getReportActionActorAccountID(parentReportAction, report);
        const actorDisplayName = PersonalDetailsUtils.getDisplayNameOrDefault(allPersonalDetails?.[actorAccountID ?? -1], '', false);
        const actorIcon = {
            id: actorAccountID,
            source: personalDetails?.[actorAccountID ?? -1]?.avatar ?? FallbackAvatar,
            name: actorDisplayName,
            type: CONST.ICON_TYPE_AVATAR,
            fallbackIcon: personalDetails?.[parentReportAction?.actorAccountID ?? -1]?.fallbackIcon,
        };

        if (isWorkspaceThread(report)) {
            const workspaceIcon = getWorkspaceIcon(report, policy);
            return [actorIcon, workspaceIcon];
        }
        return [actorIcon];
    }
    if (isTaskReport(report)) {
        const ownerIcon = {
            id: report?.ownerAccountID,
            source: personalDetails?.[report?.ownerAccountID ?? -1]?.avatar ?? FallbackAvatar,
            type: CONST.ICON_TYPE_AVATAR,
            name: personalDetails?.[report?.ownerAccountID ?? -1]?.displayName ?? '',
            fallbackIcon: personalDetails?.[report?.ownerAccountID ?? -1]?.fallbackIcon,
        };

        if (isWorkspaceTaskReport(report)) {
            const workspaceIcon = getWorkspaceIcon(report, policy);
            return [ownerIcon, workspaceIcon];
        }

        return [ownerIcon];
    }
    if (isDomainRoom(report)) {
        // Get domain name after the #. Domain Rooms use our default workspace avatar pattern.
        const domainName = report?.reportName?.substring(1);
        const policyExpenseChatAvatarSource = getDefaultWorkspaceAvatar(domainName);
        const domainIcon: Icon = {
            source: policyExpenseChatAvatarSource,
            type: CONST.ICON_TYPE_WORKSPACE,
            name: domainName ?? '',
            id: report?.policyID,
        };
        return [domainIcon];
    }
    if (isAdminRoom(report) || isAnnounceRoom(report) || isChatRoom(report) || isArchivedRoom(report, getReportNameValuePairs(report?.reportID))) {
        const icons = [getWorkspaceIcon(report, policy)];

        if (isInvoiceRoom(report)) {
            if (report?.invoiceReceiver?.type === CONST.REPORT.INVOICE_RECEIVER_TYPE.INDIVIDUAL) {
                icons.push(...getIconsForParticipants([report?.invoiceReceiver.accountID], personalDetails));
            } else {
                const receiverPolicyID = report?.invoiceReceiver?.policyID;
                const receiverPolicy = invoiceReceiverPolicy ?? getPolicy(receiverPolicyID);
                if (!isEmptyObject(receiverPolicy)) {
                    icons.push({
                        source: receiverPolicy?.avatarURL ?? getDefaultWorkspaceAvatar(receiverPolicy.name),
                        type: CONST.ICON_TYPE_WORKSPACE,
                        name: receiverPolicy.name,
                        id: receiverPolicyID,
                    });
                }
            }
        }

        return icons;
    }
    if (isPolicyExpenseChat(report) || isExpenseReport(report)) {
        const workspaceIcon = getWorkspaceIcon(report, policy);
        const memberIcon = {
            source: personalDetails?.[report?.ownerAccountID ?? -1]?.avatar ?? FallbackAvatar,
            id: report?.ownerAccountID,
            type: CONST.ICON_TYPE_AVATAR,
            name: personalDetails?.[report?.ownerAccountID ?? -1]?.displayName ?? '',
            fallbackIcon: personalDetails?.[report?.ownerAccountID ?? -1]?.fallbackIcon,
        };
        return isExpenseReport(report) ? [memberIcon, workspaceIcon] : [workspaceIcon, memberIcon];
    }
    if (isIOUReport(report)) {
        const managerIcon = {
            source: personalDetails?.[report?.managerID ?? -1]?.avatar ?? FallbackAvatar,
            id: report?.managerID,
            type: CONST.ICON_TYPE_AVATAR,
            name: personalDetails?.[report?.managerID ?? -1]?.displayName ?? '',
            fallbackIcon: personalDetails?.[report?.managerID ?? -1]?.fallbackIcon,
        };
        const ownerIcon = {
            id: report?.ownerAccountID,
            source: personalDetails?.[report?.ownerAccountID ?? -1]?.avatar ?? FallbackAvatar,
            type: CONST.ICON_TYPE_AVATAR,
            name: personalDetails?.[report?.ownerAccountID ?? -1]?.displayName ?? '',
            fallbackIcon: personalDetails?.[report?.ownerAccountID ?? -1]?.fallbackIcon,
        };
        const isManager = currentUserAccountID === report?.managerID;

        // For one transaction IOUs, display a simplified report icon
        if (isOneTransactionReport(report?.reportID ?? '-1')) {
            return [ownerIcon];
        }

        return isManager ? [managerIcon, ownerIcon] : [ownerIcon, managerIcon];
    }

    if (isSelfDM(report)) {
        return getIconsForParticipants([currentUserAccountID ?? -1], personalDetails);
    }

    if (isSystemChat(report)) {
        return getIconsForParticipants([CONST.ACCOUNT_ID.NOTIFICATIONS ?? 0], personalDetails);
    }

    if (isGroupChat(report)) {
        const groupChatIcon = {
            // eslint-disable-next-line @typescript-eslint/prefer-nullish-coalescing
            source: report.avatarUrl || getDefaultGroupAvatar(report.reportID),
            id: -1,
            type: CONST.ICON_TYPE_AVATAR,
            name: getGroupChatName(undefined, true, report),
        };
        return [groupChatIcon];
    }

    if (isInvoiceReport(report)) {
        const invoiceRoomReport = getReportOrDraftReport(report.chatReportID);
        const icons = [getWorkspaceIcon(invoiceRoomReport, policy)];

        if (invoiceRoomReport?.invoiceReceiver?.type === CONST.REPORT.INVOICE_RECEIVER_TYPE.INDIVIDUAL) {
            icons.push(...getIconsForParticipants([invoiceRoomReport?.invoiceReceiver.accountID], personalDetails));

            return icons;
        }

        const receiverPolicyID = invoiceRoomReport?.invoiceReceiver?.policyID;
        const receiverPolicy = invoiceReceiverPolicy ?? getPolicy(receiverPolicyID);

        if (!isEmptyObject(receiverPolicy)) {
            icons.push({
                source: receiverPolicy?.avatarURL ?? getDefaultWorkspaceAvatar(receiverPolicy.name),
                type: CONST.ICON_TYPE_WORKSPACE,
                name: receiverPolicy.name,
                id: receiverPolicyID,
            });
        }

        return icons;
    }

    if (isOneOnOneChat(report)) {
        const otherParticipantsAccountIDs = Object.keys(report.participants ?? {})
            .map(Number)
            .filter((accountID) => accountID !== currentUserAccountID);
        return getIconsForParticipants(otherParticipantsAccountIDs, personalDetails);
    }

    const participantAccountIDs = Object.keys(report.participants ?? {}).map(Number);
    return getIconsForParticipants(participantAccountIDs, personalDetails);
}

function getDisplayNamesWithTooltips(
    personalDetailsList: PersonalDetails[] | PersonalDetailsList | OptionData[],
    shouldUseShortForm: boolean,
    shouldFallbackToHidden = true,
    shouldAddCurrentUserPostfix = false,
): DisplayNameWithTooltips {
    const personalDetailsListArray = Array.isArray(personalDetailsList) ? personalDetailsList : Object.values(personalDetailsList);

    return personalDetailsListArray
        .map((user) => {
            const accountID = Number(user?.accountID);
            // eslint-disable-next-line @typescript-eslint/prefer-nullish-coalescing
            const displayName = getDisplayNameForParticipant(accountID, shouldUseShortForm, shouldFallbackToHidden, shouldAddCurrentUserPostfix) || user?.login || '';
            const avatar = user && 'avatar' in user ? user.avatar : undefined;

            let pronouns = user?.pronouns ?? undefined;
            if (pronouns?.startsWith(CONST.PRONOUNS.PREFIX)) {
                const pronounTranslationKey = pronouns.replace(CONST.PRONOUNS.PREFIX, '');
                pronouns = Localize.translateLocal(`pronouns.${pronounTranslationKey}` as TranslationPaths);
            }

            return {
                displayName,
                avatar,
                login: user?.login ?? '',
                accountID,
                pronouns,
            };
        })
        .sort((first, second) => {
            // First sort by displayName/login
            const displayNameLoginOrder = localeCompare(first.displayName, second.displayName);
            if (displayNameLoginOrder !== 0) {
                return displayNameLoginOrder;
            }

            // Then fallback on accountID as the final sorting criteria.
            return first.accountID - second.accountID;
        });
}

/**
 * Returns the the display names of the given user accountIDs
 */
function getUserDetailTooltipText(accountID: number, fallbackUserDisplayName = ''): string {
    const displayNameForParticipant = getDisplayNameForParticipant(accountID);
    return displayNameForParticipant || fallbackUserDisplayName;
}

/**
 * For a deleted parent report action within a chat report,
 * let us return the appropriate display message
 *
 * @param reportAction - The deleted report action of a chat report for which we need to return message.
 */
function getDeletedParentActionMessageForChatReport(reportAction: OnyxEntry<ReportAction>): string {
    // By default, let us display [Deleted message]
    let deletedMessageText = Localize.translateLocal('parentReportAction.deletedMessage');
    if (ReportActionsUtils.isCreatedTaskReportAction(reportAction)) {
        // For canceled task report, let us display [Deleted task]
        deletedMessageText = Localize.translateLocal('parentReportAction.deletedTask');
    }
    return deletedMessageText;
}

/**
 * Returns the preview message for `REIMBURSEMENT_QUEUED` action
 */
function getReimbursementQueuedActionMessage(
    reportAction: OnyxEntry<ReportAction<typeof CONST.REPORT.ACTIONS.TYPE.REIMBURSEMENT_QUEUED>>,
    reportOrID: OnyxEntry<Report> | string,
    shouldUseShortDisplayName = true,
): string {
    const report = typeof reportOrID === 'string' ? ReportConnection.getAllReports()?.[`${ONYXKEYS.COLLECTION.REPORT}${reportOrID}`] : reportOrID;
    const submitterDisplayName = getDisplayNameForParticipant(report?.ownerAccountID, shouldUseShortDisplayName) ?? '';
    const originalMessage = ReportActionsUtils.getOriginalMessage(reportAction);
    let messageKey: TranslationPaths;
    if (originalMessage?.paymentType === CONST.IOU.PAYMENT_TYPE.EXPENSIFY) {
        messageKey = 'iou.waitingOnEnabledWallet';
    } else {
        messageKey = 'iou.waitingOnBankAccount';
    }

    return Localize.translateLocal(messageKey, {submitterDisplayName});
}

/**
 * Returns the preview message for `REIMBURSEMENT_DEQUEUED` action
 */
function getReimbursementDeQueuedActionMessage(
    reportAction: OnyxEntry<ReportAction<typeof CONST.REPORT.ACTIONS.TYPE.REIMBURSEMENT_DEQUEUED>>,
    reportOrID: OnyxEntry<Report> | string,
    isLHNPreview = false,
): string {
    const report = typeof reportOrID === 'string' ? ReportConnection.getAllReports()?.[`${ONYXKEYS.COLLECTION.REPORT}${reportOrID}`] : reportOrID;
    const originalMessage = ReportActionsUtils.getOriginalMessage(reportAction);
    const amount = originalMessage?.amount;
    const currency = originalMessage?.currency;
    const formattedAmount = CurrencyUtils.convertToDisplayString(amount, currency);
    if (originalMessage?.cancellationReason === CONST.REPORT.CANCEL_PAYMENT_REASONS.ADMIN) {
        const payerOrApproverName = report?.managerID === currentUserAccountID || !isLHNPreview ? '' : getDisplayNameForParticipant(report?.managerID, true);
        return Localize.translateLocal('iou.adminCanceledRequest', {manager: payerOrApproverName, amount: formattedAmount});
    }
    const submitterDisplayName = getDisplayNameForParticipant(report?.ownerAccountID, true) ?? '';
    return Localize.translateLocal('iou.canceledRequest', {submitterDisplayName, amount: formattedAmount});
}

/**
 * Builds an optimistic REIMBURSEMENT_DEQUEUED report action with a randomly generated reportActionID.
 *
 */
function buildOptimisticCancelPaymentReportAction(expenseReportID: string, amount: number, currency: string): OptimisticCancelPaymentReportAction {
    return {
        actionName: CONST.REPORT.ACTIONS.TYPE.REIMBURSEMENT_DEQUEUED,
        actorAccountID: currentUserAccountID,
        message: [
            {
                cancellationReason: CONST.REPORT.CANCEL_PAYMENT_REASONS.ADMIN,
                expenseReportID,
                type: CONST.REPORT.MESSAGE.TYPE.COMMENT,
                text: '',
                amount,
                currency,
            },
        ],
        originalMessage: {
            cancellationReason: CONST.REPORT.CANCEL_PAYMENT_REASONS.ADMIN,
            expenseReportID,
            amount,
            currency,
        },
        person: [
            {
                style: 'strong',
                text: getCurrentUserDisplayNameOrEmail(),
                type: 'TEXT',
            },
        ],
        reportActionID: NumberUtils.rand64(),
        shouldShow: true,
        created: DateUtils.getDBTime(),
        pendingAction: CONST.RED_BRICK_ROAD_PENDING_ACTION.ADD,
    };
}

/**
 * Returns the last visible message for a given report after considering the given optimistic actions
 *
 * @param reportID - the report for which last visible message has to be fetched
 * @param [actionsToMerge] - the optimistic merge actions that needs to be considered while fetching last visible message

 */
function getLastVisibleMessage(reportID: string | undefined, actionsToMerge: ReportActions = {}): LastVisibleMessage {
    const report = getReportOrDraftReport(reportID);
    const lastVisibleAction = ReportActionsUtils.getLastVisibleAction(reportID ?? '-1', actionsToMerge);

    // For Chat Report with deleted parent actions, let us fetch the correct message
    if (ReportActionsUtils.isDeletedParentAction(lastVisibleAction) && !isEmptyObject(report) && isChatReport(report)) {
        const lastMessageText = getDeletedParentActionMessageForChatReport(lastVisibleAction);
        return {
            lastMessageText,
        };
    }

    // Fetch the last visible message for report represented by reportID and based on actions to merge.
    return ReportActionsUtils.getLastVisibleMessage(reportID ?? '-1', actionsToMerge);
}

/**
 * Checks if a report is waiting for the manager to complete an action.
 * Example: the assignee of an open task report or the manager of a processing expense report.
 *
 * @param [parentReportAction] - The parent report action of the report (Used to check if the task has been canceled)
 */
function isWaitingForAssigneeToCompleteAction(report: OnyxEntry<Report>, parentReportAction: OnyxEntry<ReportAction>): boolean {
    if (report?.hasOutstandingChildTask) {
        return true;
    }

    if (!report?.hasParentAccess && isReportManager(report)) {
        if (isOpenTaskReport(report, parentReportAction)) {
            return true;
        }

        if (isProcessingReport(report) && isExpenseReport(report)) {
            return true;
        }
    }

    return false;
}

function isUnreadWithMention(reportOrOption: OnyxEntry<Report> | OptionData): boolean {
    if (!reportOrOption) {
        return false;
    }
    // lastMentionedTime and lastReadTime are both datetime strings and can be compared directly
    const lastMentionedTime = reportOrOption.lastMentionedTime ?? '';
    const lastReadTime = reportOrOption.lastReadTime ?? '';
    return !!('isUnreadWithMention' in reportOrOption && reportOrOption.isUnreadWithMention) || lastReadTime < lastMentionedTime;
}

type ReasonAndReportActionThatRequiresAttention = {
    reason: ValueOf<typeof CONST.REQUIRES_ATTENTION_REASONS>;
    reportAction?: OnyxEntry<ReportAction>;
};

function getReasonAndReportActionThatRequiresAttention(
    optionOrReport: OnyxEntry<Report> | OptionData,
    parentReportAction?: OnyxEntry<ReportAction>,
): ReasonAndReportActionThatRequiresAttention | null {
    if (!optionOrReport) {
        return null;
    }

    const reportActions = ReportActionsUtils.getAllReportActions(optionOrReport.reportID);

    if (isJoinRequestInAdminRoom(optionOrReport)) {
        return {
            reason: CONST.REQUIRES_ATTENTION_REASONS.HAS_JOIN_REQUEST,
            reportAction: ReportActionsUtils.getActionableJoinRequestPendingReportAction(optionOrReport.reportID),
        };
    }

    if (
        isArchivedRoom(optionOrReport, getReportNameValuePairs(optionOrReport?.reportID)) ||
        isArchivedRoom(getReportOrDraftReport(optionOrReport.parentReportID), getReportNameValuePairs(optionOrReport?.reportID))
    ) {
        return null;
    }

    if (isUnreadWithMention(optionOrReport)) {
        return {
            reason: CONST.REQUIRES_ATTENTION_REASONS.IS_UNREAD_WITH_MENTION,
        };
    }

    if (isWaitingForAssigneeToCompleteAction(optionOrReport, parentReportAction)) {
        return {
            reason: CONST.REQUIRES_ATTENTION_REASONS.IS_WAITING_FOR_ASSIGNEE_TO_COMPLETE_ACTION,
            reportAction: Object.values(reportActions).find((action) => action.childType === CONST.REPORT.TYPE.TASK),
        };
    }

    // Has a child report that is awaiting action (e.g. approve, pay, add bank account) from current user
    if (optionOrReport.hasOutstandingChildRequest) {
        return {
            reason: CONST.REQUIRES_ATTENTION_REASONS.HAS_CHILD_REPORT_AWAITING_ACTION,
            reportAction: IOU.getIOUReportActionToApproveOrPay(optionOrReport, optionOrReport.reportID),
        };
    }

    if (hasMissingInvoiceBankAccount(optionOrReport.reportID)) {
        return {
            reason: CONST.REQUIRES_ATTENTION_REASONS.HAS_MISSING_INVOICE_BANK_ACCOUNT,
        };
    }

    if (isInvoiceRoom(optionOrReport)) {
        const reportAction = Object.values(reportActions).find(
            (action) => action.actionName === CONST.REPORT.ACTIONS.TYPE.REPORT_PREVIEW && action.childReportID && hasMissingInvoiceBankAccount(action.childReportID),
        );

        return reportAction
            ? {
                  reason: CONST.REQUIRES_ATTENTION_REASONS.HAS_MISSING_INVOICE_BANK_ACCOUNT,
                  reportAction,
              }
            : null;
    }

    return null;
}

/**
 * Determines if the option requires action from the current user. This can happen when it:
 *  - is unread and the user was mentioned in one of the unread comments
 *  - is for an outstanding task waiting on the user
 *  - has an outstanding child expense that is waiting for an action from the current user (e.g. pay, approve, add bank account)
 *  - is either the system or concierge chat, the user free trial has ended and it didn't add a payment card yet
 *
 * @param option (report or optionItem)
 * @param parentReportAction (the report action the current report is a thread of)
 */
function requiresAttentionFromCurrentUser(optionOrReport: OnyxEntry<Report> | OptionData, parentReportAction?: OnyxEntry<ReportAction>) {
    return !!getReasonAndReportActionThatRequiresAttention(optionOrReport, parentReportAction);
}

/**
 * Returns number of transactions that are nonReimbursable
 *
 */
function hasNonReimbursableTransactions(iouReportID: string | undefined): boolean {
    const transactions = reportsTransactions[iouReportID ?? ''] ?? [];
    return transactions.filter((transaction) => transaction.reimbursable === false).length > 0;
}

function getMoneyRequestSpendBreakdown(report: OnyxInputOrEntry<Report>, allReportsDict?: OnyxCollection<Report>): SpendBreakdown {
    const allAvailableReports = allReportsDict ?? ReportConnection.getAllReports();
    let moneyRequestReport;
    if (isMoneyRequestReport(report) || isInvoiceReport(report)) {
        moneyRequestReport = report;
    }
    if (allAvailableReports && report?.iouReportID) {
        moneyRequestReport = allAvailableReports[`${ONYXKEYS.COLLECTION.REPORT}${report.iouReportID}`];
    }
    if (moneyRequestReport) {
        let nonReimbursableSpend = moneyRequestReport.nonReimbursableTotal ?? 0;
        let totalSpend = moneyRequestReport.total ?? 0;

        if (nonReimbursableSpend + totalSpend !== 0) {
            // There is a possibility that if the Expense report has a negative total.
            // This is because there are instances where you can get a credit back on your card,
            // or you enter a negative expense to “offset” future expenses
            nonReimbursableSpend = isExpenseReport(moneyRequestReport) ? nonReimbursableSpend * -1 : Math.abs(nonReimbursableSpend);
            totalSpend = isExpenseReport(moneyRequestReport) ? totalSpend * -1 : Math.abs(totalSpend);

            const totalDisplaySpend = totalSpend;
            const reimbursableSpend = totalDisplaySpend - nonReimbursableSpend;

            return {
                nonReimbursableSpend,
                reimbursableSpend,
                totalDisplaySpend,
            };
        }
    }
    return {
        nonReimbursableSpend: 0,
        reimbursableSpend: 0,
        totalDisplaySpend: 0,
    };
}

/**
 * Get the title for a policy expense chat which depends on the role of the policy member seeing this report
 */
function getPolicyExpenseChatName(report: OnyxEntry<Report>, policy?: OnyxEntry<Policy>): string | undefined {
    const ownerAccountID = report?.ownerAccountID;
    const personalDetails = allPersonalDetails?.[ownerAccountID ?? -1];
    const login = personalDetails ? personalDetails.login : null;
    // eslint-disable-next-line @typescript-eslint/prefer-nullish-coalescing
    const reportOwnerDisplayName = getDisplayNameForParticipant(ownerAccountID) || login || report?.reportName;

    // If the policy expense chat is owned by this user, use the name of the policy as the report name.
    if (report?.isOwnPolicyExpenseChat) {
        return getPolicyName(report, false, policy);
    }

    let policyExpenseChatRole = 'user';
    const policyItem = allPolicies?.[`${ONYXKEYS.COLLECTION.POLICY}${report?.policyID}`];
    if (policyItem) {
        policyExpenseChatRole = policyItem.role || 'user';
    }

    // If this user is not admin and this policy expense chat has been archived because of account merging, this must be an old workspace chat
    // of the account which was merged into the current user's account. Use the name of the policy as the name of the report.
    if (isArchivedRoom(report, getReportNameValuePairs(report?.reportID))) {
        const lastAction = ReportActionsUtils.getLastVisibleAction(report?.reportID ?? '-1');
        const archiveReason = ReportActionsUtils.isClosedAction(lastAction) ? ReportActionsUtils.getOriginalMessage(lastAction)?.reason : CONST.REPORT.ARCHIVE_REASON.DEFAULT;
        if (archiveReason === CONST.REPORT.ARCHIVE_REASON.ACCOUNT_MERGED && policyExpenseChatRole !== CONST.POLICY.ROLE.ADMIN) {
            return getPolicyName(report, false, policy);
        }
    }

    // If user can see this report and they are not its owner, they must be an admin and the report name should be the name of the policy member
    return reportOwnerDisplayName;
}

function getArchiveReason(reportActions: OnyxEntry<ReportActions>): ValueOf<typeof CONST.REPORT.ARCHIVE_REASON> | undefined {
    const lastClosedReportAction = ReportActionsUtils.getLastClosedReportAction(reportActions);

    if (!lastClosedReportAction) {
        return undefined;
    }

    return ReportActionsUtils.isClosedAction(lastClosedReportAction) ? ReportActionsUtils.getOriginalMessage(lastClosedReportAction)?.reason : CONST.REPORT.ARCHIVE_REASON.DEFAULT;
}

/**
 * Given a report field, check if the field is for the report title.
 */
function isReportFieldOfTypeTitle(reportField: OnyxEntry<PolicyReportField>): boolean {
    return reportField?.type === 'formula' && reportField?.fieldID === CONST.REPORT_FIELD_TITLE_FIELD_ID;
}

/**
 * Check if Report has any held expenses
 */
function isHoldCreator(transaction: OnyxEntry<Transaction>, reportID: string): boolean {
    const holdReportAction = ReportActionsUtils.getReportAction(reportID, `${transaction?.comment?.hold ?? ''}`);
    return isActionCreator(holdReportAction);
}

/**
 * Given a report field, check if the field can be edited or not.
 * For title fields, its considered disabled if `deletable` prop is `true` (https://github.com/Expensify/App/issues/35043#issuecomment-1911275433)
 * For non title fields, its considered disabled if:
 * 1. The user is not admin of the report
 * 2. Report is settled or it is closed
 */
function isReportFieldDisabled(report: OnyxEntry<Report>, reportField: OnyxEntry<PolicyReportField>, policy: OnyxEntry<Policy>): boolean {
    const isReportSettled = isSettled(report?.reportID);
    const isReportClosed = isClosedReport(report);
    const isTitleField = isReportFieldOfTypeTitle(reportField);
    const isAdmin = isPolicyAdmin(report?.policyID ?? '-1', {[`${ONYXKEYS.COLLECTION.POLICY}${policy?.id ?? '-1'}`]: policy});
    return isTitleField ? !reportField?.deletable : !isAdmin && (isReportSettled || isReportClosed);
}

/**
 * Given a set of report fields, return the field of type formula
 */
function getFormulaTypeReportField(reportFields: Record<string, PolicyReportField>) {
    return Object.values(reportFields).find((field) => field?.type === 'formula');
}

/**
 * Given a set of report fields, return the field that refers to title
 */
function getTitleReportField(reportFields: Record<string, PolicyReportField>) {
    return Object.values(reportFields).find((field) => isReportFieldOfTypeTitle(field));
}

/**
 * Get the key for a report field
 */
function getReportFieldKey(reportFieldId: string) {
    // We don't need to add `expensify_` prefix to the title field key, because backend stored title under a unique key `text_title`,
    // and all the other report field keys are stored under `expensify_FIELD_ID`.
    if (reportFieldId === CONST.REPORT_FIELD_TITLE_FIELD_ID) {
        return reportFieldId;
    }

    return `expensify_${reportFieldId}`;
}

/**
 * Get the report fields attached to the policy given policyID
 */
function getReportFieldsByPolicyID(policyID: string): Record<string, PolicyReportField> {
    const policyReportFields = Object.entries(allPolicies ?? {}).find(([key]) => key.replace(ONYXKEYS.COLLECTION.POLICY, '') === policyID);
    const fieldList = policyReportFields?.[1]?.fieldList;

    if (!policyReportFields || !fieldList) {
        return {};
    }

    return fieldList;
}

/**
 * Get the report fields that we should display a MoneyReportView gets opened
 */

function getAvailableReportFields(report: Report, policyReportFields: PolicyReportField[]): PolicyReportField[] {
    // Get the report fields that are attached to a report. These will persist even if a field is deleted from the policy.
    const reportFields = Object.values(report.fieldList ?? {});
    const reportIsSettled = isSettled(report.reportID);

    // If the report is settled, we don't want to show any new field that gets added to the policy.
    if (reportIsSettled) {
        return reportFields;
    }

    // If the report is unsettled, we want to merge the new fields that get added to the policy with the fields that
    // are attached to the report.
    const mergedFieldIds = Array.from(new Set([...policyReportFields.map(({fieldID}) => fieldID), ...reportFields.map(({fieldID}) => fieldID)]));

    const fields = mergedFieldIds.map((id) => {
        const field = report?.fieldList?.[getReportFieldKey(id)];

        if (field) {
            return field;
        }

        const policyReportField = policyReportFields.find(({fieldID}) => fieldID === id);

        if (policyReportField) {
            return policyReportField;
        }

        return null;
    });

    return fields.filter(Boolean) as PolicyReportField[];
}

/**
 * Get the title for an IOU or expense chat which will be showing the payer and the amount
 */
function getMoneyRequestReportName(report: OnyxEntry<Report>, policy?: OnyxEntry<Policy>, invoiceReceiverPolicy?: OnyxEntry<Policy>): string {
    const isReportSettled = isSettled(report?.reportID ?? '-1');
    const reportFields = isReportSettled ? report?.fieldList : getReportFieldsByPolicyID(report?.policyID ?? '-1');
    const titleReportField = getFormulaTypeReportField(reportFields ?? {});

    if (titleReportField && report?.reportName && isPaidGroupPolicyExpenseReport(report)) {
        return report.reportName;
    }

    const moneyRequestTotal = getMoneyRequestSpendBreakdown(report).totalDisplaySpend;
    const formattedAmount = CurrencyUtils.convertToDisplayString(moneyRequestTotal, report?.currency);

    let payerOrApproverName;
    if (isExpenseReport(report)) {
        payerOrApproverName = getPolicyName(report, false, policy);
    } else if (isInvoiceReport(report)) {
        const chatReport = getReportOrDraftReport(report?.chatReportID);
        payerOrApproverName = getInvoicePayerName(chatReport, invoiceReceiverPolicy);
    } else {
        payerOrApproverName = getDisplayNameForParticipant(report?.managerID) ?? '';
    }

    const payerPaidAmountMessage = Localize.translateLocal('iou.payerPaidAmount', {
        payer: payerOrApproverName,
        amount: formattedAmount,
    });

    if (isReportApproved(report)) {
        return Localize.translateLocal('iou.managerApprovedAmount', {
            manager: payerOrApproverName,
            amount: formattedAmount,
        });
    }

    if (report?.isWaitingOnBankAccount) {
        return `${payerPaidAmountMessage} ${CONST.DOT_SEPARATOR} ${Localize.translateLocal('iou.pending')}`;
    }

    if (!isSettled(report?.reportID) && hasNonReimbursableTransactions(report?.reportID)) {
        payerOrApproverName = getDisplayNameForParticipant(report?.ownerAccountID) ?? '';
        return Localize.translateLocal('iou.payerSpentAmount', {payer: payerOrApproverName, amount: formattedAmount});
    }

    if (isProcessingReport(report) || isOpenExpenseReport(report) || isOpenInvoiceReport(report) || moneyRequestTotal === 0) {
        return Localize.translateLocal('iou.payerOwesAmount', {payer: payerOrApproverName, amount: formattedAmount});
    }

    return payerPaidAmountMessage;
}

/**
 * Gets transaction created, amount, currency, comment, and waypoints (for distance expense)
 * into a flat object. Used for displaying transactions and sending them in API commands
 */

function getTransactionDetails(transaction: OnyxInputOrEntry<Transaction>, createdDateFormat: string = CONST.DATE.FNS_FORMAT_STRING): TransactionDetails | undefined {
    if (!transaction) {
        return;
    }
    const report = getReportOrDraftReport(transaction?.reportID);
    return {
        created: TransactionUtils.getFormattedCreated(transaction, createdDateFormat),
        amount: TransactionUtils.getAmount(transaction, !isEmptyObject(report) && isExpenseReport(report)),
        taxAmount: TransactionUtils.getTaxAmount(transaction, !isEmptyObject(report) && isExpenseReport(report)),
        taxCode: TransactionUtils.getTaxCode(transaction),
        currency: TransactionUtils.getCurrency(transaction),
        comment: TransactionUtils.getDescription(transaction),
        merchant: TransactionUtils.getMerchant(transaction),
        waypoints: TransactionUtils.getWaypoints(transaction),
        customUnitRateID: TransactionUtils.getRateID(transaction),
        category: TransactionUtils.getCategory(transaction),
        billable: TransactionUtils.getBillable(transaction),
        tag: TransactionUtils.getTag(transaction),
        mccGroup: TransactionUtils.getMCCGroup(transaction),
        cardID: TransactionUtils.getCardID(transaction),
        originalAmount: TransactionUtils.getOriginalAmount(transaction),
        originalCurrency: TransactionUtils.getOriginalCurrency(transaction),
    };
}

function getTransactionCommentObject(transaction: OnyxEntry<Transaction>): Comment {
    return {
        ...transaction?.comment,
        waypoints: TransactionUtils.getWaypoints(transaction),
    };
}

/**
 * Can only edit if:
 *
 * - in case of IOU report
 *    - the current user is the requestor and is not settled yet
 * - in case of expense report
 *    - the current user is the requestor and is not settled yet
 *    - the current user is the manager of the report
 *    - or the current user is an admin on the policy the expense report is tied to
 *
 *    This is used in conjunction with canEditRestrictedField to control editing of specific fields like amount, currency, created, receipt, and distance.
 *    On its own, it only controls allowing/disallowing navigating to the editing pages or showing/hiding the 'Edit' icon on report actions
 */
function canEditMoneyRequest(reportAction: OnyxInputOrEntry<ReportAction<typeof CONST.REPORT.ACTIONS.TYPE.IOU>>, linkedTransaction?: OnyxEntry<Transaction>): boolean {
    const isDeleted = ReportActionsUtils.isDeletedAction(reportAction);

    if (isDeleted) {
        return false;
    }

    const allowedReportActionType: Array<ValueOf<typeof CONST.IOU.REPORT_ACTION_TYPE>> = [CONST.IOU.REPORT_ACTION_TYPE.TRACK, CONST.IOU.REPORT_ACTION_TYPE.CREATE];
    const originalMessage = ReportActionsUtils.getOriginalMessage(reportAction);
    const actionType = originalMessage?.type;

    if (!actionType || !allowedReportActionType.includes(actionType)) {
        return false;
    }

    const transaction = linkedTransaction ?? getLinkedTransaction(reportAction ?? undefined);

    // In case the transaction is failed to be created, we should disable editing the money request
    if (!transaction?.transactionID || (transaction?.pendingAction === CONST.RED_BRICK_ROAD_PENDING_ACTION.ADD && !isEmptyObject(transaction.errors))) {
        return false;
    }

    const moneyRequestReportID = originalMessage?.IOUReportID ?? -1;

    if (!moneyRequestReportID) {
        return actionType === CONST.IOU.REPORT_ACTION_TYPE.TRACK;
    }

    const moneyRequestReport = getReportOrDraftReport(String(moneyRequestReportID));
    const isRequestor = currentUserAccountID === reportAction?.actorAccountID;

    const isSubmitted = isProcessingReport(moneyRequestReport);
    if (isIOUReport(moneyRequestReport)) {
        return isSubmitted && isRequestor;
    }

    const policy = getPolicy(moneyRequestReport?.policyID ?? '-1');
    const isAdmin = policy?.role === CONST.POLICY.ROLE.ADMIN;
    const isManager = currentUserAccountID === moneyRequestReport?.managerID;

    if (isInvoiceReport(moneyRequestReport) && isManager) {
        return false;
    }

    // Admin & managers can always edit coding fields such as tag, category, billable, etc. As long as the report has a state higher than OPEN.
    if ((isAdmin || isManager) && !isOpenExpenseReport(moneyRequestReport)) {
        return true;
    }

    if (policy?.type === CONST.POLICY.TYPE.CORPORATE && moneyRequestReport && isSubmitted && isCurrentUserSubmitter(moneyRequestReport.reportID)) {
        const isForwarded = PolicyUtils.getSubmitToAccountID(policy, moneyRequestReport.ownerAccountID ?? -1) !== moneyRequestReport.managerID;
        return !isForwarded;
    }

    return !isReportApproved(moneyRequestReport) && !isSettled(moneyRequestReport?.reportID) && !isClosedReport(moneyRequestReport) && isRequestor;
}

/**
 * Checks if the current user can edit the provided property of an expense
 *
 */
function canEditFieldOfMoneyRequest(reportAction: OnyxInputOrEntry<ReportAction>, fieldToEdit: ValueOf<typeof CONST.EDIT_REQUEST_FIELD>): boolean {
    // A list of fields that cannot be edited by anyone, once an expense has been settled
    const restrictedFields: string[] = [
        CONST.EDIT_REQUEST_FIELD.AMOUNT,
        CONST.EDIT_REQUEST_FIELD.CURRENCY,
        CONST.EDIT_REQUEST_FIELD.MERCHANT,
        CONST.EDIT_REQUEST_FIELD.DATE,
        CONST.EDIT_REQUEST_FIELD.RECEIPT,
        CONST.EDIT_REQUEST_FIELD.DISTANCE,
        CONST.EDIT_REQUEST_FIELD.DISTANCE_RATE,
    ];

    if (!ReportActionsUtils.isMoneyRequestAction(reportAction) || !canEditMoneyRequest(reportAction)) {
        return false;
    }

    // If we're editing fields such as category, tag, description, etc. the check above should be enough for handling the permission
    if (!restrictedFields.includes(fieldToEdit)) {
        return true;
    }

    const iouMessage = ReportActionsUtils.getOriginalMessage(reportAction);
    const moneyRequestReport = ReportConnection.getAllReports()?.[`${ONYXKEYS.COLLECTION.REPORT}${iouMessage?.IOUReportID}`] ?? ({} as Report);
    const transaction = allTransactions?.[`${ONYXKEYS.COLLECTION.TRANSACTION}${iouMessage?.IOUTransactionID}`] ?? ({} as Transaction);

    if (isSettled(String(moneyRequestReport.reportID)) || isReportApproved(String(moneyRequestReport.reportID))) {
        return false;
    }

    if (
        (fieldToEdit === CONST.EDIT_REQUEST_FIELD.AMOUNT || fieldToEdit === CONST.EDIT_REQUEST_FIELD.CURRENCY || fieldToEdit === CONST.EDIT_REQUEST_FIELD.DATE) &&
        TransactionUtils.isCardTransaction(transaction)
    ) {
        return false;
    }

    const policy = getPolicy(moneyRequestReport?.policyID);
    const isAdmin = isExpenseReport(moneyRequestReport) && policy?.role === CONST.POLICY.ROLE.ADMIN;
    const isManager = isExpenseReport(moneyRequestReport) && currentUserAccountID === moneyRequestReport?.managerID;

    if ((fieldToEdit === CONST.EDIT_REQUEST_FIELD.AMOUNT || fieldToEdit === CONST.EDIT_REQUEST_FIELD.CURRENCY) && TransactionUtils.isDistanceRequest(transaction)) {
        return isAdmin || isManager;
    }

    if (fieldToEdit === CONST.EDIT_REQUEST_FIELD.RECEIPT) {
        const isRequestor = currentUserAccountID === reportAction?.actorAccountID;
        return (
            !isInvoiceReport(moneyRequestReport) &&
            !TransactionUtils.isReceiptBeingScanned(transaction) &&
            !TransactionUtils.isDistanceRequest(transaction) &&
            (isAdmin || isManager || isRequestor)
        );
    }

    if (fieldToEdit === CONST.EDIT_REQUEST_FIELD.DISTANCE_RATE) {
        // The distance rate can be modified only on the distance expense reports
        return isExpenseReport(moneyRequestReport) && TransactionUtils.isDistanceRequest(transaction);
    }

    return true;
}

/**
 * Can only edit if:
 *
 * - It was written by the current user
 * - It's an ADD_COMMENT that is not an attachment
 * - It's an expense where conditions for editability are defined in canEditMoneyRequest method
 * - It's not pending deletion
 */
function canEditReportAction(reportAction: OnyxInputOrEntry<ReportAction>): boolean {
    const isCommentOrIOU = reportAction?.actionName === CONST.REPORT.ACTIONS.TYPE.ADD_COMMENT || reportAction?.actionName === CONST.REPORT.ACTIONS.TYPE.IOU;
    const message = reportAction ? ReportActionsUtils.getReportActionMessage(reportAction) : undefined;

    return !!(
        reportAction?.actorAccountID === currentUserAccountID &&
        isCommentOrIOU &&
        (!ReportActionsUtils.isMoneyRequestAction(reportAction) || canEditMoneyRequest(reportAction)) && // Returns true for non-IOU actions
        !isReportMessageAttachment(message) &&
        ((!reportAction.isAttachmentWithText && !reportAction.isAttachmentOnly) || !reportAction.isOptimisticAction) &&
        !ReportActionsUtils.isDeletedAction(reportAction) &&
        !ReportActionsUtils.isCreatedTaskReportAction(reportAction) &&
        reportAction?.pendingAction !== CONST.RED_BRICK_ROAD_PENDING_ACTION.DELETE
    );
}

function canHoldUnholdReportAction(reportAction: OnyxInputOrEntry<ReportAction>): {canHoldRequest: boolean; canUnholdRequest: boolean} {
    if (!ReportActionsUtils.isMoneyRequestAction(reportAction)) {
        return {canHoldRequest: false, canUnholdRequest: false};
    }

    const moneyRequestReportID = ReportActionsUtils.getOriginalMessage(reportAction)?.IOUReportID ?? 0;
    const moneyRequestReport = getReportOrDraftReport(String(moneyRequestReportID));

    if (!moneyRequestReportID || !moneyRequestReport) {
        return {canHoldRequest: false, canUnholdRequest: false};
    }

    const isRequestSettled = isSettled(moneyRequestReport?.reportID);
    const isApproved = isReportApproved(moneyRequestReport);
    const transactionID = moneyRequestReport ? ReportActionsUtils.getOriginalMessage(reportAction)?.IOUTransactionID : 0;
    const transaction = allTransactions?.[`${ONYXKEYS.COLLECTION.TRANSACTION}${transactionID}`] ?? ({} as Transaction);

    const parentReportAction = isThread(moneyRequestReport)
        ? allReportActions?.[`${ONYXKEYS.COLLECTION.REPORT_ACTIONS}${moneyRequestReport.parentReportID}`]?.[moneyRequestReport.parentReportActionID]
        : undefined;

    const isRequestIOU = isIOUReport(moneyRequestReport);
    const isHoldActionCreator = isHoldCreator(transaction, reportAction.childReportID ?? '-1');

    const isTrackExpenseMoneyReport = isTrackExpenseReport(moneyRequestReport);
    const isActionOwner =
        typeof parentReportAction?.actorAccountID === 'number' &&
        typeof currentUserPersonalDetails?.accountID === 'number' &&
        parentReportAction.actorAccountID === currentUserPersonalDetails?.accountID;
    const isApprover = isMoneyRequestReport(moneyRequestReport) && moneyRequestReport?.managerID !== null && currentUserPersonalDetails?.accountID === moneyRequestReport?.managerID;
    const isAdmin = isPolicyAdmin(moneyRequestReport.policyID ?? '-1', allPolicies);
    const isOnHold = TransactionUtils.isOnHold(transaction);
    const isScanning = TransactionUtils.hasReceipt(transaction) && TransactionUtils.isReceiptBeingScanned(transaction);
    const isClosed = isClosedReport(moneyRequestReport);

    const canModifyStatus = !isTrackExpenseMoneyReport && (isAdmin || isActionOwner || isApprover);
    const canModifyUnholdStatus = !isTrackExpenseMoneyReport && (isAdmin || (isActionOwner && isHoldActionCreator) || isApprover);
    const isDeletedParentAction = isEmptyObject(parentReportAction) || ReportActionsUtils.isDeletedAction(parentReportAction);

    const canHoldOrUnholdRequest = !isRequestSettled && !isApproved && !isDeletedParentAction && !isClosed;
    const canHoldRequest = canHoldOrUnholdRequest && !isOnHold && (isRequestIOU || canModifyStatus) && !isScanning && !!transaction?.reimbursable;
    const canUnholdRequest =
        !!(canHoldOrUnholdRequest && isOnHold && !TransactionUtils.isDuplicate(transaction.transactionID, true) && (isRequestIOU ? isHoldActionCreator : canModifyUnholdStatus)) &&
        !!transaction?.reimbursable;

    return {canHoldRequest, canUnholdRequest};
}

const changeMoneyRequestHoldStatus = (reportAction: OnyxEntry<ReportAction>, backTo?: string, searchHash?: number): void => {
    if (!ReportActionsUtils.isMoneyRequestAction(reportAction)) {
        return;
    }
    const moneyRequestReportID = ReportActionsUtils.getOriginalMessage(reportAction)?.IOUReportID ?? 0;

    const moneyRequestReport = getReportOrDraftReport(String(moneyRequestReportID));
    if (!moneyRequestReportID || !moneyRequestReport) {
        return;
    }

    const transactionID = ReportActionsUtils.getOriginalMessage(reportAction)?.IOUTransactionID ?? '';
    const transaction = allTransactions?.[`${ONYXKEYS.COLLECTION.TRANSACTION}${transactionID}`] ?? ({} as Transaction);
    const isOnHold = TransactionUtils.isOnHold(transaction);
    const policy = allPolicies?.[`${ONYXKEYS.COLLECTION.POLICY}${moneyRequestReport.policyID}`] ?? null;

    if (isOnHold) {
        IOU.unholdRequest(transactionID, reportAction.childReportID ?? '', searchHash);
    } else {
        const activeRoute = encodeURIComponent(Navigation.getActiveRouteWithoutParams());
        Navigation.navigate(
            // eslint-disable-next-line @typescript-eslint/prefer-nullish-coalescing
            ROUTES.MONEY_REQUEST_HOLD_REASON.getRoute(policy?.type ?? CONST.POLICY.TYPE.PERSONAL, transactionID, reportAction.childReportID ?? '', backTo || activeRoute, searchHash),
        );
    }
};

/**
 * Gets all transactions on an IOU report with a receipt
 */
function getTransactionsWithReceipts(iouReportID: string | undefined): Transaction[] {
    const transactions = reportsTransactions[iouReportID ?? ''] ?? [];
    return transactions.filter((transaction) => TransactionUtils.hasReceipt(transaction));
}

/**
 * For report previews, we display a "Receipt scan in progress" indicator
 * instead of the report total only when we have no report total ready to show. This is the case when
 * all requests are receipts that are being SmartScanned. As soon as we have a non-receipt request,
 * or as soon as one receipt request is done scanning, we have at least one
 * "ready" expense, and we remove this indicator to show the partial report total.
 */
function areAllRequestsBeingSmartScanned(iouReportID: string, reportPreviewAction: OnyxEntry<ReportAction>): boolean {
    const transactionsWithReceipts = getTransactionsWithReceipts(iouReportID);
    // If we have more requests than requests with receipts, we have some manual requests
    if (ReportActionsUtils.getNumberOfMoneyRequests(reportPreviewAction) > transactionsWithReceipts.length) {
        return false;
    }
    return transactionsWithReceipts.every((transaction) => TransactionUtils.isReceiptBeingScanned(transaction));
}

/**
 * Get the transactions related to a report preview with receipts
 * Get the details linked to the IOU reportAction
 *
 * NOTE: This method is only meant to be used inside this action file. Do not export and use it elsewhere. Use withOnyx or Onyx.connect() instead.
 */
function getLinkedTransaction(reportAction: OnyxEntry<ReportAction | OptimisticIOUReportAction>): OnyxEntry<Transaction> {
    let transactionID = '';

    if (ReportActionsUtils.isMoneyRequestAction(reportAction)) {
        transactionID = ReportActionsUtils.getOriginalMessage(reportAction)?.IOUTransactionID ?? '-1';
    }

    return allTransactions?.[`${ONYXKEYS.COLLECTION.TRANSACTION}${transactionID}`];
}

/**
 * Check if any of the transactions in the report has required missing fields
 */
function hasMissingSmartscanFields(iouReportID: string): boolean {
    const reportTransactions = reportsTransactions[iouReportID] ?? [];

    return reportTransactions.some(TransactionUtils.hasMissingSmartscanFields);
}

/**
 * Get report action which is missing smartscan fields
 */
function getReportActionWithMissingSmartscanFields(iouReportID: string): ReportAction | undefined {
    const reportActions = Object.values(ReportActionsUtils.getAllReportActions(iouReportID));
    return reportActions.find((action) => {
        if (!ReportActionsUtils.isMoneyRequestAction(action)) {
            return false;
        }
        const transaction = getLinkedTransaction(action);
        if (isEmptyObject(transaction)) {
            return false;
        }
        if (!ReportActionsUtils.wasActionTakenByCurrentUser(action)) {
            return false;
        }
        return TransactionUtils.hasMissingSmartscanFields(transaction);
    });
}

/**
 * Check if iouReportID has required missing fields
 */
function shouldShowRBRForMissingSmartscanFields(iouReportID: string): boolean {
    return !!getReportActionWithMissingSmartscanFields(iouReportID);
}

/**
 * Given a parent IOU report action get report name for the LHN.
 */
function getTransactionReportName(reportAction: OnyxEntry<ReportAction | OptimisticIOUReportAction>): string {
    if (ReportActionsUtils.isReversedTransaction(reportAction)) {
        return Localize.translateLocal('parentReportAction.reversedTransaction');
    }

    if (ReportActionsUtils.isDeletedAction(reportAction)) {
        return Localize.translateLocal('parentReportAction.deletedExpense');
    }

    const transaction = getLinkedTransaction(reportAction);

    if (isEmptyObject(transaction)) {
        // Transaction data might be empty on app's first load, if so we fallback to Expense/Track Expense
        return ReportActionsUtils.isTrackExpenseAction(reportAction) ? Localize.translateLocal('iou.trackExpense') : Localize.translateLocal('iou.expense');
    }

    if (TransactionUtils.hasReceipt(transaction) && TransactionUtils.isReceiptBeingScanned(transaction)) {
        return Localize.translateLocal('iou.receiptScanning');
    }

    if (TransactionUtils.hasMissingSmartscanFields(transaction)) {
        return Localize.translateLocal('iou.receiptMissingDetails');
    }

    if (TransactionUtils.isFetchingWaypointsFromServer(transaction) && TransactionUtils.getMerchant(transaction) === Localize.translateLocal('iou.fieldPending')) {
        return Localize.translateLocal('iou.fieldPending');
    }

    if (ReportActionsUtils.isSentMoneyReportAction(reportAction)) {
        return getIOUReportActionDisplayMessage(reportAction as ReportAction, transaction);
    }

    const report = getReportOrDraftReport(transaction?.reportID);
    const amount = TransactionUtils.getAmount(transaction, !isEmptyObject(report) && isExpenseReport(report)) ?? 0;
    const formattedAmount = CurrencyUtils.convertToDisplayString(amount, TransactionUtils.getCurrency(transaction)) ?? '';
    const comment = (!TransactionUtils.isMerchantMissing(transaction) ? TransactionUtils.getMerchant(transaction) : TransactionUtils.getDescription(transaction)) ?? '';
    if (ReportActionsUtils.isTrackExpenseAction(reportAction)) {
        return Localize.translateLocal('iou.threadTrackReportName', {formattedAmount, comment});
    }
    return Localize.translateLocal('iou.threadExpenseReportName', {formattedAmount, comment});
}

/**
 * Get expense message for an IOU report
 *
 * @param [iouReportAction] This is always an IOU action. When necessary, report preview actions will be unwrapped and the child iou report action is passed here (the original report preview
 *     action will be passed as `originalReportAction` in this case).
 * @param [originalReportAction] This can be either a report preview action or the IOU action. This will be the original report preview action in cases where `iouReportAction` was unwrapped
 *     from a report preview action. Otherwise, it will be the same as `iouReportAction`.
 */
function getReportPreviewMessage(
    reportOrID: OnyxInputOrEntry<Report> | string,
    iouReportAction: OnyxInputOrEntry<ReportAction> = null,
    shouldConsiderScanningReceiptOrPendingRoute = false,
    isPreviewMessageForParentChatReport = false,
    policy?: OnyxInputOrEntry<Policy>,
    isForListPreview = false,
    originalReportAction: OnyxInputOrEntry<ReportAction> = iouReportAction,
): string {
    const report = typeof reportOrID === 'string' ? ReportConnection.getAllReports()?.[`${ONYXKEYS.COLLECTION.REPORT}${reportOrID}`] : reportOrID;
    const reportActionMessage = ReportActionsUtils.getReportActionHtml(iouReportAction);

    if (isEmptyObject(report) || !report?.reportID) {
        // The iouReport is not found locally after SignIn because the OpenApp API won't return iouReports if they're settled
        // As a temporary solution until we know how to solve this the best, we just use the message that returned from BE
        return reportActionMessage;
    }

    if (!isEmptyObject(iouReportAction) && !isIOUReport(report) && iouReportAction && ReportActionsUtils.isSplitBillAction(iouReportAction)) {
        // This covers group chats where the last action is a split expense action
        const linkedTransaction = getLinkedTransaction(iouReportAction);
        if (isEmptyObject(linkedTransaction)) {
            return reportActionMessage;
        }

        if (!isEmptyObject(linkedTransaction)) {
            if (TransactionUtils.isReceiptBeingScanned(linkedTransaction)) {
                return Localize.translateLocal('iou.receiptScanning');
            }

            if (TransactionUtils.hasMissingSmartscanFields(linkedTransaction)) {
                return Localize.translateLocal('iou.receiptMissingDetails');
            }

            const amount = TransactionUtils.getAmount(linkedTransaction, !isEmptyObject(report) && isExpenseReport(report)) ?? 0;
            const formattedAmount = CurrencyUtils.convertToDisplayString(amount, TransactionUtils.getCurrency(linkedTransaction)) ?? '';
            return Localize.translateLocal('iou.didSplitAmount', {formattedAmount, comment: TransactionUtils.getDescription(linkedTransaction) ?? ''});
        }
    }

    if (!isEmptyObject(iouReportAction) && !isIOUReport(report) && iouReportAction && ReportActionsUtils.isTrackExpenseAction(iouReportAction)) {
        // This covers group chats where the last action is a track expense action
        const linkedTransaction = getLinkedTransaction(iouReportAction);
        if (isEmptyObject(linkedTransaction)) {
            return reportActionMessage;
        }

        if (!isEmptyObject(linkedTransaction)) {
            if (TransactionUtils.isReceiptBeingScanned(linkedTransaction)) {
                return Localize.translateLocal('iou.receiptScanning');
            }

            if (TransactionUtils.hasMissingSmartscanFields(linkedTransaction)) {
                return Localize.translateLocal('iou.receiptMissingDetails');
            }

            const amount = TransactionUtils.getAmount(linkedTransaction, !isEmptyObject(report) && isExpenseReport(report)) ?? 0;
            const formattedAmount = CurrencyUtils.convertToDisplayString(amount, TransactionUtils.getCurrency(linkedTransaction)) ?? '';
            return Localize.translateLocal('iou.trackedAmount', {formattedAmount, comment: TransactionUtils.getDescription(linkedTransaction) ?? ''});
        }
    }

    const containsNonReimbursable = hasNonReimbursableTransactions(report.reportID);
    const totalAmount = getMoneyRequestSpendBreakdown(report).totalDisplaySpend;

    const policyName = getPolicyName(report, false, policy);
    const payerName = isExpenseReport(report) ? policyName : getDisplayNameForParticipant(report.managerID, !isPreviewMessageForParentChatReport);

    const formattedAmount = CurrencyUtils.convertToDisplayString(totalAmount, report.currency);

    if (isReportApproved(report) && isPaidGroupPolicy(report)) {
        return Localize.translateLocal('iou.managerApprovedAmount', {
            manager: payerName ?? '',
            amount: formattedAmount,
        });
    }

    let linkedTransaction;
    if (!isEmptyObject(iouReportAction) && shouldConsiderScanningReceiptOrPendingRoute && iouReportAction && ReportActionsUtils.isMoneyRequestAction(iouReportAction)) {
        linkedTransaction = getLinkedTransaction(iouReportAction);
    }

    if (!isEmptyObject(linkedTransaction) && TransactionUtils.hasReceipt(linkedTransaction) && TransactionUtils.isReceiptBeingScanned(linkedTransaction)) {
        return Localize.translateLocal('iou.receiptScanning');
    }

    if (!isEmptyObject(linkedTransaction) && TransactionUtils.isFetchingWaypointsFromServer(linkedTransaction) && !TransactionUtils.getAmount(linkedTransaction)) {
        return Localize.translateLocal('iou.fieldPending');
    }

    const originalMessage = !isEmptyObject(iouReportAction) && ReportActionsUtils.isMoneyRequestAction(iouReportAction) ? ReportActionsUtils.getOriginalMessage(iouReportAction) : undefined;

    // Show Paid preview message if it's settled or if the amount is paid & stuck at receivers end for only chat reports.
    if (isSettled(report.reportID) || (report.isWaitingOnBankAccount && isPreviewMessageForParentChatReport)) {
        // A settled report preview message can come in three formats "paid ... elsewhere" or "paid ... with Expensify"
        let translatePhraseKey: TranslationPaths = 'iou.paidElsewhereWithAmount';
        if (isPreviewMessageForParentChatReport) {
            translatePhraseKey = 'iou.payerPaidAmount';
        } else if (
            [CONST.IOU.PAYMENT_TYPE.VBBA, CONST.IOU.PAYMENT_TYPE.EXPENSIFY].some((paymentType) => paymentType === originalMessage?.paymentType) ||
            !!reportActionMessage.match(/ (with Expensify|using Expensify)$/) ||
            report.isWaitingOnBankAccount
        ) {
            translatePhraseKey = 'iou.paidWithExpensifyWithAmount';
            if (originalMessage?.automaticAction) {
                translatePhraseKey = 'iou.automaticallyPaidWithExpensify';
            }
        }

        let actualPayerName = report.managerID === currentUserAccountID ? '' : getDisplayNameForParticipant(report.managerID, true);
        actualPayerName = actualPayerName && isForListPreview && !isPreviewMessageForParentChatReport ? `${actualPayerName}:` : actualPayerName;
        const payerDisplayName = isPreviewMessageForParentChatReport ? payerName : actualPayerName;

        return Localize.translateLocal(translatePhraseKey, {amount: formattedAmount, payer: payerDisplayName ?? ''});
    }

    if (report.isWaitingOnBankAccount) {
        const submitterDisplayName = getDisplayNameForParticipant(report.ownerAccountID ?? -1, true) ?? '';
        return Localize.translateLocal('iou.waitingOnBankAccount', {submitterDisplayName});
    }

    const lastActorID = iouReportAction?.actorAccountID;
    let amount = originalMessage?.amount;
    let currency = originalMessage?.currency ? originalMessage?.currency : report.currency;

    if (!isEmptyObject(linkedTransaction)) {
        amount = TransactionUtils.getAmount(linkedTransaction, isExpenseReport(report));
        currency = TransactionUtils.getCurrency(linkedTransaction);
    }

    if (isEmptyObject(linkedTransaction) && !isEmptyObject(iouReportAction)) {
        linkedTransaction = getLinkedTransaction(iouReportAction);
    }

    let comment = !isEmptyObject(linkedTransaction) ? TransactionUtils.getDescription(linkedTransaction) : undefined;
    if (!isEmptyObject(originalReportAction) && ReportActionsUtils.isReportPreviewAction(originalReportAction) && ReportActionsUtils.getNumberOfMoneyRequests(originalReportAction) !== 1) {
        comment = undefined;
    }

    // if we have the amount in the originalMessage and lastActorID, we can use that to display the preview message for the latest expense
    if (amount !== undefined && lastActorID && !isPreviewMessageForParentChatReport) {
        const amountToDisplay = CurrencyUtils.convertToDisplayString(Math.abs(amount), currency);

        // We only want to show the actor name in the preview if it's not the current user who took the action
        const requestorName = lastActorID && lastActorID !== currentUserAccountID ? getDisplayNameForParticipant(lastActorID, !isPreviewMessageForParentChatReport) : '';
        return `${requestorName ? `${requestorName}: ` : ''}${Localize.translateLocal('iou.submittedAmount', {formattedAmount: amountToDisplay, comment})}`;
    }

    if (containsNonReimbursable) {
        return Localize.translateLocal('iou.payerSpentAmount', {payer: getDisplayNameForParticipant(report.ownerAccountID) ?? '', amount: formattedAmount});
    }

    return Localize.translateLocal('iou.payerOwesAmount', {payer: payerName ?? '', amount: formattedAmount, comment});
}

/**
 * Given the updates user made to the expense, compose the originalMessage
 * object of the modified expense action.
 *
 * At the moment, we only allow changing one transaction field at a time.
 */
function getModifiedExpenseOriginalMessage(
    oldTransaction: OnyxInputOrEntry<Transaction>,
    transactionChanges: TransactionChanges,
    isFromExpenseReport: boolean,
    policy: OnyxInputOrEntry<Policy>,
    updatedTransaction?: OnyxInputOrEntry<Transaction>,
): OriginalMessageModifiedExpense {
    const originalMessage: OriginalMessageModifiedExpense = {};
    // Remark: Comment field is the only one which has new/old prefixes for the keys (newComment/ oldComment),
    // all others have old/- pattern such as oldCreated/created
    if ('comment' in transactionChanges) {
        originalMessage.oldComment = TransactionUtils.getDescription(oldTransaction);
        originalMessage.newComment = transactionChanges?.comment;
    }
    if ('created' in transactionChanges) {
        originalMessage.oldCreated = TransactionUtils.getFormattedCreated(oldTransaction);
        originalMessage.created = transactionChanges?.created;
    }
    if ('merchant' in transactionChanges) {
        originalMessage.oldMerchant = TransactionUtils.getMerchant(oldTransaction);
        originalMessage.merchant = transactionChanges?.merchant;
    }

    // The amount is always a combination of the currency and the number value so when one changes we need to store both
    // to match how we handle the modified expense action in oldDot
    const didAmountOrCurrencyChange = 'amount' in transactionChanges || 'currency' in transactionChanges;
    if (didAmountOrCurrencyChange) {
        originalMessage.oldAmount = TransactionUtils.getAmount(oldTransaction, isFromExpenseReport);
        originalMessage.amount = transactionChanges?.amount ?? transactionChanges.oldAmount;
        originalMessage.oldCurrency = TransactionUtils.getCurrency(oldTransaction);
        originalMessage.currency = transactionChanges?.currency ?? transactionChanges.oldCurrency;
    }

    if ('category' in transactionChanges) {
        originalMessage.oldCategory = TransactionUtils.getCategory(oldTransaction);
        originalMessage.category = transactionChanges?.category;
    }

    if ('tag' in transactionChanges) {
        originalMessage.oldTag = TransactionUtils.getTag(oldTransaction);
        originalMessage.tag = transactionChanges?.tag;
    }

    // We only want to display a tax rate update system message when tax rate is updated by user.
    // Tax rate can change as a result of currency update. In such cases, we want to skip displaying a system message, as discussed.
    const didTaxCodeChange = 'taxCode' in transactionChanges;
    if (didTaxCodeChange && !didAmountOrCurrencyChange) {
        originalMessage.oldTaxRate = policy?.taxRates?.taxes[TransactionUtils.getTaxCode(oldTransaction)]?.value;
        originalMessage.taxRate = transactionChanges?.taxCode && policy?.taxRates?.taxes[transactionChanges?.taxCode]?.value;
    }

    // We only want to display a tax amount update system message when tax amount is updated by user.
    // Tax amount can change as a result of amount, currency or tax rate update. In such cases, we want to skip displaying a system message, as discussed.
    if ('taxAmount' in transactionChanges && !(didAmountOrCurrencyChange || didTaxCodeChange)) {
        originalMessage.oldTaxAmount = TransactionUtils.getTaxAmount(oldTransaction, isFromExpenseReport);
        originalMessage.taxAmount = transactionChanges?.taxAmount;
        originalMessage.currency = TransactionUtils.getCurrency(oldTransaction);
    }

    if ('billable' in transactionChanges) {
        const oldBillable = TransactionUtils.getBillable(oldTransaction);
        originalMessage.oldBillable = oldBillable ? Localize.translateLocal('common.billable').toLowerCase() : Localize.translateLocal('common.nonBillable').toLowerCase();
        originalMessage.billable = transactionChanges?.billable ? Localize.translateLocal('common.billable').toLowerCase() : Localize.translateLocal('common.nonBillable').toLowerCase();
    }

    if ('customUnitRateID' in transactionChanges && updatedTransaction?.comment?.customUnit?.customUnitRateID) {
        originalMessage.oldAmount = TransactionUtils.getAmount(oldTransaction, isFromExpenseReport);
        originalMessage.oldCurrency = TransactionUtils.getCurrency(oldTransaction);
        originalMessage.oldMerchant = TransactionUtils.getMerchant(oldTransaction);

        const modifiedDistanceFields = TransactionUtils.calculateAmountForUpdatedWaypointOrRate(updatedTransaction, transactionChanges, policy, isFromExpenseReport);

        // For the originalMessage, we should use the non-negative amount, similar to what TransactionUtils.getAmount does for oldAmount
        originalMessage.amount = Math.abs(modifiedDistanceFields.modifiedAmount);
        originalMessage.currency = modifiedDistanceFields.modifiedCurrency ?? CONST.CURRENCY.USD;
        originalMessage.merchant = modifiedDistanceFields.modifiedMerchant;
    }

    return originalMessage;
}

/**
 * Check if original message is an object and can be used as a ChangeLog type
 * @param originalMessage
 */
function isChangeLogObject(originalMessage?: OriginalMessageChangeLog): OriginalMessageChangeLog | undefined {
    if (originalMessage && typeof originalMessage === 'object') {
        return originalMessage;
    }
    return undefined;
}

/**
 * Build invited usernames for admin chat threads
 * @param parentReportAction
 * @param parentReportActionMessage
 */
function getAdminRoomInvitedParticipants(parentReportAction: OnyxEntry<ReportAction>, parentReportActionMessage: string) {
    if (isEmptyObject(parentReportAction)) {
        return parentReportActionMessage || Localize.translateLocal('parentReportAction.deletedMessage');
    }
    if (!ReportActionsUtils.getOriginalMessage(parentReportAction)) {
        return parentReportActionMessage || Localize.translateLocal('parentReportAction.deletedMessage');
    }
    if (!ReportActionsUtils.isPolicyChangeLogAction(parentReportAction) || !ReportActionsUtils.isRoomChangeLogAction(parentReportAction)) {
        return parentReportActionMessage || Localize.translateLocal('parentReportAction.deletedMessage');
    }

    const originalMessage = isChangeLogObject(ReportActionsUtils.getOriginalMessage(parentReportAction));
    const participantAccountIDs = originalMessage?.targetAccountIDs ?? [];

    const participants = participantAccountIDs.map((id: number) => {
        const name = getDisplayNameForParticipant(id);
        if (name && name?.length > 0) {
            return name;
        }
        return Localize.translateLocal('common.hidden');
    });
    const users = participants.length > 1 ? participants.join(` ${Localize.translateLocal('common.and')} `) : participants.at(0);
    if (!users) {
        return parentReportActionMessage;
    }
    const actionType = parentReportAction.actionName;
    const isInviteAction = actionType === CONST.REPORT.ACTIONS.TYPE.ROOM_CHANGE_LOG.INVITE_TO_ROOM || actionType === CONST.REPORT.ACTIONS.TYPE.POLICY_CHANGE_LOG.INVITE_TO_ROOM;

    const verbKey = isInviteAction ? 'workspace.invite.invited' : 'workspace.invite.removed';
    const prepositionKey = isInviteAction ? 'workspace.invite.to' : 'workspace.invite.from';

    const verb = Localize.translateLocal(verbKey);
    const preposition = Localize.translateLocal(prepositionKey);

    const roomName = originalMessage?.roomName ?? '';

    return roomName ? `${verb} ${users} ${preposition} ${roomName}` : `${verb} ${users}`;
}

/**
 * Get the invoice payer name based on its type:
 * - Individual - a receiver display name.
 * - Policy - a receiver policy name.
 */
function getInvoicePayerName(report: OnyxEntry<Report>, invoiceReceiverPolicy?: OnyxEntry<Policy>): string {
    const invoiceReceiver = report?.invoiceReceiver;
    const isIndividual = invoiceReceiver?.type === CONST.REPORT.INVOICE_RECEIVER_TYPE.INDIVIDUAL;

    if (isIndividual) {
        return PersonalDetailsUtils.getDisplayNameOrDefault(allPersonalDetails?.[invoiceReceiver.accountID]);
    }

    return getPolicyName(report, false, invoiceReceiverPolicy ?? allPolicies?.[`${ONYXKEYS.COLLECTION.POLICY}${invoiceReceiver?.policyID}`]);
}

/**
 * Parse html of reportAction into text
 */
function parseReportActionHtmlToText(reportAction: OnyxEntry<ReportAction>, reportID: string, childReportID?: string): string {
    if (!reportAction) {
        return '';
    }
    const key = `${reportID}_${reportAction.reportActionID}_${reportAction.lastModified}`;
    const cachedText = parsedReportActionMessageCache[key];
    if (cachedText !== undefined) {
        return cachedText;
    }

    const {html, text} = ReportActionsUtils.getReportActionMessage(reportAction) ?? {};

    if (!html) {
        return text ?? '';
    }

    const mentionReportRegex = /<mention-report reportID="(\d+)" *\/>/gi;
    const matches = html.matchAll(mentionReportRegex);

    const reportIDToName: Record<string, string> = {};
    for (const match of matches) {
        if (match[1] !== childReportID) {
            // eslint-disable-next-line @typescript-eslint/no-use-before-define
            reportIDToName[match[1]] = getReportName(getReportOrDraftReport(match[1])) ?? '';
        }
    }

    const mentionUserRegex = /<mention-user accountID="(\d+)" *\/>/gi;
    const accountIDToName: Record<string, string> = {};
    const accountIDs = Array.from(html.matchAll(mentionUserRegex), (mention) => Number(mention[1]));
    const logins = PersonalDetailsUtils.getLoginsByAccountIDs(accountIDs);
    accountIDs.forEach((id, index) => (accountIDToName[id] = logins.at(index) ?? ''));

    const textMessage = Str.removeSMSDomain(Parser.htmlToText(html, {reportIDToName, accountIDToName}));
    parsedReportActionMessageCache[key] = textMessage;

    return textMessage;
}

/**
 * Get the report action message for a report action.
 */
function getReportActionMessage(reportAction: OnyxEntry<ReportAction>, reportID?: string, childReportID?: string) {
    if (isEmptyObject(reportAction)) {
        return '';
    }
    if (reportAction.actionName === CONST.REPORT.ACTIONS.TYPE.HOLD) {
        return Localize.translateLocal('iou.heldExpense');
    }

    if (reportAction.actionName === CONST.REPORT.ACTIONS.TYPE.EXPORTED_TO_INTEGRATION) {
        return ReportActionsUtils.getExportIntegrationLastMessageText(reportAction);
    }

    if (reportAction.actionName === CONST.REPORT.ACTIONS.TYPE.UNHOLD) {
        return Localize.translateLocal('iou.unheldExpense');
    }
    if (ReportActionsUtils.isApprovedOrSubmittedReportAction(reportAction)) {
        return ReportActionsUtils.getReportActionMessageText(reportAction);
    }
    if (ReportActionsUtils.isReimbursementQueuedAction(reportAction)) {
        return getReimbursementQueuedActionMessage(reportAction, getReportOrDraftReport(reportID), false);
    }

    return parseReportActionHtmlToText(reportAction, reportID ?? '', childReportID);
}

/**
 * Get the title for an invoice room.
 */
function getInvoicesChatName(report: OnyxEntry<Report>, receiverPolicy: OnyxEntry<Policy>): string {
    const invoiceReceiver = report?.invoiceReceiver;
    const isIndividual = invoiceReceiver?.type === CONST.REPORT.INVOICE_RECEIVER_TYPE.INDIVIDUAL;
    const invoiceReceiverAccountID = isIndividual ? invoiceReceiver.accountID : -1;
    const invoiceReceiverPolicyID = isIndividual ? '' : invoiceReceiver?.policyID ?? '-1';
    const invoiceReceiverPolicy = receiverPolicy ?? getPolicy(invoiceReceiverPolicyID);
    const isCurrentUserReceiver = (isIndividual && invoiceReceiverAccountID === currentUserAccountID) || (!isIndividual && PolicyUtils.isPolicyAdmin(invoiceReceiverPolicy));

    if (isCurrentUserReceiver) {
        return getPolicyName(report);
    }

    if (isIndividual) {
        return PersonalDetailsUtils.getDisplayNameOrDefault(allPersonalDetails?.[invoiceReceiverAccountID]);
    }

    return getPolicyName(report, false, invoiceReceiverPolicy);
}

const reportNameCache = new Map<string, {lastVisibleActionCreated: string; reportName: string}>();

/**
 * Get a cache key for the report name.
 */
const getCacheKey = (report: OnyxEntry<Report>): string => `${report?.reportID}-${report?.lastVisibleActionCreated}-${report?.reportName}`;

/**
 * Get the title for a report.
 */
function getReportName(
    report: OnyxEntry<Report>,
    policy?: OnyxEntry<Policy>,
    parentReportActionParam?: OnyxInputOrEntry<ReportAction>,
    personalDetails?: Partial<PersonalDetailsList>,
    invoiceReceiverPolicy?: OnyxEntry<Policy>,
): string {
    const reportID = report?.reportID;
    const cacheKey = getCacheKey(report);

    if (reportID) {
        const reportNameFromCache = reportNameCache.get(cacheKey);

        if (reportNameFromCache?.reportName && reportNameFromCache.reportName === report?.reportName && reportNameFromCache.reportName !== CONST.REPORT.DEFAULT_REPORT_NAME) {
            return reportNameFromCache.reportName;
        }
    }

    let formattedName: string | undefined;
    let parentReportAction: OnyxEntry<ReportAction>;
    if (parentReportActionParam) {
        parentReportAction = parentReportActionParam;
    } else {
        parentReportAction = isThread(report) ? allReportActions?.[`${ONYXKEYS.COLLECTION.REPORT_ACTIONS}${report.parentReportID}`]?.[report.parentReportActionID] : undefined;
    }
    const parentReportActionMessage = ReportActionsUtils.getReportActionMessage(parentReportAction);

    if (
        ReportActionsUtils.isActionOfType(parentReportAction, CONST.REPORT.ACTIONS.TYPE.SUBMITTED) ||
        ReportActionsUtils.isActionOfType(parentReportAction, CONST.REPORT.ACTIONS.TYPE.SUBMITTED_AND_CLOSED)
    ) {
        const {harvesting} = ReportActionsUtils.getOriginalMessage(parentReportAction) ?? {};
        if (harvesting) {
            return Parser.htmlToText(getReportAutomaticallySubmittedMessage(parentReportAction));
        }
        return getIOUSubmittedMessage(parentReportAction);
    }
    if (ReportActionsUtils.isActionOfType(parentReportAction, CONST.REPORT.ACTIONS.TYPE.FORWARDED)) {
        const {automaticAction} = ReportActionsUtils.getOriginalMessage(parentReportAction) ?? {};
        if (automaticAction) {
            return Parser.htmlToText(getReportAutomaticallyForwardedMessage(parentReportAction, reportID));
        }
        return getIOUForwardedMessage(parentReportAction, report);
    }
    if (parentReportAction?.actionName === CONST.REPORT.ACTIONS.TYPE.REJECTED) {
        return getRejectedReportMessage();
    }
<<<<<<< HEAD

    if (ReportActionsUtils.isUnapprovedOrApprovedAction(parentReportAction)) {
        return getIOUUnapprovedOrApprovedMessage(parentReportAction);
=======
    if (ReportActionsUtils.isActionOfType(parentReportAction, CONST.REPORT.ACTIONS.TYPE.APPROVED)) {
        const {automaticAction} = ReportActionsUtils.getOriginalMessage(parentReportAction) ?? {};
        if (automaticAction) {
            return Parser.htmlToText(getReportAutomaticallyApprovedMessage(parentReportAction));
        }
        return getIOUApprovedMessage(parentReportAction);
>>>>>>> 6556e9a3
    }

    if (isChatThread(report)) {
        if (!isEmptyObject(parentReportAction) && ReportActionsUtils.isTransactionThread(parentReportAction)) {
            formattedName = getTransactionReportName(parentReportAction);
            if (isArchivedRoom(report, getReportNameValuePairs(report?.reportID))) {
                formattedName += ` (${Localize.translateLocal('common.archived')})`;
            }
            return formatReportLastMessageText(formattedName);
        }

        if (!isEmptyObject(parentReportAction) && ReportActionsUtils.isOldDotReportAction(parentReportAction)) {
            return ReportActionsUtils.getMessageOfOldDotReportAction(parentReportAction);
        }

        if (parentReportActionMessage?.isDeletedParentAction) {
            return Localize.translateLocal('parentReportAction.deletedMessage');
        }

        const isAttachment = ReportActionsUtils.isReportActionAttachment(!isEmptyObject(parentReportAction) ? parentReportAction : undefined);
        const reportActionMessage = getReportActionMessage(parentReportAction, report?.parentReportID, report?.reportID ?? '').replace(/(\n+|\r\n|\n|\r)/gm, ' ');
        if (isAttachment && reportActionMessage) {
            return `[${Localize.translateLocal('common.attachment')}]`;
        }
        if (
            parentReportActionMessage?.moderationDecision?.decision === CONST.MODERATION.MODERATOR_DECISION_PENDING_HIDE ||
            parentReportActionMessage?.moderationDecision?.decision === CONST.MODERATION.MODERATOR_DECISION_HIDDEN ||
            parentReportActionMessage?.moderationDecision?.decision === CONST.MODERATION.MODERATOR_DECISION_PENDING_REMOVE
        ) {
            return Localize.translateLocal('parentReportAction.hiddenMessage');
        }
        if (isAdminRoom(report) || isUserCreatedPolicyRoom(report)) {
            return getAdminRoomInvitedParticipants(parentReportAction, reportActionMessage);
        }
        if (reportActionMessage && isArchivedRoom(report, getReportNameValuePairs(report?.reportID))) {
            return `${reportActionMessage} (${Localize.translateLocal('common.archived')})`;
        }
        if (!isEmptyObject(parentReportAction) && ReportActionsUtils.isModifiedExpenseAction(parentReportAction)) {
            const modifiedMessage = ModifiedExpenseMessage.getForReportAction(report?.reportID, parentReportAction);
            return formatReportLastMessageText(modifiedMessage);
        }
        if (isTripRoom(report)) {
            return report?.reportName ?? '';
        }

        if (ReportActionsUtils.isCardIssuedAction(parentReportAction)) {
            return ReportActionsUtils.getCardIssuedMessage(parentReportAction);
        }
        return reportActionMessage;
    }

    if (isClosedExpenseReportWithNoExpenses(report)) {
        return Localize.translateLocal('parentReportAction.deletedReport');
    }

    if (isTaskReport(report) && isCanceledTaskReport(report, parentReportAction)) {
        return Localize.translateLocal('parentReportAction.deletedTask');
    }

    if (isGroupChat(report)) {
        return getGroupChatName(undefined, true, report) ?? '';
    }

    if (isChatRoom(report) || isTaskReport(report)) {
        formattedName = report?.reportName;
    }

    if (isPolicyExpenseChat(report)) {
        formattedName = getPolicyExpenseChatName(report, policy);
    }

    if (isMoneyRequestReport(report)) {
        formattedName = getMoneyRequestReportName(report, policy);
    }

    if (isInvoiceReport(report)) {
        formattedName = getMoneyRequestReportName(report, policy, invoiceReceiverPolicy);
    }

    if (isInvoiceRoom(report)) {
        formattedName = getInvoicesChatName(report, invoiceReceiverPolicy);
    }

    if (isArchivedRoom(report, getReportNameValuePairs(report?.reportID))) {
        formattedName += ` (${Localize.translateLocal('common.archived')})`;
    }

    if (isSelfDM(report)) {
        formattedName = getDisplayNameForParticipant(currentUserAccountID, undefined, undefined, true, personalDetails);
    }

    if (formattedName) {
        if (reportID) {
            reportNameCache.set(cacheKey, {lastVisibleActionCreated: report?.lastVisibleActionCreated ?? '', reportName: formattedName});
        }

        return formatReportLastMessageText(formattedName);
    }

    // Not a room or PolicyExpenseChat, generate title from first 5 other participants
    const participantsWithoutCurrentUser: number[] = [];
    Object.keys(report?.participants ?? {}).forEach((accountID) => {
        const accID = Number(accountID);
        if (accID !== currentUserAccountID && participantsWithoutCurrentUser.length < 5) {
            participantsWithoutCurrentUser.push(accID);
        }
    });
    const isMultipleParticipantReport = participantsWithoutCurrentUser.length > 1;
    const participantNames = participantsWithoutCurrentUser.map((accountID) => getDisplayNameForParticipant(accountID, isMultipleParticipantReport, true, false, personalDetails)).join(', ');
    formattedName = participantNames;

    if (reportID) {
        reportNameCache.set(cacheKey, {lastVisibleActionCreated: report?.lastVisibleActionCreated ?? '', reportName: formattedName});
    }

    return formattedName;
}

/**
 * Get the payee name given a report.
 */
function getPayeeName(report: OnyxEntry<Report>): string | undefined {
    if (isEmptyObject(report)) {
        return undefined;
    }

    const participantsWithoutCurrentUser = Object.keys(report?.participants ?? {})
        .map(Number)
        .filter((accountID) => accountID !== currentUserAccountID);

    if (participantsWithoutCurrentUser.length === 0) {
        return undefined;
    }
    return getDisplayNameForParticipant(participantsWithoutCurrentUser.at(0), true);
}

/**
 * Get either the policyName or domainName the chat is tied to
 */
function getChatRoomSubtitle(report: OnyxEntry<Report>): string | undefined {
    if (isChatThread(report)) {
        return '';
    }
    if (isSelfDM(report)) {
        return Localize.translateLocal('reportActionsView.yourSpace');
    }
    if (isInvoiceRoom(report)) {
        return Localize.translateLocal('workspace.common.invoices');
    }
    if (!isDefaultRoom(report) && !isUserCreatedPolicyRoom(report) && !isPolicyExpenseChat(report)) {
        return '';
    }
    if (getChatType(report) === CONST.REPORT.CHAT_TYPE.DOMAIN_ALL) {
        // The domainAll rooms are just #domainName, so we ignore the prefix '#' to get the domainName
        return report?.reportName?.substring(1) ?? '';
    }
    if ((isPolicyExpenseChat(report) && !!report?.isOwnPolicyExpenseChat) || isExpenseReport(report)) {
        return Localize.translateLocal('workspace.common.workspace');
    }
    if (isArchivedRoom(report, getReportNameValuePairs(report?.reportID))) {
        return report?.oldPolicyName ?? '';
    }
    return getPolicyName(report);
}

/**
 * Get pending members for reports
 */
function getPendingChatMembers(accountIDs: number[], previousPendingChatMembers: PendingChatMember[], pendingAction: PendingAction): PendingChatMember[] {
    const pendingChatMembers = accountIDs.map((accountID) => ({accountID: accountID.toString(), pendingAction}));
    return [...previousPendingChatMembers, ...pendingChatMembers];
}

/**
 * Gets the parent navigation subtitle for the report
 */
function getParentNavigationSubtitle(report: OnyxEntry<Report>, invoiceReceiverPolicy?: OnyxEntry<Policy>): ParentNavigationSummaryParams {
    const parentReport = getParentReport(report);
    if (isEmptyObject(parentReport)) {
        return {};
    }

    if (isInvoiceReport(report) || isInvoiceRoom(parentReport)) {
        let reportName = `${getPolicyName(parentReport)} & ${getInvoicePayerName(parentReport, invoiceReceiverPolicy)}`;

        if (isArchivedRoom(parentReport, getReportNameValuePairs(parentReport?.reportID))) {
            reportName += ` (${Localize.translateLocal('common.archived')})`;
        }

        return {
            reportName,
        };
    }

    return {
        reportName: getReportName(parentReport),
        workspaceName: getPolicyName(parentReport, true),
    };
}

/**
 * Navigate to the details page of a given report
 */
function navigateToDetailsPage(report: OnyxEntry<Report>, backTo?: string) {
    const isSelfDMReport = isSelfDM(report);
    const isOneOnOneChatReport = isOneOnOneChat(report);
    const participantAccountID = getParticipantsAccountIDsForDisplay(report);

    if (isSelfDMReport || isOneOnOneChatReport) {
        Navigation.navigate(ROUTES.PROFILE.getRoute(participantAccountID.at(0), backTo));
        return;
    }

    if (report?.reportID) {
        Navigation.navigate(ROUTES.REPORT_WITH_ID_DETAILS.getRoute(report?.reportID, backTo));
    }
}

/**
 * Go back to the details page of a given report
 */
function goBackToDetailsPage(report: OnyxEntry<Report>, backTo?: string) {
    const isOneOnOneChatReport = isOneOnOneChat(report);
    const participantAccountID = getParticipantsAccountIDsForDisplay(report);

    if (isOneOnOneChatReport) {
        Navigation.goBack(ROUTES.PROFILE.getRoute(participantAccountID.at(0), backTo));
        return;
    }

    Navigation.goBack(ROUTES.REPORT_SETTINGS.getRoute(report?.reportID ?? '-1', backTo));
}

function navigateBackAfterDeleteTransaction(backRoute: Route | undefined, isFromRHP?: boolean) {
    if (!backRoute) {
        return;
    }
    const topmostCentralPaneRoute = Navigation.getTopMostCentralPaneRouteFromRootState();
    if (topmostCentralPaneRoute?.name === SCREENS.SEARCH.CENTRAL_PANE) {
        Navigation.dismissModal();
        return;
    }
    if (isFromRHP) {
        Navigation.dismissModal();
    }
    Navigation.isNavigationReady().then(() => {
        Navigation.goBack(backRoute);
    });
}

/**
 * Go back to the previous page from the edit private page of a given report
 */
function goBackFromPrivateNotes(report: OnyxEntry<Report>, session: OnyxEntry<Session>, backTo?: string) {
    if (isEmpty(report) || isEmpty(session) || !session.accountID) {
        return;
    }
    const currentUserPrivateNote = report.privateNotes?.[session.accountID]?.note ?? '';
    if (isEmpty(currentUserPrivateNote)) {
        const participantAccountIDs = getParticipantsAccountIDsForDisplay(report);

        if (isOneOnOneChat(report)) {
            Navigation.goBack(ROUTES.PROFILE.getRoute(participantAccountIDs.at(0), backTo));
            return;
        }

        if (report?.reportID) {
            Navigation.goBack(ROUTES.REPORT_WITH_ID_DETAILS.getRoute(report?.reportID, backTo));
            return;
        }
    }
    Navigation.goBack(ROUTES.PRIVATE_NOTES_LIST.getRoute(report.reportID, backTo));
}

/**
 * Generate a random reportID up to 53 bits aka 9,007,199,254,740,991 (Number.MAX_SAFE_INTEGER).
 * There were approximately 98,000,000 reports with sequential IDs generated before we started using this approach, those make up roughly one billionth of the space for these numbers,
 * so we live with the 1 in a billion chance of a collision with an older ID until we can switch to 64-bit IDs.
 *
 * In a test of 500M reports (28 years of reports at our current max rate) we got 20-40 collisions meaning that
 * this is more than random enough for our needs.
 */
function generateReportID(): string {
    return (Math.floor(Math.random() * 2 ** 21) * 2 ** 32 + Math.floor(Math.random() * 2 ** 32)).toString();
}

function hasReportNameError(report: OnyxEntry<Report>): boolean {
    return !isEmptyObject(report?.errorFields?.reportName);
}

/**
 * Adds a domain to a short mention, converting it into a full mention with email or SMS domain.
 * @param mention The user mention to be converted.
 * @returns The converted mention as a full mention string or undefined if conversion is not applicable.
 */
function addDomainToShortMention(mention: string): string | undefined {
    if (!Str.isValidEmail(mention) && currentUserPrivateDomain) {
        const mentionWithEmailDomain = `${mention}@${currentUserPrivateDomain}`;
        if (allPersonalDetailLogins.includes(mentionWithEmailDomain)) {
            return mentionWithEmailDomain;
        }
    }
    if (Str.isValidE164Phone(mention)) {
        const mentionWithSmsDomain = PhoneNumber.addSMSDomainIfPhoneNumber(mention);
        if (allPersonalDetailLogins.includes(mentionWithSmsDomain)) {
            return mentionWithSmsDomain;
        }
    }
    return undefined;
}

/**
 * Replaces all valid short mention found in a text to a full mention
 *
 * Example:
 * "Hello \@example -> Hello \@example\@expensify.com"
 */
function completeShortMention(text: string): string {
    return text.replace(CONST.REGEX.SHORT_MENTION, (match) => {
        if (!Str.isValidMention(match)) {
            return match;
        }
        const mention = match.substring(1);
        const mentionWithDomain = addDomainToShortMention(mention);
        return mentionWithDomain ? `@${mentionWithDomain}` : match;
    });
}

/**
 * For comments shorter than or equal to 10k chars, convert the comment from MD into HTML because that's how it is stored in the database
 * For longer comments, skip parsing, but still escape the text, and display plaintext for performance reasons. It takes over 40s to parse a 100k long string!!
 */
function getParsedComment(text: string, parsingDetails?: ParsingDetails): string {
    let isGroupPolicyReport = false;
    if (parsingDetails?.reportID) {
        const currentReport = getReportOrDraftReport(parsingDetails?.reportID);
        isGroupPolicyReport = isReportInGroupPolicy(currentReport);
    }

    if (parsingDetails?.policyID) {
        const policyType = getPolicy(parsingDetails?.policyID)?.type;
        if (policyType) {
            isGroupPolicyReport = isGroupPolicy(policyType);
        }
    }

    const textWithMention = completeShortMention(text);

    return text.length <= CONST.MAX_MARKUP_LENGTH
        ? Parser.replace(textWithMention, {shouldEscapeText: parsingDetails?.shouldEscapeText, disabledRules: isGroupPolicyReport ? [] : ['reportMentions']})
        : lodashEscape(text);
}

function getUploadingAttachmentHtml(file?: FileObject): string {
    if (!file || typeof file.uri !== 'string') {
        return '';
    }

    const dataAttributes = [
        `${CONST.ATTACHMENT_OPTIMISTIC_SOURCE_ATTRIBUTE}="${file.uri}"`,
        `${CONST.ATTACHMENT_SOURCE_ATTRIBUTE}="${file.uri}"`,
        `${CONST.ATTACHMENT_ORIGINAL_FILENAME_ATTRIBUTE}="${file.name}"`,
        'width' in file && `${CONST.ATTACHMENT_THUMBNAIL_WIDTH_ATTRIBUTE}="${file.width}"`,
        'height' in file && `${CONST.ATTACHMENT_THUMBNAIL_HEIGHT_ATTRIBUTE}="${file.height}"`,
    ]
        .filter((x) => !!x)
        .join(' ');

    // file.type is a known mime type like image/png, image/jpeg, video/mp4 etc.
    if (file.type?.startsWith('image')) {
        return `<img src="${file.uri}" alt="${file.name}" ${dataAttributes} />`;
    }
    if (file.type?.startsWith('video')) {
        return `<video src="${file.uri}" ${dataAttributes}>${file.name}</video>`;
    }

    // For all other types, we present a generic download link
    return `<a href="${file.uri}" ${dataAttributes}>${file.name}</a>`;
}

function getReportDescriptionText(report: OnyxEntry<Report>): string {
    if (!report?.description) {
        return '';
    }

    return Parser.htmlToText(report?.description);
}

function getPolicyDescriptionText(policy: OnyxEntry<Policy>): string {
    if (!policy?.description) {
        return '';
    }

    return Parser.htmlToText(policy.description);
}

function buildOptimisticAddCommentReportAction(
    text?: string,
    file?: FileObject,
    actorAccountID?: number,
    createdOffset = 0,
    shouldEscapeText?: boolean,
    reportID?: string,
): OptimisticReportAction {
    const commentText = getParsedComment(text ?? '', {shouldEscapeText, reportID});
    const attachmentHtml = getUploadingAttachmentHtml(file);

    const htmlForNewComment = `${commentText}${commentText && attachmentHtml ? '<br /><br />' : ''}${attachmentHtml}`;
    const textForNewComment = Parser.htmlToText(htmlForNewComment);

    const isAttachmentOnly = file && !text;
    const isAttachmentWithText = !!text && file !== undefined;
    const accountID = actorAccountID ?? currentUserAccountID ?? -1;
    const delegateAccountDetails = PersonalDetailsUtils.getPersonalDetailByEmail(delegateEmail);

    // Remove HTML from text when applying optimistic offline comment
    return {
        commentText,
        reportAction: {
            reportActionID: NumberUtils.rand64(),
            actionName: CONST.REPORT.ACTIONS.TYPE.ADD_COMMENT,
            actorAccountID: accountID,
            person: [
                {
                    style: 'strong',
                    text: allPersonalDetails?.[accountID]?.displayName ?? currentUserEmail,
                    type: 'TEXT',
                },
            ],
            automatic: false,
            avatar: allPersonalDetails?.[accountID]?.avatar,
            created: DateUtils.getDBTimeWithSkew(Date.now() + createdOffset),
            message: [
                {
                    translationKey: isAttachmentOnly ? CONST.TRANSLATION_KEYS.ATTACHMENT : '',
                    type: CONST.REPORT.MESSAGE.TYPE.COMMENT,
                    html: htmlForNewComment,
                    text: textForNewComment,
                },
            ],
            originalMessage: {
                html: htmlForNewComment,
                whisperedTo: [],
            },
            isFirstItem: false,
            isAttachmentOnly,
            isAttachmentWithText,
            pendingAction: CONST.RED_BRICK_ROAD_PENDING_ACTION.ADD,
            shouldShow: true,
            isOptimisticAction: true,
            delegateAccountID: delegateAccountDetails?.accountID,
        },
    };
}

/**
 * update optimistic parent reportAction when a comment is added or remove in the child report
 * @param parentReportAction - Parent report action of the child report
 * @param lastVisibleActionCreated - Last visible action created of the child report
 * @param type - The type of action in the child report
 */

function updateOptimisticParentReportAction(parentReportAction: OnyxEntry<ReportAction>, lastVisibleActionCreated: string, type: string): UpdateOptimisticParentReportAction {
    let childVisibleActionCount = parentReportAction?.childVisibleActionCount ?? 0;
    let childCommenterCount = parentReportAction?.childCommenterCount ?? 0;
    let childOldestFourAccountIDs = parentReportAction?.childOldestFourAccountIDs;

    if (type === CONST.RED_BRICK_ROAD_PENDING_ACTION.ADD) {
        childVisibleActionCount += 1;
        const oldestFourAccountIDs = childOldestFourAccountIDs ? childOldestFourAccountIDs.split(',') : [];
        if (oldestFourAccountIDs.length < 4) {
            const index = oldestFourAccountIDs.findIndex((accountID) => accountID === currentUserAccountID?.toString());
            if (index === -1) {
                childCommenterCount += 1;
                oldestFourAccountIDs.push(currentUserAccountID?.toString() ?? '');
            }
        }
        childOldestFourAccountIDs = oldestFourAccountIDs.join(',');
    } else if (type === CONST.RED_BRICK_ROAD_PENDING_ACTION.DELETE) {
        if (childVisibleActionCount > 0) {
            childVisibleActionCount -= 1;
        }

        if (childVisibleActionCount === 0) {
            childCommenterCount = 0;
            childOldestFourAccountIDs = '';
        }
    }

    return {
        childVisibleActionCount,
        childCommenterCount,
        childLastVisibleActionCreated: lastVisibleActionCreated,
        childOldestFourAccountIDs,
    };
}

/**
 * Builds an optimistic reportAction for the parent report when a task is created
 * @param taskReportID - Report ID of the task
 * @param taskTitle - Title of the task
 * @param taskAssigneeAccountID - AccountID of the person assigned to the task
 * @param text - Text of the comment
 * @param parentReportID - Report ID of the parent report
 * @param createdOffset - The offset for task's created time that created via a loop
 */
function buildOptimisticTaskCommentReportAction(
    taskReportID: string,
    taskTitle: string,
    taskAssigneeAccountID: number,
    text: string,
    parentReportID: string,
    actorAccountID?: number,
    createdOffset = 0,
): OptimisticReportAction {
    const reportAction = buildOptimisticAddCommentReportAction(text, undefined, undefined, createdOffset, undefined, taskReportID);
    if (Array.isArray(reportAction.reportAction.message)) {
        const message = reportAction.reportAction.message.at(0);
        if (message) {
            message.taskReportID = taskReportID;
        }
    } else if (!Array.isArray(reportAction.reportAction.message) && reportAction.reportAction.message) {
        reportAction.reportAction.message.taskReportID = taskReportID;
    }

    // These parameters are not saved on the reportAction, but are used to display the task in the UI
    // Added when we fetch the reportActions on a report
    // eslint-disable-next-line
    reportAction.reportAction.originalMessage = {
        html: ReportActionsUtils.getReportActionHtml(reportAction.reportAction),
        taskReportID: ReportActionsUtils.getReportActionMessage(reportAction.reportAction)?.taskReportID,
        whisperedTo: [],
    };
    reportAction.reportAction.childReportID = taskReportID;
    reportAction.reportAction.parentReportID = parentReportID;
    reportAction.reportAction.childType = CONST.REPORT.TYPE.TASK;
    reportAction.reportAction.childReportName = taskTitle;
    reportAction.reportAction.childManagerAccountID = taskAssigneeAccountID;
    reportAction.reportAction.childStatusNum = CONST.REPORT.STATUS_NUM.OPEN;
    reportAction.reportAction.childStateNum = CONST.REPORT.STATE_NUM.OPEN;

    if (actorAccountID) {
        reportAction.reportAction.actorAccountID = actorAccountID;
    }

    return reportAction;
}

/**
 * Builds an optimistic IOU report with a randomly generated reportID
 *
 * @param payeeAccountID - AccountID of the person generating the IOU.
 * @param payerAccountID - AccountID of the other person participating in the IOU.
 * @param total - IOU amount in the smallest unit of the currency.
 * @param chatReportID - Report ID of the chat where the IOU is.
 * @param currency - IOU currency.
 * @param isSendingMoney - If we pay someone the IOU should be created as settled
 */

function buildOptimisticIOUReport(payeeAccountID: number, payerAccountID: number, total: number, chatReportID: string, currency: string, isSendingMoney = false): OptimisticIOUReport {
    const formattedTotal = CurrencyUtils.convertToDisplayString(total, currency);
    const personalDetails = getPersonalDetailsForAccountID(payerAccountID);
    const payerEmail = 'login' in personalDetails ? personalDetails.login : '';
    const policyID = getReport(chatReportID)?.policyID ?? '-1';
    const policy = getPolicy(policyID);

    const participants: Participants = {
        [payeeAccountID]: {notificationPreference: CONST.REPORT.NOTIFICATION_PREFERENCE.HIDDEN},
        [payerAccountID]: {notificationPreference: CONST.REPORT.NOTIFICATION_PREFERENCE.HIDDEN},
    };

    return {
        type: CONST.REPORT.TYPE.IOU,
        cachedTotal: formattedTotal,
        chatReportID,
        currency,
        managerID: payerAccountID,
        ownerAccountID: payeeAccountID,
        participants,
        reportID: generateReportID(),
        stateNum: isSendingMoney ? CONST.REPORT.STATE_NUM.APPROVED : CONST.REPORT.STATE_NUM.SUBMITTED,
        statusNum: isSendingMoney ? CONST.REPORT.STATUS_NUM.REIMBURSED : CONST.REPORT.STATE_NUM.SUBMITTED,
        total,

        // We don't translate reportName because the server response is always in English
        reportName: `${payerEmail} owes ${formattedTotal}`,
        parentReportID: chatReportID,
        lastVisibleActionCreated: DateUtils.getDBTime(),
        fieldList: policy?.fieldList,
    };
}

function getHumanReadableStatus(statusNum: number): string {
    const status = Object.keys(CONST.REPORT.STATUS_NUM).find((key) => CONST.REPORT.STATUS_NUM[key as keyof typeof CONST.REPORT.STATUS_NUM] === statusNum);
    return status ? `${status.charAt(0)}${status.slice(1).toLowerCase()}` : '';
}

/**
 * Populates the report field formula with the values from the report and policy.
 * Currently, this only supports optimistic expense reports.
 * Each formula field is either replaced with a value, or removed.
 * If after all replacements the formula is empty, the original formula is returned.
 * See {@link https://help.expensify.com/articles/expensify-classic/insights-and-custom-reporting/Custom-Templates}
 */
function populateOptimisticReportFormula(formula: string, report: OptimisticExpenseReport, policy: OnyxEntry<Policy>): string {
    const createdDate = report.lastVisibleActionCreated ? new Date(report.lastVisibleActionCreated) : undefined;
    const result = formula
        // We don't translate because the server response is always in English
        .replaceAll('{report:type}', 'Expense Report')
        .replaceAll('{report:startdate}', createdDate ? format(createdDate, CONST.DATE.FNS_FORMAT_STRING) : '')
        .replaceAll('{report:total}', report.total !== undefined ? CurrencyUtils.convertToDisplayString(Math.abs(report.total), report.currency).toString() : '')
        .replaceAll('{report:currency}', report.currency ?? '')
        .replaceAll('{report:policyname}', policy?.name ?? '')
        .replaceAll('{report:created}', createdDate ? format(createdDate, CONST.DATE.FNS_DATE_TIME_FORMAT_STRING) : '')
        .replaceAll('{report:created:yyyy-MM-dd}', createdDate ? format(createdDate, CONST.DATE.FNS_FORMAT_STRING) : '')
        .replaceAll('{report:status}', report.statusNum !== undefined ? getHumanReadableStatus(report.statusNum) : '')
        .replaceAll('{user:email}', currentUserEmail ?? '')
        .replaceAll('{user:email|frontPart}', (currentUserEmail ? currentUserEmail.split('@').at(0) : '') ?? '')
        .replaceAll(/\{report:(.+)}/g, '');

    return result.trim().length ? result : formula;
}

/** Builds an optimistic invoice report with a randomly generated reportID */
function buildOptimisticInvoiceReport(chatReportID: string, policyID: string, receiverAccountID: number, receiverName: string, total: number, currency: string): OptimisticExpenseReport {
    const formattedTotal = CurrencyUtils.convertToDisplayString(total, currency);

    return {
        reportID: generateReportID(),
        chatReportID,
        policyID,
        type: CONST.REPORT.TYPE.INVOICE,
        ownerAccountID: currentUserAccountID,
        managerID: receiverAccountID,
        currency,
        // We don’t translate reportName because the server response is always in English
        reportName: `${receiverName} owes ${formattedTotal}`,
        stateNum: CONST.REPORT.STATE_NUM.SUBMITTED,
        statusNum: CONST.REPORT.STATUS_NUM.OPEN,
        total,
        participants: {
            [currentUserAccountID ?? -1]: {
                notificationPreference: CONST.REPORT.NOTIFICATION_PREFERENCE.HIDDEN,
            },
        },
        parentReportID: chatReportID,
        lastVisibleActionCreated: DateUtils.getDBTime(),
    };
}

/**
 * Builds an optimistic Expense report with a randomly generated reportID
 *
 * @param chatReportID - Report ID of the PolicyExpenseChat where the Expense Report is
 * @param policyID - The policy ID of the PolicyExpenseChat
 * @param payeeAccountID - AccountID of the employee (payee)
 * @param total - Amount in cents
 * @param currency
 * @param reimbursable – Whether the expense is reimbursable
 * @param parentReportActionID – The parent ReportActionID of the PolicyExpenseChat
 */
function buildOptimisticExpenseReport(
    chatReportID: string,
    policyID: string,
    payeeAccountID: number,
    total: number,
    currency: string,
    reimbursable = true,
    parentReportActionID?: string,
): OptimisticExpenseReport {
    // The amount for Expense reports are stored as negative value in the database
    const storedTotal = total * -1;
    const policyName = getPolicyName(ReportConnection.getAllReports()?.[`${ONYXKEYS.COLLECTION.REPORT}${chatReportID}`]);
    const formattedTotal = CurrencyUtils.convertToDisplayString(storedTotal, currency);
    const policy = getPolicy(policyID);

    const isInstantSubmitEnabled = PolicyUtils.isInstantSubmitEnabled(policy);

    const stateNum = isInstantSubmitEnabled ? CONST.REPORT.STATE_NUM.SUBMITTED : CONST.REPORT.STATE_NUM.OPEN;
    const statusNum = isInstantSubmitEnabled ? CONST.REPORT.STATUS_NUM.SUBMITTED : CONST.REPORT.STATUS_NUM.OPEN;

    const expenseReport: OptimisticExpenseReport = {
        reportID: generateReportID(),
        chatReportID,
        policyID,
        type: CONST.REPORT.TYPE.EXPENSE,
        ownerAccountID: payeeAccountID,
        currency,
        // We don't translate reportName because the server response is always in English
        reportName: `${policyName} owes ${formattedTotal}`,
        stateNum,
        statusNum,
        total: storedTotal,
        nonReimbursableTotal: reimbursable ? 0 : storedTotal,
        participants: {
            [payeeAccountID]: {
                notificationPreference: CONST.REPORT.NOTIFICATION_PREFERENCE.HIDDEN,
            },
        },
        parentReportID: chatReportID,
        lastVisibleActionCreated: DateUtils.getDBTime(),
        parentReportActionID,
    };

    // Get the approver/manager for this report to properly display the optimistic data
    const submitToAccountID = PolicyUtils.getSubmitToAccountID(policy, payeeAccountID);
    if (submitToAccountID) {
        expenseReport.managerID = submitToAccountID;
    }

    const titleReportField = getTitleReportField(getReportFieldsByPolicyID(policyID) ?? {});
    if (!!titleReportField && isPaidGroupPolicyExpenseReport(expenseReport)) {
        expenseReport.reportName = populateOptimisticReportFormula(titleReportField.defaultValue, expenseReport, policy);
    }

    expenseReport.fieldList = policy?.fieldList;

    return expenseReport;
}

function getFormattedAmount(reportAction: ReportAction) {
    if (
        !ReportActionsUtils.isSubmittedAction(reportAction) &&
        !ReportActionsUtils.isForwardedAction(reportAction) &&
        !ReportActionsUtils.isUnapprovedOrApprovedAction(reportAction) &&
        !ReportActionsUtils.isSubmittedAndClosedAction(reportAction)
    ) {
        return '';
    }
    const originalMessage = ReportActionsUtils.getOriginalMessage(reportAction);
    const formattedAmount = CurrencyUtils.convertToDisplayString(Math.abs(originalMessage?.amount ?? 0), originalMessage?.currency);
    return formattedAmount;
}

function getReportAutomaticallySubmittedMessage(
    reportAction: ReportAction<typeof CONST.REPORT.ACTIONS.TYPE.SUBMITTED> | ReportAction<typeof CONST.REPORT.ACTIONS.TYPE.SUBMITTED_AND_CLOSED>,
) {
    return Localize.translateLocal('iou.automaticallySubmittedAmount', {formattedAmount: getFormattedAmount(reportAction)});
}

function getIOUSubmittedMessage(reportAction: ReportAction<typeof CONST.REPORT.ACTIONS.TYPE.SUBMITTED> | ReportAction<typeof CONST.REPORT.ACTIONS.TYPE.SUBMITTED_AND_CLOSED>) {
    return Localize.translateLocal('iou.submittedAmount', {formattedAmount: getFormattedAmount(reportAction)});
}

<<<<<<< HEAD
function getIOUUnapprovedOrApprovedMessage(reportAction: ReportAction) {
    let translationKey: TranslationPaths;
    if (ReportActionsUtils.isApprovedAction(reportAction)) {
        translationKey = 'iou.approvedAmount';
    } else {
        translationKey = 'report.actions.type.unapproved';
    }
    return Localize.translateLocal(translationKey, {amount: getFormattedAmount(reportAction)});
=======
function getReportAutomaticallyApprovedMessage(reportAction: ReportAction<typeof CONST.REPORT.ACTIONS.TYPE.APPROVED>) {
    return Localize.translateLocal('iou.automaticallyApprovedAmount', {amount: getFormattedAmount(reportAction)});
}

function getIOUApprovedMessage(reportAction: ReportAction<typeof CONST.REPORT.ACTIONS.TYPE.APPROVED>) {
    return Localize.translateLocal('iou.approvedAmount', {amount: getFormattedAmount(reportAction)});
>>>>>>> 6556e9a3
}

/**
 * We pass the reportID as older FORWARDED actions do not have the amount & currency stored in the message
 * so we retrieve the amount from the report instead
 */
function getReportAutomaticallyForwardedMessage(reportAction: ReportAction<typeof CONST.REPORT.ACTIONS.TYPE.FORWARDED>, reportOrID: OnyxInputOrEntry<Report> | string) {
    const expenseReport = typeof reportOrID === 'string' ? getReport(reportOrID) : reportOrID;
    const originalMessage = ReportActionsUtils.getOriginalMessage(reportAction) as OriginalMessageIOU;
    let formattedAmount;

    // Older FORWARDED action might not have the amount stored in the original message, we'll fallback to getting the amount from the report instead.
    if (originalMessage?.amount) {
        formattedAmount = getFormattedAmount(reportAction);
    } else {
        formattedAmount = CurrencyUtils.convertToDisplayString(getMoneyRequestSpendBreakdown(expenseReport).totalDisplaySpend, expenseReport?.currency);
    }

    return Localize.translateLocal('iou.automaticallyForwardedAmount', {amount: formattedAmount});
}

/**
 * We pass the reportID as older FORWARDED actions do not have the amount & currency stored in the message
 * so we retrieve the amount from the report instead
 */
function getIOUForwardedMessage(reportAction: ReportAction<typeof CONST.REPORT.ACTIONS.TYPE.FORWARDED>, reportOrID: OnyxInputOrEntry<Report> | string) {
    const expenseReport = typeof reportOrID === 'string' ? getReport(reportOrID) : reportOrID;
    const originalMessage = ReportActionsUtils.getOriginalMessage(reportAction) as OriginalMessageIOU;
    let formattedAmount;

    // Older FORWARDED action might not have the amount stored in the original message, we'll fallback to getting the amount from the report instead.
    if (originalMessage?.amount) {
        formattedAmount = getFormattedAmount(reportAction);
    } else {
        formattedAmount = CurrencyUtils.convertToDisplayString(getMoneyRequestSpendBreakdown(expenseReport).totalDisplaySpend, expenseReport?.currency);
    }

    return Localize.translateLocal('iou.forwardedAmount', {amount: formattedAmount});
}

function getRejectedReportMessage() {
    return Localize.translateLocal('iou.rejectedThisReport');
}

function getWorkspaceNameUpdatedMessage(action: ReportAction) {
    const {oldName, newName} = ReportActionsUtils.getOriginalMessage(action as ReportAction<typeof CONST.REPORT.ACTIONS.TYPE.POLICY_CHANGE_LOG.UPDATE_NAME>) ?? {};
    const message = oldName && newName ? Localize.translateLocal('workspaceActions.renamedWorkspaceNameAction', {oldName, newName}) : ReportActionsUtils.getReportActionText(action);
    return message;
}

/**
 * @param iouReportID - the report ID of the IOU report the action belongs to
 * @param type - IOUReportAction type. Can be oneOf(create, decline, cancel, pay, split)
 * @param total - IOU total in cents
 * @param comment - IOU comment
 * @param currency - IOU currency
 * @param paymentType - IOU paymentMethodType. Can be oneOf(Elsewhere, Expensify)
 * @param isSettlingUp - Whether we are settling up an IOU
 */
function getIOUReportActionMessage(iouReportID: string, type: string, total: number, comment: string, currency: string, paymentType = '', isSettlingUp = false): Message[] {
    const report = getReportOrDraftReport(iouReportID);
    const amount =
        type === CONST.IOU.REPORT_ACTION_TYPE.PAY && !isEmptyObject(report)
            ? CurrencyUtils.convertToDisplayString(getMoneyRequestSpendBreakdown(report).totalDisplaySpend, currency)
            : CurrencyUtils.convertToDisplayString(total, currency);

    let paymentMethodMessage;
    switch (paymentType) {
        case CONST.IOU.PAYMENT_TYPE.VBBA:
        case CONST.IOU.PAYMENT_TYPE.EXPENSIFY:
            paymentMethodMessage = ' with Expensify';
            break;
        default:
            paymentMethodMessage = ` elsewhere`;
            break;
    }

    let iouMessage;
    switch (type) {
        case CONST.REPORT.ACTIONS.TYPE.APPROVED:
            iouMessage = `approved ${amount}`;
            break;
        case CONST.REPORT.ACTIONS.TYPE.FORWARDED:
            iouMessage = Localize.translateLocal('iou.forwardedAmount', {amount});
            break;
        case CONST.REPORT.ACTIONS.TYPE.UNAPPROVED:
            iouMessage = `unapproved ${amount}`;
            break;
        case CONST.IOU.REPORT_ACTION_TYPE.CREATE:
            iouMessage = `submitted ${amount}${comment && ` for ${comment}`}`;
            break;
        case CONST.IOU.REPORT_ACTION_TYPE.TRACK:
            iouMessage = `tracking ${amount}${comment && ` for ${comment}`}`;
            break;
        case CONST.IOU.REPORT_ACTION_TYPE.SPLIT:
            iouMessage = `split ${amount}${comment && ` for ${comment}`}`;
            break;
        case CONST.IOU.REPORT_ACTION_TYPE.DELETE:
            iouMessage = `deleted the ${amount} expense${comment && ` for ${comment}`}`;
            break;
        case CONST.IOU.REPORT_ACTION_TYPE.PAY:
            iouMessage = isSettlingUp ? `paid ${amount}${paymentMethodMessage}` : `sent ${amount}${comment && ` for ${comment}`}${paymentMethodMessage}`;
            break;
        case CONST.REPORT.ACTIONS.TYPE.SUBMITTED:
            iouMessage = Localize.translateLocal('iou.submittedAmount', {formattedAmount: amount});
            break;
        default:
            break;
    }

    return [
        {
            html: lodashEscape(iouMessage),
            text: iouMessage ?? '',
            isEdited: false,
            type: CONST.REPORT.MESSAGE.TYPE.COMMENT,
        },
    ];
}

/**
 * Builds an optimistic IOU reportAction object
 *
 * @param type - IOUReportAction type. Can be oneOf(create, delete, pay, split).
 * @param amount - IOU amount in cents.
 * @param currency
 * @param comment - User comment for the IOU.
 * @param participants - An array with participants details.
 * @param [transactionID] - Not required if the IOUReportAction type is 'pay'
 * @param [paymentType] - Only required if the IOUReportAction type is 'pay'. Can be oneOf(elsewhere, Expensify).
 * @param [iouReportID] - Only required if the IOUReportActions type is oneOf(decline, cancel, pay). Generates a randomID as default.
 * @param [isSettlingUp] - Whether we are settling up an IOU.
 * @param [isSendMoneyFlow] - Whether this is pay someone flow
 * @param [receipt]
 * @param [isOwnPolicyExpenseChat] - Whether this is an expense report create from the current user's policy expense chat
 */
function buildOptimisticIOUReportAction(
    type: ValueOf<typeof CONST.IOU.REPORT_ACTION_TYPE>,
    amount: number,
    currency: string,
    comment: string,
    participants: Participant[],
    transactionID: string,
    paymentType?: PaymentMethodType,
    iouReportID = '',
    isSettlingUp = false,
    isSendMoneyFlow = false,
    isOwnPolicyExpenseChat = false,
    created = DateUtils.getDBTime(),
    linkedExpenseReportAction?: OnyxEntry<ReportAction>,
): OptimisticIOUReportAction {
    const IOUReportID = iouReportID || generateReportID();

    const originalMessage: ReportAction<typeof CONST.REPORT.ACTIONS.TYPE.IOU>['originalMessage'] = {
        amount,
        comment,
        currency,
        IOUTransactionID: transactionID,
        IOUReportID,
        type,
    };

    const delegateAccountDetails = PersonalDetailsUtils.getPersonalDetailByEmail(delegateEmail);

    if (type === CONST.IOU.REPORT_ACTION_TYPE.PAY) {
        // In pay someone flow, we store amount, comment, currency in IOUDetails when type = pay
        if (isSendMoneyFlow) {
            const keys = ['amount', 'comment', 'currency'] as const;
            keys.forEach((key) => {
                delete originalMessage[key];
            });
            originalMessage.IOUDetails = {amount, comment, currency};
            originalMessage.paymentType = paymentType;
        } else {
            // In case of pay someone action, we dont store the comment
            // and there is no single transctionID to link the action to.
            delete originalMessage.IOUTransactionID;
            delete originalMessage.comment;
            originalMessage.paymentType = paymentType;
        }
    }

    // IOUs of type split only exist in group DMs and those don't have an iouReport so we need to delete the IOUReportID key
    if (type === CONST.IOU.REPORT_ACTION_TYPE.SPLIT) {
        delete originalMessage.IOUReportID;
        // Split expense made from a policy expense chat only have the payee's accountID as the participant because the payer could be any policy admin
        if (isOwnPolicyExpenseChat) {
            originalMessage.participantAccountIDs = currentUserAccountID ? [currentUserAccountID] : [];
        } else {
            originalMessage.participantAccountIDs = currentUserAccountID
                ? [currentUserAccountID, ...participants.map((participant) => participant.accountID ?? -1)]
                : participants.map((participant) => participant.accountID ?? -1);
        }
    }

    return {
        ...linkedExpenseReportAction,
        actionName: CONST.REPORT.ACTIONS.TYPE.IOU,
        actorAccountID: currentUserAccountID,
        automatic: false,
        avatar: getCurrentUserAvatar(),
        isAttachmentOnly: false,
        originalMessage,
        message: getIOUReportActionMessage(iouReportID, type, amount, comment, currency, paymentType, isSettlingUp),
        person: [
            {
                style: 'strong',
                text: getCurrentUserDisplayNameOrEmail(),
                type: 'TEXT',
            },
        ],
        reportActionID: NumberUtils.rand64(),
        shouldShow: true,
        created,
        pendingAction: CONST.RED_BRICK_ROAD_PENDING_ACTION.ADD,
        delegateAccountID: delegateAccountDetails?.accountID,
    };
}

/**
 * Builds an optimistic APPROVED report action with a randomly generated reportActionID.
 */
function buildOptimisticApprovedReportAction(amount: number, currency: string, expenseReportID: string): OptimisticApprovedReportAction {
    const originalMessage = {
        amount,
        currency,
        expenseReportID,
    };
    const delegateAccountDetails = PersonalDetailsUtils.getPersonalDetailByEmail(delegateEmail);

    return {
        actionName: CONST.REPORT.ACTIONS.TYPE.APPROVED,
        actorAccountID: currentUserAccountID,
        automatic: false,
        avatar: getCurrentUserAvatar(),
        isAttachmentOnly: false,
        originalMessage,
        message: getIOUReportActionMessage(expenseReportID, CONST.REPORT.ACTIONS.TYPE.APPROVED, Math.abs(amount), '', currency),
        person: [
            {
                style: 'strong',
                text: getCurrentUserDisplayNameOrEmail(),
                type: 'TEXT',
            },
        ],
        reportActionID: NumberUtils.rand64(),
        shouldShow: true,
        created: DateUtils.getDBTime(),
        pendingAction: CONST.RED_BRICK_ROAD_PENDING_ACTION.ADD,
        delegateAccountID: delegateAccountDetails?.accountID,
    };
}

/**
 * Builds an optimistic APPROVED report action with a randomly generated reportActionID.
 */
function buildOptimisticUnapprovedReportAction(amount: number, currency: string, expenseReportID: string): OptimisticUnapprovedReportAction {
    const delegateAccountDetails = PersonalDetailsUtils.getPersonalDetailByEmail(delegateEmail);
    return {
        actionName: CONST.REPORT.ACTIONS.TYPE.UNAPPROVED,
        actorAccountID: currentUserAccountID,
        automatic: false,
        avatar: getCurrentUserAvatar(),
        isAttachmentOnly: false,
        originalMessage: {
            amount,
            currency,
            expenseReportID,
        },
        message: getIOUReportActionMessage(expenseReportID, CONST.REPORT.ACTIONS.TYPE.UNAPPROVED, Math.abs(amount), '', currency),
        person: [
            {
                style: 'strong',
                text: getCurrentUserDisplayNameOrEmail(),
                type: 'TEXT',
            },
        ],
        reportActionID: NumberUtils.rand64(),
        shouldShow: true,
        created: DateUtils.getDBTime(),
        pendingAction: CONST.RED_BRICK_ROAD_PENDING_ACTION.ADD,
        delegateAccountID: delegateAccountDetails?.accountID,
    };
}

/**
 * Builds an optimistic MOVED report action with a randomly generated reportActionID.
 * This action is used when we move reports across workspaces.
 */
function buildOptimisticMovedReportAction(fromPolicyID: string, toPolicyID: string, newParentReportID: string, movedReportID: string, policyName: string): ReportAction {
    const originalMessage = {
        fromPolicyID,
        toPolicyID,
        newParentReportID,
        movedReportID,
    };

    const movedActionMessage = [
        {
            html: `moved the report to the <a href='${CONST.NEW_EXPENSIFY_URL}r/${newParentReportID}' target='_blank' rel='noreferrer noopener'>${policyName}</a> workspace`,
            text: `moved the report to the ${policyName} workspace`,
            type: CONST.REPORT.MESSAGE.TYPE.COMMENT,
        },
    ];

    return {
        actionName: CONST.REPORT.ACTIONS.TYPE.MOVED,
        actorAccountID: currentUserAccountID,
        automatic: false,
        avatar: getCurrentUserAvatar(),
        isAttachmentOnly: false,
        originalMessage,
        message: movedActionMessage,
        person: [
            {
                style: 'strong',
                text: getCurrentUserDisplayNameOrEmail(),
                type: 'TEXT',
            },
        ],
        reportActionID: NumberUtils.rand64(),
        shouldShow: true,
        created: DateUtils.getDBTime(),
        pendingAction: CONST.RED_BRICK_ROAD_PENDING_ACTION.ADD,
    };
}

/**
 * Builds an optimistic SUBMITTED report action with a randomly generated reportActionID.
 *
 */
function buildOptimisticSubmittedReportAction(amount: number, currency: string, expenseReportID: string, adminAccountID: number | undefined): OptimisticSubmittedReportAction {
    const originalMessage = {
        amount,
        currency,
        expenseReportID,
    };

    const delegateAccountDetails = PersonalDetailsUtils.getPersonalDetailByEmail(delegateEmail);

    return {
        actionName: CONST.REPORT.ACTIONS.TYPE.SUBMITTED,
        actorAccountID: currentUserAccountID,
        adminAccountID,
        automatic: false,
        avatar: getCurrentUserAvatar(),
        isAttachmentOnly: false,
        originalMessage,
        message: getIOUReportActionMessage(expenseReportID, CONST.REPORT.ACTIONS.TYPE.SUBMITTED, Math.abs(amount), '', currency),
        person: [
            {
                style: 'strong',
                text: getCurrentUserDisplayNameOrEmail(),
                type: 'TEXT',
            },
        ],
        reportActionID: NumberUtils.rand64(),
        shouldShow: true,
        created: DateUtils.getDBTime(),
        pendingAction: CONST.RED_BRICK_ROAD_PENDING_ACTION.ADD,
        delegateAccountID: delegateAccountDetails?.accountID,
    };
}

/**
 * Builds an optimistic report preview action with a randomly generated reportActionID.
 *
 * @param chatReport
 * @param iouReport
 * @param [comment] - User comment for the IOU.
 * @param [transaction] - optimistic first transaction of preview
 * @param reportActionID
 */
function buildOptimisticReportPreview(
    chatReport: OnyxInputOrEntry<Report>,
    iouReport: Report,
    comment = '',
    transaction: OnyxInputOrEntry<Transaction> = null,
    childReportID?: string,
    reportActionID?: string,
): ReportAction<typeof CONST.REPORT.ACTIONS.TYPE.REPORT_PREVIEW> {
    const hasReceipt = TransactionUtils.hasReceipt(transaction);
    const message = getReportPreviewMessage(iouReport);
    const created = DateUtils.getDBTime();
    return {
        reportActionID: reportActionID ?? NumberUtils.rand64(),
        reportID: chatReport?.reportID,
        actionName: CONST.REPORT.ACTIONS.TYPE.REPORT_PREVIEW,
        pendingAction: CONST.RED_BRICK_ROAD_PENDING_ACTION.ADD,
        originalMessage: {
            linkedReportID: iouReport?.reportID,
        },
        message: [
            {
                html: message,
                text: message,
                isEdited: false,
                type: CONST.REPORT.MESSAGE.TYPE.COMMENT,
            },
        ],
        created,
        accountID: iouReport?.managerID ?? -1,
        // The preview is initially whispered if created with a receipt, so the actor is the current user as well
        actorAccountID: hasReceipt ? currentUserAccountID : iouReport?.managerID ?? -1,
        childReportID: childReportID ?? iouReport?.reportID,
        childMoneyRequestCount: 1,
        childLastMoneyRequestComment: comment,
        childRecentReceiptTransactionIDs: hasReceipt && !isEmptyObject(transaction) ? {[transaction?.transactionID ?? '-1']: created} : undefined,
    };
}

/**
 * Builds an optimistic ACTIONABLETRACKEXPENSEWHISPER action with a randomly generated reportActionID.
 */
function buildOptimisticActionableTrackExpenseWhisper(iouAction: OptimisticIOUReportAction, transactionID: string): ReportAction {
    const currentTime = DateUtils.getDBTime();
    const targetEmail = CONST.EMAIL.CONCIERGE;
    const actorAccountID = PersonalDetailsUtils.getAccountIDsByLogins([targetEmail]).at(0);
    const reportActionID = NumberUtils.rand64();
    return {
        actionName: CONST.REPORT.ACTIONS.TYPE.ACTIONABLE_TRACK_EXPENSE_WHISPER,
        actorAccountID,
        avatar: UserUtils.getDefaultAvatarURL(actorAccountID),
        created: DateUtils.addMillisecondsFromDateTime(currentTime, 1),
        lastModified: DateUtils.addMillisecondsFromDateTime(currentTime, 1),
        message: [
            {
                html: CONST.ACTIONABLE_TRACK_EXPENSE_WHISPER_MESSAGE,
                text: CONST.ACTIONABLE_TRACK_EXPENSE_WHISPER_MESSAGE,
                whisperedTo: [],
                type: CONST.REPORT.MESSAGE.TYPE.COMMENT,
            },
        ],
        originalMessage: {
            lastModified: DateUtils.addMillisecondsFromDateTime(currentTime, 1),
            transactionID,
        },
        person: [
            {
                text: CONST.DISPLAY_NAME.EXPENSIFY_CONCIERGE,
                type: 'TEXT',
            },
        ],
        reportActionID,
        shouldShow: true,
        pendingAction: CONST.RED_BRICK_ROAD_PENDING_ACTION.ADD,
    };
}

/**
 * Builds an optimistic modified expense action with a randomly generated reportActionID.
 */
function buildOptimisticModifiedExpenseReportAction(
    transactionThread: OnyxInputOrEntry<Report>,
    oldTransaction: OnyxInputOrEntry<Transaction>,
    transactionChanges: TransactionChanges,
    isFromExpenseReport: boolean,
    policy: OnyxInputOrEntry<Policy>,
    updatedTransaction?: OnyxInputOrEntry<Transaction>,
): OptimisticModifiedExpenseReportAction {
    const originalMessage = getModifiedExpenseOriginalMessage(oldTransaction, transactionChanges, isFromExpenseReport, policy, updatedTransaction);
    const delegateAccountDetails = PersonalDetailsUtils.getPersonalDetailByEmail(delegateEmail);

    return {
        actionName: CONST.REPORT.ACTIONS.TYPE.MODIFIED_EXPENSE,
        actorAccountID: currentUserAccountID,
        automatic: false,
        avatar: getCurrentUserAvatar(),
        created: DateUtils.getDBTime(),
        isAttachmentOnly: false,
        message: [
            {
                // Currently we are composing the message from the originalMessage and message is only used in OldDot and not in the App
                text: 'You',
                style: 'strong',
                type: CONST.REPORT.MESSAGE.TYPE.TEXT,
            },
        ],
        originalMessage,
        person: [
            {
                style: 'strong',
                text: currentUserPersonalDetails?.displayName ?? String(currentUserAccountID),
                type: 'TEXT',
            },
        ],
        pendingAction: CONST.RED_BRICK_ROAD_PENDING_ACTION.ADD,
        reportActionID: NumberUtils.rand64(),
        reportID: transactionThread?.reportID,
        shouldShow: true,
        delegateAccountID: delegateAccountDetails?.accountID,
    };
}

/**
 * Builds an optimistic modified expense action for a tracked expense move with a randomly generated reportActionID.
 * @param transactionThreadID - The reportID of the transaction thread
 * @param movedToReportID - The reportID of the report the transaction is moved to
 */
function buildOptimisticMovedTrackedExpenseModifiedReportAction(transactionThreadID: string, movedToReportID: string): OptimisticModifiedExpenseReportAction {
    const delegateAccountDetails = PersonalDetailsUtils.getPersonalDetailByEmail(delegateEmail);

    return {
        actionName: CONST.REPORT.ACTIONS.TYPE.MODIFIED_EXPENSE,
        actorAccountID: currentUserAccountID,
        automatic: false,
        avatar: getCurrentUserAvatar(),
        created: DateUtils.getDBTime(),
        isAttachmentOnly: false,
        message: [
            {
                // Currently we are composing the message from the originalMessage and message is only used in OldDot and not in the App
                text: 'You',
                style: 'strong',
                type: CONST.REPORT.MESSAGE.TYPE.TEXT,
            },
        ],
        originalMessage: {
            movedToReportID,
        },
        person: [
            {
                style: 'strong',
                text: currentUserPersonalDetails?.displayName ?? String(currentUserAccountID),
                type: 'TEXT',
            },
        ],
        pendingAction: CONST.RED_BRICK_ROAD_PENDING_ACTION.ADD,
        reportActionID: NumberUtils.rand64(),
        reportID: transactionThreadID,
        shouldShow: true,
        delegateAccountID: delegateAccountDetails?.accountID,
    };
}

/**
 * Updates a report preview action that exists for an IOU report.
 *
 * @param [comment] - User comment for the IOU.
 * @param [transaction] - optimistic newest transaction of a report preview
 *
 */
function updateReportPreview(
    iouReport: OnyxEntry<Report>,
    reportPreviewAction: ReportAction<typeof CONST.REPORT.ACTIONS.TYPE.REPORT_PREVIEW>,
    isPayRequest = false,
    comment = '',
    transaction?: OnyxEntry<Transaction>,
): ReportAction<typeof CONST.REPORT.ACTIONS.TYPE.REPORT_PREVIEW> {
    const hasReceipt = TransactionUtils.hasReceipt(transaction);
    const recentReceiptTransactions = reportPreviewAction?.childRecentReceiptTransactionIDs ?? {};
    const transactionsToKeep = TransactionUtils.getRecentTransactions(recentReceiptTransactions);
    const previousTransactionsArray = Object.entries(recentReceiptTransactions ?? {}).map(([key, value]) => (transactionsToKeep.includes(key) ? {[key]: value} : null));
    const previousTransactions: Record<string, string> = {};

    for (const obj of previousTransactionsArray) {
        for (const key in obj) {
            if (obj) {
                previousTransactions[key] = obj[key];
            }
        }
    }

    const message = getReportPreviewMessage(iouReport, reportPreviewAction);
    const originalMessage = ReportActionsUtils.getOriginalMessage(reportPreviewAction);
    return {
        ...reportPreviewAction,
        message: [
            {
                html: message,
                text: message,
                isEdited: false,
                type: CONST.REPORT.MESSAGE.TYPE.COMMENT,
            },
        ],
        childLastMoneyRequestComment: comment || reportPreviewAction?.childLastMoneyRequestComment,
        childMoneyRequestCount: (reportPreviewAction?.childMoneyRequestCount ?? 0) + (isPayRequest ? 0 : 1),
        childRecentReceiptTransactionIDs: hasReceipt
            ? {
                  ...(transaction && {[transaction.transactionID]: transaction?.created}),
                  ...previousTransactions,
              }
            : recentReceiptTransactions,
        // As soon as we add a transaction without a receipt to the report, it will have ready expenses,
        // so we remove the whisper
        originalMessage: {
            ...(originalMessage ?? {}),
            whisperedTo: hasReceipt ? originalMessage?.whisperedTo : [],
            linkedReportID: originalMessage?.linkedReportID ?? '0',
        },
    };
}

function buildOptimisticTaskReportAction(
    taskReportID: string,
    actionName: typeof CONST.REPORT.ACTIONS.TYPE.TASK_COMPLETED | typeof CONST.REPORT.ACTIONS.TYPE.TASK_REOPENED | typeof CONST.REPORT.ACTIONS.TYPE.TASK_CANCELLED,
    message = '',
    actorAccountID = currentUserAccountID,
    createdOffset = 0,
): OptimisticTaskReportAction {
    const originalMessage = {
        taskReportID,
        type: actionName,
        text: message,
        html: message,
        whisperedTo: [],
    };
    const delegateAccountDetails = PersonalDetailsUtils.getPersonalDetailByEmail(delegateEmail);

    return {
        actionName,
        actorAccountID,
        automatic: false,
        avatar: getCurrentUserAvatar(),
        isAttachmentOnly: false,
        originalMessage,
        message: [
            {
                text: message,
                taskReportID,
                type: CONST.REPORT.MESSAGE.TYPE.TEXT,
            },
        ],
        person: [
            {
                style: 'strong',
                text: currentUserPersonalDetails?.displayName ?? String(currentUserAccountID),
                type: 'TEXT',
            },
        ],
        reportActionID: NumberUtils.rand64(),
        shouldShow: true,
        created: DateUtils.getDBTimeWithSkew(Date.now() + createdOffset),
        isFirstItem: false,
        pendingAction: CONST.RED_BRICK_ROAD_PENDING_ACTION.ADD,
        delegateAccountID: delegateAccountDetails?.accountID,
    };
}

function isWorkspaceChat(chatType: string) {
    return chatType === CONST.REPORT.CHAT_TYPE.POLICY_ADMINS || chatType === CONST.REPORT.CHAT_TYPE.POLICY_ANNOUNCE || chatType === CONST.REPORT.CHAT_TYPE.POLICY_EXPENSE_CHAT;
}

/**
 * Builds an optimistic chat report with a randomly generated reportID and as much information as we currently have
 */
function buildOptimisticChatReport(
    participantList: number[],
    reportName: string = CONST.REPORT.DEFAULT_REPORT_NAME,
    chatType?: ValueOf<typeof CONST.REPORT.CHAT_TYPE>,
    policyID: string = CONST.POLICY.OWNER_EMAIL_FAKE,
    ownerAccountID: number = CONST.REPORT.OWNER_ACCOUNT_ID_FAKE,
    isOwnPolicyExpenseChat = false,
    oldPolicyName = '',
    visibility?: ValueOf<typeof CONST.REPORT.VISIBILITY>,
    writeCapability?: ValueOf<typeof CONST.REPORT.WRITE_CAPABILITIES>,
    notificationPreference: NotificationPreference = CONST.REPORT.NOTIFICATION_PREFERENCE.ALWAYS,
    parentReportActionID = '',
    parentReportID = '',
    description = '',
    avatarUrl = '',
    avatarFileName = '',
    optimisticReportID = '',
): OptimisticChatReport {
    const isWorkspaceChatType = chatType && isWorkspaceChat(chatType);
    const participants = participantList.reduce((reportParticipants: Participants, accountID: number) => {
        const participant: ReportParticipant = {
            notificationPreference,
            ...(!isWorkspaceChatType && {role: accountID === currentUserAccountID ? CONST.REPORT.ROLE.ADMIN : CONST.REPORT.ROLE.MEMBER}),
        };
        // eslint-disable-next-line no-param-reassign
        reportParticipants[accountID] = participant;
        return reportParticipants;
    }, {} as Participants);
    const currentTime = DateUtils.getDBTime();
    const isNewlyCreatedWorkspaceChat = chatType === CONST.REPORT.CHAT_TYPE.POLICY_EXPENSE_CHAT && isOwnPolicyExpenseChat;
    const optimisticChatReport: OptimisticChatReport = {
        isOptimisticReport: true,
        type: CONST.REPORT.TYPE.CHAT,
        chatType,
        isOwnPolicyExpenseChat,
        isPinned: isNewlyCreatedWorkspaceChat,
        lastActorAccountID: 0,
        lastMessageTranslationKey: '',
        lastMessageHtml: '',
        lastMessageText: undefined,
        lastReadTime: currentTime,
        lastVisibleActionCreated: currentTime,
        oldPolicyName,
        ownerAccountID: ownerAccountID || CONST.REPORT.OWNER_ACCOUNT_ID_FAKE,
        parentReportActionID,
        parentReportID,
        participants,
        policyID,
        reportID: optimisticReportID || generateReportID(),
        reportName,
        stateNum: 0,
        statusNum: 0,
        visibility,
        description,
        writeCapability,
        avatarUrl,
        avatarFileName,
    };

    if (chatType === CONST.REPORT.CHAT_TYPE.INVOICE) {
        // TODO: update to support workspace as an invoice receiver when workspace-to-workspace invoice room implemented
        optimisticChatReport.invoiceReceiver = {
            type: 'individual',
            accountID: participantList.at(0) ?? -1,
        };
    }

    return optimisticChatReport;
}

function buildOptimisticGroupChatReport(
    participantAccountIDs: number[],
    reportName: string,
    avatarUri: string,
    avatarFilename: string,
    optimisticReportID?: string,
    notificationPreference?: NotificationPreference,
) {
    return buildOptimisticChatReport(
        participantAccountIDs,
        reportName,
        CONST.REPORT.CHAT_TYPE.GROUP,
        undefined,
        undefined,
        undefined,
        undefined,
        undefined,
        undefined,
        notificationPreference,
        undefined,
        undefined,
        undefined,
        avatarUri,
        avatarFilename,
        optimisticReportID,
    );
}

/**
 * Returns the necessary reportAction onyx data to indicate that the chat has been created optimistically
 * @param [created] - Action created time
 */
function buildOptimisticCreatedReportAction(emailCreatingAction: string, created = DateUtils.getDBTime()): OptimisticCreatedReportAction {
    return {
        reportActionID: NumberUtils.rand64(),
        actionName: CONST.REPORT.ACTIONS.TYPE.CREATED,
        pendingAction: CONST.RED_BRICK_ROAD_PENDING_ACTION.ADD,
        actorAccountID: currentUserAccountID,
        message: [
            {
                type: CONST.REPORT.MESSAGE.TYPE.TEXT,
                style: 'strong',
                text: emailCreatingAction,
            },
            {
                type: CONST.REPORT.MESSAGE.TYPE.TEXT,
                style: 'normal',
                text: ' created this report',
            },
        ],
        person: [
            {
                type: CONST.REPORT.MESSAGE.TYPE.TEXT,
                style: 'strong',
                text: getCurrentUserDisplayNameOrEmail(),
            },
        ],
        automatic: false,
        avatar: getCurrentUserAvatar(),
        created,
        shouldShow: true,
    };
}

/**
 * Returns the necessary reportAction onyx data to indicate that the room has been renamed
 */
function buildOptimisticRenamedRoomReportAction(newName: string, oldName: string): OptimisticRenamedReportAction {
    const now = DateUtils.getDBTime();
    return {
        reportActionID: NumberUtils.rand64(),
        actionName: CONST.REPORT.ACTIONS.TYPE.RENAMED,
        pendingAction: CONST.RED_BRICK_ROAD_PENDING_ACTION.ADD,
        actorAccountID: currentUserAccountID,
        message: [
            {
                type: CONST.REPORT.MESSAGE.TYPE.TEXT,
                style: 'strong',
                text: 'You',
            },
            {
                type: CONST.REPORT.MESSAGE.TYPE.TEXT,
                style: 'normal',
                text: ` renamed this report. New title is '${newName}' (previously '${oldName}').`,
            },
        ],
        person: [
            {
                type: CONST.REPORT.MESSAGE.TYPE.TEXT,
                style: 'strong',
                text: getCurrentUserDisplayNameOrEmail(),
            },
        ],
        originalMessage: {
            oldName,
            newName,
            html: `Room renamed to ${newName}`,
            lastModified: now,
        },
        automatic: false,
        avatar: getCurrentUserAvatar(),
        created: now,
        shouldShow: true,
    };
}

/**
 * Returns the necessary reportAction onyx data to indicate that the room description has been updated
 */
function buildOptimisticRoomDescriptionUpdatedReportAction(description: string): OptimisticRoomDescriptionUpdatedReportAction {
    const now = DateUtils.getDBTime();
    return {
        reportActionID: NumberUtils.rand64(),
        actionName: CONST.REPORT.ACTIONS.TYPE.ROOM_CHANGE_LOG.UPDATE_ROOM_DESCRIPTION,
        pendingAction: CONST.RED_BRICK_ROAD_PENDING_ACTION.ADD,
        actorAccountID: currentUserAccountID,
        message: [
            {
                type: CONST.REPORT.MESSAGE.TYPE.COMMENT,
                text: description ? `set the room description to: ${Parser.htmlToText(description)}` : 'cleared the room description',
                html: description ? `<muted-text>set the room description to: ${description}</muted-text>` : '<muted-text>cleared the room description</muted-text>',
            },
        ],
        person: [
            {
                type: CONST.REPORT.MESSAGE.TYPE.TEXT,
                style: 'strong',
                text: getCurrentUserDisplayNameOrEmail(),
            },
        ],
        originalMessage: {
            description,
            lastModified: now,
        },
        created: now,
    };
}

/**
 * Returns the necessary reportAction onyx data to indicate that the transaction has been put on hold optimistically
 * @param [created] - Action created time
 */
function buildOptimisticHoldReportAction(created = DateUtils.getDBTime()): OptimisticHoldReportAction {
    return {
        reportActionID: NumberUtils.rand64(),
        actionName: CONST.REPORT.ACTIONS.TYPE.HOLD,
        pendingAction: CONST.RED_BRICK_ROAD_PENDING_ACTION.ADD,
        actorAccountID: currentUserAccountID,
        message: [
            {
                type: CONST.REPORT.MESSAGE.TYPE.TEXT,
                style: 'normal',
                text: Localize.translateLocal('iou.heldExpense'),
            },
        ],
        person: [
            {
                type: CONST.REPORT.MESSAGE.TYPE.TEXT,
                style: 'strong',
                text: getCurrentUserDisplayNameOrEmail(),
            },
        ],
        automatic: false,
        avatar: getCurrentUserAvatar(),
        created,
        shouldShow: true,
    };
}

/**
 * Returns the necessary reportAction onyx data to indicate that the transaction has been put on hold optimistically
 * @param [created] - Action created time
 */
function buildOptimisticHoldReportActionComment(comment: string, created = DateUtils.getDBTime()): OptimisticHoldReportAction {
    return {
        reportActionID: NumberUtils.rand64(),
        actionName: CONST.REPORT.ACTIONS.TYPE.ADD_COMMENT,
        pendingAction: CONST.RED_BRICK_ROAD_PENDING_ACTION.ADD,
        actorAccountID: currentUserAccountID,
        message: [
            {
                type: CONST.REPORT.MESSAGE.TYPE.COMMENT,
                text: comment,
                html: comment, // as discussed on https://github.com/Expensify/App/pull/39452 we will not support HTML for now
            },
        ],
        person: [
            {
                type: CONST.REPORT.MESSAGE.TYPE.TEXT,
                style: 'strong',
                text: getCurrentUserDisplayNameOrEmail(),
            },
        ],
        automatic: false,
        avatar: getCurrentUserAvatar(),
        created,
        shouldShow: true,
    };
}

/**
 * Returns the necessary reportAction onyx data to indicate that the transaction has been removed from hold optimistically
 * @param [created] - Action created time
 */
function buildOptimisticUnHoldReportAction(created = DateUtils.getDBTime()): OptimisticHoldReportAction {
    return {
        reportActionID: NumberUtils.rand64(),
        actionName: CONST.REPORT.ACTIONS.TYPE.UNHOLD,
        pendingAction: CONST.RED_BRICK_ROAD_PENDING_ACTION.ADD,
        actorAccountID: currentUserAccountID,
        message: [
            {
                type: CONST.REPORT.MESSAGE.TYPE.TEXT,
                style: 'normal',
                text: Localize.translateLocal('iou.unheldExpense'),
            },
        ],
        person: [
            {
                type: CONST.REPORT.MESSAGE.TYPE.TEXT,
                style: 'normal',
                text: getCurrentUserDisplayNameOrEmail(),
            },
        ],
        automatic: false,
        avatar: getCurrentUserAvatar(),
        created,
        shouldShow: true,
    };
}

function buildOptimisticEditedTaskFieldReportAction({title, description}: Task): OptimisticEditedTaskReportAction {
    // We do not modify title & description in one request, so we need to create a different optimistic action for each field modification
    let field = '';
    let value = '';
    if (title !== undefined) {
        field = 'task title';
        value = title;
    } else if (description !== undefined) {
        field = 'description';
        value = description;
    }

    let changelog = 'edited this task';
    if (field && value) {
        changelog = `updated the ${field} to ${value}`;
    } else if (field) {
        changelog = `removed the ${field}`;
    }
    const delegateAccountDetails = PersonalDetailsUtils.getPersonalDetailByEmail(delegateEmail);

    return {
        reportActionID: NumberUtils.rand64(),
        actionName: CONST.REPORT.ACTIONS.TYPE.TASK_EDITED,
        pendingAction: CONST.RED_BRICK_ROAD_PENDING_ACTION.ADD,
        actorAccountID: currentUserAccountID,
        message: [
            {
                type: CONST.REPORT.MESSAGE.TYPE.COMMENT,
                text: changelog,
                html: description ? getParsedComment(changelog) : changelog,
            },
        ],
        person: [
            {
                type: CONST.REPORT.MESSAGE.TYPE.TEXT,
                style: 'strong',
                text: getCurrentUserDisplayNameOrEmail(),
            },
        ],
        automatic: false,
        avatar: getCurrentUserAvatar(),
        created: DateUtils.getDBTime(),
        shouldShow: false,
        delegateAccountID: delegateAccountDetails?.accountID,
    };
}

function buildOptimisticChangedTaskAssigneeReportAction(assigneeAccountID: number): OptimisticEditedTaskReportAction {
    const delegateAccountDetails = PersonalDetailsUtils.getPersonalDetailByEmail(delegateEmail);

    return {
        reportActionID: NumberUtils.rand64(),
        actionName: CONST.REPORT.ACTIONS.TYPE.TASK_EDITED,
        pendingAction: CONST.RED_BRICK_ROAD_PENDING_ACTION.ADD,
        actorAccountID: currentUserAccountID,
        message: [
            {
                type: CONST.REPORT.MESSAGE.TYPE.COMMENT,
                text: `assigned to ${getDisplayNameForParticipant(assigneeAccountID)}`,
                html: `assigned to <mention-user accountID="${assigneeAccountID}"/>`,
            },
        ],
        person: [
            {
                type: CONST.REPORT.MESSAGE.TYPE.TEXT,
                style: 'strong',
                text: getCurrentUserDisplayNameOrEmail(),
            },
        ],
        automatic: false,
        avatar: getCurrentUserAvatar(),
        created: DateUtils.getDBTime(),
        shouldShow: false,
        delegateAccountID: delegateAccountDetails?.accountID,
    };
}

/**
 * Returns the necessary reportAction onyx data to indicate that a chat has been archived
 *
 * @param reason - A reason why the chat has been archived
 */
function buildOptimisticClosedReportAction(
    emailClosingReport: string,
    policyName: string,
    reason: ValueOf<typeof CONST.REPORT.ARCHIVE_REASON> = CONST.REPORT.ARCHIVE_REASON.DEFAULT,
): OptimisticClosedReportAction {
    return {
        actionName: CONST.REPORT.ACTIONS.TYPE.CLOSED,
        actorAccountID: currentUserAccountID,
        automatic: false,
        avatar: getCurrentUserAvatar(),
        created: DateUtils.getDBTime(),
        message: [
            {
                type: CONST.REPORT.MESSAGE.TYPE.TEXT,
                style: 'strong',
                text: emailClosingReport,
            },
            {
                type: CONST.REPORT.MESSAGE.TYPE.TEXT,
                style: 'normal',
                text: ' closed this report',
            },
        ],
        originalMessage: {
            policyName,
            reason,
        },
        pendingAction: CONST.RED_BRICK_ROAD_PENDING_ACTION.ADD,
        person: [
            {
                type: CONST.REPORT.MESSAGE.TYPE.TEXT,
                style: 'strong',
                text: getCurrentUserDisplayNameOrEmail(),
            },
        ],
        reportActionID: NumberUtils.rand64(),
        shouldShow: true,
    };
}

/**
 * Returns an optimistic Dismissed Violation Report Action. Use the originalMessage customize this to the type of
 * violation being dismissed.
 */
function buildOptimisticDismissedViolationReportAction(
    originalMessage: ReportAction<typeof CONST.REPORT.ACTIONS.TYPE.DISMISSED_VIOLATION>['originalMessage'],
): OptimisticDismissedViolationReportAction {
    return {
        actionName: CONST.REPORT.ACTIONS.TYPE.DISMISSED_VIOLATION,
        actorAccountID: currentUserAccountID,
        avatar: getCurrentUserAvatar(),
        created: DateUtils.getDBTime(),
        message: [
            {
                type: CONST.REPORT.MESSAGE.TYPE.TEXT,
                style: 'normal',
                text: ReportActionsUtils.getDismissedViolationMessageText(originalMessage),
            },
        ],
        originalMessage,
        pendingAction: CONST.RED_BRICK_ROAD_PENDING_ACTION.ADD,
        person: [
            {
                type: CONST.REPORT.MESSAGE.TYPE.TEXT,
                style: 'strong',
                text: getCurrentUserDisplayNameOrEmail(),
            },
        ],
        reportActionID: NumberUtils.rand64(),
        shouldShow: true,
    };
}

function buildOptimisticAnnounceChat(policyID: string, accountIDs: number[]): OptimisticAnnounceChat {
    const announceReport = getRoom(CONST.REPORT.CHAT_TYPE.POLICY_ANNOUNCE, policyID);
    const policy = getPolicy(policyID);
    const announceRoomOnyxData: AnnounceRoomOnyxData = {
        onyxOptimisticData: [],
        onyxSuccessData: [],
        onyxFailureData: [],
    };

    // Do not create #announce room if the room already exists or if there are less than 3 participants in workspace
    if (accountIDs.length < 3 || announceReport) {
        return {
            announceChatReportID: '',
            announceChatReportActionID: '',
            announceChatData: announceRoomOnyxData,
        };
    }

    const announceChatData = buildOptimisticChatReport(
        accountIDs,
        CONST.REPORT.WORKSPACE_CHAT_ROOMS.ANNOUNCE,
        CONST.REPORT.CHAT_TYPE.POLICY_ANNOUNCE,
        policyID,
        CONST.POLICY.OWNER_ACCOUNT_ID_FAKE,
        false,
        policy?.name,
        undefined,
        CONST.REPORT.WRITE_CAPABILITIES.ADMINS,
        CONST.REPORT.NOTIFICATION_PREFERENCE.ALWAYS,
    );
    const announceCreatedAction = buildOptimisticCreatedReportAction(CONST.POLICY.OWNER_EMAIL_FAKE);
    announceRoomOnyxData.onyxOptimisticData.push(
        {
            onyxMethod: Onyx.METHOD.SET,
            key: `${ONYXKEYS.COLLECTION.REPORT}${announceChatData.reportID}`,
            value: {
                pendingFields: {
                    addWorkspaceRoom: CONST.RED_BRICK_ROAD_PENDING_ACTION.ADD,
                },
                ...announceChatData,
            },
        },
        {
            onyxMethod: Onyx.METHOD.SET,
            key: `${ONYXKEYS.COLLECTION.REPORT_DRAFT}${announceChatData.reportID}`,
            value: null,
        },
        {
            onyxMethod: Onyx.METHOD.SET,
            key: `${ONYXKEYS.COLLECTION.REPORT_ACTIONS}${announceChatData.reportID}`,
            value: {
                [announceCreatedAction.reportActionID]: announceCreatedAction,
            },
        },
    );
    announceRoomOnyxData.onyxSuccessData.push(
        {
            onyxMethod: Onyx.METHOD.MERGE,
            key: `${ONYXKEYS.COLLECTION.REPORT}${announceChatData.reportID}`,
            value: {
                pendingFields: {
                    addWorkspaceRoom: null,
                },
                pendingAction: null,
                isOptimisticReport: false,
            },
        },
        {
            onyxMethod: Onyx.METHOD.MERGE,
            key: `${ONYXKEYS.COLLECTION.REPORT_ACTIONS}${announceChatData.reportID}`,
            value: {
                [announceCreatedAction.reportActionID]: {
                    pendingAction: null,
                },
            },
        },
    );
    announceRoomOnyxData.onyxFailureData.push(
        {
            onyxMethod: Onyx.METHOD.MERGE,
            key: `${ONYXKEYS.COLLECTION.REPORT}${announceChatData.reportID}`,
            value: {
                pendingFields: {
                    addWorkspaceRoom: null,
                },
                pendingAction: null,
                isOptimisticReport: false,
            },
        },
        {
            onyxMethod: Onyx.METHOD.MERGE,
            key: `${ONYXKEYS.COLLECTION.REPORT_ACTIONS}${announceChatData.reportID}`,
            value: {
                [announceCreatedAction.reportActionID]: {
                    pendingAction: null,
                },
            },
        },
    );
    return {
        announceChatReportID: announceChatData.reportID,
        announceChatReportActionID: announceCreatedAction.reportActionID,
        announceChatData: announceRoomOnyxData,
    };
}

function buildOptimisticWorkspaceChats(policyID: string, policyName: string, expenseReportId?: string): OptimisticWorkspaceChats {
    const pendingChatMembers = getPendingChatMembers(currentUserAccountID ? [currentUserAccountID] : [], [], CONST.RED_BRICK_ROAD_PENDING_ACTION.ADD);
    const adminsChatData = {
        ...buildOptimisticChatReport(
            [currentUserAccountID ?? -1],
            CONST.REPORT.WORKSPACE_CHAT_ROOMS.ADMINS,
            CONST.REPORT.CHAT_TYPE.POLICY_ADMINS,
            policyID,
            CONST.POLICY.OWNER_ACCOUNT_ID_FAKE,
            false,
            policyName,
        ),
        pendingChatMembers,
    };
    const adminsChatReportID = adminsChatData.reportID;
    const adminsCreatedAction = buildOptimisticCreatedReportAction(CONST.POLICY.OWNER_EMAIL_FAKE);
    const adminsReportActionData = {
        [adminsCreatedAction.reportActionID]: adminsCreatedAction,
    };

    const expenseChatData = buildOptimisticChatReport(
        [currentUserAccountID ?? -1],
        '',
        CONST.REPORT.CHAT_TYPE.POLICY_EXPENSE_CHAT,
        policyID,
        currentUserAccountID,
        true,
        policyName,
        undefined,
        undefined,
        undefined,
        undefined,
        undefined,
        undefined,
        undefined,
        undefined,
        expenseReportId,
    );
    const expenseChatReportID = expenseChatData.reportID;
    const expenseReportCreatedAction = buildOptimisticCreatedReportAction(currentUserEmail ?? '');
    const expenseReportActionData = {
        [expenseReportCreatedAction.reportActionID]: expenseReportCreatedAction,
    };

    return {
        adminsChatReportID,
        adminsChatData,
        adminsReportActionData,
        adminsCreatedReportActionID: adminsCreatedAction.reportActionID,
        expenseChatReportID,
        expenseChatData,
        expenseReportActionData,
        expenseCreatedReportActionID: expenseReportCreatedAction.reportActionID,
    };
}

/**
 * Builds an optimistic Task Report with a randomly generated reportID
 *
 * @param ownerAccountID - Account ID of the person generating the Task.
 * @param assigneeAccountID - AccountID of the other person participating in the Task.
 * @param parentReportID - Report ID of the chat where the Task is.
 * @param title - Task title.
 * @param description - Task description.
 * @param policyID - PolicyID of the parent report
 */

function buildOptimisticTaskReport(
    ownerAccountID: number,
    assigneeAccountID = 0,
    parentReportID?: string,
    title?: string,
    description?: string,
    policyID: string = CONST.POLICY.OWNER_EMAIL_FAKE,
    notificationPreference: NotificationPreference = CONST.REPORT.NOTIFICATION_PREFERENCE.HIDDEN,
): OptimisticTaskReport {
    const participants: Participants = {
        [ownerAccountID]: {
            notificationPreference,
        },
    };

    if (assigneeAccountID) {
        participants[assigneeAccountID] = {notificationPreference};
    }

    return {
        reportID: generateReportID(),
        reportName: title,
        description: getParsedComment(description ?? ''),
        ownerAccountID,
        participants,
        managerID: assigneeAccountID,
        type: CONST.REPORT.TYPE.TASK,
        parentReportID,
        policyID,
        stateNum: CONST.REPORT.STATE_NUM.OPEN,
        statusNum: CONST.REPORT.STATUS_NUM.OPEN,
        lastVisibleActionCreated: DateUtils.getDBTime(),
        hasParentAccess: true,
    };
}

/**
 * Builds an optimistic EXPORTED_TO_INTEGRATION report action
 *
 * @param integration - The connectionName of the integration
 * @param markedManually - Whether the integration was marked as manually exported
 */
function buildOptimisticExportIntegrationAction(integration: ConnectionName, markedManually = false): OptimisticExportIntegrationAction {
    const label = CONST.POLICY.CONNECTIONS.NAME_USER_FRIENDLY[integration];
    return {
        reportActionID: NumberUtils.rand64(),
        actionName: CONST.REPORT.ACTIONS.TYPE.EXPORTED_TO_INTEGRATION,
        pendingAction: CONST.RED_BRICK_ROAD_PENDING_ACTION.ADD,
        actorAccountID: currentUserAccountID,
        message: [],
        person: [
            {
                type: CONST.REPORT.MESSAGE.TYPE.TEXT,
                style: 'strong',
                text: getCurrentUserDisplayNameOrEmail(),
            },
        ],
        automatic: false,
        avatar: getCurrentUserAvatar(),
        created: DateUtils.getDBTime(),
        shouldShow: true,
        originalMessage: {
            label,
            lastModified: DateUtils.getDBTime(),
            markedManually,
            inProgress: true,
        },
    };
}

/**
 * A helper method to create transaction thread
 *
 * @param reportAction - the parent IOU report action from which to create the thread
 * @param moneyRequestReport - the report which the report action belongs to
 */
function buildTransactionThread(
    reportAction: OnyxEntry<ReportAction | OptimisticIOUReportAction>,
    moneyRequestReport: OnyxEntry<Report>,
    existingTransactionThreadReportID?: string,
): OptimisticChatReport {
    const participantAccountIDs = [...new Set([currentUserAccountID, Number(reportAction?.actorAccountID)])].filter(Boolean) as number[];
    const existingTransactionThreadReport = getReportOrDraftReport(existingTransactionThreadReportID);

    if (existingTransactionThreadReportID && existingTransactionThreadReport) {
        return {
            ...existingTransactionThreadReport,
            isOptimisticReport: true,
            parentReportActionID: reportAction?.reportActionID,
            parentReportID: moneyRequestReport?.reportID,
            reportName: getTransactionReportName(reportAction),
            policyID: moneyRequestReport?.policyID,
        };
    }

    return buildOptimisticChatReport(
        participantAccountIDs,
        getTransactionReportName(reportAction),
        undefined,
        moneyRequestReport?.policyID ?? '-1',
        CONST.POLICY.OWNER_ACCOUNT_ID_FAKE,
        false,
        '',
        undefined,
        undefined,
        CONST.REPORT.NOTIFICATION_PREFERENCE.HIDDEN,
        reportAction?.reportActionID,
        moneyRequestReport?.reportID,
    );
}

/**
 * Build optimistic expense entities:
 *
 * 1. CREATED action for the chatReport
 * 2. CREATED action for the iouReport
 * 3. IOU action for the iouReport linked to the transaction thread via `childReportID`
 * 4. Transaction Thread linked to the IOU action via `parentReportActionID`
 * 5. CREATED action for the Transaction Thread
 */
function buildOptimisticMoneyRequestEntities(
    iouReport: Report,
    type: ValueOf<typeof CONST.IOU.REPORT_ACTION_TYPE>,
    amount: number,
    currency: string,
    comment: string,
    payeeEmail: string,
    participants: Participant[],
    transactionID: string,
    paymentType?: PaymentMethodType,
    isSettlingUp = false,
    isSendMoneyFlow = false,
    isOwnPolicyExpenseChat = false,
    isPersonalTrackingExpense?: boolean,
    existingTransactionThreadReportID?: string,
    linkedTrackedExpenseReportAction?: ReportAction,
): [OptimisticCreatedReportAction, OptimisticCreatedReportAction, OptimisticIOUReportAction, OptimisticChatReport, OptimisticCreatedReportAction | null] {
    const createdActionForChat = buildOptimisticCreatedReportAction(payeeEmail);

    // The `CREATED` action must be optimistically generated before the IOU action so that it won't appear after the IOU action in the chat.
    const iouActionCreationTime = DateUtils.getDBTime();
    const createdActionForIOUReport = buildOptimisticCreatedReportAction(payeeEmail, DateUtils.subtractMillisecondsFromDateTime(iouActionCreationTime, 1));

    const iouAction = buildOptimisticIOUReportAction(
        type,
        amount,
        currency,
        comment,
        participants,
        transactionID,
        paymentType,
        isPersonalTrackingExpense ? '0' : iouReport.reportID,
        isSettlingUp,
        isSendMoneyFlow,
        isOwnPolicyExpenseChat,
        iouActionCreationTime,
        linkedTrackedExpenseReportAction,
    );

    // Create optimistic transactionThread and the `CREATED` action for it, if existingTransactionThreadReportID is undefined
    const transactionThread = buildTransactionThread(iouAction, iouReport, existingTransactionThreadReportID);
    const createdActionForTransactionThread = existingTransactionThreadReportID ? null : buildOptimisticCreatedReportAction(payeeEmail);

    // The IOU action and the transactionThread are co-dependent as parent-child, so we need to link them together
    iouAction.childReportID = existingTransactionThreadReportID ?? transactionThread.reportID;

    return [createdActionForChat, createdActionForIOUReport, iouAction, transactionThread, createdActionForTransactionThread];
}

// Check if the report is empty, meaning it has no visible messages (i.e. only a "created" report action).
function isEmptyReport(report: OnyxEntry<Report>): boolean {
    if (!report) {
        return true;
    }

    if (report.lastMessageText ?? report.lastMessageTranslationKey) {
        return false;
    }

    const lastVisibleMessage = getLastVisibleMessage(report.reportID);
    return !lastVisibleMessage.lastMessageText && !lastVisibleMessage.lastMessageTranslationKey;
}

function isUnread(report: OnyxEntry<Report>): boolean {
    if (!report) {
        return false;
    }

    if (isEmptyReport(report) && !isSelfDM(report)) {
        return false;
    }
    // lastVisibleActionCreated and lastReadTime are both datetime strings and can be compared directly
    const lastVisibleActionCreated = report.lastVisibleActionCreated ?? '';
    const lastReadTime = report.lastReadTime ?? '';
    const lastMentionedTime = report.lastMentionedTime ?? '';

    // If the user was mentioned and the comment got deleted the lastMentionedTime will be more recent than the lastVisibleActionCreated
    return lastReadTime < lastVisibleActionCreated || lastReadTime < lastMentionedTime;
}

function isIOUOwnedByCurrentUser(report: OnyxEntry<Report>, allReportsDict?: OnyxCollection<Report>): boolean {
    const allAvailableReports = allReportsDict ?? ReportConnection.getAllReports();
    if (!report || !allAvailableReports) {
        return false;
    }

    let reportToLook = report;
    if (report.iouReportID) {
        const iouReport = allAvailableReports[`${ONYXKEYS.COLLECTION.REPORT}${report.iouReportID}`];
        if (iouReport) {
            reportToLook = iouReport;
        }
    }

    return reportToLook.ownerAccountID === currentUserAccountID;
}

/**
 * Assuming the passed in report is a default room, lets us know whether we can see it or not, based on permissions and
 * the various subsets of users we've allowed to use default rooms.
 */
function canSeeDefaultRoom(report: OnyxEntry<Report>, policies: OnyxCollection<Policy>, betas: OnyxEntry<Beta[]>): boolean {
    // Include archived rooms
    if (isArchivedRoom(report, getReportNameValuePairs(report?.reportID))) {
        return true;
    }

    // If the room has an assigned guide, it can be seen.
    if (hasExpensifyGuidesEmails(Object.keys(report?.participants ?? {}).map(Number))) {
        return true;
    }

    // Include any admins and announce rooms, since only non partner-managed domain rooms are on the beta now.
    if (isAdminRoom(report) || isAnnounceRoom(report)) {
        return true;
    }

    // For all other cases, just check that the user belongs to the default rooms beta
    return Permissions.canUseDefaultRooms(betas ?? []);
}

function canAccessReport(report: OnyxEntry<Report>, policies: OnyxCollection<Policy>, betas: OnyxEntry<Beta[]>): boolean {
    // We hide default rooms (it's basically just domain rooms now) from people who aren't on the defaultRooms beta.
    if (isDefaultRoom(report) && !canSeeDefaultRoom(report, policies, betas)) {
        return false;
    }

    if (report?.errorFields?.notFound) {
        return false;
    }

    return true;
}

// eslint-disable-next-line rulesdir/no-negated-variables
function isReportNotFound(report: OnyxEntry<Report>): boolean {
    return !!report?.errorFields?.notFound;
}

/**
 * Check if the report is the parent report of the currently viewed report or at least one child report has report action
 */
function shouldHideReport(report: OnyxEntry<Report>, currentReportId: string): boolean {
    const currentReport = getReportOrDraftReport(currentReportId);
    const parentReport = getParentReport(!isEmptyObject(currentReport) ? currentReport : undefined);
    const reportActions = allReportActions?.[`${ONYXKEYS.COLLECTION.REPORT_ACTIONS}${report?.reportID}`] ?? {};
    const isChildReportHasComment = Object.values(reportActions ?? {})?.some((reportAction) => (reportAction?.childVisibleActionCount ?? 0) > 0);
    return parentReport?.reportID !== report?.reportID && !isChildReportHasComment;
}

/**
 * Checks to see if a report's parentAction is an expense that contains a violation type of either violation or warning
 */
function doesTransactionThreadHaveViolations(
    report: OnyxInputOrEntry<Report>,
    transactionViolations: OnyxCollection<TransactionViolation[]>,
    parentReportAction: OnyxInputOrEntry<ReportAction>,
): boolean {
    if (!ReportActionsUtils.isMoneyRequestAction(parentReportAction)) {
        return false;
    }
    const {IOUTransactionID, IOUReportID} = ReportActionsUtils.getOriginalMessage(parentReportAction) ?? {};
    if (!IOUTransactionID || !IOUReportID) {
        return false;
    }
    if (!isCurrentUserSubmitter(IOUReportID)) {
        return false;
    }
    if (report?.stateNum !== CONST.REPORT.STATE_NUM.OPEN && report?.stateNum !== CONST.REPORT.STATE_NUM.SUBMITTED) {
        return false;
    }
    return (
        TransactionUtils.hasViolation(IOUTransactionID, transactionViolations) ||
        TransactionUtils.hasWarningTypeViolation(IOUTransactionID, transactionViolations) ||
        (isPaidGroupPolicy(report) && TransactionUtils.hasModifiedAmountOrDateViolation(IOUTransactionID, transactionViolations))
    );
}

/**
 * Checks if we should display violation - we display violations when the expense has violation and it is not settled
 */
function shouldDisplayTransactionThreadViolations(
    report: OnyxEntry<Report>,
    transactionViolations: OnyxCollection<TransactionViolation[]>,
    parentReportAction: OnyxEntry<ReportAction>,
): boolean {
    if (!ReportActionsUtils.isMoneyRequestAction(parentReportAction)) {
        return false;
    }
    const {IOUReportID} = ReportActionsUtils.getOriginalMessage(parentReportAction) ?? {};
    if (isSettled(IOUReportID) || isReportApproved(IOUReportID?.toString())) {
        return false;
    }
    return doesTransactionThreadHaveViolations(report, transactionViolations, parentReportAction);
}

/**
 * Checks to see if a report contains a violation
 */
function hasViolations(reportID: string, transactionViolations: OnyxCollection<TransactionViolation[]>): boolean {
    const transactions = reportsTransactions[reportID] ?? [];
    return transactions.some((transaction) => TransactionUtils.hasViolation(transaction.transactionID, transactionViolations));
}

/**
 * Checks to see if a report contains a violation of type `warning`
 */
function hasWarningTypeViolations(reportID: string, transactionViolations: OnyxCollection<TransactionViolation[]>): boolean {
    const transactions = reportsTransactions[reportID] ?? [];
    return transactions.some((transaction) => TransactionUtils.hasWarningTypeViolation(transaction.transactionID, transactionViolations));
}

function hasReportViolations(reportID: string) {
    const reportViolations = allReportsViolations?.[`${ONYXKEYS.COLLECTION.REPORT_VIOLATIONS}${reportID}`];
    return Object.values(reportViolations ?? {}).some((violations) => !isEmptyObject(violations));
}

/**
 * Checks if #admins room chan be shown
 * We show #admin rooms when a) More than one admin exists or b) There exists policy audit log for review.
 */
function shouldAdminsRoomBeVisible(report: OnyxEntry<Report>): boolean {
    const accountIDs = Object.entries(report?.participants ?? {}).map(([accountID]) => Number(accountID));
    const adminAccounts = PersonalDetailsUtils.getLoginsByAccountIDs(accountIDs).filter((login) => !PolicyUtils.isExpensifyTeam(login));
    const lastVisibleAction = ReportActionsUtils.getLastVisibleAction(report?.reportID ?? '');
    if ((lastVisibleAction ? ReportActionsUtils.isCreatedAction(lastVisibleAction) : report?.lastActionType === CONST.REPORT.ACTIONS.TYPE.CREATED) && adminAccounts.length <= 1) {
        return false;
    }
    return true;
}

type ShouldReportBeInOptionListParams = {
    report: OnyxEntry<Report>;
    currentReportId: string;
    isInFocusMode: boolean;
    betas: OnyxEntry<Beta[]>;
    policies: OnyxCollection<Policy>;
    excludeEmptyChats: boolean;
    doesReportHaveViolations: boolean;
    includeSelfDM?: boolean;
    login?: string;
    includeDomainEmail?: boolean;
};

function reasonForReportToBeInOptionList({
    report,
    currentReportId,
    isInFocusMode,
    betas,
    policies,
    excludeEmptyChats,
    doesReportHaveViolations,
    includeSelfDM = false,
    login,
    includeDomainEmail = false,
}: ShouldReportBeInOptionListParams): ValueOf<typeof CONST.REPORT_IN_LHN_REASONS> | null {
    const isInDefaultMode = !isInFocusMode;
    // Exclude reports that have no data because there wouldn't be anything to show in the option item.
    // This can happen if data is currently loading from the server or a report is in various stages of being created.
    // This can also happen for anyone accessing a public room or archived room for which they don't have access to the underlying policy.
    // Optionally exclude reports that do not belong to currently active workspace

    const parentReportAction = isThread(report) ? allReportActions?.[`${ONYXKEYS.COLLECTION.REPORT_ACTIONS}${report.parentReportID}`]?.[report.parentReportActionID] : undefined;

    if (
        !report?.reportID ||
        !report?.type ||
        report?.reportName === undefined ||
        // eslint-disable-next-line @typescript-eslint/prefer-nullish-coalescing
        report?.isHidden ||
        (!report?.participants &&
            // We omit sending back participants for chat rooms when searching for reports since they aren't needed to display the results and can get very large.
            // So we allow showing rooms with no participants–in any other circumstances we should never have these reports with no participants in Onyx.
            !isChatRoom(report) &&
            !isChatThread(report) &&
            !isArchivedRoom(report, getReportNameValuePairs(report?.reportID)) &&
            !isMoneyRequestReport(report) &&
            !isTaskReport(report) &&
            !isSelfDM(report) &&
            !isSystemChat(report) &&
            !isGroupChat(report))
    ) {
        return null;
    }

    // We used to use the system DM for A/B testing onboarding tasks, but now only create them in the Concierge chat. We
    // still need to allow existing users who have tasks in the system DM to see them, but otherwise we don't need to
    // show that chat
    if (report?.participants?.[CONST.ACCOUNT_ID.NOTIFICATIONS] && isEmptyReport(report)) {
        return null;
    }

    if (!canAccessReport(report, policies, betas)) {
        return null;
    }

    // If this is a transaction thread associated with a report that only has one transaction, omit it
    if (isOneTransactionThread(report.reportID, report.parentReportID ?? '-1', parentReportAction)) {
        return null;
    }

    if ((Object.values(CONST.REPORT.UNSUPPORTED_TYPE) as string[]).includes(report?.type ?? '')) {
        return null;
    }

    // Include the currently viewed report. If we excluded the currently viewed report, then there
    // would be no way to highlight it in the options list and it would be confusing to users because they lose
    // a sense of context.
    if (report.reportID === currentReportId) {
        return CONST.REPORT_IN_LHN_REASONS.IS_FOCUSED;
    }

    // Retrieve the draft comment for the report and convert it to a boolean
    const hasDraftComment = hasValidDraftComment(report.reportID);

    // Include reports that are relevant to the user in any view mode. Criteria include having a draft or having a GBR showing.
    // eslint-disable-next-line @typescript-eslint/prefer-nullish-coalescing
    if (hasDraftComment) {
        return CONST.REPORT_IN_LHN_REASONS.HAS_DRAFT_COMMENT;
    }

    if (requiresAttentionFromCurrentUser(report)) {
        return CONST.REPORT_IN_LHN_REASONS.HAS_GBR;
    }

    const isEmptyChat = isEmptyReport(report);
    const canHideReport = shouldHideReport(report, currentReportId);

    // Include reports if they are pinned
    if (report.isPinned) {
        return CONST.REPORT_IN_LHN_REASONS.PINNED_BY_USER;
    }

    const reportIsSettled = report.statusNum === CONST.REPORT.STATUS_NUM.REIMBURSED;

    // Always show IOU reports with violations unless they are reimbursed
    if (isExpenseRequest(report) && doesReportHaveViolations && !reportIsSettled) {
        return CONST.REPORT_IN_LHN_REASONS.HAS_IOU_VIOLATIONS;
    }

    // Hide only chat threads that haven't been commented on (other threads are actionable)
    if (isChatThread(report) && canHideReport && isEmptyChat) {
        return null;
    }

    // Show #admins room only when it has some value to the user.
    if (isAdminRoom(report) && !shouldAdminsRoomBeVisible(report)) {
        return null;
    }

    // Include reports that have errors from trying to add a workspace
    // If we excluded it, then the red-brock-road pattern wouldn't work for the user to resolve the error
    if (report.errorFields?.addWorkspaceRoom) {
        return CONST.REPORT_IN_LHN_REASONS.HAS_ADD_WORKSPACE_ROOM_ERRORS;
    }

    // All unread chats (even archived ones) in GSD mode will be shown. This is because GSD mode is specifically for focusing the user on the most relevant chats, primarily, the unread ones
    if (isInFocusMode) {
        return isUnread(report) && getReportNotificationPreference(report) !== CONST.REPORT.NOTIFICATION_PREFERENCE.MUTE ? CONST.REPORT_IN_LHN_REASONS.IS_UNREAD : null;
    }

    // Archived reports should always be shown when in default (most recent) mode. This is because you should still be able to access and search for the chats to find them.
    if (isInDefaultMode && isArchivedRoom(report, getReportNameValuePairs(report?.reportID))) {
        return CONST.REPORT_IN_LHN_REASONS.IS_ARCHIVED;
    }

    // Hide chats between two users that haven't been commented on from the LNH
    if (excludeEmptyChats && isEmptyChat && isChatReport(report) && !isChatRoom(report) && !isPolicyExpenseChat(report) && !isSystemChat(report) && !isGroupChat(report) && canHideReport) {
        return null;
    }

    if (isSelfDM(report)) {
        return includeSelfDM ? CONST.REPORT_IN_LHN_REASONS.IS_SELF_DM : null;
    }

    if (Str.isDomainEmail(login ?? '') && !includeDomainEmail) {
        return null;
    }

    // Hide chat threads where the parent message is pending removal
    if (
        !isEmptyObject(parentReportAction) &&
        ReportActionsUtils.isPendingRemove(parentReportAction) &&
        ReportActionsUtils.isThreadParentMessage(parentReportAction, report?.reportID ?? '')
    ) {
        return null;
    }

    return CONST.REPORT_IN_LHN_REASONS.DEFAULT;
}

/**
 * Takes several pieces of data from Onyx and evaluates if a report should be shown in the option list (either when searching
 * for reports or the reports shown in the LHN).
 *
 * This logic is very specific and the order of the logic is very important. It should fail quickly in most cases and also
 * filter out the majority of reports before filtering out very specific minority of reports.
 */
function shouldReportBeInOptionList(params: ShouldReportBeInOptionListParams) {
    return reasonForReportToBeInOptionList(params) !== null;
}

/**
 * Returns the system report from the list of reports.
 */
function getSystemChat(): OnyxEntry<Report> {
    const allReports = ReportConnection.getAllReports();
    if (!allReports) {
        return undefined;
    }

    return Object.values(allReports ?? {}).find((report) => report?.chatType === CONST.REPORT.CHAT_TYPE.SYSTEM);
}

/**
 * Attempts to find a report in onyx with the provided list of participants. Does not include threads, task, expense, room, and policy expense chat.
 */
function getChatByParticipants(newParticipantList: number[], reports: OnyxCollection<Report> = ReportConnection.getAllReports(), shouldIncludeGroupChats = false): OnyxEntry<Report> {
    const sortedNewParticipantList = newParticipantList.sort();
    return Object.values(reports ?? {}).find((report) => {
        const participantAccountIDs = Object.keys(report?.participants ?? {});

        // Skip if it's not a 1:1 chat
        if (!shouldIncludeGroupChats && !isOneOnOneChat(report) && !isSystemChat(report)) {
            return false;
        }

        // If we are looking for a group chat, then skip non-group chat report
        if (shouldIncludeGroupChats && !isGroupChat(report)) {
            return false;
        }

        const sortedParticipantsAccountIDs = participantAccountIDs.map(Number).sort();

        // Only return the chat if it has all the participants
        return lodashIsEqual(sortedNewParticipantList, sortedParticipantsAccountIDs);
    });
}

/**
 * Attempts to find an invoice chat report in onyx with the provided policyID and receiverID.
 */
function getInvoiceChatByParticipants(policyID: string, receiverID: string | number, reports: OnyxCollection<Report> = ReportConnection.getAllReports()): OnyxEntry<Report> {
    return Object.values(reports ?? {}).find((report) => {
        if (!report || !isInvoiceRoom(report) || isArchivedRoom(report)) {
            return false;
        }

        const isSameReceiver =
            report.invoiceReceiver &&
            (('accountID' in report.invoiceReceiver && report.invoiceReceiver.accountID === receiverID) ||
                ('policyID' in report.invoiceReceiver && report.invoiceReceiver.policyID === receiverID));

        return report.policyID === policyID && isSameReceiver;
    });
}

/**
 * Attempts to find a policy expense report in onyx that is owned by ownerAccountID in a given policy
 */
function getPolicyExpenseChat(ownerAccountID: number, policyID: string): OnyxEntry<Report> {
    return Object.values(ReportConnection.getAllReports() ?? {}).find((report: OnyxEntry<Report>) => {
        // If the report has been deleted, then skip it
        if (!report) {
            return false;
        }

        return report.policyID === policyID && isPolicyExpenseChat(report) && report.ownerAccountID === ownerAccountID;
    });
}

function getAllPolicyReports(policyID: string): Array<OnyxEntry<Report>> {
    return Object.values(ReportConnection.getAllReports() ?? {}).filter((report) => report?.policyID === policyID);
}

/**
 * Returns true if Chronos is one of the chat participants (1:1)
 */
function chatIncludesChronos(report: OnyxInputOrEntry<Report>): boolean {
    const participantAccountIDs = Object.keys(report?.participants ?? {}).map(Number);
    return participantAccountIDs.includes(CONST.ACCOUNT_ID.CHRONOS);
}

function chatIncludesChronosWithID(reportID?: string): boolean {
    // eslint-disable-next-line @typescript-eslint/prefer-nullish-coalescing
    const report = ReportConnection.getAllReports()?.[`${ONYXKEYS.COLLECTION.REPORT}${reportID || -1}`];
    return chatIncludesChronos(report);
}

/**
 * Can only flag if:
 *
 * - It was written by someone else and isn't a whisper
 * - It's a welcome message whisper
 * - It's an ADD_COMMENT that is not an attachment
 */
function canFlagReportAction(reportAction: OnyxInputOrEntry<ReportAction>, reportID: string | undefined): boolean {
    let report = getReportOrDraftReport(reportID);

    // If the childReportID exists in reportAction and is equal to the reportID,
    // the report action being evaluated is the parent report action in a thread, and we should get the parent report to evaluate instead.
    if (reportAction?.childReportID?.toString() === reportID?.toString()) {
        report = getReportOrDraftReport(report?.parentReportID);
    }
    const isCurrentUserAction = reportAction?.actorAccountID === currentUserAccountID;
    if (ReportActionsUtils.isWhisperAction(reportAction)) {
        // Allow flagging whispers that are sent by other users
        if (!isCurrentUserAction && reportAction?.actorAccountID !== CONST.ACCOUNT_ID.CONCIERGE) {
            return true;
        }

        // Disallow flagging the rest of whisper as they are sent by us
        return false;
    }

    return !!(
        !isCurrentUserAction &&
        reportAction?.actionName === CONST.REPORT.ACTIONS.TYPE.ADD_COMMENT &&
        !ReportActionsUtils.isDeletedAction(reportAction) &&
        !ReportActionsUtils.isCreatedTaskReportAction(reportAction) &&
        !isEmptyObject(report) &&
        report &&
        isAllowedToComment(report)
    );
}

/**
 * Whether flag comment page should show
 */
function shouldShowFlagComment(reportAction: OnyxInputOrEntry<ReportAction>, report: OnyxInputOrEntry<Report>): boolean {
    return (
        canFlagReportAction(reportAction, report?.reportID) &&
        !isArchivedRoom(report, getReportNameValuePairs(report?.reportID)) &&
        !chatIncludesChronos(report) &&
        !isConciergeChatReport(report) &&
        reportAction?.actorAccountID !== CONST.ACCOUNT_ID.CONCIERGE
    );
}

/**
 * @param sortedAndFilteredReportActions - reportActions for the report, sorted newest to oldest, and filtered for only those that should be visible
 */
function getNewMarkerReportActionID(report: OnyxEntry<Report>, sortedAndFilteredReportActions: ReportAction[]): string {
    if (!isUnread(report)) {
        return '';
    }

    const newMarkerIndex = lodashFindLastIndex(sortedAndFilteredReportActions, (reportAction) => (reportAction.created ?? '') > (report?.lastReadTime ?? ''));

    return newMarkerIndex !== -1 && 'reportActionID' in (sortedAndFilteredReportActions?.at(newMarkerIndex) ?? {})
        ? sortedAndFilteredReportActions.at(newMarkerIndex)?.reportActionID ?? ''
        : '';
}

/**
 * Performs the markdown conversion, and replaces code points > 127 with C escape sequences
 * Used for compatibility with the backend auth validator for AddComment, and to account for MD in comments
 * @returns The comment's total length as seen from the backend
 */
function getCommentLength(textComment: string, parsingDetails?: ParsingDetails): number {
    return getParsedComment(textComment, parsingDetails)
        .replace(/[^ -~]/g, '\\u????')
        .trim().length;
}

function getRouteFromLink(url: string | null): string {
    if (!url) {
        return '';
    }

    // Get the reportID from URL
    let route = url;
    const localWebAndroidRegEx = /^(https:\/\/([0-9]{1,3})\.([0-9]{1,3})\.([0-9]{1,3})\.([0-9]{1,3}))/;
    linkingConfig.prefixes.forEach((prefix) => {
        if (route.startsWith(prefix)) {
            route = route.replace(prefix, '');
        } else if (localWebAndroidRegEx.test(route)) {
            route = route.replace(localWebAndroidRegEx, '');
        } else {
            return;
        }

        // Remove the port if it's a localhost URL
        if (/^:\d+/.test(route)) {
            route = route.replace(/:\d+/, '');
        }

        // Remove the leading slash if exists
        if (route.startsWith('/')) {
            route = route.replace('/', '');
        }
    });
    return route;
}

function parseReportRouteParams(route: string): ReportRouteParams {
    let parsingRoute = route;
    if (parsingRoute.at(0) === '/') {
        // remove the first slash
        parsingRoute = parsingRoute.slice(1);
    }

    if (!parsingRoute.startsWith(Url.addTrailingForwardSlash(ROUTES.REPORT))) {
        return {reportID: '', isSubReportPageRoute: false};
    }

    const pathSegments = parsingRoute.split('/');

    const reportIDSegment = pathSegments.at(1);
    const hasRouteReportActionID = !Number.isNaN(Number(reportIDSegment));

    // Check for "undefined" or any other unwanted string values
    if (!reportIDSegment || reportIDSegment === 'undefined') {
        return {reportID: '', isSubReportPageRoute: false};
    }

    return {
        reportID: reportIDSegment,
        isSubReportPageRoute: pathSegments.length > 2 && !hasRouteReportActionID,
    };
}

function getReportIDFromLink(url: string | null): string {
    const route = getRouteFromLink(url);
    const {reportID, isSubReportPageRoute} = parseReportRouteParams(route);
    if (isSubReportPageRoute) {
        // We allow the Sub-Report deep link routes (settings, details, etc.) to be handled by their respective component pages
        return '';
    }
    return reportID;
}

/**
 * Check if the chat report is linked to an iou that is waiting for the current user to add a credit bank account.
 */
function hasIOUWaitingOnCurrentUserBankAccount(chatReport: OnyxInputOrEntry<Report>): boolean {
    if (chatReport?.iouReportID) {
        const iouReport = ReportConnection.getAllReports()?.[`${ONYXKEYS.COLLECTION.REPORT}${chatReport?.iouReportID}`];
        if (iouReport?.isWaitingOnBankAccount && iouReport?.ownerAccountID === currentUserAccountID) {
            return true;
        }
    }

    return false;
}

/**
 * Users can submit an expense:
 * - in policy expense chats only if they are in a role of a member in the chat (in other words, if it's their policy expense chat)
 * - in an open or submitted expense report tied to a policy expense chat the user owns
 *     - employee can submit expenses in a submitted expense report only if the policy has Instant Submit settings turned on
 * - in an IOU report, which is not settled yet
 * - in a 1:1 DM chat
 */
function canRequestMoney(report: OnyxEntry<Report>, policy: OnyxEntry<Policy>, otherParticipants: number[]): boolean {
    // User cannot submit expenses in a chat thread, task report or in a chat room
    if (isChatThread(report) || isTaskReport(report) || isChatRoom(report) || isSelfDM(report) || isGroupChat(report)) {
        return false;
    }

    // Users can only submit expenses in DMs if they are a 1:1 DM
    if (isDM(report)) {
        return otherParticipants.length === 1;
    }

    // Prevent requesting money if pending IOU report waiting for their bank account already exists
    if (hasIOUWaitingOnCurrentUserBankAccount(report)) {
        return false;
    }

    let isOwnPolicyExpenseChat = report?.isOwnPolicyExpenseChat ?? false;
    if (isExpenseReport(report) && getParentReport(report)) {
        isOwnPolicyExpenseChat = !!getParentReport(report)?.isOwnPolicyExpenseChat;
    }

    // In case there are no other participants than the current user and it's not user's own policy expense chat, they can't submit expenses from such report
    if (otherParticipants.length === 0 && !isOwnPolicyExpenseChat) {
        return false;
    }

    // Current user must be a manager or owner of this IOU
    if (isIOUReport(report) && currentUserAccountID !== report?.managerID && currentUserAccountID !== report?.ownerAccountID) {
        return false;
    }

    // User can submit expenses in any IOU report, unless paid, but the user can only submit expenses in an expense report
    // which is tied to their workspace chat.
    if (isMoneyRequestReport(report)) {
        const canAddTransactions = canAddTransaction(report);
        return isReportInGroupPolicy(report) ? isOwnPolicyExpenseChat && canAddTransactions : canAddTransactions;
    }

    // In the case of policy expense chat, users can only submit expenses from their own policy expense chat
    return !isPolicyExpenseChat(report) || isOwnPolicyExpenseChat;
}

function isGroupChatAdmin(report: OnyxEntry<Report>, accountID: number) {
    if (!report?.participants) {
        return false;
    }

    const reportParticipants = report.participants ?? {};
    const participant = reportParticipants[accountID];
    return participant?.role === CONST.REPORT.ROLE.ADMIN;
}

/**
 * Helper method to define what expense options we want to show for particular method.
 * There are 4 expense options: Submit, Split, Pay and Track expense:
 * - Submit option should show for:
 *     - DMs
 *     - own policy expense chats
 *     - open and processing expense reports tied to own policy expense chat
 *     - unsettled IOU reports
 * - Pay option should show for:
 *     - DMs
 * - Split options should show for:
 *     - DMs
 *     - chat/policy rooms with more than 1 participant
 *     - groups chats with 2 and more participants
 *     - corporate workspace chats
 * - Track expense option should show for:
 *    - Self DMs
 *    - own policy expense chats
 *    - open and processing expense reports tied to own policy expense chat
 * - Send invoice option should show for:
 *    - invoice rooms if the user is an admin of the sender workspace
 * None of the options should show in chat threads or if there is some special Expensify account
 * as a participant of the report.
 */
function getMoneyRequestOptions(report: OnyxEntry<Report>, policy: OnyxEntry<Policy>, reportParticipants: number[], filterDeprecatedTypes = false): IOUType[] {
    // In any thread or task report, we do not allow any new expenses yet
    if (isChatThread(report) || isTaskReport(report) || isInvoiceReport(report) || isSystemChat(report)) {
        return [];
    }

    if (isInvoiceRoom(report)) {
        if (PolicyUtils.canSendInvoiceFromWorkspace(policy?.id) && isPolicyAdmin(report?.policyID ?? '-1', allPolicies)) {
            return [CONST.IOU.TYPE.INVOICE];
        }
        return [];
    }

    // We don't allow IOU actions if an Expensify account is a participant of the report, unless the policy that the report is on is owned by an Expensify account
    const doParticipantsIncludeExpensifyAccounts = lodashIntersection(reportParticipants, CONST.EXPENSIFY_ACCOUNT_IDS).length > 0;
    const isPolicyOwnedByExpensifyAccounts = report?.policyID ? CONST.EXPENSIFY_ACCOUNT_IDS.includes(getPolicy(report?.policyID ?? '-1')?.ownerAccountID ?? -1) : false;
    if (doParticipantsIncludeExpensifyAccounts && !isPolicyOwnedByExpensifyAccounts) {
        return [];
    }

    const otherParticipants = reportParticipants.filter((accountID) => currentUserPersonalDetails?.accountID !== accountID);
    const hasSingleParticipantInReport = otherParticipants.length === 1;
    let options: IOUType[] = [];

    if (isSelfDM(report)) {
        options = [CONST.IOU.TYPE.TRACK];
    }

    // User created policy rooms and default rooms like #admins or #announce will always have the Split Expense option
    // unless there are no other participants at all (e.g. #admins room for a policy with only 1 admin)
    // DM chats will have the Split Expense option.
    // Your own workspace chats will have the split expense option.
    if (
        (isChatRoom(report) && !isAnnounceRoom(report) && otherParticipants.length > 0) ||
        (isDM(report) && otherParticipants.length > 0) ||
        (isGroupChat(report) && otherParticipants.length > 0) ||
        (isPolicyExpenseChat(report) && report?.isOwnPolicyExpenseChat)
    ) {
        options = [CONST.IOU.TYPE.SPLIT];
    }

    if (canRequestMoney(report, policy, otherParticipants)) {
        options = [...options, CONST.IOU.TYPE.SUBMIT];
        if (!filterDeprecatedTypes) {
            options = [...options, CONST.IOU.TYPE.REQUEST];
        }

        // If the user can request money from the workspace report, they can also track expenses
        if (isPolicyExpenseChat(report) || isExpenseReport(report)) {
            options = [...options, CONST.IOU.TYPE.TRACK];
        }
    }

    // Pay someone option should be visible only in 1:1 DMs
    if (isDM(report) && hasSingleParticipantInReport) {
        options = [...options, CONST.IOU.TYPE.PAY];
        if (!filterDeprecatedTypes) {
            options = [...options, CONST.IOU.TYPE.SEND];
        }
    }

    return options;
}

/**
 * This is a temporary function to help with the smooth transition with the oldDot.
 * This function will be removed once the transition occurs in oldDot to new links.
 */
// eslint-disable-next-line @typescript-eslint/naming-convention
function temporary_getMoneyRequestOptions(
    report: OnyxEntry<Report>,
    policy: OnyxEntry<Policy>,
    reportParticipants: number[],
): Array<Exclude<IOUType, typeof CONST.IOU.TYPE.REQUEST | typeof CONST.IOU.TYPE.SEND | typeof CONST.IOU.TYPE.CREATE>> {
    return getMoneyRequestOptions(report, policy, reportParticipants, true) as Array<
        Exclude<IOUType, typeof CONST.IOU.TYPE.REQUEST | typeof CONST.IOU.TYPE.SEND | typeof CONST.IOU.TYPE.CREATE>
    >;
}

/**
 * Invoice sender, invoice receiver and auto-invited admins cannot leave
 */
function canLeaveInvoiceRoom(report: OnyxEntry<Report>): boolean {
    if (!report || !report?.invoiceReceiver) {
        return false;
    }

    if (report?.statusNum === CONST.REPORT.STATUS_NUM.CLOSED) {
        return false;
    }

    const isSenderPolicyAdmin = getPolicy(report.policyID)?.role === CONST.POLICY.ROLE.ADMIN;

    if (isSenderPolicyAdmin) {
        return false;
    }

    if (report.invoiceReceiver.type === CONST.REPORT.INVOICE_RECEIVER_TYPE.INDIVIDUAL) {
        return report?.invoiceReceiver?.accountID !== currentUserAccountID;
    }

    const isReceiverPolicyAdmin = getPolicy(report.invoiceReceiver.policyID)?.role === CONST.POLICY.ROLE.ADMIN;

    if (isReceiverPolicyAdmin) {
        return false;
    }

    return true;
}

/**
 * Allows a user to leave a policy room according to the following conditions of the visibility or chatType rNVP:
 * `public` - Anyone can leave (because anybody can join)
 * `public_announce` - Only non-policy members can leave (it's auto-shared with policy members)
 * `policy_admins` - Nobody can leave (it's auto-shared with all policy admins)
 * `policy_announce` - Nobody can leave (it's auto-shared with all policy members)
 * `policyExpenseChat` - Nobody can leave (it's auto-shared with all policy members)
 * `policy` - Anyone can leave (though only policy members can join)
 * `domain` - Nobody can leave (it's auto-shared with domain members)
 * `dm` - Nobody can leave (it's auto-shared with users)
 * `private` - Anybody can leave (though you can only be invited to join)
 * `invoice` - Invoice sender, invoice receiver and auto-invited admins cannot leave
 */
function canLeaveRoom(report: OnyxEntry<Report>, isPolicyEmployee: boolean): boolean {
    if (isInvoiceRoom(report)) {
        if (isArchivedRoom(report, getReportNameValuePairs(report?.reportID))) {
            return false;
        }

        const invoiceReport = getReportOrDraftReport(report?.iouReportID ?? '-1');

        if (invoiceReport?.ownerAccountID === currentUserAccountID) {
            return false;
        }

        if (invoiceReport?.managerID === currentUserAccountID) {
            return false;
        }

        const isSenderPolicyAdmin = getPolicy(report?.policyID)?.role === CONST.POLICY.ROLE.ADMIN;

        if (isSenderPolicyAdmin) {
            return false;
        }

        const isReceiverPolicyAdmin =
            report?.invoiceReceiver?.type === CONST.REPORT.INVOICE_RECEIVER_TYPE.BUSINESS ? getPolicy(report?.invoiceReceiver?.policyID)?.role === CONST.POLICY.ROLE.ADMIN : false;

        if (isReceiverPolicyAdmin) {
            return false;
        }

        return true;
    }

    if (!report?.visibility) {
        if (
            report?.chatType === CONST.REPORT.CHAT_TYPE.POLICY_ADMINS ||
            report?.chatType === CONST.REPORT.CHAT_TYPE.POLICY_ANNOUNCE ||
            report?.chatType === CONST.REPORT.CHAT_TYPE.POLICY_EXPENSE_CHAT ||
            report?.chatType === CONST.REPORT.CHAT_TYPE.DOMAIN_ALL ||
            report?.chatType === CONST.REPORT.CHAT_TYPE.SELF_DM ||
            !report?.chatType
        ) {
            // DM chats don't have a chatType
            return false;
        }
    } else if (isPublicAnnounceRoom(report) && isPolicyEmployee) {
        return false;
    }
    return true;
}

function isCurrentUserTheOnlyParticipant(participantAccountIDs?: number[]): boolean {
    return !!(participantAccountIDs?.length === 1 && participantAccountIDs?.at(0) === currentUserAccountID);
}

/**
 * Returns display names for those that can see the whisper.
 * However, it returns "you" if the current user is the only one who can see it besides the person that sent it.
 */
function getWhisperDisplayNames(participantAccountIDs?: number[]): string | undefined {
    const isWhisperOnlyVisibleToCurrentUser = isCurrentUserTheOnlyParticipant(participantAccountIDs);

    // When the current user is the only participant, the display name needs to be "you" because that's the only person reading it
    if (isWhisperOnlyVisibleToCurrentUser) {
        return Localize.translateLocal('common.youAfterPreposition');
    }

    return participantAccountIDs?.map((accountID) => getDisplayNameForParticipant(accountID, !isWhisperOnlyVisibleToCurrentUser)).join(', ');
}

/**
 * Show subscript on workspace chats / threads and expense requests
 */
function shouldReportShowSubscript(report: OnyxEntry<Report>): boolean {
    if (isArchivedRoom(report, getReportNameValuePairs(report?.reportID)) && !isWorkspaceThread(report)) {
        return false;
    }

    if (isPolicyExpenseChat(report) && !isChatThread(report) && !isTaskReport(report) && !report?.isOwnPolicyExpenseChat) {
        return true;
    }

    if (isPolicyExpenseChat(report) && !isThread(report) && !isTaskReport(report)) {
        return true;
    }

    if (isExpenseRequest(report)) {
        return true;
    }

    if (isExpenseReport(report) && isOneTransactionReport(report?.reportID ?? '-1')) {
        return true;
    }

    if (isWorkspaceTaskReport(report)) {
        return true;
    }

    if (isWorkspaceThread(report)) {
        return true;
    }

    if (isInvoiceRoom(report) || isInvoiceReport(report)) {
        return true;
    }

    return false;
}

/**
 * Return true if reports data exists
 */
function isReportDataReady(): boolean {
    const allReports = ReportConnection.getAllReports();
    return !isEmptyObject(allReports) && Object.keys(allReports ?? {}).some((key) => allReports?.[key]?.reportID);
}

/**
 * Return true if reportID from path is valid
 */
function isValidReportIDFromPath(reportIDFromPath: string): boolean {
    return !['', 'null', '0', '-1'].includes(reportIDFromPath);
}

/**
 * Return the errors we have when creating a chat or a workspace room
 */
function getAddWorkspaceRoomOrChatReportErrors(report: OnyxEntry<Report>): Errors | null | undefined {
    // We are either adding a workspace room, or we're creating a chat, it isn't possible for both of these to have errors for the same report at the same time, so
    // simply looking up the first truthy value will get the relevant property if it's set.
    return report?.errorFields?.addWorkspaceRoom ?? report?.errorFields?.createChat;
}

/**
 * Return true if the expense report is marked for deletion.
 */
function isMoneyRequestReportPendingDeletion(reportOrID: OnyxEntry<Report> | string): boolean {
    const report = typeof reportOrID === 'string' ? ReportConnection.getAllReports()?.[`${ONYXKEYS.COLLECTION.REPORT}${reportOrID}`] : reportOrID;
    if (!isMoneyRequestReport(report)) {
        return false;
    }

    const parentReportAction = ReportActionsUtils.getReportAction(report?.parentReportID ?? '-1', report?.parentReportActionID ?? '-1');
    return parentReportAction?.pendingAction === CONST.RED_BRICK_ROAD_PENDING_ACTION.DELETE;
}

function canUserPerformWriteAction(report: OnyxEntry<Report>) {
    const reportErrors = getAddWorkspaceRoomOrChatReportErrors(report);

    // If the expense report is marked for deletion, let us prevent any further write action.
    if (isMoneyRequestReportPendingDeletion(report)) {
        return false;
    }

    const reportNameValuePairs = getReportNameValuePairs(report?.reportID);
    return !isArchivedRoom(report, reportNameValuePairs) && isEmptyObject(reportErrors) && report && isAllowedToComment(report) && !isAnonymousUser && canWriteInReport(report);
}

/**
 * Returns ID of the original report from which the given reportAction is first created.
 */
function getOriginalReportID(reportID: string, reportAction: OnyxInputOrEntry<ReportAction>): string | undefined {
    const reportActions = allReportActions?.[`${ONYXKEYS.COLLECTION.REPORT_ACTIONS}${reportID}`];
    const currentReportAction = reportActions?.[reportAction?.reportActionID ?? '-1'] ?? null;
    const transactionThreadReportID = ReportActionsUtils.getOneTransactionThreadReportID(reportID, reportActions ?? ([] as ReportAction[]));
    if (Object.keys(currentReportAction ?? {}).length === 0) {
        return isThreadFirstChat(reportAction, reportID)
            ? ReportConnection.getAllReports()?.[`${ONYXKEYS.COLLECTION.REPORT}${reportID}`]?.parentReportID
            : transactionThreadReportID ?? reportID;
    }
    return reportID;
}

/**
 * Return the pendingAction and the errors resulting from either
 *
 * - creating a workspace room
 * - starting a chat
 * - paying the expense
 *
 * while being offline
 */
function getReportOfflinePendingActionAndErrors(report: OnyxEntry<Report>): ReportOfflinePendingActionAndErrors {
    // It shouldn't be possible for all of these actions to be pending (or to have errors) for the same report at the same time, so just take the first that exists
    const reportPendingAction = report?.pendingFields?.addWorkspaceRoom ?? report?.pendingFields?.createChat ?? report?.pendingFields?.reimbursed;

    const reportErrors = getAddWorkspaceRoomOrChatReportErrors(report);
    return {reportPendingAction, reportErrors};
}

/**
 * Check if the report can create the expense with type is iouType
 */
function canCreateRequest(report: OnyxEntry<Report>, policy: OnyxEntry<Policy>, iouType: ValueOf<typeof CONST.IOU.TYPE>): boolean {
    const participantAccountIDs = Object.keys(report?.participants ?? {}).map(Number);

    if (!canUserPerformWriteAction(report)) {
        return false;
    }

    const requestOptions = getMoneyRequestOptions(report, policy, participantAccountIDs);
    if (Permissions.canUseCombinedTrackSubmit(allBetas ?? [])) {
        requestOptions.push(CONST.IOU.TYPE.CREATE);
    }

    return requestOptions.includes(iouType);
}

function getWorkspaceChats(policyID: string, accountIDs: number[]): Array<OnyxEntry<Report>> {
    const allReports = ReportConnection.getAllReports();
    return Object.values(allReports ?? {}).filter((report) => isPolicyExpenseChat(report) && (report?.policyID ?? '-1') === policyID && accountIDs.includes(report?.ownerAccountID ?? -1));
}

/**
 * Gets all reports that relate to the policy
 *
 * @param policyID - the workspace ID to get all associated reports
 */
function getAllWorkspaceReports(policyID: string): Array<OnyxEntry<Report>> {
    const allReports = ReportConnection.getAllReports();
    return Object.values(allReports ?? {}).filter((report) => (report?.policyID ?? '-1') === policyID);
}

/**
 * @param policy - the workspace the report is on, null if the user isn't a member of the workspace
 */
function shouldDisableRename(report: OnyxEntry<Report>): boolean {
    if (
        isDefaultRoom(report) ||
        isArchivedRoom(report, getReportNameValuePairs(report?.reportID)) ||
        isPublicRoom(report) ||
        isThread(report) ||
        isMoneyRequest(report) ||
        isMoneyRequestReport(report) ||
        isPolicyExpenseChat(report) ||
        isInvoiceRoom(report) ||
        isInvoiceReport(report) ||
        isSystemChat(report)
    ) {
        return true;
    }

    if (isGroupChat(report)) {
        return false;
    }

    if (isDeprecatedGroupDM(report) || isTaskReport(report)) {
        return true;
    }

    return false;
}

/**
 * @param policy - the workspace the report is on, null if the user isn't a member of the workspace
 */
function canEditWriteCapability(report: OnyxEntry<Report>, policy: OnyxEntry<Policy>): boolean {
    return PolicyUtils.isPolicyAdmin(policy) && !isAdminRoom(report) && !isArchivedRoom(report, getReportNameValuePairs(report?.reportID)) && !isThread(report) && !isInvoiceRoom(report);
}

/**
 * @param policy - the workspace the report is on, null if the user isn't a member of the workspace
 */
function canEditRoomVisibility(report: OnyxEntry<Report>, policy: OnyxEntry<Policy>): boolean {
    return PolicyUtils.isPolicyAdmin(policy) && !isArchivedRoom(report, getReportNameValuePairs(report?.reportID));
}

/**
 * Returns the onyx data needed for the task assignee chat
 */
function getTaskAssigneeChatOnyxData(
    accountID: number,
    assigneeAccountID: number,
    taskReportID: string,
    assigneeChatReportID: string,
    parentReportID: string,
    title: string,
    assigneeChatReport: OnyxEntry<Report>,
): OnyxDataTaskAssigneeChat {
    // Set if we need to add a comment to the assignee chat notifying them that they have been assigned a task
    let optimisticAssigneeAddComment: OptimisticReportAction | undefined;
    // Set if this is a new chat that needs to be created for the assignee
    let optimisticChatCreatedReportAction: OptimisticCreatedReportAction | undefined;
    const currentTime = DateUtils.getDBTime();
    const optimisticData: OnyxUpdate[] = [];
    const successData: OnyxUpdate[] = [];
    const failureData: OnyxUpdate[] = [];

    // You're able to assign a task to someone you haven't chatted with before - so we need to optimistically create the chat and the chat reportActions
    // Only add the assignee chat report to onyx if we haven't already set it optimistically
    if (assigneeChatReport?.isOptimisticReport && assigneeChatReport.pendingFields?.createChat !== CONST.RED_BRICK_ROAD_PENDING_ACTION.ADD) {
        optimisticChatCreatedReportAction = buildOptimisticCreatedReportAction(assigneeChatReportID);
        optimisticData.push(
            {
                onyxMethod: Onyx.METHOD.MERGE,
                key: `${ONYXKEYS.COLLECTION.REPORT}${assigneeChatReportID}`,
                value: {
                    pendingFields: {
                        createChat: CONST.RED_BRICK_ROAD_PENDING_ACTION.ADD,
                    },
                    isHidden: false,
                },
            },
            {
                onyxMethod: Onyx.METHOD.MERGE,
                key: `${ONYXKEYS.COLLECTION.REPORT_ACTIONS}${assigneeChatReportID}`,
                value: {[optimisticChatCreatedReportAction.reportActionID]: optimisticChatCreatedReportAction as Partial<ReportAction>},
            },
        );

        successData.push({
            onyxMethod: Onyx.METHOD.MERGE,
            key: `${ONYXKEYS.COLLECTION.REPORT}${assigneeChatReportID}`,
            value: {
                pendingFields: {
                    createChat: null,
                },
                isOptimisticReport: false,
                // BE will send a different participant. We clear the optimistic one to avoid duplicated entries
                participants: {[assigneeAccountID]: null},
            },
        });

        failureData.push(
            {
                onyxMethod: Onyx.METHOD.SET,
                key: `${ONYXKEYS.COLLECTION.REPORT}${assigneeChatReportID}`,
                value: null,
            },
            {
                onyxMethod: Onyx.METHOD.MERGE,
                key: `${ONYXKEYS.COLLECTION.REPORT_ACTIONS}${assigneeChatReportID}`,
                value: {[optimisticChatCreatedReportAction.reportActionID]: {pendingAction: null}},
            },
            // If we failed, we want to remove the optimistic personal details as it was likely due to an invalid login
            {
                onyxMethod: Onyx.METHOD.MERGE,
                key: ONYXKEYS.PERSONAL_DETAILS_LIST,
                value: {
                    [assigneeAccountID]: null,
                },
            },
        );
    }

    // If you're choosing to share the task in the same DM as the assignee then we don't need to create another reportAction indicating that you've been assigned
    if (assigneeChatReportID !== parentReportID) {
        // eslint-disable-next-line @typescript-eslint/prefer-nullish-coalescing
        const displayname = allPersonalDetails?.[assigneeAccountID]?.displayName || allPersonalDetails?.[assigneeAccountID]?.login || '';
        optimisticAssigneeAddComment = buildOptimisticTaskCommentReportAction(taskReportID, title, assigneeAccountID, `assigned to ${displayname}`, parentReportID);
        const lastAssigneeCommentText = formatReportLastMessageText(ReportActionsUtils.getReportActionText(optimisticAssigneeAddComment.reportAction as ReportAction));
        const optimisticAssigneeReport = {
            lastVisibleActionCreated: currentTime,
            lastMessageText: lastAssigneeCommentText,
            lastActorAccountID: accountID,
            lastReadTime: currentTime,
        };

        optimisticData.push(
            {
                onyxMethod: Onyx.METHOD.MERGE,
                key: `${ONYXKEYS.COLLECTION.REPORT_ACTIONS}${assigneeChatReportID}`,
                value: {[optimisticAssigneeAddComment.reportAction.reportActionID ?? '-1']: optimisticAssigneeAddComment.reportAction as ReportAction},
            },
            {
                onyxMethod: Onyx.METHOD.MERGE,
                key: `${ONYXKEYS.COLLECTION.REPORT}${assigneeChatReportID}`,
                value: optimisticAssigneeReport,
            },
        );
        successData.push({
            onyxMethod: Onyx.METHOD.MERGE,
            key: `${ONYXKEYS.COLLECTION.REPORT_ACTIONS}${assigneeChatReportID}`,
            value: {[optimisticAssigneeAddComment.reportAction.reportActionID ?? '-1']: {isOptimisticAction: null}},
        });
        failureData.push({
            onyxMethod: Onyx.METHOD.MERGE,
            key: `${ONYXKEYS.COLLECTION.REPORT_ACTIONS}${assigneeChatReportID}`,
            value: {[optimisticAssigneeAddComment.reportAction.reportActionID ?? '-1']: {pendingAction: null}},
        });
    }

    return {
        optimisticData,
        successData,
        failureData,
        optimisticAssigneeAddComment,
        optimisticChatCreatedReportAction,
    };
}

/**
 * Return iou report action display message
 */
function getIOUReportActionDisplayMessage(reportAction: OnyxEntry<ReportAction>, transaction?: OnyxEntry<Transaction>): string {
    if (!ReportActionsUtils.isMoneyRequestAction(reportAction)) {
        return '';
    }
    const originalMessage = ReportActionsUtils.getOriginalMessage(reportAction);
    const {IOUReportID, automaticAction} = originalMessage ?? {};
    const iouReport = getReportOrDraftReport(IOUReportID);
    let translationKey: TranslationPaths;
    if (originalMessage?.type === CONST.IOU.REPORT_ACTION_TYPE.PAY) {
        // The `REPORT_ACTION_TYPE.PAY` action type is used for both fulfilling existing requests and sending money. To
        // differentiate between these two scenarios, we check if the `originalMessage` contains the `IOUDetails`
        // property. If it does, it indicates that this is a 'Pay someone' action.
        const {amount, currency} = originalMessage?.IOUDetails ?? originalMessage ?? {};
        const formattedAmount = CurrencyUtils.convertToDisplayString(Math.abs(amount), currency) ?? '';

        switch (originalMessage.paymentType) {
            case CONST.IOU.PAYMENT_TYPE.ELSEWHERE:
                translationKey = hasMissingInvoiceBankAccount(IOUReportID ?? '-1') ? 'iou.payerSettledWithMissingBankAccount' : 'iou.paidElsewhereWithAmount';
                break;
            case CONST.IOU.PAYMENT_TYPE.EXPENSIFY:
            case CONST.IOU.PAYMENT_TYPE.VBBA:
                translationKey = 'iou.paidWithExpensifyWithAmount';
                if (automaticAction) {
                    translationKey = 'iou.automaticallyPaidWithExpensify';
                }
                break;
            default:
                translationKey = 'iou.payerPaidAmount';
                break;
        }
        return Localize.translateLocal(translationKey, {amount: formattedAmount, payer: ''});
    }

    const amount = TransactionUtils.getAmount(transaction, !isEmptyObject(iouReport) && isExpenseReport(iouReport)) ?? 0;
    const formattedAmount = CurrencyUtils.convertToDisplayString(amount, TransactionUtils.getCurrency(transaction)) ?? '';
    const isRequestSettled = isSettled(IOUReportID);
    const isApproved = isReportApproved(iouReport);
    if (isRequestSettled) {
        return Localize.translateLocal('iou.payerSettled', {
            amount: formattedAmount,
        });
    }
    if (isApproved) {
        return Localize.translateLocal('iou.approvedAmount', {
            amount: formattedAmount,
        });
    }
    if (ReportActionsUtils.isSplitBillAction(reportAction)) {
        translationKey = 'iou.didSplitAmount';
    } else if (ReportActionsUtils.isTrackExpenseAction(reportAction)) {
        translationKey = 'iou.trackedAmount';
    } else {
        translationKey = 'iou.submittedAmount';
    }
    return Localize.translateLocal(translationKey, {
        formattedAmount,
        comment: TransactionUtils.getDescription(transaction) ?? '',
    });
}

/**
 * Checks if a report is a group chat.
 *
 * A report is a group chat if it meets the following conditions:
 * - Not a chat thread.
 * - Not a task report.
 * - Not an expense / IOU report.
 * - Not an archived room.
 * - Not a public / admin / announce chat room (chat type doesn't match any of the specified types).
 * - More than 2 participants.
 *
 */
function isDeprecatedGroupDM(report: OnyxEntry<Report>): boolean {
    return !!(
        report &&
        !isChatThread(report) &&
        !isTaskReport(report) &&
        !isInvoiceReport(report) &&
        !isMoneyRequestReport(report) &&
        !isArchivedRoom(report, getReportNameValuePairs(report?.reportID)) &&
        !Object.values(CONST.REPORT.CHAT_TYPE).some((chatType) => chatType === getChatType(report)) &&
        Object.keys(report.participants ?? {})
            .map(Number)
            .filter((accountID) => accountID !== currentUserAccountID).length > 1
    );
}

/**
 * A "root" group chat is the top level group chat and does not refer to any threads off of a Group Chat
 */
function isRootGroupChat(report: OnyxEntry<Report>): boolean {
    return !isChatThread(report) && (isGroupChat(report) || isDeprecatedGroupDM(report));
}

/**
 * Assume any report without a reportID is unusable.
 */
function isValidReport(report?: OnyxEntry<Report>): boolean {
    return !!report?.reportID;
}

/**
 * Check to see if we are a participant of this report.
 */
function isReportParticipant(accountID: number, report: OnyxEntry<Report>): boolean {
    if (!accountID) {
        return false;
    }

    const possibleAccountIDs = Object.keys(report?.participants ?? {}).map(Number);
    if (report?.ownerAccountID) {
        possibleAccountIDs.push(report?.ownerAccountID);
    }
    if (report?.managerID) {
        possibleAccountIDs.push(report?.managerID);
    }
    return possibleAccountIDs.includes(accountID);
}

/**
 * Check to see if the current user has access to view the report.
 */
function canCurrentUserOpenReport(report: OnyxEntry<Report>): boolean {
    return (isReportParticipant(currentUserAccountID ?? 0, report) || isPublicRoom(report)) && canAccessReport(report, allPolicies, allBetas);
}

function shouldUseFullTitleToDisplay(report: OnyxEntry<Report>): boolean {
    return (
        isMoneyRequestReport(report) || isPolicyExpenseChat(report) || isChatRoom(report) || isChatThread(report) || isTaskReport(report) || isGroupChat(report) || isInvoiceReport(report)
    );
}

function getRoom(type: ValueOf<typeof CONST.REPORT.CHAT_TYPE>, policyID: string): OnyxEntry<Report> {
    const room = Object.values(ReportConnection.getAllReports() ?? {}).find((report) => report?.policyID === policyID && report?.chatType === type && !isThread(report));
    return room;
}

/**
 *  We only want policy members who are members of the report to be able to modify the report description, but not in thread chat.
 */
function canEditReportDescription(report: OnyxEntry<Report>, policy: OnyxEntry<Policy>): boolean {
    return (
        !isMoneyRequestReport(report) &&
        !isArchivedRoom(report, getReportNameValuePairs(report?.reportID)) &&
        isChatRoom(report) &&
        !isChatThread(report) &&
        !isEmpty(policy) &&
        hasParticipantInArray(report, [currentUserAccountID ?? 0]) &&
        !isAuditor(report)
    );
}

function canEditPolicyDescription(policy: OnyxEntry<Policy>): boolean {
    return PolicyUtils.isPolicyAdmin(policy);
}

function getReportActionWithSmartscanError(reportActions: ReportAction[]): ReportAction | undefined {
    return reportActions.find((action) => {
        const isReportPreview = ReportActionsUtils.isReportPreviewAction(action);
        const isSplitReportAction = ReportActionsUtils.isSplitBillAction(action);
        if (!isSplitReportAction && !isReportPreview) {
            return false;
        }
        const IOUReportID = ReportActionsUtils.getIOUReportIDFromReportActionPreview(action);
        const isReportPreviewError = isReportPreview && shouldShowRBRForMissingSmartscanFields(IOUReportID) && !isSettled(IOUReportID);
        if (isReportPreviewError) {
            return true;
        }

        const transactionID = ReportActionsUtils.isMoneyRequestAction(action) ? ReportActionsUtils.getOriginalMessage(action)?.IOUTransactionID ?? '-1' : '-1';
        const transaction = allTransactions?.[`${ONYXKEYS.COLLECTION.TRANSACTION}${transactionID}`] ?? {};
        const isSplitBillError = isSplitReportAction && TransactionUtils.hasMissingSmartscanFields(transaction as Transaction);

        return isSplitBillError;
    });
}

/**
 * Checks if report action has error when smart scanning
 */
function hasSmartscanError(reportActions: ReportAction[]): boolean {
    return !!getReportActionWithSmartscanError(reportActions);
}

function shouldAutoFocusOnKeyPress(event: KeyboardEvent): boolean {
    if (event.key.length > 1) {
        return false;
    }

    // If a key is pressed in combination with Meta, Control or Alt do not focus
    if (event.ctrlKey || event.metaKey) {
        return false;
    }

    if (event.code === 'Space') {
        return false;
    }

    return true;
}

/**
 * Navigates to the appropriate screen based on the presence of a private note for the current user.
 */
function navigateToPrivateNotes(report: OnyxEntry<Report>, session: OnyxEntry<Session>, backTo?: string) {
    if (isEmpty(report) || isEmpty(session) || !session.accountID) {
        return;
    }
    const currentUserPrivateNote = report.privateNotes?.[session.accountID]?.note ?? '';
    if (isEmpty(currentUserPrivateNote)) {
        Navigation.navigate(ROUTES.PRIVATE_NOTES_EDIT.getRoute(report.reportID, session.accountID, backTo));
        return;
    }
    Navigation.navigate(ROUTES.PRIVATE_NOTES_LIST.getRoute(report.reportID, backTo));
}

/**
 * Get all held transactions of a iouReport
 */
function getAllHeldTransactions(iouReportID?: string): Transaction[] {
    const transactions = reportsTransactions[iouReportID ?? ''] ?? [];
    return transactions.filter((transaction) => TransactionUtils.isOnHold(transaction));
}

/**
 * Check if Report has any held expenses
 */
function hasHeldExpenses(iouReportID?: string): boolean {
    const transactions = reportsTransactions[iouReportID ?? ''] ?? [];
    return transactions.some((transaction) => TransactionUtils.isOnHold(transaction));
}

/**
 * Check if all expenses in the Report are on hold
 */
function hasOnlyHeldExpenses(iouReportID: string): boolean {
    const reportTransactions = reportsTransactions[iouReportID ?? ''] ?? [];
    return reportTransactions.length > 0 && !reportTransactions.some((transaction) => !TransactionUtils.isOnHold(transaction));
}

/**
 * Checks if thread replies should be displayed
 */
function shouldDisplayThreadReplies(reportAction: OnyxInputOrEntry<ReportAction>, reportID: string): boolean {
    const hasReplies = (reportAction?.childVisibleActionCount ?? 0) > 0;
    return hasReplies && !!reportAction?.childCommenterCount && !isThreadFirstChat(reportAction, reportID);
}

/**
 * Check if money report has any transactions updated optimistically
 */
function hasUpdatedTotal(report: OnyxInputOrEntry<Report>, policy: OnyxInputOrEntry<Policy>): boolean {
    if (!report) {
        return true;
    }

    const allReportTransactions = reportsTransactions[report.reportID] ?? [];

    const hasPendingTransaction = allReportTransactions.some((transaction) => !!transaction.pendingAction);
    const hasTransactionWithDifferentCurrency = allReportTransactions.some((transaction) => transaction.currency !== report.currency);
    const hasDifferentWorkspaceCurrency = report.pendingFields?.createChat && isExpenseReport(report) && report.currency !== policy?.outputCurrency;
    const hasOptimisticHeldExpense = hasHeldExpenses(report.reportID) && report?.unheldTotal === undefined;

    return !(hasPendingTransaction && (hasTransactionWithDifferentCurrency || hasDifferentWorkspaceCurrency)) && !hasOptimisticHeldExpense;
}

/**
 * Return held and full amount formatted with used currency
 */
function getNonHeldAndFullAmount(iouReport: OnyxEntry<Report>, policy: OnyxEntry<Policy>): string[] {
    const reportTransactions = reportsTransactions[iouReport?.reportID ?? ''] ?? [];
    const hasPendingTransaction = reportTransactions.some((transaction) => !!transaction.pendingAction);

    // if the report is an expense report, the total amount should be negated
    const coefficient = isExpenseReport(iouReport) ? -1 : 1;

    if (hasUpdatedTotal(iouReport, policy) && hasPendingTransaction) {
        const unheldTotal = reportTransactions.reduce((currentVal, transaction) => currentVal + (!TransactionUtils.isOnHold(transaction) ? transaction.amount : 0), 0);

        return [
            CurrencyUtils.convertToDisplayString(unheldTotal * coefficient, iouReport?.currency),
            CurrencyUtils.convertToDisplayString((iouReport?.total ?? 0) * coefficient, iouReport?.currency),
        ];
    }

    return [
        CurrencyUtils.convertToDisplayString((iouReport?.unheldTotal ?? 0) * coefficient, iouReport?.currency),
        CurrencyUtils.convertToDisplayString((iouReport?.total ?? 0) * coefficient, iouReport?.currency),
    ];
}

/**
 * Disable reply in thread action if:
 *
 * - The action is listed in the thread-disabled list
 * - The action is a split expense action
 * - The action is deleted and is not threaded
 * - The report is archived and the action is not threaded
 * - The action is a whisper action and it's neither a report preview nor IOU action
 * - The action is the thread's first chat
 */
function shouldDisableThread(reportAction: OnyxInputOrEntry<ReportAction>, reportID: string): boolean {
    const isSplitBillAction = ReportActionsUtils.isSplitBillAction(reportAction);
    const isDeletedAction = ReportActionsUtils.isDeletedAction(reportAction);
    const isReportPreviewAction = ReportActionsUtils.isReportPreviewAction(reportAction);
    const isIOUAction = ReportActionsUtils.isMoneyRequestAction(reportAction);
    const isWhisperAction = ReportActionsUtils.isWhisperAction(reportAction) || ReportActionsUtils.isActionableTrackExpense(reportAction);
    const isArchivedReport = isArchivedRoom(getReportOrDraftReport(reportID), getReportNameValuePairs(reportID));
    const isActionDisabled = CONST.REPORT.ACTIONS.THREAD_DISABLED.some((action: string) => action === reportAction?.actionName);

    return (
        isActionDisabled ||
        isSplitBillAction ||
        (isDeletedAction && !reportAction?.childVisibleActionCount) ||
        (isArchivedReport && !reportAction?.childVisibleActionCount) ||
        (isWhisperAction && !isReportPreviewAction && !isIOUAction) ||
        isThreadFirstChat(reportAction, reportID)
    );
}

function getAllAncestorReportActions(report: Report | null | undefined, currentUpdatedReport?: OnyxEntry<Report>): Ancestor[] {
    if (!report) {
        return [];
    }
    const allAncestors: Ancestor[] = [];
    let parentReportID = report.parentReportID;
    let parentReportActionID = report.parentReportActionID;

    while (parentReportID) {
        const parentReport = currentUpdatedReport && currentUpdatedReport.reportID === parentReportID ? currentUpdatedReport : getReportOrDraftReport(parentReportID);
        const parentReportAction = ReportActionsUtils.getReportAction(parentReportID, parentReportActionID ?? '-1');

        if (
            !parentReport ||
            !parentReportAction ||
            (ReportActionsUtils.isTransactionThread(parentReportAction) && !ReportActionsUtils.isSentMoneyReportAction(parentReportAction)) ||
            ReportActionsUtils.isReportPreviewAction(parentReportAction)
        ) {
            break;
        }

        const isParentReportActionUnread = ReportActionsUtils.isCurrentActionUnread(parentReport, parentReportAction);
        allAncestors.push({
            report: parentReport,
            reportAction: parentReportAction,
            shouldDisplayNewMarker: isParentReportActionUnread,
        });

        parentReportID = parentReport?.parentReportID;
        parentReportActionID = parentReport?.parentReportActionID;
    }

    return allAncestors.reverse();
}

function getAllAncestorReportActionIDs(report: Report | null | undefined, includeTransactionThread = false): AncestorIDs {
    if (!report) {
        return {
            reportIDs: [],
            reportActionsIDs: [],
        };
    }

    const allAncestorIDs: AncestorIDs = {
        reportIDs: [],
        reportActionsIDs: [],
    };
    let parentReportID = report.parentReportID;
    let parentReportActionID = report.parentReportActionID;

    while (parentReportID) {
        const parentReport = getReportOrDraftReport(parentReportID);
        const parentReportAction = ReportActionsUtils.getReportAction(parentReportID, parentReportActionID ?? '-1');

        if (
            !parentReportAction ||
            (!includeTransactionThread &&
                ((ReportActionsUtils.isTransactionThread(parentReportAction) && !ReportActionsUtils.isSentMoneyReportAction(parentReportAction)) ||
                    ReportActionsUtils.isReportPreviewAction(parentReportAction)))
        ) {
            break;
        }

        allAncestorIDs.reportIDs.push(parentReportID ?? '-1');
        allAncestorIDs.reportActionsIDs.push(parentReportActionID ?? '-1');

        if (!parentReport) {
            break;
        }

        parentReportID = parentReport?.parentReportID;
        parentReportActionID = parentReport?.parentReportActionID;
    }

    return allAncestorIDs;
}

/**
 * Get optimistic data of parent report action
 * @param reportID The reportID of the report that is updated
 * @param lastVisibleActionCreated Last visible action created of the child report
 * @param type The type of action in the child report
 */
function getOptimisticDataForParentReportAction(reportID: string, lastVisibleActionCreated: string, type: string): Array<OnyxUpdate | null> {
    const report = getReportOrDraftReport(reportID);

    if (!report || isEmptyObject(report)) {
        return [];
    }

    const ancestors = getAllAncestorReportActionIDs(report, true);
    const totalAncestor = ancestors.reportIDs.length;

    return Array.from(Array(totalAncestor), (_, index) => {
        const ancestorReport = getReportOrDraftReport(ancestors.reportIDs.at(index));

        if (!ancestorReport || isEmptyObject(ancestorReport)) {
            return null;
        }

        const ancestorReportAction = ReportActionsUtils.getReportAction(ancestorReport.reportID, ancestors.reportActionsIDs.at(index) ?? '');

        if (!ancestorReportAction || isEmptyObject(ancestorReportAction)) {
            return null;
        }

        return {
            onyxMethod: Onyx.METHOD.MERGE,
            key: `${ONYXKEYS.COLLECTION.REPORT_ACTIONS}${ancestorReport.reportID}`,
            value: {
                [ancestorReportAction?.reportActionID ?? '-1']: updateOptimisticParentReportAction(ancestorReportAction, lastVisibleActionCreated, type),
            },
        };
    });
}

function canBeAutoReimbursed(report: OnyxInputOrEntry<Report>, policy: OnyxInputOrEntry<Policy>): boolean {
    if (isEmptyObject(policy)) {
        return false;
    }
    type CurrencyType = TupleToUnion<typeof CONST.DIRECT_REIMBURSEMENT_CURRENCIES>;
    const reimbursableTotal = getMoneyRequestSpendBreakdown(report).totalDisplaySpend;
    const autoReimbursementLimit = policy?.autoReimbursement?.limit ?? policy?.autoReimbursementLimit ?? 0;
    const isAutoReimbursable =
        isReportInGroupPolicy(report) &&
        policy.reimbursementChoice === CONST.POLICY.REIMBURSEMENT_CHOICES.REIMBURSEMENT_YES &&
        autoReimbursementLimit >= reimbursableTotal &&
        reimbursableTotal > 0 &&
        CONST.DIRECT_REIMBURSEMENT_CURRENCIES.includes(report?.currency as CurrencyType);
    return isAutoReimbursable;
}

/** Check if the current user is an owner of the report */
function isReportOwner(report: OnyxInputOrEntry<Report>): boolean {
    return report?.ownerAccountID === currentUserPersonalDetails?.accountID;
}

function isAllowedToApproveExpenseReport(report: OnyxEntry<Report>, approverAccountID?: number): boolean {
    const policy = getPolicy(report?.policyID);
    const isOwner = (approverAccountID ?? currentUserAccountID) === report?.ownerAccountID;
    return !(policy?.preventSelfApproval && isOwner);
}

function isAllowedToSubmitDraftExpenseReport(report: OnyxEntry<Report>): boolean {
    const policy = getPolicy(report?.policyID);
    const submitToAccountID = PolicyUtils.getSubmitToAccountID(policy, report?.ownerAccountID ?? -1);

    return isAllowedToApproveExpenseReport(report, submitToAccountID);
}

/**
 * What missing payment method does this report action indicate, if any?
 */
function getIndicatedMissingPaymentMethod(userWallet: OnyxEntry<UserWallet>, reportId: string, reportAction: ReportAction): MissingPaymentMethod | undefined {
    const isSubmitterOfUnsettledReport = isCurrentUserSubmitter(reportId) && !isSettled(reportId);
    if (!isSubmitterOfUnsettledReport || !ReportActionsUtils.isReimbursementQueuedAction(reportAction)) {
        return undefined;
    }
    const paymentType = ReportActionsUtils.getOriginalMessage(reportAction)?.paymentType;
    if (paymentType === CONST.IOU.PAYMENT_TYPE.EXPENSIFY) {
        return isEmpty(userWallet) || userWallet.tierName === CONST.WALLET.TIER_NAME.SILVER ? 'wallet' : undefined;
    }

    return !store.hasCreditBankAccount() ? 'bankAccount' : undefined;
}

/**
 * Checks if report chat contains missing payment method
 */
function hasMissingPaymentMethod(userWallet: OnyxEntry<UserWallet>, iouReportID: string): boolean {
    const reportActions = allReportActions?.[`${ONYXKEYS.COLLECTION.REPORT_ACTIONS}${iouReportID}`] ?? {};
    return Object.values(reportActions)
        .filter(Boolean)
        .some((action) => getIndicatedMissingPaymentMethod(userWallet, iouReportID, action) !== undefined);
}

/**
 * Used from expense actions to decide if we need to build an optimistic expense report.
 * Create a new report if:
 * - we don't have an iouReport set in the chatReport
 * - we have one, but it's waiting on the payee adding a bank account
 * - we have one, but we can't add more transactions to it due to: report is approved or settled, or report is processing and policy isn't on Instant submit reporting frequency
 */
function shouldCreateNewMoneyRequestReport(existingIOUReport: OnyxInputOrEntry<Report> | undefined, chatReport: OnyxInputOrEntry<Report>): boolean {
    return !existingIOUReport || hasIOUWaitingOnCurrentUserBankAccount(chatReport) || !canAddTransaction(existingIOUReport);
}

function getTripTransactions(tripRoomReportID: string | undefined, reportFieldToCompare: 'parentReportID' | 'reportID' = 'parentReportID'): Transaction[] {
    const tripTransactionReportIDs = Object.values(ReportConnection.getAllReports() ?? {})
        .filter((report) => report && report?.[reportFieldToCompare] === tripRoomReportID)
        .map((report) => report?.reportID);
    return tripTransactionReportIDs.flatMap((reportID) => reportsTransactions[reportID ?? ''] ?? []);
}

function getTripIDFromTransactionParentReport(transactionParentReport: OnyxEntry<Report> | undefined | null): string | undefined {
    return getReportOrDraftReport(transactionParentReport?.parentReportID)?.tripData?.tripID;
}

/**
 * Checks if report contains actions with errors
 */
function hasActionsWithErrors(reportID: string): boolean {
    const reportActions = allReportActions?.[`${ONYXKEYS.COLLECTION.REPORT_ACTIONS}${reportID}`] ?? {};
    return Object.values(reportActions)
        .filter(Boolean)
        .some((action) => !isEmptyObject(action.errors));
}

function isNonAdminOrOwnerOfPolicyExpenseChat(report: OnyxInputOrEntry<Report>, policy: OnyxInputOrEntry<Policy>): boolean {
    return isPolicyExpenseChat(report) && !(PolicyUtils.isPolicyAdmin(policy) || PolicyUtils.isPolicyOwner(policy, currentUserAccountID ?? -1) || isReportOwner(report));
}

function isAdminOwnerApproverOrReportOwner(report: OnyxEntry<Report>, policy: OnyxEntry<Policy>): boolean {
    const isApprover = isMoneyRequestReport(report) && report?.managerID !== null && currentUserPersonalDetails?.accountID === report?.managerID;

    return PolicyUtils.isPolicyAdmin(policy) || PolicyUtils.isPolicyOwner(policy, currentUserAccountID ?? -1) || isReportOwner(report) || isApprover;
}

/**
 * Whether the user can join a report
 */
function canJoinChat(report: OnyxEntry<Report>, parentReportAction: OnyxInputOrEntry<ReportAction>, policy: OnyxInputOrEntry<Policy>): boolean {
    // We disabled thread functions for whisper action
    // So we should not show join option for existing thread on whisper message that has already been left, or manually leave it
    if (ReportActionsUtils.isWhisperAction(parentReportAction)) {
        return false;
    }

    // If the notification preference of the chat is not hidden that means we have already joined the chat
    if (getReportNotificationPreference(report) !== CONST.REPORT.NOTIFICATION_PREFERENCE.HIDDEN) {
        return false;
    }

    const isExpenseChat = isMoneyRequestReport(report) || isMoneyRequest(report) || isInvoiceReport(report) || isTrackExpenseReport(report);
    // Anyone viewing these chat types is already a participant and therefore cannot join
    if (isRootGroupChat(report) || isSelfDM(report) || isInvoiceRoom(report) || isSystemChat(report) || isExpenseChat) {
        return false;
    }

    // The user who is a member of the workspace has already joined the public announce room.
    if (isPublicAnnounceRoom(report) && !isEmptyObject(policy)) {
        return false;
    }

    return isChatThread(report) || isUserCreatedPolicyRoom(report) || isNonAdminOrOwnerOfPolicyExpenseChat(report, policy);
}

/**
 * Whether the user can leave a report
 */
function canLeaveChat(report: OnyxEntry<Report>, policy: OnyxEntry<Policy>): boolean {
    if (isRootGroupChat(report)) {
        return true;
    }

    if (isPolicyExpenseChat(report) && !report?.isOwnPolicyExpenseChat && !PolicyUtils.isPolicyAdmin(policy)) {
        return true;
    }

    if (isPublicRoom(report) && SessionUtils.isAnonymousUser()) {
        return false;
    }

    if (getReportNotificationPreference(report) === CONST.REPORT.NOTIFICATION_PREFERENCE.HIDDEN) {
        return false;
    }

    // Anyone viewing these chat types is already a participant and therefore cannot leave
    if (isSelfDM(report)) {
        return false;
    }

    // The user who is a member of the workspace cannot leave the public announce room.
    if (isPublicAnnounceRoom(report) && !isEmptyObject(policy)) {
        return false;
    }

    if (isInvoiceRoom(report)) {
        return canLeaveInvoiceRoom(report);
    }

    return (isChatThread(report) && !!getReportNotificationPreference(report)) || isUserCreatedPolicyRoom(report) || isNonAdminOrOwnerOfPolicyExpenseChat(report, policy);
}

function getReportActionActorAccountID(reportAction: OnyxInputOrEntry<ReportAction>, iouReport: OnyxInputOrEntry<Report> | undefined): number | undefined {
    switch (reportAction?.actionName) {
        case CONST.REPORT.ACTIONS.TYPE.REPORT_PREVIEW:
            return !isEmptyObject(iouReport) ? iouReport.managerID : reportAction?.childManagerAccountID;

        case CONST.REPORT.ACTIONS.TYPE.SUBMITTED:
            return reportAction?.adminAccountID ?? reportAction?.actorAccountID;

        default:
            return reportAction?.actorAccountID;
    }
}

function createDraftWorkspaceAndNavigateToConfirmationScreen(transactionID: string, actionName: IOUAction): void {
    const isCategorizing = actionName === CONST.IOU.ACTION.CATEGORIZE;
    const {expenseChatReportID, policyID, policyName} = PolicyActions.createDraftWorkspace();
    IOU.setMoneyRequestParticipants(transactionID, [
        {
            selected: true,
            accountID: 0,
            isPolicyExpenseChat: true,
            reportID: expenseChatReportID,
            policyID,
            searchText: policyName,
        },
    ]);
    if (isCategorizing) {
        Navigation.navigate(ROUTES.MONEY_REQUEST_STEP_CATEGORY.getRoute(actionName, CONST.IOU.TYPE.SUBMIT, transactionID, expenseChatReportID));
    } else {
        Navigation.navigate(ROUTES.MONEY_REQUEST_STEP_CONFIRMATION.getRoute(actionName, CONST.IOU.TYPE.SUBMIT, transactionID, expenseChatReportID, true));
    }
}

function createDraftTransactionAndNavigateToParticipantSelector(transactionID: string, reportID: string, actionName: IOUAction, reportActionID: string): void {
    const transaction = allTransactions?.[`${ONYXKEYS.COLLECTION.TRANSACTION}${transactionID}`] ?? ({} as Transaction);
    const reportActions = allReportActions?.[`${ONYXKEYS.COLLECTION.REPORT_ACTIONS}${reportID}`] ?? ([] as ReportAction[]);

    if (!transaction || !reportActions) {
        return;
    }

    const linkedTrackedExpenseReportAction = Object.values(reportActions)
        .filter(Boolean)
        .find((action) => ReportActionsUtils.isMoneyRequestAction(action) && ReportActionsUtils.getOriginalMessage(action)?.IOUTransactionID === transactionID);

    const {created, amount, currency, merchant, mccGroup} = getTransactionDetails(transaction) ?? {};
    const comment = getTransactionCommentObject(transaction);

    IOU.createDraftTransaction({
        ...transaction,
        actionableWhisperReportActionID: reportActionID,
        linkedTrackedExpenseReportAction,
        linkedTrackedExpenseReportID: reportID,
        created,
        modifiedCreated: undefined,
        amount,
        currency,
        comment,
        merchant,
        modifiedMerchant: '',
        mccGroup,
    } as Transaction);

    const filteredPolicies = Object.values(allPolicies ?? {}).filter(
        (policy) => policy && policy.type !== CONST.POLICY.TYPE.PERSONAL && policy.pendingAction !== CONST.RED_BRICK_ROAD_PENDING_ACTION.DELETE,
    );

    if (actionName === CONST.IOU.ACTION.SUBMIT || (allPolicies && filteredPolicies.length > 0)) {
        Navigation.navigate(ROUTES.MONEY_REQUEST_STEP_PARTICIPANTS.getRoute(CONST.IOU.TYPE.SUBMIT, transactionID, reportID, undefined, actionName));
        return;
    }

    return createDraftWorkspaceAndNavigateToConfirmationScreen(transactionID, actionName);
}

/**
 * @returns the object to update `report.hasOutstandingChildRequest`
 */
function getOutstandingChildRequest(iouReport: OnyxInputOrEntry<Report>): OutstandingChildRequest {
    if (!iouReport || isEmptyObject(iouReport)) {
        return {};
    }

    if (!isExpenseReport(iouReport)) {
        const {reimbursableSpend} = getMoneyRequestSpendBreakdown(iouReport);
        return {
            hasOutstandingChildRequest: iouReport.managerID === currentUserAccountID && reimbursableSpend !== 0,
        };
    }

    const policy = getPolicy(iouReport.policyID);
    const shouldBeManuallySubmitted = PolicyUtils.isPaidGroupPolicy(policy) && !policy?.harvesting?.enabled;
    if (shouldBeManuallySubmitted) {
        return {
            hasOutstandingChildRequest: true,
        };
    }

    // We don't need to update hasOutstandingChildRequest in this case
    return {};
}

function canReportBeMentionedWithinPolicy(report: OnyxEntry<Report>, policyID: string): boolean {
    if (report?.policyID !== policyID) {
        return false;
    }

    return isChatRoom(report) && !isInvoiceRoom(report) && !isThread(report);
}

function shouldShowMerchantColumn(transactions: Transaction[]) {
    const allReports = ReportConnection.getAllReports();
    return transactions.some((transaction) => isExpenseReport(allReports?.[transaction.reportID] ?? null));
}

/**
 * Whether a given report is used for onboarding tasks. In the past, it could be either the Concierge chat or the system
 * DM, and we saved the report ID in the user's `onboarding` NVP. As a fallback for users who don't have the NVP, we now
 * only use the Concierge chat.
 */
function isChatUsedForOnboarding(optionOrReport: OnyxEntry<Report> | OptionData): boolean {
    // onboarding can be an array for old accounts and accounts created from olddot
    if (onboarding && !Array.isArray(onboarding) && onboarding.chatReportID) {
        return onboarding.chatReportID === optionOrReport?.reportID;
    }

    return (optionOrReport as OptionData)?.isConciergeChat ?? isConciergeChatReport(optionOrReport);
}

/**
 * Get the report used for the user's onboarding process. For most users it is the Concierge chat, however in the past
 * we also used the system DM for A/B tests.
 */
function getChatUsedForOnboarding(): OnyxEntry<Report> {
    return Object.values(ReportConnection.getAllReports() ?? {}).find(isChatUsedForOnboarding);
}

/**
 * Checks if given field has any violations and returns name of the first encountered one
 */
function getFieldViolation(violations: OnyxEntry<ReportViolations>, reportField: PolicyReportField): ReportViolationName | undefined {
    if (!violations || !reportField) {
        return undefined;
    }

    return Object.values(CONST.REPORT_VIOLATIONS).find((violation) => !!violations[violation] && violations[violation][reportField.fieldID]);
}

/**
 * Returns translation for given field violation
 */
function getFieldViolationTranslation(reportField: PolicyReportField, violation?: ReportViolationName): string {
    if (!violation) {
        return '';
    }

    switch (violation) {
        case 'fieldRequired':
            return Localize.translateLocal('reportViolations.fieldRequired', {fieldName: reportField.name});
        default:
            return '';
    }
}

/**
 * Returns all violations for report
 */
function getReportViolations(reportID: string): ReportViolations | undefined {
    if (!allReportsViolations) {
        return undefined;
    }

    return allReportsViolations[`${ONYXKEYS.COLLECTION.REPORT_VIOLATIONS}${reportID}`];
}

function findPolicyExpenseChatByPolicyID(policyID: string): OnyxEntry<Report> {
    return Object.values(ReportConnection.getAllReports() ?? {}).find((report) => isPolicyExpenseChat(report) && report?.policyID === policyID);
}

/**
 * A function to get the report last message. This is usually used to restore the report message preview in LHN after report actions change.
 * @param reportID
 * @param actionsToMerge
 * @returns containing the calculated message preview data of the report
 */
function getReportLastMessage(reportID: string, actionsToMerge?: ReportActions) {
    let result: Partial<Report> = {
        lastMessageTranslationKey: '',
        lastMessageText: '',
        lastVisibleActionCreated: '',
    };

    const {lastMessageText = '', lastMessageTranslationKey = ''} = getLastVisibleMessage(reportID, actionsToMerge);

    if (lastMessageText || lastMessageTranslationKey) {
        const lastVisibleAction = ReportActionsUtils.getLastVisibleAction(reportID, actionsToMerge);
        const lastVisibleActionCreated = lastVisibleAction?.created;
        const lastActorAccountID = lastVisibleAction?.actorAccountID;
        result = {
            lastMessageTranslationKey,
            lastMessageText,
            lastVisibleActionCreated,
            lastActorAccountID,
        };
    }

    return result;
}

function getSourceIDFromReportAction(reportAction: OnyxEntry<ReportAction>): string {
    const message = Array.isArray(reportAction?.message) ? reportAction?.message?.at(-1) ?? null : reportAction?.message ?? null;
    const html = message?.html ?? '';
    const {sourceURL} = getAttachmentDetails(html);
    const sourceID = (sourceURL?.match(CONST.REGEX.ATTACHMENT_ID) ?? [])[1];
    return sourceID;
}

function getIntegrationIcon(connectionName?: ConnectionName) {
    if (connectionName === CONST.POLICY.CONNECTIONS.NAME.XERO) {
        return XeroCircle;
    }
    if (connectionName === CONST.POLICY.CONNECTIONS.NAME.QBO) {
        return QBOCircle;
    }
    return undefined;
}

function canBeExported(report: OnyxEntry<Report>) {
    if (!report?.statusNum) {
        return false;
    }
    const isCorrectState = [CONST.REPORT.STATUS_NUM.APPROVED, CONST.REPORT.STATUS_NUM.CLOSED, CONST.REPORT.STATUS_NUM.REIMBURSED].some((status) => status === report.statusNum);
    return isExpenseReport(report) && isCorrectState;
}

function isExported(reportActions: OnyxEntry<ReportActions>) {
    if (!reportActions) {
        return false;
    }
    return Object.values(reportActions).some((action) => ReportActionsUtils.isExportIntegrationAction(action));
}

function getApprovalChain(policy: OnyxEntry<Policy>, employeeAccountID: number, reportTotal: number): string[] {
    const approvalChain: string[] = [];

    // If the policy is not on advanced approval mode, we should not use the approval chain even if it exists.
    if (!PolicyUtils.isControlOnAdvancedApprovalMode(policy)) {
        return approvalChain;
    }

    let nextApproverEmail = PolicyUtils.getSubmitToEmail(policy, employeeAccountID);

    while (nextApproverEmail && !approvalChain.includes(nextApproverEmail)) {
        approvalChain.push(nextApproverEmail);
        nextApproverEmail = PolicyUtils.getForwardsToAccount(policy, nextApproverEmail, reportTotal);
    }
    return approvalChain;
}

/**
 * Checks if the user has missing bank account for the invoice room.
 */
function hasMissingInvoiceBankAccount(iouReportID: string): boolean {
    const invoiceReport = getReport(iouReportID);

    if (!isInvoiceReport(invoiceReport)) {
        return false;
    }

    return invoiceReport?.ownerAccountID === currentUserAccountID && !getPolicy(invoiceReport?.policyID)?.invoice?.bankAccount?.transferBankAccountID && isSettled(iouReportID);
}

function isExpenseReportWithoutParentAccess(report: OnyxEntry<Report>) {
    return isExpenseReport(report) && report?.hasParentAccess === false;
}

export {
    addDomainToShortMention,
    completeShortMention,
    areAllRequestsBeingSmartScanned,
    buildOptimisticAddCommentReportAction,
    buildOptimisticApprovedReportAction,
    buildOptimisticUnapprovedReportAction,
    buildOptimisticCancelPaymentReportAction,
    buildOptimisticChangedTaskAssigneeReportAction,
    buildOptimisticChatReport,
    buildOptimisticClosedReportAction,
    buildOptimisticCreatedReportAction,
    buildOptimisticDismissedViolationReportAction,
    buildOptimisticEditedTaskFieldReportAction,
    buildOptimisticExpenseReport,
    buildOptimisticGroupChatReport,
    buildOptimisticHoldReportAction,
    buildOptimisticHoldReportActionComment,
    buildOptimisticIOUReport,
    buildOptimisticIOUReportAction,
    buildOptimisticModifiedExpenseReportAction,
    buildOptimisticMoneyRequestEntities,
    buildOptimisticMovedReportAction,
    buildOptimisticMovedTrackedExpenseModifiedReportAction,
    buildOptimisticRenamedRoomReportAction,
    buildOptimisticRoomDescriptionUpdatedReportAction,
    buildOptimisticReportPreview,
    buildOptimisticActionableTrackExpenseWhisper,
    buildOptimisticSubmittedReportAction,
    buildOptimisticTaskCommentReportAction,
    buildOptimisticTaskReport,
    buildOptimisticTaskReportAction,
    buildOptimisticUnHoldReportAction,
    buildOptimisticAnnounceChat,
    buildOptimisticWorkspaceChats,
    buildParticipantsFromAccountIDs,
    buildTransactionThread,
    canAccessReport,
    isReportNotFound,
    canAddTransaction,
    canDeleteTransaction,
    canBeAutoReimbursed,
    canCreateRequest,
    canCreateTaskInReport,
    canCurrentUserOpenReport,
    canDeleteReportAction,
    canHoldUnholdReportAction,
    canEditFieldOfMoneyRequest,
    canEditMoneyRequest,
    canEditPolicyDescription,
    canEditReportAction,
    canEditReportDescription,
    canEditRoomVisibility,
    canEditWriteCapability,
    canFlagReportAction,
    isNonAdminOrOwnerOfPolicyExpenseChat,
    canLeaveRoom,
    canJoinChat,
    canLeaveChat,
    canReportBeMentionedWithinPolicy,
    canRequestMoney,
    canSeeDefaultRoom,
    canShowReportRecipientLocalTime,
    canUserPerformWriteAction,
    chatIncludesChronos,
    chatIncludesChronosWithID,
    chatIncludesConcierge,
    createDraftTransactionAndNavigateToParticipantSelector,
    doesReportBelongToWorkspace,
    doesTransactionThreadHaveViolations,
    findLastAccessedReport,
    findSelfDMReportID,
    formatReportLastMessageText,
    generateReportID,
    getAddWorkspaceRoomOrChatReportErrors,
    getAllAncestorReportActionIDs,
    getAllAncestorReportActions,
    getAllHeldTransactions,
    getAllPolicyReports,
    getAllWorkspaceReports,
    getAvailableReportFields,
    getBankAccountRoute,
    getChatByParticipants,
    getChatRoomSubtitle,
    getChildReportNotificationPreference,
    getCommentLength,
    getDefaultGroupAvatar,
    getDefaultWorkspaceAvatar,
    getDefaultWorkspaceAvatarTestID,
    getDeletedParentActionMessageForChatReport,
    getDisplayNameForParticipant,
    getDisplayNamesWithTooltips,
    getGroupChatName,
    getIOUReportActionDisplayMessage,
    getIOUReportActionMessage,
<<<<<<< HEAD
    getIOUUnapprovedOrApprovedMessage,
=======
    getReportAutomaticallyApprovedMessage,
    getIOUApprovedMessage,
    getReportAutomaticallyForwardedMessage,
>>>>>>> 6556e9a3
    getIOUForwardedMessage,
    getRejectedReportMessage,
    getWorkspaceNameUpdatedMessage,
    getReportAutomaticallySubmittedMessage,
    getIOUSubmittedMessage,
    getIcons,
    getIconsForParticipants,
    getIndicatedMissingPaymentMethod,
    getLastVisibleMessage,
    getMoneyRequestOptions,
    getMoneyRequestSpendBreakdown,
    getNewMarkerReportActionID,
    getNonHeldAndFullAmount,
    getOptimisticDataForParentReportAction,
    getOriginalReportID,
    getOutstandingChildRequest,
    getParentNavigationSubtitle,
    getParsedComment,
    getParticipantsAccountIDsForDisplay,
    getParticipantsList,
    getParticipants,
    getPendingChatMembers,
    getPersonalDetailsForAccountID,
    getPolicyDescriptionText,
    getPolicyExpenseChat,
    getPolicyName,
    getPolicyType,
    getReimbursementDeQueuedActionMessage,
    getReimbursementQueuedActionMessage,
    getReportActionActorAccountID,
    getReportDescriptionText,
    getReportFieldKey,
    getReportIDFromLink,
    getReportName,
    getReportNotificationPreference,
    getReportOfflinePendingActionAndErrors,
    getReportParticipantsTitle,
    getReportPreviewMessage,
    getReportRecipientAccountIDs,
    getReportOrDraftReport,
    getRoom,
    getRootParentReport,
    getRouteFromLink,
    getSystemChat,
    getTaskAssigneeChatOnyxData,
    getTransactionDetails,
    getTransactionReportName,
    getTransactionsWithReceipts,
    getUserDetailTooltipText,
    getWhisperDisplayNames,
    getWorkspaceChats,
    getWorkspaceIcon,
    goBackToDetailsPage,
    goBackFromPrivateNotes,
    getInvoicePayerName,
    getInvoicesChatName,
    getPayeeName,
    hasActionsWithErrors,
    hasAutomatedExpensifyAccountIDs,
    hasExpensifyGuidesEmails,
    hasHeldExpenses,
    hasIOUWaitingOnCurrentUserBankAccount,
    hasMissingPaymentMethod,
    hasMissingSmartscanFields,
    hasNonReimbursableTransactions,
    hasOnlyHeldExpenses,
    hasOnlyTransactionsWithPendingRoutes,
    hasReportNameError,
    getReportActionWithSmartscanError,
    hasSmartscanError,
    hasUpdatedTotal,
    hasViolations,
    hasWarningTypeViolations,
    isActionCreator,
    isAdminRoom,
    isAdminsOnlyPostingRoom,
    isAllowedToApproveExpenseReport,
    isAllowedToComment,
    isAllowedToSubmitDraftExpenseReport,
    isAnnounceRoom,
    isArchivedRoom,
    isArchivedRoomWithID,
    isClosedReport,
    isCanceledTaskReport,
    isChatReport,
    isChatRoom,
    isTripRoom,
    isChatThread,
    isChildReport,
    isClosedExpenseReportWithNoExpenses,
    isCompletedTaskReport,
    isConciergeChatReport,
    isControlPolicyExpenseChat,
    isControlPolicyExpenseReport,
    isCurrentUserSubmitter,
    isCurrentUserTheOnlyParticipant,
    isDM,
    isDefaultRoom,
    isDeprecatedGroupDM,
    isEmptyReport,
    isRootGroupChat,
    isExpenseReport,
    isExpenseReportWithoutParentAccess,
    isExpenseRequest,
    isExpensifyOnlyParticipantInReport,
    isGroupChat,
    isGroupChatAdmin,
    isGroupPolicy,
    isReportInGroupPolicy,
    isHoldCreator,
    isIOUOwnedByCurrentUser,
    isIOUReport,
    isIOUReportUsingReport,
    isJoinRequestInAdminRoom,
    isDomainRoom,
    isMoneyRequest,
    isMoneyRequestReport,
    isMoneyRequestReportPendingDeletion,
    isOneOnOneChat,
    isOneTransactionThread,
    isOpenExpenseReport,
    isOpenTaskReport,
    isOptimisticPersonalDetail,
    isPaidGroupPolicy,
    isPaidGroupPolicyExpenseChat,
    isPaidGroupPolicyExpenseReport,
    isPayer,
    isPolicyAdmin,
    isPolicyExpenseChat,
    isPolicyExpenseChatAdmin,
    isProcessingReport,
    isPublicAnnounceRoom,
    isPublicRoom,
    isReportApproved,
    isReportManuallyReimbursed,
    isReportDataReady,
    isReportFieldDisabled,
    isReportFieldOfTypeTitle,
    isReportManager,
    isReportMessageAttachment,
    isReportOwner,
    isReportParticipant,
    isSelfDM,
    isSettled,
    isSystemChat,
    isTaskReport,
    isThread,
    isThreadFirstChat,
    isTrackExpenseReport,
    isUnread,
    isUnreadWithMention,
    isUserCreatedPolicyRoom,
    isValidReport,
    isValidReportIDFromPath,
    isWaitingForAssigneeToCompleteAction,
    isInvoiceRoom,
    isInvoiceRoomWithID,
    isInvoiceReport,
    isOpenInvoiceReport,
    getDefaultNotificationPreferenceForReport,
    canWriteInReport,
    navigateToDetailsPage,
    navigateToPrivateNotes,
    navigateBackAfterDeleteTransaction,
    parseReportRouteParams,
    parseReportActionHtmlToText,
    requiresAttentionFromCurrentUser,
    shouldAutoFocusOnKeyPress,
    shouldCreateNewMoneyRequestReport,
    shouldDisableDetailPage,
    shouldDisableRename,
    shouldDisableThread,
    shouldDisplayThreadReplies,
    shouldDisplayTransactionThreadViolations,
    shouldReportBeInOptionList,
    shouldReportShowSubscript,
    shouldShowFlagComment,
    getReportActionWithMissingSmartscanFields,
    shouldShowRBRForMissingSmartscanFields,
    shouldUseFullTitleToDisplay,
    updateOptimisticParentReportAction,
    updateReportPreview,
    temporary_getMoneyRequestOptions,
    getTripTransactions,
    getTripIDFromTransactionParentReport,
    buildOptimisticInvoiceReport,
    getInvoiceChatByParticipants,
    shouldShowMerchantColumn,
    isCurrentUserInvoiceReceiver,
    isDraftReport,
    changeMoneyRequestHoldStatus,
    isAdminOwnerApproverOrReportOwner,
    createDraftWorkspaceAndNavigateToConfirmationScreen,
    isChatUsedForOnboarding,
    buildOptimisticExportIntegrationAction,
    getChatUsedForOnboarding,
    getFieldViolationTranslation,
    getFieldViolation,
    getReportViolations,
    findPolicyExpenseChatByPolicyID,
    getIntegrationIcon,
    canBeExported,
    isExported,
    hasOnlyNonReimbursableTransactions,
    getReportLastMessage,
    getMostRecentlyVisitedReport,
    getSourceIDFromReportAction,
    getReport,
    getReportNameValuePairs,
    hasReportViolations,
    isPayAtEndExpenseReport,
    getArchiveReason,
    getApprovalChain,
    isIndividualInvoiceRoom,
    isAuditor,
    hasMissingInvoiceBankAccount,
    reasonForReportToBeInOptionList,
    getReasonAndReportActionThatRequiresAttention,
};

export type {
    Ancestor,
    DisplayNameWithTooltips,
    OptimisticAddCommentReportAction,
    OptimisticChatReport,
    OptimisticClosedReportAction,
    OptimisticCreatedReportAction,
    OptimisticIOUReportAction,
    OptimisticTaskReportAction,
    OptionData,
    TransactionDetails,
    PartialReportAction,
    ParsingDetails,
};<|MERGE_RESOLUTION|>--- conflicted
+++ resolved
@@ -3835,18 +3835,14 @@
     if (parentReportAction?.actionName === CONST.REPORT.ACTIONS.TYPE.REJECTED) {
         return getRejectedReportMessage();
     }
-<<<<<<< HEAD
-
     if (ReportActionsUtils.isUnapprovedOrApprovedAction(parentReportAction)) {
+        if (ReportActionsUtils.isApprovedAction(parentReportAction)) {
+            const {automaticAction} = ReportActionsUtils.getOriginalMessage(parentReportAction) ?? {};
+            if (automaticAction) {
+                return Parser.htmlToText(getReportAutomaticallyApprovedMessage(parentReportAction));
+            }
+        }
         return getIOUUnapprovedOrApprovedMessage(parentReportAction);
-=======
-    if (ReportActionsUtils.isActionOfType(parentReportAction, CONST.REPORT.ACTIONS.TYPE.APPROVED)) {
-        const {automaticAction} = ReportActionsUtils.getOriginalMessage(parentReportAction) ?? {};
-        if (automaticAction) {
-            return Parser.htmlToText(getReportAutomaticallyApprovedMessage(parentReportAction));
-        }
-        return getIOUApprovedMessage(parentReportAction);
->>>>>>> 6556e9a3
     }
 
     if (isChatThread(report)) {
@@ -4591,7 +4587,6 @@
     return Localize.translateLocal('iou.submittedAmount', {formattedAmount: getFormattedAmount(reportAction)});
 }
 
-<<<<<<< HEAD
 function getIOUUnapprovedOrApprovedMessage(reportAction: ReportAction) {
     let translationKey: TranslationPaths;
     if (ReportActionsUtils.isApprovedAction(reportAction)) {
@@ -4600,14 +4595,10 @@
         translationKey = 'report.actions.type.unapproved';
     }
     return Localize.translateLocal(translationKey, {amount: getFormattedAmount(reportAction)});
-=======
+}
+
 function getReportAutomaticallyApprovedMessage(reportAction: ReportAction<typeof CONST.REPORT.ACTIONS.TYPE.APPROVED>) {
     return Localize.translateLocal('iou.automaticallyApprovedAmount', {amount: getFormattedAmount(reportAction)});
-}
-
-function getIOUApprovedMessage(reportAction: ReportAction<typeof CONST.REPORT.ACTIONS.TYPE.APPROVED>) {
-    return Localize.translateLocal('iou.approvedAmount', {amount: getFormattedAmount(reportAction)});
->>>>>>> 6556e9a3
 }
 
 /**
@@ -8224,13 +8215,9 @@
     getGroupChatName,
     getIOUReportActionDisplayMessage,
     getIOUReportActionMessage,
-<<<<<<< HEAD
     getIOUUnapprovedOrApprovedMessage,
-=======
     getReportAutomaticallyApprovedMessage,
-    getIOUApprovedMessage,
     getReportAutomaticallyForwardedMessage,
->>>>>>> 6556e9a3
     getIOUForwardedMessage,
     getRejectedReportMessage,
     getWorkspaceNameUpdatedMessage,
