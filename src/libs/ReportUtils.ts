--- conflicted
+++ resolved
@@ -16,11 +16,20 @@
 import {ParentNavigationSummaryParams, TranslationPaths} from '@src/languages/types';
 import ONYXKEYS from '@src/ONYXKEYS';
 import ROUTES from '@src/ROUTES';
-<<<<<<< HEAD
-import {Beta, Login, PersonalDetails, Policy, PolicyTags, Report, ReportAction, Session, Transaction, TransactionViolation, TransactionViolations} from '@src/types/onyx';
-=======
-import {Beta, Login, PersonalDetails, PersonalDetailsList, Policy, PolicyTags, Report, ReportAction, Session, Transaction} from '@src/types/onyx';
->>>>>>> 7e665f13
+import {
+    Beta,
+    Login,
+    PersonalDetails,
+    PersonalDetailsList,
+    Policy,
+    PolicyTags,
+    Report,
+    ReportAction,
+    Session,
+    Transaction,
+    TransactionViolation,
+    TransactionViolations,
+} from '@src/types/onyx';
 import {Errors, Icon, PendingAction} from '@src/types/onyx/OnyxCommon';
 import {IOUMessage, OriginalMessageActionName, OriginalMessageCreated} from '@src/types/onyx/OriginalMessage';
 import {NotificationPreference} from '@src/types/onyx/Report';
@@ -3543,7 +3552,6 @@
  * This logic is very specific and the order of the logic is very important. It should fail quickly in most cases and also
  * filter out the majority of reports before filtering out very specific minority of reports.
  */
-<<<<<<< HEAD
 function shouldReportBeInOptionList(
     report: OnyxEntry<Report>,
     currentReportId: string,
@@ -3554,9 +3562,6 @@
     excludeEmptyChats = false,
     transactionViolations?: TransactionViolations,
 ) {
-=======
-function shouldReportBeInOptionList(report: OnyxEntry<Report>, currentReportId: string, isInGSDMode: boolean, betas: Beta[], policies: OnyxCollection<Policy>, excludeEmptyChats = false) {
->>>>>>> 7e665f13
     const isInDefaultMode = !isInGSDMode;
     // Exclude reports that have no data because there wouldn't be anything to show in the option item.
     // This can happen if data is currently loading from the server or a report is in various stages of being created.
