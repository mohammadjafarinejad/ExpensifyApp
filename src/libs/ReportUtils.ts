--- conflicted
+++ resolved
@@ -4446,13 +4446,7 @@
         // Unreported transaction from OldDot can have the reportID as an empty string
         const isUnreportedExpense = !transaction?.reportID || transaction?.reportID === CONST.REPORT.UNREPORTED_REPORT_ID;
 
-<<<<<<< HEAD
         if (isUnreportedExpense) {
-=======
-        const isUserWorkspaceMember = getActivePolicies(allPolicies ?? {}, currentUserEmail).filter((userPolicy) => isPaidGroupPolicyPolicyUtils(userPolicy)).length;
-
-        if (isUnreportedExpense && isUserWorkspaceMember) {
->>>>>>> 57a01868
             return true;
         }
 
