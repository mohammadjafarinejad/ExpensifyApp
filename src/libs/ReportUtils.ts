--- conflicted
+++ resolved
@@ -12373,11 +12373,8 @@
     isWorkspaceThread,
     isMoneyRequestReportEligibleForMerge,
     getReportStatusTranslation,
-<<<<<<< HEAD
     getReportURLForCurrentContext,
-=======
     getReportStatusColorStyle,
->>>>>>> 3ede5acb
     getMovedActionMessage,
     excludeParticipantsForDisplay,
     getReportName,
