--- conflicted
+++ resolved
@@ -2490,12 +2490,8 @@
     // eslint-disable-next-line deprecation/deprecation
     const policy = getPolicy(moneyRequestReport?.policyID);
 
-<<<<<<< HEAD
     // Adding or deleting transactions is not allowed on a closed report
-    if (moneyRequestReport?.statusNum === CONST.REPORT.STATUS_NUM.CLOSED) {
-=======
-    if (isInstantSubmitEnabled(policy) && isSubmitAndClose(policy) && !arePaymentsEnabled(policy) && !isOpenReport(moneyRequestReport)) {
->>>>>>> 51d20252
+    if (moneyRequestReport?.statusNum === CONST.REPORT.STATUS_NUM.CLOSED && !isOpenReport(moneyRequestReport)) {
         return false;
     }
 
