import {findFocusedRoute} from '@react-navigation/native';
import {format} from 'date-fns';
import {Str} from 'expensify-common';
import lodashEscape from 'lodash/escape';
import lodashIntersection from 'lodash/intersection';
import isEmpty from 'lodash/isEmpty';
import lodashIsEqual from 'lodash/isEqual';
import isNumber from 'lodash/isNumber';
import mapValues from 'lodash/mapValues';
import lodashMaxBy from 'lodash/maxBy';
import type {OnyxCollection, OnyxEntry, OnyxUpdate} from 'react-native-onyx';
import Onyx from 'react-native-onyx';
import type {SvgProps} from 'react-native-svg';
import type {
    OriginalMessageChangePolicy,
    OriginalMessageExportIntegration,
    OriginalMessageIOU,
    OriginalMessageModifiedExpense,
    OriginalMessageMovedTransaction,
} from 'src/types/onyx/OriginalMessage';
import type {SetRequired, TupleToUnion, ValueOf} from 'type-fest';
import type {FileObject} from '@components/AttachmentModal';
import {FallbackAvatar, IntacctSquare, NetSuiteSquare, QBOSquare, XeroSquare} from '@components/Icon/Expensicons';
import * as defaultGroupAvatars from '@components/Icon/GroupDefaultAvatars';
import * as defaultWorkspaceAvatars from '@components/Icon/WorkspaceDefaultAvatars';
import type {MoneyRequestAmountInputProps} from '@components/MoneyRequestAmountInput';
import type {IOUAction, IOUType, OnboardingAccounting, OnboardingCompanySize, OnboardingPurpose, OnboardingTaskLinks} from '@src/CONST';
import CONST from '@src/CONST';
import type {ParentNavigationSummaryParams} from '@src/languages/params';
import type {TranslationPaths} from '@src/languages/types';
import NAVIGATORS from '@src/NAVIGATORS';
import ONYXKEYS from '@src/ONYXKEYS';
import type {Route} from '@src/ROUTES';
import ROUTES from '@src/ROUTES';
import SCREENS from '@src/SCREENS';
import type {
    Beta,
    IntroSelected,
    NewGroupChatDraft,
    OnyxInputOrEntry,
    PersonalDetails,
    PersonalDetailsList,
    Policy,
    PolicyReportField,
    Report,
    ReportAction,
    ReportAttributesDerivedValue,
    ReportMetadata,
    ReportNameValuePairs,
    ReportViolationName,
    ReportViolations,
    Session,
    Task,
    Transaction,
    TransactionViolation,
    UserWallet,
} from '@src/types/onyx';
import type {Attendee, Participant} from '@src/types/onyx/IOU';
import type {SelectedParticipant} from '@src/types/onyx/NewGroupChatDraft';
import type {OriginalMessageExportedToIntegration} from '@src/types/onyx/OldDotAction';
import type Onboarding from '@src/types/onyx/Onboarding';
import type {ErrorFields, Errors, Icon, PendingAction} from '@src/types/onyx/OnyxCommon';
import type {OriginalMessageChangeLog, PaymentMethodType} from '@src/types/onyx/OriginalMessage';
import type {Status} from '@src/types/onyx/PersonalDetails';
import type {AllConnectionName, ConnectionName} from '@src/types/onyx/Policy';
import type {InvoiceReceiverType, NotificationPreference, Participants, Participant as ReportParticipant} from '@src/types/onyx/Report';
import type {Message, OldDotReportAction, ReportActions} from '@src/types/onyx/ReportAction';
import type {PendingChatMember} from '@src/types/onyx/ReportMetadata';
import type {SearchPolicy, SearchReport, SearchTransaction} from '@src/types/onyx/SearchResults';
import type {Comment, TransactionChanges, WaypointCollection} from '@src/types/onyx/Transaction';
import {isEmptyObject} from '@src/types/utils/EmptyObject';
import type IconAsset from '@src/types/utils/IconAsset';
import {createDraftTransaction, getIOUReportActionToApproveOrPay, setMoneyRequestParticipants, unholdRequest} from './actions/IOU';
import {createDraftWorkspace} from './actions/Policy/Policy';
import {autoSwitchToFocusMode} from './actions/PriorityMode';
import {hasCreditBankAccount} from './actions/ReimbursementAccount/store';
import {handleReportChanged} from './actions/Report';
import type {GuidedSetupData, TaskForParameters} from './actions/Report';
import {isAnonymousUser as isAnonymousUserSession} from './actions/Session';
import type {AddCommentOrAttachmentParams} from './API/parameters';
import {convertToDisplayString} from './CurrencyUtils';
import DateUtils from './DateUtils';
import {hasValidDraftComment} from './DraftCommentUtils';
import {getEnvironment, getEnvironmentURL} from './Environment/Environment';
import type EnvironmentType from './Environment/getEnvironment/types';
import {getMicroSecondOnyxErrorWithTranslationKey, isReceiptError} from './ErrorUtils';
import getAttachmentDetails from './fileDownload/getAttachmentDetails';
import {isReportMessageAttachment} from './isReportMessageAttachment';
import localeCompare from './LocaleCompare';
import {formatPhoneNumber} from './LocalePhoneNumber';
import {translateLocal} from './Localize';
import Log from './Log';
import {isEmailPublicDomain} from './LoginUtils';
// eslint-disable-next-line import/no-cycle
import ModifiedExpenseMessage from './ModifiedExpenseMessage';
import getStateFromPath from './Navigation/helpers/getStateFromPath';
import {isFullScreenName} from './Navigation/helpers/isNavigatorName';
import {linkingConfig} from './Navigation/linkingConfig';
import Navigation, {navigationRef} from './Navigation/Navigation';
import {rand64} from './NumberUtils';
import Parser from './Parser';
import Permissions from './Permissions';
import {
    getAccountIDsByLogins,
    getDisplayNameOrDefault,
    getEffectiveDisplayName,
    getLoginByAccountID,
    getLoginsByAccountIDs,
    getPersonalDetailByEmail,
    getPersonalDetailsByIDs,
    getShortMentionIfFound,
} from './PersonalDetailsUtils';
import {addSMSDomainIfPhoneNumber} from './PhoneNumber';
import {
    arePaymentsEnabled,
    canSendInvoiceFromWorkspace,
    getActivePolicies,
    getForwardsToAccount,
    getManagerAccountEmail,
    getPolicyEmployeeListByIdWithoutCurrentUser,
    getPolicyNameByID,
    getPolicyRole,
    getRuleApprovers,
    getSubmitToAccountID,
    isExpensifyTeam,
    isInstantSubmitEnabled,
    isPaidGroupPolicy as isPaidGroupPolicyPolicyUtils,
    isPolicyAdmin as isPolicyAdminPolicyUtils,
    isPolicyAuditor,
    isPolicyMember,
    isPolicyOwner,
    isSubmitAndClose,
    shouldShowPolicy,
} from './PolicyUtils';
import {
    formatLastMessageText,
    getActionableJoinRequestPendingReportAction,
    getAllReportActions,
    getCardIssuedMessage,
    getDismissedViolationMessageText,
    getExportIntegrationLastMessageText,
    getIOUReportIDFromReportActionPreview,
    getJoinRequestMessage,
    getLastClosedReportAction,
    getLastVisibleAction,
    getLastVisibleAction as getLastVisibleActionReportActionsUtils,
    getLastVisibleMessage as getLastVisibleMessageActionUtils,
    getLastVisibleMessage as getLastVisibleMessageReportActionsUtils,
    getMessageOfOldDotReportAction,
    getNumberOfMoneyRequests,
    getOneTransactionThreadReportID,
    getOriginalMessage,
    getPolicyChangeLogDefaultBillableMessage,
    getPolicyChangeLogDefaultTitleEnforcedMessage,
    getPolicyChangeLogMaxExpenseAmountNoReceiptMessage,
    getRenamedAction,
    getReopenedMessage,
    getReportAction,
    getReportActionHtml,
    getReportActionMessage as getReportActionMessageReportUtils,
    getReportActionMessageText,
    getReportActionText,
    getWorkspaceCurrencyUpdateMessage,
    getWorkspaceFrequencyUpdateMessage,
    getWorkspaceReportFieldAddMessage,
    getWorkspaceReportFieldDeleteMessage,
    getWorkspaceReportFieldUpdateMessage,
    getWorkspaceUpdateFieldMessage,
    isActionableJoinRequest,
    isActionableJoinRequestPending,
    isActionableTrackExpense,
    isActionOfType,
    isApprovedAction,
    isApprovedOrSubmittedReportAction,
    isCardIssuedAction,
    isClosedAction,
    isCreatedTaskReportAction,
    isCurrentActionUnread,
    isDeletedAction,
    isDeletedParentAction,
    isExportIntegrationAction,
    isForwardedAction,
    isIntegrationMessageAction,
    isMarkAsClosedAction,
    isModifiedExpenseAction,
    isMoneyRequestAction,
    isOldDotReportAction,
    isPendingRemove,
    isPolicyChangeLogAction,
    isReimbursementQueuedAction,
    isRenamedAction,
    isReportActionAttachment,
    isReportPreviewAction,
    isReversedTransaction,
    isRoomChangeLogAction,
    isSentMoneyReportAction,
    isSplitBillAction as isSplitBillReportAction,
    isSubmittedAction,
    isSubmittedAndClosedAction,
    isThreadParentMessage,
    isTrackExpenseAction,
    isTransactionThread,
    isTripPreview,
    isUnapprovedAction,
    isWhisperAction,
    shouldReportActionBeVisible,
    wasActionTakenByCurrentUser,
} from './ReportActionsUtils';
import type {LastVisibleMessage} from './ReportActionsUtils';
import {shouldRestrictUserBillableActions} from './SubscriptionUtils';
import {getNavatticURL} from './TourUtils';
import {
    getAttendees,
    getBillable,
    getCardID,
    getCardName,
    getCategory,
    getCurrency,
    getDescription,
    getFormattedCreated,
    getFormattedPostedDate,
    getMCCGroup,
    getMerchant,
    getMerchantOrDescription,
    getOriginalAmount,
    getOriginalCurrency,
    getRateID,
    getRecentTransactions,
    getReimbursable,
    getTag,
    getTaxAmount,
    getTaxCode,
    getAmount as getTransactionAmount,
    getWaypoints,
    hasMissingSmartscanFields as hasMissingSmartscanFieldsTransactionUtils,
    hasNoticeTypeViolation,
    hasReceipt as hasReceiptTransactionUtils,
    hasViolation,
    hasWarningTypeViolation,
    isCardTransaction as isCardTransactionTransactionUtils,
    isDistanceRequest,
    isExpensifyCardTransaction,
    isFetchingWaypointsFromServer,
    isOnHold as isOnHoldTransactionUtils,
    isPayAtEndExpense,
    isPending,
    isPerDiemRequest,
    isReceiptBeingScanned,
    isScanRequest as isScanRequestTransactionUtils,
} from './TransactionUtils';
import {addTrailingForwardSlash} from './Url';
import type {AvatarSource} from './UserUtils';
import {generateAccountID, getDefaultAvatarURL} from './UserUtils';

// Dynamic Import to avoid circular dependency
const UnreadIndicatorUpdaterHelper = () => import('./UnreadIndicatorUpdater');

type AvatarRange = 1 | 2 | 3 | 4 | 5 | 6 | 7 | 8 | 9 | 10 | 11 | 12 | 13 | 14 | 15 | 16 | 17 | 18;

type SpendBreakdown = {
    nonReimbursableSpend: number;
    reimbursableSpend: number;
    totalDisplaySpend: number;
};

type ParticipantDetails = [number, string, AvatarSource, AvatarSource];

type OptimisticAddCommentReportAction = Pick<
    ReportAction<typeof CONST.REPORT.ACTIONS.TYPE.ADD_COMMENT>,
    | 'reportActionID'
    | 'actionName'
    | 'actorAccountID'
    | 'person'
    | 'automatic'
    | 'avatar'
    | 'created'
    | 'message'
    | 'isFirstItem'
    | 'isAttachmentOnly'
    | 'isAttachmentWithText'
    | 'pendingAction'
    | 'shouldShow'
    | 'originalMessage'
    | 'childReportID'
    | 'parentReportID'
    | 'childType'
    | 'childReportName'
    | 'childManagerAccountID'
    | 'childStatusNum'
    | 'childStateNum'
    | 'errors'
    | 'childVisibleActionCount'
    | 'childCommenterCount'
    | 'childLastVisibleActionCreated'
    | 'childOldestFourAccountIDs'
    | 'delegateAccountID'
> & {isOptimisticAction: boolean};

type OptimisticReportAction = {
    commentText: string;
    reportAction: OptimisticAddCommentReportAction;
};

type UpdateOptimisticParentReportAction = {
    childVisibleActionCount: number;
    childCommenterCount: number;
    childLastVisibleActionCreated: string;
    childOldestFourAccountIDs: string | undefined;
};

type OptimisticExpenseReport = Pick<
    Report,
    | 'reportID'
    | 'chatReportID'
    | 'policyID'
    | 'type'
    | 'ownerAccountID'
    | 'managerID'
    | 'currency'
    | 'reportName'
    | 'stateNum'
    | 'statusNum'
    | 'total'
    | 'unheldTotal'
    | 'nonReimbursableTotal'
    | 'unheldNonReimbursableTotal'
    | 'parentReportID'
    | 'lastVisibleActionCreated'
    | 'parentReportActionID'
    | 'participants'
    | 'fieldList'
>;

type OptimisticNewReport = Pick<
    Report,
    | 'reportID'
    | 'policyID'
    | 'type'
    | 'ownerAccountID'
    | 'reportName'
    | 'stateNum'
    | 'statusNum'
    | 'currency'
    | 'total'
    | 'nonReimbursableTotal'
    | 'parentReportID'
    | 'lastVisibleActionCreated'
    | 'parentReportActionID'
    | 'participants'
    | 'managerID'
    | 'pendingFields'
    | 'chatReportID'
> & {reportName: string};

type BuildOptimisticIOUReportActionParams = {
    type: ValueOf<typeof CONST.IOU.REPORT_ACTION_TYPE>;
    amount: number;
    currency: string;
    comment: string;
    participants: Participant[];
    transactionID: string;
    paymentType?: PaymentMethodType;
    iouReportID?: string;
    isSettlingUp?: boolean;
    isSendMoneyFlow?: boolean;
    isOwnPolicyExpenseChat?: boolean;
    created?: string;
    linkedExpenseReportAction?: OnyxEntry<ReportAction>;
    isPersonalTrackingExpense?: boolean;
};

type OptimisticIOUReportAction = Pick<
    ReportAction,
    | 'actionName'
    | 'actorAccountID'
    | 'automatic'
    | 'avatar'
    | 'isAttachmentOnly'
    | 'originalMessage'
    | 'message'
    | 'person'
    | 'reportActionID'
    | 'shouldShow'
    | 'created'
    | 'pendingAction'
    | 'receipt'
    | 'childReportID'
    | 'childVisibleActionCount'
    | 'childCommenterCount'
    | 'delegateAccountID'
>;

type PartialReportAction = OnyxInputOrEntry<ReportAction> | Partial<ReportAction> | OptimisticIOUReportAction | OptimisticApprovedReportAction | OptimisticSubmittedReportAction | undefined;

type ReportRouteParams = {
    reportID: string;
    isSubReportPageRoute: boolean;
};

type ReportOfflinePendingActionAndErrors = {
    reportPendingAction: PendingAction | undefined;
    reportErrors: Errors | null | undefined;
};

type OptimisticApprovedReportAction = Pick<
    ReportAction<typeof CONST.REPORT.ACTIONS.TYPE.APPROVED>,
    | 'actionName'
    | 'actorAccountID'
    | 'automatic'
    | 'avatar'
    | 'isAttachmentOnly'
    | 'originalMessage'
    | 'message'
    | 'person'
    | 'reportActionID'
    | 'shouldShow'
    | 'created'
    | 'pendingAction'
    | 'delegateAccountID'
>;

type OptimisticUnapprovedReportAction = Pick<
    ReportAction<typeof CONST.REPORT.ACTIONS.TYPE.UNAPPROVED>,
    | 'actionName'
    | 'actorAccountID'
    | 'automatic'
    | 'avatar'
    | 'isAttachmentOnly'
    | 'originalMessage'
    | 'message'
    | 'person'
    | 'reportActionID'
    | 'shouldShow'
    | 'created'
    | 'pendingAction'
    | 'delegateAccountID'
>;

type OptimisticSubmittedReportAction = Pick<
    ReportAction<typeof CONST.REPORT.ACTIONS.TYPE.SUBMITTED>,
    | 'actionName'
    | 'actorAccountID'
    | 'adminAccountID'
    | 'automatic'
    | 'avatar'
    | 'isAttachmentOnly'
    | 'originalMessage'
    | 'message'
    | 'person'
    | 'reportActionID'
    | 'shouldShow'
    | 'created'
    | 'pendingAction'
    | 'delegateAccountID'
>;

type OptimisticHoldReportAction = Pick<
    ReportAction,
    'actionName' | 'actorAccountID' | 'automatic' | 'avatar' | 'isAttachmentOnly' | 'originalMessage' | 'message' | 'person' | 'reportActionID' | 'shouldShow' | 'created' | 'pendingAction'
>;

type OptimisticReopenedReportAction = Pick<
    ReportAction,
    'actionName' | 'actorAccountID' | 'automatic' | 'avatar' | 'isAttachmentOnly' | 'originalMessage' | 'message' | 'person' | 'reportActionID' | 'shouldShow' | 'created' | 'pendingAction'
>;

type OptimisticCancelPaymentReportAction = Pick<
    ReportAction,
    'actionName' | 'actorAccountID' | 'message' | 'originalMessage' | 'person' | 'reportActionID' | 'shouldShow' | 'created' | 'pendingAction'
>;

type OptimisticChangeFieldAction = Pick<
    OldDotReportAction & ReportAction,
    'actionName' | 'actorAccountID' | 'originalMessage' | 'person' | 'reportActionID' | 'created' | 'pendingAction' | 'message'
>;

type OptimisticEditedTaskReportAction = Pick<
    ReportAction,
    'reportActionID' | 'actionName' | 'pendingAction' | 'actorAccountID' | 'automatic' | 'avatar' | 'created' | 'shouldShow' | 'message' | 'person' | 'delegateAccountID'
>;

type OptimisticClosedReportAction = Pick<
    ReportAction<typeof CONST.REPORT.ACTIONS.TYPE.CLOSED>,
    'actionName' | 'actorAccountID' | 'automatic' | 'avatar' | 'created' | 'message' | 'originalMessage' | 'pendingAction' | 'person' | 'reportActionID' | 'shouldShow'
>;

type OptimisticCardAssignedReportAction = Pick<
    ReportAction<typeof CONST.REPORT.ACTIONS.TYPE.CARD_ASSIGNED>,
    'actionName' | 'actorAccountID' | 'automatic' | 'avatar' | 'created' | 'message' | 'originalMessage' | 'pendingAction' | 'person' | 'reportActionID' | 'shouldShow'
>;

type OptimisticDismissedViolationReportAction = Pick<
    ReportAction,
    'actionName' | 'actorAccountID' | 'avatar' | 'created' | 'message' | 'originalMessage' | 'person' | 'reportActionID' | 'shouldShow' | 'pendingAction'
>;

type OptimisticCreatedReportAction = Pick<
    ReportAction<typeof CONST.REPORT.ACTIONS.TYPE.CREATED>,
    'actorAccountID' | 'automatic' | 'avatar' | 'created' | 'message' | 'person' | 'reportActionID' | 'shouldShow' | 'pendingAction' | 'actionName' | 'delegateAccountID'
>;

type OptimisticRenamedReportAction = Pick<
    ReportAction<typeof CONST.REPORT.ACTIONS.TYPE.RENAMED>,
    'actorAccountID' | 'automatic' | 'avatar' | 'created' | 'message' | 'person' | 'reportActionID' | 'shouldShow' | 'pendingAction' | 'actionName' | 'originalMessage'
>;

type OptimisticRoomDescriptionUpdatedReportAction = Pick<
    ReportAction<typeof CONST.REPORT.ACTIONS.TYPE.ROOM_CHANGE_LOG.UPDATE_ROOM_DESCRIPTION>,
    'actorAccountID' | 'created' | 'message' | 'person' | 'reportActionID' | 'pendingAction' | 'actionName' | 'originalMessage'
>;

type OptimisticChatReport = Pick<
    Report,
    | 'type'
    | 'chatType'
    | 'chatReportID'
    | 'iouReportID'
    | 'isOwnPolicyExpenseChat'
    | 'isPinned'
    | 'lastActorAccountID'
    | 'lastMessageHtml'
    | 'lastMessageText'
    | 'lastReadTime'
    | 'lastVisibleActionCreated'
    | 'oldPolicyName'
    | 'ownerAccountID'
    | 'pendingFields'
    | 'parentReportActionID'
    | 'parentReportID'
    | 'participants'
    | 'policyID'
    | 'reportID'
    | 'reportName'
    | 'stateNum'
    | 'statusNum'
    | 'visibility'
    | 'description'
    | 'writeCapability'
    | 'avatarUrl'
    | 'invoiceReceiver'
>;

type OptimisticExportIntegrationAction = OriginalMessageExportedToIntegration &
    Pick<
        ReportAction<typeof CONST.REPORT.ACTIONS.TYPE.EXPORTED_TO_INTEGRATION>,
        'reportActionID' | 'actorAccountID' | 'avatar' | 'created' | 'lastModified' | 'message' | 'person' | 'shouldShow' | 'pendingAction' | 'errors' | 'automatic'
    >;

type OptimisticTaskReportAction = Pick<
    ReportAction,
    | 'reportActionID'
    | 'actionName'
    | 'actorAccountID'
    | 'automatic'
    | 'avatar'
    | 'created'
    | 'isAttachmentOnly'
    | 'message'
    | 'originalMessage'
    | 'person'
    | 'pendingAction'
    | 'shouldShow'
    | 'isFirstItem'
    | 'previousMessage'
    | 'errors'
    | 'linkMetadata'
    | 'delegateAccountID'
>;

type AnnounceRoomOnyxData = {
    onyxOptimisticData: OnyxUpdate[];
    onyxSuccessData: OnyxUpdate[];
    onyxFailureData: OnyxUpdate[];
};

type OptimisticAnnounceChat = {
    announceChatReportID: string;
    announceChatReportActionID: string;
    announceChatData: AnnounceRoomOnyxData;
};

type OptimisticWorkspaceChats = {
    adminsChatReportID: string;
    adminsChatData: OptimisticChatReport;
    adminsReportActionData: Record<string, OptimisticCreatedReportAction>;
    adminsCreatedReportActionID: string;
    expenseChatReportID: string;
    expenseChatData: OptimisticChatReport;
    expenseReportActionData: Record<string, OptimisticCreatedReportAction>;
    expenseCreatedReportActionID: string;
    pendingChatMembers: PendingChatMember[];
};

type OptimisticModifiedExpenseReportAction = Pick<
    ReportAction<typeof CONST.REPORT.ACTIONS.TYPE.MODIFIED_EXPENSE>,
    | 'actionName'
    | 'actorAccountID'
    | 'automatic'
    | 'avatar'
    | 'created'
    | 'isAttachmentOnly'
    | 'message'
    | 'originalMessage'
    | 'person'
    | 'pendingAction'
    | 'reportActionID'
    | 'shouldShow'
    | 'delegateAccountID'
> & {reportID?: string};

type OptimisticMoneyRequestEntities = {
    iouReport: Report;
    type: ValueOf<typeof CONST.IOU.REPORT_ACTION_TYPE>;
    amount: number;
    currency: string;
    comment: string;
    payeeEmail: string;
    participants: Participant[];
    transactionID: string;
    paymentType?: PaymentMethodType;
    isSettlingUp?: boolean;
    isSendMoneyFlow?: boolean;
    isOwnPolicyExpenseChat?: boolean;
    isPersonalTrackingExpense?: boolean;
    existingTransactionThreadReportID?: string;
    linkedTrackedExpenseReportAction?: ReportAction;
};

type OptimisticTaskReport = SetRequired<
    Pick<
        Report,
        | 'reportID'
        | 'reportName'
        | 'description'
        | 'ownerAccountID'
        | 'participants'
        | 'managerID'
        | 'type'
        | 'parentReportID'
        | 'policyID'
        | 'stateNum'
        | 'statusNum'
        | 'parentReportActionID'
        | 'lastVisibleActionCreated'
        | 'hasParentAccess'
    >,
    'parentReportID'
>;

type TransactionDetails = {
    created: string;
    amount: number;
    attendees: Attendee[] | string;
    taxAmount?: number;
    taxCode?: string;
    currency: string;
    merchant: string;
    waypoints?: WaypointCollection | string;
    customUnitRateID?: string;
    comment: string;
    category: string;
    billable: boolean;
    tag: string;
    mccGroup?: ValueOf<typeof CONST.MCC_GROUPS>;
    description?: string;
    cardID: number;
    cardName?: string;
    originalAmount: number;
    originalCurrency: string;
    postedDate: string;
};

type OptimisticIOUReport = Pick<
    Report,
    | 'type'
    | 'chatReportID'
    | 'currency'
    | 'managerID'
    | 'policyID'
    | 'ownerAccountID'
    | 'participants'
    | 'reportID'
    | 'stateNum'
    | 'statusNum'
    | 'total'
    | 'unheldTotal'
    | 'nonReimbursableTotal'
    | 'unheldNonReimbursableTotal'
    | 'reportName'
    | 'parentReportID'
    | 'lastVisibleActionCreated'
    | 'fieldList'
    | 'parentReportActionID'
>;
type DisplayNameWithTooltips = Array<Pick<PersonalDetails, 'accountID' | 'pronouns' | 'displayName' | 'login' | 'avatar'>>;

type CustomIcon = {
    src: IconAsset;
    color?: string;
};

type OptionData = {
    text?: string;
    alternateText?: string;
    allReportErrors?: Errors;
    brickRoadIndicator?: ValueOf<typeof CONST.BRICK_ROAD_INDICATOR_STATUS> | '' | null;
    tooltipText?: string | null;
    alternateTextMaxLines?: number;
    boldStyle?: boolean;
    customIcon?: CustomIcon;
    subtitle?: string;
    login?: string;
    accountID?: number;
    pronouns?: string;
    status?: Status | null;
    phoneNumber?: string;
    isUnread?: boolean | null;
    isUnreadWithMention?: boolean | null;
    hasDraftComment?: boolean | null;
    keyForList?: string;
    searchText?: string;
    isIOUReportOwner?: boolean | null;
    shouldShowSubscript?: boolean | null;
    isPolicyExpenseChat?: boolean;
    isMoneyRequestReport?: boolean | null;
    isInvoiceReport?: boolean;
    isExpenseRequest?: boolean | null;
    isAllowedToComment?: boolean | null;
    isThread?: boolean | null;
    isTaskReport?: boolean | null;
    parentReportAction?: OnyxEntry<ReportAction>;
    displayNamesWithTooltips?: DisplayNameWithTooltips | null;
    isDefaultRoom?: boolean;
    isInvoiceRoom?: boolean;
    isExpenseReport?: boolean;
    isOptimisticPersonalDetail?: boolean;
    selected?: boolean;
    isOptimisticAccount?: boolean;
    isSelected?: boolean;
    descriptiveText?: string;
    notificationPreference?: NotificationPreference | null;
    isDisabled?: boolean | null;
    name?: string | null;
    isSelfDM?: boolean;
    isOneOnOneChat?: boolean;
    reportID?: string;
    enabled?: boolean;
    code?: string;
    transactionThreadReportID?: string | null;
    shouldShowAmountInput?: boolean;
    amountInputProps?: MoneyRequestAmountInputProps;
    tabIndex?: 0 | -1;
    isConciergeChat?: boolean;
    isBold?: boolean;
    lastIOUCreationDate?: string;
    isChatRoom?: boolean;
    participantsList?: PersonalDetails[];
    icons?: Icon[];
    iouReportAmount?: number;
    displayName?: string;
} & Report &
    ReportNameValuePairs;

type OnyxDataTaskAssigneeChat = {
    optimisticData: OnyxUpdate[];
    successData: OnyxUpdate[];
    failureData: OnyxUpdate[];
    optimisticAssigneeAddComment?: OptimisticReportAction;
    optimisticChatCreatedReportAction?: OptimisticCreatedReportAction;
};

type Ancestor = {
    report: Report;
    reportAction: ReportAction;
    shouldDisplayNewMarker: boolean;
};

type AncestorIDs = {
    reportIDs: string[];
    reportActionsIDs: string[];
};

type MissingPaymentMethod = 'bankAccount' | 'wallet';

type OutstandingChildRequest = {
    hasOutstandingChildRequest?: boolean;
};

type ParsingDetails = {
    shouldEscapeText?: boolean;
    reportID?: string;
    policyID?: string;
};

type NonHeldAndFullAmount = {
    nonHeldAmount: string;
    fullAmount: string;
    /**
     * nonHeldAmount is valid if not negative;
     * It can be negative if the unheld transaction comes from the current user
     */
    hasValidNonHeldAmount: boolean;
};

type Thread = {
    parentReportID: string;
    parentReportActionID: string;
} & Report;

type GetChatRoomSubtitleConfig = {
    isCreateExpenseFlow?: boolean;
};

type SelfDMParameters = {
    reportID?: string;
    createdReportActionID?: string;
};

type GetPolicyNameParams = {
    report: OnyxInputOrEntry<Report>;
    returnEmptyIfNotFound?: boolean;
    policy?: OnyxInputOrEntry<Policy> | SearchPolicy;
    policies?: SearchPolicy[];
    reports?: SearchReport[];
};

type GetReportNameParams = {
    report: OnyxEntry<Report>;
    policy?: OnyxEntry<Policy> | SearchPolicy;
    parentReportActionParam?: OnyxInputOrEntry<ReportAction>;
    personalDetails?: Partial<PersonalDetailsList>;
    invoiceReceiverPolicy?: OnyxEntry<Policy> | SearchPolicy;
    transactions?: SearchTransaction[];
    reports?: SearchReport[];
    draftReports?: OnyxCollection<Report>;
    reportNameValuePairs?: OnyxCollection<ReportNameValuePairs>;
    policies?: SearchPolicy[];
};

type ReportByPolicyMap = Record<string, Report[]>;

let currentUserEmail: string | undefined;
let currentUserPrivateDomain: string | undefined;
let currentUserAccountID: number | undefined;
let isAnonymousUser = false;

let environmentURL: string;
getEnvironmentURL().then((url: string) => (environmentURL = url));
let environment: EnvironmentType;
getEnvironment().then((env) => {
    environment = env;
});

// This cache is used to save parse result of report action html message into text
// to prevent unnecessary parsing when the report action is not changed/modified.
// Example case: when we need to get a report name of a thread which is dependent on a report action message.
const parsedReportActionMessageCache: Record<string, string> = {};

let conciergeChatReportID: OnyxEntry<string>;
Onyx.connect({
    key: ONYXKEYS.DERIVED.CONCIERGE_CHAT_REPORT_ID,
    callback: (value) => {
        conciergeChatReportID = value;
    },
});

const defaultAvatarBuildingIconTestID = 'SvgDefaultAvatarBuilding Icon';
Onyx.connect({
    key: ONYXKEYS.SESSION,
    callback: (value) => {
        // When signed out, val is undefined
        if (!value) {
            return;
        }

        currentUserEmail = value.email;
        currentUserAccountID = value.accountID;
        isAnonymousUser = value.authTokenType === CONST.AUTH_TOKEN_TYPES.ANONYMOUS;
        currentUserPrivateDomain = isEmailPublicDomain(currentUserEmail ?? '') ? '' : Str.extractEmailDomain(currentUserEmail ?? '');
    },
});

let allPersonalDetails: OnyxEntry<PersonalDetailsList>;
let allPersonalDetailLogins: string[];
let currentUserPersonalDetails: OnyxEntry<PersonalDetails>;
Onyx.connect({
    key: ONYXKEYS.PERSONAL_DETAILS_LIST,
    callback: (value) => {
        if (currentUserAccountID) {
            currentUserPersonalDetails = value?.[currentUserAccountID] ?? undefined;
        }
        allPersonalDetails = value ?? {};
        allPersonalDetailLogins = Object.values(allPersonalDetails).map((personalDetail) => personalDetail?.login ?? '');
    },
});

let allReportsDraft: OnyxCollection<Report>;
Onyx.connect({
    key: ONYXKEYS.COLLECTION.REPORT_DRAFT,
    waitForCollectionCallback: true,
    callback: (value) => (allReportsDraft = value),
});

let allPolicies: OnyxCollection<Policy>;
Onyx.connect({
    key: ONYXKEYS.COLLECTION.POLICY,
    waitForCollectionCallback: true,
    callback: (value) => (allPolicies = value),
});

let allReports: OnyxCollection<Report>;
let reportsByPolicyID: ReportByPolicyMap;
Onyx.connect({
    key: ONYXKEYS.COLLECTION.REPORT,
    waitForCollectionCallback: true,
    callback: (value) => {
        allReports = value;
        UnreadIndicatorUpdaterHelper().then((module) => {
            module.triggerUnreadUpdate();
        });

        // Each time a new report is added we will check to see if the user should be switched
        autoSwitchToFocusMode();

        if (!value) {
            return;
        }

        reportsByPolicyID = Object.values(value).reduce<ReportByPolicyMap>((acc, report) => {
            if (!report) {
                return acc;
            }

            handleReportChanged(report);

            // Get all reports, which are the ones that are:
            // - Owned by the same user
            // - Are either open or submitted
            // - Belong to the same workspace
            if (report.policyID && report.ownerAccountID === currentUserAccountID && (report.stateNum ?? 0) <= 1) {
                if (!acc[report.policyID]) {
                    acc[report.policyID] = [];
                }
                acc[report.policyID].push(report);
            }

            return acc;
        }, {});
    },
});

let allBetas: OnyxEntry<Beta[]>;
Onyx.connect({
    key: ONYXKEYS.BETAS,
    callback: (value) => (allBetas = value),
});

let allTransactions: OnyxCollection<Transaction> = {};
let reportsTransactions: Record<string, Transaction[]> = {};
Onyx.connect({
    key: ONYXKEYS.COLLECTION.TRANSACTION,
    waitForCollectionCallback: true,
    callback: (value) => {
        if (!value) {
            return;
        }
        allTransactions = Object.fromEntries(Object.entries(value).filter(([, transaction]) => transaction));

        reportsTransactions = Object.values(value).reduce<Record<string, Transaction[]>>((all, transaction) => {
            const reportsMap = all;
            if (!transaction?.reportID) {
                return reportsMap;
            }

            if (!reportsMap[transaction.reportID]) {
                reportsMap[transaction.reportID] = [];
            }
            reportsMap[transaction.reportID].push(transaction);

            return all;
        }, {});
    },
});

let allReportActions: OnyxCollection<ReportActions>;
Onyx.connect({
    key: ONYXKEYS.COLLECTION.REPORT_ACTIONS,
    waitForCollectionCallback: true,
    callback: (actions) => {
        if (!actions) {
            return;
        }
        allReportActions = actions;
    },
});

let allReportMetadata: OnyxCollection<ReportMetadata>;
const allReportMetadataKeyValue: Record<string, ReportMetadata> = {};
Onyx.connect({
    key: ONYXKEYS.COLLECTION.REPORT_METADATA,
    waitForCollectionCallback: true,
    callback: (value) => {
        if (!value) {
            return;
        }
        allReportMetadata = value;

        Object.entries(value).forEach(([reportID, reportMetadata]) => {
            if (!reportMetadata) {
                return;
            }

            const [, id] = reportID.split('_');
            allReportMetadataKeyValue[id] = reportMetadata;
        });
    },
});

let allReportNameValuePair: OnyxCollection<ReportNameValuePairs>;
Onyx.connect({
    key: ONYXKEYS.COLLECTION.REPORT_NAME_VALUE_PAIRS,
    waitForCollectionCallback: true,
    callback: (value) => {
        if (!value) {
            return;
        }
        allReportNameValuePair = value;
    },
});

let allReportsViolations: OnyxCollection<ReportViolations>;
Onyx.connect({
    key: ONYXKEYS.COLLECTION.REPORT_VIOLATIONS,
    waitForCollectionCallback: true,
    callback: (value) => {
        if (!value) {
            return;
        }
        allReportsViolations = value;
    },
});

let onboarding: OnyxEntry<Onboarding>;
Onyx.connect({
    key: ONYXKEYS.NVP_ONBOARDING,
    callback: (value) => (onboarding = value),
});

let delegateEmail = '';
Onyx.connect({
    key: ONYXKEYS.ACCOUNT,
    callback: (value) => {
        delegateEmail = value?.delegatedAccess?.delegate ?? '';
    },
});

let activePolicyID: OnyxEntry<string>;
Onyx.connect({
    key: ONYXKEYS.NVP_ACTIVE_POLICY_ID,
    callback: (value) => (activePolicyID = value),
});

let reportAttributesDerivedValue: ReportAttributesDerivedValue['reports'];
Onyx.connect({
    key: ONYXKEYS.DERIVED.REPORT_ATTRIBUTES,
    callback: (value) => {
        if (!value) {
            return;
        }
        reportAttributesDerivedValue = value.reports;
    },
});

let newGroupChatDraft: OnyxEntry<NewGroupChatDraft>;
Onyx.connect({
    key: ONYXKEYS.NEW_GROUP_CHAT_DRAFT,
    callback: (value) => (newGroupChatDraft = value),
});

let onboardingCompanySize: OnyxEntry<OnboardingCompanySize>;
Onyx.connect({
    key: ONYXKEYS.ONBOARDING_COMPANY_SIZE,
    callback: (value) => {
        onboardingCompanySize = value;
    },
});

function getCurrentUserAvatar(): AvatarSource | undefined {
    return currentUserPersonalDetails?.avatar;
}

function getCurrentUserDisplayNameOrEmail(): string | undefined {
    return currentUserPersonalDetails?.displayName ?? currentUserEmail;
}

function getChatType(report: OnyxInputOrEntry<Report> | Participant): ValueOf<typeof CONST.REPORT.CHAT_TYPE> | undefined {
    return report?.chatType;
}

/**
 * Get the report or draft report given a reportID
 */
function getReportOrDraftReport(reportID: string | undefined, searchReports?: SearchReport[]): OnyxEntry<Report> | SearchReport {
    const searchReport = searchReports?.find((report) => report.reportID === reportID);
    const onyxReport = allReports?.[`${ONYXKEYS.COLLECTION.REPORT}${reportID}`];
    return searchReport ?? onyxReport ?? allReportsDraft?.[`${ONYXKEYS.COLLECTION.REPORT_DRAFT}${reportID}`];
}

function reportTransactionsSelector(transactions: OnyxCollection<Transaction>, reportID: string | undefined): Transaction[] {
    if (!transactions || !reportID) {
        return [];
    }

    return Object.values(transactions).filter((transaction): transaction is Transaction => !!transaction && transaction.reportID === reportID);
}

function getReportTransactions(reportID: string | undefined, allReportsTransactions: Record<string, Transaction[]> = reportsTransactions): Transaction[] {
    if (!reportID) {
        return [];
    }

    return allReportsTransactions[reportID] ?? [];
}

/**
 * Check if a report is a draft report
 */
function isDraftReport(reportID: string | undefined): boolean {
    const draftReport = allReportsDraft?.[`${ONYXKEYS.COLLECTION.REPORT_DRAFT}${reportID}`];

    return !!draftReport;
}
/**
 * @private
 */
function isSearchReportArray(object: SearchReport[] | OnyxCollection<Report>): object is SearchReport[] {
    if (!Array.isArray(object)) {
        return false;
    }
    const firstItem = object.at(0);
    return firstItem !== undefined && 'private_isArchived' in firstItem;
}

/**
 * @private
 * Returns the report
 */
function getReport(reportID: string, reports: SearchReport[] | OnyxCollection<Report>): OnyxEntry<Report> | SearchReport {
    if (isSearchReportArray(reports)) {
        reports?.find((report) => report.reportID === reportID);
    } else {
        return reports?.[`${ONYXKEYS.COLLECTION.REPORT}${reportID}`];
    }
}

/**
 * Returns the report
 * @deprecated Get the data straight from Onyx
 */
function getReportNameValuePairs(reportID?: string, reportNameValuePairs: OnyxCollection<ReportNameValuePairs> = allReportNameValuePair): OnyxEntry<ReportNameValuePairs> {
    return reportNameValuePairs?.[`${ONYXKEYS.COLLECTION.REPORT_NAME_VALUE_PAIRS}${reportID}`];
}

/**
 * Returns the parentReport if the given report is a thread
 */
function getParentReport(report: OnyxEntry<Report>): OnyxEntry<Report> {
    if (!report?.parentReportID) {
        return undefined;
    }
    return getReport(report.parentReportID, allReports);
}

/**
 * Returns the root parentReport if the given report is nested.
 * Uses recursion to iterate any depth of nested reports.
 */

function getRootParentReport({
    report,
    reports,
    visitedReportIDs = new Set<string>(),
}: {
    report: OnyxEntry<Report>;
    reports?: SearchReport[];
    visitedReportIDs?: Set<string>;
}): OnyxEntry<Report> {
    if (!report) {
        return undefined;
    }

    // Returns the current report as the root report, because it does not have a parentReportID
    if (!report?.parentReportID) {
        return report;
    }

    // Detect and prevent an infinite loop caused by a cycle in the ancestry. This should normally
    // never happen
    if (visitedReportIDs.has(report.reportID)) {
        Log.alert('Report ancestry cycle detected.', {reportID: report.reportID, ancestry: Array.from(visitedReportIDs)});
        return undefined;
    }
    visitedReportIDs.add(report.reportID);

    const parentReport = getReportOrDraftReport(report?.parentReportID, reports);

    // Runs recursion to iterate a parent report
    return getRootParentReport({report: !isEmptyObject(parentReport) ? parentReport : undefined, visitedReportIDs, reports});
}

/**
 * Returns the policy of the report
 */
function getPolicy(policyID: string | undefined): OnyxEntry<Policy> {
    if (!allPolicies || !policyID) {
        return undefined;
    }
    return allPolicies[`${ONYXKEYS.COLLECTION.POLICY}${policyID}`];
}

/**
 * Get the policy type from a given report
 * @param policies must have Onyxkey prefix (i.e 'policy_') for keys
 */
function getPolicyType(report: OnyxInputOrEntry<Report>, policies: OnyxCollection<Policy>): string {
    return policies?.[`${ONYXKEYS.COLLECTION.POLICY}${report?.policyID}`]?.type ?? '';
}

const unavailableTranslation = translateLocal('workspace.common.unavailable');
/**
 * Get the policy name from a given report
 */
function getPolicyName({report, returnEmptyIfNotFound = false, policy, policies, reports}: GetPolicyNameParams): string {
    const noPolicyFound = returnEmptyIfNotFound ? '' : unavailableTranslation;
    if (isEmptyObject(report) || (isEmptyObject(policies) && isEmptyObject(allPolicies) && !report?.policyName)) {
        return noPolicyFound;
    }
    const finalPolicy = (() => {
        if (isEmptyObject(policy)) {
            if (policies) {
                return policies.find((p) => p.id === report.policyID);
            }
            return allPolicies?.[`${ONYXKEYS.COLLECTION.POLICY}${report.policyID}`];
        }
        return policy ?? policies?.find((p) => p.id === report.policyID);
    })();

    const parentReport = getRootParentReport({report, reports});

    // Rooms send back the policy name with the reportSummary,
    // since they can also be accessed by people who aren't in the workspace
    // eslint-disable-next-line @typescript-eslint/prefer-nullish-coalescing
    const policyName = finalPolicy?.name || report?.policyName || report?.oldPolicyName || parentReport?.oldPolicyName || noPolicyFound;

    return policyName;
}

/**
 * Returns the concatenated title for the PrimaryLogins of a report
 */
function getReportParticipantsTitle(accountIDs: number[]): string {
    // Somehow it's possible for the logins coming from report.participantAccountIDs to contain undefined values so we use .filter(Boolean) to remove them.
    return accountIDs.filter(Boolean).join(', ');
}

/**
 * Checks if a report is a chat report.
 */
function isChatReport(report: OnyxEntry<Report>): boolean {
    return report?.type === CONST.REPORT.TYPE.CHAT;
}

function isInvoiceReport(report: OnyxInputOrEntry<Report> | SearchReport): boolean {
    return report?.type === CONST.REPORT.TYPE.INVOICE;
}

function isFinancialReportsForBusinesses(report: OnyxEntry<Report>): boolean {
    return report?.type === CONST.REPORT.TYPE.EXPENSE || report?.type === CONST.REPORT.TYPE.INVOICE;
}

function isNewDotInvoice(invoiceRoomID: string | undefined): boolean {
    if (!invoiceRoomID) {
        return false;
    }

    return isInvoiceRoom(getReport(invoiceRoomID, allReports));
}

/**
 * Checks if the report with supplied ID has been approved or not
 */
function isReportIDApproved(reportID: string | undefined) {
    if (!reportID) {
        return;
    }
    const report = getReport(reportID, allReports);
    if (!report) {
        return;
    }
    return isReportApproved({report});
}

/**
 * Checks if a report is an Expense report.
 */
function isExpenseReport(report: OnyxInputOrEntry<Report> | SearchReport): boolean {
    return report?.type === CONST.REPORT.TYPE.EXPENSE;
}

/**
 * Checks if a report is an IOU report using report or reportID
 */
function isIOUReport(reportOrID: OnyxInputOrEntry<Report> | SearchReport | string): boolean {
    const report = typeof reportOrID === 'string' ? getReport(reportOrID, allReports) ?? null : reportOrID;
    return report?.type === CONST.REPORT.TYPE.IOU;
}

/**
 * Checks if a report is an IOU report using report
 */
function isIOUReportUsingReport(report: OnyxEntry<Report>): report is Report {
    return report?.type === CONST.REPORT.TYPE.IOU;
}
/**
 * Checks if a report is a task report.
 */
function isTaskReport(report: OnyxInputOrEntry<Report>): boolean {
    return report?.type === CONST.REPORT.TYPE.TASK;
}

/**
 * Checks if a task has been cancelled
 * When a task is deleted, the parentReportAction is updated to have a isDeletedParentAction deleted flag
 * This is because when you delete a task, we still allow you to chat on the report itself
 * There's another situation where you don't have access to the parentReportAction (because it was created in a chat you don't have access to)
 * In this case, we have added the key to the report itself
 */
function isCanceledTaskReport(report: OnyxInputOrEntry<Report>, parentReportAction: OnyxInputOrEntry<ReportAction> = null): boolean {
    if (!isEmptyObject(parentReportAction) && (getReportActionMessageReportUtils(parentReportAction)?.isDeletedParentAction ?? false)) {
        return true;
    }

    if (!isEmptyObject(report) && report?.isDeletedParentAction) {
        return true;
    }

    return false;
}

/**
 * Checks if a report is an open task report.
 *
 * @param parentReportAction - The parent report action of the report (Used to check if the task has been canceled)
 */
function isOpenTaskReport(report: OnyxInputOrEntry<Report>, parentReportAction: OnyxInputOrEntry<ReportAction> = null): boolean {
    return (
        isTaskReport(report) && !isCanceledTaskReport(report, parentReportAction) && report?.stateNum === CONST.REPORT.STATE_NUM.OPEN && report?.statusNum === CONST.REPORT.STATUS_NUM.OPEN
    );
}

/**
 * Checks if a report is a completed task report.
 */
function isCompletedTaskReport(report: OnyxEntry<Report>): boolean {
    return isTaskReport(report) && report?.stateNum === CONST.REPORT.STATE_NUM.APPROVED && report?.statusNum === CONST.REPORT.STATUS_NUM.APPROVED;
}

/**
 * Checks if the current user is the manager of the supplied report
 */
function isReportManager(report: OnyxEntry<Report>): boolean {
    return !!(report && report.managerID === currentUserAccountID);
}

/**
 * Checks if the supplied report has been approved
 */
function isReportApproved({report, parentReportAction = undefined}: {report: OnyxInputOrEntry<Report>; parentReportAction?: OnyxEntry<ReportAction> | undefined}): boolean {
    if (!report) {
        return parentReportAction?.childStateNum === CONST.REPORT.STATE_NUM.APPROVED && parentReportAction?.childStatusNum === CONST.REPORT.STATUS_NUM.APPROVED;
    }
    return report?.stateNum === CONST.REPORT.STATE_NUM.APPROVED && report?.statusNum === CONST.REPORT.STATUS_NUM.APPROVED;
}

/**
 * Checks if the supplied report has been manually reimbursed
 */
function isReportManuallyReimbursed(report: OnyxEntry<Report>): boolean {
    return report?.stateNum === CONST.REPORT.STATE_NUM.APPROVED && report?.statusNum === CONST.REPORT.STATUS_NUM.REIMBURSED;
}

/**
 * Checks if the supplied report is an expense report in Open state and status.
 */
function isOpenExpenseReport(report: OnyxInputOrEntry<Report>): boolean {
    return isExpenseReport(report) && report?.stateNum === CONST.REPORT.STATE_NUM.OPEN && report?.statusNum === CONST.REPORT.STATUS_NUM.OPEN;
}

/**
 * Checks if the supplied report has a member with the array passed in params.
 */
function hasParticipantInArray(report: OnyxEntry<Report>, memberAccountIDs: number[]) {
    if (!report?.participants) {
        return false;
    }

    const memberAccountIDsSet = new Set(memberAccountIDs);

    for (const accountID in report.participants) {
        if (memberAccountIDsSet.has(Number(accountID))) {
            return true;
        }
    }

    return false;
}

/**
 * Whether the Money Request report is settled
 */
function isSettled(reportOrID: OnyxInputOrEntry<Report> | SearchReport | string | undefined, reports?: SearchReport[] | OnyxCollection<Report>): boolean {
    if (!reportOrID) {
        return false;
    }
    const report = typeof reportOrID === 'string' ? getReport(reportOrID, reports ?? allReports) ?? null : reportOrID;
    if (!report) {
        return false;
    }

    if (isEmptyObject(report)) {
        return false;
    }

    // In case the payment is scheduled and we are waiting for the payee to set up their wallet,
    // consider the report as paid as well.
    if (report.isWaitingOnBankAccount && report.statusNum === CONST.REPORT.STATUS_NUM.APPROVED) {
        return false;
    }

    return report?.statusNum === CONST.REPORT.STATUS_NUM.REIMBURSED;
}

/**
 * Whether the current user is the submitter of the report
 */
function isCurrentUserSubmitter(reportID: string | undefined): boolean {
    if (!allReports || !reportID) {
        return false;
    }
    const report = allReports[`${ONYXKEYS.COLLECTION.REPORT}${reportID}`];
    return !!(report && report.ownerAccountID === currentUserAccountID);
}

/**
 * Whether the provided report is an Admin room
 */
function isAdminRoom(report: OnyxEntry<Report>): boolean {
    return getChatType(report) === CONST.REPORT.CHAT_TYPE.POLICY_ADMINS;
}

/**
 * Whether the provided report is an Admin-only posting room
 */
function isAdminsOnlyPostingRoom(report: OnyxEntry<Report>): boolean {
    return report?.writeCapability === CONST.REPORT.WRITE_CAPABILITIES.ADMINS;
}

/**
 * Whether the provided report is a Announce room
 */
function isAnnounceRoom(report: OnyxEntry<Report>): boolean {
    return getChatType(report) === CONST.REPORT.CHAT_TYPE.POLICY_ANNOUNCE;
}

/**
 * Whether the provided report is a default room
 */
function isDefaultRoom(report: OnyxEntry<Report>): boolean {
    return CONST.DEFAULT_POLICY_ROOM_CHAT_TYPES.some((type) => type === getChatType(report));
}

/**
 * Whether the provided report is a Domain room
 */
function isDomainRoom(report: OnyxEntry<Report>): boolean {
    return getChatType(report) === CONST.REPORT.CHAT_TYPE.DOMAIN_ALL;
}

/**
 * Whether the provided report is a user created policy room
 */
function isUserCreatedPolicyRoom(report: OnyxEntry<Report>): boolean {
    return getChatType(report) === CONST.REPORT.CHAT_TYPE.POLICY_ROOM;
}

/**
 * Whether the provided report is a Policy Expense chat.
 */
function isPolicyExpenseChat(option: OnyxInputOrEntry<Report> | OptionData | Participant): boolean {
    return getChatType(option) === CONST.REPORT.CHAT_TYPE.POLICY_EXPENSE_CHAT || !!(option && 'isPolicyExpenseChat' in option && option.isPolicyExpenseChat);
}

function isInvoiceRoom(report: OnyxEntry<Report>): boolean {
    return getChatType(report) === CONST.REPORT.CHAT_TYPE.INVOICE;
}

function isInvoiceRoomWithID(reportID?: string): boolean {
    if (!reportID) {
        return false;
    }
    const report = getReport(reportID, allReports);
    return isInvoiceRoom(report);
}

/**
 * Checks if a report is a completed task report.
 */
function isTripRoom(report: OnyxEntry<Report>): boolean {
    return isChatReport(report) && getChatType(report) === CONST.REPORT.CHAT_TYPE.TRIP_ROOM;
}

function isIndividualInvoiceRoom(report: OnyxEntry<Report>): boolean {
    return isInvoiceRoom(report) && report?.invoiceReceiver?.type === CONST.REPORT.INVOICE_RECEIVER_TYPE.INDIVIDUAL;
}

function isCurrentUserInvoiceReceiver(report: OnyxEntry<Report>): boolean {
    if (report?.invoiceReceiver?.type === CONST.REPORT.INVOICE_RECEIVER_TYPE.INDIVIDUAL) {
        return currentUserAccountID === report.invoiceReceiver.accountID;
    }

    if (report?.invoiceReceiver?.type === CONST.REPORT.INVOICE_RECEIVER_TYPE.BUSINESS) {
        const policy = getPolicy(report.invoiceReceiver.policyID);
        return isPolicyAdminPolicyUtils(policy);
    }

    return false;
}

/**
 * Whether the provided report belongs to a Control policy and is an expense chat
 */
function isControlPolicyExpenseChat(report: OnyxEntry<Report>): boolean {
    return isPolicyExpenseChat(report) && getPolicyType(report, allPolicies) === CONST.POLICY.TYPE.CORPORATE;
}

/**
 * Whether the provided policyType is a Free, Collect or Control policy type
 */
function isGroupPolicy(policyType: string): boolean {
    return policyType === CONST.POLICY.TYPE.CORPORATE || policyType === CONST.POLICY.TYPE.TEAM;
}

/**
 * Whether the provided report belongs to a Free, Collect or Control policy
 */
function isReportInGroupPolicy(report: OnyxInputOrEntry<Report>, policy?: OnyxInputOrEntry<Policy>): boolean {
    const policyType = policy?.type ?? getPolicyType(report, allPolicies);
    return isGroupPolicy(policyType);
}

/**
 * Whether the provided report belongs to a Control or Collect policy
 */
function isPaidGroupPolicy(report: OnyxEntry<Report>): boolean {
    const policyType = getPolicyType(report, allPolicies);
    return policyType === CONST.POLICY.TYPE.CORPORATE || policyType === CONST.POLICY.TYPE.TEAM;
}

/**
 * Whether the provided report belongs to a Control or Collect policy and is an expense chat
 */
function isPaidGroupPolicyExpenseChat(report: OnyxEntry<Report>): boolean {
    return isPolicyExpenseChat(report) && isPaidGroupPolicy(report);
}

/**
 * Whether the provided report belongs to a Control policy and is an expense report
 */
function isControlPolicyExpenseReport(report: OnyxEntry<Report>): boolean {
    return isExpenseReport(report) && getPolicyType(report, allPolicies) === CONST.POLICY.TYPE.CORPORATE;
}

/**
 * Whether the provided report belongs to a Control or Collect policy and is an expense report
 */
function isPaidGroupPolicyExpenseReport(report: OnyxEntry<Report>): boolean {
    return isExpenseReport(report) && isPaidGroupPolicy(report);
}

/**
 * Checks if the supplied report is an invoice report in Open state and status.
 */
function isOpenInvoiceReport(report: OnyxEntry<Report>): boolean {
    return isInvoiceReport(report) && report?.statusNum === CONST.REPORT.STATUS_NUM.OPEN;
}

/**
 * Whether the provided report is a chat room
 */
function isChatRoom(report: OnyxEntry<Report>): boolean {
    return isUserCreatedPolicyRoom(report) || isDefaultRoom(report) || isInvoiceRoom(report) || isTripRoom(report);
}

/**
 * Whether the provided report is a public room
 */
function isPublicRoom(report: OnyxEntry<Report>): boolean {
    return report?.visibility === CONST.REPORT.VISIBILITY.PUBLIC || report?.visibility === CONST.REPORT.VISIBILITY.PUBLIC_ANNOUNCE;
}

/**
 * Whether the provided report is a public announce room
 */
function isPublicAnnounceRoom(report: OnyxEntry<Report>): boolean {
    return report?.visibility === CONST.REPORT.VISIBILITY.PUBLIC_ANNOUNCE;
}

/**
 * If the report is a policy expense, the route should be for adding bank account for that policy
 * else since the report is a personal IOU, the route should be for personal bank account.
 */
function getBankAccountRoute(report: OnyxEntry<Report>): Route {
    if (isPolicyExpenseChat(report)) {
        return ROUTES.BANK_ACCOUNT_WITH_STEP_TO_OPEN.getRoute(report?.policyID, undefined, Navigation.getActiveRoute());
    }

    if (isInvoiceRoom(report) && report?.invoiceReceiver?.type === CONST.REPORT.INVOICE_RECEIVER_TYPE.BUSINESS) {
        return ROUTES.WORKSPACE_INVOICES.getRoute(report?.invoiceReceiver?.policyID);
    }

    return ROUTES.SETTINGS_ADD_BANK_ACCOUNT.route;
}

/**
 * Check if personal detail of accountID is empty or optimistic data
 */
function isOptimisticPersonalDetail(accountID: number): boolean {
    return isEmptyObject(allPersonalDetails?.[accountID]) || !!allPersonalDetails?.[accountID]?.isOptimisticPersonalDetail;
}

/**
 * Checks if a report is a task report from a policy expense chat.
 */
function isWorkspaceTaskReport(report: OnyxEntry<Report>): boolean {
    if (!isTaskReport(report)) {
        return false;
    }
    const parentReport = report?.parentReportID ? getReport(report?.parentReportID, allReports) : undefined;
    return isPolicyExpenseChat(parentReport);
}

/**
 * Returns true if report has a parent
 */
function isThread(report: OnyxInputOrEntry<Report>): report is Thread {
    return !!(report?.parentReportID && report?.parentReportActionID);
}

/**
 * Returns true if report is of type chat and has a parent and is therefore a Thread.
 */
function isChatThread(report: OnyxInputOrEntry<Report>): report is Thread {
    return isThread(report) && report?.type === CONST.REPORT.TYPE.CHAT;
}

function isDM(report: OnyxEntry<Report>): boolean {
    return isChatReport(report) && !getChatType(report) && !isThread(report);
}

function isSelfDM(report: OnyxInputOrEntry<Report>): boolean {
    return getChatType(report) === CONST.REPORT.CHAT_TYPE.SELF_DM;
}

function isGroupChat(report: OnyxEntry<Report> | Partial<Report>): boolean {
    return getChatType(report) === CONST.REPORT.CHAT_TYPE.GROUP;
}

/**
 * Only returns true if this is the Expensify DM report.
 *
 * Note that this chat is no longer used for new users. We still need this function for users who have this chat.
 */
function isSystemChat(report: OnyxEntry<Report>): boolean {
    return getChatType(report) === CONST.REPORT.CHAT_TYPE.SYSTEM;
}

function getDefaultNotificationPreferenceForReport(report: OnyxEntry<Report>): ValueOf<typeof CONST.REPORT.NOTIFICATION_PREFERENCE> {
    if (isAnnounceRoom(report)) {
        return CONST.REPORT.NOTIFICATION_PREFERENCE.ALWAYS;
    }
    if (isPublicRoom(report)) {
        return CONST.REPORT.NOTIFICATION_PREFERENCE.DAILY;
    }
    if (!getChatType(report) || isGroupChat(report)) {
        return CONST.REPORT.NOTIFICATION_PREFERENCE.ALWAYS;
    }
    if (isAdminRoom(report) || isPolicyExpenseChat(report) || isInvoiceRoom(report)) {
        return CONST.REPORT.NOTIFICATION_PREFERENCE.ALWAYS;
    }
    if (isSelfDM(report)) {
        return CONST.REPORT.NOTIFICATION_PREFERENCE.MUTE;
    }
    return CONST.REPORT.NOTIFICATION_PREFERENCE.DAILY;
}

/**
 * Get the notification preference given a report. This should ALWAYS default to 'hidden'. Do not change this!
 */
function getReportNotificationPreference(report: OnyxEntry<Report>): ValueOf<typeof CONST.REPORT.NOTIFICATION_PREFERENCE> {
    const participant = currentUserAccountID ? report?.participants?.[currentUserAccountID] : undefined;
    return participant?.notificationPreference ?? CONST.REPORT.NOTIFICATION_PREFERENCE.HIDDEN;
}

/**
 * Only returns true if this is our main 1:1 DM report with Concierge.
 */
function isConciergeChatReport(report: OnyxInputOrEntry<Report>): boolean {
    return !!report && report?.reportID === conciergeChatReportID;
}

function findSelfDMReportID(): string | undefined {
    if (!allReports) {
        return;
    }

    const selfDMReport = Object.values(allReports).find((report) => isSelfDM(report) && !isThread(report));
    return selfDMReport?.reportID;
}

/**
 * Checks if the supplied report is from a policy or is an invoice report from a policy
 */
function isPolicyRelatedReport(report: OnyxEntry<Report>, policyID?: string) {
    return report?.policyID === policyID || !!(report?.invoiceReceiver && 'policyID' in report.invoiceReceiver && report.invoiceReceiver.policyID === policyID);
}

/**
 * Checks if the supplied report belongs to workspace based on the provided params. If the report's policyID is _FAKE_ or has no value, it means this report is a DM.
 * In this case report and workspace members must be compared to determine whether the report belongs to the workspace.
 */
function doesReportBelongToWorkspace(report: OnyxEntry<Report>, policyMemberAccountIDs: number[], policyID?: string) {
    return (
        isConciergeChatReport(report) ||
        (report?.policyID === CONST.POLICY.ID_FAKE || !report?.policyID ? hasParticipantInArray(report, policyMemberAccountIDs) : isPolicyRelatedReport(report, policyID))
    );
}

/**
 * Given an array of reports, return them filtered by a policyID and policyMemberAccountIDs.
 */
function filterReportsByPolicyIDAndMemberAccountIDs(reports: Array<OnyxEntry<Report>>, policyMemberAccountIDs: number[] = [], policyID?: string) {
    return reports.filter((report) => !!report && doesReportBelongToWorkspace(report, policyMemberAccountIDs, policyID));
}

/**
 * Returns true if report is still being processed
 */
function isProcessingReport(report: OnyxEntry<Report>): boolean {
    return report?.stateNum === CONST.REPORT.STATE_NUM.SUBMITTED && report?.statusNum === CONST.REPORT.STATUS_NUM.SUBMITTED;
}

function isOpenReport(report: OnyxEntry<Report>): boolean {
    return report?.stateNum === CONST.REPORT.STATE_NUM.OPEN && report?.statusNum === CONST.REPORT.STATUS_NUM.OPEN;
}

function isAwaitingFirstLevelApproval(report: OnyxEntry<Report>): boolean {
    if (!report) {
        return false;
    }

    const submitsToAccountID = getSubmitToAccountID(getPolicy(report.policyID), report);

    return isProcessingReport(report) && submitsToAccountID === report.managerID;
}

/**
 * Check if the report is a single chat report that isn't a thread
 * and personal detail of participant is optimistic data
 */
function shouldDisableDetailPage(report: OnyxEntry<Report>): boolean {
    if (isChatRoom(report) || isPolicyExpenseChat(report) || isChatThread(report) || isTaskReport(report)) {
        return false;
    }
    if (isOneOnOneChat(report)) {
        const participantAccountIDs = Object.keys(report?.participants ?? {})
            .map(Number)
            .filter((accountID) => accountID !== currentUserAccountID);
        return isOptimisticPersonalDetail(participantAccountIDs.at(0) ?? -1);
    }
    return false;
}

/**
 * Returns true if this report has only one participant and it's an Expensify account.
 */
function isExpensifyOnlyParticipantInReport(report: OnyxEntry<Report>): boolean {
    const otherParticipants = Object.keys(report?.participants ?? {})
        .map(Number)
        .filter((accountID) => accountID !== currentUserAccountID);
    return otherParticipants.length === 1 && otherParticipants.some((accountID) => CONST.EXPENSIFY_ACCOUNT_IDS.includes(accountID));
}

/**
 * Returns whether a given report can have tasks created in it.
 * We only prevent the task option if it's a DM/group-DM and the other users are all special Expensify accounts
 *
 */
function canCreateTaskInReport(report: OnyxEntry<Report>): boolean {
    const otherParticipants = Object.keys(report?.participants ?? {})
        .map(Number)
        .filter((accountID) => accountID !== currentUserAccountID);
    const areExpensifyAccountsOnlyOtherParticipants = otherParticipants.length >= 1 && otherParticipants.every((accountID) => CONST.EXPENSIFY_ACCOUNT_IDS.includes(accountID));
    if (areExpensifyAccountsOnlyOtherParticipants && isDM(report)) {
        return false;
    }

    return true;
}

/**
 * For all intents and purposes a report that has no notificationPreference at all should be considered "hidden".
 * We will remove the 'hidden' field entirely once the backend changes for https://github.com/Expensify/Expensify/issues/450891 are done.
 */
function isHiddenForCurrentUser(notificationPreference: string | null | undefined): boolean;
function isHiddenForCurrentUser(report: OnyxEntry<Report>): boolean;
function isHiddenForCurrentUser(reportOrPreference: OnyxEntry<Report> | string | null | undefined): boolean {
    if (typeof reportOrPreference === 'object' && reportOrPreference !== null) {
        const notificationPreference = getReportNotificationPreference(reportOrPreference);
        return isHiddenForCurrentUser(notificationPreference);
    }
    if (reportOrPreference === undefined || reportOrPreference === null || reportOrPreference === '') {
        return true;
    }
    return reportOrPreference === CONST.REPORT.NOTIFICATION_PREFERENCE.HIDDEN;
}

/**
 * Returns true if there are any guides accounts (team.expensify.com) in a list of accountIDs
 * by cross-referencing the accountIDs with personalDetails since guides that are participants
 * of the user's chats should have their personal details in Onyx.
 */
function hasExpensifyGuidesEmails(accountIDs: number[]): boolean {
    return accountIDs.some((accountID) => Str.extractEmailDomain(allPersonalDetails?.[accountID]?.login ?? '') === CONST.EMAIL.GUIDES_DOMAIN);
}

function getMostRecentlyVisitedReport(reports: Array<OnyxEntry<Report>>, reportMetadata: OnyxCollection<ReportMetadata>): OnyxEntry<Report> {
    const filteredReports = reports.filter((report) => {
        const shouldKeep = !isChatThread(report) || !isHiddenForCurrentUser(report);
        return shouldKeep && !!report?.reportID && !!(reportMetadata?.[`${ONYXKEYS.COLLECTION.REPORT_METADATA}${report.reportID}`]?.lastVisitTime ?? report?.lastReadTime);
    });
    return lodashMaxBy(filteredReports, (a) => [reportMetadata?.[`${ONYXKEYS.COLLECTION.REPORT_METADATA}${a?.reportID}`]?.lastVisitTime ?? '', a?.lastReadTime ?? '']);
}

function findLastAccessedReport(ignoreDomainRooms: boolean, openOnAdminRoom = false, policyID?: string, excludeReportID?: string): OnyxEntry<Report> {
    // If it's the user's first time using New Expensify, then they could either have:
    //   - just a Concierge report, if so we'll return that
    //   - their Concierge report, and a separate report that must have deeplinked them to the app before they created their account.
    // If it's the latter, we'll use the deeplinked report over the Concierge report,
    // since the Concierge report would be incorrectly selected over the deep-linked report in the logic below.

    const policyMemberAccountIDs = getPolicyEmployeeListByIdWithoutCurrentUser(allPolicies, policyID, currentUserAccountID);

    let reportsValues = Object.values(allReports ?? {});

    if (!!policyID || policyMemberAccountIDs.length > 0) {
        reportsValues = filterReportsByPolicyIDAndMemberAccountIDs(reportsValues, policyMemberAccountIDs, policyID);
    }

    let adminReport: OnyxEntry<Report>;
    if (openOnAdminRoom) {
        adminReport = reportsValues.find((report) => {
            const chatType = getChatType(report);
            return chatType === CONST.REPORT.CHAT_TYPE.POLICY_ADMINS;
        });
    }
    if (adminReport) {
        return adminReport;
    }

    // eslint-disable-next-line @typescript-eslint/prefer-nullish-coalescing
    const shouldFilter = excludeReportID || ignoreDomainRooms;
    if (shouldFilter) {
        reportsValues = reportsValues.filter((report) => {
            if (excludeReportID && report?.reportID === excludeReportID) {
                return false;
            }

            // We allow public announce rooms, admins, and announce rooms through since we bypass the default rooms beta for them.
            // Check where findLastAccessedReport is called in MainDrawerNavigator.js for more context.
            // Domain rooms are now the only type of default room that are on the defaultRooms beta.
            if (ignoreDomainRooms && isDomainRoom(report) && !hasExpensifyGuidesEmails(Object.keys(report?.participants ?? {}).map(Number))) {
                return false;
            }

            return true;
        });
    }

    // Filter out the system chat (Expensify chat) because the composer is disabled in it,
    // and it prompts the user to use the Concierge chat instead.
    reportsValues =
        reportsValues.filter((report) => {
            // This will get removed as part of https://github.com/Expensify/App/issues/59961
            // eslint-disable-next-line deprecation/deprecation
            const reportNameValuePairs = getReportNameValuePairs(report?.reportID);

            return !isSystemChat(report) && !isArchivedReport(reportNameValuePairs);
        }) ?? [];

    // At least two reports remain: self DM and Concierge chat.
    // Return the most recently visited report. Get the last read report from the report metadata.
    // If allReportMetadata is empty we'll return most recent report owned by user
    if (isEmptyObject(allReportMetadata)) {
        const ownedReports = reportsValues.filter((report) => report?.ownerAccountID === currentUserAccountID);
        if (ownedReports.length > 0) {
            return lodashMaxBy(ownedReports, (a) => a?.lastReadTime ?? '');
        }
        return lodashMaxBy(reportsValues, (a) => a?.lastReadTime ?? '');
    }
    return getMostRecentlyVisitedReport(reportsValues, allReportMetadata);
}

/**
 * Whether the provided report has expenses
 */
function hasExpenses(reportID?: string, transactions?: SearchTransaction[]): boolean {
    if (transactions) {
        return !!transactions?.find((transaction) => transaction?.reportID === reportID);
    }
    return !!Object.values(allTransactions ?? {}).find((transaction) => transaction?.reportID === reportID);
}

/**
 * Whether the provided report is a closed expense report with no expenses
 */
function isClosedExpenseReportWithNoExpenses(report: OnyxEntry<Report>, transactions?: SearchTransaction[]): boolean {
    return report?.statusNum === CONST.REPORT.STATUS_NUM.CLOSED && isExpenseReport(report) && !hasExpenses(report.reportID, transactions);
}

/**
 * Whether the provided report is an archived room
 */
// eslint-disable-next-line @typescript-eslint/no-unused-vars
function isArchivedNonExpenseReport(report: OnyxInputOrEntry<Report> | SearchReport, reportNameValuePairs?: OnyxInputOrEntry<ReportNameValuePairs>): boolean {
    return !(isExpenseReport(report) || isExpenseRequest(report)) && !!reportNameValuePairs?.private_isArchived;
}

/**
 * Whether the provided report is an archived report
 */
// eslint-disable-next-line @typescript-eslint/no-unused-vars
function isArchivedReport(reportNameValuePairs?: OnyxInputOrEntry<ReportNameValuePairs>): boolean {
    return !!reportNameValuePairs?.private_isArchived;
}

/**
 * Whether the report with the provided reportID is an archived non-expense report
 */
function isArchivedNonExpenseReportWithID(report?: OnyxInputOrEntry<Report>, isReportArchived = false) {
    if (!report) {
        return false;
    }
    return !(isExpenseReport(report) || isExpenseRequest(report)) && isReportArchived;
}

/**
 * Whether the provided report is a closed report
 */
function isClosedReport(report: OnyxInputOrEntry<Report> | SearchReport): boolean {
    return report?.statusNum === CONST.REPORT.STATUS_NUM.CLOSED;
}
/**
 * Whether the provided report is the admin's room
 */
function isJoinRequestInAdminRoom(report: OnyxEntry<Report>): boolean {
    if (!report) {
        return false;
    }
    // If this policy isn't owned by Expensify,
    // Account manager/guide should not have the workspace join request pinned to their LHN,
    // since they are not a part of the company, and should not action it on their behalf.
    if (report.policyID) {
        const policy = getPolicy(report.policyID);
        if (!isExpensifyTeam(policy?.owner) && isExpensifyTeam(currentUserPersonalDetails?.login)) {
            return false;
        }
    }
    return isActionableJoinRequestPending(report.reportID);
}

/**
 * Checks if the user has auditor permission in the provided report
 */
function isAuditor(report: OnyxEntry<Report>): boolean {
    if (report?.policyID) {
        const policy = getPolicy(report.policyID);
        return isPolicyAuditor(policy);
    }

    if (Array.isArray(report?.permissions) && report?.permissions.length > 0) {
        return report?.permissions?.includes(CONST.REPORT.PERMISSIONS.AUDITOR);
    }

    return false;
}

/**
 * Checks if the user can write in the provided report
 */
function canWriteInReport(report: OnyxEntry<Report>): boolean {
    if (Array.isArray(report?.permissions) && report?.permissions.length > 0 && !report?.permissions?.includes(CONST.REPORT.PERMISSIONS.AUDITOR)) {
        return report?.permissions?.includes(CONST.REPORT.PERMISSIONS.WRITE);
    }

    return true;
}

/**
 * Checks if the current user is allowed to comment on the given report.
 */
function isAllowedToComment(report: OnyxEntry<Report>): boolean {
    if (isAuditor(report)) {
        return true;
    }

    if (!canWriteInReport(report)) {
        return false;
    }

    // Default to allowing all users to post
    const capability = report?.writeCapability ?? CONST.REPORT.WRITE_CAPABILITIES.ALL;

    if (capability === CONST.REPORT.WRITE_CAPABILITIES.ALL) {
        return true;
    }

    // If unauthenticated user opens public chat room using deeplink, they do not have policies available and they cannot comment
    if (!allPolicies) {
        return false;
    }

    // If we've made it here, commenting on this report is restricted.
    // If the user is an admin, allow them to post.
    const policy = allPolicies[`${ONYXKEYS.COLLECTION.POLICY}${report?.policyID}`];
    return policy?.role === CONST.POLICY.ROLE.ADMIN;
}

/**
 * Checks if the current user is the admin of the policy given the policy expense chat.
 */
function isPolicyExpenseChatAdmin(report: OnyxEntry<Report>, policies: OnyxCollection<Policy>): boolean {
    if (!isPolicyExpenseChat(report)) {
        return false;
    }

    const policyRole = policies?.[`${ONYXKEYS.COLLECTION.POLICY}${report?.policyID}`]?.role;

    return policyRole === CONST.POLICY.ROLE.ADMIN;
}

/**
 * Checks if the current user is the admin of the policy.
 */
function isPolicyAdmin(policyID: string | undefined, policies: OnyxCollection<Policy>): boolean {
    if (!policyID) {
        return false;
    }

    const policyRole = policies?.[`${ONYXKEYS.COLLECTION.POLICY}${policyID}`]?.role;

    return policyRole === CONST.POLICY.ROLE.ADMIN;
}

/**
 * Checks whether all the transactions linked to the IOU report are of the Distance Request type with pending routes
 */
function hasOnlyTransactionsWithPendingRoutes(iouReportID: string | undefined): boolean {
    const transactions = getReportTransactions(iouReportID);

    // Early return false in case not having any transaction
    if (!transactions || transactions.length === 0) {
        return false;
    }

    return transactions.every((transaction) => isFetchingWaypointsFromServer(transaction));
}

/**
 * If the report is a thread and has a chat type set, it is a expense chat.
 */
function isWorkspaceThread(report: OnyxEntry<Report>): boolean {
    const chatType = getChatType(report);
    return isThread(report) && isChatReport(report) && CONST.WORKSPACE_ROOM_TYPES.some((type) => chatType === type);
}

/**
 * Checks if a report is a child report.
 */
function isChildReport(report: OnyxEntry<Report>): boolean {
    return isThread(report) || isTaskReport(report);
}

/**
 * An Expense Request is a thread where the parent report is an Expense Report and
 * the parentReportAction is a transaction.
 */
function isExpenseRequest(report: OnyxInputOrEntry<Report>): report is Thread {
    if (isThread(report)) {
        const parentReportAction = allReportActions?.[`${ONYXKEYS.COLLECTION.REPORT_ACTIONS}${report.parentReportID}`]?.[report.parentReportActionID];
        const parentReport = getReport(report?.parentReportID, allReports);
        return isExpenseReport(parentReport) && !isEmptyObject(parentReportAction) && isTransactionThread(parentReportAction);
    }
    return false;
}

/**
 * An IOU Request is a thread where the parent report is an IOU Report and
 * the parentReportAction is a transaction.
 */
function isIOURequest(report: OnyxInputOrEntry<Report>): boolean {
    if (isThread(report)) {
        const parentReportAction = allReportActions?.[`${ONYXKEYS.COLLECTION.REPORT_ACTIONS}${report.parentReportID}`]?.[report.parentReportActionID];
        const parentReport = getReport(report?.parentReportID, allReports);
        return isIOUReport(parentReport) && !isEmptyObject(parentReportAction) && isTransactionThread(parentReportAction);
    }
    return false;
}

/**
 * A Track Expense Report is a thread where the parent the parentReportAction is a transaction, and
 * parentReportAction has type of track.
 */
function isTrackExpenseReport(report: OnyxInputOrEntry<Report>): boolean {
    if (isThread(report)) {
        const selfDMReportID = findSelfDMReportID();
        const parentReportAction = allReportActions?.[`${ONYXKEYS.COLLECTION.REPORT_ACTIONS}${report.parentReportID}`]?.[report.parentReportActionID];
        return !isEmptyObject(parentReportAction) && selfDMReportID === report.parentReportID && isTrackExpenseAction(parentReportAction);
    }
    return false;
}

/**
 * Checks if a report is an IOU or expense request.
 */
function isMoneyRequest(reportOrID: OnyxEntry<Report> | string): boolean {
    const report = typeof reportOrID === 'string' ? getReport(reportOrID, allReports) ?? null : reportOrID;
    return isIOURequest(report) || isExpenseRequest(report);
}

/**
 * Checks if a report is an IOU or expense report.
 */
function isMoneyRequestReport(reportOrID: OnyxInputOrEntry<Report> | SearchReport | string, reports?: SearchReport[]): boolean {
    const report = typeof reportOrID === 'string' ? getReport(reportOrID, reports ?? allReports) ?? null : reportOrID;
    return isIOUReport(report) || isExpenseReport(report);
}

/**
 * Determines the Help Panel report type based on the given report.
 */
function getHelpPaneReportType(report: OnyxEntry<Report>): ValueOf<typeof CONST.REPORT.HELP_TYPE> | undefined {
    if (!report) {
        return undefined;
    }

    if (isConciergeChatReport(report)) {
        return CONST.REPORT.HELP_TYPE.CHAT_CONCIERGE;
    }

    if (report?.chatType) {
        return getChatType(report);
    }

    switch (report?.type) {
        case CONST.REPORT.TYPE.EXPENSE:
            return CONST.REPORT.HELP_TYPE.EXPENSE_REPORT;
        case CONST.REPORT.TYPE.CHAT:
            return CONST.REPORT.HELP_TYPE.CHAT;
        case CONST.REPORT.TYPE.IOU:
            return CONST.REPORT.HELP_TYPE.IOU;
        case CONST.REPORT.TYPE.INVOICE:
            return CONST.REPORT.HELP_TYPE.INVOICE;
        case CONST.REPORT.TYPE.TASK:
            return CONST.REPORT.HELP_TYPE.TASK;
        default:
            return undefined;
    }
}

/**
 * Checks if a report contains only Non-Reimbursable transactions
 */
function hasOnlyNonReimbursableTransactions(iouReportID: string | undefined): boolean {
    const transactions = getReportTransactions(iouReportID);
    if (!transactions || transactions.length === 0) {
        return false;
    }

    return transactions.every((transaction) => !getReimbursable(transaction));
}

/**
 * Checks if a report has only one transaction associated with it
 */
function isOneTransactionReport(reportID: string | undefined): boolean {
    const reportActions = allReportActions?.[`${ONYXKEYS.COLLECTION.REPORT_ACTIONS}${reportID}`] ?? ([] as ReportAction[]);
    return getOneTransactionThreadReportID(reportID, reportActions) !== null;
}

/*
 * Whether the report contains only one expense and the expense should be paid later
 */
function isPayAtEndExpenseReport(reportID: string | undefined, transactions: Transaction[] | undefined): boolean {
    if ((!!transactions && transactions.length !== 1) || !isOneTransactionReport(reportID)) {
        return false;
    }

    return isPayAtEndExpense(transactions?.[0] ?? getReportTransactions(reportID).at(0));
}

/**
 * Checks if a report is a transaction thread associated with a report that has only one transaction
 */
function isOneTransactionThread(reportID: string | undefined, parentReportID: string | undefined, threadParentReportAction: OnyxEntry<ReportAction>): boolean {
    if (!reportID || !parentReportID) {
        return false;
    }

    const parentReportActions = allReportActions?.[`${ONYXKEYS.COLLECTION.REPORT_ACTIONS}${parentReportID}`] ?? ([] as ReportAction[]);
    const transactionThreadReportID = getOneTransactionThreadReportID(parentReportID, parentReportActions);
    return reportID === transactionThreadReportID && !isSentMoneyReportAction(threadParentReportAction);
}

/**
 * Checks if given report is a transaction thread
 */
function isReportTransactionThread(report: OnyxEntry<Report>) {
    return isMoneyRequest(report) || isTrackExpenseReport(report);
}

/**
 * Get displayed report ID, it will be parentReportID if the report is one transaction thread
 */
function getDisplayedReportID(reportID: string): string {
    const report = getReport(reportID, allReports);
    const parentReportID = report?.parentReportID;
    const parentReportAction = getReportAction(parentReportID, report?.parentReportActionID);
    return parentReportID && isOneTransactionThread(reportID, parentReportID, parentReportAction) ? parentReportID : reportID;
}

/**
 * Should return true only for personal 1:1 report
 *
 */
function isOneOnOneChat(report: OnyxEntry<Report>): boolean {
    const participants = report?.participants ?? {};
    const participant = currentUserAccountID ? participants[currentUserAccountID] : undefined;
    const isCurrentUserParticipant = participant ? 1 : 0;
    const participantAmount = Object.keys(participants).length - isCurrentUserParticipant;
    if (participantAmount !== 1) {
        return false;
    }
    return (
        (report?.policyID === CONST.POLICY.ID_FAKE || !report?.policyID) &&
        !isChatRoom(report) &&
        !isExpenseRequest(report) &&
        !isMoneyRequestReport(report) &&
        !isPolicyExpenseChat(report) &&
        !isTaskReport(report) &&
        isDM(report) &&
        !isIOUReport(report)
    );
}

/**
 * Checks if the current user is a payer of the expense
 */

function isPayer(session: OnyxEntry<Session>, iouReport: OnyxEntry<Report>, onlyShowPayElsewhere = false, reportPolicy?: OnyxInputOrEntry<Policy> | SearchPolicy) {
    const isApproved = isReportApproved({report: iouReport});
    const policy = reportPolicy ?? allPolicies?.[`${ONYXKEYS.COLLECTION.POLICY}${iouReport?.policyID}`] ?? null;
    const policyType = policy?.type;
    const isAdmin = policyType !== CONST.POLICY.TYPE.PERSONAL && policy?.role === CONST.POLICY.ROLE.ADMIN;
    const isManager = iouReport?.managerID === session?.accountID;
    if (isPaidGroupPolicy(iouReport)) {
        if (policy?.reimbursementChoice === CONST.POLICY.REIMBURSEMENT_CHOICES.REIMBURSEMENT_YES) {
            // If we get here without a reimburser only show the pay button if we are the admin.
            if (!policy?.achAccount?.reimburser) {
                return isAdmin;
            }

            // If we are the reimburser and the report is approved or we are the manager then we can pay it.
            const isReimburser = session?.email === policy?.achAccount?.reimburser;
            return isReimburser && (isApproved || isManager);
        }
        if (policy?.reimbursementChoice === CONST.POLICY.REIMBURSEMENT_CHOICES.REIMBURSEMENT_MANUAL || onlyShowPayElsewhere) {
            return isAdmin && (isApproved || isManager);
        }
        return false;
    }
    return isAdmin || (isMoneyRequestReport(iouReport) && isManager);
}

/**
 * Checks if the current user is the action's author
 */
function isActionCreator(reportAction: OnyxInputOrEntry<ReportAction> | Partial<ReportAction>): boolean {
    return reportAction?.actorAccountID === currentUserAccountID;
}

/**
 * Returns the notification preference of the action's child report if it exists.
 * Otherwise, calculates it based on the action's authorship.
 */
function getChildReportNotificationPreference(reportAction: OnyxInputOrEntry<ReportAction> | Partial<ReportAction>): NotificationPreference {
    const childReportNotificationPreference = reportAction?.childReportNotificationPreference ?? '';
    if (childReportNotificationPreference) {
        return childReportNotificationPreference;
    }

    return isActionCreator(reportAction) ? CONST.REPORT.NOTIFICATION_PREFERENCE.ALWAYS : CONST.REPORT.NOTIFICATION_PREFERENCE.HIDDEN;
}

function canAddOrDeleteTransactions(moneyRequestReport: OnyxEntry<Report>): boolean {
    // This will get removed as part of https://github.com/Expensify/App/issues/59961
    // eslint-disable-next-line deprecation/deprecation
    const reportNameValuePairs = getReportNameValuePairs(moneyRequestReport?.reportID);

    if (!isMoneyRequestReport(moneyRequestReport) || isArchivedReport(reportNameValuePairs)) {
        return false;
    }

    const policy = getPolicy(moneyRequestReport?.policyID);

    if (isInstantSubmitEnabled(policy) && isSubmitAndClose(policy) && !arePaymentsEnabled(policy)) {
        return false;
    }

    if (isInstantSubmitEnabled(policy) && isProcessingReport(moneyRequestReport)) {
        return isAwaitingFirstLevelApproval(moneyRequestReport);
    }

    if (isReportApproved({report: moneyRequestReport}) || isClosedReport(moneyRequestReport) || isSettled(moneyRequestReport?.reportID)) {
        return false;
    }

    return true;
}

/**
 * Checks whether the supplied report supports adding more transactions to it.
 * Return true if:
 * - report is a non-settled IOU
 * - report is a draft
 */
function canAddTransaction(moneyRequestReport: OnyxEntry<Report>): boolean {
    if (!isMoneyRequestReport(moneyRequestReport)) {
        return false;
    }

    const policy = getPolicy(moneyRequestReport?.policyID);
    if (isInstantSubmitEnabled(policy) && isSubmitAndClose(policy) && hasOnlyNonReimbursableTransactions(moneyRequestReport?.reportID)) {
        return false;
    }

    return canAddOrDeleteTransactions(moneyRequestReport);
}

/**
 * Checks whether the supplied report supports deleting more transactions from it.
 * Return true if:
 * - report is a non-settled IOU
 * - report is a non-approved IOU
 */
function canDeleteTransaction(moneyRequestReport: OnyxEntry<Report>): boolean {
    return canAddOrDeleteTransactions(moneyRequestReport);
}

/**
 * Checks whether the card transaction support deleting based on liability type
 */
function canDeleteCardTransactionByLiabilityType(iouTransactionID?: string): boolean {
    const transaction = allTransactions?.[`${ONYXKEYS.COLLECTION.TRANSACTION}${iouTransactionID}`];
    const isCardTransaction = isCardTransactionTransactionUtils(transaction);
    if (!isCardTransaction) {
        return true;
    }
    return transaction?.comment?.liabilityType === CONST.TRANSACTION.LIABILITY_TYPE.ALLOW;
}

/**
 * Can only delete if the author is this user and the action is an ADD_COMMENT action or an IOU action in an unsettled report, or if the user is a
 * policy admin
 */
function canDeleteReportAction(reportAction: OnyxInputOrEntry<ReportAction>, reportID: string | undefined): boolean {
    const report = getReportOrDraftReport(reportID);
    const isActionOwner = reportAction?.actorAccountID === currentUserAccountID;
    const policy = allPolicies?.[`${ONYXKEYS.COLLECTION.POLICY}${report?.policyID}`] ?? null;

    if (isMoneyRequestAction(reportAction)) {
        const iouTransactionID = getOriginalMessage(reportAction)?.IOUTransactionID;
        const isCardTransactionCanBeDeleted = canDeleteCardTransactionByLiabilityType(iouTransactionID);
        // For now, users cannot delete split actions
        const isSplitAction = getOriginalMessage(reportAction)?.type === CONST.IOU.REPORT_ACTION_TYPE.SPLIT;

        if (isSplitAction) {
            return false;
        }

        if (isActionOwner) {
            if (!isEmptyObject(report) && (isMoneyRequestReport(report) || isInvoiceReport(report))) {
                return canDeleteTransaction(report) && isCardTransactionCanBeDeleted;
            }
            return true;
        }
    }

    if (
        reportAction?.actionName !== CONST.REPORT.ACTIONS.TYPE.ADD_COMMENT ||
        reportAction?.pendingAction === CONST.RED_BRICK_ROAD_PENDING_ACTION.DELETE ||
        isCreatedTaskReportAction(reportAction) ||
        reportAction?.actorAccountID === CONST.ACCOUNT_ID.CONCIERGE
    ) {
        return false;
    }

    const isAdmin = policy?.role === CONST.POLICY.ROLE.ADMIN && !isEmptyObject(report) && !isDM(report);

    return isActionOwner || isAdmin;
}

/**
 * Returns true if Concierge is one of the chat participants (1:1 as well as group chats)
 */
function chatIncludesConcierge(report: Partial<OnyxEntry<Report>>): boolean {
    const participantAccountIDs = Object.keys(report?.participants ?? {}).map(Number);
    return participantAccountIDs.includes(CONST.ACCOUNT_ID.CONCIERGE);
}

/**
 * Returns true if there is any automated expensify account `in accountIDs
 */
function hasAutomatedExpensifyAccountIDs(accountIDs: number[]): boolean {
    return accountIDs.some((accountID) => CONST.EXPENSIFY_ACCOUNT_IDS.includes(accountID));
}

function getReportRecipientAccountIDs(report: OnyxEntry<Report>, currentLoginAccountID: number): number[] {
    let finalReport: OnyxEntry<Report> = report;
    // In 1:1 chat threads, the participants will be the same as parent report. If a report is specifically a 1:1 chat thread then we will
    // get parent report and use its participants array.
    if (isThread(report) && !(isTaskReport(report) || isMoneyRequestReport(report))) {
        const parentReport = getReport(report?.parentReportID, allReports);
        if (isOneOnOneChat(parentReport)) {
            finalReport = parentReport;
        }
    }

    let finalParticipantAccountIDs: number[] = [];
    if (isTaskReport(report)) {
        // Task reports `managerID` will change when assignee is changed, in that case the old `managerID` is still present in `participants`
        // along with the new one. We only need the `managerID` as a participant here.
        finalParticipantAccountIDs = report?.managerID ? [report?.managerID] : [];
    } else {
        finalParticipantAccountIDs = Object.keys(finalReport?.participants ?? {}).map(Number);
    }

    const otherParticipantsWithoutExpensifyAccountIDs = finalParticipantAccountIDs.filter((accountID) => {
        if (accountID === currentLoginAccountID) {
            return false;
        }
        if (CONST.EXPENSIFY_ACCOUNT_IDS.includes(accountID)) {
            return false;
        }
        return true;
    });

    return otherParticipantsWithoutExpensifyAccountIDs;
}

/**
 * Whether the time row should be shown for a report.
 */
function canShowReportRecipientLocalTime(personalDetails: OnyxEntry<PersonalDetailsList>, report: OnyxEntry<Report>, accountID: number): boolean {
    const reportRecipientAccountIDs = getReportRecipientAccountIDs(report, accountID);
    const hasMultipleParticipants = reportRecipientAccountIDs.length > 1;
    const reportRecipient = personalDetails?.[reportRecipientAccountIDs[0]];
    const reportRecipientTimezone = reportRecipient?.timezone ?? CONST.DEFAULT_TIME_ZONE;
    const isReportParticipantValidated = reportRecipient?.validated ?? false;
    return !!(
        !hasMultipleParticipants &&
        !isChatRoom(report) &&
        !isPolicyExpenseChat(getRootParentReport({report})) &&
        reportRecipient &&
        reportRecipientTimezone?.selected &&
        isReportParticipantValidated
    );
}

/**
 * Shorten last message text to fixed length and trim spaces.
 */
function formatReportLastMessageText(lastMessageText: string | undefined, isModifiedExpenseMessage = false): string {
    if (isModifiedExpenseMessage) {
        return String(lastMessageText).trim().replace(CONST.REGEX.LINE_BREAK, '').trim();
    }

    return formatLastMessageText(lastMessageText);
}

/**
 * Helper method to return the default avatar associated with the given login
 */
function getDefaultWorkspaceAvatar(workspaceName?: string): React.FC<SvgProps> {
    if (!workspaceName) {
        return defaultWorkspaceAvatars.WorkspaceBuilding;
    }

    // Remove all chars not A-Z or 0-9 including underscore
    const alphaNumeric = workspaceName
        .normalize('NFD')
        .replace(/[^0-9a-z]/gi, '')
        .toUpperCase();

    const workspace = `Workspace${alphaNumeric[0]}` as keyof typeof defaultWorkspaceAvatars;
    const defaultWorkspaceAvatar = defaultWorkspaceAvatars[workspace];

    return !alphaNumeric ? defaultWorkspaceAvatars.WorkspaceBuilding : defaultWorkspaceAvatar;
}

/**
 * Helper method to return the default avatar testID associated with the given login
 */
function getDefaultWorkspaceAvatarTestID(workspaceName: string): string {
    if (!workspaceName) {
        return defaultAvatarBuildingIconTestID;
    }

    // Remove all chars not A-Z or 0-9 including underscore
    const alphaNumeric = workspaceName
        .normalize('NFD')
        .replace(/[^0-9a-z]/gi, '')
        .toLowerCase();

    return !alphaNumeric ? defaultAvatarBuildingIconTestID : `SvgDefaultAvatar_${alphaNumeric[0]} Icon`;
}

/**
 * Helper method to return the default avatar associated with the given reportID
 */
function getDefaultGroupAvatar(reportID?: string): IconAsset {
    if (!reportID) {
        return defaultGroupAvatars.Avatar1;
    }
    const reportIDHashBucket: AvatarRange = ((Number(reportID) % CONST.DEFAULT_GROUP_AVATAR_COUNT) + 1) as AvatarRange;
    return defaultGroupAvatars[`Avatar${reportIDHashBucket}`];
}

/**
 * Returns the appropriate icons for the given chat report using the stored personalDetails.
 * The Avatar sources can be URLs or Icon components according to the chat type.
 */
function getIconsForParticipants(participants: number[], personalDetails: OnyxInputOrEntry<PersonalDetailsList>): Icon[] {
    const participantDetails: ParticipantDetails[] = [];
    const participantsList = participants || [];

    for (const accountID of participantsList) {
        const avatarSource = personalDetails?.[accountID]?.avatar ?? FallbackAvatar;
        const displayNameLogin = personalDetails?.[accountID]?.displayName ? personalDetails?.[accountID]?.displayName : personalDetails?.[accountID]?.login;
        participantDetails.push([accountID, displayNameLogin ?? '', avatarSource, personalDetails?.[accountID]?.fallbackIcon ?? '']);
    }

    const sortedParticipantDetails = participantDetails.sort((first, second) => {
        // First sort by displayName/login
        const displayNameLoginOrder = localeCompare(first[1], second[1]);
        if (displayNameLoginOrder !== 0) {
            return displayNameLoginOrder;
        }

        // Then fallback on accountID as the final sorting criteria.
        // This will ensure that the order of avatars with same login/displayName
        // stay consistent across all users and devices
        return first[0] - second[0];
    });

    // Now that things are sorted, gather only the avatars (second element in the array) and return those
    const avatars: Icon[] = [];

    for (const sortedParticipantDetail of sortedParticipantDetails) {
        const userIcon = {
            id: sortedParticipantDetail[0],
            source: sortedParticipantDetail[2],
            type: CONST.ICON_TYPE_AVATAR,
            name: sortedParticipantDetail[1],
            fallbackIcon: sortedParticipantDetail[3],
        };
        avatars.push(userIcon);
    }

    return avatars;
}

/**
 * Cache the workspace icons
 */
const workSpaceIconsCache = new Map<string, {name: string; icon: Icon}>();

/**
 * Given a report, return the associated workspace icon.
 */
function getWorkspaceIcon(report: OnyxInputOrEntry<Report>, policy?: OnyxInputOrEntry<Policy>): Icon {
    const workspaceName = getPolicyName({report, policy});
    const cacheKey = report?.policyID ?? workspaceName;
    const iconFromCache = workSpaceIconsCache.get(cacheKey);
    const reportPolicy = policy ?? allPolicies?.[`${ONYXKEYS.COLLECTION.POLICY}${report?.policyID}`];
    const policyAvatarURL = reportPolicy ? reportPolicy?.avatarURL : report?.policyAvatar;
    // eslint-disable-next-line @typescript-eslint/prefer-nullish-coalescing
    const policyExpenseChatAvatarSource = policyAvatarURL || getDefaultWorkspaceAvatar(workspaceName);

    const isSameAvatarURL = iconFromCache?.icon?.source === policyExpenseChatAvatarSource;
    const hasWorkSpaceNameChanged = iconFromCache?.name !== workspaceName;

    if (iconFromCache && (isSameAvatarURL || policyAvatarURL === undefined) && !hasWorkSpaceNameChanged) {
        return iconFromCache.icon;
    }

    const workspaceIcon: Icon = {
        source: policyExpenseChatAvatarSource ?? '',
        type: CONST.ICON_TYPE_WORKSPACE,
        name: workspaceName,
        id: report?.policyID,
    };
    workSpaceIconsCache.set(cacheKey, {name: workspaceName, icon: workspaceIcon});
    return workspaceIcon;
}

/**
 * Gets the personal details for a login by looking in the ONYXKEYS.PERSONAL_DETAILS_LIST Onyx key (stored in the local variable, allPersonalDetails). If it doesn't exist in Onyx,
 * then a default object is constructed.
 */
function getPersonalDetailsForAccountID(accountID: number | undefined, personalDetailsData?: Partial<PersonalDetailsList>): Partial<PersonalDetails> {
    if (!accountID) {
        return {};
    }

    const defaultDetails = {
        isOptimisticPersonalDetail: true,
    };

    if (!personalDetailsData) {
        return allPersonalDetails?.[accountID] ?? defaultDetails;
    }

    return personalDetailsData?.[accountID] ?? defaultDetails;
}

/**
 * Returns the personal details or a default object if the personal details are not available.
 */
function getPersonalDetailsOrDefault(personalDetails: Partial<PersonalDetails> | undefined | null): Partial<PersonalDetails> {
    return personalDetails ?? {isOptimisticPersonalDetail: true};
}

const hiddenTranslation = translateLocal('common.hidden');

const phoneNumberCache: Record<string, string> = {};

/**
 * Get the displayName for a single report participant.
 */
function getDisplayNameForParticipant({
    accountID,
    shouldUseShortForm = false,
    shouldFallbackToHidden = true,
    shouldAddCurrentUserPostfix = false,
    personalDetailsData = allPersonalDetails,
    shouldRemoveDomain = false,
}: {
    accountID?: number;
    shouldUseShortForm?: boolean;
    shouldFallbackToHidden?: boolean;
    shouldAddCurrentUserPostfix?: boolean;
    personalDetailsData?: Partial<PersonalDetailsList>;
    shouldRemoveDomain?: boolean;
}): string {
    if (!accountID) {
        return '';
    }

    const personalDetails = getPersonalDetailsOrDefault(personalDetailsData?.[accountID]);
    if (!personalDetails) {
        return '';
    }

    const login = personalDetails.login ?? '';

    // Check if the phone number is already cached
    let formattedLogin = phoneNumberCache[login];
    if (!formattedLogin) {
        formattedLogin = formatPhoneNumber(login);
        // Store the formatted phone number in the cache
        phoneNumberCache[login] = formattedLogin;
    }

    // This is to check if account is an invite/optimistically created one
    // and prevent from falling back to 'Hidden', so a correct value is shown
    // when searching for a new user
    if (personalDetails.isOptimisticPersonalDetail === true) {
        return formattedLogin;
    }

    // For selfDM, we display the user's displayName followed by '(you)' as a postfix
    const shouldAddPostfix = shouldAddCurrentUserPostfix && accountID === currentUserAccountID;

    let longName = getDisplayNameOrDefault(personalDetails, formattedLogin, shouldFallbackToHidden, shouldAddPostfix);

    if (shouldRemoveDomain && longName === formattedLogin) {
        longName = longName.split('@').at(0) ?? '';
    }

    // If the user's personal details (first name) should be hidden, make sure we return "hidden" instead of the short name
    if (shouldFallbackToHidden && longName === hiddenTranslation) {
        return formatPhoneNumber(longName);
    }

    const shortName = personalDetails.firstName ? personalDetails.firstName : longName;
    return shouldUseShortForm ? shortName : longName;
}

function getParticipantsAccountIDsForDisplay(
    report: OnyxEntry<Report>,
    shouldExcludeHidden = false,
    shouldExcludeDeleted = false,
    shouldForceExcludeCurrentUser = false,
    reportMetadataParam?: OnyxEntry<ReportMetadata>,
): number[] {
    const reportParticipants = report?.participants ?? {};
    const reportMetadata = reportMetadataParam ?? getReportMetadata(report?.reportID);
    let participantsEntries = Object.entries(reportParticipants);

    // We should not show participants that have an optimistic entry with the same login in the personal details
    const nonOptimisticLoginMap: Record<string, boolean | undefined> = {};

    for (const entry of participantsEntries) {
        const [accountID] = entry;
        const personalDetail = allPersonalDetails?.[accountID];
        if (personalDetail?.login && !personalDetail.isOptimisticPersonalDetail) {
            nonOptimisticLoginMap[personalDetail.login] = true;
        }
    }

    participantsEntries = participantsEntries.filter(([accountID]) => {
        const personalDetail = allPersonalDetails?.[accountID];
        if (personalDetail?.login && personalDetail.isOptimisticPersonalDetail) {
            return !nonOptimisticLoginMap[personalDetail.login];
        }
        return true;
    });

    let participantsIds = participantsEntries.map(([accountID]) => Number(accountID));

    // For 1:1 chat, we don't want to include the current user as a participant in order to not mark 1:1 chats as having multiple participants
    // For system chat, we want to display Expensify as the only participant
    const shouldExcludeCurrentUser = isOneOnOneChat(report) || isSystemChat(report) || shouldForceExcludeCurrentUser;

    if (shouldExcludeCurrentUser || shouldExcludeHidden || shouldExcludeDeleted) {
        participantsIds = participantsIds.filter((accountID) => {
            if (shouldExcludeCurrentUser && accountID === currentUserAccountID) {
                return false;
            }

            if (shouldExcludeHidden && isHiddenForCurrentUser(reportParticipants[accountID]?.notificationPreference)) {
                return false;
            }

            if (
                shouldExcludeDeleted &&
                reportMetadata?.pendingChatMembers?.findLast((member) => Number(member.accountID) === accountID)?.pendingAction === CONST.RED_BRICK_ROAD_PENDING_ACTION.DELETE
            ) {
                return false;
            }

            return true;
        });
    }

    return participantsIds.filter((accountID) => isNumber(accountID));
}

function getParticipantsList(report: Report, personalDetails: OnyxEntry<PersonalDetailsList>, isRoomMembersList = false, reportMetadata: OnyxEntry<ReportMetadata> = undefined): number[] {
    const isReportGroupChat = isGroupChat(report);
    const shouldExcludeHiddenParticipants = !isReportGroupChat && !isMoneyRequestReport(report) && !isMoneyRequest(report);
    const chatParticipants = getParticipantsAccountIDsForDisplay(report, isRoomMembersList || shouldExcludeHiddenParticipants, false, false, reportMetadata);

    return chatParticipants.filter((accountID) => {
        const details = personalDetails?.[accountID];

        if (!isRoomMembersList) {
            if (!details) {
                Log.hmmm(`[ReportParticipantsPage] no personal details found for Group chat member with accountID: ${accountID}`);
                return false;
            }
        } else {
            // When adding a new member to a room (whose personal detail does not exist in Onyx), an optimistic personal detail
            // is created. However, when the real personal detail is returned from the backend, a duplicate member may appear
            // briefly before the optimistic personal detail is deleted. To address this, we filter out the optimistically created
            // member here.
            const isDuplicateOptimisticDetail =
                details?.isOptimisticPersonalDetail && chatParticipants.some((accID) => accID !== accountID && details.login === personalDetails?.[accID]?.login);

            if (!details || isDuplicateOptimisticDetail) {
                Log.hmmm(`[RoomMembersPage] no personal details found for room member with accountID: ${accountID}`);
                return false;
            }
        }
        return true;
    });
}

function buildParticipantsFromAccountIDs(accountIDs: number[]): Participants {
    const finalParticipants: Participants = {};
    return accountIDs.reduce((participants, accountID) => {
        // eslint-disable-next-line no-param-reassign
        participants[accountID] = {notificationPreference: CONST.REPORT.NOTIFICATION_PREFERENCE.ALWAYS};
        return participants;
    }, finalParticipants);
}

/**
 * Returns the report name if the report is a group chat
 */
function getGroupChatName(participants?: SelectedParticipant[], shouldApplyLimit = false, report?: OnyxEntry<Report>, reportMetadataParam?: OnyxEntry<ReportMetadata>): string | undefined {
    // If we have a report always try to get the name from the report.
    if (report?.reportName) {
        return report.reportName;
    }

    const reportMetadata = reportMetadataParam ?? getReportMetadata(report?.reportID);

    const pendingMemberAccountIDs = new Set(
        reportMetadata?.pendingChatMembers?.filter((member) => member.pendingAction === CONST.RED_BRICK_ROAD_PENDING_ACTION.DELETE).map((member) => member.accountID),
    );
    let participantAccountIDs =
        participants?.map((participant) => participant.accountID) ??
        Object.keys(report?.participants ?? {})
            .map(Number)
            .filter((accountID) => !pendingMemberAccountIDs.has(accountID.toString()));
    const shouldAddEllipsis = participantAccountIDs.length > CONST.DISPLAY_PARTICIPANTS_LIMIT && shouldApplyLimit;
    if (shouldApplyLimit) {
        participantAccountIDs = participantAccountIDs.slice(0, CONST.DISPLAY_PARTICIPANTS_LIMIT);
    }
    const isMultipleParticipantReport = participantAccountIDs.length > 1;

    if (isMultipleParticipantReport) {
        return participantAccountIDs
            .map(
                (participantAccountID, index) =>
                    getDisplayNameForParticipant({accountID: participantAccountID, shouldUseShortForm: isMultipleParticipantReport}) || formatPhoneNumber(participants?.[index]?.login ?? ''),
            )
            .sort((first, second) => localeCompare(first ?? '', second ?? ''))
            .filter(Boolean)
            .join(', ')
            .slice(0, CONST.REPORT_NAME_LIMIT)
            .concat(shouldAddEllipsis ? '...' : '');
    }

    return translateLocal('groupChat.defaultReportName', {displayName: getDisplayNameForParticipant({accountID: participantAccountIDs.at(0)})});
}

function getParticipants(reportID: string) {
    const report = getReportOrDraftReport(reportID);
    if (!report) {
        return {};
    }

    return report.participants;
}

/**
 * Returns the appropriate icons for the given chat report using the stored personalDetails.
 * The Avatar sources can be URLs or Icon components according to the chat type.
 */
function getIcons(
    report: OnyxInputOrEntry<Report>,
    personalDetails: OnyxInputOrEntry<PersonalDetailsList>,
    defaultIcon: AvatarSource | null = null,
    defaultName = '',
    defaultAccountID = -1,
    policy?: OnyxInputOrEntry<Policy>,
    invoiceReceiverPolicy?: OnyxInputOrEntry<Policy>,
): Icon[] {
    const ownerDetails = report?.ownerAccountID ? personalDetails?.[report.ownerAccountID] : undefined;

    if (isEmptyObject(report)) {
        const fallbackIcon: Icon = {
            source: defaultIcon ?? FallbackAvatar,
            type: CONST.ICON_TYPE_AVATAR,
            name: defaultName,
            id: defaultAccountID,
        };
        return [fallbackIcon];
    }
    if (isExpenseRequest(report)) {
        const parentReportAction = allReportActions?.[`${ONYXKEYS.COLLECTION.REPORT_ACTIONS}${report.parentReportID}`]?.[report.parentReportActionID];
        const workspaceIcon = getWorkspaceIcon(report, policy);
        const actorDetails = parentReportAction?.actorAccountID ? personalDetails?.[parentReportAction.actorAccountID] : undefined;
        const memberIcon = {
            source: actorDetails?.avatar ?? FallbackAvatar,
            id: parentReportAction?.actorAccountID,
            type: CONST.ICON_TYPE_AVATAR,
            name: actorDetails?.displayName ?? '',
            fallbackIcon: actorDetails?.fallbackIcon,
        };

        return [memberIcon, workspaceIcon];
    }
    if (isChatThread(report)) {
        const parentReportAction = allReportActions?.[`${ONYXKEYS.COLLECTION.REPORT_ACTIONS}${report.parentReportID}`]?.[report.parentReportActionID];

        const actorAccountID = getReportActionActorAccountID(parentReportAction, report, report);
        const actorDetails = actorAccountID ? personalDetails?.[actorAccountID] : undefined;
        const actorDisplayName = getDisplayNameOrDefault(actorDetails, '', false);
        const actorIcon = {
            id: actorAccountID,
            source: actorDetails?.avatar ?? FallbackAvatar,
            name: formatPhoneNumber(actorDisplayName),
            type: CONST.ICON_TYPE_AVATAR,
            fallbackIcon: actorDetails?.fallbackIcon,
        };

        if (isWorkspaceThread(report)) {
            const workspaceIcon = getWorkspaceIcon(report, policy);
            return [actorIcon, workspaceIcon];
        }
        return [actorIcon];
    }
    if (isTaskReport(report)) {
        const ownerIcon = {
            id: report?.ownerAccountID,
            source: ownerDetails?.avatar ?? FallbackAvatar,
            type: CONST.ICON_TYPE_AVATAR,
            name: ownerDetails?.displayName ?? '',
            fallbackIcon: ownerDetails?.fallbackIcon,
        };

        if (isWorkspaceTaskReport(report)) {
            const workspaceIcon = getWorkspaceIcon(report, policy);
            return [ownerIcon, workspaceIcon];
        }

        return [ownerIcon];
    }
    if (isDomainRoom(report)) {
        // Get domain name after the #. Domain Rooms use our default workspace avatar pattern.
        const domainName = report?.reportName?.substring(1);
        const policyExpenseChatAvatarSource = getDefaultWorkspaceAvatar(domainName);
        const domainIcon: Icon = {
            source: policyExpenseChatAvatarSource,
            type: CONST.ICON_TYPE_WORKSPACE,
            name: domainName ?? '',
            id: report?.policyID,
        };
        return [domainIcon];
    }

    // This will get removed as part of https://github.com/Expensify/App/issues/59961
    // eslint-disable-next-line deprecation/deprecation
    if (isAdminRoom(report) || isAnnounceRoom(report) || isChatRoom(report) || isArchivedNonExpenseReport(report, getReportNameValuePairs(report?.reportID))) {
        const icons = [getWorkspaceIcon(report, policy)];

        if (isInvoiceRoom(report)) {
            if (report?.invoiceReceiver?.type === CONST.REPORT.INVOICE_RECEIVER_TYPE.INDIVIDUAL) {
                icons.push(...getIconsForParticipants([report?.invoiceReceiver.accountID], personalDetails));
            } else {
                const receiverPolicyID = report?.invoiceReceiver?.policyID;
                const receiverPolicy = invoiceReceiverPolicy ?? getPolicy(receiverPolicyID);
                if (!isEmptyObject(receiverPolicy)) {
                    icons.push({
                        source: receiverPolicy?.avatarURL ?? getDefaultWorkspaceAvatar(receiverPolicy.name),
                        type: CONST.ICON_TYPE_WORKSPACE,
                        name: receiverPolicy.name,
                        id: receiverPolicyID,
                    });
                }
            }
        }

        return icons;
    }
    if (isPolicyExpenseChat(report) || isExpenseReport(report)) {
        const workspaceIcon = getWorkspaceIcon(report, policy);
        const memberIcon = {
            source: ownerDetails?.avatar ?? FallbackAvatar,
            id: report?.ownerAccountID,
            type: CONST.ICON_TYPE_AVATAR,
            name: ownerDetails?.displayName ?? '',
            fallbackIcon: ownerDetails?.fallbackIcon,
        };
        return isExpenseReport(report) ? [memberIcon, workspaceIcon] : [workspaceIcon, memberIcon];
    }
    if (isIOUReport(report)) {
        const managerDetails = report?.managerID ? personalDetails?.[report.managerID] : undefined;
        const managerIcon = {
            source: managerDetails?.avatar ?? FallbackAvatar,
            id: report?.managerID,
            type: CONST.ICON_TYPE_AVATAR,
            name: managerDetails?.displayName ?? '',
            fallbackIcon: managerDetails?.fallbackIcon,
        };
        const ownerIcon = {
            id: report?.ownerAccountID,
            source: ownerDetails?.avatar ?? FallbackAvatar,
            type: CONST.ICON_TYPE_AVATAR,
            name: ownerDetails?.displayName ?? '',
            fallbackIcon: ownerDetails?.fallbackIcon,
        };
        const isManager = currentUserAccountID === report?.managerID;

        // For one transaction IOUs, display a simplified report icon
        if (isOneTransactionReport(report?.reportID)) {
            return [ownerIcon];
        }

        return isManager ? [managerIcon, ownerIcon] : [ownerIcon, managerIcon];
    }

    if (isSelfDM(report)) {
        return getIconsForParticipants(currentUserAccountID ? [currentUserAccountID] : [], personalDetails);
    }

    if (isSystemChat(report)) {
        return getIconsForParticipants([CONST.ACCOUNT_ID.NOTIFICATIONS ?? 0], personalDetails);
    }

    if (isGroupChat(report)) {
        const groupChatIcon = {
            // eslint-disable-next-line @typescript-eslint/prefer-nullish-coalescing
            source: report.avatarUrl || getDefaultGroupAvatar(report.reportID),
            id: -1,
            type: CONST.ICON_TYPE_AVATAR,
            name: getGroupChatName(undefined, true, report),
        };
        return [groupChatIcon];
    }

    if (isInvoiceReport(report)) {
        const invoiceRoomReport = getReportOrDraftReport(report.chatReportID);
        const icons = [getWorkspaceIcon(invoiceRoomReport, policy)];

        if (invoiceRoomReport?.invoiceReceiver?.type === CONST.REPORT.INVOICE_RECEIVER_TYPE.INDIVIDUAL) {
            icons.push(...getIconsForParticipants([invoiceRoomReport?.invoiceReceiver.accountID], personalDetails));

            return icons;
        }

        const receiverPolicyID = invoiceRoomReport?.invoiceReceiver?.policyID;
        const receiverPolicy = invoiceReceiverPolicy ?? getPolicy(receiverPolicyID);

        if (!isEmptyObject(receiverPolicy)) {
            icons.push({
                source: receiverPolicy?.avatarURL ?? getDefaultWorkspaceAvatar(receiverPolicy.name),
                type: CONST.ICON_TYPE_WORKSPACE,
                name: receiverPolicy.name,
                id: receiverPolicyID,
            });
        }

        return icons;
    }

    if (isOneOnOneChat(report)) {
        const otherParticipantsAccountIDs = Object.keys(report.participants ?? {})
            .map(Number)
            .filter((accountID) => accountID !== currentUserAccountID);
        return getIconsForParticipants(otherParticipantsAccountIDs, personalDetails);
    }

    const participantAccountIDs = Object.keys(report.participants ?? {}).map(Number);
    return getIconsForParticipants(participantAccountIDs, personalDetails);
}

function getDisplayNamesWithTooltips(
    personalDetailsList: PersonalDetails[] | PersonalDetailsList | OptionData[],
    shouldUseShortForm: boolean,
    shouldFallbackToHidden = true,
    shouldAddCurrentUserPostfix = false,
): DisplayNameWithTooltips {
    const personalDetailsListArray = Array.isArray(personalDetailsList) ? personalDetailsList : Object.values(personalDetailsList);

    return personalDetailsListArray
        .map((user) => {
            const accountID = Number(user?.accountID);
            // eslint-disable-next-line @typescript-eslint/prefer-nullish-coalescing
            const displayName = getDisplayNameForParticipant({accountID, shouldUseShortForm, shouldFallbackToHidden, shouldAddCurrentUserPostfix}) || user?.login || '';
            const avatar = user && 'avatar' in user ? user.avatar : undefined;

            let pronouns = user?.pronouns ?? undefined;
            if (pronouns?.startsWith(CONST.PRONOUNS.PREFIX)) {
                const pronounTranslationKey = pronouns.replace(CONST.PRONOUNS.PREFIX, '');
                pronouns = translateLocal(`pronouns.${pronounTranslationKey}` as TranslationPaths);
            }

            return {
                displayName,
                avatar,
                login: user?.login ?? '',
                accountID,
                pronouns,
            };
        })
        .sort((first, second) => {
            // First sort by displayName/login
            const displayNameLoginOrder = localeCompare(first.displayName, second.displayName);
            if (displayNameLoginOrder !== 0) {
                return displayNameLoginOrder;
            }

            // Then fallback on accountID as the final sorting criteria.
            return first.accountID - second.accountID;
        });
}

/**
 * Returns the the display names of the given user accountIDs
 */
function getUserDetailTooltipText(accountID: number, fallbackUserDisplayName = ''): string {
    const displayNameForParticipant = getDisplayNameForParticipant({accountID});
    return displayNameForParticipant || fallbackUserDisplayName;
}

/**
 * For a deleted parent report action within a chat report,
 * let us return the appropriate display message
 *
 * @param reportAction - The deleted report action of a chat report for which we need to return message.
 */
function getDeletedParentActionMessageForChatReport(reportAction: OnyxEntry<ReportAction>): string {
    // By default, let us display [Deleted message]
    let deletedMessageText = translateLocal('parentReportAction.deletedMessage');
    if (isCreatedTaskReportAction(reportAction)) {
        // For canceled task report, let us display [Deleted task]
        deletedMessageText = translateLocal('parentReportAction.deletedTask');
    }
    return deletedMessageText;
}

/**
 * Returns the preview message for `REIMBURSEMENT_QUEUED` action
 */
function getReimbursementQueuedActionMessage({
    reportAction,
    reportOrID,
    shouldUseShortDisplayName = true,
    reports,
    personalDetails,
}: {
    reportAction: OnyxEntry<ReportAction<typeof CONST.REPORT.ACTIONS.TYPE.REIMBURSEMENT_QUEUED>>;
    reportOrID: OnyxEntry<Report> | string | SearchReport;
    shouldUseShortDisplayName?: boolean;
    reports?: SearchReport[];
    personalDetails?: Partial<PersonalDetailsList>;
}): string {
    const report = typeof reportOrID === 'string' ? getReport(reportOrID, reports ?? allReports) : reportOrID;
    const submitterDisplayName = getDisplayNameForParticipant({accountID: report?.ownerAccountID, shouldUseShortForm: shouldUseShortDisplayName, personalDetailsData: personalDetails}) ?? '';
    const originalMessage = getOriginalMessage(reportAction);
    let messageKey: TranslationPaths;
    if (originalMessage?.paymentType === CONST.IOU.PAYMENT_TYPE.EXPENSIFY) {
        messageKey = 'iou.waitingOnEnabledWallet';
    } else {
        messageKey = 'iou.waitingOnBankAccount';
    }

    return translateLocal(messageKey, {submitterDisplayName});
}

/**
 * Returns the preview message for `REIMBURSEMENT_DEQUEUED` or `REIMBURSEMENT_ACH_CANCELED` action
 */
function getReimbursementDeQueuedOrCanceledActionMessage(
    reportAction: OnyxEntry<ReportAction<typeof CONST.REPORT.ACTIONS.TYPE.REIMBURSEMENT_DEQUEUED | typeof CONST.REPORT.ACTIONS.TYPE.REIMBURSEMENT_ACH_CANCELED>>,
    reportOrID: OnyxEntry<Report> | string | SearchReport,
    isLHNPreview = false,
): string {
    const report = typeof reportOrID === 'string' ? getReport(reportOrID, allReports) : reportOrID;
    const originalMessage = getOriginalMessage(reportAction);
    const amount = originalMessage?.amount;
    const currency = originalMessage?.currency;
    const formattedAmount = convertToDisplayString(amount, currency);
    if (originalMessage?.cancellationReason === CONST.REPORT.CANCEL_PAYMENT_REASONS.ADMIN || originalMessage?.cancellationReason === CONST.REPORT.CANCEL_PAYMENT_REASONS.USER) {
        const payerOrApproverName = report?.managerID === currentUserAccountID || !isLHNPreview ? '' : getDisplayNameForParticipant({accountID: report?.managerID, shouldUseShortForm: true});
        return translateLocal('iou.adminCanceledRequest', {manager: payerOrApproverName, amount: formattedAmount});
    }
    const submitterDisplayName = getDisplayNameForParticipant({accountID: report?.ownerAccountID, shouldUseShortForm: true}) ?? '';
    return translateLocal('iou.canceledRequest', {submitterDisplayName, amount: formattedAmount});
}

/**
 * Builds an optimistic REIMBURSEMENT_DEQUEUED report action with a randomly generated reportActionID.
 *
 */
function buildOptimisticChangeFieldAction(reportField: PolicyReportField, previousReportField: PolicyReportField): OptimisticChangeFieldAction {
    return {
        actionName: CONST.REPORT.ACTIONS.TYPE.CHANGE_FIELD,
        actorAccountID: currentUserAccountID,
        message: [
            {
                type: 'TEXT',
                style: 'strong',
                text: 'You',
            },
            {
                type: 'TEXT',
                style: 'normal',
                text: ` modified field '${reportField.name}'.`,
            },
            {
                type: 'TEXT',
                style: 'normal',
                text: ` New value is '${reportField.value}'`,
            },
            {
                type: 'TEXT',
                style: 'normal',
                text: ` (previously '${previousReportField.value}').`,
            },
        ],
        originalMessage: {
            fieldName: reportField.name,
            newType: reportField.type,
            newValue: reportField.value,
            oldType: previousReportField.type,
            oldValue: previousReportField.value,
        },
        person: [
            {
                style: 'strong',
                text: getCurrentUserDisplayNameOrEmail(),
                type: 'TEXT',
            },
        ],
        reportActionID: rand64(),
        created: DateUtils.getDBTime(),
        pendingAction: CONST.RED_BRICK_ROAD_PENDING_ACTION.ADD,
    };
}

/**
 * Builds an optimistic REIMBURSEMENT_DEQUEUED report action with a randomly generated reportActionID.
 *
 */
function buildOptimisticCancelPaymentReportAction(expenseReportID: string, amount: number, currency: string): OptimisticCancelPaymentReportAction {
    return {
        actionName: CONST.REPORT.ACTIONS.TYPE.REIMBURSEMENT_DEQUEUED,
        actorAccountID: currentUserAccountID,
        message: [
            {
                cancellationReason: CONST.REPORT.CANCEL_PAYMENT_REASONS.ADMIN,
                expenseReportID,
                type: CONST.REPORT.MESSAGE.TYPE.COMMENT,
                text: '',
                amount,
                currency,
            },
        ],
        originalMessage: {
            cancellationReason: CONST.REPORT.CANCEL_PAYMENT_REASONS.ADMIN,
            expenseReportID,
            amount,
            currency,
        },
        person: [
            {
                style: 'strong',
                text: getCurrentUserDisplayNameOrEmail(),
                type: 'TEXT',
            },
        ],
        reportActionID: rand64(),
        shouldShow: true,
        created: DateUtils.getDBTime(),
        pendingAction: CONST.RED_BRICK_ROAD_PENDING_ACTION.ADD,
    };
}

/**
 * Returns the last visible message for a given report after considering the given optimistic actions
 *
 * @param reportID - the report for which last visible message has to be fetched
 * @param [actionsToMerge] - the optimistic merge actions that needs to be considered while fetching last visible message

 */
function getLastVisibleMessage(reportID: string | undefined, actionsToMerge: ReportActions = {}): LastVisibleMessage {
    const report = getReportOrDraftReport(reportID);
    const lastVisibleAction = getLastVisibleActionReportActionsUtils(reportID, canUserPerformWriteAction(report), actionsToMerge);

    // For Chat Report with deleted parent actions, let us fetch the correct message
    if (isDeletedParentAction(lastVisibleAction) && !isEmptyObject(report) && isChatReport(report)) {
        const lastMessageText = getDeletedParentActionMessageForChatReport(lastVisibleAction);
        return {
            lastMessageText,
        };
    }

    // Fetch the last visible message for report represented by reportID and based on actions to merge.
    return getLastVisibleMessageReportActionsUtils(reportID, canUserPerformWriteAction(report), actionsToMerge);
}

/**
 * Checks if a report is waiting for the manager to complete an action.
 * Example: the assignee of an open task report or the manager of a processing expense report.
 *
 * @param [parentReportAction] - The parent report action of the report (Used to check if the task has been canceled)
 */
function isWaitingForAssigneeToCompleteAction(report: OnyxEntry<Report>, parentReportAction: OnyxEntry<ReportAction>): boolean {
    if (report?.hasOutstandingChildTask) {
        return true;
    }

    if (report?.hasParentAccess === false && isReportManager(report)) {
        if (isOpenTaskReport(report, parentReportAction)) {
            return true;
        }

        if (isProcessingReport(report) && isExpenseReport(report)) {
            return true;
        }
    }

    return false;
}

function isUnreadWithMention(reportOrOption: OnyxEntry<Report> | OptionData): boolean {
    if (!reportOrOption) {
        return false;
    }
    // lastMentionedTime and lastReadTime are both datetime strings and can be compared directly
    const lastMentionedTime = reportOrOption.lastMentionedTime ?? '';
    const lastReadTime = reportOrOption.lastReadTime ?? '';
    return !!('isUnreadWithMention' in reportOrOption && reportOrOption.isUnreadWithMention) || lastReadTime < lastMentionedTime;
}

type ReasonAndReportActionThatRequiresAttention = {
    reason: ValueOf<typeof CONST.REQUIRES_ATTENTION_REASONS>;
    reportAction?: OnyxEntry<ReportAction>;
};

function getReasonAndReportActionThatRequiresAttention(
    optionOrReport: OnyxEntry<Report> | OptionData,
    parentReportAction?: OnyxEntry<ReportAction>,
): ReasonAndReportActionThatRequiresAttention | null {
    if (!optionOrReport) {
        return null;
    }

    const reportActions = getAllReportActions(optionOrReport.reportID);

    if (isJoinRequestInAdminRoom(optionOrReport)) {
        return {
            reason: CONST.REQUIRES_ATTENTION_REASONS.HAS_JOIN_REQUEST,
            reportAction: getActionableJoinRequestPendingReportAction(optionOrReport.reportID),
        };
    }

    // This will get removed as part of https://github.com/Expensify/App/issues/59961
    // eslint-disable-next-line deprecation/deprecation
    if (isArchivedReport(getReportNameValuePairs(optionOrReport?.reportID)) || isArchivedReport(getReportNameValuePairs(optionOrReport?.reportID))) {
        return null;
    }

    if (isUnreadWithMention(optionOrReport)) {
        return {
            reason: CONST.REQUIRES_ATTENTION_REASONS.IS_UNREAD_WITH_MENTION,
        };
    }

    if (isWaitingForAssigneeToCompleteAction(optionOrReport, parentReportAction)) {
        return {
            reason: CONST.REQUIRES_ATTENTION_REASONS.IS_WAITING_FOR_ASSIGNEE_TO_COMPLETE_ACTION,
            reportAction: Object.values(reportActions).find((action) => action.childType === CONST.REPORT.TYPE.TASK),
        };
    }

    const iouReportActionToApproveOrPay = getIOUReportActionToApproveOrPay(optionOrReport, optionOrReport.reportID);
    const iouReportID = getIOUReportIDFromReportActionPreview(iouReportActionToApproveOrPay);
    const transactions = getReportTransactions(iouReportID);
    const hasOnlyPendingTransactions = transactions.length > 0 && transactions.every((t) => isExpensifyCardTransaction(t) && isPending(t));

    // Has a child report that is awaiting action (e.g. approve, pay, add bank account) from current user
    const policy = getPolicy(optionOrReport.policyID);
    if (
        (optionOrReport.hasOutstandingChildRequest === true || iouReportActionToApproveOrPay?.reportActionID) &&
        (policy?.reimbursementChoice !== CONST.POLICY.REIMBURSEMENT_CHOICES.REIMBURSEMENT_NO || !hasOnlyPendingTransactions)
    ) {
        return {
            reason: CONST.REQUIRES_ATTENTION_REASONS.HAS_CHILD_REPORT_AWAITING_ACTION,
            reportAction: iouReportActionToApproveOrPay,
        };
    }

    if (hasMissingInvoiceBankAccount(optionOrReport.reportID) && !isSettled(optionOrReport.reportID)) {
        return {
            reason: CONST.REQUIRES_ATTENTION_REASONS.HAS_MISSING_INVOICE_BANK_ACCOUNT,
        };
    }

    if (isInvoiceRoom(optionOrReport)) {
        const reportAction = Object.values(reportActions).find(
            (action) =>
                action.actionName === CONST.REPORT.ACTIONS.TYPE.REPORT_PREVIEW &&
                action.childReportID &&
                hasMissingInvoiceBankAccount(action.childReportID) &&
                !isSettled(action.childReportID),
        );

        return reportAction
            ? {
                  reason: CONST.REQUIRES_ATTENTION_REASONS.HAS_MISSING_INVOICE_BANK_ACCOUNT,
                  reportAction,
              }
            : null;
    }

    return null;
}

/**
 * Determines if the option requires action from the current user. This can happen when it:
 *  - is unread and the user was mentioned in one of the unread comments
 *  - is for an outstanding task waiting on the user
 *  - has an outstanding child expense that is waiting for an action from the current user (e.g. pay, approve, add bank account)
 *  - is either the system or concierge chat, the user free trial has ended and it didn't add a payment card yet
 *
 * @param option (report or optionItem)
 * @param parentReportAction (the report action the current report is a thread of)
 */
function requiresAttentionFromCurrentUser(optionOrReport: OnyxEntry<Report> | OptionData, parentReportAction?: OnyxEntry<ReportAction>) {
    return !!getReasonAndReportActionThatRequiresAttention(optionOrReport, parentReportAction);
}

/**
 * Checks if the report contains at least one Non-Reimbursable transaction
 */
function hasNonReimbursableTransactions(iouReportID: string | undefined, reportsTransactionsParam: Record<string, Transaction[]> = reportsTransactions): boolean {
    const transactions = getReportTransactions(iouReportID, reportsTransactionsParam);
    return transactions.filter((transaction) => transaction.reimbursable === false).length > 0;
}

function getMoneyRequestSpendBreakdown(report: OnyxInputOrEntry<Report>, searchReports?: SearchReport[]): SpendBreakdown {
    const reports = searchReports ?? allReports;
    let moneyRequestReport: OnyxEntry<Report>;
    if (report && (isMoneyRequestReport(report, searchReports) || isInvoiceReport(report))) {
        moneyRequestReport = report;
    }
    if (reports && report?.iouReportID) {
        moneyRequestReport = getReport(report.iouReportID, allReports);
    }
    if (moneyRequestReport) {
        let nonReimbursableSpend = moneyRequestReport.nonReimbursableTotal ?? 0;
        let totalSpend = moneyRequestReport.total ?? 0;

        if (nonReimbursableSpend + totalSpend !== 0) {
            // There is a possibility that if the Expense report has a negative total.
            // This is because there are instances where you can get a credit back on your card,
            // or you enter a negative expense to “offset” future expenses
            nonReimbursableSpend = isExpenseReport(moneyRequestReport) ? nonReimbursableSpend * -1 : Math.abs(nonReimbursableSpend);
            totalSpend = isExpenseReport(moneyRequestReport) ? totalSpend * -1 : Math.abs(totalSpend);

            const totalDisplaySpend = totalSpend;
            const reimbursableSpend = totalDisplaySpend - nonReimbursableSpend;

            return {
                nonReimbursableSpend,
                reimbursableSpend,
                totalDisplaySpend,
            };
        }
    }
    return {
        nonReimbursableSpend: 0,
        reimbursableSpend: 0,
        totalDisplaySpend: 0,
    };
}

/**
 * Get the title for a policy expense chat which depends on the role of the policy member seeing this report
 */
function getPolicyExpenseChatName({
    report,
    policy,
    personalDetailsList = allPersonalDetails,
    policies,
    reports,
}: {
    report: OnyxEntry<Report>;
    policy?: OnyxEntry<Policy> | SearchPolicy;
    personalDetailsList?: Partial<PersonalDetailsList>;
    policies?: SearchPolicy[];
    reports?: SearchReport[];
}): string | undefined {
    const ownerAccountID = report?.ownerAccountID;
    const personalDetails = ownerAccountID ? personalDetailsList?.[ownerAccountID] : undefined;
    const login = personalDetails ? personalDetails.login : null;
    // eslint-disable-next-line @typescript-eslint/prefer-nullish-coalescing
    const reportOwnerDisplayName = getDisplayNameForParticipant({accountID: ownerAccountID, shouldRemoveDomain: true}) || login;

    if (reportOwnerDisplayName) {
        return translateLocal('workspace.common.policyExpenseChatName', {displayName: reportOwnerDisplayName});
    }

    let policyExpenseChatRole = 'user';

    const policyItem = policies ? policies.find((p) => p.id === report?.policyID) : allPolicies?.[`${ONYXKEYS.COLLECTION.POLICY}${report?.policyID}`];
    if (policyItem) {
        policyExpenseChatRole = policyItem.role || 'user';
    }

    // If this user is not admin and this policy expense chat has been archived because of account merging, this must be an old expense chat
    // of the account which was merged into the current user's account. Use the name of the policy as the name of the report.
    // This will get removed as part of https://github.com/Expensify/App/issues/59961
    // eslint-disable-next-line deprecation/deprecation
    if (isArchivedNonExpenseReport(report, getReportNameValuePairs(report?.reportID))) {
        const lastAction = getLastVisibleActionReportActionsUtils(report?.reportID);
        const archiveReason = isClosedAction(lastAction) ? getOriginalMessage(lastAction)?.reason : CONST.REPORT.ARCHIVE_REASON.DEFAULT;
        if (archiveReason === CONST.REPORT.ARCHIVE_REASON.ACCOUNT_MERGED && policyExpenseChatRole !== CONST.POLICY.ROLE.ADMIN) {
            return getPolicyName({report, policy, policies, reports});
        }
    }
    return report?.reportName;
}

function getArchiveReason(reportActions: OnyxEntry<ReportActions>): ValueOf<typeof CONST.REPORT.ARCHIVE_REASON> | undefined {
    const lastClosedReportAction = getLastClosedReportAction(reportActions);

    if (!lastClosedReportAction) {
        return undefined;
    }

    return isClosedAction(lastClosedReportAction) ? getOriginalMessage(lastClosedReportAction)?.reason : CONST.REPORT.ARCHIVE_REASON.DEFAULT;
}

/**
 * Given a report field, check if the field is for the report title.
 */
function isReportFieldOfTypeTitle(reportField: OnyxEntry<PolicyReportField>): boolean {
    return reportField?.fieldID === CONST.REPORT_FIELD_TITLE_FIELD_ID;
}

/**
 * Check if Report has any held expenses
 */
function isHoldCreator(transaction: OnyxEntry<Transaction>, reportID: string | undefined): boolean {
    const holdReportAction = getReportAction(reportID, `${transaction?.comment?.hold ?? ''}`);
    return isActionCreator(holdReportAction);
}

/**
 * Given a report field, check if the field can be edited or not.
 * For title fields, its considered disabled if `deletable` prop is `true` (https://github.com/Expensify/App/issues/35043#issuecomment-1911275433)
 * For non title fields, its considered disabled if:
 * 1. The user is not admin of the report
 * 2. Report is settled or it is closed
 */
function isReportFieldDisabled(report: OnyxEntry<Report>, reportField: OnyxEntry<PolicyReportField>, policy: OnyxEntry<Policy>): boolean {
    if (isInvoiceReport(report)) {
        return true;
    }
    const isReportSettled = isSettled(report?.reportID);
    const isReportClosed = isClosedReport(report);
    const isTitleField = isReportFieldOfTypeTitle(reportField);
    const isAdmin = isPolicyAdmin(report?.policyID, {[`${ONYXKEYS.COLLECTION.POLICY}${policy?.id}`]: policy});
    const isApproved = isReportApproved({report});
    if (!isAdmin && (isReportSettled || isReportClosed || isApproved)) {
        return true;
    }

    if (isTitleField) {
        return !reportField?.deletable;
    }

    return false;
}

/**
 * Given a set of report fields, return the field that refers to title
 */
function getTitleReportField(reportFields: Record<string, PolicyReportField>) {
    return Object.values(reportFields).find((field) => isReportFieldOfTypeTitle(field));
}

/**
 * Get the key for a report field
 */
function getReportFieldKey(reportFieldId: string | undefined) {
    if (!reportFieldId) {
        return '';
    }

    // We don't need to add `expensify_` prefix to the title field key, because backend stored title under a unique key `text_title`,
    // and all the other report field keys are stored under `expensify_FIELD_ID`.
    if (reportFieldId === CONST.REPORT_FIELD_TITLE_FIELD_ID) {
        return reportFieldId;
    }

    return `expensify_${reportFieldId}`;
}

/**
 * Get the report fields attached to the policy given policyID
 */
function getReportFieldsByPolicyID(policyID: string | undefined): Record<string, PolicyReportField> {
    if (!policyID) {
        return {};
    }

    const policyReportFields = Object.entries(allPolicies ?? {}).find(([key]) => key.replace(ONYXKEYS.COLLECTION.POLICY, '') === policyID);
    const fieldList = policyReportFields?.[1]?.fieldList;

    if (!policyReportFields || !fieldList) {
        return {};
    }

    return fieldList;
}

/**
 * Get the report fields that we should display a MoneyReportView gets opened
 */

function getAvailableReportFields(report: OnyxEntry<Report>, policyReportFields: PolicyReportField[]): PolicyReportField[] {
    // Get the report fields that are attached to a report. These will persist even if a field is deleted from the policy.
    const reportFields = Object.values(report?.fieldList ?? {});
    const reportIsSettled = isSettled(report?.reportID);

    // If the report is settled, we don't want to show any new field that gets added to the policy.
    if (reportIsSettled) {
        return reportFields;
    }

    // If the report is unsettled, we want to merge the new fields that get added to the policy with the fields that
    // are attached to the report.
    const mergedFieldIds = Array.from(new Set([...policyReportFields.map(({fieldID}) => fieldID), ...reportFields.map(({fieldID}) => fieldID)]));

    const fields = mergedFieldIds.map((id) => {
        const field = report?.fieldList?.[getReportFieldKey(id)];

        if (field) {
            return field;
        }

        const policyReportField = policyReportFields.find(({fieldID}) => fieldID === id);

        if (policyReportField) {
            return policyReportField;
        }

        return null;
    });

    return fields.filter(Boolean) as PolicyReportField[];
}

/**
 * Get the title for an IOU or expense chat which will be showing the payer and the amount
 */
function getMoneyRequestReportName({
    report,
    policy,
    invoiceReceiverPolicy,
}: {
    report: OnyxEntry<Report>;
    policy?: OnyxEntry<Policy> | SearchPolicy;
    invoiceReceiverPolicy?: OnyxEntry<Policy> | SearchPolicy;
}): string {
    const reportFields = getReportFieldsByPolicyID(report?.policyID);
    const titleReportField = Object.values(reportFields ?? {}).find((reportField) => reportField?.fieldID === CONST.REPORT_FIELD_TITLE_FIELD_ID);

    if (titleReportField && report?.reportName && isPaidGroupPolicyExpenseReport(report)) {
        return report.reportName;
    }

    const moneyRequestTotal = getMoneyRequestSpendBreakdown(report).totalDisplaySpend;
    const formattedAmount = convertToDisplayString(moneyRequestTotal, report?.currency);

    let payerOrApproverName;
    if (isExpenseReport(report)) {
        const parentReport = getParentReport(report);
        payerOrApproverName = getPolicyName({report: parentReport ?? report, policy});
    } else if (isInvoiceReport(report)) {
        const chatReport = getReportOrDraftReport(report?.chatReportID);
        payerOrApproverName = getInvoicePayerName(chatReport, invoiceReceiverPolicy);
    } else {
        payerOrApproverName = getDisplayNameForParticipant({accountID: report?.managerID}) ?? '';
    }

    const payerPaidAmountMessage = translateLocal('iou.payerPaidAmount', {
        payer: payerOrApproverName,
        amount: formattedAmount,
    });

    if (isReportApproved({report})) {
        return translateLocal('iou.managerApprovedAmount', {
            manager: payerOrApproverName,
            amount: formattedAmount,
        });
    }

    if (report?.isWaitingOnBankAccount) {
        return `${payerPaidAmountMessage} ${CONST.DOT_SEPARATOR} ${translateLocal('iou.pending')}`;
    }

    if (!isSettled(report?.reportID) && hasNonReimbursableTransactions(report?.reportID)) {
        payerOrApproverName = getDisplayNameForParticipant({accountID: report?.ownerAccountID}) ?? '';
        return translateLocal('iou.payerSpentAmount', {payer: payerOrApproverName, amount: formattedAmount});
    }

    if (isProcessingReport(report) || isOpenExpenseReport(report) || isOpenInvoiceReport(report) || moneyRequestTotal === 0) {
        return translateLocal('iou.payerOwesAmount', {payer: payerOrApproverName, amount: formattedAmount});
    }

    return payerPaidAmountMessage;
}

/**
 * Gets transaction created, amount, currency, comment, and waypoints (for distance expense)
 * into a flat object. Used for displaying transactions and sending them in API commands
 */

function getTransactionDetails(
    transaction: OnyxInputOrEntry<Transaction>,
    createdDateFormat: string = CONST.DATE.FNS_FORMAT_STRING,
    policy: OnyxEntry<Policy> = undefined,
): TransactionDetails | undefined {
    if (!transaction) {
        return;
    }
    const report = getReportOrDraftReport(transaction?.reportID);
    return {
        created: getFormattedCreated(transaction, createdDateFormat),
        amount: getTransactionAmount(transaction, !isEmptyObject(report) && isExpenseReport(report)),
        attendees: getAttendees(transaction),
        taxAmount: getTaxAmount(transaction, !isEmptyObject(report) && isExpenseReport(report)),
        taxCode: getTaxCode(transaction),
        currency: getCurrency(transaction),
        comment: getDescription(transaction),
        merchant: getMerchant(transaction, policy),
        waypoints: getWaypoints(transaction),
        customUnitRateID: getRateID(transaction),
        category: getCategory(transaction),
        billable: getBillable(transaction),
        tag: getTag(transaction),
        mccGroup: getMCCGroup(transaction),
        cardID: getCardID(transaction),
        cardName: getCardName(transaction),
        originalAmount: getOriginalAmount(transaction),
        originalCurrency: getOriginalCurrency(transaction),
        postedDate: getFormattedPostedDate(transaction),
    };
}

function getTransactionCommentObject(transaction: OnyxEntry<Transaction>): Comment {
    return {
        ...transaction?.comment,
        comment: Parser.htmlToMarkdown(transaction?.comment?.comment ?? ''),
        waypoints: getWaypoints(transaction),
    };
}

/**
 * Can only edit if:
 *
 * - in case of IOU report
 *    - the current user is the requestor and is not settled yet
 * - in case of expense report
 *    - the current user is the requestor and is not settled yet
 *    - the current user is the manager of the report
 *    - or the current user is an admin on the policy the expense report is tied to
 *
 *    This is used in conjunction with canEditRestrictedField to control editing of specific fields like amount, currency, created, receipt, and distance.
 *    On its own, it only controls allowing/disallowing navigating to the editing pages or showing/hiding the 'Edit' icon on report actions
 */
function canEditMoneyRequest(reportAction: OnyxInputOrEntry<ReportAction<typeof CONST.REPORT.ACTIONS.TYPE.IOU>>, linkedTransaction?: OnyxEntry<Transaction>): boolean {
    const isDeleted = isDeletedAction(reportAction);

    if (isDeleted) {
        return false;
    }

    const allowedReportActionType: Array<ValueOf<typeof CONST.IOU.REPORT_ACTION_TYPE>> = [CONST.IOU.REPORT_ACTION_TYPE.TRACK, CONST.IOU.REPORT_ACTION_TYPE.CREATE];
    const originalMessage = getOriginalMessage(reportAction);
    const actionType = originalMessage?.type;

    if (!actionType || !allowedReportActionType.includes(actionType)) {
        return false;
    }

    const transaction = linkedTransaction ?? getLinkedTransaction(reportAction ?? undefined);

    // In case the transaction is failed to be created, we should disable editing the money request
    if (!transaction?.transactionID || (transaction?.pendingAction === CONST.RED_BRICK_ROAD_PENDING_ACTION.ADD && !isEmptyObject(transaction.errors))) {
        return false;
    }

    const moneyRequestReportID = originalMessage?.IOUReportID;

    if (!moneyRequestReportID) {
        return actionType === CONST.IOU.REPORT_ACTION_TYPE.TRACK;
    }

    const moneyRequestReport = getReportOrDraftReport(String(moneyRequestReportID));
    const isRequestor = currentUserAccountID === reportAction?.actorAccountID;

    const isSubmitted = isProcessingReport(moneyRequestReport);
    if (isIOUReport(moneyRequestReport)) {
        return isSubmitted && isRequestor;
    }

    const policy = getPolicy(moneyRequestReport?.policyID);
    const isAdmin = policy?.role === CONST.POLICY.ROLE.ADMIN;
    const isManager = currentUserAccountID === moneyRequestReport?.managerID;

    if (isInvoiceReport(moneyRequestReport) && isManager) {
        return false;
    }

    // Admin & managers can always edit coding fields such as tag, category, billable, etc.
    if (isAdmin || isManager) {
        return true;
    }

    if (policy?.type === CONST.POLICY.TYPE.CORPORATE && moneyRequestReport && isSubmitted && isCurrentUserSubmitter(moneyRequestReport.reportID)) {
        const isForwarded = getSubmitToAccountID(policy, moneyRequestReport) !== moneyRequestReport.managerID;
        return !isForwarded;
    }

    return !isReportApproved({report: moneyRequestReport}) && !isSettled(moneyRequestReport?.reportID) && !isClosedReport(moneyRequestReport) && isRequestor;
}

function canEditReportPolicy(report: OnyxEntry<Report>, reportPolicy: OnyxEntry<Policy>): boolean {
    const isAdmin = isPolicyAdminPolicyUtils(reportPolicy);
    const isManager = isReportManager(report);
    const isSubmitter = isReportOwner(report);
    const isReportAuditor = isAuditor(report);
    const isIOUType = isIOUReport(report);
    const isInvoiceType = isInvoiceReport(report);
    const isExpenseType = isExpenseReport(report);
    const isOpen = isOpenReport(report);
    const isSubmitted = isProcessingReport(report);

    if (isIOUType) {
        return isOpen || isSubmitted;
    }

    if (isInvoiceType) {
        return isOpen && !isReportAuditor;
    }

    if (isExpenseType) {
        if (isOpen) {
            return isSubmitter || isAdmin;
        }

        if (isSubmitted) {
            return (isSubmitter && isAwaitingFirstLevelApproval(report)) || isManager || isAdmin;
        }

        return isManager || isAdmin;
    }

    return false;
}

/**
 * Checks if the current user can edit the provided property of an expense
 *
 */
function canEditFieldOfMoneyRequest(reportAction: OnyxInputOrEntry<ReportAction>, fieldToEdit: ValueOf<typeof CONST.EDIT_REQUEST_FIELD>, isDeleteAction?: boolean): boolean {
    // A list of fields that cannot be edited by anyone, once an expense has been settled
    const restrictedFields: string[] = [
        CONST.EDIT_REQUEST_FIELD.AMOUNT,
        CONST.EDIT_REQUEST_FIELD.CURRENCY,
        CONST.EDIT_REQUEST_FIELD.MERCHANT,
        CONST.EDIT_REQUEST_FIELD.DATE,
        CONST.EDIT_REQUEST_FIELD.RECEIPT,
        CONST.EDIT_REQUEST_FIELD.DISTANCE,
        CONST.EDIT_REQUEST_FIELD.DISTANCE_RATE,
        CONST.EDIT_REQUEST_FIELD.REPORT,
    ];

    if (!isMoneyRequestAction(reportAction) || !canEditMoneyRequest(reportAction)) {
        return false;
    }

    // If we're editing fields such as category, tag, description, etc. the check above should be enough for handling the permission
    if (!restrictedFields.includes(fieldToEdit)) {
        return true;
    }

    const iouMessage = getOriginalMessage(reportAction);
    const moneyRequestReport = iouMessage?.IOUReportID ? getReport(iouMessage?.IOUReportID, allReports) ?? ({} as Report) : ({} as Report);
    const transaction = allTransactions?.[`${ONYXKEYS.COLLECTION.TRANSACTION}${iouMessage?.IOUTransactionID}`] ?? ({} as Transaction);

    if (isSettled(String(moneyRequestReport.reportID)) || isReportIDApproved(String(moneyRequestReport.reportID))) {
        return false;
    }

    if (
        (fieldToEdit === CONST.EDIT_REQUEST_FIELD.AMOUNT || fieldToEdit === CONST.EDIT_REQUEST_FIELD.CURRENCY || fieldToEdit === CONST.EDIT_REQUEST_FIELD.DATE) &&
        isCardTransactionTransactionUtils(transaction)
    ) {
        return false;
    }

    const policy = getPolicy(moneyRequestReport?.policyID);
    const isAdmin = isExpenseReport(moneyRequestReport) && policy?.role === CONST.POLICY.ROLE.ADMIN;
    const isManager = isExpenseReport(moneyRequestReport) && currentUserAccountID === moneyRequestReport?.managerID;

    if ((fieldToEdit === CONST.EDIT_REQUEST_FIELD.AMOUNT || fieldToEdit === CONST.EDIT_REQUEST_FIELD.CURRENCY) && isDistanceRequest(transaction)) {
        return isAdmin || isManager;
    }

    if (
        (fieldToEdit === CONST.EDIT_REQUEST_FIELD.AMOUNT || fieldToEdit === CONST.EDIT_REQUEST_FIELD.CURRENCY || fieldToEdit === CONST.EDIT_REQUEST_FIELD.MERCHANT) &&
        isPerDiemRequest(transaction)
    ) {
        return false;
    }

    if (fieldToEdit === CONST.EDIT_REQUEST_FIELD.RECEIPT) {
        const isRequestor = currentUserAccountID === reportAction?.actorAccountID;
        return (
            !isInvoiceReport(moneyRequestReport) &&
            !isReceiptBeingScanned(transaction) &&
            !isDistanceRequest(transaction) &&
            !isPerDiemRequest(transaction) &&
            (isAdmin || isManager || isRequestor) &&
            (isDeleteAction ? isRequestor : true)
        );
    }

    if (fieldToEdit === CONST.EDIT_REQUEST_FIELD.DISTANCE_RATE) {
        // The distance rate can be modified only on the distance expense reports
        return isExpenseReport(moneyRequestReport) && isDistanceRequest(transaction);
    }

    if (fieldToEdit === CONST.EDIT_REQUEST_FIELD.REPORT) {
        return getOutstandingReportsForUser(moneyRequestReport?.policyID, moneyRequestReport?.ownerAccountID, allReports ?? {}).length > 1;
    }

    return true;
}

/**
 * Can only edit if:
 *
 * - It was written by the current user
 * - It's an ADD_COMMENT that is not an attachment
 * - It's an expense where conditions for modifications are defined in canEditMoneyRequest method
 * - It's not pending deletion
 */
function canEditReportAction(reportAction: OnyxInputOrEntry<ReportAction>): boolean {
    const isCommentOrIOU = reportAction?.actionName === CONST.REPORT.ACTIONS.TYPE.ADD_COMMENT || reportAction?.actionName === CONST.REPORT.ACTIONS.TYPE.IOU;
    const message = reportAction ? getReportActionMessageReportUtils(reportAction) : undefined;

    return !!(
        reportAction?.actorAccountID === currentUserAccountID &&
        isCommentOrIOU &&
        (!isMoneyRequestAction(reportAction) || canEditMoneyRequest(reportAction)) && // Returns true for non-IOU actions
        !isReportMessageAttachment(message) &&
        ((!reportAction.isAttachmentWithText && !reportAction.isAttachmentOnly) || !reportAction.isOptimisticAction) &&
        !isDeletedAction(reportAction) &&
        !isCreatedTaskReportAction(reportAction) &&
        reportAction?.pendingAction !== CONST.RED_BRICK_ROAD_PENDING_ACTION.DELETE
    );
}

function canHoldUnholdReportAction(reportAction: OnyxInputOrEntry<ReportAction>): {canHoldRequest: boolean; canUnholdRequest: boolean} {
    if (!isMoneyRequestAction(reportAction)) {
        return {canHoldRequest: false, canUnholdRequest: false};
    }

    const moneyRequestReportID = getOriginalMessage(reportAction)?.IOUReportID;
    const moneyRequestReport = getReportOrDraftReport(String(moneyRequestReportID));

    if (!moneyRequestReportID || !moneyRequestReport) {
        return {canHoldRequest: false, canUnholdRequest: false};
    }

    if (isInvoiceReport(moneyRequestReport)) {
        return {
            canHoldRequest: false,
            canUnholdRequest: false,
        };
    }

    const isRequestSettled = isSettled(moneyRequestReport?.reportID);
    const isApproved = isReportApproved({report: moneyRequestReport});
    const transactionID = moneyRequestReport ? getOriginalMessage(reportAction)?.IOUTransactionID : undefined;
    const transaction = allTransactions?.[`${ONYXKEYS.COLLECTION.TRANSACTION}${transactionID}`] ?? ({} as Transaction);

    const parentReportAction = isThread(moneyRequestReport)
        ? allReportActions?.[`${ONYXKEYS.COLLECTION.REPORT_ACTIONS}${moneyRequestReport.parentReportID}`]?.[moneyRequestReport.parentReportActionID]
        : undefined;

    const isRequestIOU = isIOUReport(moneyRequestReport);
    const isHoldActionCreator = isHoldCreator(transaction, reportAction.childReportID);

    const isTrackExpenseMoneyReport = isTrackExpenseReport(moneyRequestReport);
    const isActionOwner =
        typeof parentReportAction?.actorAccountID === 'number' &&
        typeof currentUserPersonalDetails?.accountID === 'number' &&
        parentReportAction.actorAccountID === currentUserPersonalDetails?.accountID;
    const isApprover = isMoneyRequestReport(moneyRequestReport) && moneyRequestReport?.managerID !== null && currentUserPersonalDetails?.accountID === moneyRequestReport?.managerID;
    const isAdmin = isPolicyAdmin(moneyRequestReport.policyID, allPolicies);
    const isOnHold = isOnHoldTransactionUtils(transaction);
    const isScanning = hasReceiptTransactionUtils(transaction) && isReceiptBeingScanned(transaction);
    const isClosed = isClosedReport(moneyRequestReport);

    const canModifyStatus = !isTrackExpenseMoneyReport && (isAdmin || isActionOwner || isApprover);
    const canModifyUnholdStatus = !isTrackExpenseMoneyReport && (isAdmin || (isActionOwner && isHoldActionCreator) || isApprover);
    const isDeletedParentActionLocal = isEmptyObject(parentReportAction) || isDeletedAction(parentReportAction);

    const canHoldOrUnholdRequest = !isRequestSettled && !isApproved && !isDeletedParentActionLocal && !isClosed && !isDeletedParentAction(reportAction);
    const canHoldRequest = canHoldOrUnholdRequest && !isOnHold && (isRequestIOU || canModifyStatus) && !isScanning;
    const canUnholdRequest = !!(canHoldOrUnholdRequest && isOnHold && (isRequestIOU ? isHoldActionCreator : canModifyUnholdStatus));

    return {canHoldRequest, canUnholdRequest};
}

const changeMoneyRequestHoldStatus = (reportAction: OnyxEntry<ReportAction>, searchHash?: number): void => {
    if (!isMoneyRequestAction(reportAction)) {
        return;
    }
    const moneyRequestReportID = getOriginalMessage(reportAction)?.IOUReportID;

    const moneyRequestReport = getReportOrDraftReport(String(moneyRequestReportID));
    if (!moneyRequestReportID || !moneyRequestReport) {
        return;
    }

    const transactionID = getOriginalMessage(reportAction)?.IOUTransactionID;

    if (!transactionID || !reportAction.childReportID) {
        Log.warn('Missing transactionID and reportAction.childReportID during the change of the money request hold status');
        return;
    }

    const transaction = allTransactions?.[`${ONYXKEYS.COLLECTION.TRANSACTION}${transactionID}`] ?? ({} as Transaction);
    const isOnHold = isOnHoldTransactionUtils(transaction);
    const policy = allPolicies?.[`${ONYXKEYS.COLLECTION.POLICY}${moneyRequestReport.policyID}`] ?? null;

    if (isOnHold) {
        unholdRequest(transactionID, reportAction.childReportID, searchHash);
    } else {
        const activeRoute = encodeURIComponent(Navigation.getActiveRoute());
        Navigation.navigate(ROUTES.MONEY_REQUEST_HOLD_REASON.getRoute(policy?.type ?? CONST.POLICY.TYPE.PERSONAL, transactionID, reportAction.childReportID, activeRoute, searchHash));
    }
};

/**
 * Gets all transactions on an IOU report with a receipt
 */
function getTransactionsWithReceipts(iouReportID: string | undefined): Transaction[] {
    const transactions = getReportTransactions(iouReportID);
    return transactions.filter((transaction) => hasReceiptTransactionUtils(transaction));
}

/**
 * For report previews, we display a "Receipt scan in progress" indicator
 * instead of the report total only when we have no report total ready to show. This is the case when
 * all requests are receipts that are being SmartScanned. As soon as we have a non-receipt request,
 * or as soon as one receipt request is done scanning, we have at least one
 * "ready" expense, and we remove this indicator to show the partial report total.
 */
function areAllRequestsBeingSmartScanned(iouReportID: string | undefined, reportPreviewAction: OnyxEntry<ReportAction>): boolean {
    const transactionsWithReceipts = getTransactionsWithReceipts(iouReportID);
    // If we have more requests than requests with receipts, we have some manual requests
    if (getNumberOfMoneyRequests(reportPreviewAction) > transactionsWithReceipts.length) {
        return false;
    }
    return transactionsWithReceipts.every((transaction) => isReceiptBeingScanned(transaction));
}

/**
 * Get the transactions related to a report preview with receipts
 * Get the details linked to the IOU reportAction
 *
 * NOTE: This method is only meant to be used inside this action file. Do not export and use it elsewhere. Use withOnyx or Onyx.connect() instead.
 */
function getLinkedTransaction(reportAction: OnyxEntry<ReportAction | OptimisticIOUReportAction>, transactions?: SearchTransaction[]): OnyxEntry<Transaction> | SearchTransaction {
    let transactionID: string | undefined;

    if (isMoneyRequestAction(reportAction)) {
        transactionID = getOriginalMessage(reportAction)?.IOUTransactionID;
    }

    return transactions ? transactions.find((transaction) => transaction.transactionID === transactionID) : allTransactions?.[`${ONYXKEYS.COLLECTION.TRANSACTION}${transactionID}`];
}

/**
 * Check if any of the transactions in the report has required missing fields
 */
function hasMissingSmartscanFields(iouReportID: string | undefined, transactions?: Transaction[]): boolean {
    const reportTransactions = transactions ?? getReportTransactions(iouReportID);

    return reportTransactions.some(hasMissingSmartscanFieldsTransactionUtils);
}

/**
 * Get report action which is missing smartscan fields
 */
function getReportActionWithMissingSmartscanFields(iouReportID: string | undefined): ReportAction | undefined {
    const reportActions = Object.values(getAllReportActions(iouReportID));
    return reportActions.find((action) => {
        if (!isMoneyRequestAction(action)) {
            return false;
        }
        const transaction = getLinkedTransaction(action);
        if (isEmptyObject(transaction)) {
            return false;
        }
        if (!wasActionTakenByCurrentUser(action)) {
            return false;
        }
        return hasMissingSmartscanFieldsTransactionUtils(transaction);
    });
}

/**
 * Check if iouReportID has required missing fields
 */
function shouldShowRBRForMissingSmartscanFields(iouReportID: string | undefined): boolean {
    return !!getReportActionWithMissingSmartscanFields(iouReportID);
}

/**
 * Given a parent IOU report action get report name for the LHN.
 */
function getTransactionReportName({
    reportAction,
    transactions,
    reports,
}: {
    reportAction: OnyxEntry<ReportAction | OptimisticIOUReportAction>;
    transactions?: SearchTransaction[];
    reports?: SearchReport[];
}): string {
    if (isReversedTransaction(reportAction)) {
        return translateLocal('parentReportAction.reversedTransaction');
    }

    if (isDeletedAction(reportAction)) {
        return translateLocal('parentReportAction.deletedExpense');
    }

    const transaction = getLinkedTransaction(reportAction, transactions);

    if (isEmptyObject(transaction)) {
        // Transaction data might be empty on app's first load, if so we fallback to Expense/Track Expense
        return isTrackExpenseAction(reportAction) ? translateLocal('iou.createExpense') : translateLocal('iou.expense');
    }

    if (hasReceiptTransactionUtils(transaction) && isReceiptBeingScanned(transaction)) {
        return translateLocal('iou.receiptScanning', {count: 1});
    }

    if (hasMissingSmartscanFieldsTransactionUtils(transaction)) {
        return translateLocal('iou.receiptMissingDetails');
    }

    if (isFetchingWaypointsFromServer(transaction) && getMerchant(transaction) === translateLocal('iou.fieldPending')) {
        return translateLocal('iou.fieldPending');
    }

    if (isSentMoneyReportAction(reportAction)) {
        return getIOUReportActionDisplayMessage(reportAction as ReportAction, transaction);
    }

    const report = getReportOrDraftReport(transaction?.reportID, reports);
    const amount = getTransactionAmount(transaction, !isEmptyObject(report) && isExpenseReport(report)) ?? 0;
    const formattedAmount = convertToDisplayString(amount, getCurrency(transaction)) ?? '';
    const comment = getMerchantOrDescription(transaction);

    return translateLocal('iou.threadExpenseReportName', {formattedAmount, comment});
}

/**
 * Get expense message for an IOU report
 *
 * @param [iouReportAction] This is always an IOU action. When necessary, report preview actions will be unwrapped and the child iou report action is passed here (the original report preview
 *     action will be passed as `originalReportAction` in this case).
 * @param [originalReportAction] This can be either a report preview action or the IOU action. This will be the original report preview action in cases where `iouReportAction` was unwrapped
 *     from a report preview action. Otherwise, it will be the same as `iouReportAction`.
 */
function getReportPreviewMessage(
    reportOrID: OnyxInputOrEntry<Report> | string,
    iouReportAction: OnyxInputOrEntry<ReportAction> = null,
    shouldConsiderScanningReceiptOrPendingRoute = false,
    isPreviewMessageForParentChatReport = false,
    policy?: OnyxInputOrEntry<Policy>,
    isForListPreview = false,
    originalReportAction: OnyxInputOrEntry<ReportAction> = iouReportAction,
): string {
    const report = typeof reportOrID === 'string' ? getReport(reportOrID, allReports) : reportOrID;
    const reportActionMessage = getReportActionHtml(iouReportAction);

    if (isEmptyObject(report) || !report?.reportID) {
        // This iouReport may be unavailable for one of the following reasons:
        // 1. After SignIn, the OpenApp API won't return iouReports if they're settled.
        // 2. The iouReport exists in local storage but hasn't been loaded into the allReports. It will be loaded automatically when the user opens the iouReport.
        // Until we know how to solve this the best, we just display the report action message.
        return reportActionMessage;
    }

    const allReportTransactions = getReportTransactions(report.reportID);
    const transactionsWithReceipts = allReportTransactions.filter(hasReceiptTransactionUtils);
    const numberOfScanningReceipts = transactionsWithReceipts.filter(isReceiptBeingScanned).length;

    if (!isEmptyObject(iouReportAction) && !isIOUReport(report) && iouReportAction && isSplitBillReportAction(iouReportAction)) {
        // This covers group chats where the last action is a split expense action
        const linkedTransaction = getLinkedTransaction(iouReportAction);
        if (isEmptyObject(linkedTransaction)) {
            return reportActionMessage;
        }

        if (!isEmptyObject(linkedTransaction)) {
            if (isReceiptBeingScanned(linkedTransaction)) {
                return translateLocal('iou.receiptScanning', {count: 1});
            }

            if (hasMissingSmartscanFieldsTransactionUtils(linkedTransaction)) {
                return translateLocal('iou.receiptMissingDetails');
            }

            const amount = getTransactionAmount(linkedTransaction, !isEmptyObject(report) && isExpenseReport(report)) ?? 0;
            const formattedAmount = convertToDisplayString(amount, getCurrency(linkedTransaction)) ?? '';
            return translateLocal('iou.didSplitAmount', {formattedAmount, comment: getMerchantOrDescription(linkedTransaction)});
        }
    }

    if (!isEmptyObject(iouReportAction) && !isIOUReport(report) && iouReportAction && isTrackExpenseAction(iouReportAction)) {
        // This covers group chats where the last action is a track expense action
        const linkedTransaction = getLinkedTransaction(iouReportAction);
        if (isEmptyObject(linkedTransaction)) {
            return reportActionMessage;
        }

        if (!isEmptyObject(linkedTransaction)) {
            if (isReceiptBeingScanned(linkedTransaction)) {
                return translateLocal('iou.receiptScanning', {count: 1});
            }

            if (hasMissingSmartscanFieldsTransactionUtils(linkedTransaction)) {
                return translateLocal('iou.receiptMissingDetails');
            }

            const amount = getTransactionAmount(linkedTransaction, !isEmptyObject(report) && isExpenseReport(report)) ?? 0;
            const formattedAmount = convertToDisplayString(amount, getCurrency(linkedTransaction)) ?? '';
            return translateLocal('iou.trackedAmount', {formattedAmount, comment: getMerchantOrDescription(linkedTransaction)});
        }
    }

    const containsNonReimbursable = hasNonReimbursableTransactions(report.reportID);
    const {totalDisplaySpend: totalAmount, reimbursableSpend} = getMoneyRequestSpendBreakdown(report);

    const parentReport = getParentReport(report);
    const policyName = getPolicyName({report: parentReport ?? report, policy});
    const payerName = isExpenseReport(report) ? policyName : getDisplayNameForParticipant({accountID: report.managerID, shouldUseShortForm: !isPreviewMessageForParentChatReport});

    const formattedAmount = convertToDisplayString(totalAmount, report.currency);

    if (isReportApproved({report}) && isPaidGroupPolicy(report)) {
        return translateLocal('iou.managerApprovedAmount', {
            manager: payerName ?? '',
            amount: formattedAmount,
        });
    }

    let linkedTransaction;
    if (!isEmptyObject(iouReportAction) && shouldConsiderScanningReceiptOrPendingRoute && iouReportAction && isMoneyRequestAction(iouReportAction)) {
        linkedTransaction = getLinkedTransaction(iouReportAction);
    }

    if (!isEmptyObject(linkedTransaction) && hasReceiptTransactionUtils(linkedTransaction) && isReceiptBeingScanned(linkedTransaction)) {
        return translateLocal('iou.receiptScanning', {count: numberOfScanningReceipts});
    }

    if (!isEmptyObject(linkedTransaction) && isFetchingWaypointsFromServer(linkedTransaction) && !getTransactionAmount(linkedTransaction)) {
        return translateLocal('iou.fieldPending');
    }

    const originalMessage = !isEmptyObject(iouReportAction) && isMoneyRequestAction(iouReportAction) ? getOriginalMessage(iouReportAction) : undefined;

    // Show Paid preview message if it's settled or if the amount is paid & stuck at receivers end for only chat reports.
    if (isSettled(report.reportID) || (report.isWaitingOnBankAccount && isPreviewMessageForParentChatReport)) {
        const formattedReimbursableAmount = convertToDisplayString(reimbursableSpend, report.currency);
        // A settled report preview message can come in three formats "paid ... elsewhere" or "paid ... with Expensify"
        let translatePhraseKey: TranslationPaths = 'iou.paidElsewhereWithAmount';
        if (isPreviewMessageForParentChatReport) {
            translatePhraseKey = 'iou.payerPaidAmount';
        } else if (
            [CONST.IOU.PAYMENT_TYPE.VBBA, CONST.IOU.PAYMENT_TYPE.EXPENSIFY].some((paymentType) => paymentType === originalMessage?.paymentType) ||
            !!reportActionMessage.match(/ (with Expensify|using Expensify)$/) ||
            report.isWaitingOnBankAccount
        ) {
            translatePhraseKey = 'iou.paidWithExpensifyWithAmount';
            if (originalMessage?.automaticAction) {
                translatePhraseKey = 'iou.automaticallyPaidWithExpensify';
            }
        }

        let actualPayerName = report.managerID === currentUserAccountID ? '' : getDisplayNameForParticipant({accountID: report.managerID, shouldUseShortForm: true});
        actualPayerName = actualPayerName && isForListPreview && !isPreviewMessageForParentChatReport ? `${actualPayerName}:` : actualPayerName;
        const payerDisplayName = isPreviewMessageForParentChatReport ? payerName : actualPayerName;

        return translateLocal(translatePhraseKey, {amount: formattedReimbursableAmount, payer: payerDisplayName ?? ''});
    }

    if (report.isWaitingOnBankAccount) {
        const submitterDisplayName = getDisplayNameForParticipant({accountID: report.ownerAccountID, shouldUseShortForm: true}) ?? '';
        return translateLocal('iou.waitingOnBankAccount', {submitterDisplayName});
    }

    const lastActorID = iouReportAction?.actorAccountID;
    let amount = originalMessage?.amount;
    let currency = originalMessage?.currency ? originalMessage?.currency : report.currency;

    if (!isEmptyObject(linkedTransaction)) {
        amount = getTransactionAmount(linkedTransaction, isExpenseReport(report));
        currency = getCurrency(linkedTransaction);
    }

    if (isEmptyObject(linkedTransaction) && !isEmptyObject(iouReportAction)) {
        linkedTransaction = getLinkedTransaction(iouReportAction);
    }

    let comment = !isEmptyObject(linkedTransaction) ? getMerchantOrDescription(linkedTransaction) : undefined;
    if (!isEmptyObject(originalReportAction) && isReportPreviewAction(originalReportAction) && getNumberOfMoneyRequests(originalReportAction) !== 1) {
        comment = undefined;
    }

    // if we have the amount in the originalMessage and lastActorID, we can use that to display the preview message for the latest expense
    if (amount !== undefined && lastActorID && !isPreviewMessageForParentChatReport) {
        const amountToDisplay = convertToDisplayString(Math.abs(amount), currency);

        // We only want to show the actor name in the preview if it's not the current user who took the action
        const requestorName =
            lastActorID && lastActorID !== currentUserAccountID ? getDisplayNameForParticipant({accountID: lastActorID, shouldUseShortForm: !isPreviewMessageForParentChatReport}) : '';
        return `${requestorName ? `${requestorName}: ` : ''}${translateLocal('iou.submittedAmount', {formattedAmount: amountToDisplay, comment})}`;
    }

    if (containsNonReimbursable) {
        return translateLocal('iou.payerSpentAmount', {payer: getDisplayNameForParticipant({accountID: report.ownerAccountID}) ?? '', amount: formattedAmount});
    }

    return translateLocal('iou.payerOwesAmount', {payer: payerName ?? '', amount: formattedAmount, comment});
}

/**
 * Given the updates user made to the expense, compose the originalMessage
 * object of the modified expense action.
 *
 * At the moment, we only allow changing one transaction field at a time.
 */
function getModifiedExpenseOriginalMessage(
    oldTransaction: OnyxInputOrEntry<Transaction>,
    transactionChanges: TransactionChanges,
    isFromExpenseReport: boolean,
    policy: OnyxInputOrEntry<Policy>,
    updatedTransaction?: OnyxInputOrEntry<Transaction>,
): OriginalMessageModifiedExpense {
    const originalMessage: OriginalMessageModifiedExpense = {};
    // Remark: Comment field is the only one which has new/old prefixes for the keys (newComment/ oldComment),
    // all others have old/- pattern such as oldCreated/created
    if ('comment' in transactionChanges) {
        originalMessage.oldComment = getDescription(oldTransaction);
        originalMessage.newComment = transactionChanges?.comment;
    }
    if ('created' in transactionChanges) {
        originalMessage.oldCreated = getFormattedCreated(oldTransaction);
        originalMessage.created = transactionChanges?.created;
    }
    if ('merchant' in transactionChanges) {
        originalMessage.oldMerchant = getMerchant(oldTransaction);
        originalMessage.merchant = transactionChanges?.merchant;
    }
    if ('attendees' in transactionChanges) {
        originalMessage.oldAttendees = getAttendees(oldTransaction);
        originalMessage.newAttendees = transactionChanges?.attendees;
    }

    // The amount is always a combination of the currency and the number value so when one changes we need to store both
    // to match how we handle the modified expense action in oldDot
    const didAmountOrCurrencyChange = 'amount' in transactionChanges || 'currency' in transactionChanges;
    if (didAmountOrCurrencyChange) {
        originalMessage.oldAmount = getTransactionAmount(oldTransaction, isFromExpenseReport);
        originalMessage.amount = transactionChanges?.amount ?? transactionChanges.oldAmount;
        originalMessage.oldCurrency = getCurrency(oldTransaction);
        originalMessage.currency = transactionChanges?.currency ?? transactionChanges.oldCurrency;
    }

    if ('category' in transactionChanges) {
        originalMessage.oldCategory = getCategory(oldTransaction);
        originalMessage.category = transactionChanges?.category;
    }

    if ('tag' in transactionChanges) {
        originalMessage.oldTag = getTag(oldTransaction);
        originalMessage.tag = transactionChanges?.tag;
    }

    // We only want to display a tax rate update system message when tax rate is updated by user.
    // Tax rate can change as a result of currency update. In such cases, we want to skip displaying a system message, as discussed.
    const didTaxCodeChange = 'taxCode' in transactionChanges;
    if (didTaxCodeChange && !didAmountOrCurrencyChange) {
        originalMessage.oldTaxRate = policy?.taxRates?.taxes[getTaxCode(oldTransaction)]?.value;
        originalMessage.taxRate = transactionChanges?.taxCode && policy?.taxRates?.taxes[transactionChanges?.taxCode]?.value;
    }

    // We only want to display a tax amount update system message when tax amount is updated by user.
    // Tax amount can change as a result of amount, currency or tax rate update. In such cases, we want to skip displaying a system message, as discussed.
    if ('taxAmount' in transactionChanges && !(didAmountOrCurrencyChange || didTaxCodeChange)) {
        originalMessage.oldTaxAmount = getTaxAmount(oldTransaction, isFromExpenseReport);
        originalMessage.taxAmount = transactionChanges?.taxAmount;
        originalMessage.currency = getCurrency(oldTransaction);
    }

    if ('billable' in transactionChanges) {
        const oldBillable = getBillable(oldTransaction);
        originalMessage.oldBillable = oldBillable ? translateLocal('common.billable').toLowerCase() : translateLocal('common.nonBillable').toLowerCase();
        originalMessage.billable = transactionChanges?.billable ? translateLocal('common.billable').toLowerCase() : translateLocal('common.nonBillable').toLowerCase();
    }

    if ('customUnitRateID' in transactionChanges && updatedTransaction?.comment?.customUnit?.customUnitRateID) {
        originalMessage.oldAmount = getTransactionAmount(oldTransaction, isFromExpenseReport);
        originalMessage.oldCurrency = getCurrency(oldTransaction);
        originalMessage.oldMerchant = getMerchant(oldTransaction);

        // For the originalMessage, we should use the non-negative amount, similar to what getAmount does for oldAmount
        originalMessage.amount = Math.abs(updatedTransaction.modifiedAmount ?? 0);
        originalMessage.currency = updatedTransaction.modifiedCurrency ?? CONST.CURRENCY.USD;
        originalMessage.merchant = updatedTransaction.modifiedMerchant;
    }

    return originalMessage;
}

/**
 * Check if original message is an object and can be used as a ChangeLog type
 * @param originalMessage
 */
function isChangeLogObject(originalMessage?: OriginalMessageChangeLog): OriginalMessageChangeLog | undefined {
    if (originalMessage && typeof originalMessage === 'object') {
        return originalMessage;
    }
    return undefined;
}

/**
 * Build invited usernames for admin chat threads
 * @param parentReportAction
 * @param parentReportActionMessage
 */
function getAdminRoomInvitedParticipants(parentReportAction: OnyxEntry<ReportAction>, parentReportActionMessage: string) {
    if (isEmptyObject(parentReportAction)) {
        return parentReportActionMessage || translateLocal('parentReportAction.deletedMessage');
    }
    if (!getOriginalMessage(parentReportAction)) {
        return parentReportActionMessage || translateLocal('parentReportAction.deletedMessage');
    }
    if (!isPolicyChangeLogAction(parentReportAction) && !isRoomChangeLogAction(parentReportAction)) {
        return parentReportActionMessage || translateLocal('parentReportAction.deletedMessage');
    }

    const originalMessage = isChangeLogObject(getOriginalMessage(parentReportAction));
    const personalDetails = getPersonalDetailsByIDs({accountIDs: originalMessage?.targetAccountIDs ?? [], currentUserAccountID: 0});

    const participants = personalDetails.map((personalDetail) => {
        const name = getEffectiveDisplayName(personalDetail);
        if (name && name?.length > 0) {
            return name;
        }
        return translateLocal('common.hidden');
    });
    const users = participants.length > 1 ? participants.join(` ${translateLocal('common.and')} `) : participants.at(0);
    if (!users) {
        return parentReportActionMessage;
    }
    const actionType = parentReportAction.actionName;
    const isInviteAction = actionType === CONST.REPORT.ACTIONS.TYPE.ROOM_CHANGE_LOG.INVITE_TO_ROOM || actionType === CONST.REPORT.ACTIONS.TYPE.POLICY_CHANGE_LOG.INVITE_TO_ROOM;

    const verbKey = isInviteAction ? 'workspace.invite.invited' : 'workspace.invite.removed';
    const prepositionKey = isInviteAction ? 'workspace.invite.to' : 'workspace.invite.from';

    const verb = translateLocal(verbKey);
    const preposition = translateLocal(prepositionKey);

    const roomName = originalMessage?.roomName ?? '';

    return roomName ? `${verb} ${users} ${preposition} ${roomName}` : `${verb} ${users}`;
}

/**
 * Get the invoice payer name based on its type:
 * - Individual - a receiver display name.
 * - Policy - a receiver policy name.
 */
function getInvoicePayerName(report: OnyxEntry<Report>, invoiceReceiverPolicy?: OnyxEntry<Policy> | SearchPolicy, invoiceReceiverPersonalDetail?: PersonalDetails): string {
    const invoiceReceiver = report?.invoiceReceiver;
    const isIndividual = invoiceReceiver?.type === CONST.REPORT.INVOICE_RECEIVER_TYPE.INDIVIDUAL;

    if (isIndividual) {
        return formatPhoneNumber(getDisplayNameOrDefault(invoiceReceiverPersonalDetail ?? allPersonalDetails?.[invoiceReceiver.accountID]));
    }

    return getPolicyName({report, policy: invoiceReceiverPolicy ?? allPolicies?.[`${ONYXKEYS.COLLECTION.POLICY}${invoiceReceiver?.policyID}`]});
}

/**
 * Parse html of reportAction into text
 */
function parseReportActionHtmlToText(reportAction: OnyxEntry<ReportAction>, reportID: string | undefined, childReportID?: string): string {
    if (!reportAction) {
        return '';
    }
    const key = `${reportID}_${reportAction.reportActionID}_${reportAction.lastModified}`;
    const cachedText = parsedReportActionMessageCache[key];
    if (cachedText !== undefined) {
        return cachedText;
    }

    const {html, text} = getReportActionMessageReportUtils(reportAction) ?? {};

    if (!html) {
        return text ?? '';
    }

    const mentionReportRegex = /<mention-report reportID="?(\d+)"?(?: *\/>|><\/mention-report>)/gi;
    const matches = html.matchAll(mentionReportRegex);

    const reportIDToName: Record<string, string> = {};
    for (const match of matches) {
        if (match[1] !== childReportID) {
            // eslint-disable-next-line @typescript-eslint/no-use-before-define
            reportIDToName[match[1]] = getReportName(getReportOrDraftReport(match[1])) ?? '';
        }
    }

    const mentionUserRegex = /(?:<mention-user accountID="?(\d+)"?(?: *\/>|><\/mention-user>))/gi;
    const accountIDToName: Record<string, string> = {};
    const accountIDs = Array.from(html.matchAll(mentionUserRegex), (mention) => Number(mention[1]));
    const logins = getLoginsByAccountIDs(accountIDs);
    accountIDs.forEach((id, index) => {
        const login = logins.at(index);
        const user = allPersonalDetails?.[id];
        const displayName = formatPhoneNumber(login ?? '') || getDisplayNameOrDefault(user);
        accountIDToName[id] = getShortMentionIfFound(displayName, id.toString(), currentUserPersonalDetails, login) ?? '';
    });

    const textMessage = Str.removeSMSDomain(Parser.htmlToText(html, {reportIDToName, accountIDToName}));
    parsedReportActionMessageCache[key] = textMessage;

    return textMessage;
}

/**
 * Get the report action message for a report action.
 */
function getReportActionMessage({
    reportAction,
    reportID,
    childReportID,
    reports,
    personalDetails,
}: {
    reportAction: OnyxEntry<ReportAction>;
    reportID?: string;
    childReportID?: string;
    reports?: SearchReport[];
    personalDetails?: Partial<PersonalDetailsList>;
}) {
    if (isEmptyObject(reportAction)) {
        return '';
    }
    if (reportAction.actionName === CONST.REPORT.ACTIONS.TYPE.HOLD) {
        return translateLocal('iou.heldExpense');
    }

    if (reportAction.actionName === CONST.REPORT.ACTIONS.TYPE.EXPORTED_TO_INTEGRATION) {
        return getExportIntegrationLastMessageText(reportAction);
    }

    if (reportAction.actionName === CONST.REPORT.ACTIONS.TYPE.UNHOLD) {
        return translateLocal('iou.unheldExpense');
    }
    if (isApprovedOrSubmittedReportAction(reportAction) || isActionOfType(reportAction, CONST.REPORT.ACTIONS.TYPE.REIMBURSED)) {
        return getReportActionMessageText(reportAction);
    }
    if (isReimbursementQueuedAction(reportAction)) {
        return getReimbursementQueuedActionMessage({
            reportAction,
            reportOrID: getReportOrDraftReport(reportID, reports),
            shouldUseShortDisplayName: false,
            reports,
            personalDetails,
        });
    }

    return parseReportActionHtmlToText(reportAction, reportID, childReportID);
}

/**
 * Get the title for an invoice room.
 */
function getInvoicesChatName({
    report,
    receiverPolicy,
    personalDetails,
    policies,
}: {
    report: OnyxEntry<Report>;
    receiverPolicy: OnyxEntry<Policy> | SearchPolicy;
    personalDetails?: Partial<PersonalDetailsList>;
    policies?: SearchPolicy[];
}): string {
    const invoiceReceiver = report?.invoiceReceiver;
    const isIndividual = invoiceReceiver?.type === CONST.REPORT.INVOICE_RECEIVER_TYPE.INDIVIDUAL;
    const invoiceReceiverAccountID = isIndividual ? invoiceReceiver.accountID : CONST.DEFAULT_NUMBER_ID;
    const invoiceReceiverPolicyID = isIndividual ? undefined : invoiceReceiver?.policyID;
    const invoiceReceiverPolicy = receiverPolicy ?? getPolicy(invoiceReceiverPolicyID);
    const isCurrentUserReceiver = (isIndividual && invoiceReceiverAccountID === currentUserAccountID) || (!isIndividual && isPolicyAdminPolicyUtils(invoiceReceiverPolicy));

    if (isCurrentUserReceiver) {
        return getPolicyName({report, policies});
    }

    if (isIndividual) {
        return formatPhoneNumber(getDisplayNameOrDefault((personalDetails ?? allPersonalDetails)?.[invoiceReceiverAccountID]));
    }

    return getPolicyName({report, policy: invoiceReceiverPolicy, policies});
}

/**
 * Generates a report title using the names of participants, excluding the current user.
 * This function is useful in contexts such as 1:1 direct messages (DMs) or other group chats.
 * It limits to a maximum of 5 participants for the title and uses short names unless there is only one participant.
 */
const buildReportNameFromParticipantNames = ({report, personalDetails: personalDetailsData}: {report: OnyxEntry<Report>; personalDetails?: Partial<PersonalDetailsList>}) =>
    Object.keys(report?.participants ?? {})
        .map(Number)
        .filter((id) => id !== currentUserAccountID)
        .slice(0, 5)
        .map((accountID) => ({
            accountID,
            name: getDisplayNameForParticipant({
                accountID,
                shouldUseShortForm: true,
                personalDetailsData,
            }),
        }))
        .filter((participant) => participant.name)
        .reduce((formattedNames, {name, accountID}, _, array) => {
            // If there is only one participant (if it is 0 or less the function will return empty string), return their full name
            if (array.length < 2) {
                return getDisplayNameForParticipant({
                    accountID,
                    personalDetailsData,
                });
            }
            return formattedNames ? `${formattedNames}, ${name}` : name;
        }, '');

function generateReportName(report: OnyxEntry<Report>): string {
    if (!report) {
        return '';
    }
    return getReportNameInternal({report});
}

/**
 * Get the title for a report.
 */
function getReportName(
    report: OnyxEntry<Report>,
    policy?: OnyxEntry<Policy>,
    parentReportActionParam?: OnyxInputOrEntry<ReportAction>,
    personalDetails?: Partial<PersonalDetailsList>,
    invoiceReceiverPolicy?: OnyxEntry<Policy>,
    reportAttributes?: ReportAttributesDerivedValue['reports'],
): string {
    // Check if we can use report name in derived values - only when we have report but no other params
    const canUseDerivedValue = report && policy === undefined && parentReportActionParam === undefined && personalDetails === undefined && invoiceReceiverPolicy === undefined;
    const attributes = reportAttributes ?? reportAttributesDerivedValue;
    const derivedNameExists = report && !!attributes?.[report.reportID]?.reportName;
    if (canUseDerivedValue && derivedNameExists) {
        return attributes[report.reportID].reportName;
    }
    return getReportNameInternal({report, policy, parentReportActionParam, personalDetails, invoiceReceiverPolicy});
}

function getSearchReportName(props: GetReportNameParams): string {
    const {report, policy} = props;
    if (isChatThread(report) && policy?.name) {
        return policy.name;
    }
    return getReportNameInternal(props);
}

function getInvoiceReportName(report: OnyxEntry<Report>, policy?: OnyxEntry<Policy | SearchPolicy>, invoiceReceiverPolicy?: OnyxEntry<Policy | SearchPolicy>): string {
    const moneyRequestReportName = getMoneyRequestReportName({report, policy, invoiceReceiverPolicy});
    const oldDotInvoiceName = report?.reportName ?? moneyRequestReportName;
    return isNewDotInvoice(report?.chatReportID) ? moneyRequestReportName : oldDotInvoiceName;
}

function getReportNameInternal({
    report,
    policy,
    parentReportActionParam,
    personalDetails,
    invoiceReceiverPolicy,
    transactions,
    reports,
    reportNameValuePairs,
    policies,
}: GetReportNameParams): string {
    const reportID = report?.reportID;

    let formattedName: string | undefined;
    let parentReportAction: OnyxEntry<ReportAction>;
    if (parentReportActionParam) {
        parentReportAction = parentReportActionParam;
    } else {
        parentReportAction = isThread(report) ? allReportActions?.[`${ONYXKEYS.COLLECTION.REPORT_ACTIONS}${report.parentReportID}`]?.[report.parentReportActionID] : undefined;
    }
    const parentReportActionMessage = getReportActionMessageReportUtils(parentReportAction);

    if (
        isActionOfType(parentReportAction, CONST.REPORT.ACTIONS.TYPE.SUBMITTED) ||
        isActionOfType(parentReportAction, CONST.REPORT.ACTIONS.TYPE.SUBMITTED_AND_CLOSED) ||
        isMarkAsClosedAction(parentReportAction)
    ) {
        const harvesting = !isMarkAsClosedAction(parentReportAction) ? getOriginalMessage(parentReportAction)?.harvesting ?? false : false;
        if (harvesting) {
            return Parser.htmlToText(getReportAutomaticallySubmittedMessage(parentReportAction));
        }
        return getIOUSubmittedMessage(parentReportAction);
    }
    if (isActionOfType(parentReportAction, CONST.REPORT.ACTIONS.TYPE.FORWARDED)) {
        const {automaticAction} = getOriginalMessage(parentReportAction) ?? {};
        if (automaticAction) {
            return Parser.htmlToText(getReportAutomaticallyForwardedMessage(parentReportAction, reportID));
        }
        return getIOUForwardedMessage(parentReportAction, report, reports);
    }
    if (parentReportAction?.actionName === CONST.REPORT.ACTIONS.TYPE.REJECTED) {
        return getRejectedReportMessage();
    }
    if (parentReportAction?.actionName === CONST.REPORT.ACTIONS.TYPE.REOPENED) {
        return getReopenedMessage();
    }
    if (parentReportAction?.actionName === CONST.REPORT.ACTIONS.TYPE.POLICY_CHANGE_LOG.CORPORATE_UPGRADE) {
        return getUpgradeWorkspaceMessage();
    }
    if (parentReportAction?.actionName === CONST.REPORT.ACTIONS.TYPE.POLICY_CHANGE_LOG.TEAM_DOWNGRADE) {
        return getDowngradeWorkspaceMessage();
    }
    if (parentReportAction?.actionName === CONST.REPORT.ACTIONS.TYPE.POLICY_CHANGE_LOG.UPDATE_CURRENCY) {
        return getWorkspaceCurrencyUpdateMessage(parentReportAction);
    }
    if (parentReportAction?.actionName === CONST.REPORT.ACTIONS.TYPE.POLICY_CHANGE_LOG.UPDATE_FIELD) {
        return getWorkspaceUpdateFieldMessage(parentReportAction);
    }
    if (parentReportAction?.actionName === CONST.REPORT.ACTIONS.TYPE.MERGED_WITH_CASH_TRANSACTION) {
        return translateLocal('systemMessage.mergedWithCashTransaction');
    }
    if (parentReportAction?.actionName === CONST.REPORT.ACTIONS.TYPE.POLICY_CHANGE_LOG.UPDATE_NAME) {
        return Str.htmlDecode(getWorkspaceNameUpdatedMessage(parentReportAction));
    }
    if (parentReportAction?.actionName === CONST.REPORT.ACTIONS.TYPE.POLICY_CHANGE_LOG.UPDATE_AUTO_REPORTING_FREQUENCY) {
        return getWorkspaceFrequencyUpdateMessage(parentReportAction);
    }
    if (parentReportAction?.actionName === CONST.REPORT.ACTIONS.TYPE.POLICY_CHANGE_LOG.ADD_REPORT_FIELD) {
        return getWorkspaceReportFieldAddMessage(parentReportAction);
    }
    if (parentReportAction?.actionName === CONST.REPORT.ACTIONS.TYPE.POLICY_CHANGE_LOG.UPDATE_REPORT_FIELD) {
        return getWorkspaceReportFieldUpdateMessage(parentReportAction);
    }
    if (parentReportAction?.actionName === CONST.REPORT.ACTIONS.TYPE.POLICY_CHANGE_LOG.DELETE_REPORT_FIELD) {
        return getWorkspaceReportFieldDeleteMessage(parentReportAction);
    }

    if (isActionOfType(parentReportAction, CONST.REPORT.ACTIONS.TYPE.POLICY_CHANGE_LOG.UPDATE_MAX_EXPENSE_AMOUNT_NO_RECEIPT)) {
        return getPolicyChangeLogMaxExpenseAmountNoReceiptMessage(parentReportAction);
    }

    if (isActionOfType(parentReportAction, CONST.REPORT.ACTIONS.TYPE.POLICY_CHANGE_LOG.UPDATE_DEFAULT_BILLABLE)) {
        return getPolicyChangeLogDefaultBillableMessage(parentReportAction);
    }
    if (isActionOfType(parentReportAction, CONST.REPORT.ACTIONS.TYPE.POLICY_CHANGE_LOG.UPDATE_DEFAULT_TITLE_ENFORCED)) {
        return getPolicyChangeLogDefaultTitleEnforcedMessage(parentReportAction);
    }

    if (isActionOfType(parentReportAction, CONST.REPORT.ACTIONS.TYPE.CHANGE_POLICY)) {
        return getPolicyChangeMessage(parentReportAction);
    }

    if (isActionOfType(parentReportAction, CONST.REPORT.ACTIONS.TYPE.APPROVED)) {
        const {automaticAction} = getOriginalMessage(parentReportAction) ?? {};
        if (automaticAction) {
            return Parser.htmlToText(getReportAutomaticallyApprovedMessage(parentReportAction));
        }
        return getIOUApprovedMessage(parentReportAction);
    }
    if (isUnapprovedAction(parentReportAction)) {
        return getIOUUnapprovedMessage(parentReportAction);
    }

    if (isActionableJoinRequest(parentReportAction)) {
        return getJoinRequestMessage(parentReportAction);
    }

    if (isTaskReport(report) && isCanceledTaskReport(report, parentReportAction)) {
        return translateLocal('parentReportAction.deletedTask');
    }

    if (isTaskReport(report)) {
        return Parser.htmlToText(report?.reportName ?? '').trim();
    }

    if (isChatThread(report)) {
        if (!isEmptyObject(parentReportAction) && isTransactionThread(parentReportAction)) {
            formattedName = getTransactionReportName({reportAction: parentReportAction, transactions, reports});

            // This will get removed as part of https://github.com/Expensify/App/issues/59961
            // eslint-disable-next-line deprecation/deprecation
            if (isArchivedNonExpenseReport(report, getReportNameValuePairs(report?.reportID, reportNameValuePairs))) {
                formattedName += ` (${translateLocal('common.archived')})`;
            }
            return formatReportLastMessageText(formattedName);
        }

        if (!isEmptyObject(parentReportAction) && isOldDotReportAction(parentReportAction)) {
            return getMessageOfOldDotReportAction(parentReportAction);
        }

        if (isRenamedAction(parentReportAction)) {
            return getRenamedAction(parentReportAction, isExpenseReport(getReport(report.parentReportID, allReports)));
        }

        if (parentReportActionMessage?.isDeletedParentAction) {
            return translateLocal('parentReportAction.deletedMessage');
        }

        if (parentReportAction?.actionName === CONST.REPORT.ACTIONS.TYPE.RESOLVED_DUPLICATES) {
            return translateLocal('violations.resolvedDuplicates');
        }

        const isAttachment = isReportActionAttachment(!isEmptyObject(parentReportAction) ? parentReportAction : undefined);
        const reportActionMessage = getReportActionMessage({
            reportAction: parentReportAction,
            reportID: report?.parentReportID,
            childReportID: report?.reportID,
            reports,
            personalDetails,
        }).replace(/(\n+|\r\n|\n|\r)/gm, ' ');
        if (isAttachment && reportActionMessage) {
            return `[${translateLocal('common.attachment')}]`;
        }
        if (
            parentReportActionMessage?.moderationDecision?.decision === CONST.MODERATION.MODERATOR_DECISION_PENDING_HIDE ||
            parentReportActionMessage?.moderationDecision?.decision === CONST.MODERATION.MODERATOR_DECISION_HIDDEN ||
            parentReportActionMessage?.moderationDecision?.decision === CONST.MODERATION.MODERATOR_DECISION_PENDING_REMOVE
        ) {
            return translateLocal('parentReportAction.hiddenMessage');
        }
        if (isAdminRoom(report) || isUserCreatedPolicyRoom(report)) {
            return getAdminRoomInvitedParticipants(parentReportAction, reportActionMessage);
        }

        // This will get removed as part of https://github.com/Expensify/App/issues/59961
        // eslint-disable-next-line deprecation/deprecation
        if (reportActionMessage && isArchivedNonExpenseReport(report, getReportNameValuePairs(report?.reportID, reportNameValuePairs))) {
            return `${reportActionMessage} (${translateLocal('common.archived')})`;
        }
        if (!isEmptyObject(parentReportAction) && isModifiedExpenseAction(parentReportAction)) {
            const modifiedMessage = ModifiedExpenseMessage.getForReportAction({reportOrID: report?.reportID, reportAction: parentReportAction, searchReports: reports});
            return formatReportLastMessageText(modifiedMessage);
        }
        if (isTripRoom(report) && report?.reportName !== CONST.REPORT.DEFAULT_REPORT_NAME) {
            return report?.reportName ?? '';
        }
        if (isCardIssuedAction(parentReportAction)) {
            return getCardIssuedMessage({reportAction: parentReportAction});
        }
        return reportActionMessage;
    }

    if (isClosedExpenseReportWithNoExpenses(report, transactions)) {
        return translateLocal('parentReportAction.deletedReport');
    }

    if (isGroupChat(report)) {
        return getGroupChatName(undefined, true, report) ?? '';
    }

    if (isChatRoom(report)) {
        formattedName = report?.reportName;
    }

    if (isPolicyExpenseChat(report)) {
        formattedName = getPolicyExpenseChatName({report, policy, personalDetailsList: personalDetails, reports});
    }

    if (isMoneyRequestReport(report)) {
        formattedName = getMoneyRequestReportName({report, policy});
    }

    if (isInvoiceReport(report)) {
        formattedName = getInvoiceReportName(report, policy, invoiceReceiverPolicy);
    }

    if (isInvoiceRoom(report)) {
        formattedName = getInvoicesChatName({report, receiverPolicy: invoiceReceiverPolicy, personalDetails, policies});
    }

    // This will get removed as part of https://github.com/Expensify/App/issues/59961
    // eslint-disable-next-line deprecation/deprecation
    if (isArchivedNonExpenseReport(report, getReportNameValuePairs(report?.reportID))) {
        formattedName += ` (${translateLocal('common.archived')})`;
    }

    if (isSelfDM(report)) {
        formattedName = getDisplayNameForParticipant({accountID: currentUserAccountID, shouldAddCurrentUserPostfix: true, personalDetailsData: personalDetails});
    }

    if (formattedName) {
        return formatReportLastMessageText(formattedName);
    }

    // Not a room or PolicyExpenseChat, generate title from first 5 other participants
    formattedName = buildReportNameFromParticipantNames({report, personalDetails});

    return formattedName;
}

/**
 * Get the payee name given a report.
 */
function getPayeeName(report: OnyxEntry<Report>): string | undefined {
    if (isEmptyObject(report)) {
        return undefined;
    }

    const participantsWithoutCurrentUser = Object.keys(report?.participants ?? {})
        .map(Number)
        .filter((accountID) => accountID !== currentUserAccountID);

    if (participantsWithoutCurrentUser.length === 0) {
        return undefined;
    }
    return getDisplayNameForParticipant({accountID: participantsWithoutCurrentUser.at(0), shouldUseShortForm: true});
}

function getReportSubtitlePrefix(report: OnyxEntry<Report>): string {
    if ((!isChatRoom(report) && !isPolicyExpenseChat(report)) || isThread(report)) {
        return '';
    }

    const filteredPolicies = Object.values(allPolicies ?? {}).filter((policy) => shouldShowPolicy(policy, false, currentUserEmail));
    if (filteredPolicies.length < 2) {
        return '';
    }

    const policyName = getPolicyName({report, returnEmptyIfNotFound: true});
    if (!policyName) {
        return '';
    }
    return `${policyName} ${CONST.DOT_SEPARATOR} `;
}

/**
 * Get either the policyName or domainName the chat is tied to
 */
function getChatRoomSubtitle(report: OnyxEntry<Report>, config: GetChatRoomSubtitleConfig = {isCreateExpenseFlow: false}): string | undefined {
    if (isChatThread(report)) {
        return '';
    }
    if (isSelfDM(report)) {
        return translateLocal('reportActionsView.yourSpace');
    }
    if (isInvoiceRoom(report)) {
        return translateLocal('workspace.common.invoices');
    }
    if (isConciergeChatReport(report)) {
        return translateLocal('reportActionsView.conciergeSupport');
    }
    if (!isDefaultRoom(report) && !isUserCreatedPolicyRoom(report) && !isPolicyExpenseChat(report)) {
        return '';
    }
    if (getChatType(report) === CONST.REPORT.CHAT_TYPE.DOMAIN_ALL) {
        // The domainAll rooms are just #domainName, so we ignore the prefix '#' to get the domainName
        return report?.reportName?.substring(1) ?? '';
    }
    if ((isPolicyExpenseChat(report) && !!report?.isOwnPolicyExpenseChat) || isExpenseReport(report)) {
        const policy = allPolicies?.[`${ONYXKEYS.COLLECTION.POLICY}${report?.policyID}`];
        const submitToAccountID = getSubmitToAccountID(policy, report);
        const submitsToAccountDetails = allPersonalDetails?.[submitToAccountID];
        const subtitle = submitsToAccountDetails?.displayName ?? submitsToAccountDetails?.login;

        if (!subtitle || !config.isCreateExpenseFlow) {
            return getPolicyName({report});
        }

        return `${getReportSubtitlePrefix(report)}${translateLocal('iou.submitsTo', {name: subtitle ?? ''})}`;
    }

    // This will get removed as part of https://github.com/Expensify/App/issues/59961
    // eslint-disable-next-line deprecation/deprecation
    if (isArchivedReport(getReportNameValuePairs(report?.reportID))) {
        return report?.oldPolicyName ?? '';
    }
    return getPolicyName({report});
}

/**
 * Get pending members for reports
 */
function getPendingChatMembers(accountIDs: number[], previousPendingChatMembers: PendingChatMember[], pendingAction: PendingAction): PendingChatMember[] {
    const pendingChatMembers = accountIDs.map((accountID) => ({accountID: accountID.toString(), pendingAction}));
    return [...previousPendingChatMembers, ...pendingChatMembers];
}

/**
 * Gets the parent navigation subtitle for the report
 */
function getParentNavigationSubtitle(report: OnyxEntry<Report>, invoiceReceiverPolicy?: OnyxEntry<Policy>): ParentNavigationSummaryParams {
    const parentReport = getParentReport(report);
    if (isEmptyObject(parentReport)) {
        return {};
    }

    if (isInvoiceReport(report) || isInvoiceRoom(parentReport)) {
        let reportName = `${getPolicyName({report: parentReport})} & ${getInvoicePayerName(parentReport, invoiceReceiverPolicy)}`;

        // This will get removed as part of https://github.com/Expensify/App/issues/59961
        // eslint-disable-next-line deprecation/deprecation
        if (isArchivedNonExpenseReport(parentReport, getReportNameValuePairs(parentReport?.reportID))) {
            reportName += ` (${translateLocal('common.archived')})`;
        }

        return {
            reportName,
        };
    }

    return {
        reportName: getReportName(parentReport),
        workspaceName: getPolicyName({report: parentReport, returnEmptyIfNotFound: true}),
    };
}

/**
 * Navigate to the details page of a given report
 */
function navigateToDetailsPage(report: OnyxEntry<Report>, backTo?: string) {
    const isSelfDMReport = isSelfDM(report);
    const isOneOnOneChatReport = isOneOnOneChat(report);
    const participantAccountID = getParticipantsAccountIDsForDisplay(report);

    if (isSelfDMReport || isOneOnOneChatReport) {
        Navigation.navigate(ROUTES.PROFILE.getRoute(participantAccountID.at(0), isSelfDMReport ? Navigation.getActiveRoute() : backTo));
        return;
    }

    if (report?.reportID) {
        Navigation.navigate(ROUTES.REPORT_WITH_ID_DETAILS.getRoute(report?.reportID, backTo));
    }
}

/**
 * Go back to the details page of a given report
 */
function goBackToDetailsPage(report: OnyxEntry<Report>, backTo?: string, shouldGoBackToDetailsPage = false) {
    const isOneOnOneChatReport = isOneOnOneChat(report);
    const participantAccountID = getParticipantsAccountIDsForDisplay(report);

    if (isOneOnOneChatReport) {
        Navigation.goBack(ROUTES.PROFILE.getRoute(participantAccountID.at(0), backTo));
        return;
    }

    if (report?.reportID) {
        if (shouldGoBackToDetailsPage) {
            Navigation.goBack(ROUTES.REPORT_WITH_ID_DETAILS.getRoute(report.reportID, backTo));
        } else {
            Navigation.goBack(ROUTES.REPORT_SETTINGS.getRoute(report.reportID, backTo));
        }
    } else {
        Log.warn('Missing reportID during navigation back to the details page');
    }
}

function navigateBackOnDeleteTransaction(backRoute: Route | undefined, isFromRHP?: boolean) {
    if (!backRoute) {
        return;
    }

    const rootState = navigationRef.current?.getRootState();
    const lastFullScreenRoute = rootState?.routes.findLast((route) => isFullScreenName(route.name));
    if (lastFullScreenRoute?.name === NAVIGATORS.SEARCH_FULLSCREEN_NAVIGATOR) {
        Navigation.dismissModal();
        return;
    }
    if (isFromRHP) {
        Navigation.dismissModal();
    }
    Navigation.isNavigationReady().then(() => {
        Navigation.goBack(backRoute);
    });
}

/**
 * Go back to the previous page from the edit private page of a given report
 */
function goBackFromPrivateNotes(report: OnyxEntry<Report>, accountID?: number, backTo?: string) {
    if (isEmpty(report) || !accountID) {
        return;
    }
    const currentUserPrivateNote = report.privateNotes?.[accountID]?.note ?? '';
    if (isEmpty(currentUserPrivateNote)) {
        const participantAccountIDs = getParticipantsAccountIDsForDisplay(report);

        if (isOneOnOneChat(report)) {
            Navigation.goBack(ROUTES.PROFILE.getRoute(participantAccountIDs.at(0), backTo));
            return;
        }

        if (report?.reportID) {
            Navigation.goBack(ROUTES.REPORT_WITH_ID_DETAILS.getRoute(report?.reportID, backTo));
            return;
        }
    }
    Navigation.goBack(ROUTES.PRIVATE_NOTES_LIST.getRoute(report.reportID, backTo));
}

function navigateOnDeleteExpense(backToRoute: Route) {
    const rootState = navigationRef.getRootState();
    const focusedRoute = findFocusedRoute(rootState);
    if (focusedRoute?.params && 'backTo' in focusedRoute.params) {
        Navigation.goBack(focusedRoute.params.backTo as Route);
        return;
    }

    Navigation.goBack(backToRoute);
}

/**
 * Generate a random reportID up to 53 bits aka 9,007,199,254,740,991 (Number.MAX_SAFE_INTEGER).
 * There were approximately 98,000,000 reports with sequential IDs generated before we started using this approach, those make up roughly one billionth of the space for these numbers,
 * so we live with the 1 in a billion chance of a collision with an older ID until we can switch to 64-bit IDs.
 *
 * In a test of 500M reports (28 years of reports at our current max rate) we got 20-40 collisions meaning that
 * this is more than random enough for our needs.
 */
function generateReportID(): string {
    return (Math.floor(Math.random() * 2 ** 21) * 2 ** 32 + Math.floor(Math.random() * 2 ** 32)).toString();
}

function hasReportNameError(report: OnyxEntry<Report>): boolean {
    return !isEmptyObject(report?.errorFields?.reportName);
}

/**
 * Adds a domain to a short mention, converting it into a full mention with email or SMS domain.
 * @param mention The user mention to be converted.
 * @returns The converted mention as a full mention string or undefined if conversion is not applicable.
 */
function addDomainToShortMention(mention: string): string | undefined {
    if (!Str.isValidEmail(mention) && currentUserPrivateDomain) {
        const mentionWithEmailDomain = `${mention}@${currentUserPrivateDomain}`;
        if (allPersonalDetailLogins.includes(mentionWithEmailDomain)) {
            return mentionWithEmailDomain;
        }
    }
    if (Str.isValidE164Phone(mention)) {
        const mentionWithSmsDomain = addSMSDomainIfPhoneNumber(mention);
        if (allPersonalDetailLogins.includes(mentionWithSmsDomain)) {
            return mentionWithSmsDomain;
        }
    }
    return undefined;
}

/**
 * Replaces all valid short mention found in a text to a full mention
 *
 * Example:
 * "Hello \@example -> Hello \@example\@expensify.com"
 */
function completeShortMention(text: string): string {
    return text.replace(CONST.REGEX.SHORT_MENTION, (match) => {
        if (!Str.isValidMention(match)) {
            return match;
        }
        const mention = match.substring(1);
        const mentionWithDomain = addDomainToShortMention(mention);
        return mentionWithDomain ? `@${mentionWithDomain}` : match;
    });
}

/**
 * For comments shorter than or equal to 10k chars, convert the comment from MD into HTML because that's how it is stored in the database
 * For longer comments, skip parsing, but still escape the text, and display plaintext for performance reasons. It takes over 40s to parse a 100k long string!!
 */
function getParsedComment(text: string, parsingDetails?: ParsingDetails, mediaAttributes?: Record<string, string>, disabledRules?: string[]): string {
    let isGroupPolicyReport = false;
    if (parsingDetails?.reportID) {
        const currentReport = getReportOrDraftReport(parsingDetails?.reportID);
        isGroupPolicyReport = isReportInGroupPolicy(currentReport);
    }

    if (parsingDetails?.policyID) {
        const policyType = getPolicy(parsingDetails?.policyID)?.type;
        if (policyType) {
            isGroupPolicyReport = isGroupPolicy(policyType);
        }
    }

    const textWithMention = completeShortMention(text);
    const rules = disabledRules ?? [];

    return text.length <= CONST.MAX_MARKUP_LENGTH
        ? Parser.replace(textWithMention, {
              shouldEscapeText: parsingDetails?.shouldEscapeText,
              disabledRules: isGroupPolicyReport ? [...rules] : ['reportMentions', ...rules],
              extras: {mediaAttributeCache: mediaAttributes},
          })
        : lodashEscape(text);
}

function getUploadingAttachmentHtml(file?: FileObject): string {
    if (!file || typeof file.uri !== 'string') {
        return '';
    }

    const dataAttributes = [
        `${CONST.ATTACHMENT_OPTIMISTIC_SOURCE_ATTRIBUTE}="${file.uri}"`,
        `${CONST.ATTACHMENT_SOURCE_ATTRIBUTE}="${file.uri}"`,
        `${CONST.ATTACHMENT_ORIGINAL_FILENAME_ATTRIBUTE}="${file.name}"`,
        'width' in file && `${CONST.ATTACHMENT_THUMBNAIL_WIDTH_ATTRIBUTE}="${file.width}"`,
        'height' in file && `${CONST.ATTACHMENT_THUMBNAIL_HEIGHT_ATTRIBUTE}="${file.height}"`,
    ]
        .filter((x) => !!x)
        .join(' ');

    // file.type is a known mime type like image/png, image/jpeg, video/mp4 etc.
    if (file.type?.startsWith('image')) {
        return `<img src="${file.uri}" alt="${file.name}" ${dataAttributes} />`;
    }
    if (file.type?.startsWith('video')) {
        return `<video src="${file.uri}" ${dataAttributes}>${file.name}</video>`;
    }

    // For all other types, we present a generic download link
    return `<a href="${file.uri}" ${dataAttributes}>${file.name}</a>`;
}

function getReportDescription(report: OnyxEntry<Report>): string {
    if (!report?.description) {
        return '';
    }
    try {
        const reportDescription = report?.description;
        const objectDescription = JSON.parse(reportDescription) as {html: string};
        return objectDescription.html ?? reportDescription ?? '';
    } catch (error) {
        return report?.description ?? '';
    }
}

function getPolicyDescriptionText(policy: OnyxEntry<Policy>): string {
    if (!policy?.description) {
        return '';
    }

    return Parser.htmlToText(policy.description);
}

function buildOptimisticAddCommentReportAction(
    text?: string,
    file?: FileObject,
    actorAccountID?: number,
    createdOffset = 0,
    shouldEscapeText?: boolean,
    reportID?: string,
    reportActionID: string = rand64(),
): OptimisticReportAction {
    const commentText = getParsedComment(text ?? '', {shouldEscapeText, reportID});
    const attachmentHtml = getUploadingAttachmentHtml(file);

    const htmlForNewComment = `${commentText}${commentText && attachmentHtml ? '<br /><br />' : ''}${attachmentHtml}`;
    const textForNewComment = Parser.htmlToText(htmlForNewComment);

    const isAttachmentOnly = file && !text;
    const isAttachmentWithText = !!text && file !== undefined;
    const accountID = actorAccountID ?? currentUserAccountID ?? CONST.DEFAULT_NUMBER_ID;
    const delegateAccountDetails = getPersonalDetailByEmail(delegateEmail);

    // Remove HTML from text when applying optimistic offline comment
    return {
        commentText,
        reportAction: {
            reportActionID,
            actionName: CONST.REPORT.ACTIONS.TYPE.ADD_COMMENT,
            actorAccountID: accountID,
            person: [
                {
                    style: 'strong',
                    text: allPersonalDetails?.[accountID]?.displayName ?? currentUserEmail,
                    type: 'TEXT',
                },
            ],
            automatic: false,
            avatar: allPersonalDetails?.[accountID]?.avatar,
            created: DateUtils.getDBTimeWithSkew(Date.now() + createdOffset),
            message: [
                {
                    translationKey: isAttachmentOnly ? CONST.TRANSLATION_KEYS.ATTACHMENT : '',
                    type: CONST.REPORT.MESSAGE.TYPE.COMMENT,
                    html: htmlForNewComment,
                    text: textForNewComment,
                },
            ],
            originalMessage: {
                html: htmlForNewComment,
                whisperedTo: [],
            },
            isFirstItem: false,
            isAttachmentOnly,
            isAttachmentWithText,
            pendingAction: CONST.RED_BRICK_ROAD_PENDING_ACTION.ADD,
            shouldShow: true,
            isOptimisticAction: true,
            delegateAccountID: delegateAccountDetails?.accountID,
        },
    };
}

/**
 * update optimistic parent reportAction when a comment is added or remove in the child report
 * @param parentReportAction - Parent report action of the child report
 * @param lastVisibleActionCreated - Last visible action created of the child report
 * @param type - The type of action in the child report
 */

function updateOptimisticParentReportAction(parentReportAction: OnyxEntry<ReportAction>, lastVisibleActionCreated: string, type: string): UpdateOptimisticParentReportAction {
    let childVisibleActionCount = parentReportAction?.childVisibleActionCount ?? 0;
    let childCommenterCount = parentReportAction?.childCommenterCount ?? 0;
    let childOldestFourAccountIDs = parentReportAction?.childOldestFourAccountIDs;

    if (type === CONST.RED_BRICK_ROAD_PENDING_ACTION.ADD) {
        childVisibleActionCount += 1;
        const oldestFourAccountIDs = childOldestFourAccountIDs ? childOldestFourAccountIDs.split(',') : [];
        if (oldestFourAccountIDs.length < 4) {
            const index = oldestFourAccountIDs.findIndex((accountID) => accountID === currentUserAccountID?.toString());
            if (index === -1) {
                childCommenterCount += 1;
                oldestFourAccountIDs.push(currentUserAccountID?.toString() ?? '');
            }
        }
        childOldestFourAccountIDs = oldestFourAccountIDs.join(',');
    } else if (type === CONST.RED_BRICK_ROAD_PENDING_ACTION.DELETE) {
        if (childVisibleActionCount > 0) {
            childVisibleActionCount -= 1;
        }

        if (childVisibleActionCount === 0) {
            childCommenterCount = 0;
            childOldestFourAccountIDs = '';
        }
    }

    return {
        childVisibleActionCount,
        childCommenterCount,
        childLastVisibleActionCreated: lastVisibleActionCreated,
        childOldestFourAccountIDs,
    };
}

/**
 * Builds an optimistic reportAction for the parent report when a task is created
 * @param taskReportID - Report ID of the task
 * @param taskTitle - Title of the task
 * @param taskAssigneeAccountID - AccountID of the person assigned to the task
 * @param text - Text of the comment
 * @param parentReportID - Report ID of the parent report
 * @param createdOffset - The offset for task's created time that created via a loop
 */
function buildOptimisticTaskCommentReportAction(
    taskReportID: string,
    taskTitle: string,
    taskAssigneeAccountID: number,
    text: string,
    parentReportID: string | undefined,
    actorAccountID?: number,
    createdOffset = 0,
): OptimisticReportAction {
    const reportAction = buildOptimisticAddCommentReportAction(text, undefined, undefined, createdOffset, undefined, taskReportID);
    if (Array.isArray(reportAction.reportAction.message)) {
        const message = reportAction.reportAction.message.at(0);
        if (message) {
            message.taskReportID = taskReportID;
        }
    } else if (!Array.isArray(reportAction.reportAction.message) && reportAction.reportAction.message) {
        reportAction.reportAction.message.taskReportID = taskReportID;
    }

    // These parameters are not saved on the reportAction, but are used to display the task in the UI
    // Added when we fetch the reportActions on a report
    // eslint-disable-next-line
    reportAction.reportAction.originalMessage = {
        html: getReportActionHtml(reportAction.reportAction),
        taskReportID: getReportActionMessageReportUtils(reportAction.reportAction)?.taskReportID,
        whisperedTo: [],
    };
    reportAction.reportAction.childReportID = taskReportID;
    reportAction.reportAction.parentReportID = parentReportID;
    reportAction.reportAction.childType = CONST.REPORT.TYPE.TASK;
    reportAction.reportAction.childReportName = taskTitle;
    reportAction.reportAction.childManagerAccountID = taskAssigneeAccountID;
    reportAction.reportAction.childStatusNum = CONST.REPORT.STATUS_NUM.OPEN;
    reportAction.reportAction.childStateNum = CONST.REPORT.STATE_NUM.OPEN;

    if (actorAccountID) {
        reportAction.reportAction.actorAccountID = actorAccountID;
    }

    return reportAction;
}

function buildOptimisticSelfDMReport(created: string): Report {
    return {
        reportID: generateReportID(),
        participants: {
            [currentUserAccountID ?? CONST.DEFAULT_NUMBER_ID]: {
                notificationPreference: CONST.REPORT.NOTIFICATION_PREFERENCE.MUTE,
            },
        },
        type: CONST.REPORT.TYPE.CHAT,
        chatType: CONST.REPORT.CHAT_TYPE.SELF_DM,
        isOwnPolicyExpenseChat: false,
        lastActorAccountID: 0,
        lastMessageHtml: '',
        lastMessageText: undefined,
        lastReadTime: created,
        lastVisibleActionCreated: created,
        ownerAccountID: currentUserAccountID,
        reportName: '',
        stateNum: 0,
        statusNum: 0,
        writeCapability: CONST.REPORT.WRITE_CAPABILITIES.ALL,
    };
}

/**
 * Builds an optimistic IOU report with a randomly generated reportID
 *
 * @param payeeAccountID - AccountID of the person generating the IOU.
 * @param payerAccountID - AccountID of the other person participating in the IOU.
 * @param total - IOU amount in the smallest unit of the currency.
 * @param chatReportID - Report ID of the chat where the IOU is.
 * @param currency - IOU currency.
 * @param isSendingMoney - If we pay someone the IOU should be created as settled
 * @param parentReportActionID - The parent report action ID of the IOU report
 */

function buildOptimisticIOUReport(
    payeeAccountID: number,
    payerAccountID: number,
    total: number,
    chatReportID: string | undefined,
    currency: string,
    isSendingMoney = false,
    parentReportActionID?: string,
): OptimisticIOUReport {
    const formattedTotal = convertToDisplayString(total, currency);
    const personalDetails = getPersonalDetailsForAccountID(payerAccountID);
    const payerEmail = 'login' in personalDetails ? personalDetails.login : '';
    const policyID = chatReportID ? getReport(chatReportID, allReports)?.policyID : undefined;
    const policy = getPolicy(policyID);

    const participants: Participants = {
        [payeeAccountID]: {notificationPreference: CONST.REPORT.NOTIFICATION_PREFERENCE.HIDDEN},
        [payerAccountID]: {notificationPreference: CONST.REPORT.NOTIFICATION_PREFERENCE.HIDDEN},
    };

    return {
        type: CONST.REPORT.TYPE.IOU,
        chatReportID,
        currency,
        managerID: payerAccountID,
        ownerAccountID: payeeAccountID,
        participants,
        reportID: generateReportID(),
        stateNum: isSendingMoney ? CONST.REPORT.STATE_NUM.APPROVED : CONST.REPORT.STATE_NUM.SUBMITTED,
        statusNum: isSendingMoney ? CONST.REPORT.STATUS_NUM.REIMBURSED : CONST.REPORT.STATE_NUM.SUBMITTED,
        total,
        unheldTotal: total,
        nonReimbursableTotal: 0,
        unheldNonReimbursableTotal: 0,

        // We don't translate reportName because the server response is always in English
        reportName: `${payerEmail} owes ${formattedTotal}`,
        parentReportID: chatReportID,
        lastVisibleActionCreated: DateUtils.getDBTime(),
        fieldList: policy?.fieldList,
        parentReportActionID,
    };
}

function getHumanReadableStatus(statusNum: number): string {
    const status = Object.keys(CONST.REPORT.STATUS_NUM).find((key) => CONST.REPORT.STATUS_NUM[key as keyof typeof CONST.REPORT.STATUS_NUM] === statusNum);
    return status ? `${status.charAt(0)}${status.slice(1).toLowerCase()}` : '';
}

/**
 * Populates the report field formula with the values from the report and policy.
 * Currently, this only supports optimistic expense reports.
 * Each formula field is either replaced with a value, or removed.
 * If after all replacements the formula is empty, the original formula is returned.
 * See {@link https://help.expensify.com/articles/expensify-classic/insights-and-custom-reporting/Custom-Templates}
 */
function populateOptimisticReportFormula(formula: string, report: OptimisticExpenseReport, policy: OnyxEntry<Policy>): string {
    const createdDate = report.lastVisibleActionCreated ? new Date(report.lastVisibleActionCreated) : undefined;
    const result = formula
        // We don't translate because the server response is always in English
        .replaceAll('{report:type}', 'Expense Report')
        .replaceAll('{report:startdate}', createdDate ? format(createdDate, CONST.DATE.FNS_FORMAT_STRING) : '')
        .replaceAll('{report:total}', report.total !== undefined ? convertToDisplayString(Math.abs(report.total), report.currency).toString() : '')
        .replaceAll('{report:currency}', report.currency ?? '')
        .replaceAll('{report:policyname}', policy?.name ?? '')
        .replaceAll('{report:created}', createdDate ? format(createdDate, CONST.DATE.FNS_DATE_TIME_FORMAT_STRING) : '')
        .replaceAll('{report:created:yyyy-MM-dd}', createdDate ? format(createdDate, CONST.DATE.FNS_FORMAT_STRING) : '')
        .replaceAll('{report:status}', report.statusNum !== undefined ? getHumanReadableStatus(report.statusNum) : '')
        .replaceAll('{user:email}', currentUserEmail ?? '')
        .replaceAll('{user:email|frontPart}', (currentUserEmail ? currentUserEmail.split('@').at(0) : '') ?? '')
        .replaceAll(/\{report:(.+)}/g, '');

    return result.trim().length ? result : formula;
}

/** Builds an optimistic invoice report with a randomly generated reportID */
function buildOptimisticInvoiceReport(
    chatReportID: string,
    policyID: string | undefined,
    receiverAccountID: number,
    receiverName: string,
    total: number,
    currency: string,
): OptimisticExpenseReport {
    const formattedTotal = convertToDisplayString(total, currency);
    const invoiceReport = {
        reportID: generateReportID(),
        chatReportID,
        policyID,
        type: CONST.REPORT.TYPE.INVOICE,
        ownerAccountID: currentUserAccountID,
        managerID: receiverAccountID,
        currency,
        // We don’t translate reportName because the server response is always in English
        reportName: `${receiverName} owes ${formattedTotal}`,
        stateNum: CONST.REPORT.STATE_NUM.SUBMITTED,
        statusNum: CONST.REPORT.STATUS_NUM.OPEN,
        total: total * -1,
        participants: {
            [receiverAccountID]: {
                notificationPreference: CONST.REPORT.NOTIFICATION_PREFERENCE.HIDDEN,
            },
        },
        parentReportID: chatReportID,
        lastVisibleActionCreated: DateUtils.getDBTime(),
    };

    if (currentUserAccountID) {
        invoiceReport.participants[currentUserAccountID] = {notificationPreference: CONST.REPORT.NOTIFICATION_PREFERENCE.HIDDEN};
    }

    return invoiceReport;
}

/**
 * Returns the stateNum and statusNum for an expense report based on the policy settings
 * @param policy
 */
function getExpenseReportStateAndStatus(policy: OnyxEntry<Policy>) {
    const isInstantSubmitEnabledLocal = isInstantSubmitEnabled(policy);
    const isSubmitAndCloseLocal = isSubmitAndClose(policy);
    const arePaymentsDisabled = policy?.reimbursementChoice === CONST.POLICY.REIMBURSEMENT_CHOICES.REIMBURSEMENT_NO;

    if (isInstantSubmitEnabledLocal && arePaymentsDisabled && isSubmitAndCloseLocal) {
        return {
            stateNum: CONST.REPORT.STATE_NUM.APPROVED,
            statusNum: CONST.REPORT.STATUS_NUM.CLOSED,
        };
    }

    if (isInstantSubmitEnabledLocal) {
        return {
            stateNum: CONST.REPORT.STATE_NUM.SUBMITTED,
            statusNum: CONST.REPORT.STATUS_NUM.SUBMITTED,
        };
    }

    return {
        stateNum: CONST.REPORT.STATE_NUM.OPEN,
        statusNum: CONST.REPORT.STATUS_NUM.OPEN,
    };
}

/**
 * Builds an optimistic Expense report with a randomly generated reportID
 *
 * @param chatReportID - Report ID of the PolicyExpenseChat where the Expense Report is
 * @param policyID - The policy ID of the PolicyExpenseChat
 * @param payeeAccountID - AccountID of the employee (payee)
 * @param total - Amount in cents
 * @param currency
 * @param reimbursable – Whether the expense is reimbursable
 * @param parentReportActionID – The parent ReportActionID of the PolicyExpenseChat
 */
function buildOptimisticExpenseReport(
    chatReportID: string | undefined,
    policyID: string | undefined,
    payeeAccountID: number,
    total: number,
    currency: string,
    nonReimbursableTotal = 0,
    parentReportActionID?: string,
): OptimisticExpenseReport {
    // The amount for Expense reports are stored as negative value in the database
    const storedTotal = total * -1;
    const storedNonReimbursableTotal = nonReimbursableTotal * -1;
    const report = chatReportID ? getReport(chatReportID, allReports) : undefined;
    const policyName = getPolicyName({report});
    const formattedTotal = convertToDisplayString(storedTotal, currency);
    const policy = getPolicy(policyID);

    const {stateNum, statusNum} = getExpenseReportStateAndStatus(policy);

    const expenseReport: OptimisticExpenseReport = {
        reportID: generateReportID(),
        chatReportID,
        policyID,
        type: CONST.REPORT.TYPE.EXPENSE,
        ownerAccountID: payeeAccountID,
        currency,
        // We don't translate reportName because the server response is always in English
        reportName: `${policyName} owes ${formattedTotal}`,
        stateNum,
        statusNum,
        total: storedTotal,
        unheldTotal: storedTotal,
        nonReimbursableTotal: storedNonReimbursableTotal,
        unheldNonReimbursableTotal: storedNonReimbursableTotal,
        participants: {
            [payeeAccountID]: {
                notificationPreference: CONST.REPORT.NOTIFICATION_PREFERENCE.HIDDEN,
            },
        },
        parentReportID: chatReportID,
        lastVisibleActionCreated: DateUtils.getDBTime(),
        parentReportActionID,
    };

    // Get the approver/manager for this report to properly display the optimistic data
    const submitToAccountID = getSubmitToAccountID(policy, expenseReport);
    if (submitToAccountID) {
        expenseReport.managerID = submitToAccountID;
    }

    const titleReportField = getTitleReportField(getReportFieldsByPolicyID(policyID) ?? {});
    if (!!titleReportField && isPaidGroupPolicyExpenseReport(expenseReport)) {
        expenseReport.reportName = populateOptimisticReportFormula(titleReportField.defaultValue, expenseReport, policy);
    }

    expenseReport.fieldList = policy?.fieldList;

    return expenseReport;
}

function buildOptimisticEmptyReport(reportID: string, accountID: number, parentReport: OnyxEntry<Report>, parentReportActionID: string, policy: OnyxEntry<Policy>, timeOfCreation: string) {
    const {stateNum, statusNum} = getExpenseReportStateAndStatus(policy);
    const titleReportField = getTitleReportField(getReportFieldsByPolicyID(policy?.id) ?? {});
    const optimisticEmptyReport: OptimisticNewReport = {
        reportName: '',
        reportID,
        policyID: policy?.id,
        type: CONST.REPORT.TYPE.EXPENSE,
        currency: policy?.outputCurrency,
        ownerAccountID: accountID,
        stateNum,
        statusNum,
        total: 0,
        nonReimbursableTotal: 0,
        participants: {},
        lastVisibleActionCreated: timeOfCreation,
        pendingFields: {createReport: CONST.RED_BRICK_ROAD_PENDING_ACTION.ADD},
        parentReportID: parentReport?.reportID,
        parentReportActionID,
        chatReportID: parentReport?.reportID,
        managerID: getSubmitToAccountID(policy, undefined),
    };

    const optimisticReportName = populateOptimisticReportFormula(titleReportField?.defaultValue ?? CONST.POLICY.DEFAULT_REPORT_NAME_PATTERN, optimisticEmptyReport, policy);
    optimisticEmptyReport.reportName = optimisticReportName;

    optimisticEmptyReport.participants = accountID
        ? {
              [accountID]: {
                  notificationPreference: CONST.REPORT.NOTIFICATION_PREFERENCE.HIDDEN,
              },
          }
        : {};
    optimisticEmptyReport.ownerAccountID = accountID;
    return optimisticEmptyReport;
}

function getFormattedAmount(reportAction: ReportAction, report?: Report | null) {
    if (
        !isSubmittedAction(reportAction) &&
        !isForwardedAction(reportAction) &&
        !isApprovedAction(reportAction) &&
        !isUnapprovedAction(reportAction) &&
        !isSubmittedAndClosedAction(reportAction) &&
        !isMarkAsClosedAction(reportAction)
    ) {
        return '';
    }
    const originalMessage = getOriginalMessage(reportAction);

    // Expense reports can have a negative amount and we need to display it as negative in the UI
    // the amount found in originalMessage does not accurately track this so we need to use the total from the report instead
    const amount = report && isExpenseReport(report) ? (report?.total ?? 0) * -1 : Math.abs(originalMessage?.amount ?? 0);
    const formattedAmount = convertToDisplayString(amount, originalMessage?.currency);
    return formattedAmount;
}

function getReportAutomaticallySubmittedMessage(
    reportAction:
        | ReportAction<typeof CONST.REPORT.ACTIONS.TYPE.SUBMITTED>
        | ReportAction<typeof CONST.REPORT.ACTIONS.TYPE.SUBMITTED_AND_CLOSED>
        | ReportAction<typeof CONST.REPORT.ACTIONS.TYPE.CLOSED>,
    report?: Report,
) {
    return translateLocal('iou.automaticallySubmittedAmount', {formattedAmount: getFormattedAmount(reportAction, report)});
}

function getIOUSubmittedMessage(
    reportAction:
        | ReportAction<typeof CONST.REPORT.ACTIONS.TYPE.SUBMITTED>
        | ReportAction<typeof CONST.REPORT.ACTIONS.TYPE.SUBMITTED_AND_CLOSED>
        | ReportAction<typeof CONST.REPORT.ACTIONS.TYPE.CLOSED>,
    report?: Report,
) {
    return translateLocal('iou.submittedAmount', {formattedAmount: getFormattedAmount(reportAction, report)});
}

function getReportAutomaticallyApprovedMessage(reportAction: ReportAction<typeof CONST.REPORT.ACTIONS.TYPE.APPROVED>, report?: Report) {
    return translateLocal('iou.automaticallyApprovedAmount', {amount: getFormattedAmount(reportAction, report)});
}

function getIOUUnapprovedMessage(reportAction: ReportAction<typeof CONST.REPORT.ACTIONS.TYPE.UNAPPROVED>, report?: Report) {
    return translateLocal('iou.unapprovedAmount', {amount: getFormattedAmount(reportAction, report)});
}

function getIOUApprovedMessage(reportAction: ReportAction<typeof CONST.REPORT.ACTIONS.TYPE.APPROVED>, report?: Report) {
    return translateLocal('iou.approvedAmount', {amount: getFormattedAmount(reportAction, report)});
}

/**
 * We pass the reportID as older FORWARDED actions do not have the amount & currency stored in the message
 * so we retrieve the amount from the report instead
 */
function getReportAutomaticallyForwardedMessage(reportAction: ReportAction<typeof CONST.REPORT.ACTIONS.TYPE.FORWARDED>, reportOrID: OnyxInputOrEntry<Report> | string | SearchReport) {
    const expenseReport = typeof reportOrID === 'string' ? getReport(reportOrID, allReports) : reportOrID;
    const originalMessage = getOriginalMessage(reportAction) as OriginalMessageIOU;
    let formattedAmount;

    // Older FORWARDED action might not have the amount stored in the original message, we'll fallback to getting the amount from the report instead.
    if (originalMessage?.amount) {
        formattedAmount = getFormattedAmount(reportAction, expenseReport);
    } else {
        formattedAmount = convertToDisplayString(getMoneyRequestSpendBreakdown(expenseReport).totalDisplaySpend, expenseReport?.currency);
    }

    return translateLocal('iou.automaticallyForwardedAmount', {amount: formattedAmount});
}

/**
 * We pass the reportID as older FORWARDED actions do not have the amount & currency stored in the message
 * so we retrieve the amount from the report instead
 */
function getIOUForwardedMessage(
    reportAction: ReportAction<typeof CONST.REPORT.ACTIONS.TYPE.FORWARDED>,
    reportOrID: OnyxInputOrEntry<Report> | string | SearchReport,
    reports?: SearchReport[],
) {
    const expenseReport = typeof reportOrID === 'string' ? getReport(reportOrID, reports ?? allReports) : reportOrID;
    const originalMessage = getOriginalMessage(reportAction) as OriginalMessageIOU;
    let formattedAmount;

    // Older FORWARDED action might not have the amount stored in the original message, we'll fallback to getting the amount from the report instead.
    if (originalMessage?.amount) {
        formattedAmount = getFormattedAmount(reportAction, expenseReport);
    } else {
        formattedAmount = convertToDisplayString(getMoneyRequestSpendBreakdown(expenseReport, reports).totalDisplaySpend, expenseReport?.currency);
    }

    return translateLocal('iou.forwardedAmount', {amount: formattedAmount});
}

function getRejectedReportMessage() {
    return translateLocal('iou.rejectedThisReport');
}

function getUpgradeWorkspaceMessage() {
    return translateLocal('workspaceActions.upgradedWorkspace');
}

function getDowngradeWorkspaceMessage() {
    return translateLocal('workspaceActions.downgradedWorkspace');
}

function getWorkspaceNameUpdatedMessage(action: ReportAction) {
    const {oldName, newName} = getOriginalMessage(action as ReportAction<typeof CONST.REPORT.ACTIONS.TYPE.POLICY_CHANGE_LOG.UPDATE_NAME>) ?? {};
    const message = oldName && newName ? translateLocal('workspaceActions.renamedWorkspaceNameAction', {oldName, newName}) : getReportActionText(action);
    return Str.htmlEncode(message);
}

function getDeletedTransactionMessage(action: ReportAction) {
    const deletedTransactionOriginalMessage = getOriginalMessage(action as ReportAction<typeof CONST.REPORT.ACTIONS.TYPE.DELETED_TRANSACTION>) ?? {};
    const amount = Math.abs(deletedTransactionOriginalMessage.amount ?? 0);
    const currency = deletedTransactionOriginalMessage.currency ?? '';
    const formattedAmount = convertToDisplayString(amount, currency) ?? '';
    const message = translateLocal('iou.deletedTransaction', {
        amount: formattedAmount,
        merchant: deletedTransactionOriginalMessage.merchant ?? '',
    });
    return message;
}

function getReportDetails(reportID: string): {reportName: string; reportUrl: string} {
    const report = allReports?.[`${ONYXKEYS.COLLECTION.REPORT}${reportID}`];
    return {
        reportName: getReportName(report) ?? report?.reportName ?? '',
        reportUrl: `${environmentURL}/r/${reportID}`,
    };
}

function getMovedTransactionMessage(action: ReportAction) {
    const movedTransactionOriginalMessage = getOriginalMessage(action as ReportAction<typeof CONST.REPORT.ACTIONS.TYPE.MOVED_TRANSACTION>) ?? {};
    const {toReportID} = movedTransactionOriginalMessage as OriginalMessageMovedTransaction;
    const {reportName, reportUrl} = getReportDetails(toReportID);
    const message = translateLocal('iou.movedTransaction', {
        reportUrl,
        reportName,
    });
    return message;
}

function getPolicyChangeMessage(action: ReportAction) {
    const PolicyChangeOriginalMessage = getOriginalMessage(action as ReportAction<typeof CONST.REPORT.ACTIONS.TYPE.CHANGE_POLICY>) ?? {};
    const {fromPolicy: fromPolicyID, toPolicy: toPolicyID} = PolicyChangeOriginalMessage as OriginalMessageChangePolicy;
    const message = translateLocal('report.actions.type.changeReportPolicy', {
        fromPolicyName: fromPolicyID ? getPolicyNameByID(fromPolicyID) : undefined,
        toPolicyName: getPolicyNameByID(toPolicyID),
    });
    return message;
}

/**
 * @param iouReportID - the report ID of the IOU report the action belongs to
 * @param type - IOUReportAction type. Can be oneOf(create, decline, cancel, pay, split)
 * @param total - IOU total in cents
 * @param comment - IOU comment
 * @param currency - IOU currency
 * @param paymentType - IOU paymentMethodType. Can be oneOf(Elsewhere, Expensify)
 * @param isSettlingUp - Whether we are settling up an IOU
 */
function getIOUReportActionMessage(iouReportID: string, type: string, total: number, comment: string, currency: string, paymentType = '', isSettlingUp = false): Message[] {
    const report = getReportOrDraftReport(iouReportID);
    const amount =
        type === CONST.IOU.REPORT_ACTION_TYPE.PAY && !isEmptyObject(report)
            ? convertToDisplayString(getMoneyRequestSpendBreakdown(report).totalDisplaySpend, currency)
            : convertToDisplayString(total, currency);

    let paymentMethodMessage;
    switch (paymentType) {
        case CONST.IOU.PAYMENT_TYPE.VBBA:
        case CONST.IOU.PAYMENT_TYPE.EXPENSIFY:
            paymentMethodMessage = ' with Expensify';
            break;
        default:
            paymentMethodMessage = ` elsewhere`;
            break;
    }

    let iouMessage;
    switch (type) {
        case CONST.REPORT.ACTIONS.TYPE.APPROVED:
            iouMessage = `approved ${amount}`;
            break;
        case CONST.REPORT.ACTIONS.TYPE.FORWARDED:
            iouMessage = translateLocal('iou.forwardedAmount', {amount});
            break;
        case CONST.REPORT.ACTIONS.TYPE.UNAPPROVED:
            iouMessage = `unapproved ${amount}`;
            break;
        case CONST.IOU.REPORT_ACTION_TYPE.CREATE:
            iouMessage = `submitted ${amount}${comment && ` for ${comment}`}`;
            break;
        case CONST.IOU.REPORT_ACTION_TYPE.TRACK:
            iouMessage = `tracking ${amount}${comment && ` for ${comment}`}`;
            break;
        case CONST.IOU.REPORT_ACTION_TYPE.SPLIT:
            iouMessage = `split ${amount}${comment && ` for ${comment}`}`;
            break;
        case CONST.IOU.REPORT_ACTION_TYPE.DELETE:
            iouMessage = `deleted the ${amount} expense${comment && ` for ${comment}`}`;
            break;
        case CONST.IOU.REPORT_ACTION_TYPE.PAY:
            iouMessage = isSettlingUp ? `paid ${amount}${paymentMethodMessage}` : `sent ${amount}${comment && ` for ${comment}`}${paymentMethodMessage}`;
            break;
        case CONST.REPORT.ACTIONS.TYPE.SUBMITTED:
            iouMessage = translateLocal('iou.submittedAmount', {formattedAmount: amount});
            break;
        default:
            break;
    }

    return [
        {
            html: lodashEscape(iouMessage),
            text: iouMessage ?? '',
            isEdited: false,
            type: CONST.REPORT.MESSAGE.TYPE.COMMENT,
        },
    ];
}

/**
 * Builds an optimistic IOU reportAction object
 *
 * @param type - IOUReportAction type. Can be oneOf(create, delete, pay, split).
 * @param amount - IOU amount in cents.
 * @param currency
 * @param comment - User comment for the IOU.
 * @param participants - An array with participants details.
 * @param [transactionID] - Not required if the IOUReportAction type is 'pay'
 * @param [paymentType] - Only required if the IOUReportAction type is 'pay'. Can be oneOf(elsewhere, Expensify).
 * @param [iouReportID] - Only required if the IOUReportActions type is oneOf(decline, cancel, pay). Generates a randomID as default.
 * @param [isSettlingUp] - Whether we are settling up an IOU.
 * @param [isSendMoneyFlow] - Whether this is pay someone flow
 * @param [receipt]
 * @param [isOwnPolicyExpenseChat] - Whether this is an expense report create from the current user's policy expense chat
 */
function buildOptimisticIOUReportAction(params: BuildOptimisticIOUReportActionParams): OptimisticIOUReportAction {
    const {
        type,
        amount,
        currency,
        comment,
        participants,
        transactionID,
        paymentType,
        iouReportID = '',
        isSettlingUp = false,
        isSendMoneyFlow = false,
        isOwnPolicyExpenseChat = false,
        created = DateUtils.getDBTime(),
        linkedExpenseReportAction,
        isPersonalTrackingExpense = false,
    } = params;

    const IOUReportID = isPersonalTrackingExpense ? undefined : iouReportID || generateReportID();

    const originalMessage: ReportAction<typeof CONST.REPORT.ACTIONS.TYPE.IOU>['originalMessage'] = {
        amount,
        comment,
        currency,
        IOUTransactionID: transactionID,
        IOUReportID,
        type,
    };

    const delegateAccountDetails = getPersonalDetailByEmail(delegateEmail);

    if (type === CONST.IOU.REPORT_ACTION_TYPE.PAY) {
        // In pay someone flow, we store amount, comment, currency in IOUDetails when type = pay
        if (isSendMoneyFlow) {
            const keys = ['amount', 'comment', 'currency'] as const;
            keys.forEach((key) => {
                delete originalMessage[key];
            });
            originalMessage.IOUDetails = {amount, comment, currency};
            originalMessage.paymentType = paymentType;
        } else {
            // In case of pay someone action, we dont store the comment
            // and there is no single transactionID to link the action to.
            delete originalMessage.IOUTransactionID;
            delete originalMessage.comment;
            originalMessage.paymentType = paymentType;
        }
    }

    // IOUs of type split only exist in group DMs and those don't have an iouReport so we need to delete the IOUReportID key
    if (type === CONST.IOU.REPORT_ACTION_TYPE.SPLIT) {
        delete originalMessage.IOUReportID;
    }

    if (type !== CONST.IOU.REPORT_ACTION_TYPE.PAY) {
        // Split expense made from a policy expense chat only have the payee's accountID as the participant because the payer could be any policy admin
        if (isOwnPolicyExpenseChat && type === CONST.IOU.REPORT_ACTION_TYPE.SPLIT) {
            originalMessage.participantAccountIDs = currentUserAccountID ? [currentUserAccountID] : [];
        } else {
            originalMessage.participantAccountIDs = currentUserAccountID
                ? [
                      currentUserAccountID,
                      ...participants.filter((participant) => participant.accountID !== currentUserAccountID).map((participant) => participant.accountID ?? CONST.DEFAULT_NUMBER_ID),
                  ]
                : participants.map((participant) => participant.accountID ?? CONST.DEFAULT_NUMBER_ID);
        }
    }

    const iouReportAction = {
        ...linkedExpenseReportAction,
        actionName: CONST.REPORT.ACTIONS.TYPE.IOU,
        actorAccountID: currentUserAccountID,
        automatic: false,
        isAttachmentOnly: false,
        originalMessage,
        reportActionID: rand64(),
        shouldShow: true,
        created,
        pendingAction: CONST.RED_BRICK_ROAD_PENDING_ACTION.ADD,
        delegateAccountID: delegateAccountDetails?.accountID,
        person: [
            {
                style: 'strong',
                text: getCurrentUserDisplayNameOrEmail(),
                type: 'TEXT',
            },
        ],
        avatar: getCurrentUserAvatar(),
        message: getIOUReportActionMessage(iouReportID, type, amount, comment, currency, paymentType, isSettlingUp),
    };

    const managerMcTestParticipant = participants.find((participant) => isSelectedManagerMcTest(participant.login));
    if (managerMcTestParticipant) {
        return {
            ...iouReportAction,
            actorAccountID: managerMcTestParticipant.accountID,
            avatar: managerMcTestParticipant.icons?.[0]?.source,
            person: [
                {
                    style: 'strong',
                    text: getDisplayNameForParticipant(managerMcTestParticipant),
                    type: 'TEXT',
                },
            ],
        };
    }

    return iouReportAction;
}

/**
 * Builds an optimistic APPROVED report action with a randomly generated reportActionID.
 */
function buildOptimisticApprovedReportAction(amount: number, currency: string, expenseReportID: string): OptimisticApprovedReportAction {
    const originalMessage = {
        amount,
        currency,
        expenseReportID,
    };
    const delegateAccountDetails = getPersonalDetailByEmail(delegateEmail);

    return {
        actionName: CONST.REPORT.ACTIONS.TYPE.APPROVED,
        actorAccountID: currentUserAccountID,
        automatic: false,
        avatar: getCurrentUserAvatar(),
        isAttachmentOnly: false,
        originalMessage,
        message: getIOUReportActionMessage(expenseReportID, CONST.REPORT.ACTIONS.TYPE.APPROVED, Math.abs(amount), '', currency),
        person: [
            {
                style: 'strong',
                text: getCurrentUserDisplayNameOrEmail(),
                type: 'TEXT',
            },
        ],
        reportActionID: rand64(),
        shouldShow: true,
        created: DateUtils.getDBTime(),
        pendingAction: CONST.RED_BRICK_ROAD_PENDING_ACTION.ADD,
        delegateAccountID: delegateAccountDetails?.accountID,
    };
}

/**
 * Builds an optimistic APPROVED report action with a randomly generated reportActionID.
 */
function buildOptimisticUnapprovedReportAction(amount: number, currency: string, expenseReportID: string): OptimisticUnapprovedReportAction {
    const delegateAccountDetails = getPersonalDetailByEmail(delegateEmail);
    return {
        actionName: CONST.REPORT.ACTIONS.TYPE.UNAPPROVED,
        actorAccountID: currentUserAccountID,
        automatic: false,
        avatar: getCurrentUserAvatar(),
        isAttachmentOnly: false,
        originalMessage: {
            amount,
            currency,
            expenseReportID,
        },
        message: getIOUReportActionMessage(expenseReportID, CONST.REPORT.ACTIONS.TYPE.UNAPPROVED, Math.abs(amount), '', currency),
        person: [
            {
                style: 'strong',
                text: getCurrentUserDisplayNameOrEmail(),
                type: 'TEXT',
            },
        ],
        reportActionID: rand64(),
        shouldShow: true,
        created: DateUtils.getDBTime(),
        pendingAction: CONST.RED_BRICK_ROAD_PENDING_ACTION.ADD,
        delegateAccountID: delegateAccountDetails?.accountID,
    };
}

/**
 * Builds an optimistic MOVED report action with a randomly generated reportActionID.
 * This action is used when we move reports across workspaces.
 */
function buildOptimisticMovedReportAction(fromPolicyID: string | undefined, toPolicyID: string, newParentReportID: string, movedReportID: string, policyName: string): ReportAction {
    const originalMessage = {
        fromPolicyID,
        toPolicyID,
        newParentReportID,
        movedReportID,
    };

    const movedActionMessage = [
        {
            html: `moved the report to the <a href='${CONST.NEW_EXPENSIFY_URL}r/${newParentReportID}' target='_blank' rel='noreferrer noopener'>${policyName}</a> workspace`,
            text: `moved the report to the ${policyName} workspace`,
            type: CONST.REPORT.MESSAGE.TYPE.COMMENT,
        },
    ];

    return {
        actionName: CONST.REPORT.ACTIONS.TYPE.MOVED,
        actorAccountID: currentUserAccountID,
        automatic: false,
        avatar: getCurrentUserAvatar(),
        isAttachmentOnly: false,
        originalMessage,
        message: movedActionMessage,
        person: [
            {
                style: 'strong',
                text: getCurrentUserDisplayNameOrEmail(),
                type: 'TEXT',
            },
        ],
        reportActionID: rand64(),
        shouldShow: true,
        created: DateUtils.getDBTime(),
        pendingAction: CONST.RED_BRICK_ROAD_PENDING_ACTION.ADD,
    };
}

/**
 * Builds an optimistic CHANGE_POLICY report action with a randomly generated reportActionID.
 * This action is used when we change the workspace of a report.
 */
function buildOptimisticChangePolicyReportAction(fromPolicyID: string | undefined, toPolicyID: string, automaticAction = false): ReportAction {
    const originalMessage = {
        fromPolicy: fromPolicyID,
        toPolicy: toPolicyID,
        automaticAction,
    };

    const fromPolicy = getPolicy(fromPolicyID);
    const toPolicy = getPolicy(toPolicyID);

    const changePolicyReportActionMessage = [
        {
            type: CONST.REPORT.MESSAGE.TYPE.TEXT,
            text: `changed the workspace to ${toPolicy?.name}`,
        },
        ...(fromPolicyID
            ? [
                  {
                      type: CONST.REPORT.MESSAGE.TYPE.TEXT,
                      text: ` (previously ${fromPolicy?.name})`,
                  },
              ]
            : []),
    ];

    return {
        actionName: CONST.REPORT.ACTIONS.TYPE.CHANGE_POLICY,
        actorAccountID: currentUserAccountID,
        avatar: getCurrentUserAvatar(),
        created: DateUtils.getDBTime(),
        originalMessage,
        message: changePolicyReportActionMessage,
        person: [
            {
                style: 'strong',
                text: getCurrentUserDisplayNameOrEmail(),
                type: 'TEXT',
            },
        ],
        reportActionID: rand64(),
        shouldShow: true,
        pendingAction: CONST.RED_BRICK_ROAD_PENDING_ACTION.ADD,
    };
}

function buildOptimisticTransactionAction(
    type: typeof CONST.REPORT.ACTIONS.TYPE.MOVED_TRANSACTION | typeof CONST.REPORT.ACTIONS.TYPE.UNREPORTED_TRANSACTION,
    transactionThreadReportID: string | undefined,
    targetReportID: string,
): ReportAction {
    const reportName = allReports?.[targetReportID]?.reportName ?? '';
    const url = `${environmentURL}/r/${targetReportID}`;
    const [actionText, messageHtml] =
        type === CONST.REPORT.ACTIONS.TYPE.MOVED_TRANSACTION
            ? [`moved this expense to ${reportName}`, `moved this expense to <a href='${url}' target='_blank' rel='noreferrer noopener'>${reportName}</a>`]
            : ['moved this expense to your personal space', 'moved this expense to your personal space'];

    return {
        actionName: type,
        reportID: transactionThreadReportID,
        actorAccountID: currentUserAccountID,
        avatar: getCurrentUserAvatar(),
        created: DateUtils.getDBTime(),
        originalMessage: type === CONST.REPORT.ACTIONS.TYPE.MOVED_TRANSACTION ? {toReportID: targetReportID} : {fromReportID: targetReportID},
        message: [
            {
                type: CONST.REPORT.MESSAGE.TYPE.TEXT,
                html: messageHtml,
                text: actionText,
            },
        ],
        person: [
            {
                style: 'strong',
                text: getCurrentUserDisplayNameOrEmail(),
                type: 'TEXT',
            },
        ],
        reportActionID: rand64(),
        shouldShow: true,
        pendingAction: CONST.RED_BRICK_ROAD_PENDING_ACTION.ADD,
    };
}

/**
 * Builds an optimistic MOVED_TRANSACTION report action with a randomly generated reportActionID.
 * This action is used when we change the workspace of a report.
 */
function buildOptimisticMovedTransactionAction(transactionThreadReportID: string | undefined, toReportID: string) {
    return buildOptimisticTransactionAction(CONST.REPORT.ACTIONS.TYPE.MOVED_TRANSACTION, transactionThreadReportID, toReportID);
}

/**
 * Builds an optimistic UNREPORTED_TRANSACTION report action with a randomly generated reportActionID.
 * This action is used when we un-report a transaction.
 */
function buildOptimisticUnreportedTransactionAction(transactionThreadReportID: string | undefined, fromReportID: string) {
    return buildOptimisticTransactionAction(CONST.REPORT.ACTIONS.TYPE.UNREPORTED_TRANSACTION, transactionThreadReportID, fromReportID);
}

/**
 * Builds an optimistic SUBMITTED report action with a randomly generated reportActionID.
 *
 */
function buildOptimisticSubmittedReportAction(amount: number, currency: string, expenseReportID: string, adminAccountID: number | undefined): OptimisticSubmittedReportAction {
    const originalMessage = {
        amount,
        currency,
        expenseReportID,
    };

    const delegateAccountDetails = getPersonalDetailByEmail(delegateEmail);

    return {
        actionName: CONST.REPORT.ACTIONS.TYPE.SUBMITTED,
        actorAccountID: currentUserAccountID,
        adminAccountID,
        automatic: false,
        avatar: getCurrentUserAvatar(),
        isAttachmentOnly: false,
        originalMessage,
        message: getIOUReportActionMessage(expenseReportID, CONST.REPORT.ACTIONS.TYPE.SUBMITTED, Math.abs(amount), '', currency),
        person: [
            {
                style: 'strong',
                text: getCurrentUserDisplayNameOrEmail(),
                type: 'TEXT',
            },
        ],
        reportActionID: rand64(),
        shouldShow: true,
        created: DateUtils.getDBTime(),
        pendingAction: CONST.RED_BRICK_ROAD_PENDING_ACTION.ADD,
        delegateAccountID: delegateAccountDetails?.accountID,
    };
}

/**
 * Builds an optimistic report preview action with a randomly generated reportActionID.
 *
 * @param chatReport
 * @param iouReport
 * @param [comment] - User comment for the IOU.
 * @param [transaction] - optimistic first transaction of preview
 * @param reportActionID
 */
function buildOptimisticReportPreview(
    chatReport: OnyxInputOrEntry<Report>,
    iouReport: Report,
    comment = '',
    transaction: OnyxInputOrEntry<Transaction> = null,
    childReportID?: string,
    reportActionID?: string,
): ReportAction<typeof CONST.REPORT.ACTIONS.TYPE.REPORT_PREVIEW> {
    const hasReceipt = hasReceiptTransactionUtils(transaction);
    const message = getReportPreviewMessage(iouReport);
    const created = DateUtils.getDBTime();
    const reportActorAccountID = (isInvoiceReport(iouReport) || isExpenseReport(iouReport) ? iouReport?.ownerAccountID : iouReport?.managerID) ?? -1;
    const delegateAccountDetails = getPersonalDetailByEmail(delegateEmail);
    const isTestTransaction = isTestTransactionReport(iouReport);
    const isTestDriveTransaction = !!transaction?.receipt?.isTestDriveReceipt;
    const isScanRequest = transaction ? isScanRequestTransactionUtils(transaction) : false;
    return {
        reportActionID: reportActionID ?? rand64(),
        reportID: chatReport?.reportID,
        actionName: CONST.REPORT.ACTIONS.TYPE.REPORT_PREVIEW,
        pendingAction: CONST.RED_BRICK_ROAD_PENDING_ACTION.ADD,
        originalMessage: {
            linkedReportID: iouReport?.reportID,
        },
        message: [
            {
                html: message,
                text: message,
                isEdited: false,
                type: CONST.REPORT.MESSAGE.TYPE.COMMENT,
            },
        ],
        delegateAccountID: delegateAccountDetails?.accountID,
        created,
        accountID: iouReport?.managerID,
        // The preview is initially whispered if created with a receipt, so the actor is the current user as well
        actorAccountID: hasReceipt ? currentUserAccountID : reportActorAccountID,
        childReportID: childReportID ?? iouReport?.reportID,
        childMoneyRequestCount: 1,
        childLastActorAccountID: currentUserAccountID,
        childLastMoneyRequestComment: comment,
        childRecentReceiptTransactionIDs: hasReceipt && !isEmptyObject(transaction) && transaction?.transactionID ? {[transaction.transactionID]: created} : undefined,
        ...((isTestDriveTransaction || isTestTransaction) && !isScanRequest && {childStateNum: 2, childStatusNum: 4}),
    };
}

/**
 * Builds an optimistic ACTIONABLE_TRACK_EXPENSE_WHISPER action with a randomly generated reportActionID.
 */
function buildOptimisticActionableTrackExpenseWhisper(iouAction: OptimisticIOUReportAction, transactionID: string): ReportAction {
    const currentTime = DateUtils.getDBTime();
    const targetEmail = CONST.EMAIL.CONCIERGE;
    const actorAccountID = getAccountIDsByLogins([targetEmail]).at(0);
    const reportActionID = rand64();
    return {
        actionName: CONST.REPORT.ACTIONS.TYPE.ACTIONABLE_TRACK_EXPENSE_WHISPER,
        actorAccountID,
        avatar: getDefaultAvatarURL(actorAccountID),
        created: DateUtils.addMillisecondsFromDateTime(currentTime, 1),
        lastModified: DateUtils.addMillisecondsFromDateTime(currentTime, 1),
        message: [
            {
                html: CONST.ACTIONABLE_TRACK_EXPENSE_WHISPER_MESSAGE,
                text: CONST.ACTIONABLE_TRACK_EXPENSE_WHISPER_MESSAGE,
                whisperedTo: [],
                type: CONST.REPORT.MESSAGE.TYPE.COMMENT,
            },
        ],
        originalMessage: {
            lastModified: DateUtils.addMillisecondsFromDateTime(currentTime, 1),
            transactionID,
        },
        person: [
            {
                text: CONST.DISPLAY_NAME.EXPENSIFY_CONCIERGE,
                type: 'TEXT',
            },
        ],
        reportActionID,
        shouldShow: true,
        pendingAction: CONST.RED_BRICK_ROAD_PENDING_ACTION.ADD,
    };
}

/**
 * Builds an optimistic modified expense action with a randomly generated reportActionID.
 */
function buildOptimisticModifiedExpenseReportAction(
    transactionThread: OnyxInputOrEntry<Report>,
    oldTransaction: OnyxInputOrEntry<Transaction>,
    transactionChanges: TransactionChanges,
    isFromExpenseReport: boolean,
    policy: OnyxInputOrEntry<Policy>,
    updatedTransaction?: OnyxInputOrEntry<Transaction>,
): OptimisticModifiedExpenseReportAction {
    const originalMessage = getModifiedExpenseOriginalMessage(oldTransaction, transactionChanges, isFromExpenseReport, policy, updatedTransaction);
    const delegateAccountDetails = getPersonalDetailByEmail(delegateEmail);

    return {
        actionName: CONST.REPORT.ACTIONS.TYPE.MODIFIED_EXPENSE,
        actorAccountID: currentUserAccountID,
        automatic: false,
        avatar: getCurrentUserAvatar(),
        created: DateUtils.getDBTime(),
        isAttachmentOnly: false,
        message: [
            {
                // Currently we are composing the message from the originalMessage and message is only used in OldDot and not in the App
                text: 'You',
                style: 'strong',
                type: CONST.REPORT.MESSAGE.TYPE.TEXT,
            },
        ],
        originalMessage,
        person: [
            {
                style: 'strong',
                text: currentUserPersonalDetails?.displayName ?? String(currentUserAccountID),
                type: 'TEXT',
            },
        ],
        pendingAction: CONST.RED_BRICK_ROAD_PENDING_ACTION.ADD,
        reportActionID: rand64(),
        reportID: transactionThread?.reportID,
        shouldShow: true,
        delegateAccountID: delegateAccountDetails?.accountID,
    };
}

/**
 * Builds an optimistic DETACH_RECEIPT report action with a randomly generated reportActionID.
 */
function buildOptimisticDetachReceipt(reportID: string | undefined, transactionID: string, merchant: string = CONST.TRANSACTION.PARTIAL_TRANSACTION_MERCHANT) {
    return {
        actionName: CONST.REPORT.ACTIONS.TYPE.MANAGER_DETACH_RECEIPT,
        actorAccountID: currentUserAccountID,
        automatic: false,
        avatar: getCurrentUserAvatar(),
        created: DateUtils.getDBTime(),
        isAttachmentOnly: false,
        originalMessage: {
            transactionID,
            merchant: `${merchant}`,
        },
        message: [
            {
                type: 'COMMENT',
                html: `detached a receipt from expense '${merchant}'`,
                text: `detached a receipt from expense '${merchant}'`,
                whisperedTo: [],
            },
        ],
        person: [
            {
                style: 'strong',
                text: currentUserPersonalDetails?.displayName ?? String(currentUserAccountID),
                type: 'TEXT',
            },
        ],
        pendingAction: CONST.RED_BRICK_ROAD_PENDING_ACTION.ADD,
        reportActionID: rand64(),
        reportID,
        shouldShow: true,
    };
}

/**
 * Updates a report preview action that exists for an IOU report.
 *
 * @param [comment] - User comment for the IOU.
 * @param [transaction] - optimistic newest transaction of a report preview
 *
 */
function updateReportPreview(
    iouReport: OnyxEntry<Report>,
    reportPreviewAction: ReportAction<typeof CONST.REPORT.ACTIONS.TYPE.REPORT_PREVIEW>,
    isPayRequest = false,
    comment = '',
    transaction?: OnyxEntry<Transaction>,
): ReportAction<typeof CONST.REPORT.ACTIONS.TYPE.REPORT_PREVIEW> {
    const hasReceipt = hasReceiptTransactionUtils(transaction);
    const recentReceiptTransactions = reportPreviewAction?.childRecentReceiptTransactionIDs ?? {};
    const transactionsToKeep = getRecentTransactions(recentReceiptTransactions);
    const previousTransactionsArray = Object.entries(recentReceiptTransactions ?? {}).map(([key, value]) => (transactionsToKeep.includes(key) ? {[key]: value} : null));
    const previousTransactions: Record<string, string> = {};

    for (const obj of previousTransactionsArray) {
        for (const key in obj) {
            if (obj) {
                previousTransactions[key] = obj[key];
            }
        }
    }

    const message = getReportPreviewMessage(iouReport, reportPreviewAction);
    const originalMessage = getOriginalMessage(reportPreviewAction);
    return {
        ...reportPreviewAction,
        message: [
            {
                html: message,
                text: message,
                isEdited: false,
                type: CONST.REPORT.MESSAGE.TYPE.COMMENT,
            },
        ],
        childLastMoneyRequestComment: comment || reportPreviewAction?.childLastMoneyRequestComment,
        childMoneyRequestCount: (reportPreviewAction?.childMoneyRequestCount ?? 0) + (isPayRequest ? 0 : 1),
        childRecentReceiptTransactionIDs: hasReceipt
            ? {
                  ...(transaction && {[transaction.transactionID]: transaction?.created}),
                  ...previousTransactions,
              }
            : recentReceiptTransactions,
        // As soon as we add a transaction without a receipt to the report, it will have ready expenses,
        // so we remove the whisper
        originalMessage: originalMessage
            ? {
                  ...originalMessage,
                  whisperedTo: hasReceipt ? originalMessage.whisperedTo : [],
                  linkedReportID: originalMessage.linkedReportID,
              }
            : undefined,
    };
}

function buildOptimisticTaskReportAction(
    taskReportID: string,
    actionName: typeof CONST.REPORT.ACTIONS.TYPE.TASK_COMPLETED | typeof CONST.REPORT.ACTIONS.TYPE.TASK_REOPENED | typeof CONST.REPORT.ACTIONS.TYPE.TASK_CANCELLED,
    message = '',
    actorAccountID = currentUserAccountID,
    createdOffset = 0,
): OptimisticTaskReportAction {
    const originalMessage = {
        taskReportID,
        type: actionName,
        text: message,
        html: message,
        whisperedTo: [],
    };
    const delegateAccountDetails = getPersonalDetailByEmail(delegateEmail);

    return {
        actionName,
        actorAccountID,
        automatic: false,
        avatar: getCurrentUserAvatar(),
        isAttachmentOnly: false,
        originalMessage,
        message: [
            {
                text: message,
                taskReportID,
                type: CONST.REPORT.MESSAGE.TYPE.TEXT,
            },
        ],
        person: [
            {
                style: 'strong',
                text: currentUserPersonalDetails?.displayName ?? String(currentUserAccountID),
                type: 'TEXT',
            },
        ],
        reportActionID: rand64(),
        shouldShow: true,
        created: DateUtils.getDBTimeWithSkew(Date.now() + createdOffset),
        isFirstItem: false,
        pendingAction: CONST.RED_BRICK_ROAD_PENDING_ACTION.ADD,
        delegateAccountID: delegateAccountDetails?.accountID,
    };
}

function isWorkspaceChat(chatType: string) {
    return chatType === CONST.REPORT.CHAT_TYPE.POLICY_ADMINS || chatType === CONST.REPORT.CHAT_TYPE.POLICY_ANNOUNCE || chatType === CONST.REPORT.CHAT_TYPE.POLICY_EXPENSE_CHAT;
}

/**
 * Builds an optimistic chat report with a randomly generated reportID and as much information as we currently have
 */
type BuildOptimisticChatReportParams = {
    participantList: number[];
    reportName?: string;
    chatType?: ValueOf<typeof CONST.REPORT.CHAT_TYPE>;
    policyID?: string;
    ownerAccountID?: number;
    isOwnPolicyExpenseChat?: boolean;
    oldPolicyName?: string;
    visibility?: ValueOf<typeof CONST.REPORT.VISIBILITY>;
    writeCapability?: ValueOf<typeof CONST.REPORT.WRITE_CAPABILITIES>;
    notificationPreference?: NotificationPreference;
    parentReportActionID?: string;
    parentReportID?: string;
    description?: string;
    avatarUrl?: string;
    optimisticReportID?: string;
};

function buildOptimisticChatReport({
    participantList,
    reportName = CONST.REPORT.DEFAULT_REPORT_NAME,
    chatType,
    policyID = CONST.POLICY.OWNER_EMAIL_FAKE,
    ownerAccountID = CONST.REPORT.OWNER_ACCOUNT_ID_FAKE,
    isOwnPolicyExpenseChat = false,
    oldPolicyName = '',
    visibility,
    writeCapability,
    notificationPreference = CONST.REPORT.NOTIFICATION_PREFERENCE.ALWAYS,
    parentReportActionID = '',
    parentReportID = undefined,
    description = '',
    avatarUrl = '',
    optimisticReportID = '',
}: BuildOptimisticChatReportParams): OptimisticChatReport {
    const isWorkspaceChatType = chatType && isWorkspaceChat(chatType);
    const participants = participantList.reduce((reportParticipants: Participants, accountID: number) => {
        const participant: ReportParticipant = {
            notificationPreference,
            ...(!isWorkspaceChatType && {role: accountID === currentUserAccountID ? CONST.REPORT.ROLE.ADMIN : CONST.REPORT.ROLE.MEMBER}),
        };
        // eslint-disable-next-line no-param-reassign
        reportParticipants[accountID] = participant;
        return reportParticipants;
    }, {} as Participants);
    const currentTime = DateUtils.getDBTime();
    const optimisticChatReport: OptimisticChatReport = {
        type: CONST.REPORT.TYPE.CHAT,
        chatType,
        isOwnPolicyExpenseChat,
        isPinned: false,
        lastActorAccountID: 0,
        lastMessageHtml: '',
        lastMessageText: undefined,
        lastReadTime: currentTime,
        lastVisibleActionCreated: currentTime,
        oldPolicyName,
        ownerAccountID: ownerAccountID || CONST.REPORT.OWNER_ACCOUNT_ID_FAKE,
        parentReportActionID,
        parentReportID,
        participants,
        policyID,
        reportID: optimisticReportID || generateReportID(),
        reportName,
        stateNum: 0,
        statusNum: 0,
        visibility,
        description,
        writeCapability,
        avatarUrl,
    };

    if (chatType === CONST.REPORT.CHAT_TYPE.INVOICE) {
        // TODO: update to support workspace as an invoice receiver when workspace-to-workspace invoice room implemented
        optimisticChatReport.invoiceReceiver = {
            type: 'individual',
            accountID: participantList.at(0) ?? -1,
        };
    }

    return optimisticChatReport;
}

function buildOptimisticGroupChatReport(
    participantAccountIDs: number[],
    reportName: string,
    avatarUri: string,
    optimisticReportID?: string,
    notificationPreference?: NotificationPreference,
) {
    return buildOptimisticChatReport({
        participantList: participantAccountIDs,
        reportName,
        chatType: CONST.REPORT.CHAT_TYPE.GROUP,
        notificationPreference,
        avatarUrl: avatarUri,
        optimisticReportID,
    });
}

/**
 * Returns the necessary reportAction onyx data to indicate that the chat has been created optimistically
 * @param [created] - Action created time
 */
function buildOptimisticCreatedReportAction(emailCreatingAction: string, created = DateUtils.getDBTime()): OptimisticCreatedReportAction {
    return {
        reportActionID: rand64(),
        actionName: CONST.REPORT.ACTIONS.TYPE.CREATED,
        pendingAction: CONST.RED_BRICK_ROAD_PENDING_ACTION.ADD,
        actorAccountID: currentUserAccountID,
        message: [
            {
                type: CONST.REPORT.MESSAGE.TYPE.TEXT,
                style: 'strong',
                text: emailCreatingAction,
            },
            {
                type: CONST.REPORT.MESSAGE.TYPE.TEXT,
                style: 'normal',
                text: ' created this report',
            },
        ],
        person: [
            {
                type: CONST.REPORT.MESSAGE.TYPE.TEXT,
                style: 'strong',
                text: getCurrentUserDisplayNameOrEmail(),
            },
        ],
        automatic: false,
        avatar: getCurrentUserAvatar(),
        created,
        shouldShow: true,
    };
}

/**
 * Returns the necessary reportAction onyx data to indicate that the room has been renamed
 */
function buildOptimisticRenamedRoomReportAction(newName: string, oldName: string): OptimisticRenamedReportAction {
    const now = DateUtils.getDBTime();
    return {
        reportActionID: rand64(),
        actionName: CONST.REPORT.ACTIONS.TYPE.RENAMED,
        pendingAction: CONST.RED_BRICK_ROAD_PENDING_ACTION.ADD,
        actorAccountID: currentUserAccountID,
        message: [
            {
                type: CONST.REPORT.MESSAGE.TYPE.TEXT,
                style: 'strong',
                text: 'You',
            },
            {
                type: CONST.REPORT.MESSAGE.TYPE.TEXT,
                style: 'normal',
                text: ` renamed this report. New title is '${newName}' (previously '${oldName}').`,
            },
        ],
        person: [
            {
                type: CONST.REPORT.MESSAGE.TYPE.TEXT,
                style: 'strong',
                text: getCurrentUserDisplayNameOrEmail(),
            },
        ],
        originalMessage: {
            oldName,
            newName,
            html: `Room renamed to ${newName}`,
            lastModified: now,
        },
        automatic: false,
        avatar: getCurrentUserAvatar(),
        created: now,
        shouldShow: true,
    };
}

/**
 * Returns the necessary reportAction onyx data to indicate that the room description has been updated
 */
function buildOptimisticRoomDescriptionUpdatedReportAction(description: string): OptimisticRoomDescriptionUpdatedReportAction {
    const now = DateUtils.getDBTime();
    return {
        reportActionID: rand64(),
        actionName: CONST.REPORT.ACTIONS.TYPE.ROOM_CHANGE_LOG.UPDATE_ROOM_DESCRIPTION,
        pendingAction: CONST.RED_BRICK_ROAD_PENDING_ACTION.ADD,
        actorAccountID: currentUserAccountID,
        message: [
            {
                type: CONST.REPORT.MESSAGE.TYPE.COMMENT,
                text: description ? `set the room description to: ${Parser.htmlToText(description)}` : 'cleared the room description',
                html: description ? `<muted-text>set the room description to: ${description}</muted-text>` : '<muted-text>cleared the room description</muted-text>',
            },
        ],
        person: [
            {
                type: CONST.REPORT.MESSAGE.TYPE.TEXT,
                style: 'strong',
                text: getCurrentUserDisplayNameOrEmail(),
            },
        ],
        originalMessage: {
            description,
            lastModified: now,
        },
        created: now,
    };
}

/**
 * Returns the necessary reportAction onyx data to indicate that the transaction has been put on hold optimistically
 * @param [created] - Action created time
 */
function buildOptimisticHoldReportAction(created = DateUtils.getDBTime()): OptimisticHoldReportAction {
    return {
        reportActionID: rand64(),
        actionName: CONST.REPORT.ACTIONS.TYPE.HOLD,
        pendingAction: CONST.RED_BRICK_ROAD_PENDING_ACTION.ADD,
        actorAccountID: currentUserAccountID,
        message: [
            {
                type: CONST.REPORT.MESSAGE.TYPE.TEXT,
                style: 'normal',
                text: translateLocal('iou.heldExpense'),
            },
        ],
        person: [
            {
                type: CONST.REPORT.MESSAGE.TYPE.TEXT,
                style: 'strong',
                text: getCurrentUserDisplayNameOrEmail(),
            },
        ],
        automatic: false,
        avatar: getCurrentUserAvatar(),
        created,
        shouldShow: true,
    };
}

/**
 * Returns the necessary reportAction onyx data to indicate that the transaction has been put on hold optimistically
 * @param [created] - Action created time
 */
function buildOptimisticHoldReportActionComment(comment: string, created = DateUtils.getDBTime()): OptimisticHoldReportAction {
    return {
        reportActionID: rand64(),
        actionName: CONST.REPORT.ACTIONS.TYPE.ADD_COMMENT,
        pendingAction: CONST.RED_BRICK_ROAD_PENDING_ACTION.ADD,
        actorAccountID: currentUserAccountID,
        message: [
            {
                type: CONST.REPORT.MESSAGE.TYPE.COMMENT,
                text: comment,
                html: comment, // as discussed on https://github.com/Expensify/App/pull/39452 we will not support HTML for now
            },
        ],
        person: [
            {
                type: CONST.REPORT.MESSAGE.TYPE.TEXT,
                style: 'strong',
                text: getCurrentUserDisplayNameOrEmail(),
            },
        ],
        automatic: false,
        avatar: getCurrentUserAvatar(),
        created,
        shouldShow: true,
    };
}

/**
 * Returns the necessary reportAction onyx data to indicate that the transaction has been removed from hold optimistically
 * @param [created] - Action created time
 */
function buildOptimisticUnHoldReportAction(created = DateUtils.getDBTime()): OptimisticHoldReportAction {
    return {
        reportActionID: rand64(),
        actionName: CONST.REPORT.ACTIONS.TYPE.UNHOLD,
        pendingAction: CONST.RED_BRICK_ROAD_PENDING_ACTION.ADD,
        actorAccountID: currentUserAccountID,
        message: [
            {
                type: CONST.REPORT.MESSAGE.TYPE.TEXT,
                style: 'normal',
                text: translateLocal('iou.unheldExpense'),
            },
        ],
        person: [
            {
                type: CONST.REPORT.MESSAGE.TYPE.TEXT,
                style: 'normal',
                text: getCurrentUserDisplayNameOrEmail(),
            },
        ],
        automatic: false,
        avatar: getCurrentUserAvatar(),
        created,
        shouldShow: true,
    };
}

function buildOptimisticReopenedReportAction(created = DateUtils.getDBTime()): OptimisticReopenedReportAction {
    return {
        reportActionID: rand64(),
        actionName: CONST.REPORT.ACTIONS.TYPE.REOPENED,
        actorAccountID: currentUserAccountID,
        pendingAction: CONST.RED_BRICK_ROAD_PENDING_ACTION.ADD,
        message: [
            {
                type: CONST.REPORT.MESSAGE.TYPE.COMMENT,
                text: 'reopened',
                html: '<muted-text>reopened</muted-text>',
            },
        ],
        person: [
            {
                style: 'strong',
                text: getCurrentUserDisplayNameOrEmail(),
                type: CONST.REPORT.MESSAGE.TYPE.TEXT,
            },
        ],
        automatic: false,
        avatar: getCurrentUserAvatar(),
        created,
        shouldShow: true,
    };
}

function buildOptimisticEditedTaskFieldReportAction({title, description}: Task): OptimisticEditedTaskReportAction {
    // We do not modify title & description in one request, so we need to create a different optimistic action for each field modification
    let field = '';
    let value = '';
    if (title !== undefined) {
        field = 'task title';
        value = title;
    } else if (description !== undefined) {
        field = 'description';
        value = description;
    }

    let changelog = 'edited this task';
    if (field && value) {
        changelog = `updated the ${field} to ${value}`;
    } else if (field) {
        changelog = `removed the ${field}`;
    }
    const delegateAccountDetails = getPersonalDetailByEmail(delegateEmail);

    return {
        reportActionID: rand64(),
        actionName: CONST.REPORT.ACTIONS.TYPE.TASK_EDITED,
        pendingAction: CONST.RED_BRICK_ROAD_PENDING_ACTION.ADD,
        actorAccountID: currentUserAccountID,
        message: [
            {
                type: CONST.REPORT.MESSAGE.TYPE.COMMENT,
                text: changelog,
                html: getParsedComment(changelog, undefined, undefined, title !== undefined ? [...CONST.TASK_TITLE_DISABLED_RULES] : undefined),
            },
        ],
        person: [
            {
                type: CONST.REPORT.MESSAGE.TYPE.TEXT,
                style: 'strong',
                text: getCurrentUserDisplayNameOrEmail(),
            },
        ],
        automatic: false,
        avatar: getCurrentUserAvatar(),
        created: DateUtils.getDBTime(),
        shouldShow: false,
        delegateAccountID: delegateAccountDetails?.accountID,
    };
}

function buildOptimisticCardAssignedReportAction(assigneeAccountID: number): OptimisticCardAssignedReportAction {
    return {
        actionName: CONST.REPORT.ACTIONS.TYPE.CARD_ASSIGNED,
        actorAccountID: currentUserAccountID,
        avatar: getCurrentUserAvatar(),
        created: DateUtils.getDBTime(),
        originalMessage: {assigneeAccountID, cardID: -1},
        message: [{type: CONST.REPORT.MESSAGE.TYPE.COMMENT, text: '', html: ''}],
        pendingAction: CONST.RED_BRICK_ROAD_PENDING_ACTION.ADD,
        person: [
            {
                type: CONST.REPORT.MESSAGE.TYPE.TEXT,
                style: 'strong',
                text: getCurrentUserDisplayNameOrEmail(),
            },
        ],
        reportActionID: rand64(),
        shouldShow: true,
    };
}

function buildOptimisticChangedTaskAssigneeReportAction(assigneeAccountID: number): OptimisticEditedTaskReportAction {
    const delegateAccountDetails = getPersonalDetailByEmail(delegateEmail);

    return {
        reportActionID: rand64(),
        actionName: CONST.REPORT.ACTIONS.TYPE.TASK_EDITED,
        pendingAction: CONST.RED_BRICK_ROAD_PENDING_ACTION.ADD,
        actorAccountID: currentUserAccountID,
        message: [
            {
                type: CONST.REPORT.MESSAGE.TYPE.COMMENT,
                text: `assigned to ${getDisplayNameForParticipant({accountID: assigneeAccountID})}`,
                html: `assigned to <mention-user accountID="${assigneeAccountID}"/>`,
            },
        ],
        person: [
            {
                type: CONST.REPORT.MESSAGE.TYPE.TEXT,
                style: 'strong',
                text: getCurrentUserDisplayNameOrEmail(),
            },
        ],
        automatic: false,
        avatar: getCurrentUserAvatar(),
        created: DateUtils.getDBTime(),
        shouldShow: false,
        delegateAccountID: delegateAccountDetails?.accountID,
    };
}

/**
 * Returns the necessary reportAction onyx data to indicate that a chat has been archived
 *
 * @param reason - A reason why the chat has been archived
 */
function buildOptimisticClosedReportAction(
    emailClosingReport: string,
    policyName: string,
    reason: ValueOf<typeof CONST.REPORT.ARCHIVE_REASON> = CONST.REPORT.ARCHIVE_REASON.DEFAULT,
): OptimisticClosedReportAction {
    return {
        actionName: CONST.REPORT.ACTIONS.TYPE.CLOSED,
        actorAccountID: currentUserAccountID,
        automatic: false,
        avatar: getCurrentUserAvatar(),
        created: DateUtils.getDBTime(),
        message: [
            {
                type: CONST.REPORT.MESSAGE.TYPE.TEXT,
                style: 'strong',
                text: emailClosingReport,
            },
            {
                type: CONST.REPORT.MESSAGE.TYPE.TEXT,
                style: 'normal',
                text: ' closed this report',
            },
        ],
        originalMessage: {
            policyName,
            reason,
        },
        pendingAction: CONST.RED_BRICK_ROAD_PENDING_ACTION.ADD,
        person: [
            {
                type: CONST.REPORT.MESSAGE.TYPE.TEXT,
                style: 'strong',
                text: getCurrentUserDisplayNameOrEmail(),
            },
        ],
        reportActionID: rand64(),
        shouldShow: true,
    };
}

/**
 * Returns an optimistic Dismissed Violation Report Action. Use the originalMessage customize this to the type of
 * violation being dismissed.
 */
function buildOptimisticDismissedViolationReportAction(
    originalMessage: ReportAction<typeof CONST.REPORT.ACTIONS.TYPE.DISMISSED_VIOLATION>['originalMessage'],
): OptimisticDismissedViolationReportAction {
    return {
        actionName: CONST.REPORT.ACTIONS.TYPE.DISMISSED_VIOLATION,
        actorAccountID: currentUserAccountID,
        avatar: getCurrentUserAvatar(),
        created: DateUtils.getDBTime(),
        message: [
            {
                type: CONST.REPORT.MESSAGE.TYPE.TEXT,
                style: 'normal',
                text: getDismissedViolationMessageText(originalMessage),
            },
        ],
        originalMessage,
        pendingAction: CONST.RED_BRICK_ROAD_PENDING_ACTION.ADD,
        person: [
            {
                type: CONST.REPORT.MESSAGE.TYPE.TEXT,
                style: 'strong',
                text: getCurrentUserDisplayNameOrEmail(),
            },
        ],
        reportActionID: rand64(),
        shouldShow: true,
    };
}

function buildOptimisticResolvedDuplicatesReportAction(): OptimisticDismissedViolationReportAction {
    return {
        actionName: CONST.REPORT.ACTIONS.TYPE.RESOLVED_DUPLICATES,
        actorAccountID: currentUserAccountID,
        avatar: getCurrentUserAvatar(),
        created: DateUtils.getDBTime(),
        message: [
            {
                type: CONST.REPORT.MESSAGE.TYPE.TEXT,
                style: 'normal',
                text: translateLocal('violations.resolvedDuplicates'),
            },
        ],
        pendingAction: CONST.RED_BRICK_ROAD_PENDING_ACTION.ADD,
        person: [
            {
                type: CONST.REPORT.MESSAGE.TYPE.TEXT,
                style: 'strong',
                text: getCurrentUserDisplayNameOrEmail(),
            },
        ],
        reportActionID: rand64(),
        shouldShow: true,
    };
}

function buildOptimisticAnnounceChat(policyID: string, accountIDs: number[]): OptimisticAnnounceChat {
    const announceReport = getRoom(CONST.REPORT.CHAT_TYPE.POLICY_ANNOUNCE, policyID);
    const policy = getPolicy(policyID);
    const announceRoomOnyxData: AnnounceRoomOnyxData = {
        onyxOptimisticData: [],
        onyxSuccessData: [],
        onyxFailureData: [],
    };

    // Do not create #announce room if the room already exists or if there are less than 3 participants in workspace
    if (accountIDs.length < 3 || announceReport) {
        return {
            announceChatReportID: '',
            announceChatReportActionID: '',
            announceChatData: announceRoomOnyxData,
        };
    }

    const announceChatData = buildOptimisticChatReport({
        participantList: accountIDs,
        reportName: CONST.REPORT.WORKSPACE_CHAT_ROOMS.ANNOUNCE,
        chatType: CONST.REPORT.CHAT_TYPE.POLICY_ANNOUNCE,
        policyID,
        ownerAccountID: CONST.POLICY.OWNER_ACCOUNT_ID_FAKE,
        oldPolicyName: policy?.name,
        writeCapability: CONST.REPORT.WRITE_CAPABILITIES.ADMINS,
        notificationPreference: CONST.REPORT.NOTIFICATION_PREFERENCE.ALWAYS,
    });

    const announceCreatedAction = buildOptimisticCreatedReportAction(CONST.POLICY.OWNER_EMAIL_FAKE);
    announceRoomOnyxData.onyxOptimisticData.push(
        {
            onyxMethod: Onyx.METHOD.SET,
            key: `${ONYXKEYS.COLLECTION.REPORT}${announceChatData.reportID}`,
            value: {
                pendingFields: {
                    addWorkspaceRoom: CONST.RED_BRICK_ROAD_PENDING_ACTION.ADD,
                },
                ...announceChatData,
            },
        },
        {
            onyxMethod: Onyx.METHOD.SET,
            key: `${ONYXKEYS.COLLECTION.REPORT_DRAFT}${announceChatData.reportID}`,
            value: null,
        },
        {
            onyxMethod: Onyx.METHOD.SET,
            key: `${ONYXKEYS.COLLECTION.REPORT_ACTIONS}${announceChatData.reportID}`,
            value: {
                [announceCreatedAction.reportActionID]: announceCreatedAction,
            },
        },
    );
    announceRoomOnyxData.onyxSuccessData.push(
        {
            onyxMethod: Onyx.METHOD.MERGE,
            key: `${ONYXKEYS.COLLECTION.REPORT}${announceChatData.reportID}`,
            value: {
                pendingFields: {
                    addWorkspaceRoom: null,
                },
                pendingAction: null,
            },
        },
        {
            onyxMethod: Onyx.METHOD.MERGE,
            key: `${ONYXKEYS.COLLECTION.REPORT_METADATA}${announceChatData.reportID}`,
            value: {
                isOptimisticReport: false,
            },
        },
        {
            onyxMethod: Onyx.METHOD.MERGE,
            key: `${ONYXKEYS.COLLECTION.REPORT_ACTIONS}${announceChatData.reportID}`,
            value: {
                [announceCreatedAction.reportActionID]: {
                    pendingAction: null,
                },
            },
        },
    );
    announceRoomOnyxData.onyxFailureData.push(
        {
            onyxMethod: Onyx.METHOD.MERGE,
            key: `${ONYXKEYS.COLLECTION.REPORT}${announceChatData.reportID}`,
            value: {
                pendingFields: {
                    addWorkspaceRoom: null,
                },
                pendingAction: null,
            },
        },
        {
            onyxMethod: Onyx.METHOD.MERGE,
            key: `${ONYXKEYS.COLLECTION.REPORT_METADATA}${announceChatData.reportID}`,
            value: {
                isOptimisticReport: false,
            },
        },
        {
            onyxMethod: Onyx.METHOD.MERGE,
            key: `${ONYXKEYS.COLLECTION.REPORT_ACTIONS}${announceChatData.reportID}`,
            value: {
                [announceCreatedAction.reportActionID]: {
                    pendingAction: null,
                },
            },
        },
    );
    return {
        announceChatReportID: announceChatData.reportID,
        announceChatReportActionID: announceCreatedAction.reportActionID,
        announceChatData: announceRoomOnyxData,
    };
}

function buildOptimisticWorkspaceChats(policyID: string, policyName: string, expenseReportId?: string): OptimisticWorkspaceChats {
    const pendingChatMembers = getPendingChatMembers(currentUserAccountID ? [currentUserAccountID] : [], [], CONST.RED_BRICK_ROAD_PENDING_ACTION.ADD);
    const adminsChatData = {
        ...buildOptimisticChatReport({
            participantList: currentUserAccountID ? [currentUserAccountID] : [],
            reportName: CONST.REPORT.WORKSPACE_CHAT_ROOMS.ADMINS,
            chatType: CONST.REPORT.CHAT_TYPE.POLICY_ADMINS,
            policyID,
            ownerAccountID: CONST.POLICY.OWNER_ACCOUNT_ID_FAKE,
            oldPolicyName: policyName,
        }),
    };
    const adminsChatReportID = adminsChatData.reportID;
    const adminsCreatedAction = buildOptimisticCreatedReportAction(CONST.POLICY.OWNER_EMAIL_FAKE);
    const adminsReportActionData = {
        [adminsCreatedAction.reportActionID]: adminsCreatedAction,
    };

    const expenseChatData = buildOptimisticChatReport({
        participantList: currentUserAccountID ? [currentUserAccountID] : [],
        reportName: '',
        chatType: CONST.REPORT.CHAT_TYPE.POLICY_EXPENSE_CHAT,
        policyID,
        ownerAccountID: currentUserAccountID,
        isOwnPolicyExpenseChat: true,
        oldPolicyName: policyName,
        optimisticReportID: expenseReportId,
    });

    const expenseChatReportID = expenseChatData.reportID;
    const expenseReportCreatedAction = buildOptimisticCreatedReportAction(currentUserEmail ?? '');
    const expenseReportActionData = {
        [expenseReportCreatedAction.reportActionID]: expenseReportCreatedAction,
    };

    return {
        adminsChatReportID,
        adminsChatData,
        adminsReportActionData,
        adminsCreatedReportActionID: adminsCreatedAction.reportActionID,
        expenseChatReportID,
        expenseChatData,
        expenseReportActionData,
        expenseCreatedReportActionID: expenseReportCreatedAction.reportActionID,
        pendingChatMembers,
    };
}

/**
 * Builds an optimistic Task Report with a randomly generated reportID
 *
 * @param ownerAccountID - Account ID of the person generating the Task.
 * @param assigneeAccountID - AccountID of the other person participating in the Task.
 * @param parentReportID - Report ID of the chat where the Task is.
 * @param title - Task title.
 * @param description - Task description.
 * @param policyID - PolicyID of the parent report
 */

function buildOptimisticTaskReport(
    ownerAccountID: number,
    parentReportID: string,
    assigneeAccountID = 0,
    title?: string,
    description?: string,
    policyID: string = CONST.POLICY.OWNER_EMAIL_FAKE,
    notificationPreference: NotificationPreference = CONST.REPORT.NOTIFICATION_PREFERENCE.HIDDEN,
    mediaAttributes?: Record<string, string>,
): OptimisticTaskReport {
    const participants: Participants = {
        [ownerAccountID]: {
            notificationPreference,
        },
    };

    if (assigneeAccountID) {
        participants[assigneeAccountID] = {notificationPreference};
    }

    return {
        reportID: generateReportID(),
        reportName: getParsedComment(title ?? '', undefined, undefined, [...CONST.TASK_TITLE_DISABLED_RULES]),
        description: getParsedComment(description ?? '', {}, mediaAttributes),
        ownerAccountID,
        participants,
        managerID: assigneeAccountID,
        type: CONST.REPORT.TYPE.TASK,
        parentReportID,
        policyID,
        stateNum: CONST.REPORT.STATE_NUM.OPEN,
        statusNum: CONST.REPORT.STATUS_NUM.OPEN,
        lastVisibleActionCreated: DateUtils.getDBTime(),
        hasParentAccess: true,
    };
}

/**
 * Builds an optimistic EXPORTED_TO_INTEGRATION report action
 *
 * @param integration - The connectionName of the integration
 * @param markedManually - Whether the integration was marked as manually exported
 */
function buildOptimisticExportIntegrationAction(integration: ConnectionName, markedManually = false): OptimisticExportIntegrationAction {
    const label = CONST.POLICY.CONNECTIONS.NAME_USER_FRIENDLY[integration];
    return {
        reportActionID: rand64(),
        actionName: CONST.REPORT.ACTIONS.TYPE.EXPORTED_TO_INTEGRATION,
        pendingAction: CONST.RED_BRICK_ROAD_PENDING_ACTION.ADD,
        actorAccountID: currentUserAccountID,
        message: [],
        person: [
            {
                type: CONST.REPORT.MESSAGE.TYPE.TEXT,
                style: 'strong',
                text: getCurrentUserDisplayNameOrEmail(),
            },
        ],
        automatic: false,
        avatar: getCurrentUserAvatar(),
        created: DateUtils.getDBTime(),
        shouldShow: true,
        originalMessage: {
            label,
            lastModified: DateUtils.getDBTime(),
            markedManually,
            inProgress: true,
        },
    };
}

/**
 * A helper method to create transaction thread
 *
 * @param reportAction - the parent IOU report action from which to create the thread
 * @param moneyRequestReport - the report which the report action belongs to
 */
function buildTransactionThread(
    reportAction: OnyxEntry<ReportAction | OptimisticIOUReportAction>,
    moneyRequestReport: OnyxEntry<Report>,
    existingTransactionThreadReportID?: string,
): OptimisticChatReport {
    const participantAccountIDs = [...new Set([currentUserAccountID, Number(reportAction?.actorAccountID)])].filter(Boolean) as number[];
    const existingTransactionThreadReport = getReportOrDraftReport(existingTransactionThreadReportID);

    if (existingTransactionThreadReportID && existingTransactionThreadReport) {
        return {
            ...existingTransactionThreadReport,
            parentReportActionID: reportAction?.reportActionID,
            parentReportID: moneyRequestReport?.reportID,
            reportName: getTransactionReportName({reportAction}),
            policyID: moneyRequestReport?.policyID,
        };
    }

    return buildOptimisticChatReport({
        participantList: participantAccountIDs,
        reportName: getTransactionReportName({reportAction}),
        policyID: moneyRequestReport?.policyID,
        ownerAccountID: CONST.POLICY.OWNER_ACCOUNT_ID_FAKE,
        notificationPreference: CONST.REPORT.NOTIFICATION_PREFERENCE.HIDDEN,
        parentReportActionID: reportAction?.reportActionID,
        parentReportID: moneyRequestReport?.reportID,
    });
}

/**
 * Build optimistic expense entities:
 *
 * 1. CREATED action for the chatReport
 * 2. CREATED action for the iouReport
 * 3. IOU action for the iouReport linked to the transaction thread via `childReportID`
 * 4. Transaction Thread linked to the IOU action via `parentReportActionID`
 * 5. CREATED action for the Transaction Thread
 */
function buildOptimisticMoneyRequestEntities({
    iouReport,
    type,
    amount,
    currency,
    comment,
    payeeEmail,
    participants,
    transactionID,
    paymentType,
    isSettlingUp = false,
    isSendMoneyFlow = false,
    isOwnPolicyExpenseChat = false,
    isPersonalTrackingExpense,
    existingTransactionThreadReportID,
    linkedTrackedExpenseReportAction,
}: OptimisticMoneyRequestEntities): [OptimisticCreatedReportAction, OptimisticCreatedReportAction, OptimisticIOUReportAction, OptimisticChatReport, OptimisticCreatedReportAction | null] {
    const createdActionForChat = buildOptimisticCreatedReportAction(payeeEmail);

    // The `CREATED` action must be optimistically generated before the IOU action so that it won't appear after the IOU action in the chat.
    const iouActionCreationTime = DateUtils.getDBTime();
    const createdActionForIOUReport = buildOptimisticCreatedReportAction(payeeEmail, DateUtils.subtractMillisecondsFromDateTime(iouActionCreationTime, 1));

    const iouAction = buildOptimisticIOUReportAction({
        type,
        amount,
        currency,
        comment,
        participants,
        transactionID,
        paymentType,
        iouReportID: iouReport.reportID,
        isPersonalTrackingExpense,
        isSettlingUp,
        isSendMoneyFlow,
        isOwnPolicyExpenseChat,
        created: iouActionCreationTime,
        linkedExpenseReportAction: linkedTrackedExpenseReportAction,
    });

    // Create optimistic transactionThread and the `CREATED` action for it, if existingTransactionThreadReportID is undefined
    const transactionThread = buildTransactionThread(iouAction, iouReport, existingTransactionThreadReportID);
    const createdActionForTransactionThread = existingTransactionThreadReportID ? null : buildOptimisticCreatedReportAction(payeeEmail);

    // The IOU action and the transactionThread are co-dependent as parent-child, so we need to link them together
    iouAction.childReportID = existingTransactionThreadReportID ?? transactionThread.reportID;

    return [createdActionForChat, createdActionForIOUReport, iouAction, transactionThread, createdActionForTransactionThread];
}

/**
 * Check if the report is empty, meaning it has no visible messages (i.e. only a "created" report action).
 * Added caching mechanism via derived values.
 */
function isEmptyReport(report: OnyxEntry<Report>): boolean {
    if (!report) {
        return true;
    }

    // Get the `isEmpty` state from cached report attributes
    const attributes = reportAttributesDerivedValue?.[report.reportID];
    if (attributes) {
        return attributes.isEmpty;
    }

    return generateIsEmptyReport(report);
}

/**
 * Check if the report is empty, meaning it has no visible messages (i.e. only a "created" report action).
 * No cache implementation which bypasses derived value check.
 */
function generateIsEmptyReport(report: OnyxEntry<Report>): boolean {
    if (!report) {
        return true;
    }

    if (report.lastMessageText) {
        return false;
    }

    const lastVisibleMessage = getLastVisibleMessage(report.reportID);
    return !lastVisibleMessage.lastMessageText;
}

// We need oneTransactionThreadReport to get the correct last visible action created
function isUnread(report: OnyxEntry<Report>, oneTransactionThreadReport: OnyxEntry<Report>): boolean {
    if (!report) {
        return false;
    }

    if (isEmptyReport(report)) {
        return false;
    }
    // lastVisibleActionCreated and lastReadTime are both datetime strings and can be compared directly
    const lastVisibleActionCreated = getReportLastVisibleActionCreated(report, oneTransactionThreadReport);
    const lastReadTime = report.lastReadTime ?? '';
    const lastMentionedTime = report.lastMentionedTime ?? '';

    // If the user was mentioned and the comment got deleted the lastMentionedTime will be more recent than the lastVisibleActionCreated
    return lastReadTime < (lastVisibleActionCreated ?? '') || lastReadTime < lastMentionedTime;
}

function isIOUOwnedByCurrentUser(report: OnyxEntry<Report>, allReportsDict?: OnyxCollection<Report>): boolean {
    const allAvailableReports = allReportsDict ?? allReports;
    if (!report || !allAvailableReports) {
        return false;
    }

    let reportToLook = report;
    if (report.iouReportID) {
        const iouReport = allAvailableReports[`${ONYXKEYS.COLLECTION.REPORT}${report.iouReportID}`];
        if (iouReport) {
            reportToLook = iouReport;
        }
    }

    return reportToLook.ownerAccountID === currentUserAccountID;
}

/**
 * Assuming the passed in report is a default room, lets us know whether we can see it or not, based on permissions and
 * the various subsets of users we've allowed to use default rooms.
 */
function canSeeDefaultRoom(report: OnyxEntry<Report>, policies: OnyxCollection<Policy>, betas: OnyxEntry<Beta[]>): boolean {
    // Include archived rooms
    // This will get removed as part of https://github.com/Expensify/App/issues/59961
    // eslint-disable-next-line deprecation/deprecation
    if (isArchivedNonExpenseReport(report, getReportNameValuePairs(report?.reportID))) {
        return true;
    }

    // If the room has an assigned guide, it can be seen.
    if (hasExpensifyGuidesEmails(Object.keys(report?.participants ?? {}).map(Number))) {
        return true;
    }

    // Include any admins and announce rooms, since only non partner-managed domain rooms are on the beta now.
    if (isAdminRoom(report) || isAnnounceRoom(report)) {
        return true;
    }

    // For all other cases, just check that the user belongs to the default rooms beta
    return Permissions.canUseDefaultRooms(betas ?? []);
}

function canAccessReport(report: OnyxEntry<Report>, policies: OnyxCollection<Policy>, betas: OnyxEntry<Beta[]>): boolean {
    // We hide default rooms (it's basically just domain rooms now) from people who aren't on the defaultRooms beta.
    if (isDefaultRoom(report) && !canSeeDefaultRoom(report, policies, betas)) {
        return false;
    }

    if (report?.errorFields?.notFound) {
        return false;
    }

    return true;
}

// eslint-disable-next-line rulesdir/no-negated-variables
function isReportNotFound(report: OnyxEntry<Report>): boolean {
    return !!report?.errorFields?.notFound;
}

/**
 * Check if the report is the parent report of the currently viewed report or at least one child report has report action
 */
function shouldHideReport(report: OnyxEntry<Report>, currentReportId: string | undefined): boolean {
    const currentReport = getReportOrDraftReport(currentReportId);
    const parentReport = getParentReport(!isEmptyObject(currentReport) ? currentReport : undefined);
    const reportActions = allReportActions?.[`${ONYXKEYS.COLLECTION.REPORT_ACTIONS}${report?.reportID}`] ?? {};
    const isChildReportHasComment = Object.values(reportActions ?? {})?.some(
        (reportAction) => (reportAction?.childVisibleActionCount ?? 0) > 0 && shouldReportActionBeVisible(reportAction, reportAction.reportActionID, canUserPerformWriteAction(report)),
    );
    return parentReport?.reportID !== report?.reportID && !isChildReportHasComment;
}

/**
 * Should we display a RBR on the LHN on this report due to violations?
 */
function shouldDisplayViolationsRBRInLHN(report: OnyxEntry<Report>, transactionViolations: OnyxCollection<TransactionViolation[]>): boolean {
    // We only show the RBR in the highest level, which is the expense chat
    if (!report || !isPolicyExpenseChat(report)) {
        return false;
    }

    // We only show the RBR to the submitter
    if (!isCurrentUserSubmitter(report.reportID)) {
        return false;
    }
    if (!report.policyID || !reportsByPolicyID) {
        return false;
    }

    // If any report has a violation, then it should have a RBR
    const potentialReports = reportsByPolicyID[report.policyID] ?? [];
    return potentialReports.some((potentialReport) => {
        return (
            hasViolations(potentialReport.reportID, transactionViolations, true) ||
            hasWarningTypeViolations(potentialReport.reportID, transactionViolations, true) ||
            hasNoticeTypeViolations(potentialReport.reportID, transactionViolations, true)
        );
    });
}

/**
 * Checks to see if a report contains a violation
 */
function hasViolations(
    reportID: string | undefined,
    transactionViolations: OnyxCollection<TransactionViolation[]>,
    shouldShowInReview?: boolean,
    reportTransactions?: SearchTransaction[],
): boolean {
    const transactions = reportTransactions ?? getReportTransactions(reportID);
    return transactions.some((transaction) => hasViolation(transaction, transactionViolations, shouldShowInReview));
}

/**
 * Checks to see if a report contains a violation of type `warning`
 */
function hasWarningTypeViolations(reportID: string | undefined, transactionViolations: OnyxCollection<TransactionViolation[]>, shouldShowInReview?: boolean): boolean {
    const transactions = getReportTransactions(reportID);
    return transactions.some((transaction) => hasWarningTypeViolation(transaction.transactionID, transactionViolations, shouldShowInReview));
}

/**
 * Checks to see if a transaction contains receipt error
 */
function hasReceiptError(transaction: OnyxInputOrEntry<Transaction>): boolean {
    const errors = {
        ...(transaction?.errorFields?.route ?? transaction?.errorFields?.waypoints ?? transaction?.errors),
    };
    const errorEntries = Object.entries(errors ?? {});
    const errorMessages = mapValues(Object.fromEntries(errorEntries), (error) => error);
    return Object.values(errorMessages).some((error) => isReceiptError(error));
}

/**
 * Checks to see if a report contains receipt error
 */
function hasReceiptErrors(reportID: string | undefined): boolean {
    const transactions = getReportTransactions(reportID);
    return transactions.some(hasReceiptError);
}

/**
 * Checks to see if a report contains a violation of type `notice`
 */
function hasNoticeTypeViolations(reportID: string | undefined, transactionViolations: OnyxCollection<TransactionViolation[]>, shouldShowInReview?: boolean): boolean {
    const transactions = getReportTransactions(reportID);
    return transactions.some((transaction) => hasNoticeTypeViolation(transaction.transactionID, transactionViolations, shouldShowInReview));
}

function hasReportViolations(reportID: string | undefined) {
    if (!reportID) {
        return false;
    }
    const reportViolations = allReportsViolations?.[`${ONYXKEYS.COLLECTION.REPORT_VIOLATIONS}${reportID}`];
    return Object.values(reportViolations ?? {}).some((violations) => !isEmptyObject(violations));
}

type ReportErrorsAndReportActionThatRequiresAttention = {
    errors: ErrorFields;
    reportAction?: OnyxEntry<ReportAction>;
};

function getAllReportActionsErrorsAndReportActionThatRequiresAttention(report: OnyxEntry<Report>, reportActions: OnyxEntry<ReportActions>): ReportErrorsAndReportActionThatRequiresAttention {
    const reportActionsArray = Object.values(reportActions ?? {}).filter((action) => !isDeletedAction(action));
    const reportActionErrors: ErrorFields = {};
    let reportAction: OnyxEntry<ReportAction>;

    for (const action of reportActionsArray) {
        if (action && !isEmptyObject(action.errors)) {
            Object.assign(reportActionErrors, action.errors);

            if (!reportAction) {
                reportAction = action;
            }
        }
    }
    const parentReportAction: OnyxEntry<ReportAction> =
        !report?.parentReportID || !report?.parentReportActionID
            ? undefined
            : allReportActions?.[`${ONYXKEYS.COLLECTION.REPORT_ACTIONS}${report.parentReportID}`]?.[report.parentReportActionID];

    // This will get removed as part of https://github.com/Expensify/App/issues/59961
    // eslint-disable-next-line deprecation/deprecation
    const reportNameValuePairs = getReportNameValuePairs(report?.reportID);

    if (!isArchivedReport(reportNameValuePairs)) {
        if (wasActionTakenByCurrentUser(parentReportAction) && isTransactionThread(parentReportAction)) {
            const transactionID = isMoneyRequestAction(parentReportAction) ? getOriginalMessage(parentReportAction)?.IOUTransactionID : null;
            const transaction = allTransactions?.[`${ONYXKEYS.COLLECTION.TRANSACTION}${transactionID}`];
            if (hasMissingSmartscanFieldsTransactionUtils(transaction ?? null) && !isSettled(transaction?.reportID)) {
                reportActionErrors.smartscan = getMicroSecondOnyxErrorWithTranslationKey('iou.error.genericSmartscanFailureMessage');
                reportAction = undefined;
            }
        } else if ((isIOUReport(report) || isExpenseReport(report)) && report?.ownerAccountID === currentUserAccountID) {
            if (shouldShowRBRForMissingSmartscanFields(report?.reportID) && !isSettled(report?.reportID)) {
                reportActionErrors.smartscan = getMicroSecondOnyxErrorWithTranslationKey('iou.error.genericSmartscanFailureMessage');
                reportAction = getReportActionWithMissingSmartscanFields(report?.reportID);
            }
        } else if (hasSmartscanError(reportActionsArray)) {
            reportActionErrors.smartscan = getMicroSecondOnyxErrorWithTranslationKey('iou.error.genericSmartscanFailureMessage');
            reportAction = getReportActionWithSmartscanError(reportActionsArray);
        }
    }

    return {
        errors: reportActionErrors,
        reportAction,
    };
}

/**
 * Get an object of error messages keyed by microtime by combining all error objects related to the report.
 */
function getAllReportErrors(report: OnyxEntry<Report>, reportActions: OnyxEntry<ReportActions>): Errors {
    const reportErrorFields = report?.errorFields ?? {};
    const {errors: reportActionErrors} = getAllReportActionsErrorsAndReportActionThatRequiresAttention(report, reportActions);

    // All error objects related to the report. Each object in the sources contains error messages keyed by microtime
    const errorSources = {
        ...reportErrorFields,
        ...reportActionErrors,
    };

    // Combine all error messages keyed by microtime into one object
    const errorSourcesArray = Object.values(errorSources ?? {});
    const allReportErrors = {};

    for (const errors of errorSourcesArray) {
        if (!isEmptyObject(errors)) {
            Object.assign(allReportErrors, errors);
        }
    }
    return allReportErrors;
}

function hasReportErrorsOtherThanFailedReceipt(report: Report, doesReportHaveViolations: boolean, transactionViolations: OnyxCollection<TransactionViolation[]>) {
    const reportActions = allReportActions?.[`${ONYXKEYS.COLLECTION.REPORT_ACTIONS}${report.reportID}`] ?? {};
    const allReportErrors = getAllReportErrors(report, reportActions) ?? {};
    const transactionReportActions = getAllReportActions(report.reportID);
    const oneTransactionThreadReportID = getOneTransactionThreadReportID(report.reportID, transactionReportActions, undefined);
    let doesTransactionThreadReportHasViolations = false;
    if (oneTransactionThreadReportID) {
        const transactionReport = getReport(oneTransactionThreadReportID, allReports);
        doesTransactionThreadReportHasViolations = !!transactionReport && shouldDisplayViolationsRBRInLHN(transactionReport, transactionViolations);
    }
    return (
        doesTransactionThreadReportHasViolations ||
        doesReportHaveViolations ||
        Object.values(allReportErrors).some((error) => error?.[0] !== translateLocal('iou.error.genericSmartscanFailureMessage'))
    );
}

type ShouldReportBeInOptionListParams = {
    report: OnyxEntry<Report>;
    currentReportId: string | undefined;
    isInFocusMode: boolean;
    betas: OnyxEntry<Beta[]>;
    policies: OnyxCollection<Policy>;
    excludeEmptyChats: boolean;
    doesReportHaveViolations: boolean;
    includeSelfDM?: boolean;
    login?: string;
    includeDomainEmail?: boolean;
};

function reasonForReportToBeInOptionList({
    report,
    currentReportId,
    isInFocusMode,
    betas,
    policies,
    excludeEmptyChats,
    doesReportHaveViolations,
    includeSelfDM = false,
    login,
    includeDomainEmail = false,
}: ShouldReportBeInOptionListParams): ValueOf<typeof CONST.REPORT_IN_LHN_REASONS> | null {
    const isInDefaultMode = !isInFocusMode;
    // Exclude reports that have no data because there wouldn't be anything to show in the option item.
    // This can happen if data is currently loading from the server or a report is in various stages of being created.
    // This can also happen for anyone accessing a public room or archived room for which they don't have access to the underlying policy.
    // Optionally exclude reports that do not belong to currently active workspace

    const parentReportAction = isThread(report) ? allReportActions?.[`${ONYXKEYS.COLLECTION.REPORT_ACTIONS}${report.parentReportID}`]?.[report.parentReportActionID] : undefined;

    if (
        !report?.reportID ||
        !report?.type ||
        report?.reportName === undefined ||
        (!report?.participants &&
            // We omit sending back participants for chat rooms when searching for reports since they aren't needed to display the results and can get very large.
            // So we allow showing rooms with no participants–in any other circumstances we should never have these reports with no participants in Onyx.
            !isChatRoom(report) &&
            !isChatThread(report) &&
            // This will get removed as part of https://github.com/Expensify/App/issues/59961
            // eslint-disable-next-line deprecation/deprecation
            !isArchivedReport(getReportNameValuePairs(report?.reportID)) &&
            !isMoneyRequestReport(report) &&
            !isTaskReport(report) &&
            !isSelfDM(report) &&
            !isSystemChat(report) &&
            !isGroupChat(report))
    ) {
        return null;
    }

    const currentReportActions = allReportActions?.[`${ONYXKEYS.COLLECTION.REPORT_ACTIONS}${report?.reportID}`] ?? {};
    const reportActionValues = Object.values(currentReportActions);
    const hasOnlyCreatedAction = reportActionValues.length === 1 && reportActionValues.at(0)?.actionName === CONST.REPORT.ACTIONS.TYPE.CREATED;

    // Hide empty reports that have only a `CREATED` action, a total of 0, and are in a submitted state
    // These reports should be hidden because they appear empty to users and there is nothing actionable for them to do
    if (report?.total === 0 && report?.stateNum === CONST.REPORT.STATE_NUM.SUBMITTED && report?.statusNum === CONST.REPORT.STATUS_NUM.SUBMITTED && hasOnlyCreatedAction) {
        return null;
    }

    // We used to use the system DM for A/B testing onboarding tasks, but now only create them in the Concierge chat. We
    // still need to allow existing users who have tasks in the system DM to see them, but otherwise we don't need to
    // show that chat
    if (report?.participants?.[CONST.ACCOUNT_ID.NOTIFICATIONS] && isEmptyReport(report)) {
        return null;
    }

    if (!canAccessReport(report, policies, betas)) {
        return null;
    }

    // If this is a transaction thread associated with a report that only has one transaction, omit it
    if (isOneTransactionThread(report.reportID, report.parentReportID, parentReportAction)) {
        return null;
    }

    if ((Object.values(CONST.REPORT.UNSUPPORTED_TYPE) as string[]).includes(report?.type ?? '')) {
        return null;
    }

    // Include the currently viewed report. If we excluded the currently viewed report, then there
    // would be no way to highlight it in the options list and it would be confusing to users because they lose
    // a sense of context.
    if (report.reportID === currentReportId) {
        return CONST.REPORT_IN_LHN_REASONS.IS_FOCUSED;
    }

    // Retrieve the draft comment for the report and convert it to a boolean
    const hasDraftComment = hasValidDraftComment(report.reportID);

    // Include reports that are relevant to the user in any view mode. Criteria include having a draft or having a GBR showing.
    // eslint-disable-next-line @typescript-eslint/prefer-nullish-coalescing
    if (hasDraftComment) {
        return CONST.REPORT_IN_LHN_REASONS.HAS_DRAFT_COMMENT;
    }

    if (requiresAttentionFromCurrentUser(report)) {
        return CONST.REPORT_IN_LHN_REASONS.HAS_GBR;
    }

    const isEmptyChat = isEmptyReport(report);
    const canHideReport = shouldHideReport(report, currentReportId);

    // Include reports if they are pinned
    if (report.isPinned) {
        return CONST.REPORT_IN_LHN_REASONS.PINNED_BY_USER;
    }

    const reportIsSettled = report.statusNum === CONST.REPORT.STATUS_NUM.REIMBURSED;

    // Always show IOU reports with violations unless they are reimbursed
    if (isExpenseRequest(report) && doesReportHaveViolations && !reportIsSettled) {
        return CONST.REPORT_IN_LHN_REASONS.HAS_IOU_VIOLATIONS;
    }

    // Hide only chat threads that haven't been commented on (other threads are actionable)
    if (isChatThread(report) && canHideReport && isEmptyChat) {
        return null;
    }

    // Include reports that have errors from trying to add a workspace
    // If we excluded it, then the red-brock-road pattern wouldn't work for the user to resolve the error
    if (report.errorFields?.addWorkspaceRoom) {
        return CONST.REPORT_IN_LHN_REASONS.HAS_ADD_WORKSPACE_ROOM_ERRORS;
    }

    // All unread chats (even archived ones) in GSD mode will be shown. This is because GSD mode is specifically for focusing the user on the most relevant chats, primarily, the unread ones
    if (isInFocusMode) {
        const oneTransactionThreadReportID = getOneTransactionThreadReportID(report.reportID, allReportActions?.[`${ONYXKEYS.COLLECTION.REPORT_ACTIONS}${report.reportID}`]);
        const oneTransactionThreadReport = allReports?.[`${ONYXKEYS.COLLECTION.REPORT}${oneTransactionThreadReportID}`];
        return isUnread(report, oneTransactionThreadReport) && getReportNotificationPreference(report) !== CONST.REPORT.NOTIFICATION_PREFERENCE.MUTE
            ? CONST.REPORT_IN_LHN_REASONS.IS_UNREAD
            : null;
    }

    // Archived reports should always be shown when in default (most recent) mode. This is because you should still be able to access and search for the chats to find them.
    // This will get removed as part of https://github.com/Expensify/App/issues/59961
    // eslint-disable-next-line deprecation/deprecation
    if (isInDefaultMode && isArchivedNonExpenseReport(report, getReportNameValuePairs(report?.reportID))) {
        return CONST.REPORT_IN_LHN_REASONS.IS_ARCHIVED;
    }

    // Hide chats between two users that haven't been commented on from the LNH
    if (excludeEmptyChats && isEmptyChat && isChatReport(report) && !isPolicyExpenseChat(report) && !isSystemChat(report) && canHideReport) {
        return null;
    }

    if (isSelfDM(report)) {
        return includeSelfDM ? CONST.REPORT_IN_LHN_REASONS.IS_SELF_DM : null;
    }

    if (Str.isDomainEmail(login ?? '') && !includeDomainEmail) {
        return null;
    }

    // Hide chat threads where the parent message is pending removal
    if (!isEmptyObject(parentReportAction) && isPendingRemove(parentReportAction) && isThreadParentMessage(parentReportAction, report?.reportID)) {
        return null;
    }

    return CONST.REPORT_IN_LHN_REASONS.DEFAULT;
}

/**
 * Takes several pieces of data from Onyx and evaluates if a report should be shown in the option list (either when searching
 * for reports or the reports shown in the LHN).
 *
 * This logic is very specific and the order of the logic is very important. It should fail quickly in most cases and also
 * filter out the majority of reports before filtering out very specific minority of reports.
 */
function shouldReportBeInOptionList(params: ShouldReportBeInOptionListParams) {
    return reasonForReportToBeInOptionList(params) !== null;
}

/**
 * Attempts to find a report in onyx with the provided list of participants. Does not include threads, task, expense, room, and policy expense chat.
 */
function getChatByParticipants(
    newParticipantList: number[],
    reports: OnyxCollection<Report> = allReports,
    shouldIncludeGroupChats = false,
    shouldExcludeClosedReports = false,
): OnyxEntry<Report> {
    const sortedNewParticipantList = newParticipantList.sort();
    return Object.values(reports ?? {}).find((report) => {
        const participantAccountIDs = Object.keys(report?.participants ?? {});

        // This will get removed as part of https://github.com/Expensify/App/issues/59961
        // eslint-disable-next-line deprecation/deprecation
        const reportNameValuePairs = getReportNameValuePairs(report?.reportID);

        if (shouldExcludeClosedReports && isArchivedReport(reportNameValuePairs)) {
            return false;
        }

        // Skip if it's not a 1:1 chat
        if (!shouldIncludeGroupChats && !isOneOnOneChat(report) && !isSystemChat(report)) {
            return false;
        }

        // If we are looking for a group chat, then skip non-group chat report
        if (shouldIncludeGroupChats && !isGroupChat(report)) {
            return false;
        }

        const sortedParticipantsAccountIDs = participantAccountIDs.map(Number).sort();

        // Only return the chat if it has all the participants
        return lodashIsEqual(sortedNewParticipantList, sortedParticipantsAccountIDs);
    });
}

/**
 * Attempts to find an invoice chat report in onyx with the provided policyID and receiverID.
 */
function getInvoiceChatByParticipants(receiverID: string | number, receiverType: InvoiceReceiverType, policyID?: string, reports: OnyxCollection<Report> = allReports): OnyxEntry<Report> {
    return Object.values(reports ?? {}).find((report) => {
        // This will get removed as part of https://github.com/Expensify/App/issues/59961
        // eslint-disable-next-line deprecation/deprecation
        const reportNameValuePairs = getReportNameValuePairs(report?.reportID);
        const isReportArchived = isArchivedReport(reportNameValuePairs);
        if (!report || !isInvoiceRoom(report) || isArchivedNonExpenseReportWithID(report, isReportArchived)) {
            return false;
        }

        const isSameReceiver =
            report.invoiceReceiver &&
            report.invoiceReceiver.type === receiverType &&
            (('accountID' in report.invoiceReceiver && report.invoiceReceiver.accountID === receiverID) ||
                ('policyID' in report.invoiceReceiver && report.invoiceReceiver.policyID === receiverID));

        return report.policyID === policyID && isSameReceiver;
    });
}

/**
 * Attempts to find a policy expense report in onyx that is owned by ownerAccountID in a given policy
 */
function getPolicyExpenseChat(ownerAccountID: number | undefined, policyID: string | undefined): OnyxEntry<Report> {
    if (!ownerAccountID || !policyID) {
        return;
    }

    return Object.values(allReports ?? {}).find((report: OnyxEntry<Report>) => {
        // If the report has been deleted, then skip it
        if (!report) {
            return false;
        }

        return report.policyID === policyID && isPolicyExpenseChat(report) && !isThread(report) && report.ownerAccountID === ownerAccountID;
    });
}

function getAllPolicyReports(policyID: string): Array<OnyxEntry<Report>> {
    return Object.values(allReports ?? {}).filter((report) => report?.policyID === policyID);
}

/**
 * Returns true if Chronos is one of the chat participants (1:1)
 */
function chatIncludesChronos(report: OnyxInputOrEntry<Report> | SearchReport): boolean {
    const participantAccountIDs = Object.keys(report?.participants ?? {}).map(Number);
    return participantAccountIDs.includes(CONST.ACCOUNT_ID.CHRONOS);
}

function chatIncludesChronosWithID(reportOrID?: string | SearchReport): boolean {
    if (!reportOrID) {
        return false;
    }

    const report = typeof reportOrID === 'string' ? getReport(reportOrID, allReports) : reportOrID;
    return chatIncludesChronos(report);
}

/**
 * Can only flag if:
 *
 * - It was written by someone else and isn't a whisper
 * - It's a welcome message whisper
 * - It's an ADD_COMMENT that is not an attachment
 */
function canFlagReportAction(reportAction: OnyxInputOrEntry<ReportAction>, reportID: string | undefined): boolean {
    let report = getReportOrDraftReport(reportID);

    // If the childReportID exists in reportAction and is equal to the reportID,
    // the report action being evaluated is the parent report action in a thread, and we should get the parent report to evaluate instead.
    if (reportAction?.childReportID?.toString() === reportID?.toString()) {
        report = getReportOrDraftReport(report?.parentReportID);
    }
    const isCurrentUserAction = reportAction?.actorAccountID === currentUserAccountID;
    if (isWhisperAction(reportAction)) {
        // Allow flagging whispers that are sent by other users
        if (!isCurrentUserAction && reportAction?.actorAccountID !== CONST.ACCOUNT_ID.CONCIERGE) {
            return true;
        }

        // Disallow flagging the rest of whisper as they are sent by us
        return false;
    }

    return !!(
        !isCurrentUserAction &&
        reportAction?.actionName === CONST.REPORT.ACTIONS.TYPE.ADD_COMMENT &&
        !isDeletedAction(reportAction) &&
        !isCreatedTaskReportAction(reportAction) &&
        !isEmptyObject(report) &&
        report &&
        isAllowedToComment(report)
    );
}

/**
 * Whether flag comment page should show
 */
function shouldShowFlagComment(reportAction: OnyxInputOrEntry<ReportAction>, report: OnyxInputOrEntry<Report>): boolean {
    return (
        canFlagReportAction(reportAction, report?.reportID) &&
        // This will get removed as part of https://github.com/Expensify/App/issues/59961
        // eslint-disable-next-line deprecation/deprecation
        !isArchivedNonExpenseReport(report, getReportNameValuePairs(report?.reportID)) &&
        !chatIncludesChronos(report) &&
        !isConciergeChatReport(report) &&
        reportAction?.actorAccountID !== CONST.ACCOUNT_ID.CONCIERGE
    );
}

/**
 * Performs the markdown conversion, and replaces code points > 127 with C escape sequences
 * Used for compatibility with the backend auth validator for AddComment, and to account for MD in comments
 * @returns The comment's total length as seen from the backend
 */
function getCommentLength(textComment: string, parsingDetails?: ParsingDetails): number {
    return getParsedComment(textComment, parsingDetails)
        .replace(/[^ -~]/g, '\\u????')
        .trim().length;
}

function getRouteFromLink(url: string | null): string {
    if (!url) {
        return '';
    }

    // Get the reportID from URL
    let route = url;
    const localWebAndroidRegEx = /^(https:\/\/([0-9]{1,3})\.([0-9]{1,3})\.([0-9]{1,3})\.([0-9]{1,3}))/;
    linkingConfig.prefixes.forEach((prefix) => {
        if (route.startsWith(prefix)) {
            route = route.replace(prefix, '');
        } else if (localWebAndroidRegEx.test(route)) {
            route = route.replace(localWebAndroidRegEx, '');
        } else {
            return;
        }

        // Remove the port if it's a localhost URL
        if (/^:\d+/.test(route)) {
            route = route.replace(/:\d+/, '');
        }

        // Remove the leading slash if exists
        if (route.startsWith('/')) {
            route = route.replace('/', '');
        }
    });
    return route;
}

function parseReportRouteParams(route: string): ReportRouteParams {
    let parsingRoute = route;
    if (parsingRoute.at(0) === '/') {
        // remove the first slash
        parsingRoute = parsingRoute.slice(1);
    }

    if (!parsingRoute.startsWith(addTrailingForwardSlash(ROUTES.REPORT))) {
        return {reportID: '', isSubReportPageRoute: false};
    }

    const state = getStateFromPath(parsingRoute as Route);
    const focusedRoute = findFocusedRoute(state);

    const reportID = focusedRoute?.params && 'reportID' in focusedRoute.params ? (focusedRoute?.params?.reportID as string) : '';

    if (!reportID) {
        return {reportID: '', isSubReportPageRoute: false};
    }

    return {
        reportID,
        // We're checking the route start with `r/`, the sub report route is the route that we can open from report screen like `r/:reportID/details`
        isSubReportPageRoute: focusedRoute?.name !== SCREENS.REPORT,
    };
}

function getReportIDFromLink(url: string | null): string {
    const route = getRouteFromLink(url);
    const {reportID, isSubReportPageRoute} = parseReportRouteParams(route);
    if (isSubReportPageRoute) {
        // We allow the Sub-Report deep link routes (settings, details, etc.) to be handled by their respective component pages
        return '';
    }
    return reportID;
}

/**
 * Check if the chat report is linked to an iou that is waiting for the current user to add a credit bank account.
 */
function hasIOUWaitingOnCurrentUserBankAccount(chatReport: OnyxInputOrEntry<Report>): boolean {
    if (chatReport?.iouReportID) {
        const iouReport = getReport(chatReport.iouReportID, allReports);
        if (iouReport?.isWaitingOnBankAccount && iouReport?.ownerAccountID === currentUserAccountID) {
            return true;
        }
    }

    return false;
}

/**
 * Users can submit an expense:
 * - in policy expense chats only if they are in a role of a member in the chat (in other words, if it's their policy expense chat)
 * - in an open or submitted expense report tied to a policy expense chat the user owns
 *     - employee can submit expenses in a submitted expense report only if the policy has Instant Submit settings turned on
 * - in an IOU report, which is not settled yet
 * - in a 1:1 DM chat
 */
function canRequestMoney(report: OnyxEntry<Report>, policy: OnyxEntry<Policy>, otherParticipants: number[]): boolean {
    // User cannot submit expenses in a chat thread, task report or in a chat room
    if (isChatThread(report) || isTaskReport(report) || isChatRoom(report) || isSelfDM(report) || isGroupChat(report)) {
        return false;
    }

    // Users can only submit expenses in DMs if they are a 1:1 DM
    if (isDM(report)) {
        return otherParticipants.length === 1;
    }

    // Prevent requesting money if pending IOU report waiting for their bank account already exists
    if (hasIOUWaitingOnCurrentUserBankAccount(report)) {
        return false;
    }

    let isOwnPolicyExpenseChat = report?.isOwnPolicyExpenseChat ?? false;
    if (isExpenseReport(report) && getParentReport(report)) {
        isOwnPolicyExpenseChat = !!getParentReport(report)?.isOwnPolicyExpenseChat;
    }

    // In case there are no other participants than the current user and it's not user's own policy expense chat, they can't submit expenses from such report
    if (otherParticipants.length === 0 && !isOwnPolicyExpenseChat) {
        return false;
    }

    // Current user must be a manager or owner of this IOU
    if (isIOUReport(report) && currentUserAccountID !== report?.managerID && currentUserAccountID !== report?.ownerAccountID) {
        return false;
    }

    // User can submit expenses in any IOU report, unless paid, but the user can only submit expenses in an expense report
    // which is tied to their expense chat.
    if (isMoneyRequestReport(report)) {
        const canAddTransactions = canAddTransaction(report);
        return isReportInGroupPolicy(report) ? isOwnPolicyExpenseChat && canAddTransactions : canAddTransactions;
    }

    // In the case of policy expense chat, users can only submit expenses from their own policy expense chat
    return !isPolicyExpenseChat(report) || isOwnPolicyExpenseChat;
}

function isGroupChatAdmin(report: OnyxEntry<Report>, accountID: number) {
    if (!report?.participants) {
        return false;
    }

    const reportParticipants = report.participants ?? {};
    const participant = reportParticipants[accountID];
    return participant?.role === CONST.REPORT.ROLE.ADMIN;
}

/**
 * Helper method to define what expense options we want to show for particular method.
 * There are 4 expense options: Submit, Split, Pay and Track expense:
 * - Submit option should show for:
 *     - DMs
 *     - own policy expense chats
 *     - open and processing expense reports tied to own policy expense chat
 *     - unsettled IOU reports
 * - Pay option should show for:
 *     - DMs
 * - Split options should show for:
 *     - DMs
 *     - chat/policy rooms with more than 1 participant
 *     - groups chats with 2 and more participants
 *     - corporate expense chats
 * - Track expense option should show for:
 *    - Self DMs
 *    - own policy expense chats
 *    - open and processing expense reports tied to own policy expense chat
 * - Send invoice option should show for:
 *    - invoice rooms if the user is an admin of the sender workspace
 * None of the options should show in chat threads or if there is some special Expensify account
 * as a participant of the report.
 */
function getMoneyRequestOptions(report: OnyxEntry<Report>, policy: OnyxEntry<Policy>, reportParticipants: number[], filterDeprecatedTypes = false): IOUType[] {
    // This will get removed as part of https://github.com/Expensify/App/issues/59961
    // eslint-disable-next-line deprecation/deprecation
    const reportNameValuePairs = getReportNameValuePairs(report?.reportID);

    // In any thread, task report or trip room, we do not allow any new expenses
    if (isChatThread(report) || isTaskReport(report) || isInvoiceReport(report) || isSystemChat(report) || isArchivedReport(reportNameValuePairs) || isTripRoom(report)) {
        return [];
    }

    if (isInvoiceRoom(report)) {
        if (canSendInvoiceFromWorkspace(policy?.id) && isPolicyAdmin(report?.policyID, allPolicies)) {
            return [CONST.IOU.TYPE.INVOICE];
        }
        return [];
    }

    // We don't allow IOU actions if an Expensify account is a participant of the report, unless the policy that the report is on is owned by an Expensify account
    const doParticipantsIncludeExpensifyAccounts = lodashIntersection(reportParticipants, CONST.EXPENSIFY_ACCOUNT_IDS).length > 0;
    const policyOwnerAccountID = getPolicy(report?.policyID)?.ownerAccountID;
    const isPolicyOwnedByExpensifyAccounts = policyOwnerAccountID ? CONST.EXPENSIFY_ACCOUNT_IDS.includes(policyOwnerAccountID) : false;
    if (doParticipantsIncludeExpensifyAccounts && !isPolicyOwnedByExpensifyAccounts) {
        // Allow create expense option for Manager McTest report
        if (reportParticipants.some((accountID) => accountID === CONST.ACCOUNT_ID.MANAGER_MCTEST) && Permissions.canUseManagerMcTest(allBetas)) {
            return [CONST.IOU.TYPE.SUBMIT];
        }
        return [];
    }

    const otherParticipants = reportParticipants.filter((accountID) => currentUserPersonalDetails?.accountID !== accountID);
    const hasSingleParticipantInReport = otherParticipants.length === 1;
    let options: IOUType[] = [];

    if (isSelfDM(report)) {
        options = [CONST.IOU.TYPE.TRACK];
    }

    if (canRequestMoney(report, policy, otherParticipants)) {
        options = [...options, CONST.IOU.TYPE.SUBMIT];
        if (!filterDeprecatedTypes) {
            options = [...options, CONST.IOU.TYPE.REQUEST];
        }

        // If the user can request money from the workspace report, they can also track expenses
        if (isPolicyExpenseChat(report) || isExpenseReport(report)) {
            options = [...options, CONST.IOU.TYPE.TRACK];
        }
    }

    // User created policy rooms and default rooms like #admins or #announce will always have the Split Expense option
    // unless there are no other participants at all (e.g. #admins room for a policy with only 1 admin)
    // DM chats will have the Split Expense option.
    // Your own expense chats will have the split expense option.
    if (
        (isChatRoom(report) && !isAnnounceRoom(report) && otherParticipants.length > 0) ||
        (isDM(report) && otherParticipants.length > 0) ||
        (isGroupChat(report) && otherParticipants.length > 0) ||
        (isPolicyExpenseChat(report) && report?.isOwnPolicyExpenseChat)
    ) {
        options = [...options, CONST.IOU.TYPE.SPLIT];
    }

    // Pay someone option should be visible only in 1:1 DMs
    if (isDM(report) && hasSingleParticipantInReport) {
        options = [...options, CONST.IOU.TYPE.PAY];
        if (!filterDeprecatedTypes) {
            options = [...options, CONST.IOU.TYPE.SEND];
        }
    }

    return options;
}

/**
 * This is a temporary function to help with the smooth transition with the oldDot.
 * This function will be removed once the transition occurs in oldDot to new links.
 */
// eslint-disable-next-line @typescript-eslint/naming-convention
function temporary_getMoneyRequestOptions(
    report: OnyxEntry<Report>,
    policy: OnyxEntry<Policy>,
    reportParticipants: number[],
): Array<Exclude<IOUType, typeof CONST.IOU.TYPE.REQUEST | typeof CONST.IOU.TYPE.SEND | typeof CONST.IOU.TYPE.CREATE>> {
    return getMoneyRequestOptions(report, policy, reportParticipants, true) as Array<
        Exclude<IOUType, typeof CONST.IOU.TYPE.REQUEST | typeof CONST.IOU.TYPE.SEND | typeof CONST.IOU.TYPE.CREATE>
    >;
}

/**
 * Invoice sender, invoice receiver and auto-invited admins cannot leave
 */
function canLeaveInvoiceRoom(report: OnyxEntry<Report>): boolean {
    if (!report || !report?.invoiceReceiver) {
        return false;
    }

    if (report?.statusNum === CONST.REPORT.STATUS_NUM.CLOSED) {
        return false;
    }

    const isSenderPolicyAdmin = getPolicy(report.policyID)?.role === CONST.POLICY.ROLE.ADMIN;

    if (isSenderPolicyAdmin) {
        return false;
    }

    if (report.invoiceReceiver.type === CONST.REPORT.INVOICE_RECEIVER_TYPE.INDIVIDUAL) {
        return report?.invoiceReceiver?.accountID !== currentUserAccountID;
    }

    const isReceiverPolicyAdmin = getPolicy(report.invoiceReceiver.policyID)?.role === CONST.POLICY.ROLE.ADMIN;

    if (isReceiverPolicyAdmin) {
        return false;
    }

    return true;
}

/**
 * Allows a user to leave a policy room according to the following conditions of the visibility or chatType rNVP:
 * `public` - Anyone can leave (because anybody can join)
 * `public_announce` - Only non-policy members can leave (it's auto-shared with policy members)
 * `policy_admins` - Nobody can leave (it's auto-shared with all policy admins)
 * `policy_announce` - Nobody can leave (it's auto-shared with all policy members)
 * `policyExpenseChat` - Nobody can leave (it's auto-shared with all policy members)
 * `policy` - Anyone can leave (though only policy members can join)
 * `domain` - Nobody can leave (it's auto-shared with domain members)
 * `dm` - Nobody can leave (it's auto-shared with users)
 * `private` - Anybody can leave (though you can only be invited to join)
 * `invoice` - Invoice sender, invoice receiver and auto-invited admins cannot leave
 */
function canLeaveRoom(report: OnyxEntry<Report>, isPolicyEmployee: boolean): boolean {
    if (isInvoiceRoom(report)) {
        // This will get removed as part of https://github.com/Expensify/App/issues/59961
        // eslint-disable-next-line deprecation/deprecation
        if (isArchivedNonExpenseReport(report, getReportNameValuePairs(report?.reportID))) {
            return false;
        }

        const invoiceReport = getReportOrDraftReport(report?.iouReportID);

        if (invoiceReport?.ownerAccountID === currentUserAccountID) {
            return false;
        }

        if (invoiceReport?.managerID === currentUserAccountID) {
            return false;
        }

        const isSenderPolicyAdmin = getPolicy(report?.policyID)?.role === CONST.POLICY.ROLE.ADMIN;

        if (isSenderPolicyAdmin) {
            return false;
        }

        const isReceiverPolicyAdmin =
            report?.invoiceReceiver?.type === CONST.REPORT.INVOICE_RECEIVER_TYPE.BUSINESS ? getPolicy(report?.invoiceReceiver?.policyID)?.role === CONST.POLICY.ROLE.ADMIN : false;

        if (isReceiverPolicyAdmin) {
            return false;
        }

        return true;
    }

    if (!report?.visibility) {
        if (
            report?.chatType === CONST.REPORT.CHAT_TYPE.POLICY_ADMINS ||
            report?.chatType === CONST.REPORT.CHAT_TYPE.POLICY_ANNOUNCE ||
            report?.chatType === CONST.REPORT.CHAT_TYPE.POLICY_EXPENSE_CHAT ||
            report?.chatType === CONST.REPORT.CHAT_TYPE.DOMAIN_ALL ||
            report?.chatType === CONST.REPORT.CHAT_TYPE.SELF_DM ||
            !report?.chatType
        ) {
            // DM chats don't have a chatType
            return false;
        }
    } else if (isPublicAnnounceRoom(report) && isPolicyEmployee) {
        return false;
    }
    return true;
}

function isCurrentUserTheOnlyParticipant(participantAccountIDs?: number[]): boolean {
    return !!(participantAccountIDs?.length === 1 && participantAccountIDs?.at(0) === currentUserAccountID);
}

/**
 * Returns display names for those that can see the whisper.
 * However, it returns "you" if the current user is the only one who can see it besides the person that sent it.
 */
function getWhisperDisplayNames(participantAccountIDs?: number[]): string | undefined {
    const isWhisperOnlyVisibleToCurrentUser = isCurrentUserTheOnlyParticipant(participantAccountIDs);

    // When the current user is the only participant, the display name needs to be "you" because that's the only person reading it
    if (isWhisperOnlyVisibleToCurrentUser) {
        return translateLocal('common.youAfterPreposition');
    }

    return participantAccountIDs?.map((accountID) => getDisplayNameForParticipant({accountID, shouldUseShortForm: !isWhisperOnlyVisibleToCurrentUser})).join(', ');
}

/**
 * Show subscript on expense chats / threads and expense requests
 */
function shouldReportShowSubscript(report: OnyxEntry<Report>): boolean {
    // This will get removed as part of https://github.com/Expensify/App/issues/59961
    // eslint-disable-next-line deprecation/deprecation
    if (isArchivedNonExpenseReport(report, getReportNameValuePairs(report?.reportID)) && !isWorkspaceThread(report)) {
        return false;
    }

    if (isPolicyExpenseChat(report) && !isChatThread(report) && !isTaskReport(report) && !report?.isOwnPolicyExpenseChat) {
        return true;
    }

    if (isPolicyExpenseChat(report) && !isThread(report) && !isTaskReport(report)) {
        return true;
    }

    if (isExpenseRequest(report)) {
        return true;
    }

    if (isExpenseReport(report) && isOneTransactionReport(report?.reportID)) {
        return true;
    }

    if (isWorkspaceTaskReport(report)) {
        return true;
    }

    if (isWorkspaceThread(report)) {
        return true;
    }

    if (isInvoiceRoom(report) || isInvoiceReport(report)) {
        return true;
    }

    return false;
}

/**
 * Return true if reports data exists
 */
function isReportDataReady(): boolean {
    return !isEmptyObject(allReports) && Object.keys(allReports ?? {}).some((key) => allReports?.[key]?.reportID);
}

/**
 * Return true if reportID from path is valid
 */
function isValidReportIDFromPath(reportIDFromPath: string | undefined): boolean {
    return !!reportIDFromPath && !['', 'null', 'undefined', '0', '-1'].includes(reportIDFromPath);
}

/**
 * Return the errors we have when creating a chat, a workspace room, or a new empty report
 */
function getCreationReportErrors(report: OnyxEntry<Report>): Errors | null | undefined {
    // We are either adding a workspace room, creating a chat, or we're creating a report, it isn't possible for all of these to have errors for the same report at the same time, so
    // simply looking up the first truthy value will get the relevant property if it's set.
    return report?.errorFields?.addWorkspaceRoom ?? report?.errorFields?.createChat ?? report?.errorFields?.createReport;
}

/**
 * Return true if the expense report is marked for deletion.
 */
function isMoneyRequestReportPendingDeletion(reportOrID: OnyxEntry<Report> | string): boolean {
    const report = typeof reportOrID === 'string' ? getReport(reportOrID, allReports) : reportOrID;
    if (!isMoneyRequestReport(report)) {
        return false;
    }

    const parentReportAction = getReportAction(report?.parentReportID, report?.parentReportActionID);
    return parentReportAction?.pendingAction === CONST.RED_BRICK_ROAD_PENDING_ACTION.DELETE;
}

function navigateToLinkedReportAction(ancestor: Ancestor, isInNarrowPaneModal: boolean, canUserPerformWrite: boolean | undefined, isOffline: boolean) {
    if (isInNarrowPaneModal) {
        Navigation.navigate(
            ROUTES.SEARCH_REPORT.getRoute({
                reportID: ancestor.report.reportID,
                reportActionID: ancestor.reportAction.reportActionID,
                backTo: SCREENS.SEARCH.REPORT_RHP,
            }),
        );
        return;
    }

    // Pop the thread report screen before navigating to the chat report.
    Navigation.goBack(ROUTES.REPORT_WITH_ID.getRoute(ancestor.report.reportID));

    const isVisibleAction = shouldReportActionBeVisible(ancestor.reportAction, ancestor.reportAction.reportActionID, canUserPerformWrite);

    if (isVisibleAction && !isOffline) {
        // Pop the chat report screen before navigating to the linked report action.
        Navigation.goBack(ROUTES.REPORT_WITH_ID.getRoute(ancestor.report.reportID, ancestor.reportAction.reportActionID));
    }
}

function canUserPerformWriteAction(report: OnyxEntry<Report>) {
    const reportErrors = getCreationReportErrors(report);

    // If the expense report is marked for deletion, let us prevent any further write action.
    if (isMoneyRequestReportPendingDeletion(report)) {
        return false;
    }

    // This will get removed as part of https://github.com/Expensify/App/issues/59961
    // eslint-disable-next-line deprecation/deprecation
    const reportNameValuePairs = getReportNameValuePairs(report?.reportID);
    return !isArchivedNonExpenseReport(report, reportNameValuePairs) && isEmptyObject(reportErrors) && report && isAllowedToComment(report) && !isAnonymousUser && canWriteInReport(report);
}

/**
 * Returns ID of the original report from which the given reportAction is first created.
 */
function getOriginalReportID(reportID: string | undefined, reportAction: OnyxInputOrEntry<ReportAction>): string | undefined {
    if (!reportID) {
        return undefined;
    }
    const reportActions = allReportActions?.[`${ONYXKEYS.COLLECTION.REPORT_ACTIONS}${reportID}`];
    const currentReportAction = reportAction?.reportActionID ? reportActions?.[reportAction.reportActionID] : undefined;
    const transactionThreadReportID = getOneTransactionThreadReportID(reportID, reportActions ?? ([] as ReportAction[]));
    const isThreadReportParentAction = reportAction?.childReportID?.toString() === reportID;
    if (Object.keys(currentReportAction ?? {}).length === 0) {
        return isThreadReportParentAction ? getReport(reportID, allReports)?.parentReportID : transactionThreadReportID ?? reportID;
    }
    return reportID;
}

/**
 * Return the pendingAction and the errors resulting from either
 *
 * - creating a workspace room
 * - starting a chat
 * - paying the expense
 *
 * while being offline
 */
function getReportOfflinePendingActionAndErrors(report: OnyxEntry<Report>): ReportOfflinePendingActionAndErrors {
    // It shouldn't be possible for all of these actions to be pending (or to have errors) for the same report at the same time, so just take the first that exists
    const reportPendingAction = report?.pendingFields?.addWorkspaceRoom ?? report?.pendingFields?.createChat ?? report?.pendingFields?.reimbursed ?? report?.pendingFields?.createReport;
    const reportErrors = getCreationReportErrors(report);
    return {reportPendingAction, reportErrors};
}

/**
 * Check if the report can create the expense with type is iouType
 */
function canCreateRequest(report: OnyxEntry<Report>, policy: OnyxEntry<Policy>, iouType: ValueOf<typeof CONST.IOU.TYPE>): boolean {
    const participantAccountIDs = Object.keys(report?.participants ?? {}).map(Number);

    if (!canUserPerformWriteAction(report)) {
        return false;
    }

    const requestOptions = getMoneyRequestOptions(report, policy, participantAccountIDs);
    requestOptions.push(CONST.IOU.TYPE.CREATE);

    return requestOptions.includes(iouType);
}

function getWorkspaceChats(policyID: string | undefined, accountIDs: number[], reports: OnyxCollection<Report> = allReports): Array<OnyxEntry<Report>> {
    return Object.values(reports ?? {}).filter(
        (report) => isPolicyExpenseChat(report) && !!policyID && report?.policyID === policyID && report?.ownerAccountID && accountIDs.includes(report?.ownerAccountID),
    );
}

/**
 * Gets all reports that relate to the policy
 *
 * @param policyID - the workspace ID to get all associated reports
 */
function getAllWorkspaceReports(policyID?: string): Array<OnyxEntry<Report>> {
    if (!policyID) {
        return [];
    }
    return Object.values(allReports ?? {}).filter((report) => report?.policyID === policyID);
}

/**
 * @param policy - the workspace the report is on, null if the user isn't a member of the workspace
 */
function shouldDisableRename(report: OnyxEntry<Report>): boolean {
    if (
        isDefaultRoom(report) ||
        // This will get removed as part of https://github.com/Expensify/App/issues/59961
        // eslint-disable-next-line deprecation/deprecation
        isArchivedReport(getReportNameValuePairs(report?.reportID)) ||
        isPublicRoom(report) ||
        isThread(report) ||
        isMoneyRequest(report) ||
        isMoneyRequestReport(report) ||
        isPolicyExpenseChat(report) ||
        isInvoiceRoom(report) ||
        isInvoiceReport(report) ||
        isSystemChat(report)
    ) {
        return true;
    }

    if (isGroupChat(report)) {
        return false;
    }

    if (isDeprecatedGroupDM(report) || isTaskReport(report)) {
        return true;
    }

    return false;
}

/**
 * @param policy - the workspace the report is on, null if the user isn't a member of the workspace
 */
function canEditWriteCapability(report: OnyxEntry<Report>, policy: OnyxEntry<Policy>): boolean {
    return (
        isPolicyAdminPolicyUtils(policy) &&
        !isAdminRoom(report) &&
        // This will get removed as part of https://github.com/Expensify/App/issues/59961
        // eslint-disable-next-line deprecation/deprecation
        !isArchivedReport(getReportNameValuePairs(report?.reportID)) &&
        !isThread(report) &&
        !isInvoiceRoom(report) &&
        !isPolicyExpenseChat(report)
    );
}

/**
 * @param policy - the workspace the report is on, null if the user isn't a member of the workspace
 */
function canEditRoomVisibility(report: OnyxEntry<Report>, policy: OnyxEntry<Policy>): boolean {
    // This will get removed as part of https://github.com/Expensify/App/issues/59961
    // eslint-disable-next-line deprecation/deprecation
    return isPolicyAdminPolicyUtils(policy) && !isArchivedNonExpenseReport(report, getReportNameValuePairs(report?.reportID));
}

/**
 * Returns the onyx data needed for the task assignee chat
 */
function getTaskAssigneeChatOnyxData(
    accountID: number,
    assigneeAccountID: number,
    taskReportID: string,
    assigneeChatReportID: string,
    parentReportID: string | undefined,
    title: string,
    assigneeChatReport: OnyxEntry<Report>,
): OnyxDataTaskAssigneeChat {
    // Set if we need to add a comment to the assignee chat notifying them that they have been assigned a task
    let optimisticAssigneeAddComment: OptimisticReportAction | undefined;
    // Set if this is a new chat that needs to be created for the assignee
    let optimisticChatCreatedReportAction: OptimisticCreatedReportAction | undefined;
    const assigneeChatReportMetadata = getReportMetadata(assigneeChatReportID);
    const currentTime = DateUtils.getDBTime();
    const optimisticData: OnyxUpdate[] = [];
    const successData: OnyxUpdate[] = [];
    const failureData: OnyxUpdate[] = [];

    // You're able to assign a task to someone you haven't chatted with before - so we need to optimistically create the chat and the chat reportActions
    // Only add the assignee chat report to onyx if we haven't already set it optimistically
    if (assigneeChatReportMetadata?.isOptimisticReport && assigneeChatReport?.pendingFields?.createChat !== CONST.RED_BRICK_ROAD_PENDING_ACTION.ADD) {
        optimisticChatCreatedReportAction = buildOptimisticCreatedReportAction(assigneeChatReportID);
        optimisticData.push(
            {
                onyxMethod: Onyx.METHOD.MERGE,
                key: `${ONYXKEYS.COLLECTION.REPORT}${assigneeChatReportID}`,
                value: {
                    pendingFields: {
                        createChat: CONST.RED_BRICK_ROAD_PENDING_ACTION.ADD,
                    },
                },
            },
            {
                onyxMethod: Onyx.METHOD.MERGE,
                key: `${ONYXKEYS.COLLECTION.REPORT_METADATA}${assigneeChatReportID}`,
                value: {
                    isOptimisticReport: true,
                },
            },
            {
                onyxMethod: Onyx.METHOD.MERGE,
                key: `${ONYXKEYS.COLLECTION.REPORT_ACTIONS}${assigneeChatReportID}`,
                value: {[optimisticChatCreatedReportAction.reportActionID]: optimisticChatCreatedReportAction as Partial<ReportAction>},
            },
        );

        successData.push(
            {
                onyxMethod: Onyx.METHOD.MERGE,
                key: `${ONYXKEYS.COLLECTION.REPORT}${assigneeChatReportID}`,
                value: {
                    pendingFields: {
                        createChat: null,
                    },
                    // BE will send a different participant. We clear the optimistic one to avoid duplicated entries
                    participants: {[assigneeAccountID]: null},
                },
            },
            {
                onyxMethod: Onyx.METHOD.MERGE,
                key: `${ONYXKEYS.COLLECTION.REPORT_METADATA}${assigneeChatReportID}`,
                value: {
                    isOptimisticReport: false,
                },
            },
            {
                onyxMethod: Onyx.METHOD.MERGE,
                key: `${ONYXKEYS.COLLECTION.REPORT_METADATA}${assigneeChatReportID}`,
                value: {
                    isOptimisticReport: false,
                },
            },
        );

        failureData.push(
            {
                onyxMethod: Onyx.METHOD.SET,
                key: `${ONYXKEYS.COLLECTION.REPORT}${assigneeChatReportID}`,
                value: null,
            },
            {
                onyxMethod: Onyx.METHOD.MERGE,
                key: `${ONYXKEYS.COLLECTION.REPORT_ACTIONS}${assigneeChatReportID}`,
                value: {[optimisticChatCreatedReportAction.reportActionID]: {pendingAction: null}},
            },
            // If we failed, we want to remove the optimistic personal details as it was likely due to an invalid login
            {
                onyxMethod: Onyx.METHOD.MERGE,
                key: ONYXKEYS.PERSONAL_DETAILS_LIST,
                value: {
                    [assigneeAccountID]: null,
                },
            },
        );
    }

    // If you're choosing to share the task in the same DM as the assignee then we don't need to create another reportAction indicating that you've been assigned
    if (assigneeChatReportID !== parentReportID) {
        // eslint-disable-next-line @typescript-eslint/prefer-nullish-coalescing
        const displayname = allPersonalDetails?.[assigneeAccountID]?.displayName || allPersonalDetails?.[assigneeAccountID]?.login || '';
        optimisticAssigneeAddComment = buildOptimisticTaskCommentReportAction(taskReportID, title, assigneeAccountID, `assigned to ${displayname}`, parentReportID);
        const lastAssigneeCommentText = formatReportLastMessageText(getReportActionText(optimisticAssigneeAddComment.reportAction as ReportAction));
        const optimisticAssigneeReport = {
            lastVisibleActionCreated: currentTime,
            lastMessageText: lastAssigneeCommentText,
            lastActorAccountID: accountID,
            lastReadTime: currentTime,
        };

        optimisticData.push(
            {
                onyxMethod: Onyx.METHOD.MERGE,
                key: `${ONYXKEYS.COLLECTION.REPORT_ACTIONS}${assigneeChatReportID}`,
                value: {[optimisticAssigneeAddComment.reportAction.reportActionID]: optimisticAssigneeAddComment.reportAction as ReportAction},
            },
            {
                onyxMethod: Onyx.METHOD.MERGE,
                key: `${ONYXKEYS.COLLECTION.REPORT}${assigneeChatReportID}`,
                value: optimisticAssigneeReport,
            },
        );
        successData.push({
            onyxMethod: Onyx.METHOD.MERGE,
            key: `${ONYXKEYS.COLLECTION.REPORT_ACTIONS}${assigneeChatReportID}`,
            value: {[optimisticAssigneeAddComment.reportAction.reportActionID]: {isOptimisticAction: null}},
        });
        failureData.push({
            onyxMethod: Onyx.METHOD.MERGE,
            key: `${ONYXKEYS.COLLECTION.REPORT_ACTIONS}${assigneeChatReportID}`,
            value: {[optimisticAssigneeAddComment.reportAction.reportActionID]: {pendingAction: null}},
        });
    }

    return {
        optimisticData,
        successData,
        failureData,
        optimisticAssigneeAddComment,
        optimisticChatCreatedReportAction,
    };
}

/**
 * Return iou report action display message
 */
function getIOUReportActionDisplayMessage(reportAction: OnyxEntry<ReportAction>, transaction?: OnyxEntry<Transaction>): string {
    if (!isMoneyRequestAction(reportAction)) {
        return '';
    }
    const originalMessage = getOriginalMessage(reportAction);
    const {IOUReportID, automaticAction} = originalMessage ?? {};
    const iouReport = getReportOrDraftReport(IOUReportID);
    let translationKey: TranslationPaths;
    if (originalMessage?.type === CONST.IOU.REPORT_ACTION_TYPE.PAY) {
        // The `REPORT_ACTION_TYPE.PAY` action type is used for both fulfilling existing requests and sending money. To
        // differentiate between these two scenarios, we check if the `originalMessage` contains the `IOUDetails`
        // property. If it does, it indicates that this is a 'Pay someone' action.
        const {amount, currency} = originalMessage?.IOUDetails ?? originalMessage ?? {};
        const formattedAmount = convertToDisplayString(Math.abs(amount), currency) ?? '';

        switch (originalMessage.paymentType) {
            case CONST.IOU.PAYMENT_TYPE.ELSEWHERE:
                translationKey = hasMissingInvoiceBankAccount(IOUReportID) ? 'iou.payerSettledWithMissingBankAccount' : 'iou.paidElsewhereWithAmount';
                break;
            case CONST.IOU.PAYMENT_TYPE.EXPENSIFY:
            case CONST.IOU.PAYMENT_TYPE.VBBA:
                translationKey = 'iou.paidWithExpensifyWithAmount';
                if (automaticAction) {
                    translationKey = 'iou.automaticallyPaidWithExpensify';
                }
                break;
            default:
                translationKey = 'iou.payerPaidAmount';
                break;
        }
        return translateLocal(translationKey, {amount: formattedAmount, payer: ''});
    }

    const amount = getTransactionAmount(transaction, !isEmptyObject(iouReport) && isExpenseReport(iouReport)) ?? 0;
    const formattedAmount = convertToDisplayString(amount, getCurrency(transaction)) ?? '';
    const isRequestSettled = isSettled(IOUReportID);
    const isApproved = isReportApproved({report: iouReport});
    if (isRequestSettled) {
        return translateLocal('iou.payerSettled', {
            amount: formattedAmount,
        });
    }
    if (isApproved) {
        return translateLocal('iou.approvedAmount', {
            amount: formattedAmount,
        });
    }
    if (isSplitBillReportAction(reportAction)) {
        translationKey = 'iou.didSplitAmount';
    } else if (isTrackExpenseAction(reportAction)) {
        translationKey = 'iou.trackedAmount';
    } else {
        translationKey = 'iou.submittedAmount';
    }
    return translateLocal(translationKey, {
        formattedAmount,
        comment: getMerchantOrDescription(transaction),
    });
}

/**
 * Checks if a report is a group chat.
 *
 * A report is a group chat if it meets the following conditions:
 * - Not a chat thread.
 * - Not a task report.
 * - Not an expense / IOU report.
 * - Not an archived room.
 * - Not a public / admin / announce chat room (chat type doesn't match any of the specified types).
 * - More than 2 participants.
 *
 */
function isDeprecatedGroupDM(report: OnyxEntry<Report>): boolean {
    return !!(
        report &&
        !isChatThread(report) &&
        !isTaskReport(report) &&
        !isInvoiceReport(report) &&
        !isMoneyRequestReport(report) &&
        // This will get removed as part of https://github.com/Expensify/App/issues/59961
        // eslint-disable-next-line deprecation/deprecation
        !isArchivedReport(getReportNameValuePairs(report?.reportID)) &&
        !Object.values(CONST.REPORT.CHAT_TYPE).some((chatType) => chatType === getChatType(report)) &&
        Object.keys(report.participants ?? {})
            .map(Number)
            .filter((accountID) => accountID !== currentUserAccountID).length > 1
    );
}

/**
 * A "root" group chat is the top level group chat and does not refer to any threads off of a Group Chat
 */
function isRootGroupChat(report: OnyxEntry<Report>): boolean {
    return !isChatThread(report) && (isGroupChat(report) || isDeprecatedGroupDM(report));
}

/**
 * Assume any report without a reportID is unusable.
 */
function isValidReport(report?: OnyxEntry<Report>): boolean {
    return !!report?.reportID;
}

/**
 * Check to see if we are a participant of this report.
 */
function isReportParticipant(accountID: number | undefined, report: OnyxEntry<Report>): boolean {
    if (!accountID) {
        return false;
    }

    const possibleAccountIDs = Object.keys(report?.participants ?? {}).map(Number);
    if (report?.ownerAccountID) {
        possibleAccountIDs.push(report?.ownerAccountID);
    }
    if (report?.managerID) {
        possibleAccountIDs.push(report?.managerID);
    }
    return possibleAccountIDs.includes(accountID);
}

/**
 * Check to see if the current user has access to view the report.
 */
function canCurrentUserOpenReport(report: OnyxEntry<Report>): boolean {
    return (isReportParticipant(currentUserAccountID, report) || isPublicRoom(report)) && canAccessReport(report, allPolicies, allBetas);
}

function shouldUseFullTitleToDisplay(report: OnyxEntry<Report>): boolean {
    return (
        isMoneyRequestReport(report) || isPolicyExpenseChat(report) || isChatRoom(report) || isChatThread(report) || isTaskReport(report) || isGroupChat(report) || isInvoiceReport(report)
    );
}

function getRoom(type: ValueOf<typeof CONST.REPORT.CHAT_TYPE>, policyID: string): OnyxEntry<Report> {
    const room = Object.values(allReports ?? {}).find((report) => report?.policyID === policyID && report?.chatType === type && !isThread(report));
    return room;
}

/**
 *  We only want policy members who are members of the report to be able to modify the report description, but not in thread chat.
 */
function canEditReportDescription(report: OnyxEntry<Report>, policy: OnyxEntry<Policy>): boolean {
    return (
        !isMoneyRequestReport(report) &&
        // This will get removed as part of https://github.com/Expensify/App/issues/59961
        // eslint-disable-next-line deprecation/deprecation
        !isArchivedReport(getReportNameValuePairs(report?.reportID)) &&
        isChatRoom(report) &&
        !isChatThread(report) &&
        !isEmpty(policy) &&
        hasParticipantInArray(report, currentUserAccountID ? [currentUserAccountID] : []) &&
        !isAuditor(report)
    );
}

function canEditPolicyDescription(policy: OnyxEntry<Policy>): boolean {
    return isPolicyAdminPolicyUtils(policy);
}

function getReportActionWithSmartscanError(reportActions: ReportAction[]): ReportAction | undefined {
    return reportActions.find((action) => {
        const isReportPreview = isReportPreviewAction(action);
        const isSplitReportAction = isSplitBillReportAction(action);
        if (!isSplitReportAction && !isReportPreview) {
            return false;
        }
        const IOUReportID = getIOUReportIDFromReportActionPreview(action);
        const isReportPreviewError = isReportPreview && shouldShowRBRForMissingSmartscanFields(IOUReportID) && !isSettled(IOUReportID);
        if (isReportPreviewError) {
            return true;
        }

        const transactionID = isMoneyRequestAction(action) ? getOriginalMessage(action)?.IOUTransactionID : undefined;
        const transaction = allTransactions?.[`${ONYXKEYS.COLLECTION.TRANSACTION}${transactionID}`] ?? {};
        const isSplitBillError = isSplitReportAction && hasMissingSmartscanFieldsTransactionUtils(transaction as Transaction);

        return isSplitBillError;
    });
}

/**
 * Checks if report action has error when smart scanning
 */
function hasSmartscanError(reportActions: ReportAction[]): boolean {
    return !!getReportActionWithSmartscanError(reportActions);
}

function shouldAutoFocusOnKeyPress(event: KeyboardEvent): boolean {
    if (event.key.length > 1) {
        return false;
    }

    // If a key is pressed in combination with Meta, Control or Alt do not focus
    if (event.ctrlKey || event.metaKey) {
        return false;
    }

    if (event.code === 'Space') {
        return false;
    }

    return true;
}

/**
 * Navigates to the appropriate screen based on the presence of a private note for the current user.
 */
function navigateToPrivateNotes(report: OnyxEntry<Report>, session: OnyxEntry<Session>, backTo?: string) {
    if (isEmpty(report) || isEmpty(session) || !session.accountID) {
        return;
    }
    const currentUserPrivateNote = report.privateNotes?.[session.accountID]?.note ?? '';
    if (isEmpty(currentUserPrivateNote)) {
        Navigation.navigate(ROUTES.PRIVATE_NOTES_EDIT.getRoute(report.reportID, session.accountID, backTo));
        return;
    }
    Navigation.navigate(ROUTES.PRIVATE_NOTES_LIST.getRoute(report.reportID, backTo));
}

/**
 * Get all held transactions of a iouReport
 */
function getAllHeldTransactions(iouReportID?: string): Transaction[] {
    const transactions = getReportTransactions(iouReportID);
    return transactions.filter((transaction) => isOnHoldTransactionUtils(transaction));
}

/**
 * Check if Report has any held expenses
 */
function hasHeldExpenses(iouReportID?: string, allReportTransactions?: SearchTransaction[]): boolean {
    const iouReportTransactions = getReportTransactions(iouReportID);
    const transactions = allReportTransactions ?? iouReportTransactions;
    return transactions.some((transaction) => isOnHoldTransactionUtils(transaction));
}

/**
 * Check if all expenses in the Report are on hold
 */
function hasOnlyHeldExpenses(iouReportID?: string, allReportTransactions?: SearchTransaction[]): boolean {
    const transactionsByIouReportID = getReportTransactions(iouReportID);
    const reportTransactions = allReportTransactions ?? transactionsByIouReportID;
    return reportTransactions.length > 0 && !reportTransactions.some((transaction) => !isOnHoldTransactionUtils(transaction));
}

/**
 * Checks if thread replies should be displayed
 */
function shouldDisplayThreadReplies(reportAction: OnyxInputOrEntry<ReportAction>, isThreadReportParentAction: boolean): boolean {
    const hasReplies = (reportAction?.childVisibleActionCount ?? 0) > 0;
    return hasReplies && !!reportAction?.childCommenterCount && !isThreadReportParentAction;
}

/**
 * Check if money report has any transactions updated optimistically
 */
function hasUpdatedTotal(report: OnyxInputOrEntry<Report>, policy: OnyxInputOrEntry<Policy>): boolean {
    if (!report) {
        return true;
    }

    const allReportTransactions = getReportTransactions(report.reportID);

    const hasPendingTransaction = allReportTransactions.some((transaction) => !!transaction.pendingAction);
    const hasTransactionWithDifferentCurrency = allReportTransactions.some((transaction) => transaction.currency !== report.currency);
    const hasDifferentWorkspaceCurrency = report.pendingFields?.createChat && isExpenseReport(report) && report.currency !== policy?.outputCurrency;
    const hasOptimisticHeldExpense = hasHeldExpenses(report.reportID) && report?.unheldTotal === undefined;

    return !(hasPendingTransaction && (hasTransactionWithDifferentCurrency || hasDifferentWorkspaceCurrency)) && !hasOptimisticHeldExpense && !report.pendingFields?.total;
}

/**
 * Return held and full amount formatted with used currency
 */
function getNonHeldAndFullAmount(iouReport: OnyxEntry<Report>, shouldExcludeNonReimbursables: boolean): NonHeldAndFullAmount {
    // if the report is an expense report, the total amount should be negated
    const coefficient = isExpenseReport(iouReport) ? -1 : 1;

    let total = iouReport?.total ?? 0;
    let unheldTotal = iouReport?.unheldTotal ?? 0;
    if (shouldExcludeNonReimbursables) {
        total -= iouReport?.nonReimbursableTotal ?? 0;
        unheldTotal -= iouReport?.unheldNonReimbursableTotal ?? 0;
    }

    return {
        nonHeldAmount: convertToDisplayString(unheldTotal * coefficient, iouReport?.currency),
        fullAmount: convertToDisplayString(total * coefficient, iouReport?.currency),
        hasValidNonHeldAmount: unheldTotal * coefficient >= 0,
    };
}

/**
 * Disable reply in thread action if:
 *
 * - The action is listed in the thread-disabled list
 * - The action is a split expense action
 * - The action is deleted and is not threaded
 * - The report is archived and the action is not threaded
 * - The action is a whisper action and it's neither a report preview nor IOU action
 * - The action is the thread's first chat
 */
function shouldDisableThread(reportAction: OnyxInputOrEntry<ReportAction>, reportID: string, isThreadReportParentAction: boolean): boolean {
    const isSplitBillAction = isSplitBillReportAction(reportAction);
    const isDeletedActionLocal = isDeletedAction(reportAction);
    const isReportPreviewActionLocal = isReportPreviewAction(reportAction);
    const isIOUAction = isMoneyRequestAction(reportAction);
    const isWhisperActionLocal = isWhisperAction(reportAction) || isActionableTrackExpense(reportAction);

    // This will get removed as part of https://github.com/Expensify/App/issues/59961
    // eslint-disable-next-line deprecation/deprecation
    const isArchived = isArchivedNonExpenseReport(getReportOrDraftReport(reportID), getReportNameValuePairs(reportID));
    const isActionDisabled = CONST.REPORT.ACTIONS.THREAD_DISABLED.some((action: string) => action === reportAction?.actionName);

    return (
        isActionDisabled ||
        isSplitBillAction ||
        (isDeletedActionLocal && !reportAction?.childVisibleActionCount) ||
        (isArchived && !reportAction?.childVisibleActionCount) ||
        (isWhisperActionLocal && !isReportPreviewActionLocal && !isIOUAction) ||
        isThreadReportParentAction
    );
}

function getAllAncestorReportActions(report: Report | null | undefined, currentUpdatedReport?: OnyxEntry<Report>): Ancestor[] {
    if (!report) {
        return [];
    }
    const allAncestors: Ancestor[] = [];
    let parentReportID = report.parentReportID;
    let parentReportActionID = report.parentReportActionID;

    while (parentReportID) {
        const parentReport = currentUpdatedReport && currentUpdatedReport.reportID === parentReportID ? currentUpdatedReport : getReportOrDraftReport(parentReportID);
        const parentReportAction = getReportAction(parentReportID, parentReportActionID);

        if (!parentReport || !parentReportAction || (isTransactionThread(parentReportAction) && !isSentMoneyReportAction(parentReportAction)) || isReportPreviewAction(parentReportAction)) {
            break;
        }

        // For threads, we don't want to display trip summary
        if (isTripPreview(parentReportAction) && allAncestors.length > 0) {
            break;
        }

        const isParentReportActionUnread = isCurrentActionUnread(parentReport, parentReportAction);
        allAncestors.push({
            report: parentReport,
            reportAction: parentReportAction,
            shouldDisplayNewMarker: isParentReportActionUnread,
        });

        parentReportID = parentReport?.parentReportID;
        parentReportActionID = parentReport?.parentReportActionID;
    }

    return allAncestors.reverse();
}

function getAllAncestorReportActionIDs(report: Report | null | undefined, includeTransactionThread = false): AncestorIDs {
    if (!report) {
        return {
            reportIDs: [],
            reportActionsIDs: [],
        };
    }

    const allAncestorIDs: AncestorIDs = {
        reportIDs: [],
        reportActionsIDs: [],
    };
    let parentReportID = report.parentReportID;
    let parentReportActionID = report.parentReportActionID;

    while (parentReportID) {
        const parentReport = getReportOrDraftReport(parentReportID);
        const parentReportAction = getReportAction(parentReportID, parentReportActionID);

        if (
            !parentReportAction ||
            (!includeTransactionThread && ((isTransactionThread(parentReportAction) && !isSentMoneyReportAction(parentReportAction)) || isReportPreviewAction(parentReportAction)))
        ) {
            break;
        }

        allAncestorIDs.reportIDs.push(parentReportID);
        if (parentReportActionID) {
            allAncestorIDs.reportActionsIDs.push(parentReportActionID);
        }

        if (!parentReport) {
            break;
        }

        parentReportID = parentReport?.parentReportID;
        parentReportActionID = parentReport?.parentReportActionID;
    }

    return allAncestorIDs;
}

/**
 * Get optimistic data of parent report action
 * @param reportID The reportID of the report that is updated
 * @param lastVisibleActionCreated Last visible action created of the child report
 * @param type The type of action in the child report
 */
function getOptimisticDataForParentReportAction(reportID: string | undefined, lastVisibleActionCreated: string, type: string): Array<OnyxUpdate | null> {
    const report = getReportOrDraftReport(reportID);

    if (!report || isEmptyObject(report)) {
        return [];
    }

    const ancestors = getAllAncestorReportActionIDs(report, true);
    const totalAncestor = ancestors.reportIDs.length;

    return Array.from(Array(totalAncestor), (_, index) => {
        const ancestorReport = getReportOrDraftReport(ancestors.reportIDs.at(index));

        if (!ancestorReport || isEmptyObject(ancestorReport)) {
            return null;
        }

        const ancestorReportAction = getReportAction(ancestorReport.reportID, ancestors.reportActionsIDs.at(index) ?? '');

        if (!ancestorReportAction?.reportActionID || isEmptyObject(ancestorReportAction)) {
            return null;
        }

        return {
            onyxMethod: Onyx.METHOD.MERGE,
            key: `${ONYXKEYS.COLLECTION.REPORT_ACTIONS}${ancestorReport.reportID}`,
            value: {
                [ancestorReportAction.reportActionID]: updateOptimisticParentReportAction(ancestorReportAction, lastVisibleActionCreated, type),
            },
        };
    });
}

function getQuickActionDetails(
    quickActionReport: Report,
    personalDetails: PersonalDetailsList | undefined,
    policyChatForActivePolicy: Report | undefined,
    reportNameValuePairs: ReportNameValuePairs,
): {quickActionAvatars: Icon[]; hideQABSubtitle: boolean} {
    const isValidQuickActionReport = !(isEmptyObject(quickActionReport) || isArchivedReport(reportNameValuePairs));
    let hideQABSubtitle = false;
    let quickActionAvatars: Icon[] = [];
    if (isValidQuickActionReport) {
        const avatars = getIcons(quickActionReport, personalDetails);
        quickActionAvatars = avatars.length <= 1 || isPolicyExpenseChat(quickActionReport) ? avatars : avatars.filter((avatar) => avatar.id !== currentUserAccountID);
    } else {
        hideQABSubtitle = true;
    }
    if (!isEmptyObject(policyChatForActivePolicy)) {
        quickActionAvatars = getIcons(policyChatForActivePolicy, personalDetails);
    }
    return {
        quickActionAvatars,
        hideQABSubtitle,
    };
}

function canBeAutoReimbursed(report: OnyxInputOrEntry<Report>, policy: OnyxInputOrEntry<Policy> | SearchPolicy): boolean {
    if (isEmptyObject(policy)) {
        return false;
    }
    type CurrencyType = TupleToUnion<typeof CONST.DIRECT_REIMBURSEMENT_CURRENCIES>;
    const reimbursableTotal = getMoneyRequestSpendBreakdown(report).totalDisplaySpend;
    const autoReimbursementLimit = policy?.autoReimbursement?.limit ?? policy?.autoReimbursementLimit ?? 0;
    const isAutoReimbursable =
        isReportInGroupPolicy(report) &&
        policy.reimbursementChoice === CONST.POLICY.REIMBURSEMENT_CHOICES.REIMBURSEMENT_YES &&
        autoReimbursementLimit >= reimbursableTotal &&
        reimbursableTotal > 0 &&
        CONST.DIRECT_REIMBURSEMENT_CURRENCIES.includes(report?.currency as CurrencyType);
    return isAutoReimbursable;
}

/** Check if the current user is an owner of the report */
function isReportOwner(report: OnyxInputOrEntry<Report>): boolean {
    return report?.ownerAccountID === currentUserPersonalDetails?.accountID;
}

function isAllowedToApproveExpenseReport(report: OnyxEntry<Report>, approverAccountID?: number, reportPolicy?: OnyxEntry<Policy> | SearchPolicy): boolean {
    const policy = reportPolicy ?? getPolicy(report?.policyID);
    const isOwner = (approverAccountID ?? currentUserAccountID) === report?.ownerAccountID;
    return !(policy?.preventSelfApproval && isOwner);
}

function isAllowedToSubmitDraftExpenseReport(report: OnyxEntry<Report>): boolean {
    const policy = getPolicy(report?.policyID);
    const submitToAccountID = getSubmitToAccountID(policy, report);

    return isAllowedToApproveExpenseReport(report, submitToAccountID);
}

/**
 * What missing payment method does this report action indicate, if any?
 */
function getIndicatedMissingPaymentMethod(userWallet: OnyxEntry<UserWallet>, reportId: string | undefined, reportAction: ReportAction): MissingPaymentMethod | undefined {
    const isSubmitterOfUnsettledReport = isCurrentUserSubmitter(reportId) && !isSettled(reportId);
    if (!reportId || !isSubmitterOfUnsettledReport || !isReimbursementQueuedAction(reportAction)) {
        return undefined;
    }
    const paymentType = getOriginalMessage(reportAction)?.paymentType;
    if (paymentType === CONST.IOU.PAYMENT_TYPE.EXPENSIFY) {
        return isEmpty(userWallet) || userWallet.tierName === CONST.WALLET.TIER_NAME.SILVER ? 'wallet' : undefined;
    }

    return !hasCreditBankAccount() ? 'bankAccount' : undefined;
}

/**
 * Checks if report chat contains missing payment method
 */
function hasMissingPaymentMethod(userWallet: OnyxEntry<UserWallet>, iouReportID: string | undefined): boolean {
    const reportActions = allReportActions?.[`${ONYXKEYS.COLLECTION.REPORT_ACTIONS}${iouReportID}`] ?? {};
    return Object.values(reportActions)
        .filter(Boolean)
        .some((action) => getIndicatedMissingPaymentMethod(userWallet, iouReportID, action) !== undefined);
}

/**
 * Used from expense actions to decide if we need to build an optimistic expense report.
 * Create a new report if:
 * - we don't have an iouReport set in the chatReport
 * - we have one, but it's waiting on the payee adding a bank account
 * - we have one, but we can't add more transactions to it due to: report is approved or settled
 */
function shouldCreateNewMoneyRequestReport(existingIOUReport: OnyxInputOrEntry<Report> | undefined, chatReport: OnyxInputOrEntry<Report>): boolean {
    return !existingIOUReport || hasIOUWaitingOnCurrentUserBankAccount(chatReport) || !canAddTransaction(existingIOUReport);
}

function getTripIDFromTransactionParentReportID(transactionParentReportID: string | undefined): string | undefined {
    return (getReportOrDraftReport(transactionParentReportID) as OnyxEntry<Report>)?.tripData?.tripID;
}

/**
 * Checks if report contains actions with errors
 */
function hasActionsWithErrors(reportID: string | undefined): boolean {
    if (!reportID) {
        return false;
    }
    const reportActions = allReportActions?.[`${ONYXKEYS.COLLECTION.REPORT_ACTIONS}${reportID}`] ?? {};
    return Object.values(reportActions)
        .filter(Boolean)
        .some((action) => !isEmptyObject(action.errors));
}

function isNonAdminOrOwnerOfPolicyExpenseChat(report: OnyxInputOrEntry<Report>, policy: OnyxInputOrEntry<Policy>): boolean {
    return isPolicyExpenseChat(report) && !(isPolicyAdminPolicyUtils(policy) || isPolicyOwner(policy, currentUserAccountID) || isReportOwner(report));
}

function isAdminOwnerApproverOrReportOwner(report: OnyxEntry<Report>, policy: OnyxEntry<Policy>): boolean {
    const isApprover = isMoneyRequestReport(report) && report?.managerID !== null && currentUserPersonalDetails?.accountID === report?.managerID;

    return isPolicyAdminPolicyUtils(policy) || isPolicyOwner(policy, currentUserAccountID) || isReportOwner(report) || isApprover;
}

/**
 * Whether the user can join a report
 */
function canJoinChat(
    report: OnyxEntry<Report>,
    parentReportAction: OnyxInputOrEntry<ReportAction>,
    policy: OnyxInputOrEntry<Policy>,
    reportNameValuePairs: ReportNameValuePairs | undefined,
): boolean {
    // We disabled thread functions for whisper action
    // So we should not show join option for existing thread on whisper message that has already been left, or manually leave it
    if (isWhisperAction(parentReportAction)) {
        return false;
    }

    // If the notification preference of the chat is not hidden that means we have already joined the chat
    if (!isHiddenForCurrentUser(report)) {
        return false;
    }

    const isExpenseChat = isMoneyRequestReport(report) || isMoneyRequest(report) || isInvoiceReport(report) || isTrackExpenseReport(report);
    // Anyone viewing these chat types is already a participant and therefore cannot join
    if (isRootGroupChat(report) || isSelfDM(report) || isInvoiceRoom(report) || isSystemChat(report) || isExpenseChat) {
        return false;
    }

    // The user who is a member of the workspace has already joined the public announce room.
    if (isPublicAnnounceRoom(report) && !isEmptyObject(policy)) {
        return false;
    }

    if (isArchivedReport(reportNameValuePairs)) {
        return false;
    }

    return isChatThread(report) || isUserCreatedPolicyRoom(report) || isNonAdminOrOwnerOfPolicyExpenseChat(report, policy);
}

/**
 * Whether the user can leave a report
 */
function canLeaveChat(report: OnyxEntry<Report>, policy: OnyxEntry<Policy>): boolean {
    if (isRootGroupChat(report)) {
        return true;
    }

    if (isPolicyExpenseChat(report) && !report?.isOwnPolicyExpenseChat && !isPolicyAdminPolicyUtils(policy)) {
        return true;
    }

    if (isPublicRoom(report) && isAnonymousUserSession()) {
        return false;
    }

    if (isHiddenForCurrentUser(report)) {
        return false;
    }

    // Anyone viewing these chat types is already a participant and therefore cannot leave
    if (isSelfDM(report)) {
        return false;
    }

    // The user who is a member of the workspace cannot leave the public announce room.
    if (isPublicAnnounceRoom(report) && !isEmptyObject(policy)) {
        return false;
    }

    if (isInvoiceRoom(report)) {
        return canLeaveInvoiceRoom(report);
    }

    return (isChatThread(report) && !!getReportNotificationPreference(report)) || isUserCreatedPolicyRoom(report) || isNonAdminOrOwnerOfPolicyExpenseChat(report, policy);
}

function getReportActionActorAccountID(
    reportAction: OnyxEntry<ReportAction>,
    iouReport: OnyxEntry<Report>,
    report: OnyxEntry<Report>,
    delegatePersonalDetails?: PersonalDetails | undefined | null,
): number | undefined {
    switch (reportAction?.actionName) {
        case CONST.REPORT.ACTIONS.TYPE.REPORT_PREVIEW: {
            const ownerAccountID = iouReport?.ownerAccountID ?? reportAction?.childOwnerAccountID;
            const actorAccountID = iouReport?.managerID ?? reportAction?.childManagerAccountID;

            if (isPolicyExpenseChat(report) || delegatePersonalDetails) {
                return ownerAccountID;
            }

            return actorAccountID;
        }

        case CONST.REPORT.ACTIONS.TYPE.SUBMITTED:
            return reportAction?.adminAccountID ?? reportAction?.actorAccountID;

        default:
            return reportAction?.actorAccountID;
    }
}

function createDraftWorkspaceAndNavigateToConfirmationScreen(transactionID: string, actionName: IOUAction): void {
    const isCategorizing = actionName === CONST.IOU.ACTION.CATEGORIZE;
    const {expenseChatReportID, policyID, policyName} = createDraftWorkspace(currentUserEmail);
    setMoneyRequestParticipants(transactionID, [
        {
            selected: true,
            accountID: 0,
            isPolicyExpenseChat: true,
            reportID: expenseChatReportID,
            policyID,
            searchText: policyName,
        },
    ]);
    if (isCategorizing) {
        Navigation.navigate(ROUTES.MONEY_REQUEST_STEP_CATEGORY.getRoute(actionName, CONST.IOU.TYPE.SUBMIT, transactionID, expenseChatReportID));
    } else {
        Navigation.navigate(ROUTES.MONEY_REQUEST_STEP_CONFIRMATION.getRoute(actionName, CONST.IOU.TYPE.SUBMIT, transactionID, expenseChatReportID, undefined, true));
    }
}

function createDraftTransactionAndNavigateToParticipantSelector(
    transactionID: string | undefined,
    reportID: string | undefined,
    actionName: IOUAction,
    reportActionID: string | undefined,
): void {
    if (!transactionID || !reportID) {
        return;
    }

    const transaction = allTransactions?.[`${ONYXKEYS.COLLECTION.TRANSACTION}${transactionID}`] ?? ({} as Transaction);
    const reportActions = allReportActions?.[`${ONYXKEYS.COLLECTION.REPORT_ACTIONS}${reportID}`] ?? ([] as ReportAction[]);

    if (!transaction || !reportActions) {
        return;
    }

    const linkedTrackedExpenseReportAction = Object.values(reportActions)
        .filter(Boolean)
        .find((action) => isMoneyRequestAction(action) && getOriginalMessage(action)?.IOUTransactionID === transactionID);

    const {created, amount, currency, merchant, mccGroup} = getTransactionDetails(transaction) ?? {};
    const comment = getTransactionCommentObject(transaction);

    createDraftTransaction({
        ...transaction,
        actionableWhisperReportActionID: reportActionID,
        linkedTrackedExpenseReportAction,
        linkedTrackedExpenseReportID: reportID,
        created,
        modifiedCreated: undefined,
        modifiedAmount: undefined,
        modifiedCurrency: undefined,
        amount,
        currency,
        comment,
        merchant,
        modifiedMerchant: '',
        mccGroup,
    } as Transaction);

    const filteredPolicies = Object.values(allPolicies ?? {}).filter((policy) => shouldShowPolicy(policy, false, currentUserEmail));

    if (actionName === CONST.IOU.ACTION.CATEGORIZE) {
        const activePolicy = getPolicy(activePolicyID);
        if (activePolicy && shouldRestrictUserBillableActions(activePolicy.id)) {
            Navigation.navigate(ROUTES.RESTRICTED_ACTION.getRoute(activePolicy.id));
            return;
        }

        if (shouldShowPolicy(activePolicy, false, currentUserEmail)) {
            const policyExpenseReportID = getPolicyExpenseChat(currentUserAccountID, activePolicyID)?.reportID;
            setMoneyRequestParticipants(transactionID, [
                {
                    selected: true,
                    accountID: 0,
                    isPolicyExpenseChat: true,
                    reportID: policyExpenseReportID,
                    policyID: activePolicyID,
                    searchText: activePolicy?.name,
                },
            ]);
            if (policyExpenseReportID) {
                Navigation.navigate(ROUTES.MONEY_REQUEST_STEP_CATEGORY.getRoute(actionName, CONST.IOU.TYPE.SUBMIT, transactionID, policyExpenseReportID));
            } else {
                Log.warn('policyExpenseReportID is not valid during expense categorizing');
            }
            return;
        }
        if (filteredPolicies.length === 0 || filteredPolicies.length > 1) {
            Navigation.navigate(ROUTES.MONEY_REQUEST_UPGRADE.getRoute(actionName, CONST.IOU.TYPE.SUBMIT, transactionID, reportID));
            return;
        }

        const policyID = filteredPolicies.at(0)?.id;
        const policyExpenseReportID = getPolicyExpenseChat(currentUserAccountID, policyID)?.reportID;
        setMoneyRequestParticipants(transactionID, [
            {
                selected: true,
                accountID: 0,
                isPolicyExpenseChat: true,
                reportID: policyExpenseReportID,
                policyID,
                searchText: activePolicy?.name,
            },
        ]);
        if (policyExpenseReportID) {
            Navigation.navigate(ROUTES.MONEY_REQUEST_STEP_CATEGORY.getRoute(actionName, CONST.IOU.TYPE.SUBMIT, transactionID, policyExpenseReportID));
        } else {
            Log.warn('policyExpenseReportID is not valid during expense categorizing');
        }
        return;
    }

    if (actionName === CONST.IOU.ACTION.SHARE) {
        Navigation.navigate(ROUTES.MONEY_REQUEST_ACCOUNTANT.getRoute(actionName, CONST.IOU.TYPE.SUBMIT, transactionID, reportID, undefined));
        return;
    }

    if (actionName === CONST.IOU.ACTION.SUBMIT || (allPolicies && filteredPolicies.length > 0)) {
        Navigation.navigate(ROUTES.MONEY_REQUEST_STEP_PARTICIPANTS.getRoute(CONST.IOU.TYPE.SUBMIT, transactionID, reportID, undefined, actionName));
        return;
    }

    return createDraftWorkspaceAndNavigateToConfirmationScreen(transactionID, actionName);
}

/**
 * Check if a report has any forwarded actions
 */
function hasForwardedAction(reportID: string): boolean {
    const reportActions = getAllReportActions(reportID);
    return Object.values(reportActions).some((action) => action?.actionName === CONST.REPORT.ACTIONS.TYPE.FORWARDED);
}

<<<<<<< HEAD
function isReportOutstanding(iouReport: OnyxInputOrEntry<Report>, policyID: string | undefined, allowSubmitted = true): boolean {
=======
function isReportOutstanding(
    iouReport: OnyxInputOrEntry<Report>,
    policyID: string | undefined,
    reportNameValuePairs: OnyxCollection<ReportNameValuePairs> = allReportNameValuePair,
): boolean {
>>>>>>> 41956a9f
    if (!iouReport || isEmptyObject(iouReport)) {
        return false;
    }
    const reportNameValuePair = reportNameValuePairs?.[`${ONYXKEYS.COLLECTION.REPORT_NAME_VALUE_PAIRS}${iouReport.reportID}`];
    return (
        isExpenseReport(iouReport) &&
        iouReport?.stateNum !== undefined &&
        iouReport?.statusNum !== undefined &&
        iouReport?.policyID === policyID &&
<<<<<<< HEAD
        (allowSubmitted ? iouReport?.stateNum <= CONST.REPORT.STATE_NUM.SUBMITTED : iouReport?.stateNum < CONST.REPORT.STATE_NUM.SUBMITTED) &&
        (allowSubmitted ? iouReport?.statusNum <= CONST.REPORT.STATE_NUM.SUBMITTED : iouReport?.statusNum < CONST.REPORT.STATE_NUM.SUBMITTED) &&
        !hasForwardedAction(iouReport.reportID)
=======
        iouReport?.stateNum <= CONST.REPORT.STATE_NUM.SUBMITTED &&
        iouReport?.statusNum <= CONST.REPORT.STATUS_NUM.SUBMITTED &&
        !hasForwardedAction(iouReport.reportID) &&
        !isArchivedReport(reportNameValuePair)
>>>>>>> 41956a9f
    );
}

/**
 * Get outstanding expense reports for a given policy ID
 * @param policyID - The policy ID to filter reports by
 * @param reportOwnerAccountID - The accountID of the report owner
 * @param reports - Collection of reports to filter
 * @param allowSubmitted - Whether to include submitted reports
 * @returns Array of outstanding expense reports sorted by name
 */
function getOutstandingReportsForUser(
    policyID: string | undefined,
    reportOwnerAccountID: number | undefined,
    reports: OnyxCollection<Report> = allReports,
<<<<<<< HEAD
    allowSubmitted = true,
=======
    reportNameValuePairs: OnyxCollection<ReportNameValuePairs> = allReportNameValuePair,
>>>>>>> 41956a9f
): Array<OnyxEntry<Report>> {
    if (!reports) {
        return [];
    }
    return Object.values(reports)
<<<<<<< HEAD
        .filter((report) => isReportOutstanding(report, policyID, allowSubmitted) && report?.ownerAccountID === reportOwnerAccountID)
=======
        .filter((report) => isReportOutstanding(report, policyID, reportNameValuePairs) && report?.ownerAccountID === reportOwnerAccountID)
>>>>>>> 41956a9f
        .sort((a, b) => a?.reportName?.localeCompare(b?.reportName?.toLowerCase() ?? '') ?? 0);
}

/**
 * @returns the object to update `report.hasOutstandingChildRequest`
 */
function getOutstandingChildRequest(iouReport: OnyxInputOrEntry<Report>): OutstandingChildRequest {
    if (!iouReport || isEmptyObject(iouReport)) {
        return {};
    }

    if (!isExpenseReport(iouReport)) {
        const {reimbursableSpend} = getMoneyRequestSpendBreakdown(iouReport);
        return {
            hasOutstandingChildRequest: iouReport.managerID === currentUserAccountID && reimbursableSpend !== 0,
        };
    }

    const policy = getPolicy(iouReport.policyID);
    const shouldBeManuallySubmitted = isPaidGroupPolicyPolicyUtils(policy) && !policy?.harvesting?.enabled;
    if (shouldBeManuallySubmitted) {
        return {
            hasOutstandingChildRequest: true,
        };
    }

    // We don't need to update hasOutstandingChildRequest in this case
    return {};
}

function canReportBeMentionedWithinPolicy(report: OnyxEntry<Report>, policyID: string | undefined): boolean {
    if (!policyID || report?.policyID !== policyID) {
        return false;
    }

    return isChatRoom(report) && !isInvoiceRoom(report) && !isThread(report);
}

function prepareOnboardingOnyxData(
    introSelected: OnyxEntry<IntroSelected>,
    engagementChoice: OnboardingPurpose,
    onboardingMessage: ValueOf<typeof CONST.ONBOARDING_MESSAGES>,
    adminsChatReportID?: string,
    onboardingPolicyID?: string,
    userReportedIntegration?: OnboardingAccounting,
    wasInvited?: boolean,
    companySize?: OnboardingCompanySize,
) {
    if (engagementChoice === CONST.ONBOARDING_CHOICES.PERSONAL_SPEND) {
        // eslint-disable-next-line no-param-reassign
        onboardingMessage = CONST.CREATE_EXPENSE_ONBOARDING_MESSAGES[CONST.ONBOARDING_CHOICES.PERSONAL_SPEND];
    }

    if (engagementChoice === CONST.ONBOARDING_CHOICES.EMPLOYER || engagementChoice === CONST.ONBOARDING_CHOICES.SUBMIT) {
        // eslint-disable-next-line no-param-reassign
        onboardingMessage = CONST.CREATE_EXPENSE_ONBOARDING_MESSAGES[CONST.ONBOARDING_CHOICES.SUBMIT];
    }

    // Guides are assigned and tasks are posted in the #admins room for the MANAGE_TEAM and TRACK_WORKSPACE onboarding actions, except for emails that have a '+'.
    type PostTasksInAdminsRoomOnboardingChoices = 'newDotManageTeam' | 'newDotTrackWorkspace';
    const shouldPostTasksInAdminsRoom =
        [CONST.ONBOARDING_CHOICES.MANAGE_TEAM, CONST.ONBOARDING_CHOICES.TRACK_WORKSPACE].includes(engagementChoice as PostTasksInAdminsRoomOnboardingChoices) &&
        !currentUserEmail?.includes('+');
    const adminsChatReport = allReports?.[`${ONYXKEYS.COLLECTION.REPORT}${adminsChatReportID}`];
    const targetChatReport = shouldPostTasksInAdminsRoom
        ? adminsChatReport ?? {reportID: adminsChatReportID, policyID: onboardingPolicyID}
        : getChatByParticipants([CONST.ACCOUNT_ID.CONCIERGE, currentUserAccountID ?? CONST.DEFAULT_NUMBER_ID], allReports, false, true);
    const {reportID: targetChatReportID = '', policyID: targetChatPolicyID = ''} = targetChatReport ?? {};

    if (!targetChatReportID) {
        Log.warn('Missing reportID for onboarding optimistic data');
        return;
    }

    const integrationName = userReportedIntegration ? CONST.ONBOARDING_ACCOUNTING_MAPPING[userReportedIntegration as keyof typeof CONST.ONBOARDING_ACCOUNTING_MAPPING] : '';
    const assignedGuideEmail = getPolicy(targetChatPolicyID)?.assignedGuide?.email ?? 'Setup Specialist';
    const assignedGuidePersonalDetail = Object.values(allPersonalDetails ?? {}).find((personalDetail) => personalDetail?.login === assignedGuideEmail);
    let assignedGuideAccountID: number;
    if (assignedGuidePersonalDetail && assignedGuidePersonalDetail.accountID) {
        assignedGuideAccountID = assignedGuidePersonalDetail.accountID;
    } else {
        assignedGuideAccountID = generateAccountID(assignedGuideEmail);
        // eslint-disable-next-line rulesdir/prefer-actions-set-data
        Onyx.merge(ONYXKEYS.PERSONAL_DETAILS_LIST, {
            [assignedGuideAccountID]: {
                isOptimisticPersonalDetail: assignedGuideEmail === CONST.SETUP_SPECIALIST_LOGIN,
                login: assignedGuideEmail,
                displayName: assignedGuideEmail,
            },
        });
    }
    const actorAccountID = shouldPostTasksInAdminsRoom ? assignedGuideAccountID : CONST.ACCOUNT_ID.CONCIERGE;
    const firstAdminPolicy = getActivePolicies(allPolicies, currentUserEmail).find(
        (policy) => policy.type !== CONST.POLICY.TYPE.PERSONAL && getPolicyRole(policy, currentUserEmail) === CONST.POLICY.ROLE.ADMIN,
    );
    const onboardingTaskParams: OnboardingTaskLinks = {
        integrationName,
        onboardingCompanySize: companySize ?? onboardingCompanySize,
        workspaceSettingsLink: `${environmentURL}/${ROUTES.WORKSPACE_INITIAL.getRoute(onboardingPolicyID ?? firstAdminPolicy?.id)}`,
        workspaceCategoriesLink: `${environmentURL}/${ROUTES.WORKSPACE_CATEGORIES.getRoute(onboardingPolicyID)}`,
        workspaceMembersLink: `${environmentURL}/${ROUTES.WORKSPACE_MEMBERS.getRoute(onboardingPolicyID)}`,
        workspaceMoreFeaturesLink: `${environmentURL}/${ROUTES.WORKSPACE_MORE_FEATURES.getRoute(onboardingPolicyID)}`,
        workspaceConfirmationLink: `${environmentURL}/${ROUTES.WORKSPACE_CONFIRMATION.getRoute(ROUTES.SETTINGS_WORKSPACES.route)}`,
        navatticURL: getNavatticURL(environment, engagementChoice),
        testDriveURL: `${environmentURL}/${
            engagementChoice === CONST.ONBOARDING_CHOICES.MANAGE_TEAM || engagementChoice === CONST.ONBOARDING_CHOICES.TEST_DRIVE_RECEIVER
                ? ROUTES.TEST_DRIVE_DEMO_ROOT
                : ROUTES.TEST_DRIVE_MODAL_ROOT.route
        }`,
        workspaceAccountingLink: `${environmentURL}/${ROUTES.POLICY_ACCOUNTING.getRoute(onboardingPolicyID)}`,
        corporateCardLink: `${environmentURL}/${ROUTES.WORKSPACE_COMPANY_CARDS.getRoute(onboardingPolicyID)}`,
    };

    // Text message
    const message = typeof onboardingMessage.message === 'function' ? onboardingMessage.message(onboardingTaskParams) : onboardingMessage.message;
    const textComment = buildOptimisticAddCommentReportAction(message, undefined, actorAccountID, 1);
    const textCommentAction: OptimisticAddCommentReportAction = textComment.reportAction;
    const textMessage: AddCommentOrAttachmentParams = {
        reportID: targetChatReportID,
        reportActionID: textCommentAction.reportActionID,
        reportComment: textComment.commentText,
    };

    let createWorkspaceTaskReportID;
    const tasksData = onboardingMessage.tasks
        .filter((task) => {
            if (['setupCategories', 'setupTags'].includes(task.type) && userReportedIntegration) {
                return false;
            }

            if (['addAccountingIntegration', 'setupCategoriesAndTags'].includes(task.type) && !userReportedIntegration) {
                return false;
            }
            type SkipViewTourOnboardingChoices = 'newDotSubmit' | 'newDotSplitChat' | 'newDotPersonalSpend' | 'newDotEmployer';
            if (
                task.type === 'viewTour' &&
                [
                    CONST.ONBOARDING_CHOICES.EMPLOYER,
                    CONST.ONBOARDING_CHOICES.PERSONAL_SPEND,
                    CONST.ONBOARDING_CHOICES.SUBMIT,
                    CONST.ONBOARDING_CHOICES.CHAT_SPLIT,
                    CONST.ONBOARDING_CHOICES.MANAGE_TEAM,
                ].includes(introSelected?.choice as SkipViewTourOnboardingChoices) &&
                engagementChoice === CONST.ONBOARDING_CHOICES.MANAGE_TEAM
            ) {
                return false;
            }
            return true;
        })
        .map((task, index) => {
            const taskDescription = typeof task.description === 'function' ? task.description(onboardingTaskParams) : task.description;
            const taskTitle = typeof task.title === 'function' ? task.title(onboardingTaskParams) : task.title;
            const currentTask = buildOptimisticTaskReport(
                actorAccountID,
                targetChatReportID,
                currentUserAccountID,
                taskTitle,
                taskDescription,
                targetChatPolicyID,
                CONST.REPORT.NOTIFICATION_PREFERENCE.HIDDEN,
                task.mediaAttributes,
            );
            const emailCreatingAction =
                engagementChoice === CONST.ONBOARDING_CHOICES.MANAGE_TEAM ? allPersonalDetails?.[actorAccountID]?.login ?? CONST.EMAIL.CONCIERGE : CONST.EMAIL.CONCIERGE;
            const taskCreatedAction = buildOptimisticCreatedReportAction(emailCreatingAction);
            const taskReportAction = buildOptimisticTaskCommentReportAction(currentTask.reportID, taskTitle, 0, `task for ${taskTitle}`, targetChatReportID, actorAccountID, index + 3);
            currentTask.parentReportActionID = taskReportAction.reportAction.reportActionID;

            const completedTaskReportAction = task.autoCompleted
                ? buildOptimisticTaskReportAction(currentTask.reportID, CONST.REPORT.ACTIONS.TYPE.TASK_COMPLETED, 'marked as complete', actorAccountID, 2)
                : null;
            if (task.type === 'createWorkspace') {
                createWorkspaceTaskReportID = currentTask.reportID;
            }

            return {
                task,
                currentTask,
                taskCreatedAction,
                taskReportAction,
                taskDescription: currentTask.description,
                completedTaskReportAction,
            };
        });

    // Sign-off welcome message
    const welcomeSignOffText =
        engagementChoice === CONST.ONBOARDING_CHOICES.MANAGE_TEAM ? translateLocal('onboarding.welcomeSignOffTitleManageTeam') : translateLocal('onboarding.welcomeSignOffTitle');
    const welcomeSignOffComment = buildOptimisticAddCommentReportAction(welcomeSignOffText, undefined, actorAccountID, tasksData.length + 3);
    const welcomeSignOffCommentAction: OptimisticAddCommentReportAction = welcomeSignOffComment.reportAction;
    const welcomeSignOffMessage = {
        reportID: targetChatReportID,
        reportActionID: welcomeSignOffCommentAction.reportActionID,
        reportComment: welcomeSignOffComment.commentText,
    };

    const tasksForParameters = tasksData.map<TaskForParameters>(({task, currentTask, taskCreatedAction, taskReportAction, taskDescription, completedTaskReportAction}) => ({
        type: 'task',
        task: task.type,
        taskReportID: currentTask.reportID,
        parentReportID: currentTask.parentReportID,
        parentReportActionID: taskReportAction.reportAction.reportActionID,
        createdTaskReportActionID: taskCreatedAction.reportActionID,
        completedTaskReportActionID: completedTaskReportAction?.reportActionID,
        title: currentTask.reportName ?? '',
        description: taskDescription ?? '',
    }));

    const hasOutstandingChildTask = tasksData.some((task) => !task.completedTaskReportAction);

    const tasksForOptimisticData = tasksData.reduce<OnyxUpdate[]>((acc, {currentTask, taskCreatedAction, taskReportAction, taskDescription, completedTaskReportAction}) => {
        acc.push(
            {
                onyxMethod: Onyx.METHOD.MERGE,
                key: `${ONYXKEYS.COLLECTION.REPORT_ACTIONS}${targetChatReportID}`,
                value: {
                    [taskReportAction.reportAction.reportActionID]: taskReportAction.reportAction as ReportAction,
                },
            },
            {
                onyxMethod: Onyx.METHOD.SET,
                key: `${ONYXKEYS.COLLECTION.REPORT}${currentTask.reportID}`,
                value: {
                    ...currentTask,
                    description: taskDescription,
                    pendingFields: {
                        createChat: CONST.RED_BRICK_ROAD_PENDING_ACTION.ADD,
                        reportName: CONST.RED_BRICK_ROAD_PENDING_ACTION.ADD,
                        description: CONST.RED_BRICK_ROAD_PENDING_ACTION.ADD,
                        managerID: CONST.RED_BRICK_ROAD_PENDING_ACTION.ADD,
                    },
                    managerID: currentUserAccountID,
                },
            },
            {
                onyxMethod: Onyx.METHOD.MERGE,
                key: `${ONYXKEYS.COLLECTION.REPORT_METADATA}${currentTask.reportID}`,
                value: {
                    isOptimisticReport: true,
                },
            },
            {
                onyxMethod: Onyx.METHOD.MERGE,
                key: `${ONYXKEYS.COLLECTION.REPORT_ACTIONS}${currentTask.reportID}`,
                value: {
                    [taskCreatedAction.reportActionID]: taskCreatedAction as ReportAction,
                },
            },
        );

        if (completedTaskReportAction) {
            acc.push({
                onyxMethod: Onyx.METHOD.MERGE,
                key: `${ONYXKEYS.COLLECTION.REPORT_ACTIONS}${currentTask.reportID}`,
                value: {
                    [completedTaskReportAction.reportActionID]: completedTaskReportAction as ReportAction,
                },
            });

            acc.push({
                onyxMethod: Onyx.METHOD.MERGE,
                key: `${ONYXKEYS.COLLECTION.REPORT}${currentTask.reportID}`,
                value: {
                    stateNum: CONST.REPORT.STATE_NUM.APPROVED,
                    statusNum: CONST.REPORT.STATUS_NUM.APPROVED,
                    managerID: currentUserAccountID,
                },
            });
        }

        return acc;
    }, []);

    const tasksForFailureData = tasksData.reduce<OnyxUpdate[]>((acc, {currentTask, taskReportAction}) => {
        acc.push(
            {
                onyxMethod: Onyx.METHOD.MERGE,
                key: `${ONYXKEYS.COLLECTION.REPORT_ACTIONS}${targetChatReportID}`,
                value: {
                    [taskReportAction.reportAction.reportActionID]: {
                        errors: getMicroSecondOnyxErrorWithTranslationKey('report.genericAddCommentFailureMessage'),
                    } as ReportAction,
                },
            },
            {
                onyxMethod: Onyx.METHOD.MERGE,
                key: `${ONYXKEYS.COLLECTION.REPORT}${currentTask.reportID}`,
                value: null,
            },
            {
                onyxMethod: Onyx.METHOD.MERGE,
                key: `${ONYXKEYS.COLLECTION.REPORT_ACTIONS}${currentTask.reportID}`,
                value: null,
            },
        );

        return acc;
    }, []);

    const tasksForSuccessData = tasksData.reduce<OnyxUpdate[]>((acc, {currentTask, taskCreatedAction, taskReportAction, completedTaskReportAction}) => {
        acc.push(
            {
                onyxMethod: Onyx.METHOD.MERGE,
                key: `${ONYXKEYS.COLLECTION.REPORT_ACTIONS}${targetChatReportID}`,
                value: {
                    [taskReportAction.reportAction.reportActionID]: {pendingAction: null, isOptimisticAction: null},
                },
            },
            {
                onyxMethod: Onyx.METHOD.MERGE,
                key: `${ONYXKEYS.COLLECTION.REPORT}${currentTask.reportID}`,
                value: {
                    pendingFields: {
                        createChat: null,
                        reportName: null,
                        description: null,
                        managerID: null,
                    },
                },
            },
            {
                onyxMethod: Onyx.METHOD.MERGE,
                key: `${ONYXKEYS.COLLECTION.REPORT_METADATA}${currentTask.reportID}`,
                value: {
                    isOptimisticReport: false,
                },
            },
            {
                onyxMethod: Onyx.METHOD.MERGE,
                key: `${ONYXKEYS.COLLECTION.REPORT_ACTIONS}${currentTask.reportID}`,
                value: {
                    [taskCreatedAction.reportActionID]: {pendingAction: null},
                },
            },
        );

        if (completedTaskReportAction) {
            acc.push({
                onyxMethod: Onyx.METHOD.MERGE,
                key: `${ONYXKEYS.COLLECTION.REPORT_ACTIONS}${currentTask.reportID}`,
                value: {
                    [completedTaskReportAction.reportActionID]: {pendingAction: null, isOptimisticAction: null},
                },
            });
        }

        return acc;
    }, []);

    const optimisticData: OnyxUpdate[] = [...tasksForOptimisticData];
    const lastVisibleActionCreated = welcomeSignOffCommentAction.created;
    optimisticData.push(
        {
            onyxMethod: Onyx.METHOD.MERGE,
            key: `${ONYXKEYS.COLLECTION.REPORT}${targetChatReportID}`,
            value: {
                hasOutstandingChildTask,
                lastVisibleActionCreated,
                lastActorAccountID: actorAccountID,
            },
        },
        {
            onyxMethod: Onyx.METHOD.MERGE,
            key: ONYXKEYS.NVP_INTRO_SELECTED,
            value: {
                choice: engagementChoice,
                createWorkspace: createWorkspaceTaskReportID,
            },
        },
    );

    // If we post tasks in the #admins room and introSelected?.choice does not exist, it means that a guide is assigned and all messages except tasks are handled by the backend
    if (!shouldPostTasksInAdminsRoom || !!introSelected?.choice) {
        optimisticData.push({
            onyxMethod: Onyx.METHOD.MERGE,
            key: `${ONYXKEYS.COLLECTION.REPORT_ACTIONS}${targetChatReportID}`,
            value: {
                [textCommentAction.reportActionID]: textCommentAction as ReportAction,
            },
        });
    }

    if (!wasInvited) {
        optimisticData.push({
            onyxMethod: Onyx.METHOD.MERGE,
            key: ONYXKEYS.NVP_ONBOARDING,
            value: {hasCompletedGuidedSetupFlow: true},
        });
    }

    const successData: OnyxUpdate[] = [...tasksForSuccessData];

    // If we post tasks in the #admins room and introSelected?.choice does not exist, it means that a guide is assigned and all messages except tasks are handled by the backend
    if (!shouldPostTasksInAdminsRoom || !!introSelected?.choice) {
        successData.push({
            onyxMethod: Onyx.METHOD.MERGE,
            key: `${ONYXKEYS.COLLECTION.REPORT_ACTIONS}${targetChatReportID}`,
            value: {
                [textCommentAction.reportActionID]: {pendingAction: null, isOptimisticAction: null},
            },
        });
    }

    let failureReport: Partial<Report> = {
        lastMessageText: '',
        lastVisibleActionCreated: '',
        hasOutstandingChildTask: false,
    };
    const report = allReports?.[`${ONYXKEYS.COLLECTION.REPORT}${targetChatReportID}`];
    const canUserPerformWriteAction1 = canUserPerformWriteAction(report);
    const {lastMessageText = ''} = getLastVisibleMessageActionUtils(targetChatReportID, canUserPerformWriteAction1);
    if (lastMessageText) {
        const lastVisibleAction = getLastVisibleAction(targetChatReportID, canUserPerformWriteAction1);
        const prevLastVisibleActionCreated = lastVisibleAction?.created;
        const lastActorAccountID = lastVisibleAction?.actorAccountID;
        failureReport = {
            lastMessageText,
            lastVisibleActionCreated: prevLastVisibleActionCreated,
            lastActorAccountID,
        };
    }

    const failureData: OnyxUpdate[] = [...tasksForFailureData];
    failureData.push(
        {
            onyxMethod: Onyx.METHOD.MERGE,
            key: `${ONYXKEYS.COLLECTION.REPORT}${targetChatReportID}`,
            value: failureReport,
        },

        {
            onyxMethod: Onyx.METHOD.MERGE,
            key: ONYXKEYS.NVP_INTRO_SELECTED,
            value: {
                choice: null,
                createWorkspace: null,
            },
        },
    );
    // If we post tasks in the #admins room and introSelected?.choice does not exist, it means that a guide is assigned and all messages except tasks are handled by the backend
    if (!shouldPostTasksInAdminsRoom || !!introSelected?.choice) {
        failureData.push({
            onyxMethod: Onyx.METHOD.MERGE,
            key: `${ONYXKEYS.COLLECTION.REPORT_ACTIONS}${targetChatReportID}`,
            value: {
                [textCommentAction.reportActionID]: {
                    errors: getMicroSecondOnyxErrorWithTranslationKey('report.genericAddCommentFailureMessage'),
                } as ReportAction,
            },
        });
    }

    if (!wasInvited) {
        failureData.push({
            onyxMethod: Onyx.METHOD.MERGE,
            key: ONYXKEYS.NVP_ONBOARDING,
            value: {hasCompletedGuidedSetupFlow: onboarding?.hasCompletedGuidedSetupFlow ?? null},
        });
    }

    if (userReportedIntegration) {
        const requiresControlPlan: AllConnectionName[] = [CONST.POLICY.CONNECTIONS.NAME.NETSUITE, CONST.POLICY.CONNECTIONS.NAME.QBD, CONST.POLICY.CONNECTIONS.NAME.SAGE_INTACCT];

        optimisticData.push({
            onyxMethod: Onyx.METHOD.MERGE,
            key: `${ONYXKEYS.COLLECTION.POLICY}${onboardingPolicyID}`,
            value: {
                areConnectionsEnabled: true,
                ...(requiresControlPlan.includes(userReportedIntegration as AllConnectionName)
                    ? {
                          type: CONST.POLICY.TYPE.CORPORATE,
                      }
                    : {}),
                pendingFields: {
                    areConnectionsEnabled: CONST.RED_BRICK_ROAD_PENDING_ACTION.UPDATE,
                },
            },
        });
        successData.push({
            onyxMethod: Onyx.METHOD.MERGE,
            key: `${ONYXKEYS.COLLECTION.POLICY}${onboardingPolicyID}`,
            value: {
                pendingFields: {
                    areConnectionsEnabled: null,
                },
            },
        });
        failureData.push({
            onyxMethod: Onyx.METHOD.MERGE,
            key: `${ONYXKEYS.COLLECTION.POLICY}${onboardingPolicyID}`,
            value: {
                areConnectionsEnabled: getPolicy(onboardingPolicyID)?.areConnectionsEnabled,
                pendingFields: {
                    areConnectionsEnabled: null,
                },
            },
        });
    }

    // If we post tasks in the #admins room and introSelected?.choice does not exist, it means that a guide is assigned and all messages except tasks are handled by the backend
    const guidedSetupData: GuidedSetupData = [];

    if (!shouldPostTasksInAdminsRoom || !!introSelected?.choice) {
        guidedSetupData.push({type: 'message', ...textMessage});
    }

    let selfDMParameters: SelfDMParameters = {};
    if (engagementChoice === CONST.ONBOARDING_CHOICES.PERSONAL_SPEND) {
        const selfDMReportID = findSelfDMReportID();
        let selfDMReport = allReports?.[`${ONYXKEYS.COLLECTION.REPORT}${selfDMReportID}`];
        let createdAction: ReportAction;
        if (!selfDMReport) {
            const currentTime = DateUtils.getDBTime();
            selfDMReport = buildOptimisticSelfDMReport(currentTime);
            createdAction = buildOptimisticCreatedReportAction(currentUserEmail ?? '', currentTime);
            selfDMParameters = {reportID: selfDMReport.reportID, createdReportActionID: createdAction.reportActionID};
            optimisticData.push(
                {
                    onyxMethod: Onyx.METHOD.SET,
                    key: `${ONYXKEYS.COLLECTION.REPORT}${selfDMReport.reportID}`,
                    value: {
                        ...selfDMReport,
                        pendingFields: {
                            createChat: CONST.RED_BRICK_ROAD_PENDING_ACTION.ADD,
                        },
                    },
                },
                {
                    onyxMethod: Onyx.METHOD.MERGE,
                    key: `${ONYXKEYS.COLLECTION.REPORT_METADATA}${selfDMReport.reportID}`,
                    value: {
                        isOptimisticReport: true,
                    },
                },
                {
                    onyxMethod: Onyx.METHOD.SET,
                    key: `${ONYXKEYS.COLLECTION.REPORT_ACTIONS}${selfDMReport.reportID}`,
                    value: {
                        [createdAction.reportActionID]: createdAction,
                    },
                },
            );

            successData.push(
                {
                    onyxMethod: Onyx.METHOD.MERGE,
                    key: `${ONYXKEYS.COLLECTION.REPORT}${selfDMReport.reportID}`,
                    value: {
                        pendingFields: {
                            createChat: null,
                        },
                    },
                },
                {
                    onyxMethod: Onyx.METHOD.MERGE,
                    key: `${ONYXKEYS.COLLECTION.REPORT_METADATA}${selfDMReport.reportID}`,
                    value: {
                        isOptimisticReport: false,
                    },
                },
                {
                    onyxMethod: Onyx.METHOD.MERGE,
                    key: `${ONYXKEYS.COLLECTION.REPORT_ACTIONS}${selfDMReport.reportID}`,
                    value: {
                        [createdAction.reportActionID]: {
                            pendingAction: null,
                        },
                    },
                },
            );
        }
    }

    guidedSetupData.push(...tasksForParameters);

    if (!introSelected?.choice || introSelected.choice === CONST.ONBOARDING_CHOICES.TEST_DRIVE_RECEIVER) {
        optimisticData.push({
            onyxMethod: Onyx.METHOD.MERGE,
            key: `${ONYXKEYS.COLLECTION.REPORT_ACTIONS}${targetChatReportID}`,
            value: {
                [welcomeSignOffCommentAction.reportActionID]: welcomeSignOffCommentAction as ReportAction,
            },
        });

        successData.push({
            onyxMethod: Onyx.METHOD.MERGE,
            key: `${ONYXKEYS.COLLECTION.REPORT_ACTIONS}${targetChatReportID}`,
            value: {
                [welcomeSignOffCommentAction.reportActionID]: {pendingAction: null, isOptimisticAction: null},
            },
        });

        failureData.push({
            onyxMethod: Onyx.METHOD.MERGE,
            key: `${ONYXKEYS.COLLECTION.REPORT_ACTIONS}${targetChatReportID}`,
            value: {
                [welcomeSignOffCommentAction.reportActionID]: {
                    errors: getMicroSecondOnyxErrorWithTranslationKey('report.genericAddCommentFailureMessage'),
                } as ReportAction,
            },
        });
        guidedSetupData.push({type: 'message', ...welcomeSignOffMessage});
    }

    return {optimisticData, successData, failureData, guidedSetupData, actorAccountID, selfDMParameters};
}

/**
 * Whether a given report is used for onboarding tasks. In the past, it could be either the Concierge chat or the system
 * DM, and we saved the report ID in the user's `onboarding` NVP. As a fallback for users who don't have the NVP, we now
 * only use the Concierge chat.
 */
function isChatUsedForOnboarding(optionOrReport: OnyxEntry<Report> | OptionData, onboardingPurposeSelected?: OnboardingPurpose): boolean {
    // onboarding can be an empty object for old accounts and accounts created from olddot
    if (onboarding && !isEmptyObject(onboarding) && onboarding.chatReportID) {
        return onboarding.chatReportID === optionOrReport?.reportID;
    }
    if (isEmptyObject(onboarding)) {
        return (optionOrReport as OptionData)?.isConciergeChat ?? isConciergeChatReport(optionOrReport);
    }

    // Onboarding guides are assigned to signup with emails that do not contain a '+' and select the "Manage my team's expenses" intent.
    // Guides and onboarding tasks are posted to the #admins room to facilitate the onboarding process.
    return onboardingPurposeSelected === CONST.ONBOARDING_CHOICES.MANAGE_TEAM && !currentUserEmail?.includes('+')
        ? isAdminRoom(optionOrReport)
        : (optionOrReport as OptionData)?.isConciergeChat ?? isConciergeChatReport(optionOrReport);
}

/**
 * Get the report used for the user's onboarding process. For most users it is the Concierge chat, however in the past
 * we also used the system DM for A/B tests.
 */
function getChatUsedForOnboarding(): OnyxEntry<Report> {
    return Object.values(allReports ?? {}).find((report) => isChatUsedForOnboarding(report));
}

/**
 * Checks if given field has any violations and returns name of the first encountered one
 */
function getFieldViolation(violations: OnyxEntry<ReportViolations>, reportField: PolicyReportField): ReportViolationName | undefined {
    if (!violations || !reportField) {
        return undefined;
    }

    return Object.values(CONST.REPORT_VIOLATIONS).find((violation) => !!violations[violation] && violations[violation][reportField.fieldID]);
}

/**
 * Returns translation for given field violation
 */
function getFieldViolationTranslation(reportField: PolicyReportField, violation?: ReportViolationName): string {
    if (!violation) {
        return '';
    }

    switch (violation) {
        case 'fieldRequired':
            return translateLocal('reportViolations.fieldRequired', {fieldName: reportField.name});
        default:
            return '';
    }
}

/**
 * Returns all violations for report
 */
function getReportViolations(reportID: string): ReportViolations | undefined {
    if (!allReportsViolations) {
        return undefined;
    }

    return allReportsViolations[`${ONYXKEYS.COLLECTION.REPORT_VIOLATIONS}${reportID}`];
}

function findPolicyExpenseChatByPolicyID(policyID: string): OnyxEntry<Report> {
    return Object.values(allReports ?? {}).find((report) => isPolicyExpenseChat(report) && report?.policyID === policyID);
}

/**
 * A function to get the report last message. This is usually used to restore the report message preview in LHN after report actions change.
 * @param reportID
 * @param actionsToMerge
 * @param canUserPerformWriteActionInReport
 * @returns containing the calculated message preview data of the report
 */
function getReportLastMessage(reportID: string, actionsToMerge?: ReportActions) {
    let result: Partial<Report> = {
        lastMessageText: '',
        lastVisibleActionCreated: '',
    };

    const {lastMessageText = ''} = getLastVisibleMessage(reportID, actionsToMerge);

    if (lastMessageText) {
        const report = getReport(reportID, allReports);
        const lastVisibleAction = getLastVisibleActionReportActionsUtils(reportID, canUserPerformWriteAction(report), actionsToMerge);
        const lastVisibleActionCreated = lastVisibleAction?.created;
        const lastActorAccountID = lastVisibleAction?.actorAccountID;
        result = {
            lastMessageText,
            lastVisibleActionCreated,
            lastActorAccountID,
        };
    }

    return result;
}

function getReportLastVisibleActionCreated(report: OnyxEntry<Report>, oneTransactionThreadReport: OnyxEntry<Report>) {
    const lastVisibleReportActionCreated = getLastVisibleActionReportActionsUtils(report?.reportID)?.created ?? report?.lastVisibleActionCreated ?? '';
    const lastVisibleActionCreated =
        (oneTransactionThreadReport?.lastVisibleActionCreated ?? '') > lastVisibleReportActionCreated ? oneTransactionThreadReport?.lastVisibleActionCreated : lastVisibleReportActionCreated;

    return lastVisibleActionCreated;
}

function getSourceIDFromReportAction(reportAction: OnyxEntry<ReportAction>): string {
    const message = Array.isArray(reportAction?.message) ? reportAction?.message?.at(-1) ?? null : reportAction?.message ?? null;
    const html = message?.html ?? '';
    const {sourceURL} = getAttachmentDetails(html);
    const sourceID = (sourceURL?.match(CONST.REGEX.ATTACHMENT_ID) ?? [])[1];
    return sourceID;
}

function getIntegrationIcon(connectionName?: ConnectionName) {
    if (connectionName === CONST.POLICY.CONNECTIONS.NAME.XERO) {
        return XeroSquare;
    }
    if (connectionName === CONST.POLICY.CONNECTIONS.NAME.QBO) {
        return QBOSquare;
    }
    if (connectionName === CONST.POLICY.CONNECTIONS.NAME.NETSUITE) {
        return NetSuiteSquare;
    }
    if (connectionName === CONST.POLICY.CONNECTIONS.NAME.SAGE_INTACCT) {
        return IntacctSquare;
    }

    return undefined;
}

function canBeExported(report: OnyxEntry<Report>) {
    if (!report?.statusNum) {
        return false;
    }
    const isCorrectState = [CONST.REPORT.STATUS_NUM.APPROVED, CONST.REPORT.STATUS_NUM.CLOSED, CONST.REPORT.STATUS_NUM.REIMBURSED].some((status) => status === report.statusNum);
    return isExpenseReport(report) && isCorrectState;
}

function getIntegrationNameFromExportMessage(reportActions: OnyxEntry<ReportActions> | ReportAction[]) {
    if (!reportActions) {
        return '';
    }

    if (Array.isArray(reportActions)) {
        const exportIntegrationAction = reportActions.find((action) => isExportIntegrationAction(action));
        if (!exportIntegrationAction || !isExportIntegrationAction(exportIntegrationAction)) {
            return null;
        }

        const originalMessage = (getOriginalMessage(exportIntegrationAction) ?? {}) as OriginalMessageExportIntegration;
        const {label} = originalMessage;
        return label ?? null;
    }
}

function isExported(reportActions: OnyxEntry<ReportActions> | ReportAction[]) {
    if (!reportActions) {
        return false;
    }

    let exportIntegrationActionsCount = 0;
    let integrationMessageActionsCount = 0;

    const reportActionList = Array.isArray(reportActions) ? reportActions : Object.values(reportActions);
    for (const action of reportActionList) {
        if (isExportIntegrationAction(action)) {
            // We consider any reports marked manually as exported to be exported, so we shortcut here.
            if (getOriginalMessage(action)?.markedManually) {
                return true;
            }
            exportIntegrationActionsCount++;
        }
        if (isIntegrationMessageAction(action)) {
            integrationMessageActionsCount++;
        }
    }

    // We need to make sure that there was at least one successful export to consider the report exported.
    // We add one EXPORT_INTEGRATION action to the report when we start exporting it (with pendingAction: 'add') and then another EXPORT_INTEGRATION when the export finishes successfully.
    // If the export fails, we add an INTEGRATIONS_MESSAGE action to the report, but the initial EXPORT_INTEGRATION action is still present, so we compare the counts of these two actions to determine if the report was exported successfully.
    return exportIntegrationActionsCount > integrationMessageActionsCount;
}

function hasExportError(reportActions: OnyxEntry<ReportActions> | ReportAction[]) {
    if (!reportActions) {
        return false;
    }

    if (Array.isArray(reportActions)) {
        return reportActions.some((action) => isIntegrationMessageAction(action));
    }

    return Object.values(reportActions).some((action) => isIntegrationMessageAction(action));
}

/**
 * Determines whether the report can be moved to the workspace.
 */
function isWorkspaceEligibleForReportChange(newPolicy: OnyxEntry<Policy>, report: OnyxEntry<Report>, policies: OnyxCollection<Policy>): boolean {
    const submitterEmail = getLoginByAccountID(report?.ownerAccountID ?? CONST.DEFAULT_NUMBER_ID);
    return isPaidGroupPolicyPolicyUtils(newPolicy) && (isPolicyMember(submitterEmail, newPolicy?.id) || isPolicyAdmin(newPolicy?.id, policies));
}

function getApprovalChain(policy: OnyxEntry<Policy>, expenseReport: OnyxEntry<Report>): string[] {
    const approvalChain: string[] = [];
    const fullApprovalChain: string[] = [];
    const reportTotal = expenseReport?.total ?? 0;
    const submitterEmail = getLoginsByAccountIDs([expenseReport?.ownerAccountID ?? CONST.DEFAULT_NUMBER_ID]).at(0) ?? '';

    if (isSubmitAndClose(policy)) {
        return approvalChain;
    }

    // Get category/tag approver list
    const ruleApprovers = getRuleApprovers(policy, expenseReport);

    // Push rule approvers to approvalChain list before submitsTo/forwardsTo approvers
    ruleApprovers.forEach((ruleApprover) => {
        // Don't push submitter to approve as a rule approver
        if (fullApprovalChain.includes(ruleApprover) || ruleApprover === submitterEmail) {
            return;
        }
        fullApprovalChain.push(ruleApprover);
    });

    let nextApproverEmail = getManagerAccountEmail(policy, expenseReport);

    while (nextApproverEmail && !approvalChain.includes(nextApproverEmail)) {
        approvalChain.push(nextApproverEmail);
        nextApproverEmail = getForwardsToAccount(policy, nextApproverEmail, reportTotal);
    }

    approvalChain.forEach((approver) => {
        if (fullApprovalChain.includes(approver)) {
            return;
        }

        fullApprovalChain.push(approver);
    });

    if (fullApprovalChain.at(-1) === submitterEmail && policy?.preventSelfApproval) {
        fullApprovalChain.pop();
    }
    return fullApprovalChain;
}

/**
 * Checks if the user has missing bank account for the invoice room.
 */
function hasMissingInvoiceBankAccount(iouReportID: string | undefined): boolean {
    if (!iouReportID) {
        return false;
    }

    const invoiceReport = getReport(iouReportID, allReports);

    if (!isInvoiceReport(invoiceReport)) {
        return false;
    }

    return invoiceReport?.ownerAccountID === currentUserAccountID && !getPolicy(invoiceReport?.policyID)?.invoice?.bankAccount?.transferBankAccountID && isSettled(iouReportID);
}

function hasInvoiceReports() {
    const reports = Object.values(allReports ?? {});
    return reports.some((report) => isInvoiceReport(report));
}

function shouldUnmaskChat(participantsContext: OnyxEntry<PersonalDetailsList>, report: OnyxInputOrEntry<Report>): boolean {
    if (!report?.participants) {
        return true;
    }

    if (isThread(report) && report?.chatType && report?.chatType === CONST.REPORT.CHAT_TYPE.POLICY_EXPENSE_CHAT) {
        return true;
    }

    if (isThread(report) && report?.type === CONST.REPORT.TYPE.EXPENSE) {
        return true;
    }

    if (isAdminRoom(report)) {
        return true;
    }

    const participantAccountIDs = Object.keys(report.participants);

    if (participantAccountIDs.length > 2) {
        return false;
    }

    if (participantsContext) {
        let teamInChat = false;
        let userInChat = false;

        for (const participantAccountID of participantAccountIDs) {
            const id = Number(participantAccountID);
            const contextAccountData = participantsContext[id];

            if (contextAccountData) {
                const login = contextAccountData.login ?? '';

                if (login.endsWith(CONST.EMAIL.EXPENSIFY_EMAIL_DOMAIN) || login.endsWith(CONST.EMAIL.EXPENSIFY_TEAM_EMAIL_DOMAIN)) {
                    teamInChat = true;
                } else {
                    userInChat = true;
                }
            }
        }

        // exclude teamOnly chat
        if (teamInChat && userInChat) {
            return true;
        }
    }

    return false;
}

function getReportMetadata(reportID: string | undefined) {
    return reportID ? allReportMetadataKeyValue[reportID] : undefined;
}

/**
 * Helper method to check if participant email is Manager McTest
 */
function isSelectedManagerMcTest(email: string | null | undefined): boolean {
    return email === CONST.EMAIL.MANAGER_MCTEST;
}

/**
 *  Helper method to check if the report is a test transaction report
 */
function isTestTransactionReport(report: OnyxEntry<Report>): boolean {
    const managerID = report?.managerID ?? CONST.DEFAULT_NUMBER_ID;
    const personalDetails = allPersonalDetails?.[managerID];
    return isSelectedManagerMcTest(personalDetails?.login);
}

function isWaitingForSubmissionFromCurrentUser(chatReport: OnyxEntry<Report>, policy: OnyxEntry<Policy>) {
    return chatReport?.isOwnPolicyExpenseChat && !policy?.harvesting?.enabled;
}

function getGroupChatDraft() {
    return newGroupChatDraft;
}

function getChatListItemReportName(action: ReportAction & {reportName?: string}, report: SearchReport | undefined): string {
    if (report && isInvoiceReport(report)) {
        const properInvoiceReport = report;
        properInvoiceReport.chatReportID = report.parentReportID;

        return getInvoiceReportName(properInvoiceReport);
    }

    if (action?.reportName) {
        return action.reportName;
    }

    if (report?.reportID) {
        return getReportName(getReport(report?.reportID, allReports));
    }

    return getReportName(report);
}

/**
 * Generates report attributes for a report
 * This function should be called only in reportAttributes.ts
 * DO NOT USE THIS FUNCTION ANYWHERE ELSE
 */
function generateReportAttributes({
    report,
    reportActions,
    transactionViolations,
    reportNameValuePairs,
}: {
    report: OnyxEntry<Report>;
    reportActions?: OnyxCollection<ReportActions>;
    transactionViolations: OnyxCollection<TransactionViolation[]>;
    reportNameValuePairs: OnyxCollection<ReportNameValuePairs>;
}) {
    const reportActionsList = reportActions?.[`${ONYXKEYS.COLLECTION.REPORT_ACTIONS}${report?.reportID}`];
    const parentReportActionsList = reportActions?.[`${ONYXKEYS.COLLECTION.REPORT_ACTIONS}${report?.parentReportID}`];
    const isReportSettled = isSettled(report);
    const isCurrentUserReportOwner = isReportOwner(report);
    const doesReportHasViolations = hasReportViolations(report?.reportID);
    const hasViolationsToDisplayInLHN = shouldDisplayViolationsRBRInLHN(report, transactionViolations);
    const hasAnyViolations = hasViolationsToDisplayInLHN || (!isReportSettled && isCurrentUserReportOwner && doesReportHasViolations);
    const reportErrors = getAllReportErrors(report, reportActionsList);
    const hasErrors = Object.entries(reportErrors ?? {}).length > 0;
    const oneTransactionThreadReportID = getOneTransactionThreadReportID(report?.reportID, reportActionsList);
    const parentReportAction = report?.parentReportActionID ? parentReportActionsList?.[report.parentReportActionID] : undefined;
    const requiresAttention = requiresAttentionFromCurrentUser(report, parentReportAction);
    const isReportArchived = reportNameValuePairs?.[`${ONYXKEYS.COLLECTION.REPORT_NAME_VALUE_PAIRS}${report?.reportID}`]?.private_isArchived;

    return {
        doesReportHasViolations,
        hasViolationsToDisplayInLHN,
        hasAnyViolations,
        reportErrors,
        hasErrors,
        oneTransactionThreadReportID,
        parentReportAction,
        requiresAttention,
        isReportArchived,
    };
}

function getReportPersonalDetailsParticipants(report: Report, personalDetailsParam: OnyxEntry<PersonalDetailsList>, reportMetadata: OnyxEntry<ReportMetadata>, isRoomMembersList = false) {
    const chatParticipants = getParticipantsList(report, personalDetailsParam, isRoomMembersList, reportMetadata);
    return {
        chatParticipants,
        personalDetailsParticipants: chatParticipants.reduce<Record<number, PersonalDetails>>((acc, accountID) => {
            const details = personalDetailsParam?.[accountID];
            if (details) {
                acc[accountID] = details;
            }
            return acc;
        }, {}),
    };
}

function findReportIDForAction(action?: ReportAction): string | undefined {
    if (!allReportActions || !action?.reportActionID) {
        return undefined;
    }

    return Object.keys(allReportActions)
        .find((reportActionsKey) => {
            const reportActions = allReportActions?.[reportActionsKey];
            return !!reportActions && !isEmptyObject(reportActions[action.reportActionID]);
        })
        ?.replace(`${ONYXKEYS.COLLECTION.REPORT_ACTIONS}`, '');
}

function getReportAttributes(reportID: string | undefined, reportAttributes?: ReportAttributesDerivedValue['reports']) {
    const attributes = reportAttributes ?? reportAttributesDerivedValue;

    if (!reportID || !attributes?.[reportID]) {
        return;
    }
    return attributes[reportID];
}

export {
    addDomainToShortMention,
    completeShortMention,
    areAllRequestsBeingSmartScanned,
    buildOptimisticAddCommentReportAction,
    buildOptimisticApprovedReportAction,
    buildOptimisticUnapprovedReportAction,
    buildOptimisticCancelPaymentReportAction,
    buildOptimisticChangedTaskAssigneeReportAction,
    buildOptimisticChatReport,
    buildOptimisticClosedReportAction,
    buildOptimisticCreatedReportAction,
    buildOptimisticDismissedViolationReportAction,
    buildOptimisticEditedTaskFieldReportAction,
    buildOptimisticExpenseReport,
    buildOptimisticEmptyReport,
    buildOptimisticGroupChatReport,
    buildOptimisticHoldReportAction,
    buildOptimisticHoldReportActionComment,
    buildOptimisticReopenedReportAction,
    buildOptimisticIOUReport,
    buildOptimisticIOUReportAction,
    buildOptimisticModifiedExpenseReportAction,
    buildOptimisticMoneyRequestEntities,
    buildOptimisticMovedReportAction,
    buildOptimisticChangePolicyReportAction,
    buildOptimisticRenamedRoomReportAction,
    buildOptimisticRoomDescriptionUpdatedReportAction,
    buildOptimisticReportPreview,
    buildOptimisticActionableTrackExpenseWhisper,
    buildOptimisticSubmittedReportAction,
    buildOptimisticTaskCommentReportAction,
    buildOptimisticTaskReport,
    buildOptimisticTaskReportAction,
    buildOptimisticUnHoldReportAction,
    buildOptimisticAnnounceChat,
    buildOptimisticWorkspaceChats,
    buildOptimisticCardAssignedReportAction,
    buildOptimisticDetachReceipt,
    buildParticipantsFromAccountIDs,
    buildReportNameFromParticipantNames,
    buildTransactionThread,
    canAccessReport,
    isReportNotFound,
    canAddTransaction,
    canDeleteTransaction,
    canBeAutoReimbursed,
    canCreateRequest,
    canCreateTaskInReport,
    canCurrentUserOpenReport,
    canDeleteReportAction,
    canHoldUnholdReportAction,
    canEditReportPolicy,
    canEditFieldOfMoneyRequest,
    canEditMoneyRequest,
    canEditPolicyDescription,
    canEditReportAction,
    canEditReportDescription,
    canEditRoomVisibility,
    canEditWriteCapability,
    canFlagReportAction,
    isNonAdminOrOwnerOfPolicyExpenseChat,
    canLeaveRoom,
    canJoinChat,
    canLeaveChat,
    canReportBeMentionedWithinPolicy,
    canRequestMoney,
    canSeeDefaultRoom,
    canShowReportRecipientLocalTime,
    canUserPerformWriteAction,
    chatIncludesChronos,
    chatIncludesChronosWithID,
    chatIncludesConcierge,
    createDraftTransactionAndNavigateToParticipantSelector,
    doesReportBelongToWorkspace,
    findLastAccessedReport,
    findSelfDMReportID,
    formatReportLastMessageText,
    generateReportID,
    getCreationReportErrors,
    getAllAncestorReportActionIDs,
    getAllAncestorReportActions,
    getAllHeldTransactions,
    getAllPolicyReports,
    getAllWorkspaceReports,
    getAvailableReportFields,
    getBankAccountRoute,
    getChatByParticipants,
    getChatRoomSubtitle,
    getChildReportNotificationPreference,
    getCommentLength,
    getDefaultGroupAvatar,
    getDefaultWorkspaceAvatar,
    getDefaultWorkspaceAvatarTestID,
    getDeletedParentActionMessageForChatReport,
    getDisplayNameForParticipant,
    getDisplayNamesWithTooltips,
    getGroupChatName,
    prepareOnboardingOnyxData,
    getIOUReportActionDisplayMessage,
    getIOUReportActionMessage,
    getReportAutomaticallyApprovedMessage,
    getIOUUnapprovedMessage,
    getIOUApprovedMessage,
    getReportAutomaticallyForwardedMessage,
    getIOUForwardedMessage,
    getRejectedReportMessage,
    getWorkspaceNameUpdatedMessage,
    getDeletedTransactionMessage,
    getUpgradeWorkspaceMessage,
    getDowngradeWorkspaceMessage,
    getReportAutomaticallySubmittedMessage,
    getIOUSubmittedMessage,
    getIcons,
    getIconsForParticipants,
    getIndicatedMissingPaymentMethod,
    getLastVisibleMessage,
    getMoneyRequestOptions,
    getMoneyRequestSpendBreakdown,
    getNonHeldAndFullAmount,
    getOptimisticDataForParentReportAction,
    getOriginalReportID,
    getOutstandingChildRequest,
    getParentNavigationSubtitle,
    getParsedComment,
    getParticipantsAccountIDsForDisplay,
    getParticipantsList,
    getParticipants,
    getPendingChatMembers,
    getPersonalDetailsForAccountID,
    getPolicyDescriptionText,
    getPolicyExpenseChat,
    getPolicyExpenseChatName,
    getPolicyName,
    getPolicyType,
    getReimbursementDeQueuedOrCanceledActionMessage,
    getReimbursementQueuedActionMessage,
    getReportActionActorAccountID,
    getReportDescription,
    getReportFieldKey,
    getReportIDFromLink,
    getReportName,
    getSearchReportName,
    getReportTransactions,
    reportTransactionsSelector,
    getReportNotificationPreference,
    getReportOfflinePendingActionAndErrors,
    getReportParticipantsTitle,
    getReportPreviewMessage,
    getReportRecipientAccountIDs,
    getParentReport,
    getReportOrDraftReport,
    getRoom,
    getRootParentReport,
    getRouteFromLink,
    canDeleteCardTransactionByLiabilityType,
    getTaskAssigneeChatOnyxData,
    getTransactionDetails,
    getTransactionReportName,
    getDisplayedReportID,
    getTransactionsWithReceipts,
    getUserDetailTooltipText,
    getWhisperDisplayNames,
    getWorkspaceChats,
    getWorkspaceIcon,
    goBackToDetailsPage,
    goBackFromPrivateNotes,
    getInvoicePayerName,
    getInvoicesChatName,
    getPayeeName,
    getQuickActionDetails,
    hasActionsWithErrors,
    hasAutomatedExpensifyAccountIDs,
    hasExpensifyGuidesEmails,
    hasHeldExpenses,
    hasIOUWaitingOnCurrentUserBankAccount,
    hasMissingPaymentMethod,
    hasMissingSmartscanFields,
    hasNonReimbursableTransactions,
    hasOnlyHeldExpenses,
    hasOnlyTransactionsWithPendingRoutes,
    hasReceiptError,
    hasReceiptErrors,
    hasReportNameError,
    getReportActionWithSmartscanError,
    hasSmartscanError,
    hasUpdatedTotal,
    hasViolations,
    hasWarningTypeViolations,
    hasNoticeTypeViolations,
    isActionCreator,
    isAdminRoom,
    isAdminsOnlyPostingRoom,
    isAllowedToApproveExpenseReport,
    isAllowedToComment,
    isAnnounceRoom,
    isArchivedNonExpenseReport,
    isArchivedReport,
    isArchivedNonExpenseReportWithID,
    isClosedReport,
    isCanceledTaskReport,
    isChatReport,
    isChatRoom,
    isTripRoom,
    isChatThread,
    isChildReport,
    isClosedExpenseReportWithNoExpenses,
    isCompletedTaskReport,
    isConciergeChatReport,
    isControlPolicyExpenseChat,
    isControlPolicyExpenseReport,
    isCurrentUserSubmitter,
    isCurrentUserTheOnlyParticipant,
    isDM,
    isDefaultRoom,
    isDeprecatedGroupDM,
    isEmptyReport,
    generateIsEmptyReport,
    isRootGroupChat,
    isExpenseReport,
    isExpenseRequest,
    isFinancialReportsForBusinesses,
    isExpensifyOnlyParticipantInReport,
    isGroupChat,
    isGroupChatAdmin,
    isGroupPolicy,
    isReportInGroupPolicy,
    isHoldCreator,
    isIOUOwnedByCurrentUser,
    isIOUReport,
    isIOUReportUsingReport,
    isJoinRequestInAdminRoom,
    isDomainRoom,
    isMoneyRequest,
    isMoneyRequestReport,
    isMoneyRequestReportPendingDeletion,
    isOneOnOneChat,
    isOneTransactionThread,
    isOpenExpenseReport,
    isOpenTaskReport,
    isOptimisticPersonalDetail,
    isPaidGroupPolicy,
    isPaidGroupPolicyExpenseChat,
    isPaidGroupPolicyExpenseReport,
    isPayer,
    isPolicyAdmin,
    isPolicyExpenseChat,
    isPolicyExpenseChatAdmin,
    isProcessingReport,
    isOpenReport,
    isReportIDApproved,
    isAwaitingFirstLevelApproval,
    isPublicAnnounceRoom,
    isPublicRoom,
    isReportApproved,
    isReportManuallyReimbursed,
    isReportDataReady,
    isReportFieldDisabled,
    isReportFieldOfTypeTitle,
    isReportManager,
    isReportOwner,
    isReportParticipant,
    isSelfDM,
    isSettled,
    isSystemChat,
    isTaskReport,
    isThread,
    isTrackExpenseReport,
    isUnread,
    isUnreadWithMention,
    isUserCreatedPolicyRoom,
    isValidReport,
    isValidReportIDFromPath,
    isWaitingForAssigneeToCompleteAction,
    isWaitingForSubmissionFromCurrentUser,
    isInvoiceRoom,
    isInvoiceRoomWithID,
    isInvoiceReport,
    isNewDotInvoice,
    isOpenInvoiceReport,
    isReportTransactionThread,
    getDefaultNotificationPreferenceForReport,
    canWriteInReport,
    navigateToDetailsPage,
    navigateToPrivateNotes,
    navigateBackOnDeleteTransaction,
    parseReportRouteParams,
    parseReportActionHtmlToText,
    requiresAttentionFromCurrentUser,
    shouldAutoFocusOnKeyPress,
    shouldCreateNewMoneyRequestReport,
    shouldDisableDetailPage,
    shouldDisableRename,
    shouldDisableThread,
    shouldDisplayThreadReplies,
    shouldDisplayViolationsRBRInLHN,
    shouldReportBeInOptionList,
    shouldReportShowSubscript,
    shouldShowFlagComment,
    getReportActionWithMissingSmartscanFields,
    shouldShowRBRForMissingSmartscanFields,
    shouldUseFullTitleToDisplay,
    updateOptimisticParentReportAction,
    updateReportPreview,
    temporary_getMoneyRequestOptions,
    getTripIDFromTransactionParentReportID,
    buildOptimisticInvoiceReport,
    getInvoiceChatByParticipants,
    isCurrentUserInvoiceReceiver,
    isDraftReport,
    changeMoneyRequestHoldStatus,
    isAdminOwnerApproverOrReportOwner,
    createDraftWorkspaceAndNavigateToConfirmationScreen,
    isChatUsedForOnboarding,
    buildOptimisticExportIntegrationAction,
    getChatUsedForOnboarding,
    getFieldViolationTranslation,
    getFieldViolation,
    getReportViolations,
    findPolicyExpenseChatByPolicyID,
    getIntegrationIcon,
    canBeExported,
    isExported,
    hasExportError,
    getHelpPaneReportType,
    hasOnlyNonReimbursableTransactions,
    getReportLastMessage,
    getReportLastVisibleActionCreated,
    getMostRecentlyVisitedReport,
    getSourceIDFromReportAction,
    getIntegrationNameFromExportMessage,

    // This will get removed as part of https://github.com/Expensify/App/issues/59961
    // eslint-disable-next-line deprecation/deprecation
    getReportNameValuePairs,
    hasReportViolations,
    isPayAtEndExpenseReport,
    getArchiveReason,
    getApprovalChain,
    isIndividualInvoiceRoom,
    isAuditor,
    hasMissingInvoiceBankAccount,
    reasonForReportToBeInOptionList,
    getReasonAndReportActionThatRequiresAttention,
    buildOptimisticChangeFieldAction,
    isPolicyRelatedReport,
    hasReportErrorsOtherThanFailedReceipt,
    getAllReportErrors,
    getAllReportActionsErrorsAndReportActionThatRequiresAttention,
    hasInvoiceReports,
    shouldUnmaskChat,
    getReportMetadata,
    buildOptimisticSelfDMReport,
    isHiddenForCurrentUser,
    isSelectedManagerMcTest,
    isTestTransactionReport,
    getReportSubtitlePrefix,
    getPolicyChangeMessage,
    getMovedTransactionMessage,
    getExpenseReportStateAndStatus,
    generateReportName,
    navigateToLinkedReportAction,
    buildOptimisticUnreportedTransactionAction,
    buildOptimisticResolvedDuplicatesReportAction,
    getTitleReportField,
    getReportFieldsByPolicyID,
    getGroupChatDraft,
    getInvoiceReportName,
    getChatListItemReportName,
    buildOptimisticMovedTransactionAction,
    populateOptimisticReportFormula,
    getOutstandingReportsForUser,
    isReportOutstanding,
    generateReportAttributes,
    getReportPersonalDetailsParticipants,
    isAllowedToSubmitDraftExpenseReport,
    findReportIDForAction,
    isWorkspaceEligibleForReportChange,
    getReportAttributes,
    navigateOnDeleteExpense,
};

export type {
    Ancestor,
    DisplayNameWithTooltips,
    OptimisticAddCommentReportAction,
    OptimisticChatReport,
    OptimisticClosedReportAction,
    OptimisticCreatedReportAction,
    OptimisticIOUReportAction,
    OptimisticTaskReportAction,
    OptionData,
    TransactionDetails,
    PartialReportAction,
    ParsingDetails,
    MissingPaymentMethod,
    OptimisticNewReport,
    SelfDMParameters,
};<|MERGE_RESOLUTION|>--- conflicted
+++ resolved
@@ -9687,15 +9687,12 @@
     return Object.values(reportActions).some((action) => action?.actionName === CONST.REPORT.ACTIONS.TYPE.FORWARDED);
 }
 
-<<<<<<< HEAD
-function isReportOutstanding(iouReport: OnyxInputOrEntry<Report>, policyID: string | undefined, allowSubmitted = true): boolean {
-=======
 function isReportOutstanding(
     iouReport: OnyxInputOrEntry<Report>,
     policyID: string | undefined,
     reportNameValuePairs: OnyxCollection<ReportNameValuePairs> = allReportNameValuePair,
+    allowSubmitted = true,
 ): boolean {
->>>>>>> 41956a9f
     if (!iouReport || isEmptyObject(iouReport)) {
         return false;
     }
@@ -9705,16 +9702,10 @@
         iouReport?.stateNum !== undefined &&
         iouReport?.statusNum !== undefined &&
         iouReport?.policyID === policyID &&
-<<<<<<< HEAD
         (allowSubmitted ? iouReport?.stateNum <= CONST.REPORT.STATE_NUM.SUBMITTED : iouReport?.stateNum < CONST.REPORT.STATE_NUM.SUBMITTED) &&
         (allowSubmitted ? iouReport?.statusNum <= CONST.REPORT.STATE_NUM.SUBMITTED : iouReport?.statusNum < CONST.REPORT.STATE_NUM.SUBMITTED) &&
-        !hasForwardedAction(iouReport.reportID)
-=======
-        iouReport?.stateNum <= CONST.REPORT.STATE_NUM.SUBMITTED &&
-        iouReport?.statusNum <= CONST.REPORT.STATUS_NUM.SUBMITTED &&
         !hasForwardedAction(iouReport.reportID) &&
         !isArchivedReport(reportNameValuePair)
->>>>>>> 41956a9f
     );
 }
 
@@ -9730,21 +9721,14 @@
     policyID: string | undefined,
     reportOwnerAccountID: number | undefined,
     reports: OnyxCollection<Report> = allReports,
-<<<<<<< HEAD
+    reportNameValuePairs: OnyxCollection<ReportNameValuePairs> = allReportNameValuePair,
     allowSubmitted = true,
-=======
-    reportNameValuePairs: OnyxCollection<ReportNameValuePairs> = allReportNameValuePair,
->>>>>>> 41956a9f
 ): Array<OnyxEntry<Report>> {
     if (!reports) {
         return [];
     }
     return Object.values(reports)
-<<<<<<< HEAD
-        .filter((report) => isReportOutstanding(report, policyID, allowSubmitted) && report?.ownerAccountID === reportOwnerAccountID)
-=======
-        .filter((report) => isReportOutstanding(report, policyID, reportNameValuePairs) && report?.ownerAccountID === reportOwnerAccountID)
->>>>>>> 41956a9f
+        .filter((report) => isReportOutstanding(report, policyID, reportNameValuePairs, allowSubmitted) && report?.ownerAccountID === reportOwnerAccountID)
         .sort((a, b) => a?.reportName?.localeCompare(b?.reportName?.toLowerCase() ?? '') ?? 0);
 }
 
