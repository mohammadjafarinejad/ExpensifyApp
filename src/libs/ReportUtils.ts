import {format} from 'date-fns';
import {Str} from 'expensify-common';
import lodashEscape from 'lodash/escape';
import lodashFindLastIndex from 'lodash/findLastIndex';
import lodashIntersection from 'lodash/intersection';
import isEmpty from 'lodash/isEmpty';
import lodashIsEqual from 'lodash/isEqual';
import isNumber from 'lodash/isNumber';
import lodashMaxBy from 'lodash/maxBy';
import type {OnyxCollection, OnyxEntry, OnyxUpdate} from 'react-native-onyx';
import Onyx from 'react-native-onyx';
import type {SvgProps} from 'react-native-svg';
import type {OriginalMessageIOU, OriginalMessageModifiedExpense} from 'src/types/onyx/OriginalMessage';
import type {TupleToUnion, ValueOf} from 'type-fest';
import type {FileObject} from '@components/AttachmentModal';
import {FallbackAvatar, IntacctSquare, NetSuiteSquare, QBOSquare, XeroSquare} from '@components/Icon/Expensicons';
import * as defaultGroupAvatars from '@components/Icon/GroupDefaultAvatars';
import * as defaultWorkspaceAvatars from '@components/Icon/WorkspaceDefaultAvatars';
import type {MoneyRequestAmountInputProps} from '@components/MoneyRequestAmountInput';
import type {IOUAction, IOUType} from '@src/CONST';
import CONST from '@src/CONST';
import type {ParentNavigationSummaryParams} from '@src/languages/params';
import type {TranslationPaths} from '@src/languages/types';
import ONYXKEYS from '@src/ONYXKEYS';
import type {Route} from '@src/ROUTES';
import ROUTES from '@src/ROUTES';
import SCREENS from '@src/SCREENS';
import type {
    Beta,
    OnyxInputOrEntry,
    PersonalDetails,
    PersonalDetailsList,
    Policy,
    PolicyReportField,
    Report,
    ReportAction,
    ReportMetadata,
    ReportNameValuePairs,
    ReportViolationName,
    ReportViolations,
    Session,
    Task,
    Transaction,
    TransactionViolation,
    UserWallet,
} from '@src/types/onyx';
import type {Attendee, Participant} from '@src/types/onyx/IOU';
import type {SelectedParticipant} from '@src/types/onyx/NewGroupChatDraft';
import type {OriginalMessageExportedToIntegration} from '@src/types/onyx/OldDotAction';
import type Onboarding from '@src/types/onyx/Onboarding';
import type {ErrorFields, Errors, Icon, PendingAction} from '@src/types/onyx/OnyxCommon';
import type {OriginalMessageChangeLog, PaymentMethodType} from '@src/types/onyx/OriginalMessage';
import type {Status} from '@src/types/onyx/PersonalDetails';
import type {ConnectionName} from '@src/types/onyx/Policy';
import type {NotificationPreference, Participants, PendingChatMember, Participant as ReportParticipant} from '@src/types/onyx/Report';
import type {Message, OldDotReportAction, ReportActions} from '@src/types/onyx/ReportAction';
import type {SearchPolicy, SearchReport, SearchTransaction} from '@src/types/onyx/SearchResults';
import type {Comment, TransactionChanges, WaypointCollection} from '@src/types/onyx/Transaction';
import {isEmptyObject} from '@src/types/utils/EmptyObject';
import type IconAsset from '@src/types/utils/IconAsset';
import * as IOU from './actions/IOU';
import * as PolicyActions from './actions/Policy/Policy';
import * as PriorityModeActions from './actions/PriorityMode';
import * as store from './actions/ReimbursementAccount/store';
import * as ReportHelperActions from './actions/Report';
import * as SessionUtils from './actions/Session';
import * as CurrencyUtils from './CurrencyUtils';
import DateUtils from './DateUtils';
import {hasValidDraftComment} from './DraftCommentUtils';
import * as ErrorUtils from './ErrorUtils';
import getAttachmentDetails from './fileDownload/getAttachmentDetails';
import isReportMessageAttachment from './isReportMessageAttachment';
import localeCompare from './LocaleCompare';
import * as LocalePhoneNumber from './LocalePhoneNumber';
import * as Localize from './Localize';
import Log from './Log';
import {isEmailPublicDomain} from './LoginUtils';
// eslint-disable-next-line import/no-cycle
import ModifiedExpenseMessage from './ModifiedExpenseMessage';
import linkingConfig from './Navigation/linkingConfig';
import Navigation from './Navigation/Navigation';
import * as NumberUtils from './NumberUtils';
import Parser from './Parser';
import Permissions from './Permissions';
import * as PersonalDetailsUtils from './PersonalDetailsUtils';
import * as PhoneNumber from './PhoneNumber';
import * as PolicyUtils from './PolicyUtils';
import type {LastVisibleMessage} from './ReportActionsUtils';
import * as ReportActionsUtils from './ReportActionsUtils';
import * as TransactionUtils from './TransactionUtils';
import * as Url from './Url';
import type {AvatarSource} from './UserUtils';
import * as UserUtils from './UserUtils';

// Dynamic Import to avoid circular dependency
const UnreadIndicatorUpdaterHelper = () => import('./UnreadIndicatorUpdater');

type AvatarRange = 1 | 2 | 3 | 4 | 5 | 6 | 7 | 8 | 9 | 10 | 11 | 12 | 13 | 14 | 15 | 16 | 17 | 18;

type SpendBreakdown = {
    nonReimbursableSpend: number;
    reimbursableSpend: number;
    totalDisplaySpend: number;
};

type ParticipantDetails = [number, string, AvatarSource, AvatarSource];

type OptimisticAddCommentReportAction = Pick<
    ReportAction<typeof CONST.REPORT.ACTIONS.TYPE.ADD_COMMENT>,
    | 'reportActionID'
    | 'actionName'
    | 'actorAccountID'
    | 'person'
    | 'automatic'
    | 'avatar'
    | 'created'
    | 'message'
    | 'isFirstItem'
    | 'isAttachmentOnly'
    | 'isAttachmentWithText'
    | 'pendingAction'
    | 'shouldShow'
    | 'originalMessage'
    | 'childReportID'
    | 'parentReportID'
    | 'childType'
    | 'childReportName'
    | 'childManagerAccountID'
    | 'childStatusNum'
    | 'childStateNum'
    | 'errors'
    | 'childVisibleActionCount'
    | 'childCommenterCount'
    | 'childLastVisibleActionCreated'
    | 'childOldestFourAccountIDs'
    | 'delegateAccountID'
> & {isOptimisticAction: boolean};

type OptimisticReportAction = {
    commentText: string;
    reportAction: OptimisticAddCommentReportAction;
};

type UpdateOptimisticParentReportAction = {
    childVisibleActionCount: number;
    childCommenterCount: number;
    childLastVisibleActionCreated: string;
    childOldestFourAccountIDs: string | undefined;
};

type OptimisticExpenseReport = Pick<
    Report,
    | 'reportID'
    | 'chatReportID'
    | 'policyID'
    | 'type'
    | 'ownerAccountID'
    | 'managerID'
    | 'currency'
    | 'reportName'
    | 'stateNum'
    | 'statusNum'
    | 'total'
    | 'unheldTotal'
    | 'nonReimbursableTotal'
    | 'unheldNonReimbursableTotal'
    | 'parentReportID'
    | 'lastVisibleActionCreated'
    | 'parentReportActionID'
    | 'participants'
    | 'fieldList'
>;

type OptimisticIOUReportAction = Pick<
    ReportAction,
    | 'actionName'
    | 'actorAccountID'
    | 'automatic'
    | 'avatar'
    | 'isAttachmentOnly'
    | 'originalMessage'
    | 'message'
    | 'person'
    | 'reportActionID'
    | 'shouldShow'
    | 'created'
    | 'pendingAction'
    | 'receipt'
    | 'childReportID'
    | 'childVisibleActionCount'
    | 'childCommenterCount'
    | 'delegateAccountID'
>;

type PartialReportAction = OnyxInputOrEntry<ReportAction> | Partial<ReportAction> | OptimisticIOUReportAction | OptimisticApprovedReportAction | OptimisticSubmittedReportAction | undefined;

type ReportRouteParams = {
    reportID: string;
    isSubReportPageRoute: boolean;
};

type ReportOfflinePendingActionAndErrors = {
    reportPendingAction: PendingAction | undefined;
    reportErrors: Errors | null | undefined;
};

type OptimisticApprovedReportAction = Pick<
    ReportAction<typeof CONST.REPORT.ACTIONS.TYPE.APPROVED>,
    | 'actionName'
    | 'actorAccountID'
    | 'automatic'
    | 'avatar'
    | 'isAttachmentOnly'
    | 'originalMessage'
    | 'message'
    | 'person'
    | 'reportActionID'
    | 'shouldShow'
    | 'created'
    | 'pendingAction'
    | 'delegateAccountID'
>;

type OptimisticUnapprovedReportAction = Pick<
    ReportAction<typeof CONST.REPORT.ACTIONS.TYPE.UNAPPROVED>,
    | 'actionName'
    | 'actorAccountID'
    | 'automatic'
    | 'avatar'
    | 'isAttachmentOnly'
    | 'originalMessage'
    | 'message'
    | 'person'
    | 'reportActionID'
    | 'shouldShow'
    | 'created'
    | 'pendingAction'
    | 'delegateAccountID'
>;

type OptimisticSubmittedReportAction = Pick<
    ReportAction<typeof CONST.REPORT.ACTIONS.TYPE.SUBMITTED>,
    | 'actionName'
    | 'actorAccountID'
    | 'adminAccountID'
    | 'automatic'
    | 'avatar'
    | 'isAttachmentOnly'
    | 'originalMessage'
    | 'message'
    | 'person'
    | 'reportActionID'
    | 'shouldShow'
    | 'created'
    | 'pendingAction'
    | 'delegateAccountID'
>;

type OptimisticHoldReportAction = Pick<
    ReportAction,
    'actionName' | 'actorAccountID' | 'automatic' | 'avatar' | 'isAttachmentOnly' | 'originalMessage' | 'message' | 'person' | 'reportActionID' | 'shouldShow' | 'created' | 'pendingAction'
>;

type OptimisticCancelPaymentReportAction = Pick<
    ReportAction,
    'actionName' | 'actorAccountID' | 'message' | 'originalMessage' | 'person' | 'reportActionID' | 'shouldShow' | 'created' | 'pendingAction'
>;

type OptimisticChangeFieldAction = Pick<
    OldDotReportAction & ReportAction,
    'actionName' | 'actorAccountID' | 'originalMessage' | 'person' | 'reportActionID' | 'created' | 'pendingAction' | 'message'
>;

type OptimisticEditedTaskReportAction = Pick<
    ReportAction,
    'reportActionID' | 'actionName' | 'pendingAction' | 'actorAccountID' | 'automatic' | 'avatar' | 'created' | 'shouldShow' | 'message' | 'person' | 'delegateAccountID'
>;

type OptimisticClosedReportAction = Pick<
    ReportAction<typeof CONST.REPORT.ACTIONS.TYPE.CLOSED>,
    'actionName' | 'actorAccountID' | 'automatic' | 'avatar' | 'created' | 'message' | 'originalMessage' | 'pendingAction' | 'person' | 'reportActionID' | 'shouldShow'
>;

type OptimisticCardAssignedReportAction = Pick<
    ReportAction<typeof CONST.REPORT.ACTIONS.TYPE.CARD_ASSIGNED>,
    'actionName' | 'actorAccountID' | 'automatic' | 'avatar' | 'created' | 'message' | 'originalMessage' | 'pendingAction' | 'person' | 'reportActionID' | 'shouldShow'
>;

type OptimisticDismissedViolationReportAction = Pick<
    ReportAction,
    'actionName' | 'actorAccountID' | 'avatar' | 'created' | 'message' | 'originalMessage' | 'person' | 'reportActionID' | 'shouldShow' | 'pendingAction'
>;

type OptimisticCreatedReportAction = Pick<
    ReportAction<typeof CONST.REPORT.ACTIONS.TYPE.CREATED>,
    'actorAccountID' | 'automatic' | 'avatar' | 'created' | 'message' | 'person' | 'reportActionID' | 'shouldShow' | 'pendingAction' | 'actionName' | 'delegateAccountID'
>;

type OptimisticRenamedReportAction = Pick<
    ReportAction<typeof CONST.REPORT.ACTIONS.TYPE.RENAMED>,
    'actorAccountID' | 'automatic' | 'avatar' | 'created' | 'message' | 'person' | 'reportActionID' | 'shouldShow' | 'pendingAction' | 'actionName' | 'originalMessage'
>;

type OptimisticRoomDescriptionUpdatedReportAction = Pick<
    ReportAction<typeof CONST.REPORT.ACTIONS.TYPE.ROOM_CHANGE_LOG.UPDATE_ROOM_DESCRIPTION>,
    'actorAccountID' | 'created' | 'message' | 'person' | 'reportActionID' | 'pendingAction' | 'actionName' | 'originalMessage'
>;

type OptimisticChatReport = Pick<
    Report,
    | 'type'
    | 'chatType'
    | 'chatReportID'
    | 'iouReportID'
    | 'isOwnPolicyExpenseChat'
    | 'isPinned'
    | 'lastActorAccountID'
    | 'lastMessageTranslationKey'
    | 'lastMessageHtml'
    | 'lastMessageText'
    | 'lastReadTime'
    | 'lastVisibleActionCreated'
    | 'oldPolicyName'
    | 'ownerAccountID'
    | 'pendingFields'
    | 'parentReportActionID'
    | 'parentReportID'
    | 'participants'
    | 'policyID'
    | 'reportID'
    | 'reportName'
    | 'stateNum'
    | 'statusNum'
    | 'visibility'
    | 'description'
    | 'writeCapability'
    | 'avatarUrl'
    | 'invoiceReceiver'
>;

type OptimisticExportIntegrationAction = OriginalMessageExportedToIntegration &
    Pick<
        ReportAction<typeof CONST.REPORT.ACTIONS.TYPE.EXPORTED_TO_INTEGRATION>,
        'reportActionID' | 'actorAccountID' | 'avatar' | 'created' | 'lastModified' | 'message' | 'person' | 'shouldShow' | 'pendingAction' | 'errors' | 'automatic'
    >;

type OptimisticTaskReportAction = Pick<
    ReportAction,
    | 'reportActionID'
    | 'actionName'
    | 'actorAccountID'
    | 'automatic'
    | 'avatar'
    | 'created'
    | 'isAttachmentOnly'
    | 'message'
    | 'originalMessage'
    | 'person'
    | 'pendingAction'
    | 'shouldShow'
    | 'isFirstItem'
    | 'previousMessage'
    | 'errors'
    | 'linkMetadata'
    | 'delegateAccountID'
>;

type AnnounceRoomOnyxData = {
    onyxOptimisticData: OnyxUpdate[];
    onyxSuccessData: OnyxUpdate[];
    onyxFailureData: OnyxUpdate[];
};

type OptimisticAnnounceChat = {
    announceChatReportID: string;
    announceChatReportActionID: string;
    announceChatData: AnnounceRoomOnyxData;
};

type OptimisticWorkspaceChats = {
    adminsChatReportID: string;
    adminsChatData: OptimisticChatReport;
    adminsReportActionData: Record<string, OptimisticCreatedReportAction>;
    adminsCreatedReportActionID: string;
    expenseChatReportID: string;
    expenseChatData: OptimisticChatReport;
    expenseReportActionData: Record<string, OptimisticCreatedReportAction>;
    expenseCreatedReportActionID: string;
};

type OptimisticModifiedExpenseReportAction = Pick<
    ReportAction<typeof CONST.REPORT.ACTIONS.TYPE.MODIFIED_EXPENSE>,
    | 'actionName'
    | 'actorAccountID'
    | 'automatic'
    | 'avatar'
    | 'created'
    | 'isAttachmentOnly'
    | 'message'
    | 'originalMessage'
    | 'person'
    | 'pendingAction'
    | 'reportActionID'
    | 'shouldShow'
    | 'delegateAccountID'
> & {reportID?: string};

type OptimisticTaskReport = Pick<
    Report,
    | 'reportID'
    | 'reportName'
    | 'description'
    | 'ownerAccountID'
    | 'participants'
    | 'managerID'
    | 'type'
    | 'parentReportID'
    | 'policyID'
    | 'stateNum'
    | 'statusNum'
    | 'parentReportActionID'
    | 'lastVisibleActionCreated'
    | 'hasParentAccess'
>;

type TransactionDetails = {
    created: string;
    amount: number;
    attendees: Attendee[];
    taxAmount?: number;
    taxCode?: string;
    currency: string;
    merchant: string;
    waypoints?: WaypointCollection | string;
    customUnitRateID?: string;
    comment: string;
    category: string;
    billable: boolean;
    tag: string;
    mccGroup?: ValueOf<typeof CONST.MCC_GROUPS>;
    cardID: number;
    originalAmount: number;
    originalCurrency: string;
    postedDate: string;
};

type OptimisticIOUReport = Pick<
    Report,
    | 'type'
    | 'chatReportID'
    | 'currency'
    | 'managerID'
    | 'policyID'
    | 'ownerAccountID'
    | 'participants'
    | 'reportID'
    | 'stateNum'
    | 'statusNum'
    | 'total'
    | 'unheldTotal'
    | 'nonReimbursableTotal'
    | 'unheldNonReimbursableTotal'
    | 'reportName'
    | 'parentReportID'
    | 'lastVisibleActionCreated'
    | 'fieldList'
    | 'parentReportActionID'
>;
type DisplayNameWithTooltips = Array<Pick<PersonalDetails, 'accountID' | 'pronouns' | 'displayName' | 'login' | 'avatar'>>;

type CustomIcon = {
    src: IconAsset;
    color?: string;
};

type OptionData = {
    text?: string;
    alternateText?: string;
    allReportErrors?: Errors;
    brickRoadIndicator?: ValueOf<typeof CONST.BRICK_ROAD_INDICATOR_STATUS> | '' | null;
    tooltipText?: string | null;
    alternateTextMaxLines?: number;
    boldStyle?: boolean;
    customIcon?: CustomIcon;
    subtitle?: string;
    login?: string;
    accountID?: number;
    pronouns?: string;
    status?: Status | null;
    phoneNumber?: string;
    isUnread?: boolean | null;
    isUnreadWithMention?: boolean | null;
    hasDraftComment?: boolean | null;
    keyForList?: string;
    searchText?: string;
    isIOUReportOwner?: boolean | null;
    shouldShowSubscript?: boolean | null;
    isPolicyExpenseChat?: boolean;
    isMoneyRequestReport?: boolean | null;
    isInvoiceReport?: boolean;
    isExpenseRequest?: boolean | null;
    isAllowedToComment?: boolean | null;
    isThread?: boolean | null;
    isTaskReport?: boolean | null;
    parentReportAction?: OnyxEntry<ReportAction>;
    displayNamesWithTooltips?: DisplayNameWithTooltips | null;
    isDefaultRoom?: boolean;
    isInvoiceRoom?: boolean;
    isExpenseReport?: boolean;
    isOptimisticPersonalDetail?: boolean;
    selected?: boolean;
    isOptimisticAccount?: boolean;
    isSelected?: boolean;
    descriptiveText?: string;
    notificationPreference?: NotificationPreference | null;
    isDisabled?: boolean | null;
    name?: string | null;
    isSelfDM?: boolean;
    isOneOnOneChat?: boolean;
    reportID?: string;
    enabled?: boolean;
    code?: string;
    transactionThreadReportID?: string | null;
    shouldShowAmountInput?: boolean;
    amountInputProps?: MoneyRequestAmountInputProps;
    tabIndex?: 0 | -1;
    isConciergeChat?: boolean;
    isBold?: boolean;
    lastIOUCreationDate?: string;
    isChatRoom?: boolean;
    participantsList?: PersonalDetails[];
    icons?: Icon[];
    iouReportAmount?: number;
    displayName?: string;
} & Report;

type OnyxDataTaskAssigneeChat = {
    optimisticData: OnyxUpdate[];
    successData: OnyxUpdate[];
    failureData: OnyxUpdate[];
    optimisticAssigneeAddComment?: OptimisticReportAction;
    optimisticChatCreatedReportAction?: OptimisticCreatedReportAction;
};

type Ancestor = {
    report: Report;
    reportAction: ReportAction;
    shouldDisplayNewMarker: boolean;
};

type AncestorIDs = {
    reportIDs: string[];
    reportActionsIDs: string[];
};

type MissingPaymentMethod = 'bankAccount' | 'wallet';

type OutstandingChildRequest = {
    hasOutstandingChildRequest?: boolean;
};

type ParsingDetails = {
    shouldEscapeText?: boolean;
    reportID?: string;
    policyID?: string;
};

type NonHeldAndFullAmount = {
    nonHeldAmount: string;
    fullAmount: string;
    /**
     * nonHeldAmount is valid if not negative;
     * It can be negative if the unheld transaction comes from the current user
     */
    hasValidNonHeldAmount: boolean;
};

type Thread = {
    parentReportID: string;
    parentReportActionID: string;
} & Report;

let currentUserEmail: string | undefined;
let currentUserPrivateDomain: string | undefined;
let currentUserAccountID: number | undefined;
let isAnonymousUser = false;

// This cache is used to save parse result of report action html message into text
// to prevent unnecessary parsing when the report action is not changed/modified.
// Example case: when we need to get a report name of a thread which is dependent on a report action message.
const parsedReportActionMessageCache: Record<string, string> = {};

const defaultAvatarBuildingIconTestID = 'SvgDefaultAvatarBuilding Icon';
Onyx.connect({
    key: ONYXKEYS.SESSION,
    callback: (value) => {
        // When signed out, val is undefined
        if (!value) {
            return;
        }

        currentUserEmail = value.email;
        currentUserAccountID = value.accountID;
        isAnonymousUser = value.authTokenType === CONST.AUTH_TOKEN_TYPES.ANONYMOUS;
        currentUserPrivateDomain = isEmailPublicDomain(currentUserEmail ?? '') ? '' : Str.extractEmailDomain(currentUserEmail ?? '');
    },
});

let allPersonalDetails: OnyxEntry<PersonalDetailsList>;
let allPersonalDetailLogins: string[];
let currentUserPersonalDetails: OnyxEntry<PersonalDetails>;
Onyx.connect({
    key: ONYXKEYS.PERSONAL_DETAILS_LIST,
    callback: (value) => {
        currentUserPersonalDetails = value?.[currentUserAccountID ?? -1] ?? undefined;
        allPersonalDetails = value ?? {};
        allPersonalDetailLogins = Object.values(allPersonalDetails).map((personalDetail) => personalDetail?.login ?? '');
    },
});

let allReportsDraft: OnyxCollection<Report>;
Onyx.connect({
    key: ONYXKEYS.COLLECTION.REPORT_DRAFT,
    waitForCollectionCallback: true,
    callback: (value) => (allReportsDraft = value),
});

let allPolicies: OnyxCollection<Policy>;
Onyx.connect({
    key: ONYXKEYS.COLLECTION.POLICY,
    waitForCollectionCallback: true,
    callback: (value) => (allPolicies = value),
});

let allReports: OnyxCollection<Report>;
Onyx.connect({
    key: ONYXKEYS.COLLECTION.REPORT,
    waitForCollectionCallback: true,
    callback: (value) => {
        allReports = value;
        UnreadIndicatorUpdaterHelper().then((module) => {
            module.triggerUnreadUpdate();
        });

        // Each time a new report is added we will check to see if the user should be switched
        PriorityModeActions.autoSwitchToFocusMode();

        if (!value) {
            return;
        }
        Object.values(value).forEach((report) => {
            if (!report) {
                return;
            }
            ReportHelperActions.handleReportChanged(report);
        });
    },
});

let allBetas: OnyxEntry<Beta[]>;
Onyx.connect({
    key: ONYXKEYS.BETAS,
    callback: (value) => (allBetas = value),
});

let allTransactions: OnyxCollection<Transaction> = {};
let reportsTransactions: Record<string, Transaction[]> = {};
Onyx.connect({
    key: ONYXKEYS.COLLECTION.TRANSACTION,
    waitForCollectionCallback: true,
    callback: (value) => {
        if (!value) {
            return;
        }
        allTransactions = Object.fromEntries(Object.entries(value).filter(([, transaction]) => transaction));

        reportsTransactions = Object.values(value).reduce<Record<string, Transaction[]>>((all, transaction) => {
            const reportsMap = all;
            if (!transaction) {
                return reportsMap;
            }

            if (!reportsMap[transaction.reportID]) {
                reportsMap[transaction.reportID] = [];
            }
            reportsMap[transaction.reportID].push(transaction);

            return all;
        }, {});
    },
});

let allReportActions: OnyxCollection<ReportActions>;
Onyx.connect({
    key: ONYXKEYS.COLLECTION.REPORT_ACTIONS,
    waitForCollectionCallback: true,
    callback: (actions) => {
        if (!actions) {
            return;
        }
        allReportActions = actions;
    },
});

let allReportMetadata: OnyxCollection<ReportMetadata>;
Onyx.connect({
    key: ONYXKEYS.COLLECTION.REPORT_METADATA,
    waitForCollectionCallback: true,
    callback: (value) => {
        if (!value) {
            return;
        }
        allReportMetadata = value;
    },
});

let allReportNameValuePair: OnyxCollection<ReportNameValuePairs>;
Onyx.connect({
    key: ONYXKEYS.COLLECTION.REPORT_NAME_VALUE_PAIRS,
    waitForCollectionCallback: true,
    callback: (value) => {
        if (!value) {
            return;
        }
        allReportNameValuePair = value;
    },
});

let allReportsViolations: OnyxCollection<ReportViolations>;
Onyx.connect({
    key: ONYXKEYS.COLLECTION.REPORT_VIOLATIONS,
    waitForCollectionCallback: true,
    callback: (value) => {
        if (!value) {
            return;
        }
        allReportsViolations = value;
    },
});

let onboarding: OnyxEntry<Onboarding | []>;
Onyx.connect({
    key: ONYXKEYS.NVP_ONBOARDING,
    callback: (value) => (onboarding = value),
});

let delegateEmail = '';
Onyx.connect({
    key: ONYXKEYS.ACCOUNT,
    callback: (value) => {
        delegateEmail = value?.delegatedAccess?.delegate ?? '';
    },
});

let activePolicyID: OnyxEntry<string>;
Onyx.connect({
    key: ONYXKEYS.NVP_ACTIVE_POLICY_ID,
    callback: (value) => (activePolicyID = value),
});

function getCurrentUserAvatar(): AvatarSource | undefined {
    return currentUserPersonalDetails?.avatar;
}

function getCurrentUserDisplayNameOrEmail(): string | undefined {
    return currentUserPersonalDetails?.displayName ?? currentUserEmail;
}

function getChatType(report: OnyxInputOrEntry<Report> | Participant): ValueOf<typeof CONST.REPORT.CHAT_TYPE> | undefined {
    return report?.chatType;
}

/**
 * Get the report or draft report given a reportID
 */
function getReportOrDraftReport(reportID: string | undefined): OnyxEntry<Report> {
    return allReports?.[`${ONYXKEYS.COLLECTION.REPORT}${reportID}`] ?? allReportsDraft?.[`${ONYXKEYS.COLLECTION.REPORT_DRAFT}${reportID}`];
}

/**
 * Check if a report is a draft report
 */
function isDraftReport(reportID: string | undefined): boolean {
    const draftReport = allReportsDraft?.[`${ONYXKEYS.COLLECTION.REPORT_DRAFT}${reportID}`];

    return !!draftReport;
}

/**
 * Returns the report
 */
function getReport(reportID: string): OnyxEntry<Report> {
    return allReports?.[`${ONYXKEYS.COLLECTION.REPORT}${reportID}`];
}

/**
 * Returns the report
 */
function getReportNameValuePairs(reportID?: string): OnyxEntry<ReportNameValuePairs> {
    return allReportNameValuePair?.[`${ONYXKEYS.COLLECTION.REPORT_NAME_VALUE_PAIRS}${reportID ?? -1}`];
}

/**
 * Returns the parentReport if the given report is a thread
 */
function getParentReport(report: OnyxEntry<Report>): OnyxEntry<Report> {
    if (!report?.parentReportID) {
        return undefined;
    }
    return getReport(report.parentReportID);
}

/**
 * Returns the root parentReport if the given report is nested.
 * Uses recursion to iterate any depth of nested reports.
 */
function getRootParentReport(report: OnyxEntry<Report>, visitedReportIDs: Set<string> = new Set<string>()): OnyxEntry<Report> {
    if (!report) {
        return undefined;
    }

    // Returns the current report as the root report, because it does not have a parentReportID
    if (!report?.parentReportID) {
        return report;
    }

    // Detect and prevent an infinite loop caused by a cycle in the ancestry. This should normally
    // never happen
    if (visitedReportIDs.has(report.reportID)) {
        Log.alert('Report ancestry cycle detected.', {reportID: report.reportID, ancestry: Array.from(visitedReportIDs)});
        return undefined;
    }
    visitedReportIDs.add(report.reportID);

    const parentReport = getReportOrDraftReport(report?.parentReportID);

    // Runs recursion to iterate a parent report
    return getRootParentReport(!isEmptyObject(parentReport) ? parentReport : undefined, visitedReportIDs);
}

/**
 * Returns the policy of the report
 */
function getPolicy(policyID: string | undefined): OnyxEntry<Policy> {
    if (!allPolicies || !policyID) {
        return undefined;
    }
    return allPolicies[`${ONYXKEYS.COLLECTION.POLICY}${policyID}`];
}

/**
 * Get the policy type from a given report
 * @param policies must have Onyxkey prefix (i.e 'policy_') for keys
 */
function getPolicyType(report: OnyxInputOrEntry<Report>, policies: OnyxCollection<Policy>): string {
    return policies?.[`${ONYXKEYS.COLLECTION.POLICY}${report?.policyID}`]?.type ?? '';
}

const unavailableTranslation = Localize.translateLocal('workspace.common.unavailable');
/**
 * Get the policy name from a given report
 */
function getPolicyName(report: OnyxInputOrEntry<Report>, returnEmptyIfNotFound = false, policy?: OnyxInputOrEntry<Policy>): string {
    const noPolicyFound = returnEmptyIfNotFound ? '' : unavailableTranslation;
    if (isEmptyObject(report) || (isEmptyObject(allPolicies) && !report?.policyName)) {
        return noPolicyFound;
    }

    const finalPolicy = policy ?? allPolicies?.[`${ONYXKEYS.COLLECTION.POLICY}${report?.policyID}`];

    const parentReport = getRootParentReport(report);

    // Rooms send back the policy name with the reportSummary,
    // since they can also be accessed by people who aren't in the workspace
    // eslint-disable-next-line @typescript-eslint/prefer-nullish-coalescing
    const policyName = finalPolicy?.name || report?.policyName || report?.oldPolicyName || parentReport?.oldPolicyName || noPolicyFound;

    return policyName;
}

/**
 * Returns the concatenated title for the PrimaryLogins of a report
 */
function getReportParticipantsTitle(accountIDs: number[]): string {
    // Somehow it's possible for the logins coming from report.participantAccountIDs to contain undefined values so we use .filter(Boolean) to remove them.
    return accountIDs.filter(Boolean).join(', ');
}

/**
 * Checks if a report is a chat report.
 */
function isChatReport(report: OnyxEntry<Report>): boolean {
    return report?.type === CONST.REPORT.TYPE.CHAT;
}

function isInvoiceReport(report: OnyxInputOrEntry<Report> | SearchReport): boolean {
    return report?.type === CONST.REPORT.TYPE.INVOICE;
}

/**
 * Checks if a report is an Expense report.
 */
function isExpenseReport(report: OnyxInputOrEntry<Report> | SearchReport): boolean {
    return report?.type === CONST.REPORT.TYPE.EXPENSE;
}

/**
 * Checks if a report is an IOU report using report or reportID
 */
function isIOUReport(reportOrID: OnyxInputOrEntry<Report> | SearchReport | string): boolean {
    const report = typeof reportOrID === 'string' ? getReport(reportOrID) ?? null : reportOrID;
    return report?.type === CONST.REPORT.TYPE.IOU;
}

/**
 * Checks if a report is an IOU report using report
 */
function isIOUReportUsingReport(report: OnyxEntry<Report>): report is Report {
    return report?.type === CONST.REPORT.TYPE.IOU;
}
/**
 * Checks if a report is a task report.
 */
function isTaskReport(report: OnyxInputOrEntry<Report>): boolean {
    return report?.type === CONST.REPORT.TYPE.TASK;
}

/**
 * Checks if a task has been cancelled
 * When a task is deleted, the parentReportAction is updated to have a isDeletedParentAction deleted flag
 * This is because when you delete a task, we still allow you to chat on the report itself
 * There's another situation where you don't have access to the parentReportAction (because it was created in a chat you don't have access to)
 * In this case, we have added the key to the report itself
 */
function isCanceledTaskReport(report: OnyxInputOrEntry<Report>, parentReportAction: OnyxInputOrEntry<ReportAction> = null): boolean {
    if (!isEmptyObject(parentReportAction) && (ReportActionsUtils.getReportActionMessage(parentReportAction)?.isDeletedParentAction ?? false)) {
        return true;
    }

    if (!isEmptyObject(report) && report?.isDeletedParentAction) {
        return true;
    }

    return false;
}

/**
 * Checks if a report is an open task report.
 *
 * @param parentReportAction - The parent report action of the report (Used to check if the task has been canceled)
 */
function isOpenTaskReport(report: OnyxInputOrEntry<Report>, parentReportAction: OnyxInputOrEntry<ReportAction> = null): boolean {
    return (
        isTaskReport(report) && !isCanceledTaskReport(report, parentReportAction) && report?.stateNum === CONST.REPORT.STATE_NUM.OPEN && report?.statusNum === CONST.REPORT.STATUS_NUM.OPEN
    );
}

/**
 * Checks if a report is a completed task report.
 */
function isCompletedTaskReport(report: OnyxEntry<Report>): boolean {
    return isTaskReport(report) && report?.stateNum === CONST.REPORT.STATE_NUM.APPROVED && report?.statusNum === CONST.REPORT.STATUS_NUM.APPROVED;
}

/**
 * Checks if the current user is the manager of the supplied report
 */
function isReportManager(report: OnyxEntry<Report>): boolean {
    return !!(report && report.managerID === currentUserAccountID);
}

/**
 * Checks if the supplied report has been approved
 */
function isReportApproved(reportOrID: OnyxInputOrEntry<Report> | string, parentReportAction: OnyxEntry<ReportAction> = undefined): boolean {
    const report = typeof reportOrID === 'string' ? getReport(reportOrID) ?? null : reportOrID;
    if (!report) {
        return parentReportAction?.childStateNum === CONST.REPORT.STATE_NUM.APPROVED && parentReportAction?.childStatusNum === CONST.REPORT.STATUS_NUM.APPROVED;
    }
    return report?.stateNum === CONST.REPORT.STATE_NUM.APPROVED && report?.statusNum === CONST.REPORT.STATUS_NUM.APPROVED;
}

/**
 * Checks if the supplied report has been manually reimbursed
 */
function isReportManuallyReimbursed(report: OnyxEntry<Report>): boolean {
    return report?.stateNum === CONST.REPORT.STATE_NUM.APPROVED && report?.statusNum === CONST.REPORT.STATUS_NUM.REIMBURSED;
}

/**
 * Checks if the supplied report is an expense report in Open state and status.
 */
function isOpenExpenseReport(report: OnyxInputOrEntry<Report>): boolean {
    return isExpenseReport(report) && report?.stateNum === CONST.REPORT.STATE_NUM.OPEN && report?.statusNum === CONST.REPORT.STATUS_NUM.OPEN;
}

/**
 * Checks if the supplied report has a member with the array passed in params.
 */
function hasParticipantInArray(report: OnyxEntry<Report>, memberAccountIDs: number[]) {
    if (!report?.participants) {
        return false;
    }

    const memberAccountIDsSet = new Set(memberAccountIDs);

    for (const accountID in report.participants) {
        if (memberAccountIDsSet.has(Number(accountID))) {
            return true;
        }
    }

    return false;
}

/**
 * Whether the Money Request report is settled
 */
function isSettled(reportOrID: OnyxInputOrEntry<Report> | SearchReport | string | undefined): boolean {
    if (!reportOrID) {
        return false;
    }
    const report = typeof reportOrID === 'string' ? getReport(reportOrID) ?? null : reportOrID;
    if (!report) {
        return false;
    }

    if (isEmptyObject(report) || report.isWaitingOnBankAccount) {
        return false;
    }

    // In case the payment is scheduled and we are waiting for the payee to set up their wallet,
    // consider the report as paid as well.
    if (report.isWaitingOnBankAccount && report.statusNum === CONST.REPORT.STATUS_NUM.APPROVED) {
        return true;
    }

    return report?.statusNum === CONST.REPORT.STATUS_NUM.REIMBURSED;
}

/**
 * Whether the current user is the submitter of the report
 */
function isCurrentUserSubmitter(reportID: string): boolean {
    if (!allReports) {
        return false;
    }
    const report = allReports[`${ONYXKEYS.COLLECTION.REPORT}${reportID}`];
    return !!(report && report.ownerAccountID === currentUserAccountID);
}

/**
 * Whether the provided report is an Admin room
 */
function isAdminRoom(report: OnyxEntry<Report>): boolean {
    return getChatType(report) === CONST.REPORT.CHAT_TYPE.POLICY_ADMINS;
}

/**
 * Whether the provided report is an Admin-only posting room
 */
function isAdminsOnlyPostingRoom(report: OnyxEntry<Report>): boolean {
    return report?.writeCapability === CONST.REPORT.WRITE_CAPABILITIES.ADMINS;
}

/**
 * Whether the provided report is a Announce room
 */
function isAnnounceRoom(report: OnyxEntry<Report>): boolean {
    return getChatType(report) === CONST.REPORT.CHAT_TYPE.POLICY_ANNOUNCE;
}

/**
 * Whether the provided report is a default room
 */
function isDefaultRoom(report: OnyxEntry<Report>): boolean {
    return CONST.DEFAULT_POLICY_ROOM_CHAT_TYPES.some((type) => type === getChatType(report));
}

/**
 * Whether the provided report is a Domain room
 */
function isDomainRoom(report: OnyxEntry<Report>): boolean {
    return getChatType(report) === CONST.REPORT.CHAT_TYPE.DOMAIN_ALL;
}

/**
 * Whether the provided report is a user created policy room
 */
function isUserCreatedPolicyRoom(report: OnyxEntry<Report>): boolean {
    return getChatType(report) === CONST.REPORT.CHAT_TYPE.POLICY_ROOM;
}

/**
 * Whether the provided report is a Policy Expense chat.
 */
function isPolicyExpenseChat(option: OnyxInputOrEntry<Report> | OptionData | Participant): boolean {
    // eslint-disable-next-line @typescript-eslint/prefer-nullish-coalescing
    return getChatType(option) === CONST.REPORT.CHAT_TYPE.POLICY_EXPENSE_CHAT || (option && 'isPolicyExpenseChat' in option && option.isPolicyExpenseChat) || false;
}

function isInvoiceRoom(report: OnyxEntry<Report>): boolean {
    return getChatType(report) === CONST.REPORT.CHAT_TYPE.INVOICE;
}

function isInvoiceRoomWithID(reportID?: string): boolean {
    if (!reportID) {
        return false;
    }

    return isInvoiceRoom(getReport(reportID));
}

/**
 * Checks if a report is a completed task report.
 */
function isTripRoom(report: OnyxEntry<Report>): boolean {
    return isChatReport(report) && getChatType(report) === CONST.REPORT.CHAT_TYPE.TRIP_ROOM;
}

function isIndividualInvoiceRoom(report: OnyxEntry<Report>): boolean {
    return isInvoiceRoom(report) && report?.invoiceReceiver?.type === CONST.REPORT.INVOICE_RECEIVER_TYPE.INDIVIDUAL;
}

function isCurrentUserInvoiceReceiver(report: OnyxEntry<Report>): boolean {
    if (report?.invoiceReceiver?.type === CONST.REPORT.INVOICE_RECEIVER_TYPE.INDIVIDUAL) {
        return currentUserAccountID === report.invoiceReceiver.accountID;
    }

    if (report?.invoiceReceiver?.type === CONST.REPORT.INVOICE_RECEIVER_TYPE.BUSINESS) {
        const policy = PolicyUtils.getPolicy(report.invoiceReceiver.policyID);
        return PolicyUtils.isPolicyAdmin(policy);
    }

    return false;
}

/**
 * Whether the provided report belongs to a Control policy and is an expense chat
 */
function isControlPolicyExpenseChat(report: OnyxEntry<Report>): boolean {
    return isPolicyExpenseChat(report) && getPolicyType(report, allPolicies) === CONST.POLICY.TYPE.CORPORATE;
}

/**
 * Whether the provided policyType is a Free, Collect or Control policy type
 */
function isGroupPolicy(policyType: string): boolean {
    return policyType === CONST.POLICY.TYPE.CORPORATE || policyType === CONST.POLICY.TYPE.TEAM;
}

/**
 * Whether the provided report belongs to a Free, Collect or Control policy
 */
function isReportInGroupPolicy(report: OnyxInputOrEntry<Report>, policy?: OnyxInputOrEntry<Policy>): boolean {
    const policyType = policy?.type ?? getPolicyType(report, allPolicies);
    return isGroupPolicy(policyType);
}

/**
 * Whether the provided report belongs to a Control or Collect policy
 */
function isPaidGroupPolicy(report: OnyxEntry<Report>): boolean {
    const policyType = getPolicyType(report, allPolicies);
    return policyType === CONST.POLICY.TYPE.CORPORATE || policyType === CONST.POLICY.TYPE.TEAM;
}

/**
 * Whether the provided report belongs to a Control or Collect policy and is an expense chat
 */
function isPaidGroupPolicyExpenseChat(report: OnyxEntry<Report>): boolean {
    return isPolicyExpenseChat(report) && isPaidGroupPolicy(report);
}

/**
 * Whether the provided report belongs to a Control policy and is an expense report
 */
function isControlPolicyExpenseReport(report: OnyxEntry<Report>): boolean {
    return isExpenseReport(report) && getPolicyType(report, allPolicies) === CONST.POLICY.TYPE.CORPORATE;
}

/**
 * Whether the provided report belongs to a Control or Collect policy and is an expense report
 */
function isPaidGroupPolicyExpenseReport(report: OnyxEntry<Report>): boolean {
    return isExpenseReport(report) && isPaidGroupPolicy(report);
}

/**
 * Checks if the supplied report is an invoice report in Open state and status.
 */
function isOpenInvoiceReport(report: OnyxEntry<Report>): boolean {
    return isInvoiceReport(report) && report?.statusNum === CONST.REPORT.STATUS_NUM.OPEN;
}

/**
 * Whether the provided report is a chat room
 */
function isChatRoom(report: OnyxEntry<Report>): boolean {
    return isUserCreatedPolicyRoom(report) || isDefaultRoom(report) || isInvoiceRoom(report) || isTripRoom(report);
}

/**
 * Whether the provided report is a public room
 */
function isPublicRoom(report: OnyxEntry<Report>): boolean {
    return report?.visibility === CONST.REPORT.VISIBILITY.PUBLIC || report?.visibility === CONST.REPORT.VISIBILITY.PUBLIC_ANNOUNCE;
}

/**
 * Whether the provided report is a public announce room
 */
function isPublicAnnounceRoom(report: OnyxEntry<Report>): boolean {
    return report?.visibility === CONST.REPORT.VISIBILITY.PUBLIC_ANNOUNCE;
}

/**
 * If the report is a policy expense, the route should be for adding bank account for that policy
 * else since the report is a personal IOU, the route should be for personal bank account.
 */
function getBankAccountRoute(report: OnyxEntry<Report>): Route {
    return isPolicyExpenseChat(report) ? ROUTES.BANK_ACCOUNT_WITH_STEP_TO_OPEN.getRoute('', report?.policyID) : ROUTES.SETTINGS_ADD_BANK_ACCOUNT;
}

/**
 * Check if personal detail of accountID is empty or optimistic data
 */
function isOptimisticPersonalDetail(accountID: number): boolean {
    return isEmptyObject(allPersonalDetails?.[accountID]) || !!allPersonalDetails?.[accountID]?.isOptimisticPersonalDetail;
}

/**
 * Checks if a report is a task report from a policy expense chat.
 */
function isWorkspaceTaskReport(report: OnyxEntry<Report>): boolean {
    if (!isTaskReport(report)) {
        return false;
    }
    const parentReport = report?.parentReportID ? getReport(report?.parentReportID) : undefined;
    return isPolicyExpenseChat(parentReport);
}

/**
 * Returns true if report has a parent
 */
function isThread(report: OnyxInputOrEntry<Report>): report is Thread {
    return !!(report?.parentReportID && report?.parentReportActionID);
}

/**
 * Returns true if report is of type chat and has a parent and is therefore a Thread.
 */
function isChatThread(report: OnyxInputOrEntry<Report>): report is Thread {
    return isThread(report) && report?.type === CONST.REPORT.TYPE.CHAT;
}

function isDM(report: OnyxEntry<Report>): boolean {
    return isChatReport(report) && !getChatType(report) && !isThread(report);
}

function isSelfDM(report: OnyxInputOrEntry<Report>): boolean {
    return getChatType(report) === CONST.REPORT.CHAT_TYPE.SELF_DM;
}

function isGroupChat(report: OnyxEntry<Report> | Partial<Report>): boolean {
    return getChatType(report) === CONST.REPORT.CHAT_TYPE.GROUP;
}

/**
 * Only returns true if this is the Expensify DM report.
 *
 * Note that this chat is no longer used for new users. We still need this function for users who have this chat.
 */
function isSystemChat(report: OnyxEntry<Report>): boolean {
    return getChatType(report) === CONST.REPORT.CHAT_TYPE.SYSTEM;
}

function getDefaultNotificationPreferenceForReport(report: OnyxEntry<Report>): ValueOf<typeof CONST.REPORT.NOTIFICATION_PREFERENCE> {
    if (isAnnounceRoom(report)) {
        return CONST.REPORT.NOTIFICATION_PREFERENCE.ALWAYS;
    }
    if (isPublicRoom(report)) {
        return CONST.REPORT.NOTIFICATION_PREFERENCE.DAILY;
    }
    if (!getChatType(report) || isGroupChat(report)) {
        return CONST.REPORT.NOTIFICATION_PREFERENCE.ALWAYS;
    }
    if (isAdminRoom(report) || isPolicyExpenseChat(report) || isInvoiceRoom(report)) {
        return CONST.REPORT.NOTIFICATION_PREFERENCE.ALWAYS;
    }
    if (isSelfDM(report)) {
        return CONST.REPORT.NOTIFICATION_PREFERENCE.MUTE;
    }
    return CONST.REPORT.NOTIFICATION_PREFERENCE.DAILY;
}

/**
 * Get the notification preference given a report
 */
function getReportNotificationPreference(report: OnyxEntry<Report>, shouldDefaltToHidden = true): ValueOf<typeof CONST.REPORT.NOTIFICATION_PREFERENCE> {
    if (!shouldDefaltToHidden) {
        return report?.participants?.[currentUserAccountID ?? -1]?.notificationPreference ?? getDefaultNotificationPreferenceForReport(report);
    }
    return report?.participants?.[currentUserAccountID ?? -1]?.notificationPreference ?? CONST.REPORT.NOTIFICATION_PREFERENCE.HIDDEN;
}

const CONCIERGE_ACCOUNT_ID_STRING = CONST.ACCOUNT_ID.CONCIERGE.toString();
/**
 * Only returns true if this is our main 1:1 DM report with Concierge.
 */
function isConciergeChatReport(report: OnyxInputOrEntry<Report>): boolean {
    if (!report?.participants || isThread(report)) {
        return false;
    }

    const participantAccountIDs = new Set(Object.keys(report.participants));
    if (participantAccountIDs.size !== 2) {
        return false;
    }

    return participantAccountIDs.has(CONCIERGE_ACCOUNT_ID_STRING);
}

function findSelfDMReportID(): string | undefined {
    if (!allReports) {
        return;
    }

    const selfDMReport = Object.values(allReports).find((report) => isSelfDM(report) && !isThread(report));
    return selfDMReport?.reportID;
}

/**
 * Checks if the supplied report is from a policy or is an invoice report from a policy
 */
function isPolicyRelatedReport(report: OnyxEntry<Report>, policyID?: string) {
    return report?.policyID === policyID || !!(report?.invoiceReceiver && 'policyID' in report.invoiceReceiver && report.invoiceReceiver.policyID === policyID);
}

/**
 * Checks if the supplied report belongs to workspace based on the provided params. If the report's policyID is _FAKE_ or has no value, it means this report is a DM.
 * In this case report and workspace members must be compared to determine whether the report belongs to the workspace.
 */
function doesReportBelongToWorkspace(report: OnyxEntry<Report>, policyMemberAccountIDs: number[], policyID?: string) {
    return (
        isConciergeChatReport(report) ||
        (report?.policyID === CONST.POLICY.ID_FAKE || !report?.policyID ? hasParticipantInArray(report, policyMemberAccountIDs) : isPolicyRelatedReport(report, policyID))
    );
}

/**
 * Given an array of reports, return them filtered by a policyID and policyMemberAccountIDs.
 */
function filterReportsByPolicyIDAndMemberAccountIDs(reports: Array<OnyxEntry<Report>>, policyMemberAccountIDs: number[] = [], policyID?: string) {
    return reports.filter((report) => !!report && doesReportBelongToWorkspace(report, policyMemberAccountIDs, policyID));
}

/**
 * Returns true if report is still being processed
 */
function isProcessingReport(report: OnyxEntry<Report>): boolean {
    return report?.stateNum === CONST.REPORT.STATE_NUM.SUBMITTED && report?.statusNum === CONST.REPORT.STATUS_NUM.SUBMITTED;
}

function isAwaitingFirstLevelApproval(report: OnyxEntry<Report>): boolean {
    if (!report) {
        return false;
    }

    const submitsToAccountID = PolicyUtils.getSubmitToAccountID(getPolicy(report.policyID), report);

    return isProcessingReport(report) && submitsToAccountID === report.managerID;
}

/**
 * Check if the report is a single chat report that isn't a thread
 * and personal detail of participant is optimistic data
 */
function shouldDisableDetailPage(report: OnyxEntry<Report>): boolean {
    if (isChatRoom(report) || isPolicyExpenseChat(report) || isChatThread(report) || isTaskReport(report)) {
        return false;
    }
    if (isOneOnOneChat(report)) {
        const participantAccountIDs = Object.keys(report?.participants ?? {})
            .map(Number)
            .filter((accountID) => accountID !== currentUserAccountID);
        return isOptimisticPersonalDetail(participantAccountIDs.at(0) ?? -1);
    }
    return false;
}

/**
 * Returns true if this report has only one participant and it's an Expensify account.
 */
function isExpensifyOnlyParticipantInReport(report: OnyxEntry<Report>): boolean {
    const otherParticipants = Object.keys(report?.participants ?? {})
        .map(Number)
        .filter((accountID) => accountID !== currentUserAccountID);
    return otherParticipants.length === 1 && otherParticipants.some((accountID) => CONST.EXPENSIFY_ACCOUNT_IDS.includes(accountID));
}

/**
 * Returns whether a given report can have tasks created in it.
 * We only prevent the task option if it's a DM/group-DM and the other users are all special Expensify accounts
 *
 */
function canCreateTaskInReport(report: OnyxEntry<Report>): boolean {
    const otherParticipants = Object.keys(report?.participants ?? {})
        .map(Number)
        .filter((accountID) => accountID !== currentUserAccountID);
    const areExpensifyAccountsOnlyOtherParticipants = otherParticipants.length >= 1 && otherParticipants.every((accountID) => CONST.EXPENSIFY_ACCOUNT_IDS.includes(accountID));
    if (areExpensifyAccountsOnlyOtherParticipants && isDM(report)) {
        return false;
    }

    return true;
}

/**
 * Returns true if there are any guides accounts (team.expensify.com) in a list of accountIDs
 * by cross-referencing the accountIDs with personalDetails since guides that are participants
 * of the user's chats should have their personal details in Onyx.
 */
function hasExpensifyGuidesEmails(accountIDs: number[]): boolean {
    return accountIDs.some((accountID) => Str.extractEmailDomain(allPersonalDetails?.[accountID]?.login ?? '') === CONST.EMAIL.GUIDES_DOMAIN);
}

function getMostRecentlyVisitedReport(reports: Array<OnyxEntry<Report>>, reportMetadata: OnyxCollection<ReportMetadata>): OnyxEntry<Report> {
    const filteredReports = reports.filter((report) => {
        const shouldKeep = !isChatThread(report) || getReportNotificationPreference(report) !== CONST.REPORT.NOTIFICATION_PREFERENCE.HIDDEN;
        return shouldKeep && !!report?.reportID && !!(reportMetadata?.[`${ONYXKEYS.COLLECTION.REPORT_METADATA}${report.reportID}`]?.lastVisitTime ?? report?.lastReadTime);
    });
    return lodashMaxBy(filteredReports, (a) => new Date(reportMetadata?.[`${ONYXKEYS.COLLECTION.REPORT_METADATA}${a?.reportID}`]?.lastVisitTime ?? a?.lastReadTime ?? '').valueOf());
}

function findLastAccessedReport(ignoreDomainRooms: boolean, openOnAdminRoom = false, policyID?: string, excludeReportID?: string): OnyxEntry<Report> {
    // If it's the user's first time using New Expensify, then they could either have:
    //   - just a Concierge report, if so we'll return that
    //   - their Concierge report, and a separate report that must have deeplinked them to the app before they created their account.
    // If it's the latter, we'll use the deeplinked report over the Concierge report,
    // since the Concierge report would be incorrectly selected over the deep-linked report in the logic below.

    const policyMemberAccountIDs = PolicyUtils.getPolicyEmployeeListByIdWithoutCurrentUser(allPolicies, policyID, currentUserAccountID);

    let reportsValues = Object.values(allReports ?? {});

    if (!!policyID || policyMemberAccountIDs.length > 0) {
        reportsValues = filterReportsByPolicyIDAndMemberAccountIDs(reportsValues, policyMemberAccountIDs, policyID);
    }

    let adminReport: OnyxEntry<Report>;
    if (openOnAdminRoom) {
        adminReport = reportsValues.find((report) => {
            const chatType = getChatType(report);
            return chatType === CONST.REPORT.CHAT_TYPE.POLICY_ADMINS;
        });
    }

    // eslint-disable-next-line @typescript-eslint/prefer-nullish-coalescing
    const shouldFilter = excludeReportID || ignoreDomainRooms;
    if (shouldFilter) {
        reportsValues = reportsValues.filter((report) => {
            if (excludeReportID && report?.reportID === excludeReportID) {
                return false;
            }

            // We allow public announce rooms, admins, and announce rooms through since we bypass the default rooms beta for them.
            // Check where findLastAccessedReport is called in MainDrawerNavigator.js for more context.
            // Domain rooms are now the only type of default room that are on the defaultRooms beta.
            if (ignoreDomainRooms && isDomainRoom(report) && !hasExpensifyGuidesEmails(Object.keys(report?.participants ?? {}).map(Number))) {
                return false;
            }

            return true;
        });
    }

    // Filter out the system chat (Expensify chat) because the composer is disabled in it,
    // and it prompts the user to use the Concierge chat instead.
    reportsValues = reportsValues.filter((report) => !isSystemChat(report)) ?? [];

    // At least two reports remain: self DM and Concierge chat.
    // Return the most recently visited report. Get the last read report from the report metadata.
    const lastRead = getMostRecentlyVisitedReport(reportsValues, allReportMetadata);
    return adminReport ?? lastRead;
}

/**
 * Whether the provided report has expenses
 */
function hasExpenses(reportID?: string): boolean {
    return !!Object.values(allTransactions ?? {}).find((transaction) => `${transaction?.reportID}` === `${reportID}`);
}

/**
 * Whether the provided report is a closed expense report with no expenses
 */
function isClosedExpenseReportWithNoExpenses(report: OnyxEntry<Report>): boolean {
    return report?.statusNum === CONST.REPORT.STATUS_NUM.CLOSED && isExpenseReport(report) && !hasExpenses(report.reportID);
}

/**
 * Whether the provided report is an archived room
 */
// eslint-disable-next-line @typescript-eslint/no-unused-vars
function isArchivedRoom(report: OnyxInputOrEntry<Report> | SearchReport, reportNameValuePairs?: OnyxInputOrEntry<ReportNameValuePairs>): boolean {
    return !!report?.private_isArchived;
}

/**
 * Whether the report with the provided reportID is an archived room
 */
function isArchivedRoomWithID(reportID?: string) {
    if (!reportID) {
        return false;
    }

    return isArchivedRoom(getReport(reportID), getReportNameValuePairs(reportID));
}

/**
 * Whether the provided report is a closed report
 */
function isClosedReport(report: OnyxEntry<Report> | SearchReport): boolean {
    return report?.statusNum === CONST.REPORT.STATUS_NUM.CLOSED;
}

/**
 * Whether the provided report is the admin's room
 */
function isJoinRequestInAdminRoom(report: OnyxEntry<Report>): boolean {
    if (!report) {
        return false;
    }
    // If this policy isn't owned by Expensify,
    // Account manager/guide should not have the workspace join request pinned to their LHN,
    // since they are not a part of the company, and should not action it on their behalf.
    if (report.policyID) {
        const policy = getPolicy(report.policyID);
        if (!PolicyUtils.isExpensifyTeam(policy?.owner) && PolicyUtils.isExpensifyTeam(currentUserPersonalDetails?.login)) {
            return false;
        }
    }
    return ReportActionsUtils.isActionableJoinRequestPending(report.reportID);
}

/**
 * Checks if the user has auditor permission in the provided report
 */
function isAuditor(report: OnyxEntry<Report>): boolean {
    if (report?.policyID) {
        const policy = getPolicy(report.policyID);
        return PolicyUtils.isPolicyAuditor(policy);
    }

    if (Array.isArray(report?.permissions) && report?.permissions.length > 0) {
        return report?.permissions?.includes(CONST.REPORT.PERMISSIONS.AUDITOR);
    }

    return false;
}

/**
 * Checks if the user can write in the provided report
 */
function canWriteInReport(report: OnyxEntry<Report>): boolean {
    if (Array.isArray(report?.permissions) && report?.permissions.length > 0 && !report?.permissions?.includes(CONST.REPORT.PERMISSIONS.AUDITOR)) {
        return report?.permissions?.includes(CONST.REPORT.PERMISSIONS.WRITE);
    }

    return true;
}

/**
 * Checks if the current user is allowed to comment on the given report.
 */
function isAllowedToComment(report: OnyxEntry<Report>): boolean {
    if (isAuditor(report)) {
        return true;
    }

    if (!canWriteInReport(report)) {
        return false;
    }

    // Default to allowing all users to post
    const capability = report?.writeCapability ?? CONST.REPORT.WRITE_CAPABILITIES.ALL;

    if (capability === CONST.REPORT.WRITE_CAPABILITIES.ALL) {
        return true;
    }

    // If unauthenticated user opens public chat room using deeplink, they do not have policies available and they cannot comment
    if (!allPolicies) {
        return false;
    }

    // If we've made it here, commenting on this report is restricted.
    // If the user is an admin, allow them to post.
    const policy = allPolicies[`${ONYXKEYS.COLLECTION.POLICY}${report?.policyID}`];
    return policy?.role === CONST.POLICY.ROLE.ADMIN;
}

/**
 * Checks if the current user is the admin of the policy given the policy expense chat.
 */
function isPolicyExpenseChatAdmin(report: OnyxEntry<Report>, policies: OnyxCollection<Policy>): boolean {
    if (!isPolicyExpenseChat(report)) {
        return false;
    }

    const policyRole = policies?.[`${ONYXKEYS.COLLECTION.POLICY}${report?.policyID}`]?.role;

    return policyRole === CONST.POLICY.ROLE.ADMIN;
}

/**
 * Checks if the current user is the admin of the policy.
 */
function isPolicyAdmin(policyID: string, policies: OnyxCollection<Policy>): boolean {
    const policyRole = policies?.[`${ONYXKEYS.COLLECTION.POLICY}${policyID}`]?.role;

    return policyRole === CONST.POLICY.ROLE.ADMIN;
}

/**
 * Checks whether all the transactions linked to the IOU report are of the Distance Request type with pending routes
 */
function hasOnlyTransactionsWithPendingRoutes(iouReportID: string | undefined): boolean {
    const transactions = reportsTransactions[iouReportID ?? ''] ?? [];

    // Early return false in case not having any transaction
    if (!transactions || transactions.length === 0) {
        return false;
    }

    return transactions.every((transaction) => TransactionUtils.isFetchingWaypointsFromServer(transaction));
}

/**
 * If the report is a thread and has a chat type set, it is a workspace chat.
 */
function isWorkspaceThread(report: OnyxEntry<Report>): boolean {
    const chatType = getChatType(report);
    return isThread(report) && isChatReport(report) && CONST.WORKSPACE_ROOM_TYPES.some((type) => chatType === type);
}

/**
 * Checks if a report is a child report.
 */
function isChildReport(report: OnyxEntry<Report>): boolean {
    return isThread(report) || isTaskReport(report);
}

/**
 * An Expense Request is a thread where the parent report is an Expense Report and
 * the parentReportAction is a transaction.
 */
function isExpenseRequest(report: OnyxInputOrEntry<Report>): report is Thread {
    if (isThread(report)) {
        const parentReportAction = allReportActions?.[`${ONYXKEYS.COLLECTION.REPORT_ACTIONS}${report.parentReportID}`]?.[report.parentReportActionID];
        const parentReport = getReport(report?.parentReportID);
        return isExpenseReport(parentReport) && !isEmptyObject(parentReportAction) && ReportActionsUtils.isTransactionThread(parentReportAction);
    }
    return false;
}

/**
 * An IOU Request is a thread where the parent report is an IOU Report and
 * the parentReportAction is a transaction.
 */
function isIOURequest(report: OnyxInputOrEntry<Report>): boolean {
    if (isThread(report)) {
        const parentReportAction = allReportActions?.[`${ONYXKEYS.COLLECTION.REPORT_ACTIONS}${report.parentReportID}`]?.[report.parentReportActionID];
        const parentReport = getReport(report?.parentReportID);
        return isIOUReport(parentReport) && !isEmptyObject(parentReportAction) && ReportActionsUtils.isTransactionThread(parentReportAction);
    }
    return false;
}

/**
 * A Track Expense Report is a thread where the parent the parentReportAction is a transaction, and
 * parentReportAction has type of track.
 */
function isTrackExpenseReport(report: OnyxInputOrEntry<Report>): boolean {
    if (isThread(report)) {
        const selfDMReportID = findSelfDMReportID();
        const parentReportAction = allReportActions?.[`${ONYXKEYS.COLLECTION.REPORT_ACTIONS}${report.parentReportID}`]?.[report.parentReportActionID];
        return !isEmptyObject(parentReportAction) && selfDMReportID === report.parentReportID && ReportActionsUtils.isTrackExpenseAction(parentReportAction);
    }
    return false;
}

/**
 * Checks if a report is an IOU or expense request.
 */
function isMoneyRequest(reportOrID: OnyxEntry<Report> | string): boolean {
    const report = typeof reportOrID === 'string' ? getReport(reportOrID) ?? null : reportOrID;
    return isIOURequest(report) || isExpenseRequest(report);
}

/**
 * Checks if a report is an IOU or expense report.
 */
function isMoneyRequestReport(reportOrID: OnyxInputOrEntry<Report> | SearchReport | string): boolean {
    const report = typeof reportOrID === 'string' ? getReport(reportOrID) ?? null : reportOrID;
    return isIOUReport(report) || isExpenseReport(report);
}

/**
 * Checks if a report contains only Non-Reimbursable transactions
 */
function hasOnlyNonReimbursableTransactions(iouReportID: string | undefined): boolean {
    if (!iouReportID) {
        return false;
    }

    const transactions = reportsTransactions[iouReportID ?? ''] ?? [];
    if (!transactions || transactions.length === 0) {
        return false;
    }

    return transactions.every((transaction) => !TransactionUtils.getReimbursable(transaction));
}

/**
 * Checks if a report has only one transaction associated with it
 */
function isOneTransactionReport(reportID: string): boolean {
    const reportActions = allReportActions?.[`${ONYXKEYS.COLLECTION.REPORT_ACTIONS}${reportID}`] ?? ([] as ReportAction[]);
    return ReportActionsUtils.getOneTransactionThreadReportID(reportID, reportActions) !== null;
}

/*
 * Whether the report contains only one expense and the expense should be paid later
 */
function isPayAtEndExpenseReport(reportID: string, transactions: Transaction[] | undefined): boolean {
    if ((!!transactions && transactions.length !== 1) || !isOneTransactionReport(reportID)) {
        return false;
    }

    return TransactionUtils.isPayAtEndExpense(transactions?.[0] ?? TransactionUtils.getAllReportTransactions(reportID).at(0));
}

/**
 * Checks if a report is a transaction thread associated with a report that has only one transaction
 */
function isOneTransactionThread(reportID: string, parentReportID: string, threadParentReportAction: OnyxEntry<ReportAction>): boolean {
    const parentReportActions = allReportActions?.[`${ONYXKEYS.COLLECTION.REPORT_ACTIONS}${parentReportID}`] ?? ([] as ReportAction[]);
    const transactionThreadReportID = ReportActionsUtils.getOneTransactionThreadReportID(parentReportID, parentReportActions);
    return reportID === transactionThreadReportID && !ReportActionsUtils.isSentMoneyReportAction(threadParentReportAction);
}

/**
 * Get displayed report ID, it will be parentReportID if the report is one transaction thread
 */
function getDisplayedReportID(reportID: string): string {
    const report = getReport(reportID);
    const parentReportID = report?.parentReportID ?? '';
    const parentReportAction = ReportActionsUtils.getReportAction(parentReportID, report?.parentReportActionID ?? '');
    return isOneTransactionThread(reportID, parentReportID, parentReportAction) ? parentReportID : reportID;
}

/**
 * Should return true only for personal 1:1 report
 *
 */
function isOneOnOneChat(report: OnyxEntry<Report>): boolean {
    const participants = report?.participants ?? {};
    const isCurrentUserParticipant = participants[currentUserAccountID ?? 0] ? 1 : 0;
    const participantAmount = Object.keys(participants).length - isCurrentUserParticipant;
    if (participantAmount !== 1) {
        return false;
    }
    return !isChatRoom(report) && !isExpenseRequest(report) && !isMoneyRequestReport(report) && !isPolicyExpenseChat(report) && !isTaskReport(report) && isDM(report) && !isIOUReport(report);
}

/**
 * Checks if the current user is a payer of the expense
 */

function isPayer(session: OnyxEntry<Session>, iouReport: OnyxEntry<Report>, onlyShowPayElsewhere = false, reportPolicy?: OnyxInputOrEntry<Policy> | SearchPolicy) {
    const isApproved = isReportApproved(iouReport);
    const policy = reportPolicy ?? allPolicies?.[`${ONYXKEYS.COLLECTION.POLICY}${iouReport?.policyID}`] ?? null;
    const policyType = policy?.type;
    const isAdmin = policyType !== CONST.POLICY.TYPE.PERSONAL && policy?.role === CONST.POLICY.ROLE.ADMIN;
    const isManager = iouReport?.managerID === session?.accountID;
    if (isPaidGroupPolicy(iouReport)) {
        if (policy?.reimbursementChoice === CONST.POLICY.REIMBURSEMENT_CHOICES.REIMBURSEMENT_YES) {
            const isReimburser = session?.email === policy?.achAccount?.reimburser;
            return (!policy?.achAccount?.reimburser || isReimburser) && (isApproved || isManager);
        }
        if (policy?.reimbursementChoice === CONST.POLICY.REIMBURSEMENT_CHOICES.REIMBURSEMENT_MANUAL || onlyShowPayElsewhere) {
            return isAdmin && (isApproved || isManager);
        }
        return false;
    }
    return isAdmin || (isMoneyRequestReport(iouReport) && isManager);
}

/**
 * Checks if the current user is the action's author
 */
function isActionCreator(reportAction: OnyxInputOrEntry<ReportAction> | Partial<ReportAction>): boolean {
    return reportAction?.actorAccountID === currentUserAccountID;
}

/**
 * Returns the notification preference of the action's child report if it exists.
 * Otherwise, calculates it based on the action's authorship.
 */
function getChildReportNotificationPreference(reportAction: OnyxInputOrEntry<ReportAction> | Partial<ReportAction>): NotificationPreference {
    const childReportNotificationPreference = reportAction?.childReportNotificationPreference ?? '';
    if (childReportNotificationPreference) {
        return childReportNotificationPreference;
    }

    return isActionCreator(reportAction) ? CONST.REPORT.NOTIFICATION_PREFERENCE.ALWAYS : CONST.REPORT.NOTIFICATION_PREFERENCE.HIDDEN;
}

function canAddOrDeleteTransactions(moneyRequestReport: OnyxEntry<Report>): boolean {
    if (!isMoneyRequestReport(moneyRequestReport) || isArchivedRoom(moneyRequestReport)) {
        return false;
    }

    const policy = getPolicy(moneyRequestReport?.policyID);
    if (PolicyUtils.isInstantSubmitEnabled(policy) && PolicyUtils.isSubmitAndClose(policy) && hasOnlyNonReimbursableTransactions(moneyRequestReport?.reportID)) {
        return false;
    }

    if (PolicyUtils.isInstantSubmitEnabled(policy) && PolicyUtils.isSubmitAndClose(policy) && !PolicyUtils.arePaymentsEnabled(policy)) {
        return false;
    }

    if (PolicyUtils.isInstantSubmitEnabled(policy) && isProcessingReport(moneyRequestReport)) {
        return isAwaitingFirstLevelApproval(moneyRequestReport);
    }

    if (isReportApproved(moneyRequestReport) || isClosedReport(moneyRequestReport) || isSettled(moneyRequestReport?.reportID)) {
        return false;
    }

    return true;
}

/**
 * Checks whether the supplied report supports adding more transactions to it.
 * Return true if:
 * - report is a non-settled IOU
 * - report is a draft
 * - report is a processing expense report and its policy has Instant reporting frequency
 */
function canAddTransaction(moneyRequestReport: OnyxEntry<Report>): boolean {
    if (!isMoneyRequestReport(moneyRequestReport)) {
        return false;
    }

    if (isReportInGroupPolicy(moneyRequestReport) && isProcessingReport(moneyRequestReport) && !PolicyUtils.isInstantSubmitEnabled(getPolicy(moneyRequestReport?.policyID))) {
        return false;
    }

    return canAddOrDeleteTransactions(moneyRequestReport);
}

/**
 * Checks whether the supplied report supports deleting more transactions from it.
 * Return true if:
 * - report is a non-settled IOU
 * - report is a non-approved IOU
 */
function canDeleteTransaction(moneyRequestReport: OnyxEntry<Report>): boolean {
    return canAddOrDeleteTransactions(moneyRequestReport);
}

/**
 * Can only delete if the author is this user and the action is an ADD_COMMENT action or an IOU action in an unsettled report, or if the user is a
 * policy admin
 */
function canDeleteReportAction(reportAction: OnyxInputOrEntry<ReportAction>, reportID: string): boolean {
    const report = getReportOrDraftReport(reportID);

    const isActionOwner = reportAction?.actorAccountID === currentUserAccountID;
    const policy = allPolicies?.[`${ONYXKEYS.COLLECTION.POLICY}${report?.policyID}`] ?? null;

    if (ReportActionsUtils.isMoneyRequestAction(reportAction)) {
        // For now, users cannot delete split actions
        const isSplitAction = ReportActionsUtils.getOriginalMessage(reportAction)?.type === CONST.IOU.REPORT_ACTION_TYPE.SPLIT;

        if (isSplitAction) {
            return false;
        }

        if (isActionOwner) {
            if (!isEmptyObject(report) && (isMoneyRequestReport(report) || isInvoiceReport(report))) {
                return canDeleteTransaction(report);
            }
            return true;
        }
    }

    if (
        reportAction?.actionName !== CONST.REPORT.ACTIONS.TYPE.ADD_COMMENT ||
        reportAction?.pendingAction === CONST.RED_BRICK_ROAD_PENDING_ACTION.DELETE ||
        ReportActionsUtils.isCreatedTaskReportAction(reportAction) ||
        reportAction?.actorAccountID === CONST.ACCOUNT_ID.CONCIERGE
    ) {
        return false;
    }

    const isAdmin = policy?.role === CONST.POLICY.ROLE.ADMIN && !isEmptyObject(report) && !isDM(report);

    return isActionOwner || isAdmin;
}

/**
 * Returns true if Concierge is one of the chat participants (1:1 as well as group chats)
 */
function chatIncludesConcierge(report: Partial<OnyxEntry<Report>>): boolean {
    const participantAccountIDs = Object.keys(report?.participants ?? {}).map(Number);
    return participantAccountIDs.includes(CONST.ACCOUNT_ID.CONCIERGE);
}

/**
 * Returns true if there is any automated expensify account `in accountIDs
 */
function hasAutomatedExpensifyAccountIDs(accountIDs: number[]): boolean {
    return accountIDs.some((accountID) => CONST.EXPENSIFY_ACCOUNT_IDS.includes(accountID));
}

function getReportRecipientAccountIDs(report: OnyxEntry<Report>, currentLoginAccountID: number): number[] {
    let finalReport: OnyxEntry<Report> = report;
    // In 1:1 chat threads, the participants will be the same as parent report. If a report is specifically a 1:1 chat thread then we will
    // get parent report and use its participants array.
    if (isThread(report) && !(isTaskReport(report) || isMoneyRequestReport(report))) {
        const parentReport = getReport(report?.parentReportID);
        if (isOneOnOneChat(parentReport)) {
            finalReport = parentReport;
        }
    }

    let finalParticipantAccountIDs: number[] = [];
    if (isTaskReport(report)) {
        // Task reports `managerID` will change when assignee is changed, in that case the old `managerID` is still present in `participants`
        // along with the new one. We only need the `managerID` as a participant here.
        finalParticipantAccountIDs = report?.managerID ? [report?.managerID] : [];
    } else {
        finalParticipantAccountIDs = Object.keys(finalReport?.participants ?? {}).map(Number);
    }

    const otherParticipantsWithoutExpensifyAccountIDs = finalParticipantAccountIDs.filter((accountID) => {
        if (accountID === currentLoginAccountID) {
            return false;
        }
        if (CONST.EXPENSIFY_ACCOUNT_IDS.includes(accountID)) {
            return false;
        }
        return true;
    });

    return otherParticipantsWithoutExpensifyAccountIDs;
}

/**
 * Whether the time row should be shown for a report.
 */
function canShowReportRecipientLocalTime(personalDetails: OnyxEntry<PersonalDetailsList>, report: OnyxEntry<Report>, accountID: number): boolean {
    const reportRecipientAccountIDs = getReportRecipientAccountIDs(report, accountID);
    const hasMultipleParticipants = reportRecipientAccountIDs.length > 1;
    const reportRecipient = personalDetails?.[reportRecipientAccountIDs[0]];
    const reportRecipientTimezone = reportRecipient?.timezone ?? CONST.DEFAULT_TIME_ZONE;
    const isReportParticipantValidated = reportRecipient?.validated ?? false;
    return !!(
        !hasMultipleParticipants &&
        !isChatRoom(report) &&
        !isPolicyExpenseChat(getRootParentReport(report)) &&
        reportRecipient &&
        reportRecipientTimezone?.selected &&
        isReportParticipantValidated
    );
}

/**
 * Shorten last message text to fixed length and trim spaces.
 */
function formatReportLastMessageText(lastMessageText: string, isModifiedExpenseMessage = false): string {
    if (isModifiedExpenseMessage) {
        return String(lastMessageText).trim().replace(CONST.REGEX.LINE_BREAK, '').trim();
    }

    return ReportActionsUtils.formatLastMessageText(lastMessageText);
}

/**
 * Helper method to return the default avatar associated with the given login
 */
function getDefaultWorkspaceAvatar(workspaceName?: string): React.FC<SvgProps> {
    if (!workspaceName) {
        return defaultWorkspaceAvatars.WorkspaceBuilding;
    }

    // Remove all chars not A-Z or 0-9 including underscore
    const alphaNumeric = workspaceName
        .normalize('NFD')
        .replace(/[^0-9a-z]/gi, '')
        .toUpperCase();

    const workspace = `Workspace${alphaNumeric[0]}` as keyof typeof defaultWorkspaceAvatars;
    const defaultWorkspaceAvatar = defaultWorkspaceAvatars[workspace];

    return !alphaNumeric ? defaultWorkspaceAvatars.WorkspaceBuilding : defaultWorkspaceAvatar;
}

/**
 * Helper method to return the default avatar testID associated with the given login
 */
function getDefaultWorkspaceAvatarTestID(workspaceName: string): string {
    if (!workspaceName) {
        return defaultAvatarBuildingIconTestID;
    }

    // Remove all chars not A-Z or 0-9 including underscore
    const alphaNumeric = workspaceName
        .normalize('NFD')
        .replace(/[^0-9a-z]/gi, '')
        .toLowerCase();

    return !alphaNumeric ? defaultAvatarBuildingIconTestID : `SvgDefaultAvatar_${alphaNumeric[0]} Icon`;
}

/**
 * Helper method to return the default avatar associated with the given reportID
 */
function getDefaultGroupAvatar(reportID?: string): IconAsset {
    if (!reportID) {
        return defaultGroupAvatars.Avatar1;
    }
    const reportIDHashBucket: AvatarRange = ((Number(reportID) % CONST.DEFAULT_GROUP_AVATAR_COUNT) + 1) as AvatarRange;
    return defaultGroupAvatars[`Avatar${reportIDHashBucket}`];
}

/**
 * Returns the appropriate icons for the given chat report using the stored personalDetails.
 * The Avatar sources can be URLs or Icon components according to the chat type.
 */
function getIconsForParticipants(participants: number[], personalDetails: OnyxInputOrEntry<PersonalDetailsList>): Icon[] {
    const participantDetails: ParticipantDetails[] = [];
    const participantsList = participants || [];

    for (const accountID of participantsList) {
        const avatarSource = personalDetails?.[accountID]?.avatar ?? FallbackAvatar;
        const displayNameLogin = personalDetails?.[accountID]?.displayName ? personalDetails?.[accountID]?.displayName : personalDetails?.[accountID]?.login;
        participantDetails.push([accountID, displayNameLogin ?? '', avatarSource, personalDetails?.[accountID]?.fallbackIcon ?? '']);
    }

    const sortedParticipantDetails = participantDetails.sort((first, second) => {
        // First sort by displayName/login
        const displayNameLoginOrder = localeCompare(first[1], second[1]);
        if (displayNameLoginOrder !== 0) {
            return displayNameLoginOrder;
        }

        // Then fallback on accountID as the final sorting criteria.
        // This will ensure that the order of avatars with same login/displayName
        // stay consistent across all users and devices
        return first[0] - second[0];
    });

    // Now that things are sorted, gather only the avatars (second element in the array) and return those
    const avatars: Icon[] = [];

    for (const sortedParticipantDetail of sortedParticipantDetails) {
        const userIcon = {
            id: sortedParticipantDetail[0],
            source: sortedParticipantDetail[2],
            type: CONST.ICON_TYPE_AVATAR,
            name: sortedParticipantDetail[1],
            fallbackIcon: sortedParticipantDetail[3],
        };
        avatars.push(userIcon);
    }

    return avatars;
}

/**
 * Cache the workspace icons
 */
const workSpaceIconsCache = new Map<string, {name: string; icon: Icon}>();

/**
 * Given a report, return the associated workspace icon.
 */
function getWorkspaceIcon(report: OnyxInputOrEntry<Report>, policy?: OnyxInputOrEntry<Policy>): Icon {
    const workspaceName = getPolicyName(report, false, policy);
    const cacheKey = report?.policyID ?? workspaceName;
    const iconFromCache = workSpaceIconsCache.get(cacheKey);
    const reportPolicy = policy ?? allPolicies?.[`${ONYXKEYS.COLLECTION.POLICY}${report?.policyID}`];
    const policyAvatarURL = reportPolicy ? reportPolicy?.avatarURL : report?.policyAvatar;
    // eslint-disable-next-line @typescript-eslint/prefer-nullish-coalescing
    const policyExpenseChatAvatarSource = policyAvatarURL || getDefaultWorkspaceAvatar(workspaceName);

    const isSameAvatarURL = iconFromCache?.icon?.source === policyExpenseChatAvatarSource;
    const hasWorkSpaceNameChanged = iconFromCache?.name !== workspaceName;

    if (iconFromCache && (isSameAvatarURL || policyAvatarURL === undefined) && !hasWorkSpaceNameChanged) {
        return iconFromCache.icon;
    }

    const workspaceIcon: Icon = {
        source: policyExpenseChatAvatarSource ?? '',
        type: CONST.ICON_TYPE_WORKSPACE,
        name: workspaceName,
        id: report?.policyID,
    };
    workSpaceIconsCache.set(cacheKey, {name: workspaceName, icon: workspaceIcon});
    return workspaceIcon;
}

/**
 * Gets the personal details for a login by looking in the ONYXKEYS.PERSONAL_DETAILS_LIST Onyx key (stored in the local variable, allPersonalDetails). If it doesn't exist in Onyx,
 * then a default object is constructed.
 */
function getPersonalDetailsForAccountID(accountID: number | undefined, personalDetailsData?: Partial<PersonalDetailsList>): Partial<PersonalDetails> {
    if (!accountID) {
        return {};
    }

    const defaultDetails = {
        isOptimisticPersonalDetail: true,
    };

    if (!personalDetailsData) {
        return allPersonalDetails?.[accountID] ?? defaultDetails;
    }

    return personalDetailsData?.[accountID] ?? defaultDetails;
}

/**
 * Returns the personal details or a default object if the personal details are not available.
 */
function getPersonalDetailsOrDefault(personalDetails: Partial<PersonalDetails> | undefined | null): Partial<PersonalDetails> {
    return personalDetails ?? {isOptimisticPersonalDetail: true};
}

const hiddenTranslation = Localize.translateLocal('common.hidden');

const phoneNumberCache: Record<string, string> = {};

/**
 * Get the displayName for a single report participant.
 */
function getDisplayNameForParticipant(
    accountID?: number,
    shouldUseShortForm = false,
    shouldFallbackToHidden = true,
    shouldAddCurrentUserPostfix = false,
    personalDetailsData?: Partial<PersonalDetailsList>,
): string {
    if (!accountID) {
        return '';
    }

    const personalDetails = getPersonalDetailsOrDefault(personalDetailsData?.[accountID] ?? allPersonalDetails?.[accountID]);
    if (!personalDetails) {
        return '';
    }

    const login = personalDetails.login ?? '';

    // Check if the phone number is already cached
    let formattedLogin = phoneNumberCache[login];
    if (!formattedLogin) {
        formattedLogin = LocalePhoneNumber.formatPhoneNumber(login);
        // Store the formatted phone number in the cache
        phoneNumberCache[login] = formattedLogin;
    }

    // This is to check if account is an invite/optimistically created one
    // and prevent from falling back to 'Hidden', so a correct value is shown
    // when searching for a new user
    if (personalDetails.isOptimisticPersonalDetail === true) {
        return formattedLogin;
    }

    // For selfDM, we display the user's displayName followed by '(you)' as a postfix
    const shouldAddPostfix = shouldAddCurrentUserPostfix && accountID === currentUserAccountID;

    const longName = PersonalDetailsUtils.getDisplayNameOrDefault(personalDetails, formattedLogin, shouldFallbackToHidden, shouldAddPostfix);

    // If the user's personal details (first name) should be hidden, make sure we return "hidden" instead of the short name
    if (shouldFallbackToHidden && longName === hiddenTranslation) {
        return longName;
    }

    const shortName = personalDetails.firstName ? personalDetails.firstName : longName;
    return shouldUseShortForm ? shortName : longName;
}

function getParticipantsAccountIDsForDisplay(report: OnyxEntry<Report>, shouldExcludeHidden = false, shouldExcludeDeleted = false, shouldForceExcludeCurrentUser = false): number[] {
    const reportParticipants = report?.participants ?? {};
    let participantsEntries = Object.entries(reportParticipants);

    // We should not show participants that have an optimistic entry with the same login in the personal details
    const nonOptimisticLoginMap: Record<string, boolean | undefined> = {};

    for (const entry of participantsEntries) {
        const [accountID] = entry;
        const personalDetail = allPersonalDetails?.[accountID];
        if (personalDetail?.login && !personalDetail.isOptimisticPersonalDetail) {
            nonOptimisticLoginMap[personalDetail.login] = true;
        }
    }

    participantsEntries = participantsEntries.filter(([accountID]) => {
        const personalDetail = allPersonalDetails?.[accountID];
        if (personalDetail?.login && personalDetail.isOptimisticPersonalDetail) {
            return !nonOptimisticLoginMap[personalDetail.login];
        }
        return true;
    });

    let participantsIds = participantsEntries.map(([accountID]) => Number(accountID));

    // For 1:1 chat, we don't want to include the current user as a participant in order to not mark 1:1 chats as having multiple participants
    // For system chat, we want to display Expensify as the only participant
    const shouldExcludeCurrentUser = isOneOnOneChat(report) || isSystemChat(report) || shouldForceExcludeCurrentUser;

    if (shouldExcludeCurrentUser || shouldExcludeHidden || shouldExcludeDeleted) {
        participantsIds = participantsIds.filter((accountID) => {
            if (shouldExcludeCurrentUser && accountID === currentUserAccountID) {
                return false;
            }

            if (shouldExcludeHidden && reportParticipants[accountID]?.notificationPreference === CONST.REPORT.NOTIFICATION_PREFERENCE.HIDDEN) {
                return false;
            }

            if (
                shouldExcludeDeleted &&
                report?.pendingChatMembers?.findLast((member) => Number(member.accountID) === accountID)?.pendingAction === CONST.RED_BRICK_ROAD_PENDING_ACTION.DELETE
            ) {
                return false;
            }

            return true;
        });
    }

    return participantsIds.filter((accountID) => isNumber(accountID));
}

function getParticipantsList(report: Report, personalDetails: OnyxEntry<PersonalDetailsList>, isRoomMembersList = false): number[] {
    const isReportGroupChat = isGroupChat(report);
    const isReportIOU = isIOUReport(report);
    const shouldExcludeHiddenParticipants = !isReportGroupChat && !isReportIOU;
    const chatParticipants = getParticipantsAccountIDsForDisplay(report, isRoomMembersList || shouldExcludeHiddenParticipants);

    return chatParticipants.filter((accountID) => {
        const details = personalDetails?.[accountID];

        if (!isRoomMembersList) {
            if (!details) {
                Log.hmmm(`[ReportParticipantsPage] no personal details found for Group chat member with accountID: ${accountID}`);
                return false;
            }
        } else {
            // When adding a new member to a room (whose personal detail does not exist in Onyx), an optimistic personal detail
            // is created. However, when the real personal detail is returned from the backend, a duplicate member may appear
            // briefly before the optimistic personal detail is deleted. To address this, we filter out the optimistically created
            // member here.
            const isDuplicateOptimisticDetail =
                details?.isOptimisticPersonalDetail && chatParticipants.some((accID) => accID !== accountID && details.login === personalDetails?.[accID]?.login);

            if (!details || isDuplicateOptimisticDetail) {
                Log.hmmm(`[RoomMembersPage] no personal details found for room member with accountID: ${accountID}`);
                return false;
            }
        }
        return true;
    });
}

function buildParticipantsFromAccountIDs(accountIDs: number[]): Participants {
    const finalParticipants: Participants = {};
    return accountIDs.reduce((participants, accountID) => {
        // eslint-disable-next-line no-param-reassign
        participants[accountID] = {notificationPreference: CONST.REPORT.NOTIFICATION_PREFERENCE.ALWAYS};
        return participants;
    }, finalParticipants);
}

/**
 * Returns the report name if the report is a group chat
 */
function getGroupChatName(participants?: SelectedParticipant[], shouldApplyLimit = false, report?: OnyxEntry<Report>): string | undefined {
    // If we have a report always try to get the name from the report.
    if (report?.reportName) {
        return report.reportName;
    }

    const pendingMemberAccountIDs = new Set(
        report?.pendingChatMembers?.filter((member) => member.pendingAction === CONST.RED_BRICK_ROAD_PENDING_ACTION.DELETE).map((member) => member.accountID),
    );
    let participantAccountIDs =
        participants?.map((participant) => participant.accountID) ??
        Object.keys(report?.participants ?? {})
            .map(Number)
            .filter((accountID) => !pendingMemberAccountIDs.has(accountID.toString()));
    if (shouldApplyLimit) {
        participantAccountIDs = participantAccountIDs.slice(0, 5);
    }
    const isMultipleParticipantReport = participantAccountIDs.length > 1;

    if (isMultipleParticipantReport) {
        return participantAccountIDs
            .map(
                (participantAccountID, index) =>
                    getDisplayNameForParticipant(participantAccountID, isMultipleParticipantReport) || LocalePhoneNumber.formatPhoneNumber(participants?.[index]?.login ?? ''),
            )
            .sort((first, second) => localeCompare(first ?? '', second ?? ''))
            .filter(Boolean)
            .join(', ');
    }

    return Localize.translateLocal('groupChat.defaultReportName', {displayName: getDisplayNameForParticipant(participantAccountIDs.at(0), false)});
}

function getParticipants(reportID: string) {
    const report = getReportOrDraftReport(reportID);
    if (!report) {
        return {};
    }

    return report.participants;
}

/**
 * Returns the appropriate icons for the given chat report using the stored personalDetails.
 * The Avatar sources can be URLs or Icon components according to the chat type.
 */
function getIcons(
    report: OnyxInputOrEntry<Report>,
    personalDetails: OnyxInputOrEntry<PersonalDetailsList>,
    defaultIcon: AvatarSource | null = null,
    defaultName = '',
    defaultAccountID = -1,
    policy?: OnyxInputOrEntry<Policy>,
    invoiceReceiverPolicy?: OnyxInputOrEntry<Policy>,
): Icon[] {
    if (isEmptyObject(report)) {
        const fallbackIcon: Icon = {
            source: defaultIcon ?? FallbackAvatar,
            type: CONST.ICON_TYPE_AVATAR,
            name: defaultName,
            id: defaultAccountID,
        };
        return [fallbackIcon];
    }
    if (isExpenseRequest(report)) {
        const parentReportAction = allReportActions?.[`${ONYXKEYS.COLLECTION.REPORT_ACTIONS}${report.parentReportID}`]?.[report.parentReportActionID];
        const workspaceIcon = getWorkspaceIcon(report, policy);
        const memberIcon = {
            source: personalDetails?.[parentReportAction?.actorAccountID ?? -1]?.avatar ?? FallbackAvatar,
            id: parentReportAction?.actorAccountID,
            type: CONST.ICON_TYPE_AVATAR,
            name: personalDetails?.[parentReportAction?.actorAccountID ?? -1]?.displayName ?? '',
            fallbackIcon: personalDetails?.[parentReportAction?.actorAccountID ?? -1]?.fallbackIcon,
        };

        return [memberIcon, workspaceIcon];
    }
    if (isChatThread(report)) {
        const parentReportAction = allReportActions?.[`${ONYXKEYS.COLLECTION.REPORT_ACTIONS}${report.parentReportID}`]?.[report.parentReportActionID];

        const actorAccountID = getReportActionActorAccountID(parentReportAction, report, report);
        const actorDisplayName = PersonalDetailsUtils.getDisplayNameOrDefault(allPersonalDetails?.[actorAccountID ?? -1], '', false);
        const actorIcon = {
            id: actorAccountID,
            source: personalDetails?.[actorAccountID ?? -1]?.avatar ?? FallbackAvatar,
            name: actorDisplayName,
            type: CONST.ICON_TYPE_AVATAR,
            fallbackIcon: personalDetails?.[parentReportAction?.actorAccountID ?? -1]?.fallbackIcon,
        };

        if (isWorkspaceThread(report)) {
            const workspaceIcon = getWorkspaceIcon(report, policy);
            return [actorIcon, workspaceIcon];
        }
        return [actorIcon];
    }
    if (isTaskReport(report)) {
        const ownerIcon = {
            id: report?.ownerAccountID,
            source: personalDetails?.[report?.ownerAccountID ?? -1]?.avatar ?? FallbackAvatar,
            type: CONST.ICON_TYPE_AVATAR,
            name: personalDetails?.[report?.ownerAccountID ?? -1]?.displayName ?? '',
            fallbackIcon: personalDetails?.[report?.ownerAccountID ?? -1]?.fallbackIcon,
        };

        if (isWorkspaceTaskReport(report)) {
            const workspaceIcon = getWorkspaceIcon(report, policy);
            return [ownerIcon, workspaceIcon];
        }

        return [ownerIcon];
    }
    if (isDomainRoom(report)) {
        // Get domain name after the #. Domain Rooms use our default workspace avatar pattern.
        const domainName = report?.reportName?.substring(1);
        const policyExpenseChatAvatarSource = getDefaultWorkspaceAvatar(domainName);
        const domainIcon: Icon = {
            source: policyExpenseChatAvatarSource,
            type: CONST.ICON_TYPE_WORKSPACE,
            name: domainName ?? '',
            id: report?.policyID,
        };
        return [domainIcon];
    }
    if (isAdminRoom(report) || isAnnounceRoom(report) || isChatRoom(report) || isArchivedRoom(report, getReportNameValuePairs(report?.reportID))) {
        const icons = [getWorkspaceIcon(report, policy)];

        if (isInvoiceRoom(report)) {
            if (report?.invoiceReceiver?.type === CONST.REPORT.INVOICE_RECEIVER_TYPE.INDIVIDUAL) {
                icons.push(...getIconsForParticipants([report?.invoiceReceiver.accountID], personalDetails));
            } else {
                const receiverPolicyID = report?.invoiceReceiver?.policyID;
                const receiverPolicy = invoiceReceiverPolicy ?? getPolicy(receiverPolicyID);
                if (!isEmptyObject(receiverPolicy)) {
                    icons.push({
                        source: receiverPolicy?.avatarURL ?? getDefaultWorkspaceAvatar(receiverPolicy.name),
                        type: CONST.ICON_TYPE_WORKSPACE,
                        name: receiverPolicy.name,
                        id: receiverPolicyID,
                    });
                }
            }
        }

        return icons;
    }
    if (isPolicyExpenseChat(report) || isExpenseReport(report)) {
        const workspaceIcon = getWorkspaceIcon(report, policy);
        const memberIcon = {
            source: personalDetails?.[report?.ownerAccountID ?? -1]?.avatar ?? FallbackAvatar,
            id: report?.ownerAccountID,
            type: CONST.ICON_TYPE_AVATAR,
            name: personalDetails?.[report?.ownerAccountID ?? -1]?.displayName ?? '',
            fallbackIcon: personalDetails?.[report?.ownerAccountID ?? -1]?.fallbackIcon,
        };
        return isExpenseReport(report) ? [memberIcon, workspaceIcon] : [workspaceIcon, memberIcon];
    }
    if (isIOUReport(report)) {
        const managerIcon = {
            source: personalDetails?.[report?.managerID ?? -1]?.avatar ?? FallbackAvatar,
            id: report?.managerID,
            type: CONST.ICON_TYPE_AVATAR,
            name: personalDetails?.[report?.managerID ?? -1]?.displayName ?? '',
            fallbackIcon: personalDetails?.[report?.managerID ?? -1]?.fallbackIcon,
        };
        const ownerIcon = {
            id: report?.ownerAccountID,
            source: personalDetails?.[report?.ownerAccountID ?? -1]?.avatar ?? FallbackAvatar,
            type: CONST.ICON_TYPE_AVATAR,
            name: personalDetails?.[report?.ownerAccountID ?? -1]?.displayName ?? '',
            fallbackIcon: personalDetails?.[report?.ownerAccountID ?? -1]?.fallbackIcon,
        };
        const isManager = currentUserAccountID === report?.managerID;

        // For one transaction IOUs, display a simplified report icon
        if (isOneTransactionReport(report?.reportID ?? '-1')) {
            return [ownerIcon];
        }

        return isManager ? [managerIcon, ownerIcon] : [ownerIcon, managerIcon];
    }

    if (isSelfDM(report)) {
        return getIconsForParticipants([currentUserAccountID ?? -1], personalDetails);
    }

    if (isSystemChat(report)) {
        return getIconsForParticipants([CONST.ACCOUNT_ID.NOTIFICATIONS ?? 0], personalDetails);
    }

    if (isGroupChat(report)) {
        const groupChatIcon = {
            // eslint-disable-next-line @typescript-eslint/prefer-nullish-coalescing
            source: report.avatarUrl || getDefaultGroupAvatar(report.reportID),
            id: -1,
            type: CONST.ICON_TYPE_AVATAR,
            name: getGroupChatName(undefined, true, report),
        };
        return [groupChatIcon];
    }

    if (isInvoiceReport(report)) {
        const invoiceRoomReport = getReportOrDraftReport(report.chatReportID);
        const icons = [getWorkspaceIcon(invoiceRoomReport, policy)];

        if (invoiceRoomReport?.invoiceReceiver?.type === CONST.REPORT.INVOICE_RECEIVER_TYPE.INDIVIDUAL) {
            icons.push(...getIconsForParticipants([invoiceRoomReport?.invoiceReceiver.accountID], personalDetails));

            return icons;
        }

        const receiverPolicyID = invoiceRoomReport?.invoiceReceiver?.policyID;
        const receiverPolicy = invoiceReceiverPolicy ?? getPolicy(receiverPolicyID);

        if (!isEmptyObject(receiverPolicy)) {
            icons.push({
                source: receiverPolicy?.avatarURL ?? getDefaultWorkspaceAvatar(receiverPolicy.name),
                type: CONST.ICON_TYPE_WORKSPACE,
                name: receiverPolicy.name,
                id: receiverPolicyID,
            });
        }

        return icons;
    }

    if (isOneOnOneChat(report)) {
        const otherParticipantsAccountIDs = Object.keys(report.participants ?? {})
            .map(Number)
            .filter((accountID) => accountID !== currentUserAccountID);
        return getIconsForParticipants(otherParticipantsAccountIDs, personalDetails);
    }

    const participantAccountIDs = Object.keys(report.participants ?? {}).map(Number);
    return getIconsForParticipants(participantAccountIDs, personalDetails);
}

function getDisplayNamesWithTooltips(
    personalDetailsList: PersonalDetails[] | PersonalDetailsList | OptionData[],
    shouldUseShortForm: boolean,
    shouldFallbackToHidden = true,
    shouldAddCurrentUserPostfix = false,
): DisplayNameWithTooltips {
    const personalDetailsListArray = Array.isArray(personalDetailsList) ? personalDetailsList : Object.values(personalDetailsList);

    return personalDetailsListArray
        .map((user) => {
            const accountID = Number(user?.accountID);
            // eslint-disable-next-line @typescript-eslint/prefer-nullish-coalescing
            const displayName = getDisplayNameForParticipant(accountID, shouldUseShortForm, shouldFallbackToHidden, shouldAddCurrentUserPostfix) || user?.login || '';
            const avatar = user && 'avatar' in user ? user.avatar : undefined;

            let pronouns = user?.pronouns ?? undefined;
            if (pronouns?.startsWith(CONST.PRONOUNS.PREFIX)) {
                const pronounTranslationKey = pronouns.replace(CONST.PRONOUNS.PREFIX, '');
                pronouns = Localize.translateLocal(`pronouns.${pronounTranslationKey}` as TranslationPaths);
            }

            return {
                displayName,
                avatar,
                login: user?.login ?? '',
                accountID,
                pronouns,
            };
        })
        .sort((first, second) => {
            // First sort by displayName/login
            const displayNameLoginOrder = localeCompare(first.displayName, second.displayName);
            if (displayNameLoginOrder !== 0) {
                return displayNameLoginOrder;
            }

            // Then fallback on accountID as the final sorting criteria.
            return first.accountID - second.accountID;
        });
}

/**
 * Returns the the display names of the given user accountIDs
 */
function getUserDetailTooltipText(accountID: number, fallbackUserDisplayName = ''): string {
    const displayNameForParticipant = getDisplayNameForParticipant(accountID);
    return displayNameForParticipant || fallbackUserDisplayName;
}

/**
 * For a deleted parent report action within a chat report,
 * let us return the appropriate display message
 *
 * @param reportAction - The deleted report action of a chat report for which we need to return message.
 */
function getDeletedParentActionMessageForChatReport(reportAction: OnyxEntry<ReportAction>): string {
    // By default, let us display [Deleted message]
    let deletedMessageText = Localize.translateLocal('parentReportAction.deletedMessage');
    if (ReportActionsUtils.isCreatedTaskReportAction(reportAction)) {
        // For canceled task report, let us display [Deleted task]
        deletedMessageText = Localize.translateLocal('parentReportAction.deletedTask');
    }
    return deletedMessageText;
}

/**
 * Returns the preview message for `REIMBURSEMENT_QUEUED` action
 */
function getReimbursementQueuedActionMessage(
    reportAction: OnyxEntry<ReportAction<typeof CONST.REPORT.ACTIONS.TYPE.REIMBURSEMENT_QUEUED>>,
    reportOrID: OnyxEntry<Report> | string,
    shouldUseShortDisplayName = true,
): string {
    const report = typeof reportOrID === 'string' ? getReport(reportOrID) : reportOrID;
    const submitterDisplayName = getDisplayNameForParticipant(report?.ownerAccountID, shouldUseShortDisplayName) ?? '';
    const originalMessage = ReportActionsUtils.getOriginalMessage(reportAction);
    let messageKey: TranslationPaths;
    if (originalMessage?.paymentType === CONST.IOU.PAYMENT_TYPE.EXPENSIFY) {
        messageKey = 'iou.waitingOnEnabledWallet';
    } else {
        messageKey = 'iou.waitingOnBankAccount';
    }

    return Localize.translateLocal(messageKey, {submitterDisplayName});
}

/**
 * Returns the preview message for `REIMBURSEMENT_DEQUEUED` action
 */
function getReimbursementDeQueuedActionMessage(
    reportAction: OnyxEntry<ReportAction<typeof CONST.REPORT.ACTIONS.TYPE.REIMBURSEMENT_DEQUEUED>>,
    reportOrID: OnyxEntry<Report> | string,
    isLHNPreview = false,
): string {
    const report = typeof reportOrID === 'string' ? getReport(reportOrID) : reportOrID;
    const originalMessage = ReportActionsUtils.getOriginalMessage(reportAction);
    const amount = originalMessage?.amount;
    const currency = originalMessage?.currency;
    const formattedAmount = CurrencyUtils.convertToDisplayString(amount, currency);
    if (originalMessage?.cancellationReason === CONST.REPORT.CANCEL_PAYMENT_REASONS.ADMIN) {
        const payerOrApproverName = report?.managerID === currentUserAccountID || !isLHNPreview ? '' : getDisplayNameForParticipant(report?.managerID, true);
        return Localize.translateLocal('iou.adminCanceledRequest', {manager: payerOrApproverName, amount: formattedAmount});
    }
    const submitterDisplayName = getDisplayNameForParticipant(report?.ownerAccountID, true) ?? '';
    return Localize.translateLocal('iou.canceledRequest', {submitterDisplayName, amount: formattedAmount});
}

/**
 * Builds an optimistic REIMBURSEMENT_DEQUEUED report action with a randomly generated reportActionID.
 *
 */
function buildOptimisticChangeFieldAction(reportField: PolicyReportField, previousReportField: PolicyReportField): OptimisticChangeFieldAction {
    return {
        actionName: CONST.REPORT.ACTIONS.TYPE.CHANGE_FIELD,
        actorAccountID: currentUserAccountID,
        message: [
            {
                type: 'TEXT',
                style: 'strong',
                text: 'You',
            },
            {
                type: 'TEXT',
                style: 'normal',
                text: ` modified field '${reportField.name}'.`,
            },
            {
                type: 'TEXT',
                style: 'normal',
                text: ` New value is '${reportField.value}'`,
            },
            {
                type: 'TEXT',
                style: 'normal',
                text: ` (previously '${previousReportField.value}').`,
            },
        ],
        originalMessage: {
            fieldName: reportField.name,
            newType: reportField.type,
            newValue: reportField.value,
            oldType: previousReportField.type,
            oldValue: previousReportField.value,
        },
        person: [
            {
                style: 'strong',
                text: getCurrentUserDisplayNameOrEmail(),
                type: 'TEXT',
            },
        ],
        reportActionID: NumberUtils.rand64(),
        created: DateUtils.getDBTime(),
        pendingAction: CONST.RED_BRICK_ROAD_PENDING_ACTION.ADD,
    };
}

/**
 * Builds an optimistic REIMBURSEMENT_DEQUEUED report action with a randomly generated reportActionID.
 *
 */
function buildOptimisticCancelPaymentReportAction(expenseReportID: string, amount: number, currency: string): OptimisticCancelPaymentReportAction {
    return {
        actionName: CONST.REPORT.ACTIONS.TYPE.REIMBURSEMENT_DEQUEUED,
        actorAccountID: currentUserAccountID,
        message: [
            {
                cancellationReason: CONST.REPORT.CANCEL_PAYMENT_REASONS.ADMIN,
                expenseReportID,
                type: CONST.REPORT.MESSAGE.TYPE.COMMENT,
                text: '',
                amount,
                currency,
            },
        ],
        originalMessage: {
            cancellationReason: CONST.REPORT.CANCEL_PAYMENT_REASONS.ADMIN,
            expenseReportID,
            amount,
            currency,
        },
        person: [
            {
                style: 'strong',
                text: getCurrentUserDisplayNameOrEmail(),
                type: 'TEXT',
            },
        ],
        reportActionID: NumberUtils.rand64(),
        shouldShow: true,
        created: DateUtils.getDBTime(),
        pendingAction: CONST.RED_BRICK_ROAD_PENDING_ACTION.ADD,
    };
}

/**
 * Returns the last visible message for a given report after considering the given optimistic actions
 *
 * @param reportID - the report for which last visible message has to be fetched
 * @param [actionsToMerge] - the optimistic merge actions that needs to be considered while fetching last visible message

 */
function getLastVisibleMessage(reportID: string | undefined, actionsToMerge: ReportActions = {}): LastVisibleMessage {
    const report = getReportOrDraftReport(reportID);
    const lastVisibleAction = ReportActionsUtils.getLastVisibleAction(reportID ?? '-1', canUserPerformWriteAction(report), actionsToMerge);

    // For Chat Report with deleted parent actions, let us fetch the correct message
    if (ReportActionsUtils.isDeletedParentAction(lastVisibleAction) && !isEmptyObject(report) && isChatReport(report)) {
        const lastMessageText = getDeletedParentActionMessageForChatReport(lastVisibleAction);
        return {
            lastMessageText,
        };
    }

    // Fetch the last visible message for report represented by reportID and based on actions to merge.
    return ReportActionsUtils.getLastVisibleMessage(reportID ?? '-1', canUserPerformWriteAction(report), actionsToMerge);
}

/**
 * Checks if a report is waiting for the manager to complete an action.
 * Example: the assignee of an open task report or the manager of a processing expense report.
 *
 * @param [parentReportAction] - The parent report action of the report (Used to check if the task has been canceled)
 */
function isWaitingForAssigneeToCompleteAction(report: OnyxEntry<Report>, parentReportAction: OnyxEntry<ReportAction>): boolean {
    if (report?.hasOutstandingChildTask) {
        return true;
    }

    if (!report?.hasParentAccess && isReportManager(report)) {
        if (isOpenTaskReport(report, parentReportAction)) {
            return true;
        }

        if (isProcessingReport(report) && isExpenseReport(report)) {
            return true;
        }
    }

    return false;
}

function isUnreadWithMention(reportOrOption: OnyxEntry<Report> | OptionData): boolean {
    if (!reportOrOption) {
        return false;
    }
    // lastMentionedTime and lastReadTime are both datetime strings and can be compared directly
    const lastMentionedTime = reportOrOption.lastMentionedTime ?? '';
    const lastReadTime = reportOrOption.lastReadTime ?? '';
    return !!('isUnreadWithMention' in reportOrOption && reportOrOption.isUnreadWithMention) || lastReadTime < lastMentionedTime;
}

type ReasonAndReportActionThatRequiresAttention = {
    reason: ValueOf<typeof CONST.REQUIRES_ATTENTION_REASONS>;
    reportAction?: OnyxEntry<ReportAction>;
};

function getReasonAndReportActionThatRequiresAttention(
    optionOrReport: OnyxEntry<Report> | OptionData,
    parentReportAction?: OnyxEntry<ReportAction>,
): ReasonAndReportActionThatRequiresAttention | null {
    if (!optionOrReport) {
        return null;
    }

    const reportActions = ReportActionsUtils.getAllReportActions(optionOrReport.reportID);

    if (isJoinRequestInAdminRoom(optionOrReport)) {
        return {
            reason: CONST.REQUIRES_ATTENTION_REASONS.HAS_JOIN_REQUEST,
            reportAction: ReportActionsUtils.getActionableJoinRequestPendingReportAction(optionOrReport.reportID),
        };
    }

    if (
        isArchivedRoom(optionOrReport, getReportNameValuePairs(optionOrReport?.reportID)) ||
        isArchivedRoom(getReportOrDraftReport(optionOrReport.parentReportID), getReportNameValuePairs(optionOrReport?.reportID))
    ) {
        return null;
    }

    if (isUnreadWithMention(optionOrReport)) {
        return {
            reason: CONST.REQUIRES_ATTENTION_REASONS.IS_UNREAD_WITH_MENTION,
        };
    }

    if (isWaitingForAssigneeToCompleteAction(optionOrReport, parentReportAction)) {
        return {
            reason: CONST.REQUIRES_ATTENTION_REASONS.IS_WAITING_FOR_ASSIGNEE_TO_COMPLETE_ACTION,
            reportAction: Object.values(reportActions).find((action) => action.childType === CONST.REPORT.TYPE.TASK),
        };
    }

    // Has a child report that is awaiting action (e.g. approve, pay, add bank account) from current user
    if (optionOrReport.hasOutstandingChildRequest) {
        return {
            reason: CONST.REQUIRES_ATTENTION_REASONS.HAS_CHILD_REPORT_AWAITING_ACTION,
            reportAction: IOU.getIOUReportActionToApproveOrPay(optionOrReport, optionOrReport.reportID),
        };
    }

    if (hasMissingInvoiceBankAccount(optionOrReport.reportID)) {
        return {
            reason: CONST.REQUIRES_ATTENTION_REASONS.HAS_MISSING_INVOICE_BANK_ACCOUNT,
        };
    }

    if (isInvoiceRoom(optionOrReport)) {
        const reportAction = Object.values(reportActions).find(
            (action) => action.actionName === CONST.REPORT.ACTIONS.TYPE.REPORT_PREVIEW && action.childReportID && hasMissingInvoiceBankAccount(action.childReportID),
        );

        return reportAction
            ? {
                  reason: CONST.REQUIRES_ATTENTION_REASONS.HAS_MISSING_INVOICE_BANK_ACCOUNT,
                  reportAction,
              }
            : null;
    }

    return null;
}

/**
 * Determines if the option requires action from the current user. This can happen when it:
 *  - is unread and the user was mentioned in one of the unread comments
 *  - is for an outstanding task waiting on the user
 *  - has an outstanding child expense that is waiting for an action from the current user (e.g. pay, approve, add bank account)
 *  - is either the system or concierge chat, the user free trial has ended and it didn't add a payment card yet
 *
 * @param option (report or optionItem)
 * @param parentReportAction (the report action the current report is a thread of)
 */
function requiresAttentionFromCurrentUser(optionOrReport: OnyxEntry<Report> | OptionData, parentReportAction?: OnyxEntry<ReportAction>) {
    return !!getReasonAndReportActionThatRequiresAttention(optionOrReport, parentReportAction);
}

/**
 * Returns number of transactions that are nonReimbursable
 *
 */
function hasNonReimbursableTransactions(iouReportID: string | undefined): boolean {
    const transactions = reportsTransactions[iouReportID ?? ''] ?? [];
    return transactions.filter((transaction) => transaction.reimbursable === false).length > 0;
}

function getMoneyRequestSpendBreakdown(report: OnyxInputOrEntry<Report>, allReportsDict?: OnyxCollection<Report>): SpendBreakdown {
<<<<<<< HEAD
    const allAvailableReports = allReportsDict ?? ReportConnection.getAllReports();
    let moneyRequestReport: OnyxEntry<Report>;
    if (report && (isMoneyRequestReport(report) || isInvoiceReport(report))) {
=======
    const allAvailableReports = allReportsDict ?? allReports;
    let moneyRequestReport;
    if (isMoneyRequestReport(report) || isInvoiceReport(report)) {
>>>>>>> d56dfeca
        moneyRequestReport = report;
    }
    if (allAvailableReports && report?.iouReportID) {
        moneyRequestReport = allAvailableReports[`${ONYXKEYS.COLLECTION.REPORT}${report.iouReportID}`];
    }
    if (moneyRequestReport) {
        let nonReimbursableSpend = moneyRequestReport.nonReimbursableTotal ?? 0;
        let totalSpend = moneyRequestReport.total ?? 0;

        if (nonReimbursableSpend + totalSpend !== 0) {
            // There is a possibility that if the Expense report has a negative total.
            // This is because there are instances where you can get a credit back on your card,
            // or you enter a negative expense to “offset” future expenses
            nonReimbursableSpend = isExpenseReport(moneyRequestReport) ? nonReimbursableSpend * -1 : Math.abs(nonReimbursableSpend);
            totalSpend = isExpenseReport(moneyRequestReport) ? totalSpend * -1 : Math.abs(totalSpend);

            const totalDisplaySpend = totalSpend;
            const reimbursableSpend = totalDisplaySpend - nonReimbursableSpend;

            return {
                nonReimbursableSpend,
                reimbursableSpend,
                totalDisplaySpend,
            };
        }
    }
    return {
        nonReimbursableSpend: 0,
        reimbursableSpend: 0,
        totalDisplaySpend: 0,
    };
}

/**
 * Get the title for a policy expense chat which depends on the role of the policy member seeing this report
 */
function getPolicyExpenseChatName(report: OnyxEntry<Report>, policy?: OnyxEntry<Policy>): string | undefined {
    const ownerAccountID = report?.ownerAccountID;
    const personalDetails = allPersonalDetails?.[ownerAccountID ?? -1];
    const login = personalDetails ? personalDetails.login : null;
    // eslint-disable-next-line @typescript-eslint/prefer-nullish-coalescing
    const reportOwnerDisplayName = getDisplayNameForParticipant(ownerAccountID) || login || report?.reportName;

    // If the policy expense chat is owned by this user, use the name of the policy as the report name.
    if (report?.isOwnPolicyExpenseChat) {
        return getPolicyName(report, false, policy);
    }

    let policyExpenseChatRole = 'user';
    const policyItem = allPolicies?.[`${ONYXKEYS.COLLECTION.POLICY}${report?.policyID}`];
    if (policyItem) {
        policyExpenseChatRole = policyItem.role || 'user';
    }

    // If this user is not admin and this policy expense chat has been archived because of account merging, this must be an old workspace chat
    // of the account which was merged into the current user's account. Use the name of the policy as the name of the report.
    if (isArchivedRoom(report, getReportNameValuePairs(report?.reportID))) {
        const lastAction = ReportActionsUtils.getLastVisibleAction(report?.reportID ?? '-1');
        const archiveReason = ReportActionsUtils.isClosedAction(lastAction) ? ReportActionsUtils.getOriginalMessage(lastAction)?.reason : CONST.REPORT.ARCHIVE_REASON.DEFAULT;
        if (archiveReason === CONST.REPORT.ARCHIVE_REASON.ACCOUNT_MERGED && policyExpenseChatRole !== CONST.POLICY.ROLE.ADMIN) {
            return getPolicyName(report, false, policy);
        }
    }

    // If user can see this report and they are not its owner, they must be an admin and the report name should be the name of the policy member
    return reportOwnerDisplayName;
}

function getArchiveReason(reportActions: OnyxEntry<ReportActions>): ValueOf<typeof CONST.REPORT.ARCHIVE_REASON> | undefined {
    const lastClosedReportAction = ReportActionsUtils.getLastClosedReportAction(reportActions);

    if (!lastClosedReportAction) {
        return undefined;
    }

    return ReportActionsUtils.isClosedAction(lastClosedReportAction) ? ReportActionsUtils.getOriginalMessage(lastClosedReportAction)?.reason : CONST.REPORT.ARCHIVE_REASON.DEFAULT;
}

/**
 * Given a report field, check if the field is for the report title.
 */
function isReportFieldOfTypeTitle(reportField: OnyxEntry<PolicyReportField>): boolean {
    return reportField?.type === 'formula' && reportField?.fieldID === CONST.REPORT_FIELD_TITLE_FIELD_ID;
}

/**
 * Check if Report has any held expenses
 */
function isHoldCreator(transaction: OnyxEntry<Transaction>, reportID: string): boolean {
    const holdReportAction = ReportActionsUtils.getReportAction(reportID, `${transaction?.comment?.hold ?? ''}`);
    return isActionCreator(holdReportAction);
}

/**
 * Given a report field, check if the field can be edited or not.
 * For title fields, its considered disabled if `deletable` prop is `true` (https://github.com/Expensify/App/issues/35043#issuecomment-1911275433)
 * For non title fields, its considered disabled if:
 * 1. The user is not admin of the report
 * 2. Report is settled or it is closed
 */
function isReportFieldDisabled(report: OnyxEntry<Report>, reportField: OnyxEntry<PolicyReportField>, policy: OnyxEntry<Policy>): boolean {
    const isReportSettled = isSettled(report?.reportID);
    const isReportClosed = isClosedReport(report);
    const isTitleField = isReportFieldOfTypeTitle(reportField);
    const isAdmin = isPolicyAdmin(report?.policyID ?? '-1', {[`${ONYXKEYS.COLLECTION.POLICY}${policy?.id ?? '-1'}`]: policy});
    return isTitleField ? !reportField?.deletable : !isAdmin && (isReportSettled || isReportClosed);
}

/**
 * Given a set of report fields, return the field of type formula
 */
function getFormulaTypeReportField(reportFields: Record<string, PolicyReportField>) {
    return Object.values(reportFields).find((field) => field?.type === 'formula');
}

/**
 * Given a set of report fields, return the field that refers to title
 */
function getTitleReportField(reportFields: Record<string, PolicyReportField>) {
    return Object.values(reportFields).find((field) => isReportFieldOfTypeTitle(field));
}

/**
 * Get the key for a report field
 */
function getReportFieldKey(reportFieldId: string) {
    // We don't need to add `expensify_` prefix to the title field key, because backend stored title under a unique key `text_title`,
    // and all the other report field keys are stored under `expensify_FIELD_ID`.
    if (reportFieldId === CONST.REPORT_FIELD_TITLE_FIELD_ID) {
        return reportFieldId;
    }

    return `expensify_${reportFieldId}`;
}

/**
 * Get the report fields attached to the policy given policyID
 */
function getReportFieldsByPolicyID(policyID: string): Record<string, PolicyReportField> {
    const policyReportFields = Object.entries(allPolicies ?? {}).find(([key]) => key.replace(ONYXKEYS.COLLECTION.POLICY, '') === policyID);
    const fieldList = policyReportFields?.[1]?.fieldList;

    if (!policyReportFields || !fieldList) {
        return {};
    }

    return fieldList;
}

/**
 * Get the report fields that we should display a MoneyReportView gets opened
 */

function getAvailableReportFields(report: Report, policyReportFields: PolicyReportField[]): PolicyReportField[] {
    // Get the report fields that are attached to a report. These will persist even if a field is deleted from the policy.
    const reportFields = Object.values(report.fieldList ?? {});
    const reportIsSettled = isSettled(report.reportID);

    // If the report is settled, we don't want to show any new field that gets added to the policy.
    if (reportIsSettled) {
        return reportFields;
    }

    // If the report is unsettled, we want to merge the new fields that get added to the policy with the fields that
    // are attached to the report.
    const mergedFieldIds = Array.from(new Set([...policyReportFields.map(({fieldID}) => fieldID), ...reportFields.map(({fieldID}) => fieldID)]));

    const fields = mergedFieldIds.map((id) => {
        const field = report?.fieldList?.[getReportFieldKey(id)];

        if (field) {
            return field;
        }

        const policyReportField = policyReportFields.find(({fieldID}) => fieldID === id);

        if (policyReportField) {
            return policyReportField;
        }

        return null;
    });

    return fields.filter(Boolean) as PolicyReportField[];
}

/**
 * Get the title for an IOU or expense chat which will be showing the payer and the amount
 */
function getMoneyRequestReportName(report: OnyxEntry<Report>, policy?: OnyxEntry<Policy>, invoiceReceiverPolicy?: OnyxEntry<Policy>): string {
    const isReportSettled = isSettled(report?.reportID ?? '-1');
    const reportFields = isReportSettled ? report?.fieldList : getReportFieldsByPolicyID(report?.policyID ?? '-1');
    const titleReportField = getFormulaTypeReportField(reportFields ?? {});

    if (titleReportField && report?.reportName && isPaidGroupPolicyExpenseReport(report)) {
        return report.reportName;
    }

    const moneyRequestTotal = getMoneyRequestSpendBreakdown(report).totalDisplaySpend;
    const formattedAmount = CurrencyUtils.convertToDisplayString(moneyRequestTotal, report?.currency);

    let payerOrApproverName;
    if (isExpenseReport(report)) {
        const parentReport = getParentReport(report);
        payerOrApproverName = getPolicyName(parentReport ?? report, false, policy);
    } else if (isInvoiceReport(report)) {
        const chatReport = getReportOrDraftReport(report?.chatReportID);
        payerOrApproverName = getInvoicePayerName(chatReport, invoiceReceiverPolicy);
    } else {
        payerOrApproverName = getDisplayNameForParticipant(report?.managerID) ?? '';
    }

    const payerPaidAmountMessage = Localize.translateLocal('iou.payerPaidAmount', {
        payer: payerOrApproverName,
        amount: formattedAmount,
    });

    if (isReportApproved(report)) {
        return Localize.translateLocal('iou.managerApprovedAmount', {
            manager: payerOrApproverName,
            amount: formattedAmount,
        });
    }

    if (report?.isWaitingOnBankAccount) {
        return `${payerPaidAmountMessage} ${CONST.DOT_SEPARATOR} ${Localize.translateLocal('iou.pending')}`;
    }

    if (!isSettled(report?.reportID) && hasNonReimbursableTransactions(report?.reportID)) {
        payerOrApproverName = getDisplayNameForParticipant(report?.ownerAccountID) ?? '';
        return Localize.translateLocal('iou.payerSpentAmount', {payer: payerOrApproverName, amount: formattedAmount});
    }

    if (isProcessingReport(report) || isOpenExpenseReport(report) || isOpenInvoiceReport(report) || moneyRequestTotal === 0) {
        return Localize.translateLocal('iou.payerOwesAmount', {payer: payerOrApproverName, amount: formattedAmount});
    }

    return payerPaidAmountMessage;
}

/**
 * Gets transaction created, amount, currency, comment, and waypoints (for distance expense)
 * into a flat object. Used for displaying transactions and sending them in API commands
 */

function getTransactionDetails(transaction: OnyxInputOrEntry<Transaction>, createdDateFormat: string = CONST.DATE.FNS_FORMAT_STRING): TransactionDetails | undefined {
    if (!transaction) {
        return;
    }
    const report = getReportOrDraftReport(transaction?.reportID);
    return {
        created: TransactionUtils.getFormattedCreated(transaction, createdDateFormat),
        amount: TransactionUtils.getAmount(transaction, !isEmptyObject(report) && isExpenseReport(report)),
        attendees: TransactionUtils.getAttendees(transaction),
        taxAmount: TransactionUtils.getTaxAmount(transaction, !isEmptyObject(report) && isExpenseReport(report)),
        taxCode: TransactionUtils.getTaxCode(transaction),
        currency: TransactionUtils.getCurrency(transaction),
        comment: TransactionUtils.getDescription(transaction),
        merchant: TransactionUtils.getMerchant(transaction),
        waypoints: TransactionUtils.getWaypoints(transaction),
        customUnitRateID: TransactionUtils.getRateID(transaction),
        category: TransactionUtils.getCategory(transaction),
        billable: TransactionUtils.getBillable(transaction),
        tag: TransactionUtils.getTag(transaction),
        mccGroup: TransactionUtils.getMCCGroup(transaction),
        cardID: TransactionUtils.getCardID(transaction),
        originalAmount: TransactionUtils.getOriginalAmount(transaction),
        originalCurrency: TransactionUtils.getOriginalCurrency(transaction),
        postedDate: TransactionUtils.getFormattedPostedDate(transaction),
    };
}

function getTransactionCommentObject(transaction: OnyxEntry<Transaction>): Comment {
    return {
        ...transaction?.comment,
        waypoints: TransactionUtils.getWaypoints(transaction),
    };
}

/**
 * Can only edit if:
 *
 * - in case of IOU report
 *    - the current user is the requestor and is not settled yet
 * - in case of expense report
 *    - the current user is the requestor and is not settled yet
 *    - the current user is the manager of the report
 *    - or the current user is an admin on the policy the expense report is tied to
 *
 *    This is used in conjunction with canEditRestrictedField to control editing of specific fields like amount, currency, created, receipt, and distance.
 *    On its own, it only controls allowing/disallowing navigating to the editing pages or showing/hiding the 'Edit' icon on report actions
 */
function canEditMoneyRequest(reportAction: OnyxInputOrEntry<ReportAction<typeof CONST.REPORT.ACTIONS.TYPE.IOU>>, linkedTransaction?: OnyxEntry<Transaction>): boolean {
    const isDeleted = ReportActionsUtils.isDeletedAction(reportAction);

    if (isDeleted) {
        return false;
    }

    const allowedReportActionType: Array<ValueOf<typeof CONST.IOU.REPORT_ACTION_TYPE>> = [CONST.IOU.REPORT_ACTION_TYPE.TRACK, CONST.IOU.REPORT_ACTION_TYPE.CREATE];
    const originalMessage = ReportActionsUtils.getOriginalMessage(reportAction);
    const actionType = originalMessage?.type;

    if (!actionType || !allowedReportActionType.includes(actionType)) {
        return false;
    }

    const transaction = linkedTransaction ?? getLinkedTransaction(reportAction ?? undefined);

    // In case the transaction is failed to be created, we should disable editing the money request
    if (!transaction?.transactionID || (transaction?.pendingAction === CONST.RED_BRICK_ROAD_PENDING_ACTION.ADD && !isEmptyObject(transaction.errors))) {
        return false;
    }

    const moneyRequestReportID = originalMessage?.IOUReportID ?? -1;

    if (!moneyRequestReportID) {
        return actionType === CONST.IOU.REPORT_ACTION_TYPE.TRACK;
    }

    const moneyRequestReport = getReportOrDraftReport(String(moneyRequestReportID));
    const isRequestor = currentUserAccountID === reportAction?.actorAccountID;

    const isSubmitted = isProcessingReport(moneyRequestReport);
    if (isIOUReport(moneyRequestReport)) {
        return isSubmitted && isRequestor;
    }

    const policy = getPolicy(moneyRequestReport?.policyID ?? '-1');
    const isAdmin = policy?.role === CONST.POLICY.ROLE.ADMIN;
    const isManager = currentUserAccountID === moneyRequestReport?.managerID;

    if (isInvoiceReport(moneyRequestReport) && isManager) {
        return false;
    }

    // Admin & managers can always edit coding fields such as tag, category, billable, etc. As long as the report has a state higher than OPEN.
    if ((isAdmin || isManager) && !isOpenExpenseReport(moneyRequestReport)) {
        return true;
    }

    if (policy?.type === CONST.POLICY.TYPE.CORPORATE && moneyRequestReport && isSubmitted && isCurrentUserSubmitter(moneyRequestReport.reportID)) {
        const isForwarded = PolicyUtils.getSubmitToAccountID(policy, moneyRequestReport) !== moneyRequestReport.managerID;
        return !isForwarded;
    }

    return !isReportApproved(moneyRequestReport) && !isSettled(moneyRequestReport?.reportID) && !isClosedReport(moneyRequestReport) && isRequestor;
}

/**
 * Checks if the current user can edit the provided property of an expense
 *
 */
function canEditFieldOfMoneyRequest(reportAction: OnyxInputOrEntry<ReportAction>, fieldToEdit: ValueOf<typeof CONST.EDIT_REQUEST_FIELD>): boolean {
    // A list of fields that cannot be edited by anyone, once an expense has been settled
    const restrictedFields: string[] = [
        CONST.EDIT_REQUEST_FIELD.AMOUNT,
        CONST.EDIT_REQUEST_FIELD.CURRENCY,
        CONST.EDIT_REQUEST_FIELD.MERCHANT,
        CONST.EDIT_REQUEST_FIELD.DATE,
        CONST.EDIT_REQUEST_FIELD.RECEIPT,
        CONST.EDIT_REQUEST_FIELD.DISTANCE,
        CONST.EDIT_REQUEST_FIELD.DISTANCE_RATE,
    ];

    if (!ReportActionsUtils.isMoneyRequestAction(reportAction) || !canEditMoneyRequest(reportAction)) {
        return false;
    }

    // If we're editing fields such as category, tag, description, etc. the check above should be enough for handling the permission
    if (!restrictedFields.includes(fieldToEdit)) {
        return true;
    }

    const iouMessage = ReportActionsUtils.getOriginalMessage(reportAction);
    const moneyRequestReport = iouMessage?.IOUReportID ? getReport(iouMessage?.IOUReportID) ?? ({} as Report) : ({} as Report);
    const transaction = allTransactions?.[`${ONYXKEYS.COLLECTION.TRANSACTION}${iouMessage?.IOUTransactionID}`] ?? ({} as Transaction);

    if (isSettled(String(moneyRequestReport.reportID)) || isReportApproved(String(moneyRequestReport.reportID))) {
        return false;
    }

    if (
        (fieldToEdit === CONST.EDIT_REQUEST_FIELD.AMOUNT || fieldToEdit === CONST.EDIT_REQUEST_FIELD.CURRENCY || fieldToEdit === CONST.EDIT_REQUEST_FIELD.DATE) &&
        TransactionUtils.isCardTransaction(transaction)
    ) {
        return false;
    }

    const policy = getPolicy(moneyRequestReport?.policyID);
    const isAdmin = isExpenseReport(moneyRequestReport) && policy?.role === CONST.POLICY.ROLE.ADMIN;
    const isManager = isExpenseReport(moneyRequestReport) && currentUserAccountID === moneyRequestReport?.managerID;

    if ((fieldToEdit === CONST.EDIT_REQUEST_FIELD.AMOUNT || fieldToEdit === CONST.EDIT_REQUEST_FIELD.CURRENCY) && TransactionUtils.isDistanceRequest(transaction)) {
        return isAdmin || isManager;
    }

    if (fieldToEdit === CONST.EDIT_REQUEST_FIELD.RECEIPT) {
        const isRequestor = currentUserAccountID === reportAction?.actorAccountID;
        return (
            !isInvoiceReport(moneyRequestReport) &&
            !TransactionUtils.isReceiptBeingScanned(transaction) &&
            !TransactionUtils.isDistanceRequest(transaction) &&
            (isAdmin || isManager || isRequestor)
        );
    }

    if (fieldToEdit === CONST.EDIT_REQUEST_FIELD.DISTANCE_RATE) {
        // The distance rate can be modified only on the distance expense reports
        return isExpenseReport(moneyRequestReport) && TransactionUtils.isDistanceRequest(transaction);
    }

    return true;
}

/**
 * Can only edit if:
 *
 * - It was written by the current user
 * - It's an ADD_COMMENT that is not an attachment
 * - It's an expense where conditions for editability are defined in canEditMoneyRequest method
 * - It's not pending deletion
 */
function canEditReportAction(reportAction: OnyxInputOrEntry<ReportAction>): boolean {
    const isCommentOrIOU = reportAction?.actionName === CONST.REPORT.ACTIONS.TYPE.ADD_COMMENT || reportAction?.actionName === CONST.REPORT.ACTIONS.TYPE.IOU;
    const message = reportAction ? ReportActionsUtils.getReportActionMessage(reportAction) : undefined;

    return !!(
        reportAction?.actorAccountID === currentUserAccountID &&
        isCommentOrIOU &&
        (!ReportActionsUtils.isMoneyRequestAction(reportAction) || canEditMoneyRequest(reportAction)) && // Returns true for non-IOU actions
        !isReportMessageAttachment(message) &&
        ((!reportAction.isAttachmentWithText && !reportAction.isAttachmentOnly) || !reportAction.isOptimisticAction) &&
        !ReportActionsUtils.isDeletedAction(reportAction) &&
        !ReportActionsUtils.isCreatedTaskReportAction(reportAction) &&
        reportAction?.pendingAction !== CONST.RED_BRICK_ROAD_PENDING_ACTION.DELETE
    );
}

function canHoldUnholdReportAction(reportAction: OnyxInputOrEntry<ReportAction>): {canHoldRequest: boolean; canUnholdRequest: boolean} {
    if (!ReportActionsUtils.isMoneyRequestAction(reportAction)) {
        return {canHoldRequest: false, canUnholdRequest: false};
    }

    const moneyRequestReportID = ReportActionsUtils.getOriginalMessage(reportAction)?.IOUReportID ?? 0;
    const moneyRequestReport = getReportOrDraftReport(String(moneyRequestReportID));

    if (!moneyRequestReportID || !moneyRequestReport) {
        return {canHoldRequest: false, canUnholdRequest: false};
    }

    if (isInvoiceReport(moneyRequestReport)) {
        return {
            canHoldRequest: false,
            canUnholdRequest: false,
        };
    }

    const isRequestSettled = isSettled(moneyRequestReport?.reportID);
    const isApproved = isReportApproved(moneyRequestReport);
    const transactionID = moneyRequestReport ? ReportActionsUtils.getOriginalMessage(reportAction)?.IOUTransactionID : 0;
    const transaction = allTransactions?.[`${ONYXKEYS.COLLECTION.TRANSACTION}${transactionID}`] ?? ({} as Transaction);

    const parentReportAction = isThread(moneyRequestReport)
        ? allReportActions?.[`${ONYXKEYS.COLLECTION.REPORT_ACTIONS}${moneyRequestReport.parentReportID}`]?.[moneyRequestReport.parentReportActionID]
        : undefined;

    const isRequestIOU = isIOUReport(moneyRequestReport);
    const isHoldActionCreator = isHoldCreator(transaction, reportAction.childReportID ?? '-1');

    const isTrackExpenseMoneyReport = isTrackExpenseReport(moneyRequestReport);
    const isActionOwner =
        typeof parentReportAction?.actorAccountID === 'number' &&
        typeof currentUserPersonalDetails?.accountID === 'number' &&
        parentReportAction.actorAccountID === currentUserPersonalDetails?.accountID;
    const isApprover = isMoneyRequestReport(moneyRequestReport) && moneyRequestReport?.managerID !== null && currentUserPersonalDetails?.accountID === moneyRequestReport?.managerID;
    const isAdmin = isPolicyAdmin(moneyRequestReport.policyID ?? '-1', allPolicies);
    const isOnHold = TransactionUtils.isOnHold(transaction);
    const isScanning = TransactionUtils.hasReceipt(transaction) && TransactionUtils.isReceiptBeingScanned(transaction);
    const isClosed = isClosedReport(moneyRequestReport);

    const canModifyStatus = !isTrackExpenseMoneyReport && (isAdmin || isActionOwner || isApprover);
    const canModifyUnholdStatus = !isTrackExpenseMoneyReport && (isAdmin || (isActionOwner && isHoldActionCreator) || isApprover);
    const isDeletedParentAction = isEmptyObject(parentReportAction) || ReportActionsUtils.isDeletedAction(parentReportAction);

    const canHoldOrUnholdRequest = !isRequestSettled && !isApproved && !isDeletedParentAction && !isClosed;
    const canHoldRequest = canHoldOrUnholdRequest && !isOnHold && (isRequestIOU || canModifyStatus) && !isScanning && !!transaction?.reimbursable;
    const canUnholdRequest =
        !!(canHoldOrUnholdRequest && isOnHold && !TransactionUtils.isDuplicate(transaction.transactionID, true) && (isRequestIOU ? isHoldActionCreator : canModifyUnholdStatus)) &&
        !!transaction?.reimbursable;

    return {canHoldRequest, canUnholdRequest};
}

const changeMoneyRequestHoldStatus = (reportAction: OnyxEntry<ReportAction>, backTo?: string, searchHash?: number): void => {
    if (!ReportActionsUtils.isMoneyRequestAction(reportAction)) {
        return;
    }
    const moneyRequestReportID = ReportActionsUtils.getOriginalMessage(reportAction)?.IOUReportID ?? 0;

    const moneyRequestReport = getReportOrDraftReport(String(moneyRequestReportID));
    if (!moneyRequestReportID || !moneyRequestReport) {
        return;
    }

    const transactionID = ReportActionsUtils.getOriginalMessage(reportAction)?.IOUTransactionID ?? '';
    const transaction = allTransactions?.[`${ONYXKEYS.COLLECTION.TRANSACTION}${transactionID}`] ?? ({} as Transaction);
    const isOnHold = TransactionUtils.isOnHold(transaction);
    const policy = allPolicies?.[`${ONYXKEYS.COLLECTION.POLICY}${moneyRequestReport.policyID}`] ?? null;

    if (isOnHold) {
        IOU.unholdRequest(transactionID, reportAction.childReportID ?? '', searchHash);
    } else {
        const activeRoute = encodeURIComponent(Navigation.getActiveRouteWithoutParams());
        Navigation.navigate(
            // eslint-disable-next-line @typescript-eslint/prefer-nullish-coalescing
            ROUTES.MONEY_REQUEST_HOLD_REASON.getRoute(policy?.type ?? CONST.POLICY.TYPE.PERSONAL, transactionID, reportAction.childReportID ?? '', backTo || activeRoute, searchHash),
        );
    }
};

/**
 * Gets all transactions on an IOU report with a receipt
 */
function getTransactionsWithReceipts(iouReportID: string | undefined): Transaction[] {
    const transactions = reportsTransactions[iouReportID ?? ''] ?? [];
    return transactions.filter((transaction) => TransactionUtils.hasReceipt(transaction));
}

/**
 * For report previews, we display a "Receipt scan in progress" indicator
 * instead of the report total only when we have no report total ready to show. This is the case when
 * all requests are receipts that are being SmartScanned. As soon as we have a non-receipt request,
 * or as soon as one receipt request is done scanning, we have at least one
 * "ready" expense, and we remove this indicator to show the partial report total.
 */
function areAllRequestsBeingSmartScanned(iouReportID: string, reportPreviewAction: OnyxEntry<ReportAction>): boolean {
    const transactionsWithReceipts = getTransactionsWithReceipts(iouReportID);
    // If we have more requests than requests with receipts, we have some manual requests
    if (ReportActionsUtils.getNumberOfMoneyRequests(reportPreviewAction) > transactionsWithReceipts.length) {
        return false;
    }
    return transactionsWithReceipts.every((transaction) => TransactionUtils.isReceiptBeingScanned(transaction));
}

/**
 * Get the transactions related to a report preview with receipts
 * Get the details linked to the IOU reportAction
 *
 * NOTE: This method is only meant to be used inside this action file. Do not export and use it elsewhere. Use withOnyx or Onyx.connect() instead.
 */
function getLinkedTransaction(reportAction: OnyxEntry<ReportAction | OptimisticIOUReportAction>): OnyxEntry<Transaction> {
    let transactionID = '';

    if (ReportActionsUtils.isMoneyRequestAction(reportAction)) {
        transactionID = ReportActionsUtils.getOriginalMessage(reportAction)?.IOUTransactionID ?? '-1';
    }

    return allTransactions?.[`${ONYXKEYS.COLLECTION.TRANSACTION}${transactionID}`];
}

/**
 * Check if any of the transactions in the report has required missing fields
 */
function hasMissingSmartscanFields(iouReportID: string): boolean {
    const reportTransactions = reportsTransactions[iouReportID] ?? [];

    return reportTransactions.some(TransactionUtils.hasMissingSmartscanFields);
}

/**
 * Get report action which is missing smartscan fields
 */
function getReportActionWithMissingSmartscanFields(iouReportID: string): ReportAction | undefined {
    const reportActions = Object.values(ReportActionsUtils.getAllReportActions(iouReportID));
    return reportActions.find((action) => {
        if (!ReportActionsUtils.isMoneyRequestAction(action)) {
            return false;
        }
        const transaction = getLinkedTransaction(action);
        if (isEmptyObject(transaction)) {
            return false;
        }
        if (!ReportActionsUtils.wasActionTakenByCurrentUser(action)) {
            return false;
        }
        return TransactionUtils.hasMissingSmartscanFields(transaction);
    });
}

/**
 * Check if iouReportID has required missing fields
 */
function shouldShowRBRForMissingSmartscanFields(iouReportID: string): boolean {
    return !!getReportActionWithMissingSmartscanFields(iouReportID);
}

/**
 * Given a parent IOU report action get report name for the LHN.
 */
function getTransactionReportName(reportAction: OnyxEntry<ReportAction | OptimisticIOUReportAction>): string {
    if (ReportActionsUtils.isReversedTransaction(reportAction)) {
        return Localize.translateLocal('parentReportAction.reversedTransaction');
    }

    if (ReportActionsUtils.isDeletedAction(reportAction)) {
        return Localize.translateLocal('parentReportAction.deletedExpense');
    }

    const transaction = getLinkedTransaction(reportAction);

    if (isEmptyObject(transaction)) {
        // Transaction data might be empty on app's first load, if so we fallback to Expense/Track Expense
        return ReportActionsUtils.isTrackExpenseAction(reportAction) ? Localize.translateLocal('iou.trackExpense') : Localize.translateLocal('iou.expense');
    }

    if (TransactionUtils.hasReceipt(transaction) && TransactionUtils.isReceiptBeingScanned(transaction)) {
        return Localize.translateLocal('iou.receiptScanning');
    }

    if (TransactionUtils.hasMissingSmartscanFields(transaction)) {
        return Localize.translateLocal('iou.receiptMissingDetails');
    }

    if (TransactionUtils.isFetchingWaypointsFromServer(transaction) && TransactionUtils.getMerchant(transaction) === Localize.translateLocal('iou.fieldPending')) {
        return Localize.translateLocal('iou.fieldPending');
    }

    if (ReportActionsUtils.isSentMoneyReportAction(reportAction)) {
        return getIOUReportActionDisplayMessage(reportAction as ReportAction, transaction);
    }

    const report = getReportOrDraftReport(transaction?.reportID);
    const amount = TransactionUtils.getAmount(transaction, !isEmptyObject(report) && isExpenseReport(report)) ?? 0;
    const formattedAmount = CurrencyUtils.convertToDisplayString(amount, TransactionUtils.getCurrency(transaction)) ?? '';
    const comment = TransactionUtils.getMerchantOrDescription(transaction);
    if (ReportActionsUtils.isTrackExpenseAction(reportAction)) {
        return Localize.translateLocal('iou.threadTrackReportName', {formattedAmount, comment});
    }
    return Localize.translateLocal('iou.threadExpenseReportName', {formattedAmount, comment});
}

/**
 * Get expense message for an IOU report
 *
 * @param [iouReportAction] This is always an IOU action. When necessary, report preview actions will be unwrapped and the child iou report action is passed here (the original report preview
 *     action will be passed as `originalReportAction` in this case).
 * @param [originalReportAction] This can be either a report preview action or the IOU action. This will be the original report preview action in cases where `iouReportAction` was unwrapped
 *     from a report preview action. Otherwise, it will be the same as `iouReportAction`.
 */
function getReportPreviewMessage(
    reportOrID: OnyxInputOrEntry<Report> | string,
    iouReportAction: OnyxInputOrEntry<ReportAction> = null,
    shouldConsiderScanningReceiptOrPendingRoute = false,
    isPreviewMessageForParentChatReport = false,
    policy?: OnyxInputOrEntry<Policy>,
    isForListPreview = false,
    originalReportAction: OnyxInputOrEntry<ReportAction> = iouReportAction,
): string {
    const report = typeof reportOrID === 'string' ? getReport(reportOrID) : reportOrID;
    const reportActionMessage = ReportActionsUtils.getReportActionHtml(iouReportAction);

    if (isEmptyObject(report) || !report?.reportID) {
        // The iouReport is not found locally after SignIn because the OpenApp API won't return iouReports if they're settled
        // As a temporary solution until we know how to solve this the best, we just use the message that returned from BE
        return reportActionMessage;
    }

    if (!isEmptyObject(iouReportAction) && !isIOUReport(report) && iouReportAction && ReportActionsUtils.isSplitBillAction(iouReportAction)) {
        // This covers group chats where the last action is a split expense action
        const linkedTransaction = getLinkedTransaction(iouReportAction);
        if (isEmptyObject(linkedTransaction)) {
            return reportActionMessage;
        }

        if (!isEmptyObject(linkedTransaction)) {
            if (TransactionUtils.isReceiptBeingScanned(linkedTransaction)) {
                return Localize.translateLocal('iou.receiptScanning');
            }

            if (TransactionUtils.hasMissingSmartscanFields(linkedTransaction)) {
                return Localize.translateLocal('iou.receiptMissingDetails');
            }

            const amount = TransactionUtils.getAmount(linkedTransaction, !isEmptyObject(report) && isExpenseReport(report)) ?? 0;
            const formattedAmount = CurrencyUtils.convertToDisplayString(amount, TransactionUtils.getCurrency(linkedTransaction)) ?? '';
            return Localize.translateLocal('iou.didSplitAmount', {formattedAmount, comment: TransactionUtils.getMerchantOrDescription(linkedTransaction)});
        }
    }

    if (!isEmptyObject(iouReportAction) && !isIOUReport(report) && iouReportAction && ReportActionsUtils.isTrackExpenseAction(iouReportAction)) {
        // This covers group chats where the last action is a track expense action
        const linkedTransaction = getLinkedTransaction(iouReportAction);
        if (isEmptyObject(linkedTransaction)) {
            return reportActionMessage;
        }

        if (!isEmptyObject(linkedTransaction)) {
            if (TransactionUtils.isReceiptBeingScanned(linkedTransaction)) {
                return Localize.translateLocal('iou.receiptScanning');
            }

            if (TransactionUtils.hasMissingSmartscanFields(linkedTransaction)) {
                return Localize.translateLocal('iou.receiptMissingDetails');
            }

            const amount = TransactionUtils.getAmount(linkedTransaction, !isEmptyObject(report) && isExpenseReport(report)) ?? 0;
            const formattedAmount = CurrencyUtils.convertToDisplayString(amount, TransactionUtils.getCurrency(linkedTransaction)) ?? '';
            return Localize.translateLocal('iou.trackedAmount', {formattedAmount, comment: TransactionUtils.getMerchantOrDescription(linkedTransaction)});
        }
    }

    const containsNonReimbursable = hasNonReimbursableTransactions(report.reportID);
    const totalAmount = getMoneyRequestSpendBreakdown(report).totalDisplaySpend;

    const parentReport = getParentReport(report);
    const policyName = getPolicyName(parentReport ?? report, false, policy);
    const payerName = isExpenseReport(report) ? policyName : getDisplayNameForParticipant(report.managerID, !isPreviewMessageForParentChatReport);

    const formattedAmount = CurrencyUtils.convertToDisplayString(totalAmount, report.currency);

    if (isReportApproved(report) && isPaidGroupPolicy(report)) {
        return Localize.translateLocal('iou.managerApprovedAmount', {
            manager: payerName ?? '',
            amount: formattedAmount,
        });
    }

    let linkedTransaction;
    if (!isEmptyObject(iouReportAction) && shouldConsiderScanningReceiptOrPendingRoute && iouReportAction && ReportActionsUtils.isMoneyRequestAction(iouReportAction)) {
        linkedTransaction = getLinkedTransaction(iouReportAction);
    }

    if (!isEmptyObject(linkedTransaction) && TransactionUtils.hasReceipt(linkedTransaction) && TransactionUtils.isReceiptBeingScanned(linkedTransaction)) {
        return Localize.translateLocal('iou.receiptScanning');
    }

    if (!isEmptyObject(linkedTransaction) && TransactionUtils.isFetchingWaypointsFromServer(linkedTransaction) && !TransactionUtils.getAmount(linkedTransaction)) {
        return Localize.translateLocal('iou.fieldPending');
    }

    const originalMessage = !isEmptyObject(iouReportAction) && ReportActionsUtils.isMoneyRequestAction(iouReportAction) ? ReportActionsUtils.getOriginalMessage(iouReportAction) : undefined;

    // Show Paid preview message if it's settled or if the amount is paid & stuck at receivers end for only chat reports.
    if (isSettled(report.reportID) || (report.isWaitingOnBankAccount && isPreviewMessageForParentChatReport)) {
        // A settled report preview message can come in three formats "paid ... elsewhere" or "paid ... with Expensify"
        let translatePhraseKey: TranslationPaths = 'iou.paidElsewhereWithAmount';
        if (isPreviewMessageForParentChatReport) {
            translatePhraseKey = 'iou.payerPaidAmount';
        } else if (
            [CONST.IOU.PAYMENT_TYPE.VBBA, CONST.IOU.PAYMENT_TYPE.EXPENSIFY].some((paymentType) => paymentType === originalMessage?.paymentType) ||
            !!reportActionMessage.match(/ (with Expensify|using Expensify)$/) ||
            report.isWaitingOnBankAccount
        ) {
            translatePhraseKey = 'iou.paidWithExpensifyWithAmount';
            if (originalMessage?.automaticAction) {
                translatePhraseKey = 'iou.automaticallyPaidWithExpensify';
            }
        }

        let actualPayerName = report.managerID === currentUserAccountID ? '' : getDisplayNameForParticipant(report.managerID, true);
        actualPayerName = actualPayerName && isForListPreview && !isPreviewMessageForParentChatReport ? `${actualPayerName}:` : actualPayerName;
        const payerDisplayName = isPreviewMessageForParentChatReport ? payerName : actualPayerName;

        return Localize.translateLocal(translatePhraseKey, {amount: formattedAmount, payer: payerDisplayName ?? ''});
    }

    if (report.isWaitingOnBankAccount) {
        const submitterDisplayName = getDisplayNameForParticipant(report.ownerAccountID ?? -1, true) ?? '';
        return Localize.translateLocal('iou.waitingOnBankAccount', {submitterDisplayName});
    }

    const lastActorID = iouReportAction?.actorAccountID;
    let amount = originalMessage?.amount;
    let currency = originalMessage?.currency ? originalMessage?.currency : report.currency;

    if (!isEmptyObject(linkedTransaction)) {
        amount = TransactionUtils.getAmount(linkedTransaction, isExpenseReport(report));
        currency = TransactionUtils.getCurrency(linkedTransaction);
    }

    if (isEmptyObject(linkedTransaction) && !isEmptyObject(iouReportAction)) {
        linkedTransaction = getLinkedTransaction(iouReportAction);
    }

    let comment = !isEmptyObject(linkedTransaction) ? TransactionUtils.getMerchantOrDescription(linkedTransaction) : undefined;
    if (!isEmptyObject(originalReportAction) && ReportActionsUtils.isReportPreviewAction(originalReportAction) && ReportActionsUtils.getNumberOfMoneyRequests(originalReportAction) !== 1) {
        comment = undefined;
    }

    // if we have the amount in the originalMessage and lastActorID, we can use that to display the preview message for the latest expense
    if (amount !== undefined && lastActorID && !isPreviewMessageForParentChatReport) {
        const amountToDisplay = CurrencyUtils.convertToDisplayString(Math.abs(amount), currency);

        // We only want to show the actor name in the preview if it's not the current user who took the action
        const requestorName = lastActorID && lastActorID !== currentUserAccountID ? getDisplayNameForParticipant(lastActorID, !isPreviewMessageForParentChatReport) : '';
        return `${requestorName ? `${requestorName}: ` : ''}${Localize.translateLocal('iou.submittedAmount', {formattedAmount: amountToDisplay, comment})}`;
    }

    if (containsNonReimbursable) {
        return Localize.translateLocal('iou.payerSpentAmount', {payer: getDisplayNameForParticipant(report.ownerAccountID) ?? '', amount: formattedAmount});
    }

    return Localize.translateLocal('iou.payerOwesAmount', {payer: payerName ?? '', amount: formattedAmount, comment});
}

/**
 * Given the updates user made to the expense, compose the originalMessage
 * object of the modified expense action.
 *
 * At the moment, we only allow changing one transaction field at a time.
 */
function getModifiedExpenseOriginalMessage(
    oldTransaction: OnyxInputOrEntry<Transaction>,
    transactionChanges: TransactionChanges,
    isFromExpenseReport: boolean,
    policy: OnyxInputOrEntry<Policy>,
    updatedTransaction?: OnyxInputOrEntry<Transaction>,
): OriginalMessageModifiedExpense {
    const originalMessage: OriginalMessageModifiedExpense = {};
    // Remark: Comment field is the only one which has new/old prefixes for the keys (newComment/ oldComment),
    // all others have old/- pattern such as oldCreated/created
    if ('comment' in transactionChanges) {
        originalMessage.oldComment = TransactionUtils.getDescription(oldTransaction);
        originalMessage.newComment = transactionChanges?.comment;
    }
    if ('created' in transactionChanges) {
        originalMessage.oldCreated = TransactionUtils.getFormattedCreated(oldTransaction);
        originalMessage.created = transactionChanges?.created;
    }
    if ('merchant' in transactionChanges) {
        originalMessage.oldMerchant = TransactionUtils.getMerchant(oldTransaction);
        originalMessage.merchant = transactionChanges?.merchant;
    }
    if ('attendees' in transactionChanges) {
        [originalMessage.oldAttendees, originalMessage.attendees] = TransactionUtils.getFormattedAttendees(transactionChanges?.attendees, TransactionUtils.getAttendees(oldTransaction));
    }

    // The amount is always a combination of the currency and the number value so when one changes we need to store both
    // to match how we handle the modified expense action in oldDot
    const didAmountOrCurrencyChange = 'amount' in transactionChanges || 'currency' in transactionChanges;
    if (didAmountOrCurrencyChange) {
        originalMessage.oldAmount = TransactionUtils.getAmount(oldTransaction, isFromExpenseReport);
        originalMessage.amount = transactionChanges?.amount ?? transactionChanges.oldAmount;
        originalMessage.oldCurrency = TransactionUtils.getCurrency(oldTransaction);
        originalMessage.currency = transactionChanges?.currency ?? transactionChanges.oldCurrency;
    }

    if ('category' in transactionChanges) {
        originalMessage.oldCategory = TransactionUtils.getCategory(oldTransaction);
        originalMessage.category = transactionChanges?.category;
    }

    if ('tag' in transactionChanges) {
        originalMessage.oldTag = TransactionUtils.getTag(oldTransaction);
        originalMessage.tag = transactionChanges?.tag;
    }

    // We only want to display a tax rate update system message when tax rate is updated by user.
    // Tax rate can change as a result of currency update. In such cases, we want to skip displaying a system message, as discussed.
    const didTaxCodeChange = 'taxCode' in transactionChanges;
    if (didTaxCodeChange && !didAmountOrCurrencyChange) {
        originalMessage.oldTaxRate = policy?.taxRates?.taxes[TransactionUtils.getTaxCode(oldTransaction)]?.value;
        originalMessage.taxRate = transactionChanges?.taxCode && policy?.taxRates?.taxes[transactionChanges?.taxCode]?.value;
    }

    // We only want to display a tax amount update system message when tax amount is updated by user.
    // Tax amount can change as a result of amount, currency or tax rate update. In such cases, we want to skip displaying a system message, as discussed.
    if ('taxAmount' in transactionChanges && !(didAmountOrCurrencyChange || didTaxCodeChange)) {
        originalMessage.oldTaxAmount = TransactionUtils.getTaxAmount(oldTransaction, isFromExpenseReport);
        originalMessage.taxAmount = transactionChanges?.taxAmount;
        originalMessage.currency = TransactionUtils.getCurrency(oldTransaction);
    }

    if ('billable' in transactionChanges) {
        const oldBillable = TransactionUtils.getBillable(oldTransaction);
        originalMessage.oldBillable = oldBillable ? Localize.translateLocal('common.billable').toLowerCase() : Localize.translateLocal('common.nonBillable').toLowerCase();
        originalMessage.billable = transactionChanges?.billable ? Localize.translateLocal('common.billable').toLowerCase() : Localize.translateLocal('common.nonBillable').toLowerCase();
    }

    if ('customUnitRateID' in transactionChanges && updatedTransaction?.comment?.customUnit?.customUnitRateID) {
        originalMessage.oldAmount = TransactionUtils.getAmount(oldTransaction, isFromExpenseReport);
        originalMessage.oldCurrency = TransactionUtils.getCurrency(oldTransaction);
        originalMessage.oldMerchant = TransactionUtils.getMerchant(oldTransaction);

        // For the originalMessage, we should use the non-negative amount, similar to what TransactionUtils.getAmount does for oldAmount
        originalMessage.amount = Math.abs(updatedTransaction.modifiedAmount ?? 0);
        originalMessage.currency = updatedTransaction.modifiedCurrency ?? CONST.CURRENCY.USD;
        originalMessage.merchant = updatedTransaction.modifiedMerchant;
    }

    return originalMessage;
}

/**
 * Check if original message is an object and can be used as a ChangeLog type
 * @param originalMessage
 */
function isChangeLogObject(originalMessage?: OriginalMessageChangeLog): OriginalMessageChangeLog | undefined {
    if (originalMessage && typeof originalMessage === 'object') {
        return originalMessage;
    }
    return undefined;
}

/**
 * Build invited usernames for admin chat threads
 * @param parentReportAction
 * @param parentReportActionMessage
 */
function getAdminRoomInvitedParticipants(parentReportAction: OnyxEntry<ReportAction>, parentReportActionMessage: string) {
    if (isEmptyObject(parentReportAction)) {
        return parentReportActionMessage || Localize.translateLocal('parentReportAction.deletedMessage');
    }
    if (!ReportActionsUtils.getOriginalMessage(parentReportAction)) {
        return parentReportActionMessage || Localize.translateLocal('parentReportAction.deletedMessage');
    }
    if (!ReportActionsUtils.isPolicyChangeLogAction(parentReportAction) || !ReportActionsUtils.isRoomChangeLogAction(parentReportAction)) {
        return parentReportActionMessage || Localize.translateLocal('parentReportAction.deletedMessage');
    }

    const originalMessage = isChangeLogObject(ReportActionsUtils.getOriginalMessage(parentReportAction));
    const participantAccountIDs = originalMessage?.targetAccountIDs ?? [];

    const participants = participantAccountIDs.map((id: number) => {
        const name = getDisplayNameForParticipant(id);
        if (name && name?.length > 0) {
            return name;
        }
        return Localize.translateLocal('common.hidden');
    });
    const users = participants.length > 1 ? participants.join(` ${Localize.translateLocal('common.and')} `) : participants.at(0);
    if (!users) {
        return parentReportActionMessage;
    }
    const actionType = parentReportAction.actionName;
    const isInviteAction = actionType === CONST.REPORT.ACTIONS.TYPE.ROOM_CHANGE_LOG.INVITE_TO_ROOM || actionType === CONST.REPORT.ACTIONS.TYPE.POLICY_CHANGE_LOG.INVITE_TO_ROOM;

    const verbKey = isInviteAction ? 'workspace.invite.invited' : 'workspace.invite.removed';
    const prepositionKey = isInviteAction ? 'workspace.invite.to' : 'workspace.invite.from';

    const verb = Localize.translateLocal(verbKey);
    const preposition = Localize.translateLocal(prepositionKey);

    const roomName = originalMessage?.roomName ?? '';

    return roomName ? `${verb} ${users} ${preposition} ${roomName}` : `${verb} ${users}`;
}

/**
 * Get the invoice payer name based on its type:
 * - Individual - a receiver display name.
 * - Policy - a receiver policy name.
 */
function getInvoicePayerName(report: OnyxEntry<Report>, invoiceReceiverPolicy?: OnyxEntry<Policy>): string {
    const invoiceReceiver = report?.invoiceReceiver;
    const isIndividual = invoiceReceiver?.type === CONST.REPORT.INVOICE_RECEIVER_TYPE.INDIVIDUAL;

    if (isIndividual) {
        return PersonalDetailsUtils.getDisplayNameOrDefault(allPersonalDetails?.[invoiceReceiver.accountID]);
    }

    return getPolicyName(report, false, invoiceReceiverPolicy ?? allPolicies?.[`${ONYXKEYS.COLLECTION.POLICY}${invoiceReceiver?.policyID}`]);
}

/**
 * Parse html of reportAction into text
 */
function parseReportActionHtmlToText(reportAction: OnyxEntry<ReportAction>, reportID: string, childReportID?: string): string {
    if (!reportAction) {
        return '';
    }
    const key = `${reportID}_${reportAction.reportActionID}_${reportAction.lastModified}`;
    const cachedText = parsedReportActionMessageCache[key];
    if (cachedText !== undefined) {
        return cachedText;
    }

    const {html, text} = ReportActionsUtils.getReportActionMessage(reportAction) ?? {};

    if (!html) {
        return text ?? '';
    }

    const mentionReportRegex = /<mention-report reportID="(\d+)" *\/>/gi;
    const matches = html.matchAll(mentionReportRegex);

    const reportIDToName: Record<string, string> = {};
    for (const match of matches) {
        if (match[1] !== childReportID) {
            // eslint-disable-next-line @typescript-eslint/no-use-before-define
            reportIDToName[match[1]] = getReportName(getReportOrDraftReport(match[1])) ?? '';
        }
    }

    const mentionUserRegex = /<mention-user accountID="(\d+)" *\/>/gi;
    const accountIDToName: Record<string, string> = {};
    const accountIDs = Array.from(html.matchAll(mentionUserRegex), (mention) => Number(mention[1]));
    const logins = PersonalDetailsUtils.getLoginsByAccountIDs(accountIDs);
    accountIDs.forEach((id, index) => (accountIDToName[id] = logins.at(index) ?? ''));

    const textMessage = Str.removeSMSDomain(Parser.htmlToText(html, {reportIDToName, accountIDToName}));
    parsedReportActionMessageCache[key] = textMessage;

    return textMessage;
}

/**
 * Get the report action message for a report action.
 */
function getReportActionMessage(reportAction: OnyxEntry<ReportAction>, reportID?: string, childReportID?: string) {
    if (isEmptyObject(reportAction)) {
        return '';
    }
    if (reportAction.actionName === CONST.REPORT.ACTIONS.TYPE.HOLD) {
        return Localize.translateLocal('iou.heldExpense');
    }

    if (reportAction.actionName === CONST.REPORT.ACTIONS.TYPE.EXPORTED_TO_INTEGRATION) {
        return ReportActionsUtils.getExportIntegrationLastMessageText(reportAction);
    }

    if (reportAction.actionName === CONST.REPORT.ACTIONS.TYPE.UNHOLD) {
        return Localize.translateLocal('iou.unheldExpense');
    }
    if (ReportActionsUtils.isApprovedOrSubmittedReportAction(reportAction)) {
        return ReportActionsUtils.getReportActionMessageText(reportAction);
    }
    if (ReportActionsUtils.isReimbursementQueuedAction(reportAction)) {
        return getReimbursementQueuedActionMessage(reportAction, getReportOrDraftReport(reportID), false);
    }

    return parseReportActionHtmlToText(reportAction, reportID ?? '', childReportID);
}

/**
 * Get the title for an invoice room.
 */
function getInvoicesChatName(report: OnyxEntry<Report>, receiverPolicy: OnyxEntry<Policy>): string {
    const invoiceReceiver = report?.invoiceReceiver;
    const isIndividual = invoiceReceiver?.type === CONST.REPORT.INVOICE_RECEIVER_TYPE.INDIVIDUAL;
    const invoiceReceiverAccountID = isIndividual ? invoiceReceiver.accountID : -1;
    const invoiceReceiverPolicyID = isIndividual ? '' : invoiceReceiver?.policyID ?? '-1';
    const invoiceReceiverPolicy = receiverPolicy ?? getPolicy(invoiceReceiverPolicyID);
    const isCurrentUserReceiver = (isIndividual && invoiceReceiverAccountID === currentUserAccountID) || (!isIndividual && PolicyUtils.isPolicyAdmin(invoiceReceiverPolicy));

    if (isCurrentUserReceiver) {
        return getPolicyName(report);
    }

    if (isIndividual) {
        return PersonalDetailsUtils.getDisplayNameOrDefault(allPersonalDetails?.[invoiceReceiverAccountID]);
    }

    return getPolicyName(report, false, invoiceReceiverPolicy);
}

const reportNameCache = new Map<string, {lastVisibleActionCreated: string; reportName: string}>();

/**
 * Get a cache key for the report name.
 */
const getCacheKey = (report: OnyxEntry<Report>): string => `${report?.reportID}-${report?.lastVisibleActionCreated}-${report?.reportName}`;

/**
 * Get the title for a report using only participant names. This may be used for 1:1 DMs and other non-categorized chats.
 */
function buildReportNameFromParticipantNames({report, personalDetails}: {report: OnyxEntry<Report>; personalDetails?: Partial<PersonalDetailsList>}) {
    const participantsWithoutCurrentUser: number[] = [];
    Object.keys(report?.participants ?? {}).forEach((accountID) => {
        const accID = Number(accountID);
        if (accID !== currentUserAccountID && participantsWithoutCurrentUser.length < 5) {
            participantsWithoutCurrentUser.push(accID);
        }
    });
    const isMultipleParticipantReport = participantsWithoutCurrentUser.length > 1;
    return participantsWithoutCurrentUser.map((accountID) => getDisplayNameForParticipant(accountID, isMultipleParticipantReport, true, false, personalDetails)).join(', ');
}

/**
 * Get the title for a report.
 */
function getReportName(
    report: OnyxEntry<Report>,
    policy?: OnyxEntry<Policy>,
    parentReportActionParam?: OnyxInputOrEntry<ReportAction>,
    personalDetails?: Partial<PersonalDetailsList>,
    invoiceReceiverPolicy?: OnyxEntry<Policy>,
): string {
    const reportID = report?.reportID;
    const cacheKey = getCacheKey(report);

    if (reportID) {
        const reportNameFromCache = reportNameCache.get(cacheKey);

        if (reportNameFromCache?.reportName && reportNameFromCache.reportName === report?.reportName && reportNameFromCache.reportName !== CONST.REPORT.DEFAULT_REPORT_NAME) {
            return reportNameFromCache.reportName;
        }
    }

    let formattedName: string | undefined;
    let parentReportAction: OnyxEntry<ReportAction>;
    if (parentReportActionParam) {
        parentReportAction = parentReportActionParam;
    } else {
        parentReportAction = isThread(report) ? allReportActions?.[`${ONYXKEYS.COLLECTION.REPORT_ACTIONS}${report.parentReportID}`]?.[report.parentReportActionID] : undefined;
    }
    const parentReportActionMessage = ReportActionsUtils.getReportActionMessage(parentReportAction);

    if (
        ReportActionsUtils.isActionOfType(parentReportAction, CONST.REPORT.ACTIONS.TYPE.SUBMITTED) ||
        ReportActionsUtils.isActionOfType(parentReportAction, CONST.REPORT.ACTIONS.TYPE.SUBMITTED_AND_CLOSED)
    ) {
        const {harvesting} = ReportActionsUtils.getOriginalMessage(parentReportAction) ?? {};
        if (harvesting) {
            return Parser.htmlToText(getReportAutomaticallySubmittedMessage(parentReportAction));
        }
        return getIOUSubmittedMessage(parentReportAction);
    }
    if (ReportActionsUtils.isActionOfType(parentReportAction, CONST.REPORT.ACTIONS.TYPE.FORWARDED)) {
        const {automaticAction} = ReportActionsUtils.getOriginalMessage(parentReportAction) ?? {};
        if (automaticAction) {
            return Parser.htmlToText(getReportAutomaticallyForwardedMessage(parentReportAction, reportID));
        }
        return getIOUForwardedMessage(parentReportAction, report);
    }
    if (parentReportAction?.actionName === CONST.REPORT.ACTIONS.TYPE.REJECTED) {
        return getRejectedReportMessage();
    }
    if (ReportActionsUtils.isActionOfType(parentReportAction, CONST.REPORT.ACTIONS.TYPE.APPROVED)) {
        const {automaticAction} = ReportActionsUtils.getOriginalMessage(parentReportAction) ?? {};
        if (automaticAction) {
            return Parser.htmlToText(getReportAutomaticallyApprovedMessage(parentReportAction));
        }
        return getIOUApprovedMessage(parentReportAction);
    }
    if (ReportActionsUtils.isUnapprovedAction(parentReportAction)) {
        return getIOUUnapprovedMessage(parentReportAction);
    }

    if (isChatThread(report)) {
        if (!isEmptyObject(parentReportAction) && ReportActionsUtils.isTransactionThread(parentReportAction)) {
            formattedName = getTransactionReportName(parentReportAction);
            if (isArchivedRoom(report, getReportNameValuePairs(report?.reportID))) {
                formattedName += ` (${Localize.translateLocal('common.archived')})`;
            }
            return formatReportLastMessageText(formattedName);
        }

        if (!isEmptyObject(parentReportAction) && ReportActionsUtils.isOldDotReportAction(parentReportAction)) {
            return ReportActionsUtils.getMessageOfOldDotReportAction(parentReportAction);
        }

        if (parentReportActionMessage?.isDeletedParentAction) {
            return Localize.translateLocal('parentReportAction.deletedMessage');
        }

        const isAttachment = ReportActionsUtils.isReportActionAttachment(!isEmptyObject(parentReportAction) ? parentReportAction : undefined);
        const reportActionMessage = getReportActionMessage(parentReportAction, report?.parentReportID, report?.reportID ?? '').replace(/(\n+|\r\n|\n|\r)/gm, ' ');
        if (isAttachment && reportActionMessage) {
            return `[${Localize.translateLocal('common.attachment')}]`;
        }
        if (
            parentReportActionMessage?.moderationDecision?.decision === CONST.MODERATION.MODERATOR_DECISION_PENDING_HIDE ||
            parentReportActionMessage?.moderationDecision?.decision === CONST.MODERATION.MODERATOR_DECISION_HIDDEN ||
            parentReportActionMessage?.moderationDecision?.decision === CONST.MODERATION.MODERATOR_DECISION_PENDING_REMOVE
        ) {
            return Localize.translateLocal('parentReportAction.hiddenMessage');
        }
        if (isAdminRoom(report) || isUserCreatedPolicyRoom(report)) {
            return getAdminRoomInvitedParticipants(parentReportAction, reportActionMessage);
        }
        if (reportActionMessage && isArchivedRoom(report, getReportNameValuePairs(report?.reportID))) {
            return `${reportActionMessage} (${Localize.translateLocal('common.archived')})`;
        }
        if (!isEmptyObject(parentReportAction) && ReportActionsUtils.isModifiedExpenseAction(parentReportAction)) {
            const modifiedMessage = ModifiedExpenseMessage.getForReportAction(report?.reportID, parentReportAction);
            return formatReportLastMessageText(modifiedMessage);
        }
        if (isTripRoom(report)) {
            return report?.reportName ?? '';
        }

        if (ReportActionsUtils.isCardIssuedAction(parentReportAction)) {
            return ReportActionsUtils.getCardIssuedMessage(parentReportAction);
        }
        return reportActionMessage;
    }

    if (isClosedExpenseReportWithNoExpenses(report)) {
        return Localize.translateLocal('parentReportAction.deletedReport');
    }

    if (isTaskReport(report) && isCanceledTaskReport(report, parentReportAction)) {
        return Localize.translateLocal('parentReportAction.deletedTask');
    }

    if (isGroupChat(report)) {
        return getGroupChatName(undefined, true, report) ?? '';
    }

    if (isChatRoom(report) || isTaskReport(report)) {
        formattedName = report?.reportName;
    }

    if (isPolicyExpenseChat(report)) {
        formattedName = getPolicyExpenseChatName(report, policy);
    }

    if (isMoneyRequestReport(report)) {
        formattedName = getMoneyRequestReportName(report, policy);
    }

    if (isInvoiceReport(report)) {
        if (!isInvoiceRoom(getReport(report?.chatReportID ?? ''))) {
            return report?.reportName ?? getMoneyRequestReportName(report, policy, invoiceReceiverPolicy);
        }

        formattedName = getMoneyRequestReportName(report, policy, invoiceReceiverPolicy);
    }

    if (isInvoiceRoom(report)) {
        formattedName = getInvoicesChatName(report, invoiceReceiverPolicy);
    }

    if (isArchivedRoom(report, getReportNameValuePairs(report?.reportID))) {
        formattedName += ` (${Localize.translateLocal('common.archived')})`;
    }

    if (isSelfDM(report)) {
        formattedName = getDisplayNameForParticipant(currentUserAccountID, undefined, undefined, true, personalDetails);
    }

    if (formattedName) {
        if (reportID) {
            reportNameCache.set(cacheKey, {lastVisibleActionCreated: report?.lastVisibleActionCreated ?? '', reportName: formattedName});
        }

        return formatReportLastMessageText(formattedName);
    }

    // Not a room or PolicyExpenseChat, generate title from first 5 other participants
    formattedName = buildReportNameFromParticipantNames({report, personalDetails});

    if (reportID) {
        reportNameCache.set(cacheKey, {lastVisibleActionCreated: report?.lastVisibleActionCreated ?? '', reportName: formattedName});
    }

    return formattedName;
}

/**
 * Get the payee name given a report.
 */
function getPayeeName(report: OnyxEntry<Report>): string | undefined {
    if (isEmptyObject(report)) {
        return undefined;
    }

    const participantsWithoutCurrentUser = Object.keys(report?.participants ?? {})
        .map(Number)
        .filter((accountID) => accountID !== currentUserAccountID);

    if (participantsWithoutCurrentUser.length === 0) {
        return undefined;
    }
    return getDisplayNameForParticipant(participantsWithoutCurrentUser.at(0), true);
}

/**
 * Get either the policyName or domainName the chat is tied to
 */
function getChatRoomSubtitle(report: OnyxEntry<Report>): string | undefined {
    if (isChatThread(report)) {
        return '';
    }
    if (isSelfDM(report)) {
        return Localize.translateLocal('reportActionsView.yourSpace');
    }
    if (isInvoiceRoom(report)) {
        return Localize.translateLocal('workspace.common.invoices');
    }
    if (isConciergeChatReport(report)) {
        return Localize.translateLocal('reportActionsView.conciergeSupport');
    }
    if (!isDefaultRoom(report) && !isUserCreatedPolicyRoom(report) && !isPolicyExpenseChat(report)) {
        return '';
    }
    if (getChatType(report) === CONST.REPORT.CHAT_TYPE.DOMAIN_ALL) {
        // The domainAll rooms are just #domainName, so we ignore the prefix '#' to get the domainName
        return report?.reportName?.substring(1) ?? '';
    }
    if ((isPolicyExpenseChat(report) && !!report?.isOwnPolicyExpenseChat) || isExpenseReport(report)) {
        return Localize.translateLocal('workspace.common.workspace');
    }
    if (isArchivedRoom(report, getReportNameValuePairs(report?.reportID))) {
        return report?.oldPolicyName ?? '';
    }
    return getPolicyName(report);
}

/**
 * Get pending members for reports
 */
function getPendingChatMembers(accountIDs: number[], previousPendingChatMembers: PendingChatMember[], pendingAction: PendingAction): PendingChatMember[] {
    const pendingChatMembers = accountIDs.map((accountID) => ({accountID: accountID.toString(), pendingAction}));
    return [...previousPendingChatMembers, ...pendingChatMembers];
}

/**
 * Gets the parent navigation subtitle for the report
 */
function getParentNavigationSubtitle(report: OnyxEntry<Report>, invoiceReceiverPolicy?: OnyxEntry<Policy>): ParentNavigationSummaryParams {
    const parentReport = getParentReport(report);
    if (isEmptyObject(parentReport)) {
        return {};
    }

    if (isInvoiceReport(report) || isInvoiceRoom(parentReport)) {
        let reportName = `${getPolicyName(parentReport)} & ${getInvoicePayerName(parentReport, invoiceReceiverPolicy)}`;

        if (isArchivedRoom(parentReport, getReportNameValuePairs(parentReport?.reportID))) {
            reportName += ` (${Localize.translateLocal('common.archived')})`;
        }

        return {
            reportName,
        };
    }

    return {
        reportName: getReportName(parentReport),
        workspaceName: getPolicyName(parentReport, true),
    };
}

/**
 * Navigate to the details page of a given report
 */
function navigateToDetailsPage(report: OnyxEntry<Report>, backTo?: string) {
    const isSelfDMReport = isSelfDM(report);
    const isOneOnOneChatReport = isOneOnOneChat(report);
    const participantAccountID = getParticipantsAccountIDsForDisplay(report);

    if (isSelfDMReport || isOneOnOneChatReport) {
        Navigation.navigate(ROUTES.PROFILE.getRoute(participantAccountID.at(0), backTo));
        return;
    }

    if (report?.reportID) {
        Navigation.navigate(ROUTES.REPORT_WITH_ID_DETAILS.getRoute(report?.reportID, backTo));
    }
}

/**
 * Go back to the details page of a given report
 */
function goBackToDetailsPage(report: OnyxEntry<Report>, backTo?: string) {
    const isOneOnOneChatReport = isOneOnOneChat(report);
    const participantAccountID = getParticipantsAccountIDsForDisplay(report);

    if (isOneOnOneChatReport) {
        Navigation.goBack(ROUTES.PROFILE.getRoute(participantAccountID.at(0), backTo));
        return;
    }

    Navigation.goBack(ROUTES.REPORT_SETTINGS.getRoute(report?.reportID ?? '-1', backTo));
}

function navigateBackOnDeleteTransaction(backRoute: Route | undefined, isFromRHP?: boolean) {
    if (!backRoute) {
        return;
    }
    const topmostCentralPaneRoute = Navigation.getTopMostCentralPaneRouteFromRootState();
    if (topmostCentralPaneRoute?.name === SCREENS.SEARCH.CENTRAL_PANE) {
        Navigation.dismissModal();
        return;
    }
    if (isFromRHP) {
        Navigation.dismissModal();
    }
    Navigation.isNavigationReady().then(() => {
        Navigation.goBack(backRoute);
    });
}

/**
 * Go back to the previous page from the edit private page of a given report
 */
function goBackFromPrivateNotes(report: OnyxEntry<Report>, accountID?: number, backTo?: string) {
    if (isEmpty(report) || !accountID) {
        return;
    }
    const currentUserPrivateNote = report.privateNotes?.[accountID]?.note ?? '';
    if (isEmpty(currentUserPrivateNote)) {
        const participantAccountIDs = getParticipantsAccountIDsForDisplay(report);

        if (isOneOnOneChat(report)) {
            Navigation.goBack(ROUTES.PROFILE.getRoute(participantAccountIDs.at(0), backTo));
            return;
        }

        if (report?.reportID) {
            Navigation.goBack(ROUTES.REPORT_WITH_ID_DETAILS.getRoute(report?.reportID, backTo));
            return;
        }
    }
    Navigation.goBack(ROUTES.PRIVATE_NOTES_LIST.getRoute(report.reportID, backTo));
}

/**
 * Generate a random reportID up to 53 bits aka 9,007,199,254,740,991 (Number.MAX_SAFE_INTEGER).
 * There were approximately 98,000,000 reports with sequential IDs generated before we started using this approach, those make up roughly one billionth of the space for these numbers,
 * so we live with the 1 in a billion chance of a collision with an older ID until we can switch to 64-bit IDs.
 *
 * In a test of 500M reports (28 years of reports at our current max rate) we got 20-40 collisions meaning that
 * this is more than random enough for our needs.
 */
function generateReportID(): string {
    return (Math.floor(Math.random() * 2 ** 21) * 2 ** 32 + Math.floor(Math.random() * 2 ** 32)).toString();
}

function hasReportNameError(report: OnyxEntry<Report>): boolean {
    return !isEmptyObject(report?.errorFields?.reportName);
}

/**
 * Adds a domain to a short mention, converting it into a full mention with email or SMS domain.
 * @param mention The user mention to be converted.
 * @returns The converted mention as a full mention string or undefined if conversion is not applicable.
 */
function addDomainToShortMention(mention: string): string | undefined {
    if (!Str.isValidEmail(mention) && currentUserPrivateDomain) {
        const mentionWithEmailDomain = `${mention}@${currentUserPrivateDomain}`;
        if (allPersonalDetailLogins.includes(mentionWithEmailDomain)) {
            return mentionWithEmailDomain;
        }
    }
    if (Str.isValidE164Phone(mention)) {
        const mentionWithSmsDomain = PhoneNumber.addSMSDomainIfPhoneNumber(mention);
        if (allPersonalDetailLogins.includes(mentionWithSmsDomain)) {
            return mentionWithSmsDomain;
        }
    }
    return undefined;
}

/**
 * Replaces all valid short mention found in a text to a full mention
 *
 * Example:
 * "Hello \@example -> Hello \@example\@expensify.com"
 */
function completeShortMention(text: string): string {
    return text.replace(CONST.REGEX.SHORT_MENTION, (match) => {
        if (!Str.isValidMention(match)) {
            return match;
        }
        const mention = match.substring(1);
        const mentionWithDomain = addDomainToShortMention(mention);
        return mentionWithDomain ? `@${mentionWithDomain}` : match;
    });
}

/**
 * For comments shorter than or equal to 10k chars, convert the comment from MD into HTML because that's how it is stored in the database
 * For longer comments, skip parsing, but still escape the text, and display plaintext for performance reasons. It takes over 40s to parse a 100k long string!!
 */
function getParsedComment(text: string, parsingDetails?: ParsingDetails): string {
    let isGroupPolicyReport = false;
    if (parsingDetails?.reportID) {
        const currentReport = getReportOrDraftReport(parsingDetails?.reportID);
        isGroupPolicyReport = isReportInGroupPolicy(currentReport);
    }

    if (parsingDetails?.policyID) {
        const policyType = getPolicy(parsingDetails?.policyID)?.type;
        if (policyType) {
            isGroupPolicyReport = isGroupPolicy(policyType);
        }
    }

    const textWithMention = completeShortMention(text);

    return text.length <= CONST.MAX_MARKUP_LENGTH
        ? Parser.replace(textWithMention, {shouldEscapeText: parsingDetails?.shouldEscapeText, disabledRules: isGroupPolicyReport ? [] : ['reportMentions']})
        : lodashEscape(text);
}

function getUploadingAttachmentHtml(file?: FileObject): string {
    if (!file || typeof file.uri !== 'string') {
        return '';
    }

    const dataAttributes = [
        `${CONST.ATTACHMENT_OPTIMISTIC_SOURCE_ATTRIBUTE}="${file.uri}"`,
        `${CONST.ATTACHMENT_SOURCE_ATTRIBUTE}="${file.uri}"`,
        `${CONST.ATTACHMENT_ORIGINAL_FILENAME_ATTRIBUTE}="${file.name}"`,
        'width' in file && `${CONST.ATTACHMENT_THUMBNAIL_WIDTH_ATTRIBUTE}="${file.width}"`,
        'height' in file && `${CONST.ATTACHMENT_THUMBNAIL_HEIGHT_ATTRIBUTE}="${file.height}"`,
    ]
        .filter((x) => !!x)
        .join(' ');

    // file.type is a known mime type like image/png, image/jpeg, video/mp4 etc.
    if (file.type?.startsWith('image')) {
        return `<img src="${file.uri}" alt="${file.name}" ${dataAttributes} />`;
    }
    if (file.type?.startsWith('video')) {
        return `<video src="${file.uri}" ${dataAttributes}>${file.name}</video>`;
    }

    // For all other types, we present a generic download link
    return `<a href="${file.uri}" ${dataAttributes}>${file.name}</a>`;
}

function getReportDescription(report: OnyxEntry<Report>): string {
    if (!report?.description) {
        return '';
    }
    try {
        const reportDescription = report?.description;
        const objectDescription = JSON.parse(reportDescription) as {html: string};
        return objectDescription.html ?? reportDescription ?? '';
    } catch (error) {
        return report?.description ?? '';
    }
}

function getPolicyDescriptionText(policy: OnyxEntry<Policy>): string {
    if (!policy?.description) {
        return '';
    }

    return Parser.htmlToText(policy.description);
}

function buildOptimisticAddCommentReportAction(
    text?: string,
    file?: FileObject,
    actorAccountID?: number,
    createdOffset = 0,
    shouldEscapeText?: boolean,
    reportID?: string,
): OptimisticReportAction {
    const commentText = getParsedComment(text ?? '', {shouldEscapeText, reportID});
    const attachmentHtml = getUploadingAttachmentHtml(file);

    const htmlForNewComment = `${commentText}${commentText && attachmentHtml ? '<br /><br />' : ''}${attachmentHtml}`;
    const textForNewComment = Parser.htmlToText(htmlForNewComment);

    const isAttachmentOnly = file && !text;
    const isAttachmentWithText = !!text && file !== undefined;
    const accountID = actorAccountID ?? currentUserAccountID ?? -1;
    const delegateAccountDetails = PersonalDetailsUtils.getPersonalDetailByEmail(delegateEmail);

    // Remove HTML from text when applying optimistic offline comment
    return {
        commentText,
        reportAction: {
            reportActionID: NumberUtils.rand64(),
            actionName: CONST.REPORT.ACTIONS.TYPE.ADD_COMMENT,
            actorAccountID: accountID,
            person: [
                {
                    style: 'strong',
                    text: allPersonalDetails?.[accountID]?.displayName ?? currentUserEmail,
                    type: 'TEXT',
                },
            ],
            automatic: false,
            avatar: allPersonalDetails?.[accountID]?.avatar,
            created: DateUtils.getDBTimeWithSkew(Date.now() + createdOffset),
            message: [
                {
                    translationKey: isAttachmentOnly ? CONST.TRANSLATION_KEYS.ATTACHMENT : '',
                    type: CONST.REPORT.MESSAGE.TYPE.COMMENT,
                    html: htmlForNewComment,
                    text: textForNewComment,
                },
            ],
            originalMessage: {
                html: htmlForNewComment,
                whisperedTo: [],
            },
            isFirstItem: false,
            isAttachmentOnly,
            isAttachmentWithText,
            pendingAction: CONST.RED_BRICK_ROAD_PENDING_ACTION.ADD,
            shouldShow: true,
            isOptimisticAction: true,
            delegateAccountID: delegateAccountDetails?.accountID,
        },
    };
}

/**
 * update optimistic parent reportAction when a comment is added or remove in the child report
 * @param parentReportAction - Parent report action of the child report
 * @param lastVisibleActionCreated - Last visible action created of the child report
 * @param type - The type of action in the child report
 */

function updateOptimisticParentReportAction(parentReportAction: OnyxEntry<ReportAction>, lastVisibleActionCreated: string, type: string): UpdateOptimisticParentReportAction {
    let childVisibleActionCount = parentReportAction?.childVisibleActionCount ?? 0;
    let childCommenterCount = parentReportAction?.childCommenterCount ?? 0;
    let childOldestFourAccountIDs = parentReportAction?.childOldestFourAccountIDs;

    if (type === CONST.RED_BRICK_ROAD_PENDING_ACTION.ADD) {
        childVisibleActionCount += 1;
        const oldestFourAccountIDs = childOldestFourAccountIDs ? childOldestFourAccountIDs.split(',') : [];
        if (oldestFourAccountIDs.length < 4) {
            const index = oldestFourAccountIDs.findIndex((accountID) => accountID === currentUserAccountID?.toString());
            if (index === -1) {
                childCommenterCount += 1;
                oldestFourAccountIDs.push(currentUserAccountID?.toString() ?? '');
            }
        }
        childOldestFourAccountIDs = oldestFourAccountIDs.join(',');
    } else if (type === CONST.RED_BRICK_ROAD_PENDING_ACTION.DELETE) {
        if (childVisibleActionCount > 0) {
            childVisibleActionCount -= 1;
        }

        if (childVisibleActionCount === 0) {
            childCommenterCount = 0;
            childOldestFourAccountIDs = '';
        }
    }

    return {
        childVisibleActionCount,
        childCommenterCount,
        childLastVisibleActionCreated: lastVisibleActionCreated,
        childOldestFourAccountIDs,
    };
}

/**
 * Builds an optimistic reportAction for the parent report when a task is created
 * @param taskReportID - Report ID of the task
 * @param taskTitle - Title of the task
 * @param taskAssigneeAccountID - AccountID of the person assigned to the task
 * @param text - Text of the comment
 * @param parentReportID - Report ID of the parent report
 * @param createdOffset - The offset for task's created time that created via a loop
 */
function buildOptimisticTaskCommentReportAction(
    taskReportID: string,
    taskTitle: string,
    taskAssigneeAccountID: number,
    text: string,
    parentReportID: string,
    actorAccountID?: number,
    createdOffset = 0,
): OptimisticReportAction {
    const reportAction = buildOptimisticAddCommentReportAction(text, undefined, undefined, createdOffset, undefined, taskReportID);
    if (Array.isArray(reportAction.reportAction.message)) {
        const message = reportAction.reportAction.message.at(0);
        if (message) {
            message.taskReportID = taskReportID;
        }
    } else if (!Array.isArray(reportAction.reportAction.message) && reportAction.reportAction.message) {
        reportAction.reportAction.message.taskReportID = taskReportID;
    }

    // These parameters are not saved on the reportAction, but are used to display the task in the UI
    // Added when we fetch the reportActions on a report
    // eslint-disable-next-line
    reportAction.reportAction.originalMessage = {
        html: ReportActionsUtils.getReportActionHtml(reportAction.reportAction),
        taskReportID: ReportActionsUtils.getReportActionMessage(reportAction.reportAction)?.taskReportID,
        whisperedTo: [],
    };
    reportAction.reportAction.childReportID = taskReportID;
    reportAction.reportAction.parentReportID = parentReportID;
    reportAction.reportAction.childType = CONST.REPORT.TYPE.TASK;
    reportAction.reportAction.childReportName = taskTitle;
    reportAction.reportAction.childManagerAccountID = taskAssigneeAccountID;
    reportAction.reportAction.childStatusNum = CONST.REPORT.STATUS_NUM.OPEN;
    reportAction.reportAction.childStateNum = CONST.REPORT.STATE_NUM.OPEN;

    if (actorAccountID) {
        reportAction.reportAction.actorAccountID = actorAccountID;
    }

    return reportAction;
}

/**
 * Builds an optimistic IOU report with a randomly generated reportID
 *
 * @param payeeAccountID - AccountID of the person generating the IOU.
 * @param payerAccountID - AccountID of the other person participating in the IOU.
 * @param total - IOU amount in the smallest unit of the currency.
 * @param chatReportID - Report ID of the chat where the IOU is.
 * @param currency - IOU currency.
 * @param isSendingMoney - If we pay someone the IOU should be created as settled
 * @param parentReportActionID - The parent report action ID of the IOU report
 */

function buildOptimisticIOUReport(
    payeeAccountID: number,
    payerAccountID: number,
    total: number,
    chatReportID: string,
    currency: string,
    isSendingMoney = false,
    parentReportActionID?: string,
): OptimisticIOUReport {
    const formattedTotal = CurrencyUtils.convertToDisplayString(total, currency);
    const personalDetails = getPersonalDetailsForAccountID(payerAccountID);
    const payerEmail = 'login' in personalDetails ? personalDetails.login : '';
    const policyID = getReport(chatReportID)?.policyID ?? '-1';
    const policy = getPolicy(policyID);

    const participants: Participants = {
        [payeeAccountID]: {notificationPreference: CONST.REPORT.NOTIFICATION_PREFERENCE.HIDDEN},
        [payerAccountID]: {notificationPreference: CONST.REPORT.NOTIFICATION_PREFERENCE.HIDDEN},
    };

    return {
        type: CONST.REPORT.TYPE.IOU,
        chatReportID,
        currency,
        managerID: payerAccountID,
        ownerAccountID: payeeAccountID,
        participants,
        reportID: generateReportID(),
        stateNum: isSendingMoney ? CONST.REPORT.STATE_NUM.APPROVED : CONST.REPORT.STATE_NUM.SUBMITTED,
        statusNum: isSendingMoney ? CONST.REPORT.STATUS_NUM.REIMBURSED : CONST.REPORT.STATE_NUM.SUBMITTED,
        total,
        unheldTotal: total,
        nonReimbursableTotal: 0,
        unheldNonReimbursableTotal: 0,

        // We don't translate reportName because the server response is always in English
        reportName: `${payerEmail} owes ${formattedTotal}`,
        parentReportID: chatReportID,
        lastVisibleActionCreated: DateUtils.getDBTime(),
        fieldList: policy?.fieldList,
        parentReportActionID,
    };
}

function getHumanReadableStatus(statusNum: number): string {
    const status = Object.keys(CONST.REPORT.STATUS_NUM).find((key) => CONST.REPORT.STATUS_NUM[key as keyof typeof CONST.REPORT.STATUS_NUM] === statusNum);
    return status ? `${status.charAt(0)}${status.slice(1).toLowerCase()}` : '';
}

/**
 * Populates the report field formula with the values from the report and policy.
 * Currently, this only supports optimistic expense reports.
 * Each formula field is either replaced with a value, or removed.
 * If after all replacements the formula is empty, the original formula is returned.
 * See {@link https://help.expensify.com/articles/expensify-classic/insights-and-custom-reporting/Custom-Templates}
 */
function populateOptimisticReportFormula(formula: string, report: OptimisticExpenseReport, policy: OnyxEntry<Policy>): string {
    const createdDate = report.lastVisibleActionCreated ? new Date(report.lastVisibleActionCreated) : undefined;
    const result = formula
        // We don't translate because the server response is always in English
        .replaceAll('{report:type}', 'Expense Report')
        .replaceAll('{report:startdate}', createdDate ? format(createdDate, CONST.DATE.FNS_FORMAT_STRING) : '')
        .replaceAll('{report:total}', report.total !== undefined ? CurrencyUtils.convertToDisplayString(Math.abs(report.total), report.currency).toString() : '')
        .replaceAll('{report:currency}', report.currency ?? '')
        .replaceAll('{report:policyname}', policy?.name ?? '')
        .replaceAll('{report:created}', createdDate ? format(createdDate, CONST.DATE.FNS_DATE_TIME_FORMAT_STRING) : '')
        .replaceAll('{report:created:yyyy-MM-dd}', createdDate ? format(createdDate, CONST.DATE.FNS_FORMAT_STRING) : '')
        .replaceAll('{report:status}', report.statusNum !== undefined ? getHumanReadableStatus(report.statusNum) : '')
        .replaceAll('{user:email}', currentUserEmail ?? '')
        .replaceAll('{user:email|frontPart}', (currentUserEmail ? currentUserEmail.split('@').at(0) : '') ?? '')
        .replaceAll(/\{report:(.+)}/g, '');

    return result.trim().length ? result : formula;
}

/** Builds an optimistic invoice report with a randomly generated reportID */
function buildOptimisticInvoiceReport(chatReportID: string, policyID: string, receiverAccountID: number, receiverName: string, total: number, currency: string): OptimisticExpenseReport {
    const formattedTotal = CurrencyUtils.convertToDisplayString(total, currency);

    return {
        reportID: generateReportID(),
        chatReportID,
        policyID,
        type: CONST.REPORT.TYPE.INVOICE,
        ownerAccountID: currentUserAccountID,
        managerID: receiverAccountID,
        currency,
        // We don’t translate reportName because the server response is always in English
        reportName: `${receiverName} owes ${formattedTotal}`,
        stateNum: CONST.REPORT.STATE_NUM.SUBMITTED,
        statusNum: CONST.REPORT.STATUS_NUM.OPEN,
        total,
        participants: {
            [currentUserAccountID ?? -1]: {
                notificationPreference: CONST.REPORT.NOTIFICATION_PREFERENCE.HIDDEN,
            },
            [receiverAccountID]: {
                notificationPreference: CONST.REPORT.NOTIFICATION_PREFERENCE.HIDDEN,
            },
        },
        parentReportID: chatReportID,
        lastVisibleActionCreated: DateUtils.getDBTime(),
    };
}

/**
 * Returns the stateNum and statusNum for an expense report based on the policy settings
 * @param policy
 */
function getExpenseReportStateAndStatus(policy: OnyxEntry<Policy>) {
    const isInstantSubmitEnabled = PolicyUtils.isInstantSubmitEnabled(policy);
    const isSubmitAndClose = PolicyUtils.isSubmitAndClose(policy);
    const arePaymentsDisabled = policy?.reimbursementChoice === CONST.POLICY.REIMBURSEMENT_CHOICES.REIMBURSEMENT_NO;

    if (isInstantSubmitEnabled && arePaymentsDisabled && isSubmitAndClose) {
        return {
            stateNum: CONST.REPORT.STATE_NUM.APPROVED,
            statusNum: CONST.REPORT.STATUS_NUM.CLOSED,
        };
    }

    if (isInstantSubmitEnabled) {
        return {
            stateNum: CONST.REPORT.STATE_NUM.SUBMITTED,
            statusNum: CONST.REPORT.STATUS_NUM.SUBMITTED,
        };
    }

    return {
        stateNum: CONST.REPORT.STATE_NUM.OPEN,
        statusNum: CONST.REPORT.STATUS_NUM.OPEN,
    };
}

/**
 * Builds an optimistic Expense report with a randomly generated reportID
 *
 * @param chatReportID - Report ID of the PolicyExpenseChat where the Expense Report is
 * @param policyID - The policy ID of the PolicyExpenseChat
 * @param payeeAccountID - AccountID of the employee (payee)
 * @param total - Amount in cents
 * @param currency
 * @param reimbursable – Whether the expense is reimbursable
 * @param parentReportActionID – The parent ReportActionID of the PolicyExpenseChat
 */
function buildOptimisticExpenseReport(
    chatReportID: string,
    policyID: string,
    payeeAccountID: number,
    total: number,
    currency: string,
    nonReimbursableTotal = 0,
    parentReportActionID?: string,
): OptimisticExpenseReport {
    // The amount for Expense reports are stored as negative value in the database
    const storedTotal = total * -1;
    const storedNonReimbursableTotal = nonReimbursableTotal * -1;
    const policyName = getPolicyName(getReport(chatReportID));
    const formattedTotal = CurrencyUtils.convertToDisplayString(storedTotal, currency);
    const policy = getPolicy(policyID);

    const {stateNum, statusNum} = getExpenseReportStateAndStatus(policy);

    const expenseReport: OptimisticExpenseReport = {
        reportID: generateReportID(),
        chatReportID,
        policyID,
        type: CONST.REPORT.TYPE.EXPENSE,
        ownerAccountID: payeeAccountID,
        currency,
        // We don't translate reportName because the server response is always in English
        reportName: `${policyName} owes ${formattedTotal}`,
        stateNum,
        statusNum,
        total: storedTotal,
        unheldTotal: storedTotal,
        nonReimbursableTotal: storedNonReimbursableTotal,
        unheldNonReimbursableTotal: storedNonReimbursableTotal,
        participants: {
            [payeeAccountID]: {
                notificationPreference: CONST.REPORT.NOTIFICATION_PREFERENCE.HIDDEN,
            },
        },
        parentReportID: chatReportID,
        lastVisibleActionCreated: DateUtils.getDBTime(),
        parentReportActionID,
    };

    // Get the approver/manager for this report to properly display the optimistic data
    const submitToAccountID = PolicyUtils.getSubmitToAccountID(policy, expenseReport);
    if (submitToAccountID) {
        expenseReport.managerID = submitToAccountID;
    }

    const titleReportField = getTitleReportField(getReportFieldsByPolicyID(policyID) ?? {});
    if (!!titleReportField && isPaidGroupPolicyExpenseReport(expenseReport)) {
        expenseReport.reportName = populateOptimisticReportFormula(titleReportField.defaultValue, expenseReport, policy);
    }

    expenseReport.fieldList = policy?.fieldList;

    return expenseReport;
}

function getFormattedAmount(reportAction: ReportAction) {
    if (
        !ReportActionsUtils.isSubmittedAction(reportAction) &&
        !ReportActionsUtils.isForwardedAction(reportAction) &&
        !ReportActionsUtils.isApprovedAction(reportAction) &&
        !ReportActionsUtils.isUnapprovedAction(reportAction) &&
        !ReportActionsUtils.isSubmittedAndClosedAction(reportAction)
    ) {
        return '';
    }
    const originalMessage = ReportActionsUtils.getOriginalMessage(reportAction);
    const formattedAmount = CurrencyUtils.convertToDisplayString(Math.abs(originalMessage?.amount ?? 0), originalMessage?.currency);
    return formattedAmount;
}

function getReportAutomaticallySubmittedMessage(
    reportAction: ReportAction<typeof CONST.REPORT.ACTIONS.TYPE.SUBMITTED> | ReportAction<typeof CONST.REPORT.ACTIONS.TYPE.SUBMITTED_AND_CLOSED>,
) {
    return Localize.translateLocal('iou.automaticallySubmittedAmount', {formattedAmount: getFormattedAmount(reportAction)});
}

function getIOUSubmittedMessage(reportAction: ReportAction<typeof CONST.REPORT.ACTIONS.TYPE.SUBMITTED> | ReportAction<typeof CONST.REPORT.ACTIONS.TYPE.SUBMITTED_AND_CLOSED>) {
    return Localize.translateLocal('iou.submittedAmount', {formattedAmount: getFormattedAmount(reportAction)});
}

function getReportAutomaticallyApprovedMessage(reportAction: ReportAction<typeof CONST.REPORT.ACTIONS.TYPE.APPROVED>) {
    return Localize.translateLocal('iou.automaticallyApprovedAmount', {amount: getFormattedAmount(reportAction)});
}

function getIOUUnapprovedMessage(reportAction: ReportAction<typeof CONST.REPORT.ACTIONS.TYPE.UNAPPROVED>) {
    return Localize.translateLocal('iou.unapprovedAmount', {amount: getFormattedAmount(reportAction)});
}

function getIOUApprovedMessage(reportAction: ReportAction<typeof CONST.REPORT.ACTIONS.TYPE.APPROVED>) {
    return Localize.translateLocal('iou.approvedAmount', {amount: getFormattedAmount(reportAction)});
}

/**
 * We pass the reportID as older FORWARDED actions do not have the amount & currency stored in the message
 * so we retrieve the amount from the report instead
 */
function getReportAutomaticallyForwardedMessage(reportAction: ReportAction<typeof CONST.REPORT.ACTIONS.TYPE.FORWARDED>, reportOrID: OnyxInputOrEntry<Report> | string) {
    const expenseReport = typeof reportOrID === 'string' ? getReport(reportOrID) : reportOrID;
    const originalMessage = ReportActionsUtils.getOriginalMessage(reportAction) as OriginalMessageIOU;
    let formattedAmount;

    // Older FORWARDED action might not have the amount stored in the original message, we'll fallback to getting the amount from the report instead.
    if (originalMessage?.amount) {
        formattedAmount = getFormattedAmount(reportAction);
    } else {
        formattedAmount = CurrencyUtils.convertToDisplayString(getMoneyRequestSpendBreakdown(expenseReport).totalDisplaySpend, expenseReport?.currency);
    }

    return Localize.translateLocal('iou.automaticallyForwardedAmount', {amount: formattedAmount});
}

/**
 * We pass the reportID as older FORWARDED actions do not have the amount & currency stored in the message
 * so we retrieve the amount from the report instead
 */
function getIOUForwardedMessage(reportAction: ReportAction<typeof CONST.REPORT.ACTIONS.TYPE.FORWARDED>, reportOrID: OnyxInputOrEntry<Report> | string) {
    const expenseReport = typeof reportOrID === 'string' ? getReport(reportOrID) : reportOrID;
    const originalMessage = ReportActionsUtils.getOriginalMessage(reportAction) as OriginalMessageIOU;
    let formattedAmount;

    // Older FORWARDED action might not have the amount stored in the original message, we'll fallback to getting the amount from the report instead.
    if (originalMessage?.amount) {
        formattedAmount = getFormattedAmount(reportAction);
    } else {
        formattedAmount = CurrencyUtils.convertToDisplayString(getMoneyRequestSpendBreakdown(expenseReport).totalDisplaySpend, expenseReport?.currency);
    }

    return Localize.translateLocal('iou.forwardedAmount', {amount: formattedAmount});
}

function getRejectedReportMessage() {
    return Localize.translateLocal('iou.rejectedThisReport');
}

function getWorkspaceNameUpdatedMessage(action: ReportAction) {
    const {oldName, newName} = ReportActionsUtils.getOriginalMessage(action as ReportAction<typeof CONST.REPORT.ACTIONS.TYPE.POLICY_CHANGE_LOG.UPDATE_NAME>) ?? {};
    const message = oldName && newName ? Localize.translateLocal('workspaceActions.renamedWorkspaceNameAction', {oldName, newName}) : ReportActionsUtils.getReportActionText(action);
    return message;
}

/**
 * @param iouReportID - the report ID of the IOU report the action belongs to
 * @param type - IOUReportAction type. Can be oneOf(create, decline, cancel, pay, split)
 * @param total - IOU total in cents
 * @param comment - IOU comment
 * @param currency - IOU currency
 * @param paymentType - IOU paymentMethodType. Can be oneOf(Elsewhere, Expensify)
 * @param isSettlingUp - Whether we are settling up an IOU
 */
function getIOUReportActionMessage(iouReportID: string, type: string, total: number, comment: string, currency: string, paymentType = '', isSettlingUp = false): Message[] {
    const report = getReportOrDraftReport(iouReportID);
    const amount =
        type === CONST.IOU.REPORT_ACTION_TYPE.PAY && !isEmptyObject(report)
            ? CurrencyUtils.convertToDisplayString(getMoneyRequestSpendBreakdown(report).totalDisplaySpend, currency)
            : CurrencyUtils.convertToDisplayString(total, currency);

    let paymentMethodMessage;
    switch (paymentType) {
        case CONST.IOU.PAYMENT_TYPE.VBBA:
        case CONST.IOU.PAYMENT_TYPE.EXPENSIFY:
            paymentMethodMessage = ' with Expensify';
            break;
        default:
            paymentMethodMessage = ` elsewhere`;
            break;
    }

    let iouMessage;
    switch (type) {
        case CONST.REPORT.ACTIONS.TYPE.APPROVED:
            iouMessage = `approved ${amount}`;
            break;
        case CONST.REPORT.ACTIONS.TYPE.FORWARDED:
            iouMessage = Localize.translateLocal('iou.forwardedAmount', {amount});
            break;
        case CONST.REPORT.ACTIONS.TYPE.UNAPPROVED:
            iouMessage = `unapproved ${amount}`;
            break;
        case CONST.IOU.REPORT_ACTION_TYPE.CREATE:
            iouMessage = `submitted ${amount}${comment && ` for ${comment}`}`;
            break;
        case CONST.IOU.REPORT_ACTION_TYPE.TRACK:
            iouMessage = `tracking ${amount}${comment && ` for ${comment}`}`;
            break;
        case CONST.IOU.REPORT_ACTION_TYPE.SPLIT:
            iouMessage = `split ${amount}${comment && ` for ${comment}`}`;
            break;
        case CONST.IOU.REPORT_ACTION_TYPE.DELETE:
            iouMessage = `deleted the ${amount} expense${comment && ` for ${comment}`}`;
            break;
        case CONST.IOU.REPORT_ACTION_TYPE.PAY:
            iouMessage = isSettlingUp ? `paid ${amount}${paymentMethodMessage}` : `sent ${amount}${comment && ` for ${comment}`}${paymentMethodMessage}`;
            break;
        case CONST.REPORT.ACTIONS.TYPE.SUBMITTED:
            iouMessage = Localize.translateLocal('iou.submittedAmount', {formattedAmount: amount});
            break;
        default:
            break;
    }

    return [
        {
            html: lodashEscape(iouMessage),
            text: iouMessage ?? '',
            isEdited: false,
            type: CONST.REPORT.MESSAGE.TYPE.COMMENT,
        },
    ];
}

/**
 * Builds an optimistic IOU reportAction object
 *
 * @param type - IOUReportAction type. Can be oneOf(create, delete, pay, split).
 * @param amount - IOU amount in cents.
 * @param currency
 * @param comment - User comment for the IOU.
 * @param participants - An array with participants details.
 * @param [transactionID] - Not required if the IOUReportAction type is 'pay'
 * @param [paymentType] - Only required if the IOUReportAction type is 'pay'. Can be oneOf(elsewhere, Expensify).
 * @param [iouReportID] - Only required if the IOUReportActions type is oneOf(decline, cancel, pay). Generates a randomID as default.
 * @param [isSettlingUp] - Whether we are settling up an IOU.
 * @param [isSendMoneyFlow] - Whether this is pay someone flow
 * @param [receipt]
 * @param [isOwnPolicyExpenseChat] - Whether this is an expense report create from the current user's policy expense chat
 */
function buildOptimisticIOUReportAction(
    type: ValueOf<typeof CONST.IOU.REPORT_ACTION_TYPE>,
    amount: number,
    currency: string,
    comment: string,
    participants: Participant[],
    transactionID: string,
    paymentType?: PaymentMethodType,
    iouReportID = '',
    isSettlingUp = false,
    isSendMoneyFlow = false,
    isOwnPolicyExpenseChat = false,
    created = DateUtils.getDBTime(),
    linkedExpenseReportAction?: OnyxEntry<ReportAction>,
): OptimisticIOUReportAction {
    const IOUReportID = iouReportID || generateReportID();

    const originalMessage: ReportAction<typeof CONST.REPORT.ACTIONS.TYPE.IOU>['originalMessage'] = {
        amount,
        comment,
        currency,
        IOUTransactionID: transactionID,
        IOUReportID,
        type,
    };

    const delegateAccountDetails = PersonalDetailsUtils.getPersonalDetailByEmail(delegateEmail);

    if (type === CONST.IOU.REPORT_ACTION_TYPE.PAY) {
        // In pay someone flow, we store amount, comment, currency in IOUDetails when type = pay
        if (isSendMoneyFlow) {
            const keys = ['amount', 'comment', 'currency'] as const;
            keys.forEach((key) => {
                delete originalMessage[key];
            });
            originalMessage.IOUDetails = {amount, comment, currency};
            originalMessage.paymentType = paymentType;
        } else {
            // In case of pay someone action, we dont store the comment
            // and there is no single transctionID to link the action to.
            delete originalMessage.IOUTransactionID;
            delete originalMessage.comment;
            originalMessage.paymentType = paymentType;
        }
    }

    // IOUs of type split only exist in group DMs and those don't have an iouReport so we need to delete the IOUReportID key
    if (type === CONST.IOU.REPORT_ACTION_TYPE.SPLIT) {
        delete originalMessage.IOUReportID;
        // Split expense made from a policy expense chat only have the payee's accountID as the participant because the payer could be any policy admin
        if (isOwnPolicyExpenseChat) {
            originalMessage.participantAccountIDs = currentUserAccountID ? [currentUserAccountID] : [];
        } else {
            originalMessage.participantAccountIDs = currentUserAccountID
                ? [currentUserAccountID, ...participants.map((participant) => participant.accountID ?? -1)]
                : participants.map((participant) => participant.accountID ?? -1);
        }
    }

    return {
        ...linkedExpenseReportAction,
        actionName: CONST.REPORT.ACTIONS.TYPE.IOU,
        actorAccountID: currentUserAccountID,
        automatic: false,
        avatar: getCurrentUserAvatar(),
        isAttachmentOnly: false,
        originalMessage,
        message: getIOUReportActionMessage(iouReportID, type, amount, comment, currency, paymentType, isSettlingUp),
        person: [
            {
                style: 'strong',
                text: getCurrentUserDisplayNameOrEmail(),
                type: 'TEXT',
            },
        ],
        reportActionID: NumberUtils.rand64(),
        shouldShow: true,
        created,
        pendingAction: CONST.RED_BRICK_ROAD_PENDING_ACTION.ADD,
        delegateAccountID: delegateAccountDetails?.accountID,
    };
}

/**
 * Builds an optimistic APPROVED report action with a randomly generated reportActionID.
 */
function buildOptimisticApprovedReportAction(amount: number, currency: string, expenseReportID: string): OptimisticApprovedReportAction {
    const originalMessage = {
        amount,
        currency,
        expenseReportID,
    };
    const delegateAccountDetails = PersonalDetailsUtils.getPersonalDetailByEmail(delegateEmail);

    return {
        actionName: CONST.REPORT.ACTIONS.TYPE.APPROVED,
        actorAccountID: currentUserAccountID,
        automatic: false,
        avatar: getCurrentUserAvatar(),
        isAttachmentOnly: false,
        originalMessage,
        message: getIOUReportActionMessage(expenseReportID, CONST.REPORT.ACTIONS.TYPE.APPROVED, Math.abs(amount), '', currency),
        person: [
            {
                style: 'strong',
                text: getCurrentUserDisplayNameOrEmail(),
                type: 'TEXT',
            },
        ],
        reportActionID: NumberUtils.rand64(),
        shouldShow: true,
        created: DateUtils.getDBTime(),
        pendingAction: CONST.RED_BRICK_ROAD_PENDING_ACTION.ADD,
        delegateAccountID: delegateAccountDetails?.accountID,
    };
}

/**
 * Builds an optimistic APPROVED report action with a randomly generated reportActionID.
 */
function buildOptimisticUnapprovedReportAction(amount: number, currency: string, expenseReportID: string): OptimisticUnapprovedReportAction {
    const delegateAccountDetails = PersonalDetailsUtils.getPersonalDetailByEmail(delegateEmail);
    return {
        actionName: CONST.REPORT.ACTIONS.TYPE.UNAPPROVED,
        actorAccountID: currentUserAccountID,
        automatic: false,
        avatar: getCurrentUserAvatar(),
        isAttachmentOnly: false,
        originalMessage: {
            amount,
            currency,
            expenseReportID,
        },
        message: getIOUReportActionMessage(expenseReportID, CONST.REPORT.ACTIONS.TYPE.UNAPPROVED, Math.abs(amount), '', currency),
        person: [
            {
                style: 'strong',
                text: getCurrentUserDisplayNameOrEmail(),
                type: 'TEXT',
            },
        ],
        reportActionID: NumberUtils.rand64(),
        shouldShow: true,
        created: DateUtils.getDBTime(),
        pendingAction: CONST.RED_BRICK_ROAD_PENDING_ACTION.ADD,
        delegateAccountID: delegateAccountDetails?.accountID,
    };
}

/**
 * Builds an optimistic MOVED report action with a randomly generated reportActionID.
 * This action is used when we move reports across workspaces.
 */
function buildOptimisticMovedReportAction(fromPolicyID: string, toPolicyID: string, newParentReportID: string, movedReportID: string, policyName: string): ReportAction {
    const originalMessage = {
        fromPolicyID,
        toPolicyID,
        newParentReportID,
        movedReportID,
    };

    const movedActionMessage = [
        {
            html: `moved the report to the <a href='${CONST.NEW_EXPENSIFY_URL}r/${newParentReportID}' target='_blank' rel='noreferrer noopener'>${policyName}</a> workspace`,
            text: `moved the report to the ${policyName} workspace`,
            type: CONST.REPORT.MESSAGE.TYPE.COMMENT,
        },
    ];

    return {
        actionName: CONST.REPORT.ACTIONS.TYPE.MOVED,
        actorAccountID: currentUserAccountID,
        automatic: false,
        avatar: getCurrentUserAvatar(),
        isAttachmentOnly: false,
        originalMessage,
        message: movedActionMessage,
        person: [
            {
                style: 'strong',
                text: getCurrentUserDisplayNameOrEmail(),
                type: 'TEXT',
            },
        ],
        reportActionID: NumberUtils.rand64(),
        shouldShow: true,
        created: DateUtils.getDBTime(),
        pendingAction: CONST.RED_BRICK_ROAD_PENDING_ACTION.ADD,
    };
}

/**
 * Builds an optimistic SUBMITTED report action with a randomly generated reportActionID.
 *
 */
function buildOptimisticSubmittedReportAction(amount: number, currency: string, expenseReportID: string, adminAccountID: number | undefined): OptimisticSubmittedReportAction {
    const originalMessage = {
        amount,
        currency,
        expenseReportID,
    };

    const delegateAccountDetails = PersonalDetailsUtils.getPersonalDetailByEmail(delegateEmail);

    return {
        actionName: CONST.REPORT.ACTIONS.TYPE.SUBMITTED,
        actorAccountID: currentUserAccountID,
        adminAccountID,
        automatic: false,
        avatar: getCurrentUserAvatar(),
        isAttachmentOnly: false,
        originalMessage,
        message: getIOUReportActionMessage(expenseReportID, CONST.REPORT.ACTIONS.TYPE.SUBMITTED, Math.abs(amount), '', currency),
        person: [
            {
                style: 'strong',
                text: getCurrentUserDisplayNameOrEmail(),
                type: 'TEXT',
            },
        ],
        reportActionID: NumberUtils.rand64(),
        shouldShow: true,
        created: DateUtils.getDBTime(),
        pendingAction: CONST.RED_BRICK_ROAD_PENDING_ACTION.ADD,
        delegateAccountID: delegateAccountDetails?.accountID,
    };
}

/**
 * Builds an optimistic report preview action with a randomly generated reportActionID.
 *
 * @param chatReport
 * @param iouReport
 * @param [comment] - User comment for the IOU.
 * @param [transaction] - optimistic first transaction of preview
 * @param reportActionID
 */
function buildOptimisticReportPreview(
    chatReport: OnyxInputOrEntry<Report>,
    iouReport: Report,
    comment = '',
    transaction: OnyxInputOrEntry<Transaction> = null,
    childReportID?: string,
    reportActionID?: string,
): ReportAction<typeof CONST.REPORT.ACTIONS.TYPE.REPORT_PREVIEW> {
    const hasReceipt = TransactionUtils.hasReceipt(transaction);
    const message = getReportPreviewMessage(iouReport);
    const created = DateUtils.getDBTime();
    const reportActorAccountID = (isInvoiceReport(iouReport) ? iouReport?.ownerAccountID : iouReport?.managerID) ?? -1;
    return {
        reportActionID: reportActionID ?? NumberUtils.rand64(),
        reportID: chatReport?.reportID,
        actionName: CONST.REPORT.ACTIONS.TYPE.REPORT_PREVIEW,
        pendingAction: CONST.RED_BRICK_ROAD_PENDING_ACTION.ADD,
        originalMessage: {
            linkedReportID: iouReport?.reportID,
        },
        message: [
            {
                html: message,
                text: message,
                isEdited: false,
                type: CONST.REPORT.MESSAGE.TYPE.COMMENT,
            },
        ],
        created,
        accountID: iouReport?.managerID ?? -1,
        // The preview is initially whispered if created with a receipt, so the actor is the current user as well
        actorAccountID: hasReceipt ? currentUserAccountID : reportActorAccountID,
        childReportID: childReportID ?? iouReport?.reportID,
        childMoneyRequestCount: 1,
        childLastActorAccountID: currentUserAccountID,
        childLastMoneyRequestComment: comment,
        childRecentReceiptTransactionIDs: hasReceipt && !isEmptyObject(transaction) ? {[transaction?.transactionID ?? '-1']: created} : undefined,
    };
}

/**
 * Builds an optimistic ACTIONABLETRACKEXPENSEWHISPER action with a randomly generated reportActionID.
 */
function buildOptimisticActionableTrackExpenseWhisper(iouAction: OptimisticIOUReportAction, transactionID: string): ReportAction {
    const currentTime = DateUtils.getDBTime();
    const targetEmail = CONST.EMAIL.CONCIERGE;
    const actorAccountID = PersonalDetailsUtils.getAccountIDsByLogins([targetEmail]).at(0);
    const reportActionID = NumberUtils.rand64();
    return {
        actionName: CONST.REPORT.ACTIONS.TYPE.ACTIONABLE_TRACK_EXPENSE_WHISPER,
        actorAccountID,
        avatar: UserUtils.getDefaultAvatarURL(actorAccountID),
        created: DateUtils.addMillisecondsFromDateTime(currentTime, 1),
        lastModified: DateUtils.addMillisecondsFromDateTime(currentTime, 1),
        message: [
            {
                html: CONST.ACTIONABLE_TRACK_EXPENSE_WHISPER_MESSAGE,
                text: CONST.ACTIONABLE_TRACK_EXPENSE_WHISPER_MESSAGE,
                whisperedTo: [],
                type: CONST.REPORT.MESSAGE.TYPE.COMMENT,
            },
        ],
        originalMessage: {
            lastModified: DateUtils.addMillisecondsFromDateTime(currentTime, 1),
            transactionID,
        },
        person: [
            {
                text: CONST.DISPLAY_NAME.EXPENSIFY_CONCIERGE,
                type: 'TEXT',
            },
        ],
        reportActionID,
        shouldShow: true,
        pendingAction: CONST.RED_BRICK_ROAD_PENDING_ACTION.ADD,
    };
}

/**
 * Builds an optimistic modified expense action with a randomly generated reportActionID.
 */
function buildOptimisticModifiedExpenseReportAction(
    transactionThread: OnyxInputOrEntry<Report>,
    oldTransaction: OnyxInputOrEntry<Transaction>,
    transactionChanges: TransactionChanges,
    isFromExpenseReport: boolean,
    policy: OnyxInputOrEntry<Policy>,
    updatedTransaction?: OnyxInputOrEntry<Transaction>,
): OptimisticModifiedExpenseReportAction {
    const originalMessage = getModifiedExpenseOriginalMessage(oldTransaction, transactionChanges, isFromExpenseReport, policy, updatedTransaction);
    const delegateAccountDetails = PersonalDetailsUtils.getPersonalDetailByEmail(delegateEmail);

    return {
        actionName: CONST.REPORT.ACTIONS.TYPE.MODIFIED_EXPENSE,
        actorAccountID: currentUserAccountID,
        automatic: false,
        avatar: getCurrentUserAvatar(),
        created: DateUtils.getDBTime(),
        isAttachmentOnly: false,
        message: [
            {
                // Currently we are composing the message from the originalMessage and message is only used in OldDot and not in the App
                text: 'You',
                style: 'strong',
                type: CONST.REPORT.MESSAGE.TYPE.TEXT,
            },
        ],
        originalMessage,
        person: [
            {
                style: 'strong',
                text: currentUserPersonalDetails?.displayName ?? String(currentUserAccountID),
                type: 'TEXT',
            },
        ],
        pendingAction: CONST.RED_BRICK_ROAD_PENDING_ACTION.ADD,
        reportActionID: NumberUtils.rand64(),
        reportID: transactionThread?.reportID,
        shouldShow: true,
        delegateAccountID: delegateAccountDetails?.accountID,
    };
}

/**
 * Builds an optimistic modified expense action for a tracked expense move with a randomly generated reportActionID.
 * @param transactionThreadID - The reportID of the transaction thread
 * @param movedToReportID - The reportID of the report the transaction is moved to
 */
function buildOptimisticMovedTrackedExpenseModifiedReportAction(transactionThreadID: string, movedToReportID: string): OptimisticModifiedExpenseReportAction {
    const delegateAccountDetails = PersonalDetailsUtils.getPersonalDetailByEmail(delegateEmail);

    return {
        actionName: CONST.REPORT.ACTIONS.TYPE.MODIFIED_EXPENSE,
        actorAccountID: currentUserAccountID,
        automatic: false,
        avatar: getCurrentUserAvatar(),
        created: DateUtils.getDBTime(),
        isAttachmentOnly: false,
        message: [
            {
                // Currently we are composing the message from the originalMessage and message is only used in OldDot and not in the App
                text: 'You',
                style: 'strong',
                type: CONST.REPORT.MESSAGE.TYPE.TEXT,
            },
        ],
        originalMessage: {
            movedToReportID,
        },
        person: [
            {
                style: 'strong',
                text: currentUserPersonalDetails?.displayName ?? String(currentUserAccountID),
                type: 'TEXT',
            },
        ],
        pendingAction: CONST.RED_BRICK_ROAD_PENDING_ACTION.ADD,
        reportActionID: NumberUtils.rand64(),
        reportID: transactionThreadID,
        shouldShow: true,
        delegateAccountID: delegateAccountDetails?.accountID,
    };
}

/**
 * Updates a report preview action that exists for an IOU report.
 *
 * @param [comment] - User comment for the IOU.
 * @param [transaction] - optimistic newest transaction of a report preview
 *
 */
function updateReportPreview(
    iouReport: OnyxEntry<Report>,
    reportPreviewAction: ReportAction<typeof CONST.REPORT.ACTIONS.TYPE.REPORT_PREVIEW>,
    isPayRequest = false,
    comment = '',
    transaction?: OnyxEntry<Transaction>,
): ReportAction<typeof CONST.REPORT.ACTIONS.TYPE.REPORT_PREVIEW> {
    const hasReceipt = TransactionUtils.hasReceipt(transaction);
    const recentReceiptTransactions = reportPreviewAction?.childRecentReceiptTransactionIDs ?? {};
    const transactionsToKeep = TransactionUtils.getRecentTransactions(recentReceiptTransactions);
    const previousTransactionsArray = Object.entries(recentReceiptTransactions ?? {}).map(([key, value]) => (transactionsToKeep.includes(key) ? {[key]: value} : null));
    const previousTransactions: Record<string, string> = {};

    for (const obj of previousTransactionsArray) {
        for (const key in obj) {
            if (obj) {
                previousTransactions[key] = obj[key];
            }
        }
    }

    const message = getReportPreviewMessage(iouReport, reportPreviewAction);
    const originalMessage = ReportActionsUtils.getOriginalMessage(reportPreviewAction);
    return {
        ...reportPreviewAction,
        message: [
            {
                html: message,
                text: message,
                isEdited: false,
                type: CONST.REPORT.MESSAGE.TYPE.COMMENT,
            },
        ],
        childLastMoneyRequestComment: comment || reportPreviewAction?.childLastMoneyRequestComment,
        childMoneyRequestCount: (reportPreviewAction?.childMoneyRequestCount ?? 0) + (isPayRequest ? 0 : 1),
        childRecentReceiptTransactionIDs: hasReceipt
            ? {
                  ...(transaction && {[transaction.transactionID]: transaction?.created}),
                  ...previousTransactions,
              }
            : recentReceiptTransactions,
        // As soon as we add a transaction without a receipt to the report, it will have ready expenses,
        // so we remove the whisper
        originalMessage: {
            ...(originalMessage ?? {}),
            whisperedTo: hasReceipt ? originalMessage?.whisperedTo : [],
            linkedReportID: originalMessage?.linkedReportID ?? '0',
        },
    };
}

function buildOptimisticTaskReportAction(
    taskReportID: string,
    actionName: typeof CONST.REPORT.ACTIONS.TYPE.TASK_COMPLETED | typeof CONST.REPORT.ACTIONS.TYPE.TASK_REOPENED | typeof CONST.REPORT.ACTIONS.TYPE.TASK_CANCELLED,
    message = '',
    actorAccountID = currentUserAccountID,
    createdOffset = 0,
): OptimisticTaskReportAction {
    const originalMessage = {
        taskReportID,
        type: actionName,
        text: message,
        html: message,
        whisperedTo: [],
    };
    const delegateAccountDetails = PersonalDetailsUtils.getPersonalDetailByEmail(delegateEmail);

    return {
        actionName,
        actorAccountID,
        automatic: false,
        avatar: getCurrentUserAvatar(),
        isAttachmentOnly: false,
        originalMessage,
        message: [
            {
                text: message,
                taskReportID,
                type: CONST.REPORT.MESSAGE.TYPE.TEXT,
            },
        ],
        person: [
            {
                style: 'strong',
                text: currentUserPersonalDetails?.displayName ?? String(currentUserAccountID),
                type: 'TEXT',
            },
        ],
        reportActionID: NumberUtils.rand64(),
        shouldShow: true,
        created: DateUtils.getDBTimeWithSkew(Date.now() + createdOffset),
        isFirstItem: false,
        pendingAction: CONST.RED_BRICK_ROAD_PENDING_ACTION.ADD,
        delegateAccountID: delegateAccountDetails?.accountID,
    };
}

function isWorkspaceChat(chatType: string) {
    return chatType === CONST.REPORT.CHAT_TYPE.POLICY_ADMINS || chatType === CONST.REPORT.CHAT_TYPE.POLICY_ANNOUNCE || chatType === CONST.REPORT.CHAT_TYPE.POLICY_EXPENSE_CHAT;
}

/**
 * Builds an optimistic chat report with a randomly generated reportID and as much information as we currently have
 */
function buildOptimisticChatReport(
    participantList: number[],
    reportName: string = CONST.REPORT.DEFAULT_REPORT_NAME,
    chatType?: ValueOf<typeof CONST.REPORT.CHAT_TYPE>,
    policyID: string = CONST.POLICY.OWNER_EMAIL_FAKE,
    ownerAccountID: number = CONST.REPORT.OWNER_ACCOUNT_ID_FAKE,
    isOwnPolicyExpenseChat = false,
    oldPolicyName = '',
    visibility?: ValueOf<typeof CONST.REPORT.VISIBILITY>,
    writeCapability?: ValueOf<typeof CONST.REPORT.WRITE_CAPABILITIES>,
    notificationPreference: NotificationPreference = CONST.REPORT.NOTIFICATION_PREFERENCE.ALWAYS,
    parentReportActionID = '',
    parentReportID = '',
    description = '',
    avatarUrl = '',
    optimisticReportID = '',
): OptimisticChatReport {
    const isWorkspaceChatType = chatType && isWorkspaceChat(chatType);
    const participants = participantList.reduce((reportParticipants: Participants, accountID: number) => {
        const participant: ReportParticipant = {
            notificationPreference,
            ...(!isWorkspaceChatType && {role: accountID === currentUserAccountID ? CONST.REPORT.ROLE.ADMIN : CONST.REPORT.ROLE.MEMBER}),
        };
        // eslint-disable-next-line no-param-reassign
        reportParticipants[accountID] = participant;
        return reportParticipants;
    }, {} as Participants);
    const currentTime = DateUtils.getDBTime();
    const isNewlyCreatedWorkspaceChat = chatType === CONST.REPORT.CHAT_TYPE.POLICY_EXPENSE_CHAT && isOwnPolicyExpenseChat;
    const optimisticChatReport: OptimisticChatReport = {
        type: CONST.REPORT.TYPE.CHAT,
        chatType,
        isOwnPolicyExpenseChat,
        isPinned: isNewlyCreatedWorkspaceChat,
        lastActorAccountID: 0,
        lastMessageTranslationKey: '',
        lastMessageHtml: '',
        lastMessageText: undefined,
        lastReadTime: currentTime,
        lastVisibleActionCreated: currentTime,
        oldPolicyName,
        ownerAccountID: ownerAccountID || CONST.REPORT.OWNER_ACCOUNT_ID_FAKE,
        parentReportActionID,
        parentReportID,
        participants,
        policyID,
        reportID: optimisticReportID || generateReportID(),
        reportName,
        stateNum: 0,
        statusNum: 0,
        visibility,
        description,
        writeCapability,
        avatarUrl,
    };

    if (chatType === CONST.REPORT.CHAT_TYPE.INVOICE) {
        // TODO: update to support workspace as an invoice receiver when workspace-to-workspace invoice room implemented
        optimisticChatReport.invoiceReceiver = {
            type: 'individual',
            accountID: participantList.at(0) ?? -1,
        };
    }

    return optimisticChatReport;
}

function buildOptimisticGroupChatReport(
    participantAccountIDs: number[],
    reportName: string,
    avatarUri: string,
    optimisticReportID?: string,
    notificationPreference?: NotificationPreference,
) {
    return buildOptimisticChatReport(
        participantAccountIDs,
        reportName,
        CONST.REPORT.CHAT_TYPE.GROUP,
        undefined,
        undefined,
        undefined,
        undefined,
        undefined,
        undefined,
        notificationPreference,
        undefined,
        undefined,
        undefined,
        avatarUri,
        optimisticReportID,
    );
}

/**
 * Returns the necessary reportAction onyx data to indicate that the chat has been created optimistically
 * @param [created] - Action created time
 */
function buildOptimisticCreatedReportAction(emailCreatingAction: string, created = DateUtils.getDBTime()): OptimisticCreatedReportAction {
    return {
        reportActionID: NumberUtils.rand64(),
        actionName: CONST.REPORT.ACTIONS.TYPE.CREATED,
        pendingAction: CONST.RED_BRICK_ROAD_PENDING_ACTION.ADD,
        actorAccountID: currentUserAccountID,
        message: [
            {
                type: CONST.REPORT.MESSAGE.TYPE.TEXT,
                style: 'strong',
                text: emailCreatingAction,
            },
            {
                type: CONST.REPORT.MESSAGE.TYPE.TEXT,
                style: 'normal',
                text: ' created this report',
            },
        ],
        person: [
            {
                type: CONST.REPORT.MESSAGE.TYPE.TEXT,
                style: 'strong',
                text: getCurrentUserDisplayNameOrEmail(),
            },
        ],
        automatic: false,
        avatar: getCurrentUserAvatar(),
        created,
        shouldShow: true,
    };
}

/**
 * Returns the necessary reportAction onyx data to indicate that the room has been renamed
 */
function buildOptimisticRenamedRoomReportAction(newName: string, oldName: string): OptimisticRenamedReportAction {
    const now = DateUtils.getDBTime();
    return {
        reportActionID: NumberUtils.rand64(),
        actionName: CONST.REPORT.ACTIONS.TYPE.RENAMED,
        pendingAction: CONST.RED_BRICK_ROAD_PENDING_ACTION.ADD,
        actorAccountID: currentUserAccountID,
        message: [
            {
                type: CONST.REPORT.MESSAGE.TYPE.TEXT,
                style: 'strong',
                text: 'You',
            },
            {
                type: CONST.REPORT.MESSAGE.TYPE.TEXT,
                style: 'normal',
                text: ` renamed this report. New title is '${newName}' (previously '${oldName}').`,
            },
        ],
        person: [
            {
                type: CONST.REPORT.MESSAGE.TYPE.TEXT,
                style: 'strong',
                text: getCurrentUserDisplayNameOrEmail(),
            },
        ],
        originalMessage: {
            oldName,
            newName,
            html: `Room renamed to ${newName}`,
            lastModified: now,
        },
        automatic: false,
        avatar: getCurrentUserAvatar(),
        created: now,
        shouldShow: true,
    };
}

/**
 * Returns the necessary reportAction onyx data to indicate that the room description has been updated
 */
function buildOptimisticRoomDescriptionUpdatedReportAction(description: string): OptimisticRoomDescriptionUpdatedReportAction {
    const now = DateUtils.getDBTime();
    return {
        reportActionID: NumberUtils.rand64(),
        actionName: CONST.REPORT.ACTIONS.TYPE.ROOM_CHANGE_LOG.UPDATE_ROOM_DESCRIPTION,
        pendingAction: CONST.RED_BRICK_ROAD_PENDING_ACTION.ADD,
        actorAccountID: currentUserAccountID,
        message: [
            {
                type: CONST.REPORT.MESSAGE.TYPE.COMMENT,
                text: description ? `set the room description to: ${Parser.htmlToText(description)}` : 'cleared the room description',
                html: description ? `<muted-text>set the room description to: ${description}</muted-text>` : '<muted-text>cleared the room description</muted-text>',
            },
        ],
        person: [
            {
                type: CONST.REPORT.MESSAGE.TYPE.TEXT,
                style: 'strong',
                text: getCurrentUserDisplayNameOrEmail(),
            },
        ],
        originalMessage: {
            description,
            lastModified: now,
        },
        created: now,
    };
}

/**
 * Returns the necessary reportAction onyx data to indicate that the transaction has been put on hold optimistically
 * @param [created] - Action created time
 */
function buildOptimisticHoldReportAction(created = DateUtils.getDBTime()): OptimisticHoldReportAction {
    return {
        reportActionID: NumberUtils.rand64(),
        actionName: CONST.REPORT.ACTIONS.TYPE.HOLD,
        pendingAction: CONST.RED_BRICK_ROAD_PENDING_ACTION.ADD,
        actorAccountID: currentUserAccountID,
        message: [
            {
                type: CONST.REPORT.MESSAGE.TYPE.TEXT,
                style: 'normal',
                text: Localize.translateLocal('iou.heldExpense'),
            },
        ],
        person: [
            {
                type: CONST.REPORT.MESSAGE.TYPE.TEXT,
                style: 'strong',
                text: getCurrentUserDisplayNameOrEmail(),
            },
        ],
        automatic: false,
        avatar: getCurrentUserAvatar(),
        created,
        shouldShow: true,
    };
}

/**
 * Returns the necessary reportAction onyx data to indicate that the transaction has been put on hold optimistically
 * @param [created] - Action created time
 */
function buildOptimisticHoldReportActionComment(comment: string, created = DateUtils.getDBTime()): OptimisticHoldReportAction {
    return {
        reportActionID: NumberUtils.rand64(),
        actionName: CONST.REPORT.ACTIONS.TYPE.ADD_COMMENT,
        pendingAction: CONST.RED_BRICK_ROAD_PENDING_ACTION.ADD,
        actorAccountID: currentUserAccountID,
        message: [
            {
                type: CONST.REPORT.MESSAGE.TYPE.COMMENT,
                text: comment,
                html: comment, // as discussed on https://github.com/Expensify/App/pull/39452 we will not support HTML for now
            },
        ],
        person: [
            {
                type: CONST.REPORT.MESSAGE.TYPE.TEXT,
                style: 'strong',
                text: getCurrentUserDisplayNameOrEmail(),
            },
        ],
        automatic: false,
        avatar: getCurrentUserAvatar(),
        created,
        shouldShow: true,
    };
}

/**
 * Returns the necessary reportAction onyx data to indicate that the transaction has been removed from hold optimistically
 * @param [created] - Action created time
 */
function buildOptimisticUnHoldReportAction(created = DateUtils.getDBTime()): OptimisticHoldReportAction {
    return {
        reportActionID: NumberUtils.rand64(),
        actionName: CONST.REPORT.ACTIONS.TYPE.UNHOLD,
        pendingAction: CONST.RED_BRICK_ROAD_PENDING_ACTION.ADD,
        actorAccountID: currentUserAccountID,
        message: [
            {
                type: CONST.REPORT.MESSAGE.TYPE.TEXT,
                style: 'normal',
                text: Localize.translateLocal('iou.unheldExpense'),
            },
        ],
        person: [
            {
                type: CONST.REPORT.MESSAGE.TYPE.TEXT,
                style: 'normal',
                text: getCurrentUserDisplayNameOrEmail(),
            },
        ],
        automatic: false,
        avatar: getCurrentUserAvatar(),
        created,
        shouldShow: true,
    };
}

function buildOptimisticEditedTaskFieldReportAction({title, description}: Task): OptimisticEditedTaskReportAction {
    // We do not modify title & description in one request, so we need to create a different optimistic action for each field modification
    let field = '';
    let value = '';
    if (title !== undefined) {
        field = 'task title';
        value = title;
    } else if (description !== undefined) {
        field = 'description';
        value = description;
    }

    let changelog = 'edited this task';
    if (field && value) {
        changelog = `updated the ${field} to ${value}`;
    } else if (field) {
        changelog = `removed the ${field}`;
    }
    const delegateAccountDetails = PersonalDetailsUtils.getPersonalDetailByEmail(delegateEmail);

    return {
        reportActionID: NumberUtils.rand64(),
        actionName: CONST.REPORT.ACTIONS.TYPE.TASK_EDITED,
        pendingAction: CONST.RED_BRICK_ROAD_PENDING_ACTION.ADD,
        actorAccountID: currentUserAccountID,
        message: [
            {
                type: CONST.REPORT.MESSAGE.TYPE.COMMENT,
                text: changelog,
                html: description ? getParsedComment(changelog) : changelog,
            },
        ],
        person: [
            {
                type: CONST.REPORT.MESSAGE.TYPE.TEXT,
                style: 'strong',
                text: getCurrentUserDisplayNameOrEmail(),
            },
        ],
        automatic: false,
        avatar: getCurrentUserAvatar(),
        created: DateUtils.getDBTime(),
        shouldShow: false,
        delegateAccountID: delegateAccountDetails?.accountID,
    };
}

function buildOptimisticCardAssignedReportAction(assigneeAccountID: number): OptimisticCardAssignedReportAction {
    return {
        actionName: CONST.REPORT.ACTIONS.TYPE.CARD_ASSIGNED,
        actorAccountID: currentUserAccountID,
        avatar: getCurrentUserAvatar(),
        created: DateUtils.getDBTime(),
        originalMessage: {assigneeAccountID, cardID: -1},
        message: [{type: CONST.REPORT.MESSAGE.TYPE.COMMENT, text: '', html: ''}],
        pendingAction: CONST.RED_BRICK_ROAD_PENDING_ACTION.ADD,
        person: [
            {
                type: CONST.REPORT.MESSAGE.TYPE.TEXT,
                style: 'strong',
                text: getCurrentUserDisplayNameOrEmail(),
            },
        ],
        reportActionID: NumberUtils.rand64(),
        shouldShow: true,
    };
}

function buildOptimisticChangedTaskAssigneeReportAction(assigneeAccountID: number): OptimisticEditedTaskReportAction {
    const delegateAccountDetails = PersonalDetailsUtils.getPersonalDetailByEmail(delegateEmail);

    return {
        reportActionID: NumberUtils.rand64(),
        actionName: CONST.REPORT.ACTIONS.TYPE.TASK_EDITED,
        pendingAction: CONST.RED_BRICK_ROAD_PENDING_ACTION.ADD,
        actorAccountID: currentUserAccountID,
        message: [
            {
                type: CONST.REPORT.MESSAGE.TYPE.COMMENT,
                text: `assigned to ${getDisplayNameForParticipant(assigneeAccountID)}`,
                html: `assigned to <mention-user accountID="${assigneeAccountID}"/>`,
            },
        ],
        person: [
            {
                type: CONST.REPORT.MESSAGE.TYPE.TEXT,
                style: 'strong',
                text: getCurrentUserDisplayNameOrEmail(),
            },
        ],
        automatic: false,
        avatar: getCurrentUserAvatar(),
        created: DateUtils.getDBTime(),
        shouldShow: false,
        delegateAccountID: delegateAccountDetails?.accountID,
    };
}

/**
 * Returns the necessary reportAction onyx data to indicate that a chat has been archived
 *
 * @param reason - A reason why the chat has been archived
 */
function buildOptimisticClosedReportAction(
    emailClosingReport: string,
    policyName: string,
    reason: ValueOf<typeof CONST.REPORT.ARCHIVE_REASON> = CONST.REPORT.ARCHIVE_REASON.DEFAULT,
): OptimisticClosedReportAction {
    return {
        actionName: CONST.REPORT.ACTIONS.TYPE.CLOSED,
        actorAccountID: currentUserAccountID,
        automatic: false,
        avatar: getCurrentUserAvatar(),
        created: DateUtils.getDBTime(),
        message: [
            {
                type: CONST.REPORT.MESSAGE.TYPE.TEXT,
                style: 'strong',
                text: emailClosingReport,
            },
            {
                type: CONST.REPORT.MESSAGE.TYPE.TEXT,
                style: 'normal',
                text: ' closed this report',
            },
        ],
        originalMessage: {
            policyName,
            reason,
        },
        pendingAction: CONST.RED_BRICK_ROAD_PENDING_ACTION.ADD,
        person: [
            {
                type: CONST.REPORT.MESSAGE.TYPE.TEXT,
                style: 'strong',
                text: getCurrentUserDisplayNameOrEmail(),
            },
        ],
        reportActionID: NumberUtils.rand64(),
        shouldShow: true,
    };
}

/**
 * Returns an optimistic Dismissed Violation Report Action. Use the originalMessage customize this to the type of
 * violation being dismissed.
 */
function buildOptimisticDismissedViolationReportAction(
    originalMessage: ReportAction<typeof CONST.REPORT.ACTIONS.TYPE.DISMISSED_VIOLATION>['originalMessage'],
): OptimisticDismissedViolationReportAction {
    return {
        actionName: CONST.REPORT.ACTIONS.TYPE.DISMISSED_VIOLATION,
        actorAccountID: currentUserAccountID,
        avatar: getCurrentUserAvatar(),
        created: DateUtils.getDBTime(),
        message: [
            {
                type: CONST.REPORT.MESSAGE.TYPE.TEXT,
                style: 'normal',
                text: ReportActionsUtils.getDismissedViolationMessageText(originalMessage),
            },
        ],
        originalMessage,
        pendingAction: CONST.RED_BRICK_ROAD_PENDING_ACTION.ADD,
        person: [
            {
                type: CONST.REPORT.MESSAGE.TYPE.TEXT,
                style: 'strong',
                text: getCurrentUserDisplayNameOrEmail(),
            },
        ],
        reportActionID: NumberUtils.rand64(),
        shouldShow: true,
    };
}

function buildOptimisticAnnounceChat(policyID: string, accountIDs: number[]): OptimisticAnnounceChat {
    const announceReport = getRoom(CONST.REPORT.CHAT_TYPE.POLICY_ANNOUNCE, policyID);
    const policy = getPolicy(policyID);
    const announceRoomOnyxData: AnnounceRoomOnyxData = {
        onyxOptimisticData: [],
        onyxSuccessData: [],
        onyxFailureData: [],
    };

    // Do not create #announce room if the room already exists or if there are less than 3 participants in workspace
    if (accountIDs.length < 3 || announceReport) {
        return {
            announceChatReportID: '',
            announceChatReportActionID: '',
            announceChatData: announceRoomOnyxData,
        };
    }

    const announceChatData = buildOptimisticChatReport(
        accountIDs,
        CONST.REPORT.WORKSPACE_CHAT_ROOMS.ANNOUNCE,
        CONST.REPORT.CHAT_TYPE.POLICY_ANNOUNCE,
        policyID,
        CONST.POLICY.OWNER_ACCOUNT_ID_FAKE,
        false,
        policy?.name,
        undefined,
        CONST.REPORT.WRITE_CAPABILITIES.ADMINS,
        CONST.REPORT.NOTIFICATION_PREFERENCE.ALWAYS,
    );
    const announceCreatedAction = buildOptimisticCreatedReportAction(CONST.POLICY.OWNER_EMAIL_FAKE);
    announceRoomOnyxData.onyxOptimisticData.push(
        {
            onyxMethod: Onyx.METHOD.SET,
            key: `${ONYXKEYS.COLLECTION.REPORT}${announceChatData.reportID}`,
            value: {
                pendingFields: {
                    addWorkspaceRoom: CONST.RED_BRICK_ROAD_PENDING_ACTION.ADD,
                },
                ...announceChatData,
            },
        },
        {
            onyxMethod: Onyx.METHOD.SET,
            key: `${ONYXKEYS.COLLECTION.REPORT_DRAFT}${announceChatData.reportID}`,
            value: null,
        },
        {
            onyxMethod: Onyx.METHOD.SET,
            key: `${ONYXKEYS.COLLECTION.REPORT_ACTIONS}${announceChatData.reportID}`,
            value: {
                [announceCreatedAction.reportActionID]: announceCreatedAction,
            },
        },
    );
    announceRoomOnyxData.onyxSuccessData.push(
        {
            onyxMethod: Onyx.METHOD.MERGE,
            key: `${ONYXKEYS.COLLECTION.REPORT}${announceChatData.reportID}`,
            value: {
                pendingFields: {
                    addWorkspaceRoom: null,
                },
                pendingAction: null,
            },
        },
        {
            onyxMethod: Onyx.METHOD.MERGE,
            key: `${ONYXKEYS.COLLECTION.REPORT_METADATA}${announceChatData.reportID}`,
            value: {
                isOptimisticReport: false,
            },
        },
        {
            onyxMethod: Onyx.METHOD.MERGE,
            key: `${ONYXKEYS.COLLECTION.REPORT_ACTIONS}${announceChatData.reportID}`,
            value: {
                [announceCreatedAction.reportActionID]: {
                    pendingAction: null,
                },
            },
        },
    );
    announceRoomOnyxData.onyxFailureData.push(
        {
            onyxMethod: Onyx.METHOD.MERGE,
            key: `${ONYXKEYS.COLLECTION.REPORT}${announceChatData.reportID}`,
            value: {
                pendingFields: {
                    addWorkspaceRoom: null,
                },
                pendingAction: null,
            },
        },
        {
            onyxMethod: Onyx.METHOD.MERGE,
            key: `${ONYXKEYS.COLLECTION.REPORT_METADATA}${announceChatData.reportID}`,
            value: {
                isOptimisticReport: false,
            },
        },
        {
            onyxMethod: Onyx.METHOD.MERGE,
            key: `${ONYXKEYS.COLLECTION.REPORT_ACTIONS}${announceChatData.reportID}`,
            value: {
                [announceCreatedAction.reportActionID]: {
                    pendingAction: null,
                },
            },
        },
    );
    return {
        announceChatReportID: announceChatData.reportID,
        announceChatReportActionID: announceCreatedAction.reportActionID,
        announceChatData: announceRoomOnyxData,
    };
}

function buildOptimisticWorkspaceChats(policyID: string, policyName: string, expenseReportId?: string): OptimisticWorkspaceChats {
    const pendingChatMembers = getPendingChatMembers(currentUserAccountID ? [currentUserAccountID] : [], [], CONST.RED_BRICK_ROAD_PENDING_ACTION.ADD);
    const adminsChatData = {
        ...buildOptimisticChatReport(
            [currentUserAccountID ?? -1],
            CONST.REPORT.WORKSPACE_CHAT_ROOMS.ADMINS,
            CONST.REPORT.CHAT_TYPE.POLICY_ADMINS,
            policyID,
            CONST.POLICY.OWNER_ACCOUNT_ID_FAKE,
            false,
            policyName,
        ),
        pendingChatMembers,
    };
    const adminsChatReportID = adminsChatData.reportID;
    const adminsCreatedAction = buildOptimisticCreatedReportAction(CONST.POLICY.OWNER_EMAIL_FAKE);
    const adminsReportActionData = {
        [adminsCreatedAction.reportActionID]: adminsCreatedAction,
    };

    const expenseChatData = buildOptimisticChatReport(
        [currentUserAccountID ?? -1],
        '',
        CONST.REPORT.CHAT_TYPE.POLICY_EXPENSE_CHAT,
        policyID,
        currentUserAccountID,
        true,
        policyName,
        undefined,
        undefined,
        undefined,
        undefined,
        undefined,
        undefined,
        undefined,
        expenseReportId,
    );
    const expenseChatReportID = expenseChatData.reportID;
    const expenseReportCreatedAction = buildOptimisticCreatedReportAction(currentUserEmail ?? '');
    const expenseReportActionData = {
        [expenseReportCreatedAction.reportActionID]: expenseReportCreatedAction,
    };

    return {
        adminsChatReportID,
        adminsChatData,
        adminsReportActionData,
        adminsCreatedReportActionID: adminsCreatedAction.reportActionID,
        expenseChatReportID,
        expenseChatData,
        expenseReportActionData,
        expenseCreatedReportActionID: expenseReportCreatedAction.reportActionID,
    };
}

/**
 * Builds an optimistic Task Report with a randomly generated reportID
 *
 * @param ownerAccountID - Account ID of the person generating the Task.
 * @param assigneeAccountID - AccountID of the other person participating in the Task.
 * @param parentReportID - Report ID of the chat where the Task is.
 * @param title - Task title.
 * @param description - Task description.
 * @param policyID - PolicyID of the parent report
 */

function buildOptimisticTaskReport(
    ownerAccountID: number,
    assigneeAccountID = 0,
    parentReportID?: string,
    title?: string,
    description?: string,
    policyID: string = CONST.POLICY.OWNER_EMAIL_FAKE,
    notificationPreference: NotificationPreference = CONST.REPORT.NOTIFICATION_PREFERENCE.HIDDEN,
): OptimisticTaskReport {
    const participants: Participants = {
        [ownerAccountID]: {
            notificationPreference,
        },
    };

    if (assigneeAccountID) {
        participants[assigneeAccountID] = {notificationPreference};
    }

    return {
        reportID: generateReportID(),
        reportName: title,
        description: getParsedComment(description ?? ''),
        ownerAccountID,
        participants,
        managerID: assigneeAccountID,
        type: CONST.REPORT.TYPE.TASK,
        parentReportID,
        policyID,
        stateNum: CONST.REPORT.STATE_NUM.OPEN,
        statusNum: CONST.REPORT.STATUS_NUM.OPEN,
        lastVisibleActionCreated: DateUtils.getDBTime(),
        hasParentAccess: true,
    };
}

/**
 * Builds an optimistic EXPORTED_TO_INTEGRATION report action
 *
 * @param integration - The connectionName of the integration
 * @param markedManually - Whether the integration was marked as manually exported
 */
function buildOptimisticExportIntegrationAction(integration: ConnectionName, markedManually = false): OptimisticExportIntegrationAction {
    const label = CONST.POLICY.CONNECTIONS.NAME_USER_FRIENDLY[integration];
    return {
        reportActionID: NumberUtils.rand64(),
        actionName: CONST.REPORT.ACTIONS.TYPE.EXPORTED_TO_INTEGRATION,
        pendingAction: CONST.RED_BRICK_ROAD_PENDING_ACTION.ADD,
        actorAccountID: currentUserAccountID,
        message: [],
        person: [
            {
                type: CONST.REPORT.MESSAGE.TYPE.TEXT,
                style: 'strong',
                text: getCurrentUserDisplayNameOrEmail(),
            },
        ],
        automatic: false,
        avatar: getCurrentUserAvatar(),
        created: DateUtils.getDBTime(),
        shouldShow: true,
        originalMessage: {
            label,
            lastModified: DateUtils.getDBTime(),
            markedManually,
            inProgress: true,
        },
    };
}

/**
 * A helper method to create transaction thread
 *
 * @param reportAction - the parent IOU report action from which to create the thread
 * @param moneyRequestReport - the report which the report action belongs to
 */
function buildTransactionThread(
    reportAction: OnyxEntry<ReportAction | OptimisticIOUReportAction>,
    moneyRequestReport: OnyxEntry<Report>,
    existingTransactionThreadReportID?: string,
): OptimisticChatReport {
    const participantAccountIDs = [...new Set([currentUserAccountID, Number(reportAction?.actorAccountID)])].filter(Boolean) as number[];
    const existingTransactionThreadReport = getReportOrDraftReport(existingTransactionThreadReportID);

    if (existingTransactionThreadReportID && existingTransactionThreadReport) {
        return {
            ...existingTransactionThreadReport,
            parentReportActionID: reportAction?.reportActionID,
            parentReportID: moneyRequestReport?.reportID,
            reportName: getTransactionReportName(reportAction),
            policyID: moneyRequestReport?.policyID,
        };
    }

    return buildOptimisticChatReport(
        participantAccountIDs,
        getTransactionReportName(reportAction),
        undefined,
        moneyRequestReport?.policyID ?? '-1',
        CONST.POLICY.OWNER_ACCOUNT_ID_FAKE,
        false,
        '',
        undefined,
        undefined,
        CONST.REPORT.NOTIFICATION_PREFERENCE.HIDDEN,
        reportAction?.reportActionID,
        moneyRequestReport?.reportID,
    );
}

/**
 * Build optimistic expense entities:
 *
 * 1. CREATED action for the chatReport
 * 2. CREATED action for the iouReport
 * 3. IOU action for the iouReport linked to the transaction thread via `childReportID`
 * 4. Transaction Thread linked to the IOU action via `parentReportActionID`
 * 5. CREATED action for the Transaction Thread
 */
function buildOptimisticMoneyRequestEntities(
    iouReport: Report,
    type: ValueOf<typeof CONST.IOU.REPORT_ACTION_TYPE>,
    amount: number,
    currency: string,
    comment: string,
    payeeEmail: string,
    participants: Participant[],
    transactionID: string,
    paymentType?: PaymentMethodType,
    isSettlingUp = false,
    isSendMoneyFlow = false,
    isOwnPolicyExpenseChat = false,
    isPersonalTrackingExpense?: boolean,
    existingTransactionThreadReportID?: string,
    linkedTrackedExpenseReportAction?: ReportAction,
): [OptimisticCreatedReportAction, OptimisticCreatedReportAction, OptimisticIOUReportAction, OptimisticChatReport, OptimisticCreatedReportAction | null] {
    const createdActionForChat = buildOptimisticCreatedReportAction(payeeEmail);

    // The `CREATED` action must be optimistically generated before the IOU action so that it won't appear after the IOU action in the chat.
    const iouActionCreationTime = DateUtils.getDBTime();
    const createdActionForIOUReport = buildOptimisticCreatedReportAction(payeeEmail, DateUtils.subtractMillisecondsFromDateTime(iouActionCreationTime, 1));

    const iouAction = buildOptimisticIOUReportAction(
        type,
        amount,
        currency,
        comment,
        participants,
        transactionID,
        paymentType,
        isPersonalTrackingExpense ? '0' : iouReport.reportID,
        isSettlingUp,
        isSendMoneyFlow,
        isOwnPolicyExpenseChat,
        iouActionCreationTime,
        linkedTrackedExpenseReportAction,
    );

    // Create optimistic transactionThread and the `CREATED` action for it, if existingTransactionThreadReportID is undefined
    const transactionThread = buildTransactionThread(iouAction, iouReport, existingTransactionThreadReportID);
    const createdActionForTransactionThread = existingTransactionThreadReportID ? null : buildOptimisticCreatedReportAction(payeeEmail);

    // The IOU action and the transactionThread are co-dependent as parent-child, so we need to link them together
    iouAction.childReportID = existingTransactionThreadReportID ?? transactionThread.reportID;

    return [createdActionForChat, createdActionForIOUReport, iouAction, transactionThread, createdActionForTransactionThread];
}

// Check if the report is empty, meaning it has no visible messages (i.e. only a "created" report action).
function isEmptyReport(report: OnyxEntry<Report>): boolean {
    if (!report) {
        return true;
    }

    if (report.lastMessageText ?? report.lastMessageTranslationKey) {
        return false;
    }

    const lastVisibleMessage = getLastVisibleMessage(report.reportID);
    return !lastVisibleMessage.lastMessageText && !lastVisibleMessage.lastMessageTranslationKey;
}

function isUnread(report: OnyxEntry<Report>): boolean {
    if (!report) {
        return false;
    }

    if (isEmptyReport(report)) {
        return false;
    }
    // lastVisibleActionCreated and lastReadTime are both datetime strings and can be compared directly
    const lastVisibleActionCreated = report.lastVisibleActionCreated ?? '';
    const lastReadTime = report.lastReadTime ?? '';
    const lastMentionedTime = report.lastMentionedTime ?? '';

    // If the user was mentioned and the comment got deleted the lastMentionedTime will be more recent than the lastVisibleActionCreated
    return lastReadTime < lastVisibleActionCreated || lastReadTime < lastMentionedTime;
}

function isIOUOwnedByCurrentUser(report: OnyxEntry<Report>, allReportsDict?: OnyxCollection<Report>): boolean {
    const allAvailableReports = allReportsDict ?? allReports;
    if (!report || !allAvailableReports) {
        return false;
    }

    let reportToLook = report;
    if (report.iouReportID) {
        const iouReport = allAvailableReports[`${ONYXKEYS.COLLECTION.REPORT}${report.iouReportID}`];
        if (iouReport) {
            reportToLook = iouReport;
        }
    }

    return reportToLook.ownerAccountID === currentUserAccountID;
}

/**
 * Assuming the passed in report is a default room, lets us know whether we can see it or not, based on permissions and
 * the various subsets of users we've allowed to use default rooms.
 */
function canSeeDefaultRoom(report: OnyxEntry<Report>, policies: OnyxCollection<Policy>, betas: OnyxEntry<Beta[]>): boolean {
    // Include archived rooms
    if (isArchivedRoom(report, getReportNameValuePairs(report?.reportID))) {
        return true;
    }

    // If the room has an assigned guide, it can be seen.
    if (hasExpensifyGuidesEmails(Object.keys(report?.participants ?? {}).map(Number))) {
        return true;
    }

    // Include any admins and announce rooms, since only non partner-managed domain rooms are on the beta now.
    if (isAdminRoom(report) || isAnnounceRoom(report)) {
        return true;
    }

    // For all other cases, just check that the user belongs to the default rooms beta
    return Permissions.canUseDefaultRooms(betas ?? []);
}

function canAccessReport(report: OnyxEntry<Report>, policies: OnyxCollection<Policy>, betas: OnyxEntry<Beta[]>): boolean {
    // We hide default rooms (it's basically just domain rooms now) from people who aren't on the defaultRooms beta.
    if (isDefaultRoom(report) && !canSeeDefaultRoom(report, policies, betas)) {
        return false;
    }

    if (report?.errorFields?.notFound) {
        return false;
    }

    return true;
}

// eslint-disable-next-line rulesdir/no-negated-variables
function isReportNotFound(report: OnyxEntry<Report>): boolean {
    return !!report?.errorFields?.notFound;
}

/**
 * Check if the report is the parent report of the currently viewed report or at least one child report has report action
 */
function shouldHideReport(report: OnyxEntry<Report>, currentReportId: string): boolean {
    const currentReport = getReportOrDraftReport(currentReportId);
    const parentReport = getParentReport(!isEmptyObject(currentReport) ? currentReport : undefined);
    const reportActions = allReportActions?.[`${ONYXKEYS.COLLECTION.REPORT_ACTIONS}${report?.reportID}`] ?? {};
    const isChildReportHasComment = Object.values(reportActions ?? {})?.some((reportAction) => (reportAction?.childVisibleActionCount ?? 0) > 0);
    return parentReport?.reportID !== report?.reportID && !isChildReportHasComment;
}

/**
 * Should we display a RBR on the LHN on this report due to violations?
 */
function shouldDisplayViolationsRBRInLHN(report: OnyxEntry<Report>, transactionViolations: OnyxCollection<TransactionViolation[]>): boolean {
    // We only show the RBR in the highest level, which is the workspace chat
    if (!report || !isPolicyExpenseChat(report)) {
        return false;
    }

    // We only show the RBR to the submitter
    if (!isCurrentUserSubmitter(report.reportID ?? '')) {
        return false;
    }

    // Get all potential reports, which are the ones that are:
    // - Owned by the same user
    // - Are either open or submitted
    // - Belong to the same workspace
    // And if any have a violation, then it should have a RBR
    const reports = Object.values(allReports ?? {}) as Report[];
    const potentialReports = reports.filter((r) => r?.ownerAccountID === currentUserAccountID && (r?.stateNum ?? 0) <= 1 && r?.policyID === report.policyID);
    return potentialReports.some(
        (potentialReport) => hasViolations(potentialReport.reportID, transactionViolations) || hasWarningTypeViolations(potentialReport.reportID, transactionViolations),
    );
}

/**
 * Checks to see if a report contains a violation
 */
function hasViolations(reportID: string, transactionViolations: OnyxCollection<TransactionViolation[]>, shouldShowInReview?: boolean): boolean {
    const transactions = reportsTransactions[reportID] ?? [];
    return transactions.some((transaction) => TransactionUtils.hasViolation(transaction.transactionID, transactionViolations, shouldShowInReview));
}

/**
 * Checks to see if a report contains a violation of type `warning`
 */
function hasWarningTypeViolations(reportID: string, transactionViolations: OnyxCollection<TransactionViolation[]>, shouldShowInReview?: boolean): boolean {
    const transactions = reportsTransactions[reportID] ?? [];
    return transactions.some((transaction) => TransactionUtils.hasWarningTypeViolation(transaction.transactionID, transactionViolations, shouldShowInReview));
}

/**
 * Checks to see if a report contains a violation of type `notice`
 */
function hasNoticeTypeViolations(reportID: string, transactionViolations: OnyxCollection<TransactionViolation[]>, shouldShowInReview?: boolean): boolean {
    const transactions = reportsTransactions[reportID] ?? [];
    return transactions.some((transaction) => TransactionUtils.hasNoticeTypeViolation(transaction.transactionID, transactionViolations, shouldShowInReview));
}

function hasReportViolations(reportID: string) {
    const reportViolations = allReportsViolations?.[`${ONYXKEYS.COLLECTION.REPORT_VIOLATIONS}${reportID}`];
    return Object.values(reportViolations ?? {}).some((violations) => !isEmptyObject(violations));
}

/**
 * Checks if #admins room chan be shown
 * We show #admin rooms when a) More than one admin exists or b) There exists policy audit log for review.
 */
function shouldAdminsRoomBeVisible(report: OnyxEntry<Report>): boolean {
    const accountIDs = Object.entries(report?.participants ?? {}).map(([accountID]) => Number(accountID));
    const adminAccounts = PersonalDetailsUtils.getLoginsByAccountIDs(accountIDs).filter((login) => !PolicyUtils.isExpensifyTeam(login));
    const lastVisibleAction = ReportActionsUtils.getLastVisibleAction(report?.reportID ?? '');
    if ((lastVisibleAction ? ReportActionsUtils.isCreatedAction(lastVisibleAction) : report?.lastActionType === CONST.REPORT.ACTIONS.TYPE.CREATED) && adminAccounts.length <= 1) {
        return false;
    }
    return true;
}

type ReportErrorsAndReportActionThatRequiresAttention = {
    errors: ErrorFields;
    reportAction?: OnyxEntry<ReportAction>;
};

function getAllReportActionsErrorsAndReportActionThatRequiresAttention(report: OnyxEntry<Report>, reportActions: OnyxEntry<ReportActions>): ReportErrorsAndReportActionThatRequiresAttention {
    const reportActionsArray = Object.values(reportActions ?? {}).filter((action) => !ReportActionsUtils.isDeletedAction(action));
    const reportActionErrors: ErrorFields = {};
    let reportAction: OnyxEntry<ReportAction>;

    for (const action of reportActionsArray) {
        if (action && !isEmptyObject(action.errors)) {
            Object.assign(reportActionErrors, action.errors);

            if (!reportAction) {
                reportAction = action;
            }
        }
    }
    const parentReportAction: OnyxEntry<ReportAction> =
        !report?.parentReportID || !report?.parentReportActionID
            ? undefined
            : allReportActions?.[`${ONYXKEYS.COLLECTION.REPORT_ACTIONS}${report.parentReportID ?? '-1'}`]?.[report.parentReportActionID ?? '-1'];

    if (!isArchivedRoom(report)) {
        if (ReportActionsUtils.wasActionTakenByCurrentUser(parentReportAction) && ReportActionsUtils.isTransactionThread(parentReportAction)) {
            const transactionID = ReportActionsUtils.isMoneyRequestAction(parentReportAction) ? ReportActionsUtils.getOriginalMessage(parentReportAction)?.IOUTransactionID : null;
            const transaction = allTransactions?.[`${ONYXKEYS.COLLECTION.TRANSACTION}${transactionID}`];
            if (TransactionUtils.hasMissingSmartscanFields(transaction ?? null) && !isSettled(transaction?.reportID)) {
                reportActionErrors.smartscan = ErrorUtils.getMicroSecondOnyxErrorWithTranslationKey('iou.error.genericSmartscanFailureMessage');
                reportAction = undefined;
            }
        } else if ((isIOUReport(report) || isExpenseReport(report)) && report?.ownerAccountID === currentUserAccountID) {
            if (shouldShowRBRForMissingSmartscanFields(report?.reportID ?? '-1') && !isSettled(report?.reportID)) {
                reportActionErrors.smartscan = ErrorUtils.getMicroSecondOnyxErrorWithTranslationKey('iou.error.genericSmartscanFailureMessage');
                reportAction = getReportActionWithMissingSmartscanFields(report?.reportID ?? '-1');
            }
        } else if (hasSmartscanError(reportActionsArray)) {
            reportActionErrors.smartscan = ErrorUtils.getMicroSecondOnyxErrorWithTranslationKey('iou.error.genericSmartscanFailureMessage');
            reportAction = getReportActionWithSmartscanError(reportActionsArray);
        }
    }

    return {
        errors: reportActionErrors,
        reportAction,
    };
}

/**
 * Get an object of error messages keyed by microtime by combining all error objects related to the report.
 */
function getAllReportErrors(report: OnyxEntry<Report>, reportActions: OnyxEntry<ReportActions>): Errors {
    const reportErrorFields = report?.errorFields ?? {};
    const {errors: reportActionErrors} = getAllReportActionsErrorsAndReportActionThatRequiresAttention(report, reportActions);

    // All error objects related to the report. Each object in the sources contains error messages keyed by microtime
    const errorSources = {
        ...reportErrorFields,
        ...reportActionErrors,
    };

    // Combine all error messages keyed by microtime into one object
    const errorSourcesArray = Object.values(errorSources ?? {});
    const allReportErrors = {};

    for (const errors of errorSourcesArray) {
        if (!isEmptyObject(errors)) {
            Object.assign(allReportErrors, errors);
        }
    }
    return allReportErrors;
}

function hasReportErrorsOtherThanFailedReceipt(report: Report, doesReportHaveViolations: boolean, transactionViolations: OnyxCollection<TransactionViolation[]>) {
    const reportActions = allReportActions?.[`${ONYXKEYS.COLLECTION.REPORT_ACTIONS}${report.reportID}`] ?? {};
    const allReportErrors = getAllReportErrors(report, reportActions) ?? {};
    const transactionReportActions = ReportActionsUtils.getAllReportActions(report.reportID);
    const oneTransactionThreadReportID = ReportActionsUtils.getOneTransactionThreadReportID(report.reportID, transactionReportActions, undefined);
    let doesTransactionThreadReportHasViolations = false;
    if (oneTransactionThreadReportID) {
        const transactionReport = getReport(oneTransactionThreadReportID);
        doesTransactionThreadReportHasViolations = !!transactionReport && shouldDisplayViolationsRBRInLHN(transactionReport, transactionViolations);
    }
    return (
        doesTransactionThreadReportHasViolations ||
        doesReportHaveViolations ||
        Object.values(allReportErrors).some((error) => error?.[0] !== Localize.translateLocal('iou.error.genericSmartscanFailureMessage'))
    );
}

type ShouldReportBeInOptionListParams = {
    report: OnyxEntry<Report>;
    currentReportId: string;
    isInFocusMode: boolean;
    betas: OnyxEntry<Beta[]>;
    policies: OnyxCollection<Policy>;
    excludeEmptyChats: boolean;
    doesReportHaveViolations: boolean;
    includeSelfDM?: boolean;
    login?: string;
    includeDomainEmail?: boolean;
};

function reasonForReportToBeInOptionList({
    report,
    currentReportId,
    isInFocusMode,
    betas,
    policies,
    excludeEmptyChats,
    doesReportHaveViolations,
    includeSelfDM = false,
    login,
    includeDomainEmail = false,
}: ShouldReportBeInOptionListParams): ValueOf<typeof CONST.REPORT_IN_LHN_REASONS> | null {
    const isInDefaultMode = !isInFocusMode;
    // Exclude reports that have no data because there wouldn't be anything to show in the option item.
    // This can happen if data is currently loading from the server or a report is in various stages of being created.
    // This can also happen for anyone accessing a public room or archived room for which they don't have access to the underlying policy.
    // Optionally exclude reports that do not belong to currently active workspace

    const parentReportAction = isThread(report) ? allReportActions?.[`${ONYXKEYS.COLLECTION.REPORT_ACTIONS}${report.parentReportID}`]?.[report.parentReportActionID] : undefined;

    if (
        !report?.reportID ||
        !report?.type ||
        report?.reportName === undefined ||
        (!report?.participants &&
            // We omit sending back participants for chat rooms when searching for reports since they aren't needed to display the results and can get very large.
            // So we allow showing rooms with no participants–in any other circumstances we should never have these reports with no participants in Onyx.
            !isChatRoom(report) &&
            !isChatThread(report) &&
            !isArchivedRoom(report, getReportNameValuePairs(report?.reportID)) &&
            !isMoneyRequestReport(report) &&
            !isTaskReport(report) &&
            !isSelfDM(report) &&
            !isSystemChat(report) &&
            !isGroupChat(report))
    ) {
        return null;
    }

    // We used to use the system DM for A/B testing onboarding tasks, but now only create them in the Concierge chat. We
    // still need to allow existing users who have tasks in the system DM to see them, but otherwise we don't need to
    // show that chat
    if (report?.participants?.[CONST.ACCOUNT_ID.NOTIFICATIONS] && isEmptyReport(report)) {
        return null;
    }

    if (!canAccessReport(report, policies, betas)) {
        return null;
    }

    // If this is a transaction thread associated with a report that only has one transaction, omit it
    if (isOneTransactionThread(report.reportID, report.parentReportID ?? '-1', parentReportAction)) {
        return null;
    }

    if ((Object.values(CONST.REPORT.UNSUPPORTED_TYPE) as string[]).includes(report?.type ?? '')) {
        return null;
    }

    // Include the currently viewed report. If we excluded the currently viewed report, then there
    // would be no way to highlight it in the options list and it would be confusing to users because they lose
    // a sense of context.
    if (report.reportID === currentReportId) {
        return CONST.REPORT_IN_LHN_REASONS.IS_FOCUSED;
    }

    // Retrieve the draft comment for the report and convert it to a boolean
    const hasDraftComment = hasValidDraftComment(report.reportID);

    // Include reports that are relevant to the user in any view mode. Criteria include having a draft or having a GBR showing.
    // eslint-disable-next-line @typescript-eslint/prefer-nullish-coalescing
    if (hasDraftComment) {
        return CONST.REPORT_IN_LHN_REASONS.HAS_DRAFT_COMMENT;
    }

    if (requiresAttentionFromCurrentUser(report)) {
        return CONST.REPORT_IN_LHN_REASONS.HAS_GBR;
    }

    const isEmptyChat = isEmptyReport(report);
    const canHideReport = shouldHideReport(report, currentReportId);

    // Include reports if they are pinned
    if (report.isPinned) {
        return CONST.REPORT_IN_LHN_REASONS.PINNED_BY_USER;
    }

    const reportIsSettled = report.statusNum === CONST.REPORT.STATUS_NUM.REIMBURSED;

    // Always show IOU reports with violations unless they are reimbursed
    if (isExpenseRequest(report) && doesReportHaveViolations && !reportIsSettled) {
        return CONST.REPORT_IN_LHN_REASONS.HAS_IOU_VIOLATIONS;
    }

    // Hide only chat threads that haven't been commented on (other threads are actionable)
    if (isChatThread(report) && canHideReport && isEmptyChat) {
        return null;
    }

    // Show #admins room only when it has some value to the user.
    if (isAdminRoom(report) && !shouldAdminsRoomBeVisible(report)) {
        return null;
    }

    // Include reports that have errors from trying to add a workspace
    // If we excluded it, then the red-brock-road pattern wouldn't work for the user to resolve the error
    if (report.errorFields?.addWorkspaceRoom) {
        return CONST.REPORT_IN_LHN_REASONS.HAS_ADD_WORKSPACE_ROOM_ERRORS;
    }

    // All unread chats (even archived ones) in GSD mode will be shown. This is because GSD mode is specifically for focusing the user on the most relevant chats, primarily, the unread ones
    if (isInFocusMode) {
        return isUnread(report) && getReportNotificationPreference(report) !== CONST.REPORT.NOTIFICATION_PREFERENCE.MUTE ? CONST.REPORT_IN_LHN_REASONS.IS_UNREAD : null;
    }

    // Archived reports should always be shown when in default (most recent) mode. This is because you should still be able to access and search for the chats to find them.
    if (isInDefaultMode && isArchivedRoom(report, getReportNameValuePairs(report?.reportID))) {
        return CONST.REPORT_IN_LHN_REASONS.IS_ARCHIVED;
    }

    // Hide chats between two users that haven't been commented on from the LNH
    if (excludeEmptyChats && isEmptyChat && isChatReport(report) && !isChatRoom(report) && !isPolicyExpenseChat(report) && !isSystemChat(report) && !isGroupChat(report) && canHideReport) {
        return null;
    }

    if (isSelfDM(report)) {
        return includeSelfDM ? CONST.REPORT_IN_LHN_REASONS.IS_SELF_DM : null;
    }

    if (Str.isDomainEmail(login ?? '') && !includeDomainEmail) {
        return null;
    }

    // Hide chat threads where the parent message is pending removal
    if (
        !isEmptyObject(parentReportAction) &&
        ReportActionsUtils.isPendingRemove(parentReportAction) &&
        ReportActionsUtils.isThreadParentMessage(parentReportAction, report?.reportID ?? '')
    ) {
        return null;
    }

    return CONST.REPORT_IN_LHN_REASONS.DEFAULT;
}

/**
 * Takes several pieces of data from Onyx and evaluates if a report should be shown in the option list (either when searching
 * for reports or the reports shown in the LHN).
 *
 * This logic is very specific and the order of the logic is very important. It should fail quickly in most cases and also
 * filter out the majority of reports before filtering out very specific minority of reports.
 */
function shouldReportBeInOptionList(params: ShouldReportBeInOptionListParams) {
    return reasonForReportToBeInOptionList(params) !== null;
}

/**
 * Attempts to find a report in onyx with the provided list of participants. Does not include threads, task, expense, room, and policy expense chat.
 */
function getChatByParticipants(newParticipantList: number[], reports: OnyxCollection<Report> = allReports, shouldIncludeGroupChats = false): OnyxEntry<Report> {
    const sortedNewParticipantList = newParticipantList.sort();
    return Object.values(reports ?? {}).find((report) => {
        const participantAccountIDs = Object.keys(report?.participants ?? {});

        // Skip if it's not a 1:1 chat
        if (!shouldIncludeGroupChats && !isOneOnOneChat(report) && !isSystemChat(report)) {
            return false;
        }

        // If we are looking for a group chat, then skip non-group chat report
        if (shouldIncludeGroupChats && !isGroupChat(report)) {
            return false;
        }

        const sortedParticipantsAccountIDs = participantAccountIDs.map(Number).sort();

        // Only return the chat if it has all the participants
        return lodashIsEqual(sortedNewParticipantList, sortedParticipantsAccountIDs);
    });
}

/**
 * Attempts to find an invoice chat report in onyx with the provided policyID and receiverID.
 */
function getInvoiceChatByParticipants(policyID: string, receiverID: string | number, reports: OnyxCollection<Report> = allReports): OnyxEntry<Report> {
    return Object.values(reports ?? {}).find((report) => {
        if (!report || !isInvoiceRoom(report) || isArchivedRoom(report)) {
            return false;
        }

        const isSameReceiver =
            report.invoiceReceiver &&
            (('accountID' in report.invoiceReceiver && report.invoiceReceiver.accountID === receiverID) ||
                ('policyID' in report.invoiceReceiver && report.invoiceReceiver.policyID === receiverID));

        return report.policyID === policyID && isSameReceiver;
    });
}

/**
 * Attempts to find a policy expense report in onyx that is owned by ownerAccountID in a given policy
 */
function getPolicyExpenseChat(ownerAccountID: number, policyID: string): OnyxEntry<Report> {
    return Object.values(allReports ?? {}).find((report: OnyxEntry<Report>) => {
        // If the report has been deleted, then skip it
        if (!report) {
            return false;
        }

        return report.policyID === policyID && isPolicyExpenseChat(report) && report.ownerAccountID === ownerAccountID;
    });
}

function getAllPolicyReports(policyID: string): Array<OnyxEntry<Report>> {
    return Object.values(allReports ?? {}).filter((report) => report?.policyID === policyID);
}

/**
 * Returns true if Chronos is one of the chat participants (1:1)
 */
function chatIncludesChronos(report: OnyxInputOrEntry<Report>): boolean {
    const participantAccountIDs = Object.keys(report?.participants ?? {}).map(Number);
    return participantAccountIDs.includes(CONST.ACCOUNT_ID.CHRONOS);
}

function chatIncludesChronosWithID(reportID?: string): boolean {
    if (!reportID) {
        return false;
    }

    return chatIncludesChronos(getReport(reportID));
}

/**
 * Can only flag if:
 *
 * - It was written by someone else and isn't a whisper
 * - It's a welcome message whisper
 * - It's an ADD_COMMENT that is not an attachment
 */
function canFlagReportAction(reportAction: OnyxInputOrEntry<ReportAction>, reportID: string | undefined): boolean {
    let report = getReportOrDraftReport(reportID);

    // If the childReportID exists in reportAction and is equal to the reportID,
    // the report action being evaluated is the parent report action in a thread, and we should get the parent report to evaluate instead.
    if (reportAction?.childReportID?.toString() === reportID?.toString()) {
        report = getReportOrDraftReport(report?.parentReportID);
    }
    const isCurrentUserAction = reportAction?.actorAccountID === currentUserAccountID;
    if (ReportActionsUtils.isWhisperAction(reportAction)) {
        // Allow flagging whispers that are sent by other users
        if (!isCurrentUserAction && reportAction?.actorAccountID !== CONST.ACCOUNT_ID.CONCIERGE) {
            return true;
        }

        // Disallow flagging the rest of whisper as they are sent by us
        return false;
    }

    return !!(
        !isCurrentUserAction &&
        reportAction?.actionName === CONST.REPORT.ACTIONS.TYPE.ADD_COMMENT &&
        !ReportActionsUtils.isDeletedAction(reportAction) &&
        !ReportActionsUtils.isCreatedTaskReportAction(reportAction) &&
        !isEmptyObject(report) &&
        report &&
        isAllowedToComment(report)
    );
}

/**
 * Whether flag comment page should show
 */
function shouldShowFlagComment(reportAction: OnyxInputOrEntry<ReportAction>, report: OnyxInputOrEntry<Report>): boolean {
    return (
        canFlagReportAction(reportAction, report?.reportID) &&
        !isArchivedRoom(report, getReportNameValuePairs(report?.reportID)) &&
        !chatIncludesChronos(report) &&
        !isConciergeChatReport(report) &&
        reportAction?.actorAccountID !== CONST.ACCOUNT_ID.CONCIERGE
    );
}

/**
 * @param sortedAndFilteredReportActions - reportActions for the report, sorted newest to oldest, and filtered for only those that should be visible
 */
function getNewMarkerReportActionID(report: OnyxEntry<Report>, sortedAndFilteredReportActions: ReportAction[]): string {
    if (!isUnread(report)) {
        return '';
    }

    const newMarkerIndex = lodashFindLastIndex(sortedAndFilteredReportActions, (reportAction) => (reportAction.created ?? '') > (report?.lastReadTime ?? ''));

    return newMarkerIndex !== -1 && 'reportActionID' in (sortedAndFilteredReportActions?.at(newMarkerIndex) ?? {})
        ? sortedAndFilteredReportActions.at(newMarkerIndex)?.reportActionID ?? ''
        : '';
}

/**
 * Performs the markdown conversion, and replaces code points > 127 with C escape sequences
 * Used for compatibility with the backend auth validator for AddComment, and to account for MD in comments
 * @returns The comment's total length as seen from the backend
 */
function getCommentLength(textComment: string, parsingDetails?: ParsingDetails): number {
    return getParsedComment(textComment, parsingDetails)
        .replace(/[^ -~]/g, '\\u????')
        .trim().length;
}

function getRouteFromLink(url: string | null): string {
    if (!url) {
        return '';
    }

    // Get the reportID from URL
    let route = url;
    const localWebAndroidRegEx = /^(https:\/\/([0-9]{1,3})\.([0-9]{1,3})\.([0-9]{1,3})\.([0-9]{1,3}))/;
    linkingConfig.prefixes.forEach((prefix) => {
        if (route.startsWith(prefix)) {
            route = route.replace(prefix, '');
        } else if (localWebAndroidRegEx.test(route)) {
            route = route.replace(localWebAndroidRegEx, '');
        } else {
            return;
        }

        // Remove the port if it's a localhost URL
        if (/^:\d+/.test(route)) {
            route = route.replace(/:\d+/, '');
        }

        // Remove the leading slash if exists
        if (route.startsWith('/')) {
            route = route.replace('/', '');
        }
    });
    return route;
}

function parseReportRouteParams(route: string): ReportRouteParams {
    let parsingRoute = route;
    if (parsingRoute.at(0) === '/') {
        // remove the first slash
        parsingRoute = parsingRoute.slice(1);
    }

    if (!parsingRoute.startsWith(Url.addTrailingForwardSlash(ROUTES.REPORT))) {
        return {reportID: '', isSubReportPageRoute: false};
    }

    const pathSegments = parsingRoute.split('/');

    const reportIDSegment = pathSegments.at(1);
    const hasRouteReportActionID = !Number.isNaN(Number(reportIDSegment));

    // Check for "undefined" or any other unwanted string values
    if (!reportIDSegment || reportIDSegment === 'undefined') {
        return {reportID: '', isSubReportPageRoute: false};
    }

    return {
        reportID: reportIDSegment,
        isSubReportPageRoute: pathSegments.length > 2 && !hasRouteReportActionID,
    };
}

function getReportIDFromLink(url: string | null): string {
    const route = getRouteFromLink(url);
    const {reportID, isSubReportPageRoute} = parseReportRouteParams(route);
    if (isSubReportPageRoute) {
        // We allow the Sub-Report deep link routes (settings, details, etc.) to be handled by their respective component pages
        return '';
    }
    return reportID;
}

/**
 * Check if the chat report is linked to an iou that is waiting for the current user to add a credit bank account.
 */
function hasIOUWaitingOnCurrentUserBankAccount(chatReport: OnyxInputOrEntry<Report>): boolean {
    if (chatReport?.iouReportID) {
        const iouReport = getReport(chatReport.iouReportID);
        if (iouReport?.isWaitingOnBankAccount && iouReport?.ownerAccountID === currentUserAccountID) {
            return true;
        }
    }

    return false;
}

/**
 * Users can submit an expense:
 * - in policy expense chats only if they are in a role of a member in the chat (in other words, if it's their policy expense chat)
 * - in an open or submitted expense report tied to a policy expense chat the user owns
 *     - employee can submit expenses in a submitted expense report only if the policy has Instant Submit settings turned on
 * - in an IOU report, which is not settled yet
 * - in a 1:1 DM chat
 */
function canRequestMoney(report: OnyxEntry<Report>, policy: OnyxEntry<Policy>, otherParticipants: number[]): boolean {
    // User cannot submit expenses in a chat thread, task report or in a chat room
    if (isChatThread(report) || isTaskReport(report) || isChatRoom(report) || isSelfDM(report) || isGroupChat(report)) {
        return false;
    }

    // Users can only submit expenses in DMs if they are a 1:1 DM
    if (isDM(report)) {
        return otherParticipants.length === 1;
    }

    // Prevent requesting money if pending IOU report waiting for their bank account already exists
    if (hasIOUWaitingOnCurrentUserBankAccount(report)) {
        return false;
    }

    let isOwnPolicyExpenseChat = report?.isOwnPolicyExpenseChat ?? false;
    if (isExpenseReport(report) && getParentReport(report)) {
        isOwnPolicyExpenseChat = !!getParentReport(report)?.isOwnPolicyExpenseChat;
    }

    // In case there are no other participants than the current user and it's not user's own policy expense chat, they can't submit expenses from such report
    if (otherParticipants.length === 0 && !isOwnPolicyExpenseChat) {
        return false;
    }

    // Current user must be a manager or owner of this IOU
    if (isIOUReport(report) && currentUserAccountID !== report?.managerID && currentUserAccountID !== report?.ownerAccountID) {
        return false;
    }

    // User can submit expenses in any IOU report, unless paid, but the user can only submit expenses in an expense report
    // which is tied to their workspace chat.
    if (isMoneyRequestReport(report)) {
        const canAddTransactions = canAddTransaction(report);
        return isReportInGroupPolicy(report) ? isOwnPolicyExpenseChat && canAddTransactions : canAddTransactions;
    }

    // In the case of policy expense chat, users can only submit expenses from their own policy expense chat
    return !isPolicyExpenseChat(report) || isOwnPolicyExpenseChat;
}

function isGroupChatAdmin(report: OnyxEntry<Report>, accountID: number) {
    if (!report?.participants) {
        return false;
    }

    const reportParticipants = report.participants ?? {};
    const participant = reportParticipants[accountID];
    return participant?.role === CONST.REPORT.ROLE.ADMIN;
}

/**
 * Helper method to define what expense options we want to show for particular method.
 * There are 4 expense options: Submit, Split, Pay and Track expense:
 * - Submit option should show for:
 *     - DMs
 *     - own policy expense chats
 *     - open and processing expense reports tied to own policy expense chat
 *     - unsettled IOU reports
 * - Pay option should show for:
 *     - DMs
 * - Split options should show for:
 *     - DMs
 *     - chat/policy rooms with more than 1 participant
 *     - groups chats with 2 and more participants
 *     - corporate workspace chats
 * - Track expense option should show for:
 *    - Self DMs
 *    - own policy expense chats
 *    - open and processing expense reports tied to own policy expense chat
 * - Send invoice option should show for:
 *    - invoice rooms if the user is an admin of the sender workspace
 * None of the options should show in chat threads or if there is some special Expensify account
 * as a participant of the report.
 */
function getMoneyRequestOptions(report: OnyxEntry<Report>, policy: OnyxEntry<Policy>, reportParticipants: number[], filterDeprecatedTypes = false): IOUType[] {
    // In any thread or task report, we do not allow any new expenses yet
    if (isChatThread(report) || isTaskReport(report) || isInvoiceReport(report) || isSystemChat(report)) {
        return [];
    }

    if (isInvoiceRoom(report)) {
        if (PolicyUtils.canSendInvoiceFromWorkspace(policy?.id) && isPolicyAdmin(report?.policyID ?? '-1', allPolicies)) {
            return [CONST.IOU.TYPE.INVOICE];
        }
        return [];
    }

    // We don't allow IOU actions if an Expensify account is a participant of the report, unless the policy that the report is on is owned by an Expensify account
    const doParticipantsIncludeExpensifyAccounts = lodashIntersection(reportParticipants, CONST.EXPENSIFY_ACCOUNT_IDS).length > 0;
    const isPolicyOwnedByExpensifyAccounts = report?.policyID ? CONST.EXPENSIFY_ACCOUNT_IDS.includes(getPolicy(report?.policyID ?? '-1')?.ownerAccountID ?? -1) : false;
    if (doParticipantsIncludeExpensifyAccounts && !isPolicyOwnedByExpensifyAccounts) {
        return [];
    }

    const otherParticipants = reportParticipants.filter((accountID) => currentUserPersonalDetails?.accountID !== accountID);
    const hasSingleParticipantInReport = otherParticipants.length === 1;
    let options: IOUType[] = [];

    if (isSelfDM(report)) {
        options = [CONST.IOU.TYPE.TRACK];
    }

    // User created policy rooms and default rooms like #admins or #announce will always have the Split Expense option
    // unless there are no other participants at all (e.g. #admins room for a policy with only 1 admin)
    // DM chats will have the Split Expense option.
    // Your own workspace chats will have the split expense option.
    if (
        (isChatRoom(report) && !isAnnounceRoom(report) && otherParticipants.length > 0) ||
        (isDM(report) && otherParticipants.length > 0) ||
        (isGroupChat(report) && otherParticipants.length > 0) ||
        (isPolicyExpenseChat(report) && report?.isOwnPolicyExpenseChat)
    ) {
        options = [CONST.IOU.TYPE.SPLIT];
    }

    if (canRequestMoney(report, policy, otherParticipants)) {
        options = [...options, CONST.IOU.TYPE.SUBMIT];
        if (!filterDeprecatedTypes) {
            options = [...options, CONST.IOU.TYPE.REQUEST];
        }

        // If the user can request money from the workspace report, they can also track expenses
        if (isPolicyExpenseChat(report) || isExpenseReport(report)) {
            options = [...options, CONST.IOU.TYPE.TRACK];
        }
    }

    // Pay someone option should be visible only in 1:1 DMs
    if (isDM(report) && hasSingleParticipantInReport) {
        options = [...options, CONST.IOU.TYPE.PAY];
        if (!filterDeprecatedTypes) {
            options = [...options, CONST.IOU.TYPE.SEND];
        }
    }

    return options;
}

/**
 * This is a temporary function to help with the smooth transition with the oldDot.
 * This function will be removed once the transition occurs in oldDot to new links.
 */
// eslint-disable-next-line @typescript-eslint/naming-convention
function temporary_getMoneyRequestOptions(
    report: OnyxEntry<Report>,
    policy: OnyxEntry<Policy>,
    reportParticipants: number[],
): Array<Exclude<IOUType, typeof CONST.IOU.TYPE.REQUEST | typeof CONST.IOU.TYPE.SEND | typeof CONST.IOU.TYPE.CREATE>> {
    return getMoneyRequestOptions(report, policy, reportParticipants, true) as Array<
        Exclude<IOUType, typeof CONST.IOU.TYPE.REQUEST | typeof CONST.IOU.TYPE.SEND | typeof CONST.IOU.TYPE.CREATE>
    >;
}

/**
 * Invoice sender, invoice receiver and auto-invited admins cannot leave
 */
function canLeaveInvoiceRoom(report: OnyxEntry<Report>): boolean {
    if (!report || !report?.invoiceReceiver) {
        return false;
    }

    if (report?.statusNum === CONST.REPORT.STATUS_NUM.CLOSED) {
        return false;
    }

    const isSenderPolicyAdmin = getPolicy(report.policyID)?.role === CONST.POLICY.ROLE.ADMIN;

    if (isSenderPolicyAdmin) {
        return false;
    }

    if (report.invoiceReceiver.type === CONST.REPORT.INVOICE_RECEIVER_TYPE.INDIVIDUAL) {
        return report?.invoiceReceiver?.accountID !== currentUserAccountID;
    }

    const isReceiverPolicyAdmin = getPolicy(report.invoiceReceiver.policyID)?.role === CONST.POLICY.ROLE.ADMIN;

    if (isReceiverPolicyAdmin) {
        return false;
    }

    return true;
}

/**
 * Allows a user to leave a policy room according to the following conditions of the visibility or chatType rNVP:
 * `public` - Anyone can leave (because anybody can join)
 * `public_announce` - Only non-policy members can leave (it's auto-shared with policy members)
 * `policy_admins` - Nobody can leave (it's auto-shared with all policy admins)
 * `policy_announce` - Nobody can leave (it's auto-shared with all policy members)
 * `policyExpenseChat` - Nobody can leave (it's auto-shared with all policy members)
 * `policy` - Anyone can leave (though only policy members can join)
 * `domain` - Nobody can leave (it's auto-shared with domain members)
 * `dm` - Nobody can leave (it's auto-shared with users)
 * `private` - Anybody can leave (though you can only be invited to join)
 * `invoice` - Invoice sender, invoice receiver and auto-invited admins cannot leave
 */
function canLeaveRoom(report: OnyxEntry<Report>, isPolicyEmployee: boolean): boolean {
    if (isInvoiceRoom(report)) {
        if (isArchivedRoom(report, getReportNameValuePairs(report?.reportID))) {
            return false;
        }

        const invoiceReport = getReportOrDraftReport(report?.iouReportID ?? '-1');

        if (invoiceReport?.ownerAccountID === currentUserAccountID) {
            return false;
        }

        if (invoiceReport?.managerID === currentUserAccountID) {
            return false;
        }

        const isSenderPolicyAdmin = getPolicy(report?.policyID)?.role === CONST.POLICY.ROLE.ADMIN;

        if (isSenderPolicyAdmin) {
            return false;
        }

        const isReceiverPolicyAdmin =
            report?.invoiceReceiver?.type === CONST.REPORT.INVOICE_RECEIVER_TYPE.BUSINESS ? getPolicy(report?.invoiceReceiver?.policyID)?.role === CONST.POLICY.ROLE.ADMIN : false;

        if (isReceiverPolicyAdmin) {
            return false;
        }

        return true;
    }

    if (!report?.visibility) {
        if (
            report?.chatType === CONST.REPORT.CHAT_TYPE.POLICY_ADMINS ||
            report?.chatType === CONST.REPORT.CHAT_TYPE.POLICY_ANNOUNCE ||
            report?.chatType === CONST.REPORT.CHAT_TYPE.POLICY_EXPENSE_CHAT ||
            report?.chatType === CONST.REPORT.CHAT_TYPE.DOMAIN_ALL ||
            report?.chatType === CONST.REPORT.CHAT_TYPE.SELF_DM ||
            !report?.chatType
        ) {
            // DM chats don't have a chatType
            return false;
        }
    } else if (isPublicAnnounceRoom(report) && isPolicyEmployee) {
        return false;
    }
    return true;
}

function isCurrentUserTheOnlyParticipant(participantAccountIDs?: number[]): boolean {
    return !!(participantAccountIDs?.length === 1 && participantAccountIDs?.at(0) === currentUserAccountID);
}

/**
 * Returns display names for those that can see the whisper.
 * However, it returns "you" if the current user is the only one who can see it besides the person that sent it.
 */
function getWhisperDisplayNames(participantAccountIDs?: number[]): string | undefined {
    const isWhisperOnlyVisibleToCurrentUser = isCurrentUserTheOnlyParticipant(participantAccountIDs);

    // When the current user is the only participant, the display name needs to be "you" because that's the only person reading it
    if (isWhisperOnlyVisibleToCurrentUser) {
        return Localize.translateLocal('common.youAfterPreposition');
    }

    return participantAccountIDs?.map((accountID) => getDisplayNameForParticipant(accountID, !isWhisperOnlyVisibleToCurrentUser)).join(', ');
}

/**
 * Show subscript on workspace chats / threads and expense requests
 */
function shouldReportShowSubscript(report: OnyxEntry<Report>): boolean {
    if (isArchivedRoom(report, getReportNameValuePairs(report?.reportID)) && !isWorkspaceThread(report)) {
        return false;
    }

    if (isPolicyExpenseChat(report) && !isChatThread(report) && !isTaskReport(report) && !report?.isOwnPolicyExpenseChat) {
        return true;
    }

    if (isPolicyExpenseChat(report) && !isThread(report) && !isTaskReport(report)) {
        return true;
    }

    if (isExpenseRequest(report)) {
        return true;
    }

    if (isExpenseReport(report) && isOneTransactionReport(report?.reportID ?? '-1')) {
        return true;
    }

    if (isWorkspaceTaskReport(report)) {
        return true;
    }

    if (isWorkspaceThread(report)) {
        return true;
    }

    if (isInvoiceRoom(report) || isInvoiceReport(report)) {
        return true;
    }

    return false;
}

/**
 * Return true if reports data exists
 */
function isReportDataReady(): boolean {
    return !isEmptyObject(allReports) && Object.keys(allReports ?? {}).some((key) => allReports?.[key]?.reportID);
}

/**
 * Return true if reportID from path is valid
 */
function isValidReportIDFromPath(reportIDFromPath: string): boolean {
    return !['', 'null', '0', '-1'].includes(reportIDFromPath);
}

/**
 * Return the errors we have when creating a chat or a workspace room
 */
function getAddWorkspaceRoomOrChatReportErrors(report: OnyxEntry<Report>): Errors | null | undefined {
    // We are either adding a workspace room, or we're creating a chat, it isn't possible for both of these to have errors for the same report at the same time, so
    // simply looking up the first truthy value will get the relevant property if it's set.
    return report?.errorFields?.addWorkspaceRoom ?? report?.errorFields?.createChat;
}

/**
 * Return true if the expense report is marked for deletion.
 */
function isMoneyRequestReportPendingDeletion(reportOrID: OnyxEntry<Report> | string): boolean {
    const report = typeof reportOrID === 'string' ? getReport(reportOrID) : reportOrID;
    if (!isMoneyRequestReport(report)) {
        return false;
    }

    const parentReportAction = ReportActionsUtils.getReportAction(report?.parentReportID ?? '-1', report?.parentReportActionID ?? '-1');
    return parentReportAction?.pendingAction === CONST.RED_BRICK_ROAD_PENDING_ACTION.DELETE;
}

function canUserPerformWriteAction(report: OnyxEntry<Report>) {
    const reportErrors = getAddWorkspaceRoomOrChatReportErrors(report);

    // If the expense report is marked for deletion, let us prevent any further write action.
    if (isMoneyRequestReportPendingDeletion(report)) {
        return false;
    }

    const reportNameValuePairs = getReportNameValuePairs(report?.reportID);
    return !isArchivedRoom(report, reportNameValuePairs) && isEmptyObject(reportErrors) && report && isAllowedToComment(report) && !isAnonymousUser && canWriteInReport(report);
}

/**
 * Returns ID of the original report from which the given reportAction is first created.
 */
function getOriginalReportID(reportID: string, reportAction: OnyxInputOrEntry<ReportAction>): string | undefined {
    const reportActions = allReportActions?.[`${ONYXKEYS.COLLECTION.REPORT_ACTIONS}${reportID}`];
    const currentReportAction = reportActions?.[reportAction?.reportActionID ?? '-1'] ?? null;
    const transactionThreadReportID = ReportActionsUtils.getOneTransactionThreadReportID(reportID, reportActions ?? ([] as ReportAction[]));
    const isThreadReportParentAction = reportAction?.childReportID?.toString() === reportID;
    if (Object.keys(currentReportAction ?? {}).length === 0) {
        return isThreadReportParentAction ? getReport(reportID)?.parentReportID : transactionThreadReportID ?? reportID;
    }
    return reportID;
}

/**
 * Return the pendingAction and the errors resulting from either
 *
 * - creating a workspace room
 * - starting a chat
 * - paying the expense
 *
 * while being offline
 */
function getReportOfflinePendingActionAndErrors(report: OnyxEntry<Report>): ReportOfflinePendingActionAndErrors {
    // It shouldn't be possible for all of these actions to be pending (or to have errors) for the same report at the same time, so just take the first that exists
    const reportPendingAction = report?.pendingFields?.addWorkspaceRoom ?? report?.pendingFields?.createChat ?? report?.pendingFields?.reimbursed;

    const reportErrors = getAddWorkspaceRoomOrChatReportErrors(report);
    return {reportPendingAction, reportErrors};
}

/**
 * Check if the report can create the expense with type is iouType
 */
function canCreateRequest(report: OnyxEntry<Report>, policy: OnyxEntry<Policy>, iouType: ValueOf<typeof CONST.IOU.TYPE>): boolean {
    const participantAccountIDs = Object.keys(report?.participants ?? {}).map(Number);

    if (!canUserPerformWriteAction(report)) {
        return false;
    }

    const requestOptions = getMoneyRequestOptions(report, policy, participantAccountIDs);
    if (Permissions.canUseCombinedTrackSubmit()) {
        requestOptions.push(CONST.IOU.TYPE.CREATE);
    }

    return requestOptions.includes(iouType);
}

function getWorkspaceChats(policyID: string, accountIDs: number[], reports: OnyxCollection<Report> = allReports): Array<OnyxEntry<Report>> {
    return Object.values(reports ?? {}).filter((report) => isPolicyExpenseChat(report) && (report?.policyID ?? '-1') === policyID && accountIDs.includes(report?.ownerAccountID ?? -1));
}

/**
 * Gets all reports that relate to the policy
 *
 * @param policyID - the workspace ID to get all associated reports
 */
function getAllWorkspaceReports(policyID: string): Array<OnyxEntry<Report>> {
    return Object.values(allReports ?? {}).filter((report) => (report?.policyID ?? '-1') === policyID);
}

/**
 * @param policy - the workspace the report is on, null if the user isn't a member of the workspace
 */
function shouldDisableRename(report: OnyxEntry<Report>): boolean {
    if (
        isDefaultRoom(report) ||
        isArchivedRoom(report, getReportNameValuePairs(report?.reportID)) ||
        isPublicRoom(report) ||
        isThread(report) ||
        isMoneyRequest(report) ||
        isMoneyRequestReport(report) ||
        isPolicyExpenseChat(report) ||
        isInvoiceRoom(report) ||
        isInvoiceReport(report) ||
        isSystemChat(report)
    ) {
        return true;
    }

    if (isGroupChat(report)) {
        return false;
    }

    if (isDeprecatedGroupDM(report) || isTaskReport(report)) {
        return true;
    }

    return false;
}

/**
 * @param policy - the workspace the report is on, null if the user isn't a member of the workspace
 */
function canEditWriteCapability(report: OnyxEntry<Report>, policy: OnyxEntry<Policy>): boolean {
    return PolicyUtils.isPolicyAdmin(policy) && !isAdminRoom(report) && !isArchivedRoom(report, getReportNameValuePairs(report?.reportID)) && !isThread(report) && !isInvoiceRoom(report);
}

/**
 * @param policy - the workspace the report is on, null if the user isn't a member of the workspace
 */
function canEditRoomVisibility(report: OnyxEntry<Report>, policy: OnyxEntry<Policy>): boolean {
    return PolicyUtils.isPolicyAdmin(policy) && !isArchivedRoom(report, getReportNameValuePairs(report?.reportID));
}

/**
 * Returns the onyx data needed for the task assignee chat
 */
function getTaskAssigneeChatOnyxData(
    accountID: number,
    assigneeAccountID: number,
    taskReportID: string,
    assigneeChatReportID: string,
    parentReportID: string,
    title: string,
    assigneeChatReport: OnyxEntry<Report>,
): OnyxDataTaskAssigneeChat {
    // Set if we need to add a comment to the assignee chat notifying them that they have been assigned a task
    let optimisticAssigneeAddComment: OptimisticReportAction | undefined;
    // Set if this is a new chat that needs to be created for the assignee
    let optimisticChatCreatedReportAction: OptimisticCreatedReportAction | undefined;
    const assigneeChatReportMetadata = getReportMetadata(assigneeChatReportID);
    const currentTime = DateUtils.getDBTime();
    const optimisticData: OnyxUpdate[] = [];
    const successData: OnyxUpdate[] = [];
    const failureData: OnyxUpdate[] = [];

    // You're able to assign a task to someone you haven't chatted with before - so we need to optimistically create the chat and the chat reportActions
    // Only add the assignee chat report to onyx if we haven't already set it optimistically
    if (assigneeChatReportMetadata?.isOptimisticReport && assigneeChatReport?.pendingFields?.createChat !== CONST.RED_BRICK_ROAD_PENDING_ACTION.ADD) {
        optimisticChatCreatedReportAction = buildOptimisticCreatedReportAction(assigneeChatReportID);
        optimisticData.push(
            {
                onyxMethod: Onyx.METHOD.MERGE,
                key: `${ONYXKEYS.COLLECTION.REPORT}${assigneeChatReportID}`,
                value: {
                    pendingFields: {
                        createChat: CONST.RED_BRICK_ROAD_PENDING_ACTION.ADD,
                    },
                },
            },
            {
                onyxMethod: Onyx.METHOD.MERGE,
                key: `${ONYXKEYS.COLLECTION.REPORT_ACTIONS}${assigneeChatReportID}`,
                value: {[optimisticChatCreatedReportAction.reportActionID]: optimisticChatCreatedReportAction as Partial<ReportAction>},
            },
        );

        successData.push(
            {
                onyxMethod: Onyx.METHOD.MERGE,
                key: `${ONYXKEYS.COLLECTION.REPORT}${assigneeChatReportID}`,
                value: {
                    pendingFields: {
                        createChat: null,
                    },
                    // BE will send a different participant. We clear the optimistic one to avoid duplicated entries
                    participants: {[assigneeAccountID]: null},
                },
            },
            {
                onyxMethod: Onyx.METHOD.MERGE,
                key: `${ONYXKEYS.COLLECTION.REPORT_METADATA}${assigneeChatReportID}`,
                value: {
                    isOptimisticReport: false,
                },
            },
        );

        failureData.push(
            {
                onyxMethod: Onyx.METHOD.SET,
                key: `${ONYXKEYS.COLLECTION.REPORT}${assigneeChatReportID}`,
                value: null,
            },
            {
                onyxMethod: Onyx.METHOD.MERGE,
                key: `${ONYXKEYS.COLLECTION.REPORT_ACTIONS}${assigneeChatReportID}`,
                value: {[optimisticChatCreatedReportAction.reportActionID]: {pendingAction: null}},
            },
            // If we failed, we want to remove the optimistic personal details as it was likely due to an invalid login
            {
                onyxMethod: Onyx.METHOD.MERGE,
                key: ONYXKEYS.PERSONAL_DETAILS_LIST,
                value: {
                    [assigneeAccountID]: null,
                },
            },
        );
    }

    // If you're choosing to share the task in the same DM as the assignee then we don't need to create another reportAction indicating that you've been assigned
    if (assigneeChatReportID !== parentReportID) {
        // eslint-disable-next-line @typescript-eslint/prefer-nullish-coalescing
        const displayname = allPersonalDetails?.[assigneeAccountID]?.displayName || allPersonalDetails?.[assigneeAccountID]?.login || '';
        optimisticAssigneeAddComment = buildOptimisticTaskCommentReportAction(taskReportID, title, assigneeAccountID, `assigned to ${displayname}`, parentReportID);
        const lastAssigneeCommentText = formatReportLastMessageText(ReportActionsUtils.getReportActionText(optimisticAssigneeAddComment.reportAction as ReportAction));
        const optimisticAssigneeReport = {
            lastVisibleActionCreated: currentTime,
            lastMessageText: lastAssigneeCommentText,
            lastActorAccountID: accountID,
            lastReadTime: currentTime,
        };

        optimisticData.push(
            {
                onyxMethod: Onyx.METHOD.MERGE,
                key: `${ONYXKEYS.COLLECTION.REPORT_ACTIONS}${assigneeChatReportID}`,
                value: {[optimisticAssigneeAddComment.reportAction.reportActionID ?? '-1']: optimisticAssigneeAddComment.reportAction as ReportAction},
            },
            {
                onyxMethod: Onyx.METHOD.MERGE,
                key: `${ONYXKEYS.COLLECTION.REPORT}${assigneeChatReportID}`,
                value: optimisticAssigneeReport,
            },
        );
        successData.push({
            onyxMethod: Onyx.METHOD.MERGE,
            key: `${ONYXKEYS.COLLECTION.REPORT_ACTIONS}${assigneeChatReportID}`,
            value: {[optimisticAssigneeAddComment.reportAction.reportActionID ?? '-1']: {isOptimisticAction: null}},
        });
        failureData.push({
            onyxMethod: Onyx.METHOD.MERGE,
            key: `${ONYXKEYS.COLLECTION.REPORT_ACTIONS}${assigneeChatReportID}`,
            value: {[optimisticAssigneeAddComment.reportAction.reportActionID ?? '-1']: {pendingAction: null}},
        });
    }

    return {
        optimisticData,
        successData,
        failureData,
        optimisticAssigneeAddComment,
        optimisticChatCreatedReportAction,
    };
}

/**
 * Return iou report action display message
 */
function getIOUReportActionDisplayMessage(reportAction: OnyxEntry<ReportAction>, transaction?: OnyxEntry<Transaction>): string {
    if (!ReportActionsUtils.isMoneyRequestAction(reportAction)) {
        return '';
    }
    const originalMessage = ReportActionsUtils.getOriginalMessage(reportAction);
    const {IOUReportID, automaticAction} = originalMessage ?? {};
    const iouReport = getReportOrDraftReport(IOUReportID);
    let translationKey: TranslationPaths;
    if (originalMessage?.type === CONST.IOU.REPORT_ACTION_TYPE.PAY) {
        // The `REPORT_ACTION_TYPE.PAY` action type is used for both fulfilling existing requests and sending money. To
        // differentiate between these two scenarios, we check if the `originalMessage` contains the `IOUDetails`
        // property. If it does, it indicates that this is a 'Pay someone' action.
        const {amount, currency} = originalMessage?.IOUDetails ?? originalMessage ?? {};
        const formattedAmount = CurrencyUtils.convertToDisplayString(Math.abs(amount), currency) ?? '';

        switch (originalMessage.paymentType) {
            case CONST.IOU.PAYMENT_TYPE.ELSEWHERE:
                translationKey = hasMissingInvoiceBankAccount(IOUReportID ?? '-1') ? 'iou.payerSettledWithMissingBankAccount' : 'iou.paidElsewhereWithAmount';
                break;
            case CONST.IOU.PAYMENT_TYPE.EXPENSIFY:
            case CONST.IOU.PAYMENT_TYPE.VBBA:
                translationKey = 'iou.paidWithExpensifyWithAmount';
                if (automaticAction) {
                    translationKey = 'iou.automaticallyPaidWithExpensify';
                }
                break;
            default:
                translationKey = 'iou.payerPaidAmount';
                break;
        }
        return Localize.translateLocal(translationKey, {amount: formattedAmount, payer: ''});
    }

    const amount = TransactionUtils.getAmount(transaction, !isEmptyObject(iouReport) && isExpenseReport(iouReport)) ?? 0;
    const formattedAmount = CurrencyUtils.convertToDisplayString(amount, TransactionUtils.getCurrency(transaction)) ?? '';
    const isRequestSettled = isSettled(IOUReportID);
    const isApproved = isReportApproved(iouReport);
    if (isRequestSettled) {
        return Localize.translateLocal('iou.payerSettled', {
            amount: formattedAmount,
        });
    }
    if (isApproved) {
        return Localize.translateLocal('iou.approvedAmount', {
            amount: formattedAmount,
        });
    }
    if (ReportActionsUtils.isSplitBillAction(reportAction)) {
        translationKey = 'iou.didSplitAmount';
    } else if (ReportActionsUtils.isTrackExpenseAction(reportAction)) {
        translationKey = 'iou.trackedAmount';
    } else {
        translationKey = 'iou.submittedAmount';
    }
    return Localize.translateLocal(translationKey, {
        formattedAmount,
        comment: TransactionUtils.getMerchantOrDescription(transaction),
    });
}

/**
 * Checks if a report is a group chat.
 *
 * A report is a group chat if it meets the following conditions:
 * - Not a chat thread.
 * - Not a task report.
 * - Not an expense / IOU report.
 * - Not an archived room.
 * - Not a public / admin / announce chat room (chat type doesn't match any of the specified types).
 * - More than 2 participants.
 *
 */
function isDeprecatedGroupDM(report: OnyxEntry<Report>): boolean {
    return !!(
        report &&
        !isChatThread(report) &&
        !isTaskReport(report) &&
        !isInvoiceReport(report) &&
        !isMoneyRequestReport(report) &&
        !isArchivedRoom(report, getReportNameValuePairs(report?.reportID)) &&
        !Object.values(CONST.REPORT.CHAT_TYPE).some((chatType) => chatType === getChatType(report)) &&
        Object.keys(report.participants ?? {})
            .map(Number)
            .filter((accountID) => accountID !== currentUserAccountID).length > 1
    );
}

/**
 * A "root" group chat is the top level group chat and does not refer to any threads off of a Group Chat
 */
function isRootGroupChat(report: OnyxEntry<Report>): boolean {
    return !isChatThread(report) && (isGroupChat(report) || isDeprecatedGroupDM(report));
}

/**
 * Assume any report without a reportID is unusable.
 */
function isValidReport(report?: OnyxEntry<Report>): boolean {
    return !!report?.reportID;
}

/**
 * Check to see if we are a participant of this report.
 */
function isReportParticipant(accountID: number, report: OnyxEntry<Report>): boolean {
    if (!accountID) {
        return false;
    }

    const possibleAccountIDs = Object.keys(report?.participants ?? {}).map(Number);
    if (report?.ownerAccountID) {
        possibleAccountIDs.push(report?.ownerAccountID);
    }
    if (report?.managerID) {
        possibleAccountIDs.push(report?.managerID);
    }
    return possibleAccountIDs.includes(accountID);
}

/**
 * Check to see if the current user has access to view the report.
 */
function canCurrentUserOpenReport(report: OnyxEntry<Report>): boolean {
    return (isReportParticipant(currentUserAccountID ?? 0, report) || isPublicRoom(report)) && canAccessReport(report, allPolicies, allBetas);
}

function shouldUseFullTitleToDisplay(report: OnyxEntry<Report>): boolean {
    return (
        isMoneyRequestReport(report) || isPolicyExpenseChat(report) || isChatRoom(report) || isChatThread(report) || isTaskReport(report) || isGroupChat(report) || isInvoiceReport(report)
    );
}

function getRoom(type: ValueOf<typeof CONST.REPORT.CHAT_TYPE>, policyID: string): OnyxEntry<Report> {
    const room = Object.values(allReports ?? {}).find((report) => report?.policyID === policyID && report?.chatType === type && !isThread(report));
    return room;
}

/**
 *  We only want policy members who are members of the report to be able to modify the report description, but not in thread chat.
 */
function canEditReportDescription(report: OnyxEntry<Report>, policy: OnyxEntry<Policy>): boolean {
    return (
        !isMoneyRequestReport(report) &&
        !isArchivedRoom(report, getReportNameValuePairs(report?.reportID)) &&
        isChatRoom(report) &&
        !isChatThread(report) &&
        !isEmpty(policy) &&
        hasParticipantInArray(report, [currentUserAccountID ?? 0]) &&
        !isAuditor(report)
    );
}

function canEditPolicyDescription(policy: OnyxEntry<Policy>): boolean {
    return PolicyUtils.isPolicyAdmin(policy);
}

function getReportActionWithSmartscanError(reportActions: ReportAction[]): ReportAction | undefined {
    return reportActions.find((action) => {
        const isReportPreview = ReportActionsUtils.isReportPreviewAction(action);
        const isSplitReportAction = ReportActionsUtils.isSplitBillAction(action);
        if (!isSplitReportAction && !isReportPreview) {
            return false;
        }
        const IOUReportID = ReportActionsUtils.getIOUReportIDFromReportActionPreview(action);
        const isReportPreviewError = isReportPreview && shouldShowRBRForMissingSmartscanFields(IOUReportID) && !isSettled(IOUReportID);
        if (isReportPreviewError) {
            return true;
        }

        const transactionID = ReportActionsUtils.isMoneyRequestAction(action) ? ReportActionsUtils.getOriginalMessage(action)?.IOUTransactionID ?? '-1' : '-1';
        const transaction = allTransactions?.[`${ONYXKEYS.COLLECTION.TRANSACTION}${transactionID}`] ?? {};
        const isSplitBillError = isSplitReportAction && TransactionUtils.hasMissingSmartscanFields(transaction as Transaction);

        return isSplitBillError;
    });
}

/**
 * Checks if report action has error when smart scanning
 */
function hasSmartscanError(reportActions: ReportAction[]): boolean {
    return !!getReportActionWithSmartscanError(reportActions);
}

function shouldAutoFocusOnKeyPress(event: KeyboardEvent): boolean {
    if (event.key.length > 1) {
        return false;
    }

    // If a key is pressed in combination with Meta, Control or Alt do not focus
    if (event.ctrlKey || event.metaKey) {
        return false;
    }

    if (event.code === 'Space') {
        return false;
    }

    return true;
}

/**
 * Navigates to the appropriate screen based on the presence of a private note for the current user.
 */
function navigateToPrivateNotes(report: OnyxEntry<Report>, session: OnyxEntry<Session>, backTo?: string) {
    if (isEmpty(report) || isEmpty(session) || !session.accountID) {
        return;
    }
    const currentUserPrivateNote = report.privateNotes?.[session.accountID]?.note ?? '';
    if (isEmpty(currentUserPrivateNote)) {
        Navigation.navigate(ROUTES.PRIVATE_NOTES_EDIT.getRoute(report.reportID, session.accountID, backTo));
        return;
    }
    Navigation.navigate(ROUTES.PRIVATE_NOTES_LIST.getRoute(report.reportID, backTo));
}

/**
 * Get all held transactions of a iouReport
 */
function getAllHeldTransactions(iouReportID?: string): Transaction[] {
    const transactions = reportsTransactions[iouReportID ?? ''] ?? [];
    return transactions.filter((transaction) => TransactionUtils.isOnHold(transaction));
}

/**
 * Check if Report has any held expenses
 */
function hasHeldExpenses(iouReportID?: string, allReportTransactions?: SearchTransaction[]): boolean {
    const transactions = allReportTransactions ?? reportsTransactions[iouReportID ?? ''] ?? [];
    return transactions.some((transaction) => TransactionUtils.isOnHold(transaction));
}

/**
 * Check if all expenses in the Report are on hold
 */
function hasOnlyHeldExpenses(iouReportID: string, allReportTransactions?: SearchTransaction[]): boolean {
    const reportTransactions = allReportTransactions ?? reportsTransactions[iouReportID ?? ''] ?? [];
    return reportTransactions.length > 0 && !reportTransactions.some((transaction) => !TransactionUtils.isOnHold(transaction));
}

/**
 * Checks if thread replies should be displayed
 */
function shouldDisplayThreadReplies(reportAction: OnyxInputOrEntry<ReportAction>, isThreadReportParentAction: boolean): boolean {
    const hasReplies = (reportAction?.childVisibleActionCount ?? 0) > 0;
    return hasReplies && !!reportAction?.childCommenterCount && !isThreadReportParentAction;
}

/**
 * Check if money report has any transactions updated optimistically
 */
function hasUpdatedTotal(report: OnyxInputOrEntry<Report>, policy: OnyxInputOrEntry<Policy>): boolean {
    if (!report) {
        return true;
    }

    const allReportTransactions = reportsTransactions[report.reportID] ?? [];

    const hasPendingTransaction = allReportTransactions.some((transaction) => !!transaction.pendingAction);
    const hasTransactionWithDifferentCurrency = allReportTransactions.some((transaction) => transaction.currency !== report.currency);
    const hasDifferentWorkspaceCurrency = report.pendingFields?.createChat && isExpenseReport(report) && report.currency !== policy?.outputCurrency;
    const hasOptimisticHeldExpense = hasHeldExpenses(report.reportID) && report?.unheldTotal === undefined;

    return !(hasPendingTransaction && (hasTransactionWithDifferentCurrency || hasDifferentWorkspaceCurrency)) && !hasOptimisticHeldExpense;
}

/**
 * Return held and full amount formatted with used currency
 */
function getNonHeldAndFullAmount(iouReport: OnyxEntry<Report>, shouldExcludeNonReimbursables: boolean): NonHeldAndFullAmount {
    // if the report is an expense report, the total amount should be negated
    const coefficient = isExpenseReport(iouReport) ? -1 : 1;

    let total = iouReport?.total ?? 0;
    let unheldTotal = iouReport?.unheldTotal ?? 0;
    if (shouldExcludeNonReimbursables) {
        total -= iouReport?.nonReimbursableTotal ?? 0;
        unheldTotal -= iouReport?.unheldNonReimbursableTotal ?? 0;
    }

    return {
        nonHeldAmount: CurrencyUtils.convertToDisplayString(unheldTotal * coefficient, iouReport?.currency),
        fullAmount: CurrencyUtils.convertToDisplayString(total * coefficient, iouReport?.currency),
        hasValidNonHeldAmount: unheldTotal * coefficient >= 0,
    };
}

/**
 * Disable reply in thread action if:
 *
 * - The action is listed in the thread-disabled list
 * - The action is a split expense action
 * - The action is deleted and is not threaded
 * - The report is archived and the action is not threaded
 * - The action is a whisper action and it's neither a report preview nor IOU action
 * - The action is the thread's first chat
 */
function shouldDisableThread(reportAction: OnyxInputOrEntry<ReportAction>, reportID: string, isThreadReportParentAction: boolean): boolean {
    const isSplitBillAction = ReportActionsUtils.isSplitBillAction(reportAction);
    const isDeletedAction = ReportActionsUtils.isDeletedAction(reportAction);
    const isReportPreviewAction = ReportActionsUtils.isReportPreviewAction(reportAction);
    const isIOUAction = ReportActionsUtils.isMoneyRequestAction(reportAction);
    const isWhisperAction = ReportActionsUtils.isWhisperAction(reportAction) || ReportActionsUtils.isActionableTrackExpense(reportAction);
    const isArchivedReport = isArchivedRoom(getReportOrDraftReport(reportID), getReportNameValuePairs(reportID));
    const isActionDisabled = CONST.REPORT.ACTIONS.THREAD_DISABLED.some((action: string) => action === reportAction?.actionName);

    return (
        isActionDisabled ||
        isSplitBillAction ||
        (isDeletedAction && !reportAction?.childVisibleActionCount) ||
        (isArchivedReport && !reportAction?.childVisibleActionCount) ||
        (isWhisperAction && !isReportPreviewAction && !isIOUAction) ||
        isThreadReportParentAction
    );
}

function getAllAncestorReportActions(report: Report | null | undefined, currentUpdatedReport?: OnyxEntry<Report>): Ancestor[] {
    if (!report) {
        return [];
    }
    const allAncestors: Ancestor[] = [];
    let parentReportID = report.parentReportID;
    let parentReportActionID = report.parentReportActionID;

    while (parentReportID) {
        const parentReport = currentUpdatedReport && currentUpdatedReport.reportID === parentReportID ? currentUpdatedReport : getReportOrDraftReport(parentReportID);
        const parentReportAction = ReportActionsUtils.getReportAction(parentReportID, parentReportActionID ?? '-1');

        if (
            !parentReport ||
            !parentReportAction ||
            (ReportActionsUtils.isTransactionThread(parentReportAction) && !ReportActionsUtils.isSentMoneyReportAction(parentReportAction)) ||
            ReportActionsUtils.isReportPreviewAction(parentReportAction)
        ) {
            break;
        }

        const isParentReportActionUnread = ReportActionsUtils.isCurrentActionUnread(parentReport, parentReportAction);
        allAncestors.push({
            report: parentReport,
            reportAction: parentReportAction,
            shouldDisplayNewMarker: isParentReportActionUnread,
        });

        parentReportID = parentReport?.parentReportID;
        parentReportActionID = parentReport?.parentReportActionID;
    }

    return allAncestors.reverse();
}

function getAllAncestorReportActionIDs(report: Report | null | undefined, includeTransactionThread = false): AncestorIDs {
    if (!report) {
        return {
            reportIDs: [],
            reportActionsIDs: [],
        };
    }

    const allAncestorIDs: AncestorIDs = {
        reportIDs: [],
        reportActionsIDs: [],
    };
    let parentReportID = report.parentReportID;
    let parentReportActionID = report.parentReportActionID;

    while (parentReportID) {
        const parentReport = getReportOrDraftReport(parentReportID);
        const parentReportAction = ReportActionsUtils.getReportAction(parentReportID, parentReportActionID ?? '-1');

        if (
            !parentReportAction ||
            (!includeTransactionThread &&
                ((ReportActionsUtils.isTransactionThread(parentReportAction) && !ReportActionsUtils.isSentMoneyReportAction(parentReportAction)) ||
                    ReportActionsUtils.isReportPreviewAction(parentReportAction)))
        ) {
            break;
        }

        allAncestorIDs.reportIDs.push(parentReportID ?? '-1');
        allAncestorIDs.reportActionsIDs.push(parentReportActionID ?? '-1');

        if (!parentReport) {
            break;
        }

        parentReportID = parentReport?.parentReportID;
        parentReportActionID = parentReport?.parentReportActionID;
    }

    return allAncestorIDs;
}

/**
 * Get optimistic data of parent report action
 * @param reportID The reportID of the report that is updated
 * @param lastVisibleActionCreated Last visible action created of the child report
 * @param type The type of action in the child report
 */
function getOptimisticDataForParentReportAction(reportID: string, lastVisibleActionCreated: string, type: string): Array<OnyxUpdate | null> {
    const report = getReportOrDraftReport(reportID);

    if (!report || isEmptyObject(report)) {
        return [];
    }

    const ancestors = getAllAncestorReportActionIDs(report, true);
    const totalAncestor = ancestors.reportIDs.length;

    return Array.from(Array(totalAncestor), (_, index) => {
        const ancestorReport = getReportOrDraftReport(ancestors.reportIDs.at(index));

        if (!ancestorReport || isEmptyObject(ancestorReport)) {
            return null;
        }

        const ancestorReportAction = ReportActionsUtils.getReportAction(ancestorReport.reportID, ancestors.reportActionsIDs.at(index) ?? '');

        if (!ancestorReportAction || isEmptyObject(ancestorReportAction)) {
            return null;
        }

        return {
            onyxMethod: Onyx.METHOD.MERGE,
            key: `${ONYXKEYS.COLLECTION.REPORT_ACTIONS}${ancestorReport.reportID}`,
            value: {
                [ancestorReportAction?.reportActionID ?? '-1']: updateOptimisticParentReportAction(ancestorReportAction, lastVisibleActionCreated, type),
            },
        };
    });
}

function getQuickActionDetails(
    quickActionReport: Report,
    personalDetails: PersonalDetailsList | undefined,
    policyChatForActivePolicy: Report | undefined,
    reportNameValuePairs: ReportNameValuePairs,
): {quickActionAvatars: Icon[]; hideQABSubtitle: boolean} {
    const isValidQuickActionReport = !(isEmptyObject(quickActionReport) || isArchivedRoom(quickActionReport, reportNameValuePairs));
    let hideQABSubtitle = false;
    let quickActionAvatars: Icon[] = [];
    if (isValidQuickActionReport) {
        const avatars = getIcons(quickActionReport, personalDetails);
        quickActionAvatars = avatars.length <= 1 || isPolicyExpenseChat(quickActionReport) ? avatars : avatars.filter((avatar) => avatar.id !== currentUserAccountID);
    } else {
        hideQABSubtitle = true;
    }
    if (!isEmptyObject(policyChatForActivePolicy)) {
        quickActionAvatars = getIcons(policyChatForActivePolicy, personalDetails);
    }
    return {
        quickActionAvatars,
        hideQABSubtitle,
    };
}

function canBeAutoReimbursed(report: OnyxInputOrEntry<Report>, policy: OnyxInputOrEntry<Policy> | SearchPolicy): boolean {
    if (isEmptyObject(policy)) {
        return false;
    }
    type CurrencyType = TupleToUnion<typeof CONST.DIRECT_REIMBURSEMENT_CURRENCIES>;
    const reimbursableTotal = getMoneyRequestSpendBreakdown(report).totalDisplaySpend;
    const autoReimbursementLimit = policy?.autoReimbursement?.limit ?? policy?.autoReimbursementLimit ?? 0;
    const isAutoReimbursable =
        isReportInGroupPolicy(report) &&
        policy.reimbursementChoice === CONST.POLICY.REIMBURSEMENT_CHOICES.REIMBURSEMENT_YES &&
        autoReimbursementLimit >= reimbursableTotal &&
        reimbursableTotal > 0 &&
        CONST.DIRECT_REIMBURSEMENT_CURRENCIES.includes(report?.currency as CurrencyType);
    return isAutoReimbursable;
}

/** Check if the current user is an owner of the report */
function isReportOwner(report: OnyxInputOrEntry<Report>): boolean {
    return report?.ownerAccountID === currentUserPersonalDetails?.accountID;
}

function isAllowedToApproveExpenseReport(report: OnyxEntry<Report>, approverAccountID?: number, reportPolicy?: OnyxEntry<Policy> | SearchPolicy): boolean {
    const policy = reportPolicy ?? getPolicy(report?.policyID);
    const isOwner = (approverAccountID ?? currentUserAccountID) === report?.ownerAccountID;
    return !(policy?.preventSelfApproval && isOwner);
}

function isAllowedToSubmitDraftExpenseReport(report: OnyxEntry<Report>): boolean {
    const policy = getPolicy(report?.policyID);
    const submitToAccountID = PolicyUtils.getSubmitToAccountID(policy, report);

    return isAllowedToApproveExpenseReport(report, submitToAccountID);
}

/**
 * What missing payment method does this report action indicate, if any?
 */
function getIndicatedMissingPaymentMethod(userWallet: OnyxEntry<UserWallet>, reportId: string, reportAction: ReportAction): MissingPaymentMethod | undefined {
    const isSubmitterOfUnsettledReport = isCurrentUserSubmitter(reportId) && !isSettled(reportId);
    if (!isSubmitterOfUnsettledReport || !ReportActionsUtils.isReimbursementQueuedAction(reportAction)) {
        return undefined;
    }
    const paymentType = ReportActionsUtils.getOriginalMessage(reportAction)?.paymentType;
    if (paymentType === CONST.IOU.PAYMENT_TYPE.EXPENSIFY) {
        return isEmpty(userWallet) || userWallet.tierName === CONST.WALLET.TIER_NAME.SILVER ? 'wallet' : undefined;
    }

    return !store.hasCreditBankAccount() ? 'bankAccount' : undefined;
}

/**
 * Checks if report chat contains missing payment method
 */
function hasMissingPaymentMethod(userWallet: OnyxEntry<UserWallet>, iouReportID: string): boolean {
    const reportActions = allReportActions?.[`${ONYXKEYS.COLLECTION.REPORT_ACTIONS}${iouReportID}`] ?? {};
    return Object.values(reportActions)
        .filter(Boolean)
        .some((action) => getIndicatedMissingPaymentMethod(userWallet, iouReportID, action) !== undefined);
}

/**
 * Used from expense actions to decide if we need to build an optimistic expense report.
 * Create a new report if:
 * - we don't have an iouReport set in the chatReport
 * - we have one, but it's waiting on the payee adding a bank account
 * - we have one, but we can't add more transactions to it due to: report is approved or settled, or report is processing and policy isn't on Instant submit reporting frequency
 */
function shouldCreateNewMoneyRequestReport(existingIOUReport: OnyxInputOrEntry<Report> | undefined, chatReport: OnyxInputOrEntry<Report>): boolean {
    return !existingIOUReport || hasIOUWaitingOnCurrentUserBankAccount(chatReport) || !canAddTransaction(existingIOUReport);
}

function getTripTransactions(tripRoomReportID: string | undefined, reportFieldToCompare: 'parentReportID' | 'reportID' = 'parentReportID'): Transaction[] {
    const tripTransactionReportIDs = Object.values(allReports ?? {})
        .filter((report) => report && report?.[reportFieldToCompare] === tripRoomReportID)
        .map((report) => report?.reportID);
    return tripTransactionReportIDs.flatMap((reportID) => reportsTransactions[reportID ?? ''] ?? []);
}

function getTripIDFromTransactionParentReportID(transactionParentReportID: string | undefined): string | undefined {
    return getReportOrDraftReport(transactionParentReportID)?.tripData?.tripID;
}

/**
 * Checks if report contains actions with errors
 */
function hasActionsWithErrors(reportID: string): boolean {
    const reportActions = allReportActions?.[`${ONYXKEYS.COLLECTION.REPORT_ACTIONS}${reportID}`] ?? {};
    return Object.values(reportActions)
        .filter(Boolean)
        .some((action) => !isEmptyObject(action.errors));
}

function isNonAdminOrOwnerOfPolicyExpenseChat(report: OnyxInputOrEntry<Report>, policy: OnyxInputOrEntry<Policy>): boolean {
    return isPolicyExpenseChat(report) && !(PolicyUtils.isPolicyAdmin(policy) || PolicyUtils.isPolicyOwner(policy, currentUserAccountID ?? -1) || isReportOwner(report));
}

function isAdminOwnerApproverOrReportOwner(report: OnyxEntry<Report>, policy: OnyxEntry<Policy>): boolean {
    const isApprover = isMoneyRequestReport(report) && report?.managerID !== null && currentUserPersonalDetails?.accountID === report?.managerID;

    return PolicyUtils.isPolicyAdmin(policy) || PolicyUtils.isPolicyOwner(policy, currentUserAccountID ?? -1) || isReportOwner(report) || isApprover;
}

/**
 * Whether the user can join a report
 */
function canJoinChat(report: OnyxEntry<Report>, parentReportAction: OnyxInputOrEntry<ReportAction>, policy: OnyxInputOrEntry<Policy>): boolean {
    // We disabled thread functions for whisper action
    // So we should not show join option for existing thread on whisper message that has already been left, or manually leave it
    if (ReportActionsUtils.isWhisperAction(parentReportAction)) {
        return false;
    }

    // If the notification preference of the chat is not hidden that means we have already joined the chat
    if (getReportNotificationPreference(report) !== CONST.REPORT.NOTIFICATION_PREFERENCE.HIDDEN) {
        return false;
    }

    const isExpenseChat = isMoneyRequestReport(report) || isMoneyRequest(report) || isInvoiceReport(report) || isTrackExpenseReport(report);
    // Anyone viewing these chat types is already a participant and therefore cannot join
    if (isRootGroupChat(report) || isSelfDM(report) || isInvoiceRoom(report) || isSystemChat(report) || isExpenseChat) {
        return false;
    }

    // The user who is a member of the workspace has already joined the public announce room.
    if (isPublicAnnounceRoom(report) && !isEmptyObject(policy)) {
        return false;
    }

    return isChatThread(report) || isUserCreatedPolicyRoom(report) || isNonAdminOrOwnerOfPolicyExpenseChat(report, policy);
}

/**
 * Whether the user can leave a report
 */
function canLeaveChat(report: OnyxEntry<Report>, policy: OnyxEntry<Policy>): boolean {
    if (isRootGroupChat(report)) {
        return true;
    }

    if (isPolicyExpenseChat(report) && !report?.isOwnPolicyExpenseChat && !PolicyUtils.isPolicyAdmin(policy)) {
        return true;
    }

    if (isPublicRoom(report) && SessionUtils.isAnonymousUser()) {
        return false;
    }

    if (getReportNotificationPreference(report) === CONST.REPORT.NOTIFICATION_PREFERENCE.HIDDEN) {
        return false;
    }

    // Anyone viewing these chat types is already a participant and therefore cannot leave
    if (isSelfDM(report)) {
        return false;
    }

    // The user who is a member of the workspace cannot leave the public announce room.
    if (isPublicAnnounceRoom(report) && !isEmptyObject(policy)) {
        return false;
    }

    if (isInvoiceRoom(report)) {
        return canLeaveInvoiceRoom(report);
    }

    return (isChatThread(report) && !!getReportNotificationPreference(report)) || isUserCreatedPolicyRoom(report) || isNonAdminOrOwnerOfPolicyExpenseChat(report, policy);
}

function getReportActionActorAccountID(
    reportAction: OnyxInputOrEntry<ReportAction>,
    iouReport: OnyxInputOrEntry<Report> | undefined,
    report: OnyxInputOrEntry<Report> | undefined,
): number | undefined {
    switch (reportAction?.actionName) {
        case CONST.REPORT.ACTIONS.TYPE.REPORT_PREVIEW: {
            const ownerAccountID = iouReport?.ownerAccountID ?? reportAction?.childOwnerAccountID;
            const actorAccountID = iouReport?.managerID ?? reportAction?.childManagerAccountID;
            return isPolicyExpenseChat(report) ? ownerAccountID : actorAccountID;
        }

        case CONST.REPORT.ACTIONS.TYPE.SUBMITTED:
            return reportAction?.adminAccountID ?? reportAction?.actorAccountID;

        default:
            return reportAction?.actorAccountID;
    }
}
function createDraftWorkspaceAndNavigateToConfirmationScreen(transactionID: string, actionName: IOUAction): void {
    const isCategorizing = actionName === CONST.IOU.ACTION.CATEGORIZE;
    const {expenseChatReportID, policyID, policyName} = PolicyActions.createDraftWorkspace();
    IOU.setMoneyRequestParticipants(transactionID, [
        {
            selected: true,
            accountID: 0,
            isPolicyExpenseChat: true,
            reportID: expenseChatReportID,
            policyID,
            searchText: policyName,
        },
    ]);
    if (isCategorizing) {
        Navigation.navigate(ROUTES.MONEY_REQUEST_STEP_CATEGORY.getRoute(actionName, CONST.IOU.TYPE.SUBMIT, transactionID, expenseChatReportID));
    } else {
        Navigation.navigate(ROUTES.MONEY_REQUEST_STEP_CONFIRMATION.getRoute(actionName, CONST.IOU.TYPE.SUBMIT, transactionID, expenseChatReportID, true));
    }
}

function createDraftTransactionAndNavigateToParticipantSelector(transactionID: string, reportID: string, actionName: IOUAction, reportActionID: string): void {
    const transaction = allTransactions?.[`${ONYXKEYS.COLLECTION.TRANSACTION}${transactionID}`] ?? ({} as Transaction);
    const reportActions = allReportActions?.[`${ONYXKEYS.COLLECTION.REPORT_ACTIONS}${reportID}`] ?? ([] as ReportAction[]);

    if (!transaction || !reportActions) {
        return;
    }

    const linkedTrackedExpenseReportAction = Object.values(reportActions)
        .filter(Boolean)
        .find((action) => ReportActionsUtils.isMoneyRequestAction(action) && ReportActionsUtils.getOriginalMessage(action)?.IOUTransactionID === transactionID);

    const {created, amount, currency, merchant, mccGroup} = getTransactionDetails(transaction) ?? {};
    const comment = getTransactionCommentObject(transaction);

    IOU.createDraftTransaction({
        ...transaction,
        actionableWhisperReportActionID: reportActionID,
        linkedTrackedExpenseReportAction,
        linkedTrackedExpenseReportID: reportID,
        created,
        modifiedCreated: undefined,
        modifiedAmount: undefined,
        modifiedCurrency: undefined,
        amount,
        currency,
        comment,
        merchant,
        modifiedMerchant: '',
        mccGroup,
    } as Transaction);

    const filteredPolicies = Object.values(allPolicies ?? {}).filter(
        (policy) => policy && policy.type !== CONST.POLICY.TYPE.PERSONAL && policy.pendingAction !== CONST.RED_BRICK_ROAD_PENDING_ACTION.DELETE,
    );

    if (actionName === CONST.IOU.ACTION.CATEGORIZE) {
        const activePolicy = getPolicy(activePolicyID);
        if (activePolicy && activePolicy?.type !== CONST.POLICY.TYPE.PERSONAL && activePolicy?.pendingAction !== CONST.RED_BRICK_ROAD_PENDING_ACTION.DELETE) {
            const policyExpenseReportID = getPolicyExpenseChat(currentUserAccountID ?? -1, activePolicyID ?? '-1')?.reportID ?? '-1';
            IOU.setMoneyRequestParticipants(transactionID, [
                {
                    selected: true,
                    accountID: 0,
                    isPolicyExpenseChat: true,
                    reportID: policyExpenseReportID,
                    policyID: activePolicyID ?? '-1',
                    searchText: activePolicy?.name,
                },
            ]);
            Navigation.navigate(ROUTES.MONEY_REQUEST_STEP_CATEGORY.getRoute(actionName, CONST.IOU.TYPE.SUBMIT, transactionID, policyExpenseReportID));
            return;
        }
        if (filteredPolicies.length === 0 || filteredPolicies.length > 1) {
            Navigation.navigate(ROUTES.MONEY_REQUEST_UPGRADE.getRoute(actionName, CONST.IOU.TYPE.SUBMIT, transactionID, reportID));
            return;
        }

        const policyID = filteredPolicies.at(0)?.id;
        const policyExpenseReportID = getPolicyExpenseChat(currentUserAccountID ?? -1, policyID ?? '-1')?.reportID ?? '-1';
        IOU.setMoneyRequestParticipants(transactionID, [
            {
                selected: true,
                accountID: 0,
                isPolicyExpenseChat: true,
                reportID: policyExpenseReportID,
                policyID: policyID ?? '-1',
                searchText: activePolicy?.name,
            },
        ]);
        Navigation.navigate(ROUTES.MONEY_REQUEST_STEP_CATEGORY.getRoute(actionName, CONST.IOU.TYPE.SUBMIT, transactionID, policyExpenseReportID));
        return;
    }

    if (actionName === CONST.IOU.ACTION.SUBMIT || (allPolicies && filteredPolicies.length > 0)) {
        Navigation.navigate(ROUTES.MONEY_REQUEST_STEP_PARTICIPANTS.getRoute(CONST.IOU.TYPE.SUBMIT, transactionID, reportID, undefined, actionName));
        return;
    }

    return createDraftWorkspaceAndNavigateToConfirmationScreen(transactionID, actionName);
}

/**
 * @returns the object to update `report.hasOutstandingChildRequest`
 */
function getOutstandingChildRequest(iouReport: OnyxInputOrEntry<Report>): OutstandingChildRequest {
    if (!iouReport || isEmptyObject(iouReport)) {
        return {};
    }

    if (!isExpenseReport(iouReport)) {
        const {reimbursableSpend} = getMoneyRequestSpendBreakdown(iouReport);
        return {
            hasOutstandingChildRequest: iouReport.managerID === currentUserAccountID && reimbursableSpend !== 0,
        };
    }

    const policy = getPolicy(iouReport.policyID);
    const shouldBeManuallySubmitted = PolicyUtils.isPaidGroupPolicy(policy) && !policy?.harvesting?.enabled;
    if (shouldBeManuallySubmitted) {
        return {
            hasOutstandingChildRequest: true,
        };
    }

    // We don't need to update hasOutstandingChildRequest in this case
    return {};
}

function canReportBeMentionedWithinPolicy(report: OnyxEntry<Report>, policyID: string): boolean {
    if (report?.policyID !== policyID) {
        return false;
    }

    return isChatRoom(report) && !isInvoiceRoom(report) && !isThread(report);
}

function shouldShowMerchantColumn(transactions: Transaction[]) {
    return transactions.some((transaction) => isExpenseReport(allReports?.[transaction.reportID] ?? null));
}

/**
 * Whether a given report is used for onboarding tasks. In the past, it could be either the Concierge chat or the system
 * DM, and we saved the report ID in the user's `onboarding` NVP. As a fallback for users who don't have the NVP, we now
 * only use the Concierge chat.
 */
function isChatUsedForOnboarding(optionOrReport: OnyxEntry<Report> | OptionData): boolean {
    // onboarding can be an array or an empty object for old accounts and accounts created from olddot
    if (onboarding && !Array.isArray(onboarding) && !isEmptyObject(onboarding) && onboarding.chatReportID) {
        return onboarding.chatReportID === optionOrReport?.reportID;
    }

    return (optionOrReport as OptionData)?.isConciergeChat ?? isConciergeChatReport(optionOrReport);
}

/**
 * Get the report used for the user's onboarding process. For most users it is the Concierge chat, however in the past
 * we also used the system DM for A/B tests.
 */
function getChatUsedForOnboarding(): OnyxEntry<Report> {
    return Object.values(allReports ?? {}).find(isChatUsedForOnboarding);
}

/**
 * Checks if given field has any violations and returns name of the first encountered one
 */
function getFieldViolation(violations: OnyxEntry<ReportViolations>, reportField: PolicyReportField): ReportViolationName | undefined {
    if (!violations || !reportField) {
        return undefined;
    }

    return Object.values(CONST.REPORT_VIOLATIONS).find((violation) => !!violations[violation] && violations[violation][reportField.fieldID]);
}

/**
 * Returns translation for given field violation
 */
function getFieldViolationTranslation(reportField: PolicyReportField, violation?: ReportViolationName): string {
    if (!violation) {
        return '';
    }

    switch (violation) {
        case 'fieldRequired':
            return Localize.translateLocal('reportViolations.fieldRequired', {fieldName: reportField.name});
        default:
            return '';
    }
}

/**
 * Returns all violations for report
 */
function getReportViolations(reportID: string): ReportViolations | undefined {
    if (!allReportsViolations) {
        return undefined;
    }

    return allReportsViolations[`${ONYXKEYS.COLLECTION.REPORT_VIOLATIONS}${reportID}`];
}

function findPolicyExpenseChatByPolicyID(policyID: string): OnyxEntry<Report> {
    return Object.values(allReports ?? {}).find((report) => isPolicyExpenseChat(report) && report?.policyID === policyID);
}

/**
 * A function to get the report last message. This is usually used to restore the report message preview in LHN after report actions change.
 * @param reportID
 * @param actionsToMerge
 * @param canUserPerformWriteActionInReport
 * @returns containing the calculated message preview data of the report
 */
function getReportLastMessage(reportID: string, actionsToMerge?: ReportActions) {
    let result: Partial<Report> = {
        lastMessageTranslationKey: '',
        lastMessageText: '',
        lastVisibleActionCreated: '',
    };

    const {lastMessageText = '', lastMessageTranslationKey = ''} = getLastVisibleMessage(reportID, actionsToMerge);

    if (lastMessageText || lastMessageTranslationKey) {
        const report = getReport(reportID);
        const lastVisibleAction = ReportActionsUtils.getLastVisibleAction(reportID, canUserPerformWriteAction(report), actionsToMerge);
        const lastVisibleActionCreated = lastVisibleAction?.created;
        const lastActorAccountID = lastVisibleAction?.actorAccountID;
        result = {
            lastMessageTranslationKey,
            lastMessageText,
            lastVisibleActionCreated,
            lastActorAccountID,
        };
    }

    return result;
}

function getSourceIDFromReportAction(reportAction: OnyxEntry<ReportAction>): string {
    const message = Array.isArray(reportAction?.message) ? reportAction?.message?.at(-1) ?? null : reportAction?.message ?? null;
    const html = message?.html ?? '';
    const {sourceURL} = getAttachmentDetails(html);
    const sourceID = (sourceURL?.match(CONST.REGEX.ATTACHMENT_ID) ?? [])[1];
    return sourceID;
}

function getIntegrationIcon(connectionName?: ConnectionName) {
    if (connectionName === CONST.POLICY.CONNECTIONS.NAME.XERO) {
        return XeroSquare;
    }
    if (connectionName === CONST.POLICY.CONNECTIONS.NAME.QBO) {
        return QBOSquare;
    }
    if (connectionName === CONST.POLICY.CONNECTIONS.NAME.NETSUITE) {
        return NetSuiteSquare;
    }
    if (connectionName === CONST.POLICY.CONNECTIONS.NAME.SAGE_INTACCT) {
        return IntacctSquare;
    }

    return undefined;
}

function canBeExported(report: OnyxEntry<Report>) {
    if (!report?.statusNum) {
        return false;
    }
    const isCorrectState = [CONST.REPORT.STATUS_NUM.APPROVED, CONST.REPORT.STATUS_NUM.CLOSED, CONST.REPORT.STATUS_NUM.REIMBURSED].some((status) => status === report.statusNum);
    return isExpenseReport(report) && isCorrectState;
}

function isExported(reportActions: OnyxEntry<ReportActions>) {
    if (!reportActions) {
        return false;
    }
    return Object.values(reportActions).some((action) => ReportActionsUtils.isExportIntegrationAction(action));
}

function getApprovalChain(policy: OnyxEntry<Policy>, expenseReport: OnyxEntry<Report>): string[] {
    const approvalChain: string[] = [];
    const reportTotal = expenseReport?.total ?? 0;

    // If the policy is not on advanced approval mode, we should not use the approval chain even if it exists.
    if (!PolicyUtils.isControlOnAdvancedApprovalMode(policy)) {
        return approvalChain;
    }

    let nextApproverEmail = PolicyUtils.getSubmitToEmail(policy, expenseReport);

    while (nextApproverEmail && !approvalChain.includes(nextApproverEmail)) {
        approvalChain.push(nextApproverEmail);
        nextApproverEmail = PolicyUtils.getForwardsToAccount(policy, nextApproverEmail, reportTotal);
    }
    return approvalChain;
}

/**
 * Checks if the user has missing bank account for the invoice room.
 */
function hasMissingInvoiceBankAccount(iouReportID: string): boolean {
    const invoiceReport = getReport(iouReportID);

    if (!isInvoiceReport(invoiceReport)) {
        return false;
    }

    return invoiceReport?.ownerAccountID === currentUserAccountID && !getPolicy(invoiceReport?.policyID)?.invoice?.bankAccount?.transferBankAccountID && isSettled(iouReportID);
}

function hasInvoiceReports() {
    const reports = Object.values(allReports ?? {});
    return reports.some((report) => isInvoiceReport(report));
}

function getReportMetadata(reportID?: string) {
    return allReportMetadata?.[`${ONYXKEYS.COLLECTION.REPORT_METADATA}${reportID}`];
}

export {
    addDomainToShortMention,
    completeShortMention,
    areAllRequestsBeingSmartScanned,
    buildOptimisticAddCommentReportAction,
    buildOptimisticApprovedReportAction,
    buildOptimisticUnapprovedReportAction,
    buildOptimisticCancelPaymentReportAction,
    buildOptimisticChangedTaskAssigneeReportAction,
    buildOptimisticChatReport,
    buildOptimisticClosedReportAction,
    buildOptimisticCreatedReportAction,
    buildOptimisticDismissedViolationReportAction,
    buildOptimisticEditedTaskFieldReportAction,
    buildOptimisticExpenseReport,
    buildOptimisticGroupChatReport,
    buildOptimisticHoldReportAction,
    buildOptimisticHoldReportActionComment,
    buildOptimisticIOUReport,
    buildOptimisticIOUReportAction,
    buildOptimisticModifiedExpenseReportAction,
    buildOptimisticMoneyRequestEntities,
    buildOptimisticMovedReportAction,
    buildOptimisticMovedTrackedExpenseModifiedReportAction,
    buildOptimisticRenamedRoomReportAction,
    buildOptimisticRoomDescriptionUpdatedReportAction,
    buildOptimisticReportPreview,
    buildOptimisticActionableTrackExpenseWhisper,
    buildOptimisticSubmittedReportAction,
    buildOptimisticTaskCommentReportAction,
    buildOptimisticTaskReport,
    buildOptimisticTaskReportAction,
    buildOptimisticUnHoldReportAction,
    buildOptimisticAnnounceChat,
    buildOptimisticWorkspaceChats,
    buildOptimisticCardAssignedReportAction,
    buildParticipantsFromAccountIDs,
    buildReportNameFromParticipantNames,
    buildTransactionThread,
    canAccessReport,
    isReportNotFound,
    canAddTransaction,
    canDeleteTransaction,
    canBeAutoReimbursed,
    canCreateRequest,
    canCreateTaskInReport,
    canCurrentUserOpenReport,
    canDeleteReportAction,
    canHoldUnholdReportAction,
    canEditFieldOfMoneyRequest,
    canEditMoneyRequest,
    canEditPolicyDescription,
    canEditReportAction,
    canEditReportDescription,
    canEditRoomVisibility,
    canEditWriteCapability,
    canFlagReportAction,
    isNonAdminOrOwnerOfPolicyExpenseChat,
    canLeaveRoom,
    canJoinChat,
    canLeaveChat,
    canReportBeMentionedWithinPolicy,
    canRequestMoney,
    canSeeDefaultRoom,
    canShowReportRecipientLocalTime,
    canUserPerformWriteAction,
    chatIncludesChronos,
    chatIncludesChronosWithID,
    chatIncludesConcierge,
    createDraftTransactionAndNavigateToParticipantSelector,
    doesReportBelongToWorkspace,
    findLastAccessedReport,
    findSelfDMReportID,
    formatReportLastMessageText,
    generateReportID,
    getAddWorkspaceRoomOrChatReportErrors,
    getAllAncestorReportActionIDs,
    getAllAncestorReportActions,
    getAllHeldTransactions,
    getAllPolicyReports,
    getAllWorkspaceReports,
    getAvailableReportFields,
    getBankAccountRoute,
    getChatByParticipants,
    getChatRoomSubtitle,
    getChildReportNotificationPreference,
    getCommentLength,
    getDefaultGroupAvatar,
    getDefaultWorkspaceAvatar,
    getDefaultWorkspaceAvatarTestID,
    getDeletedParentActionMessageForChatReport,
    getDisplayNameForParticipant,
    getDisplayNamesWithTooltips,
    getGroupChatName,
    getIOUReportActionDisplayMessage,
    getIOUReportActionMessage,
    getReportAutomaticallyApprovedMessage,
    getIOUUnapprovedMessage,
    getIOUApprovedMessage,
    getReportAutomaticallyForwardedMessage,
    getIOUForwardedMessage,
    getRejectedReportMessage,
    getWorkspaceNameUpdatedMessage,
    getReportAutomaticallySubmittedMessage,
    getIOUSubmittedMessage,
    getIcons,
    getIconsForParticipants,
    getIndicatedMissingPaymentMethod,
    getLastVisibleMessage,
    getMoneyRequestOptions,
    getMoneyRequestSpendBreakdown,
    getNewMarkerReportActionID,
    getNonHeldAndFullAmount,
    getOptimisticDataForParentReportAction,
    getOriginalReportID,
    getOutstandingChildRequest,
    getParentNavigationSubtitle,
    getParsedComment,
    getParticipantsAccountIDsForDisplay,
    getParticipantsList,
    getParticipants,
    getPendingChatMembers,
    getPersonalDetailsForAccountID,
    getPolicyDescriptionText,
    getPolicyExpenseChat,
    getPolicyExpenseChatName,
    getPolicyName,
    getPolicyType,
    getReimbursementDeQueuedActionMessage,
    getReimbursementQueuedActionMessage,
    getReportActionActorAccountID,
    getReportDescription,
    getReportFieldKey,
    getReportIDFromLink,
    getReportName,
    getReportNotificationPreference,
    getReportOfflinePendingActionAndErrors,
    getReportParticipantsTitle,
    getReportPreviewMessage,
    getReportRecipientAccountIDs,
    getReportOrDraftReport,
    getRoom,
    getRootParentReport,
    getRouteFromLink,
    getTaskAssigneeChatOnyxData,
    getTransactionDetails,
    getTransactionReportName,
    getDisplayedReportID,
    getTransactionsWithReceipts,
    getUserDetailTooltipText,
    getWhisperDisplayNames,
    getWorkspaceChats,
    getWorkspaceIcon,
    goBackToDetailsPage,
    goBackFromPrivateNotes,
    getInvoicePayerName,
    getInvoicesChatName,
    getPayeeName,
    getQuickActionDetails,
    hasActionsWithErrors,
    hasAutomatedExpensifyAccountIDs,
    hasExpensifyGuidesEmails,
    hasHeldExpenses,
    hasIOUWaitingOnCurrentUserBankAccount,
    hasMissingPaymentMethod,
    hasMissingSmartscanFields,
    hasNonReimbursableTransactions,
    hasOnlyHeldExpenses,
    hasOnlyTransactionsWithPendingRoutes,
    hasReportNameError,
    getReportActionWithSmartscanError,
    hasSmartscanError,
    hasUpdatedTotal,
    hasViolations,
    hasWarningTypeViolations,
    hasNoticeTypeViolations,
    isActionCreator,
    isAdminRoom,
    isAdminsOnlyPostingRoom,
    isAllowedToApproveExpenseReport,
    isAllowedToComment,
    isAllowedToSubmitDraftExpenseReport,
    isAnnounceRoom,
    isArchivedRoom,
    isArchivedRoomWithID,
    isClosedReport,
    isCanceledTaskReport,
    isChatReport,
    isChatRoom,
    isTripRoom,
    isChatThread,
    isChildReport,
    isClosedExpenseReportWithNoExpenses,
    isCompletedTaskReport,
    isConciergeChatReport,
    isControlPolicyExpenseChat,
    isControlPolicyExpenseReport,
    isCurrentUserSubmitter,
    isCurrentUserTheOnlyParticipant,
    isDM,
    isDefaultRoom,
    isDeprecatedGroupDM,
    isEmptyReport,
    isRootGroupChat,
    isExpenseReport,
    isExpenseRequest,
    isExpensifyOnlyParticipantInReport,
    isGroupChat,
    isGroupChatAdmin,
    isGroupPolicy,
    isReportInGroupPolicy,
    isHoldCreator,
    isIOUOwnedByCurrentUser,
    isIOUReport,
    isIOUReportUsingReport,
    isJoinRequestInAdminRoom,
    isDomainRoom,
    isMoneyRequest,
    isMoneyRequestReport,
    isMoneyRequestReportPendingDeletion,
    isOneOnOneChat,
    isOneTransactionThread,
    isOpenExpenseReport,
    isOpenTaskReport,
    isOptimisticPersonalDetail,
    isPaidGroupPolicy,
    isPaidGroupPolicyExpenseChat,
    isPaidGroupPolicyExpenseReport,
    isPayer,
    isPolicyAdmin,
    isPolicyExpenseChat,
    isPolicyExpenseChatAdmin,
    isProcessingReport,
    isAwaitingFirstLevelApproval,
    isPublicAnnounceRoom,
    isPublicRoom,
    isReportApproved,
    isReportManuallyReimbursed,
    isReportDataReady,
    isReportFieldDisabled,
    isReportFieldOfTypeTitle,
    isReportManager,
    isReportMessageAttachment,
    isReportOwner,
    isReportParticipant,
    isSelfDM,
    isSettled,
    isSystemChat,
    isTaskReport,
    isThread,
    isTrackExpenseReport,
    isUnread,
    isUnreadWithMention,
    isUserCreatedPolicyRoom,
    isValidReport,
    isValidReportIDFromPath,
    isWaitingForAssigneeToCompleteAction,
    isInvoiceRoom,
    isInvoiceRoomWithID,
    isInvoiceReport,
    isOpenInvoiceReport,
    getDefaultNotificationPreferenceForReport,
    canWriteInReport,
    navigateToDetailsPage,
    navigateToPrivateNotes,
    navigateBackOnDeleteTransaction,
    parseReportRouteParams,
    parseReportActionHtmlToText,
    requiresAttentionFromCurrentUser,
    shouldAutoFocusOnKeyPress,
    shouldCreateNewMoneyRequestReport,
    shouldDisableDetailPage,
    shouldDisableRename,
    shouldDisableThread,
    shouldDisplayThreadReplies,
    shouldDisplayViolationsRBRInLHN,
    shouldReportBeInOptionList,
    shouldReportShowSubscript,
    shouldShowFlagComment,
    getReportActionWithMissingSmartscanFields,
    shouldShowRBRForMissingSmartscanFields,
    shouldUseFullTitleToDisplay,
    updateOptimisticParentReportAction,
    updateReportPreview,
    temporary_getMoneyRequestOptions,
    getTripTransactions,
    getTripIDFromTransactionParentReportID,
    buildOptimisticInvoiceReport,
    getInvoiceChatByParticipants,
    shouldShowMerchantColumn,
    isCurrentUserInvoiceReceiver,
    isDraftReport,
    changeMoneyRequestHoldStatus,
    isAdminOwnerApproverOrReportOwner,
    createDraftWorkspaceAndNavigateToConfirmationScreen,
    isChatUsedForOnboarding,
    buildOptimisticExportIntegrationAction,
    getChatUsedForOnboarding,
    getFieldViolationTranslation,
    getFieldViolation,
    getReportViolations,
    findPolicyExpenseChatByPolicyID,
    getIntegrationIcon,
    canBeExported,
    isExported,
    hasOnlyNonReimbursableTransactions,
    getReportLastMessage,
    getMostRecentlyVisitedReport,
    getSourceIDFromReportAction,
    getReport,
    getReportNameValuePairs,
    hasReportViolations,
    isPayAtEndExpenseReport,
    getArchiveReason,
    getApprovalChain,
    isIndividualInvoiceRoom,
    isAuditor,
    hasMissingInvoiceBankAccount,
    reasonForReportToBeInOptionList,
    getReasonAndReportActionThatRequiresAttention,
    buildOptimisticChangeFieldAction,
    isPolicyRelatedReport,
    hasReportErrorsOtherThanFailedReceipt,
    getAllReportErrors,
    getAllReportActionsErrorsAndReportActionThatRequiresAttention,
    hasInvoiceReports,
    getReportMetadata,
};

export type {
    Ancestor,
    DisplayNameWithTooltips,
    OptimisticAddCommentReportAction,
    OptimisticChatReport,
    OptimisticClosedReportAction,
    OptimisticCreatedReportAction,
    OptimisticIOUReportAction,
    OptimisticTaskReportAction,
    OptionData,
    TransactionDetails,
    PartialReportAction,
    ParsingDetails,
};<|MERGE_RESOLUTION|>--- conflicted
+++ resolved
@@ -2878,15 +2878,9 @@
 }
 
 function getMoneyRequestSpendBreakdown(report: OnyxInputOrEntry<Report>, allReportsDict?: OnyxCollection<Report>): SpendBreakdown {
-<<<<<<< HEAD
-    const allAvailableReports = allReportsDict ?? ReportConnection.getAllReports();
+    const allAvailableReports = allReportsDict ?? allReports;
     let moneyRequestReport: OnyxEntry<Report>;
     if (report && (isMoneyRequestReport(report) || isInvoiceReport(report))) {
-=======
-    const allAvailableReports = allReportsDict ?? allReports;
-    let moneyRequestReport;
-    if (isMoneyRequestReport(report) || isInvoiceReport(report)) {
->>>>>>> d56dfeca
         moneyRequestReport = report;
     }
     if (allAvailableReports && report?.iouReportID) {
