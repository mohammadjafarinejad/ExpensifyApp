--- conflicted
+++ resolved
@@ -2541,18 +2541,10 @@
     }
 
     if (containsNonReimbursable) {
-        return Localize.translateLocal('iou.payerSpentAmount', {payer: payerName ?? '', amount: formattedAmount});
-    }
-
-<<<<<<< HEAD
-    if (containsNonReimbursable) {
         return Localize.translateLocal('iou.payerSpentAmount', {payer: getDisplayNameForParticipant(report.ownerAccountID) ?? '', amount: formattedAmount});
     }
 
     return Localize.translateLocal('iou.payerOwesAmount', {payer: payerName ?? '', amount: formattedAmount});
-=======
-    return Localize.translateLocal('iou.payerOwesAmount', {payer: payerName ?? '', amount: formattedAmount, comment});
->>>>>>> 33110622
 }
 
 /**
