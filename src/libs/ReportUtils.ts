--- conflicted
+++ resolved
@@ -9667,12 +9667,9 @@
     isHiddenForCurrentUser,
     prepareOnboardingOnyxData,
     getReportSubtitlePrefix,
-<<<<<<< HEAD
     buildOptimisticChangePolicyReportAction,
     getPolicyChangeMessage,
-=======
     getExpenseReportStateAndStatus,
->>>>>>> 0d33546d
 };
 
 export type {
