--- conflicted
+++ resolved
@@ -2546,14 +2546,10 @@
         if (isAdminRoom(report) || isUserCreatedPolicyRoom(report)) {
             return getAdminRoomInvitedParticipants(parentReportAction, parentReportActionMessage);
         }
-<<<<<<< HEAD
         if (parentReportActionMessage && isArchivedRoom(report)) {
             return `${parentReportActionMessage} (${Localize.translateLocal('common.archived')})`;
         }      
-        return parentReportActionMessage || Localize.translateLocal('parentReportAction.deletedMessage');
-=======
         return parentReportActionMessage;
->>>>>>> 3f0adbe1
     }
 
     if (isTaskReport(report) && isCanceledTaskReport(report, parentReportAction)) {
