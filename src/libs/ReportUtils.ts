--- conflicted
+++ resolved
@@ -4793,12 +4793,8 @@
 ): OptimisticExpenseReport {
     // The amount for Expense reports are stored as negative value in the database
     const storedTotal = total * -1;
-<<<<<<< HEAD
+    const storedNonReimbursableTotal = nonReimbursableTotal * -1;
     const policyName = getPolicyName(getAllReports()?.[`${ONYXKEYS.COLLECTION.REPORT}${chatReportID}`]);
-=======
-    const storedNonReimbursableTotal = nonReimbursableTotal * -1;
-    const policyName = getPolicyName(ReportConnection.getAllReports()?.[`${ONYXKEYS.COLLECTION.REPORT}${chatReportID}`]);
->>>>>>> e25e3fa1
     const formattedTotal = CurrencyUtils.convertToDisplayString(storedTotal, currency);
     const policy = getPolicy(policyID);
 
@@ -7870,22 +7866,11 @@
     // if the report is an expense report, the total amount should be negated
     const coefficient = isExpenseReport(iouReport) ? -1 : 1;
 
-<<<<<<< HEAD
-    if (hasUpdatedTotal(iouReport, policy) && hasPendingTransaction) {
-        const unheldTotal = reportTransactions.reduce((currentVal, transaction) => currentVal + (!isOnHoldTransactionUtils(transaction) ? transaction.amount : 0), 0);
-
-        return {
-            nonHeldAmount: CurrencyUtils.convertToDisplayString(unheldTotal * coefficient, iouReport?.currency),
-            fullAmount: CurrencyUtils.convertToDisplayString((iouReport?.total ?? 0) * coefficient, iouReport?.currency),
-            hasValidNonHeldAmount: unheldTotal * coefficient >= 0,
-        };
-=======
     let total = iouReport?.total ?? 0;
     let unheldTotal = iouReport?.unheldTotal ?? 0;
     if (shouldExcludeNonReimbursables) {
         total -= iouReport?.nonReimbursableTotal ?? 0;
         unheldTotal -= iouReport?.unheldNonReimbursableTotal ?? 0;
->>>>>>> e25e3fa1
     }
 
     return {
