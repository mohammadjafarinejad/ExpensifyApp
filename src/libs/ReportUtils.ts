--- conflicted
+++ resolved
@@ -8419,78 +8419,6 @@
     return true;
 }
 
-<<<<<<< HEAD
-/**
- * Allows a user to leave a policy room according to the following conditions of the visibility or chatType rNVP:
- * `public` - Anyone can leave (because anybody can join)
- * `public_announce` - Only non-policy members can leave (it's auto-shared with policy members)
- * `policy_admins` - Nobody can leave (it's auto-shared with all policy admins)
- * `policy_announce` - Nobody can leave (it's auto-shared with all policy members)
- * `policyExpenseChat` - Nobody can leave (it's auto-shared with all policy members)
- * `policy` - Anyone can leave (though only policy members can join)
- * `domain` - Nobody can leave (it's auto-shared with domain members)
- * `dm` - Nobody can leave (it's auto-shared with users)
- * `private` - Anybody can leave (though you can only be invited to join)
- * `invoice` - Invoice sender, invoice receiver and auto-invited admins cannot leave
- */
-function canLeaveRoom(report: OnyxEntry<Report>, isPolicyEmployee: boolean): boolean {
-    if (isInvoiceRoom(report)) {
-        // This will get removed as part of https://github.com/Expensify/App/issues/59961
-        // eslint-disable-next-line deprecation/deprecation
-        if (isArchivedNonExpenseReport(report, getReportNameValuePairs(report?.reportID))) {
-            return false;
-        }
-
-        const invoiceReport = getReportOrDraftReport(report?.iouReportID);
-
-        if (invoiceReport?.ownerAccountID === currentUserAccountID) {
-            return false;
-        }
-
-        if (invoiceReport?.managerID === currentUserAccountID) {
-            return false;
-        }
-
-        // This will be fixed as part of https://github.com/Expensify/Expensify/issues/507850
-        // eslint-disable-next-line deprecation/deprecation
-        const isSenderPolicyAdmin = getPolicy(report?.policyID)?.role === CONST.POLICY.ROLE.ADMIN;
-
-        if (isSenderPolicyAdmin) {
-            return false;
-        }
-
-        const isReceiverPolicyAdmin =
-            // This will be fixed as part of https://github.com/Expensify/Expensify/issues/507850
-            // eslint-disable-next-line deprecation/deprecation
-            report?.invoiceReceiver?.type === CONST.REPORT.INVOICE_RECEIVER_TYPE.BUSINESS ? getPolicy(report?.invoiceReceiver?.policyID)?.role === CONST.POLICY.ROLE.ADMIN : false;
-
-        if (isReceiverPolicyAdmin) {
-            return false;
-        }
-
-        return true;
-    }
-
-    if (!report?.visibility) {
-        if (
-            report?.chatType === CONST.REPORT.CHAT_TYPE.POLICY_ADMINS ||
-            report?.chatType === CONST.REPORT.CHAT_TYPE.POLICY_ANNOUNCE ||
-            report?.chatType === CONST.REPORT.CHAT_TYPE.POLICY_EXPENSE_CHAT ||
-            report?.chatType === CONST.REPORT.CHAT_TYPE.DOMAIN_ALL ||
-            report?.chatType === CONST.REPORT.CHAT_TYPE.SELF_DM ||
-            !report?.chatType
-        ) {
-            // DM chats don't have a chatType
-            return false;
-        }
-    } else if (isPublicAnnounceRoom(report) && isPolicyEmployee) {
-        return false;
-    }
-    return true;
-}
-
-=======
->>>>>>> 5f4cfaf5
 function isCurrentUserTheOnlyParticipant(participantAccountIDs?: number[]): boolean {
     return !!(participantAccountIDs?.length === 1 && participantAccountIDs?.at(0) === currentUserAccountID);
 }
