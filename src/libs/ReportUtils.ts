import ExpensiMark from 'expensify-common/lib/ExpensiMark';
import Str from 'expensify-common/lib/str';
import {isEmpty} from 'lodash';
import lodashEscape from 'lodash/escape';
import lodashFindLastIndex from 'lodash/findLastIndex';
import lodashIntersection from 'lodash/intersection';
import lodashIsEqual from 'lodash/isEqual';
import type {OnyxCollection, OnyxEntry, OnyxUpdate} from 'react-native-onyx';
import Onyx from 'react-native-onyx';
import type {ValueOf} from 'type-fest';
import * as Expensicons from '@components/Icon/Expensicons';
import * as defaultWorkspaceAvatars from '@components/Icon/WorkspaceDefaultAvatars';
import CONST from '@src/CONST';
import type {ParentNavigationSummaryParams, TranslationPaths} from '@src/languages/types';
import ONYXKEYS from '@src/ONYXKEYS';
import ROUTES from '@src/ROUTES';
import type {Beta, Login, PersonalDetails, PersonalDetailsList, Policy, Report, ReportAction, ReportMetadata, Session, Transaction} from '@src/types/onyx';
import type {Errors, Icon, PendingAction} from '@src/types/onyx/OnyxCommon';
import type {IOUMessage, OriginalMessageActionName, OriginalMessageCreated} from '@src/types/onyx/OriginalMessage';
import type {Status} from '@src/types/onyx/PersonalDetails';
import type {NotificationPreference} from '@src/types/onyx/Report';
import type {Message, ReportActionBase, ReportActions} from '@src/types/onyx/ReportAction';
import type {Receipt, WaypointCollection} from '@src/types/onyx/Transaction';
import type DeepValueOf from '@src/types/utils/DeepValueOf';
import type {EmptyObject} from '@src/types/utils/EmptyObject';
import {isEmptyObject, isNotEmptyObject} from '@src/types/utils/EmptyObject';
import type IconAsset from '@src/types/utils/IconAsset';
import * as CurrencyUtils from './CurrencyUtils';
import DateUtils from './DateUtils';
import isReportMessageAttachment from './isReportMessageAttachment';
import * as LocalePhoneNumber from './LocalePhoneNumber';
import * as Localize from './Localize';
import linkingConfig from './Navigation/linkingConfig';
import Navigation from './Navigation/Navigation';
import * as NumberUtils from './NumberUtils';
import Permissions from './Permissions';
import * as PersonalDetailsUtils from './PersonalDetailsUtils';
import * as PolicyUtils from './PolicyUtils';
import * as ReportActionsUtils from './ReportActionsUtils';
import type {LastVisibleMessage} from './ReportActionsUtils';
import * as TransactionUtils from './TransactionUtils';
import * as Url from './Url';
import * as UserUtils from './UserUtils';

type WelcomeMessage = {showReportName: boolean; phrase1?: string; phrase2?: string};

type ExpenseOriginalMessage = {
    oldComment?: string;
    newComment?: string;
    comment?: string;
    merchant?: string;
    oldCreated?: string;
    created?: string;
    oldMerchant?: string;
    oldAmount?: number;
    amount?: number;
    oldCurrency?: string;
    currency?: string;
    category?: string;
    oldCategory?: string;
    tag?: string;
    oldTag?: string;
    billable?: string;
    oldBillable?: string;
};

type Participant = {
    accountID: number;
    alternateText: string;
    firstName: string;
    icons: Icon[];
    keyForList: string;
    lastName: string;
    login: string;
    phoneNumber: string;
    searchText: string;
    selected: boolean;
    text: string;
};

type SpendBreakdown = {
    nonReimbursableSpend: number;
    reimbursableSpend: number;
    totalDisplaySpend: number;
};

type ParticipantDetails = [number, string, UserUtils.AvatarSource, UserUtils.AvatarSource];

type ReportAndWorkspaceName = {
    rootReportName: string;
    workspaceName?: string;
};

type OptimisticReportAction = {
    commentText: string;
    reportAction: Partial<ReportAction>;
};

type UpdateOptimisticParentReportAction = {
    childVisibleActionCount: number;
    childCommenterCount: number;
    childLastVisibleActionCreated: string;
    childOldestFourAccountIDs: string | undefined;
};

type OptimisticExpenseReport = Pick<
    Report,
    | 'reportID'
    | 'chatReportID'
    | 'policyID'
    | 'type'
    | 'ownerAccountID'
    | 'currency'
    | 'reportName'
    | 'state'
    | 'stateNum'
    | 'statusNum'
    | 'total'
    | 'notificationPreference'
    | 'parentReportID'
    | 'lastVisibleActionCreated'
>;

type OptimisticIOUReportAction = Pick<
    ReportAction,
    | 'actionName'
    | 'actorAccountID'
    | 'automatic'
    | 'avatar'
    | 'isAttachment'
    | 'originalMessage'
    | 'message'
    | 'person'
    | 'reportActionID'
    | 'shouldShow'
    | 'created'
    | 'pendingAction'
    | 'receipt'
    | 'whisperedToAccountIDs'
>;

type OptimisticReportPreview = Pick<
    ReportAction,
    | 'actionName'
    | 'reportActionID'
    | 'pendingAction'
    | 'originalMessage'
    | 'message'
    | 'created'
    | 'actorAccountID'
    | 'childMoneyRequestCount'
    | 'childLastMoneyRequestComment'
    | 'childRecentReceiptTransactionIDs'
    | 'childReportID'
    | 'whisperedToAccountIDs'
> & {reportID?: string; accountID?: number};

type UpdateReportPreview = Pick<
    ReportAction,
    'created' | 'message' | 'childLastMoneyRequestComment' | 'childMoneyRequestCount' | 'childRecentReceiptTransactionIDs' | 'whisperedToAccountIDs'
>;

type ReportRouteParams = {
    reportID: string;
    isSubReportPageRoute: boolean;
};

type ReportOfflinePendingActionAndErrors = {
    addWorkspaceRoomOrChatPendingAction: PendingAction | undefined;
    addWorkspaceRoomOrChatErrors: Record<string, string> | null | undefined;
};

type OptimisticApprovedReportAction = Pick<
    ReportAction,
    'actionName' | 'actorAccountID' | 'automatic' | 'avatar' | 'isAttachment' | 'originalMessage' | 'message' | 'person' | 'reportActionID' | 'shouldShow' | 'created' | 'pendingAction'
>;

type OptimisticSubmittedReportAction = Pick<
    ReportAction,
    'actionName' | 'actorAccountID' | 'automatic' | 'avatar' | 'isAttachment' | 'originalMessage' | 'message' | 'person' | 'reportActionID' | 'shouldShow' | 'created' | 'pendingAction'
>;

type OptimisticEditedTaskReportAction = Pick<
    ReportAction,
    'reportActionID' | 'actionName' | 'pendingAction' | 'actorAccountID' | 'automatic' | 'avatar' | 'created' | 'shouldShow' | 'message' | 'person'
>;

type OptimisticClosedReportAction = Pick<
    ReportAction,
    'actionName' | 'actorAccountID' | 'automatic' | 'avatar' | 'created' | 'message' | 'originalMessage' | 'pendingAction' | 'person' | 'reportActionID' | 'shouldShow'
>;

type OptimisticCreatedReportAction = OriginalMessageCreated &
    Pick<ReportActionBase, 'actorAccountID' | 'automatic' | 'avatar' | 'created' | 'message' | 'person' | 'reportActionID' | 'shouldShow' | 'pendingAction'>;

type OptimisticChatReport = Pick<
    Report,
    | 'type'
    | 'chatType'
    | 'isOwnPolicyExpenseChat'
    | 'isPinned'
    | 'lastActorAccountID'
    | 'lastMessageTranslationKey'
    | 'lastMessageHtml'
    | 'lastMessageText'
    | 'lastReadTime'
    | 'lastVisibleActionCreated'
    | 'notificationPreference'
    | 'oldPolicyName'
    | 'ownerAccountID'
    | 'parentReportActionID'
    | 'parentReportID'
    | 'participantAccountIDs'
    | 'visibleChatMemberAccountIDs'
    | 'policyID'
    | 'reportID'
    | 'reportName'
    | 'stateNum'
    | 'statusNum'
    | 'visibility'
    | 'welcomeMessage'
    | 'writeCapability'
>;

type OptimisticTaskReportAction = Pick<
    ReportAction,
    | 'actionName'
    | 'actorAccountID'
    | 'automatic'
    | 'avatar'
    | 'created'
    | 'isAttachment'
    | 'message'
    | 'originalMessage'
    | 'person'
    | 'pendingAction'
    | 'reportActionID'
    | 'shouldShow'
    | 'isFirstItem'
>;

type OptimisticWorkspaceChats = {
    announceChatReportID: string;
    announceChatData: OptimisticChatReport;
    announceReportActionData: Record<string, OptimisticCreatedReportAction>;
    announceCreatedReportActionID: string;
    adminsChatReportID: string;
    adminsChatData: OptimisticChatReport;
    adminsReportActionData: Record<string, OptimisticCreatedReportAction>;
    adminsCreatedReportActionID: string;
    expenseChatReportID: string;
    expenseChatData: OptimisticChatReport;
    expenseReportActionData: Record<string, OptimisticCreatedReportAction>;
    expenseCreatedReportActionID: string;
};

type OptimisticModifiedExpenseReportAction = Pick<
    ReportAction,
    'actionName' | 'actorAccountID' | 'automatic' | 'avatar' | 'created' | 'isAttachment' | 'message' | 'originalMessage' | 'person' | 'pendingAction' | 'reportActionID' | 'shouldShow'
> & {reportID?: string};

type OptimisticTaskReport = Pick<
    Report,
    | 'reportID'
    | 'reportName'
    | 'description'
    | 'ownerAccountID'
    | 'participantAccountIDs'
    | 'visibleChatMemberAccountIDs'
    | 'managerID'
    | 'type'
    | 'parentReportID'
    | 'policyID'
    | 'stateNum'
    | 'statusNum'
    | 'notificationPreference'
    | 'lastVisibleActionCreated'
>;

type TransactionDetails =
    | {
          created: string;
          amount: number;
          currency: string;
          merchant: string;
          waypoints?: WaypointCollection;
          comment: string;
          category: string;
          billable: boolean;
          tag: string;
          mccGroup?: ValueOf<typeof CONST.MCC_GROUPS>;
          cardID: number;
          originalAmount: number;
          originalCurrency: string;
      }
    | undefined;

type OptimisticIOUReport = Pick<
    Report,
    | 'cachedTotal'
    | 'type'
    | 'chatReportID'
    | 'currency'
    | 'managerID'
    | 'ownerAccountID'
    | 'participantAccountIDs'
    | 'visibleChatMemberAccountIDs'
    | 'reportID'
    | 'state'
    | 'stateNum'
    | 'total'
    | 'reportName'
    | 'notificationPreference'
    | 'parentReportID'
    | 'statusNum'
    | 'lastVisibleActionCreated'
>;
type DisplayNameWithTooltips = Array<Pick<PersonalDetails, 'accountID' | 'pronouns' | 'displayName' | 'login' | 'avatar'>>;

type CustomIcon = {
    src: IconAsset;
    color?: string;
};

type OptionData = {
    text: string;
    alternateText?: string | null;
    allReportErrors?: Errors | null;
    brickRoadIndicator?: typeof CONST.BRICK_ROAD_INDICATOR_STATUS.ERROR | '' | null;
    tooltipText?: string | null;
    alternateTextMaxLines?: number;
    boldStyle?: boolean;
    customIcon?: CustomIcon;
    descriptiveText?: string;
    subtitle?: string | null;
    login?: string | null;
    accountID?: number | null;
    pronouns?: string;
    status?: Status | null;
    phoneNumber?: string | null;
    isUnread?: boolean | null;
    isUnreadWithMention?: boolean | null;
    hasDraftComment?: boolean | null;
    keyForList?: string | null;
    searchText?: string | null;
    isIOUReportOwner?: boolean | null;
    isArchivedRoom?: boolean | null;
    shouldShowSubscript?: boolean | null;
    isPolicyExpenseChat?: boolean | null;
    isMoneyRequestReport?: boolean | null;
    isExpenseRequest?: boolean | null;
    isAllowedToComment?: boolean | null;
    isThread?: boolean | null;
    isTaskReport?: boolean | null;
    parentReportAction?: ReportAction;
    displayNamesWithTooltips?: DisplayNameWithTooltips | null;
} & Report;

type OnyxDataTaskAssigneeChat = {
    optimisticData: OnyxUpdate[];
    successData: OnyxUpdate[];
    failureData: OnyxUpdate[];
    optimisticAssigneeAddComment?: OptimisticReportAction;
    optimisticChatCreatedReportAction?: OptimisticCreatedReportAction;
};

let currentUserEmail: string | undefined;
let currentUserAccountID: number | undefined;
let isAnonymousUser = false;

const defaultAvatarBuildingIconTestID = 'SvgDefaultAvatarBuilding Icon';

Onyx.connect({
    key: ONYXKEYS.SESSION,
    callback: (value) => {
        // When signed out, val is undefined
        if (!value) {
            return;
        }

        currentUserEmail = value.email;
        currentUserAccountID = value.accountID;
        isAnonymousUser = value.authTokenType === 'anonymousAccount';
    },
});

let allPersonalDetails: OnyxCollection<PersonalDetails>;
let currentUserPersonalDetails: OnyxEntry<PersonalDetails>;
Onyx.connect({
    key: ONYXKEYS.PERSONAL_DETAILS_LIST,
    callback: (value) => {
        currentUserPersonalDetails = value?.[currentUserAccountID ?? -1] ?? null;
        allPersonalDetails = value ?? {};
    },
});

let allReports: OnyxCollection<Report>;
Onyx.connect({
    key: ONYXKEYS.COLLECTION.REPORT,
    waitForCollectionCallback: true,
    callback: (value) => (allReports = value),
});

let doesDomainHaveApprovedAccountant = false;
Onyx.connect({
    key: ONYXKEYS.ACCOUNT,
    callback: (value) => (doesDomainHaveApprovedAccountant = value?.doesDomainHaveApprovedAccountant ?? false),
});

let allPolicies: OnyxCollection<Policy>;
Onyx.connect({
    key: ONYXKEYS.COLLECTION.POLICY,
    waitForCollectionCallback: true,
    callback: (value) => (allPolicies = value),
});

let loginList: OnyxEntry<Login>;
Onyx.connect({
    key: ONYXKEYS.LOGIN_LIST,
    callback: (value) => (loginList = value),
});

let allTransactions: OnyxCollection<Transaction> = {};

Onyx.connect({
    key: ONYXKEYS.COLLECTION.TRANSACTION,
    waitForCollectionCallback: true,
    callback: (value) => {
        if (!value) {
            return;
        }
        allTransactions = Object.fromEntries(Object.entries(value).filter(([, transaction]) => transaction));
    },
});

function getChatType(report: OnyxEntry<Report>): ValueOf<typeof CONST.REPORT.CHAT_TYPE> | undefined {
    return report?.chatType;
}

/**
 * Get the report given a reportID
 */
function getReport(reportID: string | undefined): OnyxEntry<Report> | EmptyObject {
    /**
     * Using typical string concatenation here due to performance issues
     * with template literals.
     */
    if (!allReports) {
        return {};
    }

    return allReports?.[ONYXKEYS.COLLECTION.REPORT + reportID] ?? {};
}

/**
 * Returns the parentReport if the given report is a thread.
 */
function getParentReport(report: OnyxEntry<Report>): OnyxEntry<Report> | EmptyObject {
    if (!report?.parentReportID) {
        return {};
    }
    return allReports?.[`${ONYXKEYS.COLLECTION.REPORT}${report.parentReportID}`] ?? {};
}

/**
 * Returns the root parentReport if the given report is nested.
 * Uses recursion to iterate any depth of nested reports.
 */
function getRootParentReport(report: OnyxEntry<Report> | undefined | EmptyObject): OnyxEntry<Report> | EmptyObject {
    if (!report) {
        return {};
    }

    // Returns the current report as the root report, because it does not have a parentReportID
    if (!report?.parentReportID) {
        return report;
    }

    const parentReport = getReport(report?.parentReportID);

    // Runs recursion to iterate a parent report
    return getRootParentReport(isNotEmptyObject(parentReport) ? parentReport : null);
}

function getPolicy(policyID: string): Policy | EmptyObject {
    if (!allPolicies || !policyID) {
        return {};
    }
    return allPolicies[`${ONYXKEYS.COLLECTION.POLICY}${policyID}`] ?? {};
}

/**
 * Get the policy type from a given report
 * @param policies must have Onyxkey prefix (i.e 'policy_') for keys
 */
function getPolicyType(report: OnyxEntry<Report>, policies: OnyxCollection<Policy>): string {
    return policies?.[`${ONYXKEYS.COLLECTION.POLICY}${report?.policyID}`]?.type ?? '';
}

/**
 * Get the policy name from a given report
 */
function getPolicyName(report: OnyxEntry<Report> | undefined | EmptyObject, returnEmptyIfNotFound = false, policy: OnyxEntry<Policy> | undefined = undefined): string {
    const noPolicyFound = returnEmptyIfNotFound ? '' : Localize.translateLocal('workspace.common.unavailable');
    if (isEmptyObject(report)) {
        return noPolicyFound;
    }

    if ((!allPolicies || Object.keys(allPolicies).length === 0) && !report?.policyName) {
        return Localize.translateLocal('workspace.common.unavailable');
    }
    const finalPolicy = policy ?? allPolicies?.[`${ONYXKEYS.COLLECTION.POLICY}${report?.policyID}`];

    const parentReport = getRootParentReport(report);

    // Public rooms send back the policy name with the reportSummary,
    // since they can also be accessed by people who aren't in the workspace
    // eslint-disable-next-line @typescript-eslint/prefer-nullish-coalescing
    const policyName = finalPolicy?.name || report?.policyName || report?.oldPolicyName || parentReport?.oldPolicyName || noPolicyFound;

    return policyName;
}

/**
 * Returns the concatenated title for the PrimaryLogins of a report
 */
function getReportParticipantsTitle(accountIDs: number[]): string {
    // Somehow it's possible for the logins coming from report.participantAccountIDs to contain undefined values so we use .filter(Boolean) to remove them.
    return accountIDs.filter(Boolean).join(', ');
}

/**
 * Checks if a report is a chat report.
 */
function isChatReport(report: OnyxEntry<Report>): boolean {
    return report?.type === CONST.REPORT.TYPE.CHAT;
}

/**
 * Checks if a report is an Expense report.
 */
function isExpenseReport(report: OnyxEntry<Report> | EmptyObject): boolean {
    return report?.type === CONST.REPORT.TYPE.EXPENSE;
}

/**
 * Checks if a report is an IOU report.
 */
function isIOUReport(reportOrID: OnyxEntry<Report> | string | EmptyObject): boolean {
    const report = typeof reportOrID === 'string' ? allReports?.[`${ONYXKEYS.COLLECTION.REPORT}${reportOrID}`] ?? null : reportOrID;
    return report?.type === CONST.REPORT.TYPE.IOU;
}

/**
 * Checks if a report is a task report.
 */
function isTaskReport(report: OnyxEntry<Report>): boolean {
    return report?.type === CONST.REPORT.TYPE.TASK;
}

/**
 * Checks if a task has been cancelled
 * When a task is deleted, the parentReportAction is updated to have a isDeletedParentAction deleted flag
 * This is because when you delete a task, we still allow you to chat on the report itself
 * There's another situation where you don't have access to the parentReportAction (because it was created in a chat you don't have access to)
 * In this case, we have added the key to the report itself
 */
function isCanceledTaskReport(report: OnyxEntry<Report> | EmptyObject = {}, parentReportAction: OnyxEntry<ReportAction> | EmptyObject = {}): boolean {
    if (isNotEmptyObject(parentReportAction) && (parentReportAction?.message?.[0]?.isDeletedParentAction ?? false)) {
        return true;
    }

    if (isNotEmptyObject(report) && report?.isDeletedParentAction) {
        return true;
    }

    return false;
}

/**
 * Checks if a report is an open task report.
 *
 * @param parentReportAction - The parent report action of the report (Used to check if the task has been canceled)
 */
function isOpenTaskReport(report: OnyxEntry<Report>, parentReportAction: OnyxEntry<ReportAction> | EmptyObject = {}): boolean {
    return isTaskReport(report) && !isCanceledTaskReport(report, parentReportAction) && report?.stateNum === CONST.REPORT.STATE_NUM.OPEN && report?.statusNum === CONST.REPORT.STATUS.OPEN;
}

/**
 * Checks if a report is a completed task report.
 */
function isCompletedTaskReport(report: OnyxEntry<Report>): boolean {
    return isTaskReport(report) && report?.stateNum === CONST.REPORT.STATE_NUM.SUBMITTED && report?.statusNum === CONST.REPORT.STATUS.APPROVED;
}

/**
 * Checks if the current user is the manager of the supplied report
 */
function isReportManager(report: OnyxEntry<Report>): boolean {
    return Boolean(report && report.managerID === currentUserAccountID);
}

/**
 * Checks if the supplied report has been approved
 */
function isReportApproved(reportOrID: OnyxEntry<Report> | string | EmptyObject): boolean {
    const report = typeof reportOrID === 'string' ? allReports?.[`${ONYXKEYS.COLLECTION.REPORT}${reportOrID}`] ?? null : reportOrID;
    return report?.stateNum === CONST.REPORT.STATE_NUM.SUBMITTED && report?.statusNum === CONST.REPORT.STATUS.APPROVED;
}

/**
 * Checks if the supplied report is an expense report in Open state and status.
 */
function isDraftExpenseReport(report: OnyxEntry<Report> | EmptyObject): boolean {
    return isExpenseReport(report) && report?.stateNum === CONST.REPORT.STATE_NUM.OPEN && report?.statusNum === CONST.REPORT.STATUS.OPEN;
}

/**
 * Given a collection of reports returns them sorted by last read
 */
function sortReportsByLastRead(reports: OnyxCollection<Report>, reportMetadata: OnyxCollection<ReportMetadata>): Array<OnyxEntry<Report>> {
    return Object.values(reports ?? {})
        .filter((report) => !!report?.reportID && !!(reportMetadata?.[`${ONYXKEYS.COLLECTION.REPORT_METADATA}${report.reportID}`]?.lastVisitTime ?? report?.lastReadTime))
        .sort((a, b) => {
            const aTime = new Date(reportMetadata?.[`${ONYXKEYS.COLLECTION.REPORT_METADATA}${a?.reportID}`]?.lastVisitTime ?? a?.lastReadTime ?? '');
            const bTime = new Date(reportMetadata?.[`${ONYXKEYS.COLLECTION.REPORT_METADATA}${b?.reportID}`]?.lastVisitTime ?? b?.lastReadTime ?? '');

            return aTime.valueOf() - bTime.valueOf();
        });
}

/**
 * Whether the Money Request report is settled
 */
function isSettled(reportID: string | undefined): boolean {
    if (!allReports) {
        return false;
    }
    const report: Report | EmptyObject = allReports[`${ONYXKEYS.COLLECTION.REPORT}${reportID}`] ?? {};
    if (isEmptyObject(report) || report.isWaitingOnBankAccount) {
        return false;
    }

    // In case the payment is scheduled and we are waiting for the payee to set up their wallet,
    // consider the report as paid as well.
    if (report.isWaitingOnBankAccount && report.statusNum === CONST.REPORT.STATUS.APPROVED) {
        return true;
    }

    return report?.statusNum === CONST.REPORT.STATUS.REIMBURSED;
}

/**
 * Whether the current user is the submitter of the report
 */
function isCurrentUserSubmitter(reportID: string): boolean {
    if (!allReports) {
        return false;
    }
    const report = allReports[`${ONYXKEYS.COLLECTION.REPORT}${reportID}`];
    return Boolean(report && report.ownerAccountID === currentUserAccountID);
}

/**
 * Whether the provided report is an Admin room
 */
function isAdminRoom(report: OnyxEntry<Report>): boolean {
    return getChatType(report) === CONST.REPORT.CHAT_TYPE.POLICY_ADMINS;
}

/**
 * Whether the provided report is an Admin-only posting room
 */
function isAdminsOnlyPostingRoom(report: OnyxEntry<Report>): boolean {
    return report?.writeCapability === CONST.REPORT.WRITE_CAPABILITIES.ADMINS;
}

/**
 * Whether the provided report is a Announce room
 */
function isAnnounceRoom(report: OnyxEntry<Report>): boolean {
    return getChatType(report) === CONST.REPORT.CHAT_TYPE.POLICY_ANNOUNCE;
}

/**
 * Whether the provided report is a default room
 */
function isDefaultRoom(report: OnyxEntry<Report>): boolean {
    return [CONST.REPORT.CHAT_TYPE.POLICY_ADMINS, CONST.REPORT.CHAT_TYPE.POLICY_ANNOUNCE, CONST.REPORT.CHAT_TYPE.DOMAIN_ALL].some((type) => type === getChatType(report));
}

/**
 * Whether the provided report is a Domain room
 */
function isDomainRoom(report: OnyxEntry<Report>): boolean {
    return getChatType(report) === CONST.REPORT.CHAT_TYPE.DOMAIN_ALL;
}

/**
 * Whether the provided report is a user created policy room
 */
function isUserCreatedPolicyRoom(report: OnyxEntry<Report>): boolean {
    return getChatType(report) === CONST.REPORT.CHAT_TYPE.POLICY_ROOM;
}

/**
 * Whether the provided report is a Policy Expense chat.
 */
function isPolicyExpenseChat(report: OnyxEntry<Report>): boolean {
    return getChatType(report) === CONST.REPORT.CHAT_TYPE.POLICY_EXPENSE_CHAT || (report?.isPolicyExpenseChat ?? false);
}

/**
 * Whether the provided report belongs to a Control policy and is an expense chat
 */
function isControlPolicyExpenseChat(report: OnyxEntry<Report>): boolean {
    return isPolicyExpenseChat(report) && getPolicyType(report, allPolicies) === CONST.POLICY.TYPE.CORPORATE;
}

/**
 * Whether the provided report belongs to a Free, Collect or Control policy
 */
function isGroupPolicy(report: OnyxEntry<Report>): boolean {
    const policyType = getPolicyType(report, allPolicies);
    return policyType === CONST.POLICY.TYPE.CORPORATE || policyType === CONST.POLICY.TYPE.TEAM || policyType === CONST.POLICY.TYPE.FREE;
}

/**
 * Whether the provided report belongs to a Control or Collect policy
 */
function isPaidGroupPolicy(report: OnyxEntry<Report>): boolean {
    const policyType = getPolicyType(report, allPolicies);
    return policyType === CONST.POLICY.TYPE.CORPORATE || policyType === CONST.POLICY.TYPE.TEAM;
}

/**
 * Whether the provided report belongs to a Control or Collect policy and is an expense chat
 */
function isPaidGroupPolicyExpenseChat(report: OnyxEntry<Report>): boolean {
    return isPolicyExpenseChat(report) && isPaidGroupPolicy(report);
}

/**
 * Whether the provided report belongs to a Control policy and is an expense report
 */
function isControlPolicyExpenseReport(report: OnyxEntry<Report>): boolean {
    return isExpenseReport(report) && getPolicyType(report, allPolicies) === CONST.POLICY.TYPE.CORPORATE;
}

/**
 * Whether the provided report belongs to a Control or Collect policy and is an expense report
 */
function isPaidGroupPolicyExpenseReport(report: OnyxEntry<Report>): boolean {
    return isExpenseReport(report) && isPaidGroupPolicy(report);
}

/**
 * Whether the provided report is a chat room
 */
function isChatRoom(report: OnyxEntry<Report>): boolean {
    return isUserCreatedPolicyRoom(report) || isDefaultRoom(report);
}

/**
 * Whether the provided report is a public room
 */
function isPublicRoom(report: OnyxEntry<Report>): boolean {
    return report?.visibility === CONST.REPORT.VISIBILITY.PUBLIC || report?.visibility === CONST.REPORT.VISIBILITY.PUBLIC_ANNOUNCE;
}

/**
 * Whether the provided report is a public announce room
 */
function isPublicAnnounceRoom(report: OnyxEntry<Report>): boolean {
    return report?.visibility === CONST.REPORT.VISIBILITY.PUBLIC_ANNOUNCE;
}

/**
 * If the report is a policy expense, the route should be for adding bank account for that policy
 * else since the report is a personal IOU, the route should be for personal bank account.
 */
function getBankAccountRoute(report: OnyxEntry<Report>): string {
    return isPolicyExpenseChat(report) ? ROUTES.BANK_ACCOUNT_WITH_STEP_TO_OPEN.getRoute('', report?.policyID) : ROUTES.SETTINGS_ADD_BANK_ACCOUNT;
}

/**
 * Check if personal detail of accountID is empty or optimistic data
 */
function isOptimisticPersonalDetail(accountID: number): boolean {
    return isEmptyObject(allPersonalDetails?.[accountID]) || !!allPersonalDetails?.[accountID]?.isOptimisticPersonalDetail;
}

/**
 * Checks if a report is a task report from a policy expense chat.
 */
function isWorkspaceTaskReport(report: OnyxEntry<Report>): boolean {
    if (!isTaskReport(report)) {
        return false;
    }
    const parentReport = allReports?.[`${ONYXKEYS.COLLECTION.REPORT}${report?.parentReportID}`] ?? null;
    return isPolicyExpenseChat(parentReport);
}

/**
 * Returns true if report has a parent
 */
function isThread(report: OnyxEntry<Report>): boolean {
    return Boolean(report?.parentReportID && report?.parentReportActionID);
}

/**
 * Returns true if report is of type chat and has a parent and is therefore a Thread.
 */
function isChatThread(report: OnyxEntry<Report>): boolean {
    return isThread(report) && report?.type === CONST.REPORT.TYPE.CHAT;
}

function isDM(report: OnyxEntry<Report>): boolean {
    return isChatReport(report) && !getChatType(report);
}

/**
 * Only returns true if this is our main 1:1 DM report with Concierge
 */
function isConciergeChatReport(report: OnyxEntry<Report>): boolean {
    return report?.participantAccountIDs?.length === 1 && Number(report.participantAccountIDs?.[0]) === CONST.ACCOUNT_ID.CONCIERGE && !isChatThread(report);
}

/**
 * Returns true if report is still being processed
 */
function isProcessingReport(report: OnyxEntry<Report> | EmptyObject): boolean {
    return report?.stateNum === CONST.REPORT.STATE_NUM.PROCESSING && report?.statusNum === CONST.REPORT.STATUS.SUBMITTED;
}

/**
 * Check if the report is a single chat report that isn't a thread
 * and personal detail of participant is optimistic data
 */
function shouldDisableDetailPage(report: OnyxEntry<Report>): boolean {
    const participantAccountIDs = report?.participantAccountIDs ?? [];

    if (isChatRoom(report) || isPolicyExpenseChat(report) || isChatThread(report) || isTaskReport(report)) {
        return false;
    }
    if (participantAccountIDs.length === 1) {
        return isOptimisticPersonalDetail(participantAccountIDs[0]);
    }
    return false;
}

/**
 * Returns true if this report has only one participant and it's an Expensify account.
 */
function isExpensifyOnlyParticipantInReport(report: OnyxEntry<Report>): boolean {
    const reportParticipants = report?.participantAccountIDs?.filter((accountID) => accountID !== currentUserAccountID) ?? [];
    return reportParticipants.length === 1 && reportParticipants.some((accountID) => CONST.EXPENSIFY_ACCOUNT_IDS.includes(accountID));
}

/**
 * Returns whether a given report can have tasks created in it.
 * We only prevent the task option if it's a DM/group-DM and the other users are all special Expensify accounts
 *
 */
function canCreateTaskInReport(report: OnyxEntry<Report>): boolean {
    const otherReportParticipants = report?.participantAccountIDs?.filter((accountID) => accountID !== currentUserAccountID) ?? [];
    const areExpensifyAccountsOnlyOtherParticipants = otherReportParticipants?.length >= 1 && otherReportParticipants?.every((accountID) => CONST.EXPENSIFY_ACCOUNT_IDS.includes(accountID));
    if (areExpensifyAccountsOnlyOtherParticipants && isDM(report)) {
        return false;
    }

    return true;
}

/**
 * Returns true if there are any Expensify accounts (i.e. with domain 'expensify.com') in the set of accountIDs
 * by cross-referencing the accountIDs with personalDetails.
 */
function hasExpensifyEmails(accountIDs: number[]): boolean {
    return accountIDs.some((accountID) => Str.extractEmailDomain(allPersonalDetails?.[accountID]?.login ?? '') === CONST.EXPENSIFY_PARTNER_NAME);
}

/**
 * Returns true if there are any guides accounts (team.expensify.com) in a list of accountIDs
 * by cross-referencing the accountIDs with personalDetails since guides that are participants
 * of the user's chats should have their personal details in Onyx.
 */
function hasExpensifyGuidesEmails(accountIDs: number[]): boolean {
    return accountIDs.some((accountID) => Str.extractEmailDomain(allPersonalDetails?.[accountID]?.login ?? '') === CONST.EMAIL.GUIDES_DOMAIN);
}

function findLastAccessedReport(
    reports: OnyxCollection<Report>,
    ignoreDomainRooms: boolean,
    policies: OnyxCollection<Policy>,
    isFirstTimeNewExpensifyUser: boolean,
    openOnAdminRoom = false,
    reportMetadata: OnyxCollection<ReportMetadata> = {},
): OnyxEntry<Report> {
    // If it's the user's first time using New Expensify, then they could either have:
    //   - just a Concierge report, if so we'll return that
    //   - their Concierge report, and a separate report that must have deeplinked them to the app before they created their account.
    // If it's the latter, we'll use the deeplinked report over the Concierge report,
    // since the Concierge report would be incorrectly selected over the deep-linked report in the logic below.
    let sortedReports = sortReportsByLastRead(reports, reportMetadata);

    let adminReport: OnyxEntry<Report> | undefined;
    if (openOnAdminRoom) {
        adminReport = sortedReports.find((report) => {
            const chatType = getChatType(report);
            return chatType === CONST.REPORT.CHAT_TYPE.POLICY_ADMINS;
        });
    }

    if (isFirstTimeNewExpensifyUser) {
        if (sortedReports.length === 1) {
            return sortedReports[0];
        }

        return adminReport ?? sortedReports.find((report) => !isConciergeChatReport(report)) ?? null;
    }

    if (ignoreDomainRooms) {
        // We allow public announce rooms, admins, and announce rooms through since we bypass the default rooms beta for them.
        // Check where ReportUtils.findLastAccessedReport is called in MainDrawerNavigator.js for more context.
        // Domain rooms are now the only type of default room that are on the defaultRooms beta.
        sortedReports = sortedReports.filter(
            (report) => !isDomainRoom(report) || getPolicyType(report, policies) === CONST.POLICY.TYPE.FREE || hasExpensifyGuidesEmails(report?.participantAccountIDs ?? []),
        );
    }

    return adminReport ?? sortedReports.at(-1) ?? null;
}

/**
 * Whether the provided report is an archived room
 */
function isArchivedRoom(report: OnyxEntry<Report> | EmptyObject): boolean {
    return report?.statusNum === CONST.REPORT.STATUS.CLOSED && report?.stateNum === CONST.REPORT.STATE_NUM.SUBMITTED;
}

/**
 * Checks if the current user is allowed to comment on the given report.
 */
function isAllowedToComment(report: Report): boolean {
    // Default to allowing all users to post
    const capability = report?.writeCapability ?? CONST.REPORT.WRITE_CAPABILITIES.ALL;

    if (capability === CONST.REPORT.WRITE_CAPABILITIES.ALL) {
        return true;
    }

    // If unauthenticated user opens public chat room using deeplink, they do not have policies available and they cannot comment
    if (!allPolicies) {
        return false;
    }

    // If we've made it here, commenting on this report is restricted.
    // If the user is an admin, allow them to post.
    const policy = allPolicies[`${ONYXKEYS.COLLECTION.POLICY}${report?.policyID}`];
    return policy?.role === CONST.POLICY.ROLE.ADMIN;
}

/**
 * Checks if the current user is the admin of the policy given the policy expense chat.
 */
function isPolicyExpenseChatAdmin(report: OnyxEntry<Report>, policies: OnyxCollection<Policy>): boolean {
    if (!isPolicyExpenseChat(report)) {
        return false;
    }

    const policyRole = policies?.[`${ONYXKEYS.COLLECTION.POLICY}${report?.policyID}`]?.role;

    return policyRole === CONST.POLICY.ROLE.ADMIN;
}

/**
 * Checks if the current user is the admin of the policy.
 */
function isPolicyAdmin(policyID: string, policies: OnyxCollection<Policy>): boolean {
    const policyRole = policies?.[`${ONYXKEYS.COLLECTION.POLICY}${policyID}`]?.role;

    return policyRole === CONST.POLICY.ROLE.ADMIN;
}

/**
 * Returns true if report has a single participant.
 */
function hasSingleParticipant(report: OnyxEntry<Report>): boolean {
    return report?.participantAccountIDs?.length === 1;
}

/**
 * Checks whether all the transactions linked to the IOU report are of the Distance Request type
 *
 */
function hasOnlyDistanceRequestTransactions(iouReportID: string | undefined): boolean {
    const transactions = TransactionUtils.getAllReportTransactions(iouReportID);
    return transactions.every((transaction) => TransactionUtils.isDistanceRequest(transaction));
}

/**
 * If the report is a thread and has a chat type set, it is a workspace chat.
 */
function isWorkspaceThread(report: OnyxEntry<Report>): boolean {
    return isThread(report) && isChatReport(report) && !isDM(report);
}

/**
 * Returns true if reportAction is the first chat preview of a Thread
 */
function isThreadFirstChat(reportAction: OnyxEntry<ReportAction>, reportID: string): boolean {
    return reportAction?.childReportID?.toString() === reportID;
}

/**
 * Checks if a report is a child report.
 */
function isChildReport(report: OnyxEntry<Report>): boolean {
    return isThread(report) || isTaskReport(report);
}

/**
 * An Expense Request is a thread where the parent report is an Expense Report and
 * the parentReportAction is a transaction.
 */
function isExpenseRequest(report: OnyxEntry<Report>): boolean {
    if (isThread(report)) {
        const parentReportAction = ReportActionsUtils.getParentReportAction(report);
        const parentReport = allReports?.[`${ONYXKEYS.COLLECTION.REPORT}${report?.parentReportID}`] ?? null;
        return isExpenseReport(parentReport) && isNotEmptyObject(parentReportAction) && ReportActionsUtils.isTransactionThread(parentReportAction);
    }
    return false;
}

/**
 * An IOU Request is a thread where the parent report is an IOU Report and
 * the parentReportAction is a transaction.
 */
function isIOURequest(report: OnyxEntry<Report>): boolean {
    if (isThread(report)) {
        const parentReportAction = ReportActionsUtils.getParentReportAction(report);
        const parentReport = allReports?.[`${ONYXKEYS.COLLECTION.REPORT}${report?.parentReportID}`] ?? null;
        return isIOUReport(parentReport) && isNotEmptyObject(parentReportAction) && ReportActionsUtils.isTransactionThread(parentReportAction);
    }
    return false;
}

/**
 * Checks if a report is an IOU or expense request.
 */
function isMoneyRequest(reportOrID: OnyxEntry<Report> | string): boolean {
    const report = typeof reportOrID === 'string' ? allReports?.[`${ONYXKEYS.COLLECTION.REPORT}${reportOrID}`] ?? null : reportOrID;
    return isIOURequest(report) || isExpenseRequest(report);
}

/**
 * Checks if a report is an IOU or expense report.
 */
function isMoneyRequestReport(reportOrID: OnyxEntry<Report> | string): boolean {
    const report = typeof reportOrID === 'object' ? reportOrID : allReports?.[`${ONYXKEYS.COLLECTION.REPORT}${reportOrID}`] ?? null;
    return isIOUReport(report) || isExpenseReport(report);
}

/**
 * Should return true only for personal 1:1 report
 *
 */
function isOneOnOneChat(report: OnyxEntry<Report>): boolean {
    const participantAccountIDs = report?.participantAccountIDs ?? [];
    return (
        !isThread(report) &&
        !isChatRoom(report) &&
        !isExpenseRequest(report) &&
        !isMoneyRequestReport(report) &&
        !isPolicyExpenseChat(report) &&
        !isTaskReport(report) &&
        isDM(report) &&
        !isIOUReport(report) &&
        participantAccountIDs.length === 1
    );
}

/**
 * Get the notification preference given a report
 */
function getReportNotificationPreference(report: OnyxEntry<Report>): string | number {
    return report?.notificationPreference ?? '';
}

/**
 * Returns whether or not the author of the action is this user
 *
 */
function isActionCreator(reportAction: OnyxEntry<ReportAction>): boolean {
    return reportAction?.actorAccountID === currentUserAccountID;
}

/**
 * Can only delete if the author is this user and the action is an ADDCOMMENT action or an IOU action in an unsettled report, or if the user is a
 * policy admin
 */
function canDeleteReportAction(reportAction: OnyxEntry<ReportAction>, reportID: string): boolean {
    const report = getReport(reportID);

    const isActionOwner = reportAction?.actorAccountID === currentUserAccountID;

    if (reportAction?.actionName === CONST.REPORT.ACTIONS.TYPE.IOU) {
        // For now, users cannot delete split actions
        const isSplitAction = reportAction?.originalMessage?.type === CONST.IOU.REPORT_ACTION_TYPE.SPLIT;

        if (isSplitAction || isSettled(String(reportAction?.originalMessage?.IOUReportID)) || (isNotEmptyObject(report) && isReportApproved(report))) {
            return false;
        }

        if (isActionOwner) {
            return true;
        }
    }

    if (
        reportAction?.actionName !== CONST.REPORT.ACTIONS.TYPE.ADDCOMMENT ||
        reportAction?.pendingAction === CONST.RED_BRICK_ROAD_PENDING_ACTION.DELETE ||
        ReportActionsUtils.isCreatedTaskReportAction(reportAction) ||
        reportAction?.actorAccountID === CONST.ACCOUNT_ID.CONCIERGE
    ) {
        return false;
    }

    const policy = allPolicies?.[`${ONYXKEYS.COLLECTION.POLICY}${report?.policyID}`];
    const isAdmin = policy?.role === CONST.POLICY.ROLE.ADMIN && isNotEmptyObject(report) && !isDM(report);

    return isActionOwner || isAdmin;
}

/**
 * Get welcome message based on room type
 */
function getRoomWelcomeMessage(report: OnyxEntry<Report>, isUserPolicyAdmin: boolean): WelcomeMessage {
    const welcomeMessage: WelcomeMessage = {showReportName: true};
    const workspaceName = getPolicyName(report);

    if (isArchivedRoom(report)) {
        welcomeMessage.phrase1 = Localize.translateLocal('reportActionsView.beginningOfArchivedRoomPartOne');
        welcomeMessage.phrase2 = Localize.translateLocal('reportActionsView.beginningOfArchivedRoomPartTwo');
    } else if (isDomainRoom(report)) {
        welcomeMessage.phrase1 = Localize.translateLocal('reportActionsView.beginningOfChatHistoryDomainRoomPartOne', {domainRoom: report?.reportName ?? ''});
        welcomeMessage.phrase2 = Localize.translateLocal('reportActionsView.beginningOfChatHistoryDomainRoomPartTwo');
    } else if (isAdminRoom(report)) {
        welcomeMessage.phrase1 = Localize.translateLocal('reportActionsView.beginningOfChatHistoryAdminRoomPartOne', {workspaceName});
        welcomeMessage.phrase2 = Localize.translateLocal('reportActionsView.beginningOfChatHistoryAdminRoomPartTwo');
    } else if (isAdminsOnlyPostingRoom(report) && !isUserPolicyAdmin) {
        welcomeMessage.phrase1 = Localize.translateLocal('reportActionsView.beginningOfChatHistoryAdminOnlyPostingRoom');
        welcomeMessage.showReportName = false;
    } else if (isAnnounceRoom(report)) {
        welcomeMessage.phrase1 = Localize.translateLocal('reportActionsView.beginningOfChatHistoryAnnounceRoomPartOne', {workspaceName});
        welcomeMessage.phrase2 = Localize.translateLocal('reportActionsView.beginningOfChatHistoryAnnounceRoomPartTwo', {workspaceName});
    } else {
        // Message for user created rooms or other room types.
        welcomeMessage.phrase1 = Localize.translateLocal('reportActionsView.beginningOfChatHistoryUserRoomPartOne');
        welcomeMessage.phrase2 = Localize.translateLocal('reportActionsView.beginningOfChatHistoryUserRoomPartTwo');
    }

    return welcomeMessage;
}

/**
 * Returns true if Concierge is one of the chat participants (1:1 as well as group chats)
 */
function chatIncludesConcierge(report: OnyxEntry<Report>): boolean {
    return Boolean(report?.participantAccountIDs?.length && report?.participantAccountIDs?.includes(CONST.ACCOUNT_ID.CONCIERGE));
}

/**
 * Returns true if there is any automated expensify account `in accountIDs
 */
function hasAutomatedExpensifyAccountIDs(accountIDs: number[]): boolean {
    return accountIDs.some((accountID) => CONST.EXPENSIFY_ACCOUNT_IDS.includes(accountID));
}

function getReportRecipientAccountIDs(report: OnyxEntry<Report>, currentLoginAccountID: number): number[] {
    let finalReport: OnyxEntry<Report> = report;
    // In 1:1 chat threads, the participants will be the same as parent report. If a report is specifically a 1:1 chat thread then we will
    // get parent report and use its participants array.
    if (isThread(report) && !(isTaskReport(report) || isMoneyRequestReport(report))) {
        const parentReport = allReports?.[`${ONYXKEYS.COLLECTION.REPORT}${report?.parentReportID}`] ?? null;
        if (hasSingleParticipant(parentReport)) {
            finalReport = parentReport;
        }
    }

    let finalParticipantAccountIDs: number[] | undefined = [];
    if (isMoneyRequestReport(report)) {
        // For money requests i.e the IOU (1:1 person) and Expense (1:* person) reports, use the full `initialParticipantAccountIDs` array
        // and add the `ownerAccountId`. Money request reports don't add `ownerAccountId` in `participantAccountIDs` array
        const defaultParticipantAccountIDs = finalReport?.participantAccountIDs ?? [];
        const setOfParticipantAccountIDs = new Set<number>(report?.ownerAccountID ? [...defaultParticipantAccountIDs, report.ownerAccountID] : defaultParticipantAccountIDs);
        finalParticipantAccountIDs = [...setOfParticipantAccountIDs];
    } else if (isTaskReport(report)) {
        // Task reports `managerID` will change when assignee is changed, in that case the old `managerID` is still present in `participantAccountIDs`
        // array along with the new one. We only need the `managerID` as a participant here.
        finalParticipantAccountIDs = report?.managerID ? [report?.managerID] : [];
    } else {
        finalParticipantAccountIDs = finalReport?.participantAccountIDs;
    }

    const reportParticipants = finalParticipantAccountIDs?.filter((accountID) => accountID !== currentLoginAccountID) ?? [];
    const participantsWithoutExpensifyAccountIDs = reportParticipants.filter((participant) => !CONST.EXPENSIFY_ACCOUNT_IDS.includes(participant ?? 0));
    return participantsWithoutExpensifyAccountIDs;
}

/**
 * Whether the time row should be shown for a report.
 */
function canShowReportRecipientLocalTime(personalDetails: OnyxCollection<PersonalDetails>, report: OnyxEntry<Report>, accountID: number): boolean {
    const reportRecipientAccountIDs = getReportRecipientAccountIDs(report, accountID);
    const hasMultipleParticipants = reportRecipientAccountIDs.length > 1;
    const reportRecipient = personalDetails?.[reportRecipientAccountIDs[0]];
    const reportRecipientTimezone = reportRecipient?.timezone ?? CONST.DEFAULT_TIME_ZONE;
    const isReportParticipantValidated = reportRecipient?.validated ?? false;
    return Boolean(!hasMultipleParticipants && !isChatRoom(report) && !isPolicyExpenseChat(report) && reportRecipient && reportRecipientTimezone?.selected && isReportParticipantValidated);
}

/**
 * Shorten last message text to fixed length and trim spaces.
 */
function formatReportLastMessageText(lastMessageText: string, isModifiedExpenseMessage = false): string {
    if (isModifiedExpenseMessage) {
        return String(lastMessageText).trim().replace(CONST.REGEX.LINE_BREAK, '').trim();
    }
    return String(lastMessageText).trim().replace(CONST.REGEX.LINE_BREAK, ' ').substring(0, CONST.REPORT.LAST_MESSAGE_TEXT_MAX_LENGTH).trim();
}

/**
 * Helper method to return the default avatar associated with the given login
 */
function getDefaultWorkspaceAvatar(workspaceName?: string): IconAsset {
    if (!workspaceName) {
        return defaultWorkspaceAvatars.WorkspaceBuilding;
    }

    // Remove all chars not A-Z or 0-9 including underscore
    const alphaNumeric = workspaceName
        .normalize('NFD')
        .replace(/[^0-9a-z]/gi, '')
        .toUpperCase();

    const workspace = `Workspace${alphaNumeric[0]}` as keyof typeof defaultWorkspaceAvatars;
    const defaultWorkspaceAvatar = defaultWorkspaceAvatars[workspace];

    return !alphaNumeric ? defaultWorkspaceAvatars.WorkspaceBuilding : defaultWorkspaceAvatar;
}

/**
 * Helper method to return the default avatar testID associated with the given login
 */
function getDefaultWorkspaceAvatarTestID(workspaceName: string): string {
    if (!workspaceName) {
        return defaultAvatarBuildingIconTestID;
    }

    // Remove all chars not A-Z or 0-9 including underscore
    const alphaNumeric = workspaceName
        .normalize('NFD')
        .replace(/[^0-9a-z]/gi, '')
        .toLowerCase();

    return !alphaNumeric ? defaultAvatarBuildingIconTestID : `SvgDefaultAvatar_${alphaNumeric[0]} Icon`;
}

function getWorkspaceAvatar(report: OnyxEntry<Report>): UserUtils.AvatarSource {
    const workspaceName = getPolicyName(report, false, allPolicies?.[`${ONYXKEYS.COLLECTION.POLICY}${report?.policyID}`]);
    const avatar = allPolicies?.[`${ONYXKEYS.COLLECTION.POLICY}${report?.policyID}`]?.avatar ?? '';
    return !isEmpty(avatar) ? avatar : getDefaultWorkspaceAvatar(workspaceName);
}

/**
 * Returns the appropriate icons for the given chat report using the stored personalDetails.
 * The Avatar sources can be URLs or Icon components according to the chat type.
 */
function getIconsForParticipants(participants: number[], personalDetails: OnyxCollection<PersonalDetails>): Icon[] {
    const participantDetails: ParticipantDetails[] = [];
    const participantsList = participants || [];

    for (const accountID of participantsList) {
        const avatarSource = UserUtils.getAvatar(personalDetails?.[accountID]?.avatar ?? '', accountID);
        const displayNameLogin = personalDetails?.[accountID]?.displayName ? personalDetails?.[accountID]?.displayName : personalDetails?.[accountID]?.login;
        participantDetails.push([accountID, displayNameLogin ?? '', avatarSource, personalDetails?.[accountID]?.fallbackIcon ?? '']);
    }

    const sortedParticipantDetails = participantDetails.sort((first, second) => {
        // First sort by displayName/login
        const displayNameLoginOrder = first[1].localeCompare(second[1]);
        if (displayNameLoginOrder !== 0) {
            return displayNameLoginOrder;
        }

        // Then fallback on accountID as the final sorting criteria.
        // This will ensure that the order of avatars with same login/displayName
        // stay consistent across all users and devices
        return first[0] - second[0];
    });

    // Now that things are sorted, gather only the avatars (second element in the array) and return those
    const avatars: Icon[] = [];

    for (const sortedParticipantDetail of sortedParticipantDetails) {
        const userIcon = {
            id: sortedParticipantDetail[0],
            source: sortedParticipantDetail[2],
            type: CONST.ICON_TYPE_AVATAR,
            name: sortedParticipantDetail[1],
            fallbackIcon: sortedParticipantDetail[3],
        };
        avatars.push(userIcon);
    }

    return avatars;
}

/**
 * Given a report, return the associated workspace icon.
 */
function getWorkspaceIcon(report: OnyxEntry<Report>, policy: OnyxEntry<Policy> = null): Icon {
    const workspaceName = getPolicyName(report, false, policy);
    const policyExpenseChatAvatarSource = allPolicies?.[`${ONYXKEYS.COLLECTION.POLICY}${report?.policyID}`]?.avatar
        ? allPolicies?.[`${ONYXKEYS.COLLECTION.POLICY}${report?.policyID}`]?.avatar
        : getDefaultWorkspaceAvatar(workspaceName);

    const workspaceIcon: Icon = {
        source: policyExpenseChatAvatarSource ?? '',
        type: CONST.ICON_TYPE_WORKSPACE,
        name: workspaceName,
        id: -1,
    };
    return workspaceIcon;
}

/**
 * Returns the appropriate icons for the given chat report using the stored personalDetails.
 * The Avatar sources can be URLs or Icon components according to the chat type.
 */
function getIcons(
    report: OnyxEntry<Report>,
    personalDetails: OnyxCollection<PersonalDetails>,
    defaultIcon: UserUtils.AvatarSource | null = null,
    defaultName = '',
    defaultAccountID = -1,
    policy: OnyxEntry<Policy> = null,
): Icon[] {
    if (isEmptyObject(report)) {
        const fallbackIcon: Icon = {
            source: defaultIcon ?? Expensicons.FallbackAvatar,
            type: CONST.ICON_TYPE_AVATAR,
            name: defaultName,
            id: defaultAccountID,
        };
        return [fallbackIcon];
    }
    if (isExpenseRequest(report)) {
        const parentReportAction = ReportActionsUtils.getParentReportAction(report);
        const workspaceIcon = getWorkspaceIcon(report, policy);
        const memberIcon = {
            source: UserUtils.getAvatar(personalDetails?.[parentReportAction.actorAccountID ?? -1]?.avatar ?? '', parentReportAction.actorAccountID ?? -1),
            id: parentReportAction.actorAccountID,
            type: CONST.ICON_TYPE_AVATAR,
            name: personalDetails?.[parentReportAction.actorAccountID ?? -1]?.displayName ?? '',
            fallbackIcon: personalDetails?.[parentReportAction.actorAccountID ?? -1]?.fallbackIcon,
        };

        return [memberIcon, workspaceIcon];
    }
    if (isChatThread(report)) {
        const parentReportAction = ReportActionsUtils.getParentReportAction(report);

        const actorAccountID = parentReportAction.actorAccountID;
        const actorDisplayName = PersonalDetailsUtils.getDisplayNameOrDefault(allPersonalDetails?.[actorAccountID ?? -1], '', false);
        const actorIcon = {
            id: actorAccountID,
            source: UserUtils.getAvatar(personalDetails?.[actorAccountID ?? -1]?.avatar ?? '', actorAccountID ?? -1),
            name: actorDisplayName,
            type: CONST.ICON_TYPE_AVATAR,
            fallbackIcon: personalDetails?.[parentReportAction.actorAccountID ?? -1]?.fallbackIcon,
        };

        if (isWorkspaceThread(report)) {
            const workspaceIcon = getWorkspaceIcon(report, policy);
            return [actorIcon, workspaceIcon];
        }
        return [actorIcon];
    }
    if (isTaskReport(report)) {
        const ownerIcon = {
            id: report?.ownerAccountID,
            source: UserUtils.getAvatar(personalDetails?.[report?.ownerAccountID ?? -1]?.avatar ?? '', report?.ownerAccountID ?? -1),
            type: CONST.ICON_TYPE_AVATAR,
            name: personalDetails?.[report?.ownerAccountID ?? -1]?.displayName ?? '',
            fallbackIcon: personalDetails?.[report?.ownerAccountID ?? -1]?.fallbackIcon,
        };

        if (isWorkspaceTaskReport(report)) {
            const workspaceIcon = getWorkspaceIcon(report, policy);
            return [ownerIcon, workspaceIcon];
        }

        return [ownerIcon];
    }
    if (isDomainRoom(report)) {
        // Get domain name after the #. Domain Rooms use our default workspace avatar pattern.
        const domainName = report?.reportName?.substring(1);
        const policyExpenseChatAvatarSource = getDefaultWorkspaceAvatar(domainName);
        const domainIcon: Icon = {
            source: policyExpenseChatAvatarSource,
            type: CONST.ICON_TYPE_WORKSPACE,
            name: domainName ?? '',
            id: -1,
        };
        return [domainIcon];
    }
    if (isAdminRoom(report) || isAnnounceRoom(report) || isChatRoom(report) || isArchivedRoom(report)) {
        const workspaceIcon = getWorkspaceIcon(report, policy);
        return [workspaceIcon];
    }
    if (isPolicyExpenseChat(report) || isExpenseReport(report)) {
        const workspaceIcon = getWorkspaceIcon(report, policy);
        const memberIcon = {
            source: UserUtils.getAvatar(personalDetails?.[report?.ownerAccountID ?? -1]?.avatar ?? '', report?.ownerAccountID ?? -1),
            id: report?.ownerAccountID,
            type: CONST.ICON_TYPE_AVATAR,
            name: personalDetails?.[report?.ownerAccountID ?? -1]?.displayName ?? '',
            fallbackIcon: personalDetails?.[report?.ownerAccountID ?? -1]?.fallbackIcon,
        };
        return isExpenseReport(report) ? [memberIcon, workspaceIcon] : [workspaceIcon, memberIcon];
    }
    if (isIOUReport(report)) {
        const managerIcon = {
            source: UserUtils.getAvatar(personalDetails?.[report?.managerID ?? -1]?.avatar ?? '', report?.managerID ?? -1),
            id: report?.managerID,
            type: CONST.ICON_TYPE_AVATAR,
            name: personalDetails?.[report?.managerID ?? -1]?.displayName ?? '',
            fallbackIcon: personalDetails?.[report?.managerID ?? -1]?.fallbackIcon,
        };
        const ownerIcon = {
            id: report?.ownerAccountID,
            source: UserUtils.getAvatar(personalDetails?.[report?.ownerAccountID ?? -1]?.avatar ?? '', report?.ownerAccountID ?? -1),
            type: CONST.ICON_TYPE_AVATAR,
            name: personalDetails?.[report?.ownerAccountID ?? -1]?.displayName ?? '',
            fallbackIcon: personalDetails?.[report?.ownerAccountID ?? -1]?.fallbackIcon,
        };
        const isPayer = currentUserAccountID === report?.managerID;

        return isPayer ? [managerIcon, ownerIcon] : [ownerIcon, managerIcon];
    }

    return getIconsForParticipants(report?.participantAccountIDs ?? [], personalDetails);
}

/**
 * Gets the personal details for a login by looking in the ONYXKEYS.PERSONAL_DETAILS_LIST Onyx key (stored in the local variable, allPersonalDetails). If it doesn't exist in Onyx,
 * then a default object is constructed.
 */
function getPersonalDetailsForAccountID(accountID: number): Partial<PersonalDetails> {
    if (!accountID) {
        return {};
    }
    if (Number(accountID) === CONST.ACCOUNT_ID.CONCIERGE) {
        return {
            accountID,
            displayName: 'Concierge',
            login: CONST.EMAIL.CONCIERGE,
            avatar: UserUtils.getDefaultAvatar(accountID),
        };
    }
    return (
        allPersonalDetails?.[accountID] ?? {
            avatar: UserUtils.getDefaultAvatar(accountID),
            isOptimisticPersonalDetail: true,
        }
    );
}

/**
 * Get the displayName for a single report participant.
 */
function getDisplayNameForParticipant(accountID?: number, shouldUseShortForm = false, shouldFallbackToHidden = true): string | undefined {
    if (!accountID) {
        return '';
    }

    const personalDetails = getPersonalDetailsForAccountID(accountID);
    // console.log(personalDetails);
    // eslint-disable-next-line @typescript-eslint/prefer-nullish-coalescing
    const formattedLogin = LocalePhoneNumber.formatPhoneNumber(personalDetails.login || '');
    // This is to check if account is an invite/optimistically created one
    // and prevent from falling back to 'Hidden', so a correct value is shown
    // when searching for a new user
    if (personalDetails.isOptimisticPersonalDetail === true) {
        // eslint-disable-next-line @typescript-eslint/prefer-nullish-coalescing
        return formattedLogin;
    }

    const longName = PersonalDetailsUtils.getDisplayNameOrDefault(personalDetails, formattedLogin, shouldFallbackToHidden);

    // If the user's personal details (first name) should be hidden, make sure we return "hidden" instead of the short name
    if (shouldFallbackToHidden && longName === Localize.translateLocal('common.hidden')) {
        return longName;
    }

    const shortName = personalDetails.firstName ? personalDetails.firstName : longName;
    return shouldUseShortForm ? shortName : longName;
}

function getDisplayNamesWithTooltips(
    personalDetailsList: PersonalDetails[] | PersonalDetailsList | OptionData[],
    isMultipleParticipantReport: boolean,
    shouldFallbackToHidden = true,
): DisplayNameWithTooltips {
    const personalDetailsListArray = Array.isArray(personalDetailsList) ? personalDetailsList : Object.values(personalDetailsList);

    return personalDetailsListArray
        .map((user) => {
            const accountID = Number(user?.accountID);
            // eslint-disable-next-line @typescript-eslint/prefer-nullish-coalescing
            const displayName = getDisplayNameForParticipant(accountID, isMultipleParticipantReport, shouldFallbackToHidden) || user?.login || '';
            const avatar = UserUtils.getDefaultAvatar(accountID);

            let pronouns = user?.pronouns ?? undefined;
            if (pronouns?.startsWith(CONST.PRONOUNS.PREFIX)) {
                const pronounTranslationKey = pronouns.replace(CONST.PRONOUNS.PREFIX, '');
                pronouns = Localize.translateLocal(`pronouns.${pronounTranslationKey}` as TranslationPaths);
            }

            return {
                displayName,
                avatar,
                login: user?.login ?? '',
                accountID,
                pronouns,
            };
        })
        .sort((first, second) => {
            // First sort by displayName/login
            const displayNameLoginOrder = first.displayName.localeCompare(second.displayName);
            if (displayNameLoginOrder !== 0) {
                return displayNameLoginOrder;
            }

            // Then fallback on accountID as the final sorting criteria.
            return first.accountID - second.accountID;
        });
}

/**
 * Gets a joined string of display names from the list of display name with tooltip objects.
 *
 */
function getDisplayNamesStringFromTooltips(displayNamesWithTooltips: DisplayNameWithTooltips | undefined) {
    return displayNamesWithTooltips
        ?.map(({displayName}) => displayName)
        .filter(Boolean)
        .join(', ');
}

/**
 * For a deleted parent report action within a chat report,
 * let us return the appropriate display message
 *
 * @param reportAction - The deleted report action of a chat report for which we need to return message.
 */
function getDeletedParentActionMessageForChatReport(reportAction: OnyxEntry<ReportAction>): string {
    // By default, let us display [Deleted message]
    let deletedMessageText = Localize.translateLocal('parentReportAction.deletedMessage');
    if (ReportActionsUtils.isCreatedTaskReportAction(reportAction)) {
        // For canceled task report, let us display [Deleted task]
        deletedMessageText = Localize.translateLocal('parentReportAction.deletedTask');
    }
    return deletedMessageText;
}

/**
 * Returns the preview message for `REIMBURSEMENTQUEUED` action
 *

 */
function getReimbursementQueuedActionMessage(reportAction: OnyxEntry<ReportAction>, report: OnyxEntry<Report>): string {
    const submitterDisplayName = getDisplayNameForParticipant(report?.ownerAccountID, true) ?? '';
    const originalMessage = reportAction?.originalMessage as IOUMessage | undefined;
    let messageKey: TranslationPaths;
    if (originalMessage?.paymentType === CONST.IOU.PAYMENT_TYPE.EXPENSIFY) {
        messageKey = 'iou.waitingOnEnabledWallet';
    } else {
        messageKey = 'iou.waitingOnBankAccount';
    }

    return Localize.translateLocal(messageKey, {submitterDisplayName});
}

/**
 * Returns the preview message for `REIMBURSEMENTDEQUEUED` action
 */
function getReimbursementDeQueuedActionMessage(report: OnyxEntry<Report>): string {
    const submitterDisplayName = getDisplayNameForParticipant(report?.ownerAccountID, true) ?? '';
    const amount = CurrencyUtils.convertToDisplayString(report?.total ?? 0, report?.currency);

    return Localize.translateLocal('iou.canceledRequest', {submitterDisplayName, amount});
}

/**
 * Returns the last visible message for a given report after considering the given optimistic actions
 *
 * @param reportID - the report for which last visible message has to be fetched
 * @param [actionsToMerge] - the optimistic merge actions that needs to be considered while fetching last visible message

 */
function getLastVisibleMessage(reportID: string | undefined, actionsToMerge: ReportActions = {}): LastVisibleMessage {
    const report = getReport(reportID);
    const lastVisibleAction = ReportActionsUtils.getLastVisibleAction(reportID ?? '', actionsToMerge);

    // For Chat Report with deleted parent actions, let us fetch the correct message
    if (ReportActionsUtils.isDeletedParentAction(lastVisibleAction) && isNotEmptyObject(report) && isChatReport(report)) {
        const lastMessageText = getDeletedParentActionMessageForChatReport(lastVisibleAction);
        return {
            lastMessageText,
        };
    }

    // Fetch the last visible message for report represented by reportID and based on actions to merge.
    return ReportActionsUtils.getLastVisibleMessage(reportID ?? '', actionsToMerge);
}

/**
 * Checks if a report is an open task report assigned to current user.
 *
 * @param [parentReportAction] - The parent report action of the report (Used to check if the task has been canceled)
 */
function isWaitingForAssigneeToCompleteTask(report: OnyxEntry<Report>, parentReportAction: OnyxEntry<ReportAction> | EmptyObject = {}): boolean {
    return isTaskReport(report) && isReportManager(report) && isOpenTaskReport(report, parentReportAction);
}

function isUnreadWithMention(reportOrOption: OnyxEntry<Report> | OptionData): boolean {
    if (!reportOrOption) {
        return false;
    }
    // lastMentionedTime and lastReadTime are both datetime strings and can be compared directly
    const lastMentionedTime = reportOrOption.lastMentionedTime ?? '';
    const lastReadTime = reportOrOption.lastReadTime ?? '';
    return Boolean('isUnreadWithMention' in reportOrOption && reportOrOption.isUnreadWithMention) || lastReadTime < lastMentionedTime;
}

/**
 * Determines if the option requires action from the current user. This can happen when it:
    - is unread and the user was mentioned in one of the unread comments
    - is for an outstanding task waiting on the user
    - has an outstanding child money request that is waiting for an action from the current user (e.g. pay, approve, add bank account)
 *
 * @param option (report or optionItem)
 * @param parentReportAction (the report action the current report is a thread of)
 */
function requiresAttentionFromCurrentUser(optionOrReport: OnyxEntry<Report> | OptionData, parentReportAction: EmptyObject | OnyxEntry<ReportAction> = {}) {
    if (!optionOrReport) {
        return false;
    }

    if (isArchivedRoom(optionOrReport) || isArchivedRoom(getReport(optionOrReport.parentReportID))) {
        return false;
    }

    if (isUnreadWithMention(optionOrReport)) {
        return true;
    }

    if (isWaitingForAssigneeToCompleteTask(optionOrReport, parentReportAction)) {
        return true;
    }

    // Has a child report that is awaiting action (e.g. approve, pay, add bank account) from current user
    if (optionOrReport.hasOutstandingChildRequest) {
        return true;
    }

    return false;
}

/**
 * Returns number of transactions that are nonReimbursable
 *
 */
function hasNonReimbursableTransactions(iouReportID: string | undefined): boolean {
    const transactions = TransactionUtils.getAllReportTransactions(iouReportID);
    return transactions.filter((transaction) => transaction.reimbursable === false).length > 0;
}

function getMoneyRequestReimbursableTotal(report: OnyxEntry<Report>, allReportsDict: OnyxCollection<Report> = null): number {
    const allAvailableReports = allReportsDict ?? allReports;
    let moneyRequestReport: OnyxEntry<Report> | undefined;
    if (isMoneyRequestReport(report)) {
        moneyRequestReport = report;
    }
    if (allAvailableReports && report?.iouReportID) {
        moneyRequestReport = allAvailableReports[`${ONYXKEYS.COLLECTION.REPORT}${report.iouReportID}`];
    }
    if (moneyRequestReport) {
        const total = moneyRequestReport?.total ?? 0;

        if (total !== 0) {
            // There is a possibility that if the Expense report has a negative total.
            // This is because there are instances where you can get a credit back on your card,
            // or you enter a negative expense to “offset” future expenses
            return isExpenseReport(moneyRequestReport) ? total * -1 : Math.abs(total);
        }
    }
    return 0;
}

function getMoneyRequestSpendBreakdown(report: OnyxEntry<Report>, allReportsDict: OnyxCollection<Report> = null): SpendBreakdown {
    const allAvailableReports = allReportsDict ?? allReports;
    let moneyRequestReport;
    if (isMoneyRequestReport(report)) {
        moneyRequestReport = report;
    }
    if (allAvailableReports && report?.iouReportID) {
        moneyRequestReport = allAvailableReports[`${ONYXKEYS.COLLECTION.REPORT}${report.iouReportID}`];
    }
    if (moneyRequestReport) {
        let nonReimbursableSpend = moneyRequestReport.nonReimbursableTotal ?? 0;
        let totalSpend = moneyRequestReport.total ?? 0;

        if (nonReimbursableSpend + totalSpend !== 0) {
            // There is a possibility that if the Expense report has a negative total.
            // This is because there are instances where you can get a credit back on your card,
            // or you enter a negative expense to “offset” future expenses
            nonReimbursableSpend = isExpenseReport(moneyRequestReport) ? nonReimbursableSpend * -1 : Math.abs(nonReimbursableSpend);
            totalSpend = isExpenseReport(moneyRequestReport) ? totalSpend * -1 : Math.abs(totalSpend);

            const totalDisplaySpend = totalSpend;
            const reimbursableSpend = totalDisplaySpend - nonReimbursableSpend;

            return {
                nonReimbursableSpend,
                reimbursableSpend,
                totalDisplaySpend,
            };
        }
    }
    return {
        nonReimbursableSpend: 0,
        reimbursableSpend: 0,
        totalDisplaySpend: 0,
    };
}

/**
 * Get the title for a policy expense chat which depends on the role of the policy member seeing this report
 */
function getPolicyExpenseChatName(report: OnyxEntry<Report>, policy: OnyxEntry<Policy> | undefined = undefined): string | undefined {
    const ownerAccountID = report?.ownerAccountID;
    const personalDetails = allPersonalDetails?.[ownerAccountID ?? -1];
    const login = personalDetails ? personalDetails.login : null;
    // eslint-disable-next-line @typescript-eslint/prefer-nullish-coalescing
    const reportOwnerDisplayName = getDisplayNameForParticipant(ownerAccountID) || login || report?.reportName;

    // If the policy expense chat is owned by this user, use the name of the policy as the report name.
    if (report?.isOwnPolicyExpenseChat) {
        return getPolicyName(report, false, policy);
    }

    let policyExpenseChatRole = 'user';
    /**
     * Using typical string concatenation here due to performance issues
     * with template literals.
     */
    const policyItem = allPolicies?.[ONYXKEYS.COLLECTION.POLICY + report?.policyID];
    if (policyItem) {
        policyExpenseChatRole = policyItem.role || 'user';
    }

    // If this user is not admin and this policy expense chat has been archived because of account merging, this must be an old workspace chat
    // of the account which was merged into the current user's account. Use the name of the policy as the name of the report.
    if (isArchivedRoom(report)) {
        const lastAction = ReportActionsUtils.getLastVisibleAction(report?.reportID ?? '');
        const archiveReason = lastAction?.actionName === CONST.REPORT.ACTIONS.TYPE.CLOSED ? lastAction?.originalMessage?.reason : CONST.REPORT.ARCHIVE_REASON.DEFAULT;
        if (archiveReason === CONST.REPORT.ARCHIVE_REASON.ACCOUNT_MERGED && policyExpenseChatRole !== CONST.POLICY.ROLE.ADMIN) {
            return getPolicyName(report, false, policy);
        }
    }

    // If user can see this report and they are not its owner, they must be an admin and the report name should be the name of the policy member
    return reportOwnerDisplayName;
}

/**
 * Get the title for an IOU or expense chat which will be showing the payer and the amount
 */
function getMoneyRequestReportName(report: OnyxEntry<Report>, policy: OnyxEntry<Policy> | undefined = undefined): string {
    const moneyRequestTotal = getMoneyRequestReimbursableTotal(report);
    const formattedAmount = CurrencyUtils.convertToDisplayString(moneyRequestTotal, report?.currency, hasOnlyDistanceRequestTransactions(report?.reportID));
    const payerOrApproverName = isExpenseReport(report) ? getPolicyName(report, false, policy) : getDisplayNameForParticipant(report?.managerID) ?? '';
    const payerPaidAmountMessage = Localize.translateLocal('iou.payerPaidAmount', {
        payer: payerOrApproverName,
        amount: formattedAmount,
    });

    if (isReportApproved(report)) {
        return Localize.translateLocal('iou.managerApprovedAmount', {
            manager: payerOrApproverName,
            amount: formattedAmount,
        });
    }

    if (report?.isWaitingOnBankAccount) {
        return `${payerPaidAmountMessage} • ${Localize.translateLocal('iou.pending')}`;
    }

    if (report?.isCancelledIOU) {
        return `${payerPaidAmountMessage} • ${Localize.translateLocal('iou.canceled')}`;
    }

    if (hasNonReimbursableTransactions(report?.reportID)) {
        return Localize.translateLocal('iou.payerSpentAmount', {payer: payerOrApproverName, amount: formattedAmount});
    }

    if (isProcessingReport(report) || isDraftExpenseReport(report) || moneyRequestTotal === 0) {
        return Localize.translateLocal('iou.payerOwesAmount', {payer: payerOrApproverName, amount: formattedAmount});
    }

    return payerPaidAmountMessage;
}

/**
 * Gets transaction created, amount, currency, comment, and waypoints (for distance request)
 * into a flat object. Used for displaying transactions and sending them in API commands
 */

function getTransactionDetails(transaction: OnyxEntry<Transaction>, createdDateFormat: string = CONST.DATE.FNS_FORMAT_STRING): TransactionDetails {
    if (!transaction) {
        return;
    }
    const report = getReport(transaction?.reportID);
    return {
        created: TransactionUtils.getCreated(transaction, createdDateFormat),
        amount: TransactionUtils.getAmount(transaction, isNotEmptyObject(report) && isExpenseReport(report)),
        currency: TransactionUtils.getCurrency(transaction),
        comment: TransactionUtils.getDescription(transaction),
        merchant: TransactionUtils.getMerchant(transaction),
        waypoints: TransactionUtils.getWaypoints(transaction),
        category: TransactionUtils.getCategory(transaction),
        billable: TransactionUtils.getBillable(transaction),
        tag: TransactionUtils.getTag(transaction),
        mccGroup: TransactionUtils.getMCCGroup(transaction),
        cardID: TransactionUtils.getCardID(transaction),
        originalAmount: TransactionUtils.getOriginalAmount(transaction),
        originalCurrency: TransactionUtils.getOriginalCurrency(transaction),
    };
}

/**
 * Can only edit if:
 *
 * - in case of IOU report
 *    - the current user is the requestor and is not settled yet
 * - in case of expense report
 *    - the current user is the requestor and is not settled yet
 *    - the current user is the manager of the report
 *    - or the current user is an admin on the policy the expense report is tied to
 *
 *    This is used in conjunction with canEditRestrictedField to control editing of specific fields like amount, currency, created, receipt, and distance.
 *    On its own, it only controls allowing/disallowing navigating to the editing pages or showing/hiding the 'Edit' icon on report actions
 */
function canEditMoneyRequest(reportAction: OnyxEntry<ReportAction>): boolean {
    const isDeleted = ReportActionsUtils.isDeletedAction(reportAction);

    if (isDeleted) {
        return false;
    }

    // If the report action is not IOU type, return true early
    if (reportAction?.actionName !== CONST.REPORT.ACTIONS.TYPE.IOU) {
        return true;
    }

    if (reportAction.originalMessage.type !== CONST.IOU.REPORT_ACTION_TYPE.CREATE) {
        return false;
    }

    const moneyRequestReportID = reportAction?.originalMessage?.IOUReportID ?? 0;

    if (!moneyRequestReportID) {
        return false;
    }

    const moneyRequestReport = getReport(String(moneyRequestReportID));
    const isRequestor = currentUserAccountID === reportAction?.actorAccountID;

    if (isIOUReport(moneyRequestReport)) {
        return isProcessingReport(moneyRequestReport) && isRequestor;
    }

    const policy = getPolicy(moneyRequestReport?.policyID ?? '');
    const isAdmin = policy.role === CONST.POLICY.ROLE.ADMIN;
    const isManager = currentUserAccountID === moneyRequestReport?.managerID;

    // Admin & managers can always edit coding fields such as tag, category, billable, etc. As long as the report has a state higher than OPEN.
    if ((isAdmin || isManager) && !isDraftExpenseReport(moneyRequestReport)) {
        return true;
    }

    return !isReportApproved(moneyRequestReport) && !isSettled(moneyRequestReport?.reportID) && isRequestor;
}

/**
 * Checks if the current user can edit the provided property of a money request
 *
 */
function canEditFieldOfMoneyRequest(reportAction: OnyxEntry<ReportAction>, fieldToEdit: ValueOf<typeof CONST.EDIT_REQUEST_FIELD>): boolean {
    // A list of fields that cannot be edited by anyone, once a money request has been settled
    const restrictedFields: string[] = [
        CONST.EDIT_REQUEST_FIELD.AMOUNT,
        CONST.EDIT_REQUEST_FIELD.CURRENCY,
        CONST.EDIT_REQUEST_FIELD.MERCHANT,
        CONST.EDIT_REQUEST_FIELD.DATE,
        CONST.EDIT_REQUEST_FIELD.RECEIPT,
        CONST.EDIT_REQUEST_FIELD.DISTANCE,
    ];

    if (!canEditMoneyRequest(reportAction)) {
        return false;
    }

    // If we're editing fields such as category, tag, description, etc. the check above should be enough for handling the permission
    if (!restrictedFields.includes(fieldToEdit)) {
        return true;
    }

    const iouMessage = reportAction?.originalMessage as IOUMessage;
    const moneyRequestReport = allReports?.[`${ONYXKEYS.COLLECTION.REPORT}${iouMessage?.IOUReportID}`] ?? ({} as Report);
    const transaction = allTransactions?.[`${ONYXKEYS.COLLECTION.TRANSACTION}${iouMessage?.IOUTransactionID}`] ?? ({} as Transaction);

    if (isSettled(String(moneyRequestReport.reportID)) || isReportApproved(String(moneyRequestReport.reportID))) {
        return false;
    }

    if (fieldToEdit === CONST.EDIT_REQUEST_FIELD.AMOUNT || fieldToEdit === CONST.EDIT_REQUEST_FIELD.CURRENCY) {
        if (TransactionUtils.isCardTransaction(transaction)) {
            return false;
        }

        if (TransactionUtils.isDistanceRequest(transaction)) {
            const policy = getPolicy(moneyRequestReport?.reportID ?? '');
            const isAdmin = isExpenseReport(moneyRequestReport) && policy.role === CONST.POLICY.ROLE.ADMIN;
            const isManager = isExpenseReport(moneyRequestReport) && currentUserAccountID === moneyRequestReport?.managerID;

            return isAdmin || isManager;
        }
    }

    if (fieldToEdit === CONST.EDIT_REQUEST_FIELD.RECEIPT) {
        const isRequestor = currentUserAccountID === reportAction?.actorAccountID;
        return !TransactionUtils.isReceiptBeingScanned(transaction) && !TransactionUtils.isDistanceRequest(transaction) && isRequestor;
    }

    return true;
}

/**
 * Can only edit if:
 *
 * - It was written by the current user
 * - It's an ADDCOMMENT that is not an attachment
 * - It's money request where conditions for editability are defined in canEditMoneyRequest method
 * - It's not pending deletion
 */
function canEditReportAction(reportAction: OnyxEntry<ReportAction>): boolean {
    const isCommentOrIOU = reportAction?.actionName === CONST.REPORT.ACTIONS.TYPE.ADDCOMMENT || reportAction?.actionName === CONST.REPORT.ACTIONS.TYPE.IOU;

    return Boolean(
        reportAction?.actorAccountID === currentUserAccountID &&
            isCommentOrIOU &&
            canEditMoneyRequest(reportAction) && // Returns true for non-IOU actions
            !isReportMessageAttachment(reportAction?.message?.[0] ?? {type: '', text: ''}) &&
            !ReportActionsUtils.isDeletedAction(reportAction) &&
            !ReportActionsUtils.isCreatedTaskReportAction(reportAction) &&
            reportAction?.pendingAction !== CONST.RED_BRICK_ROAD_PENDING_ACTION.DELETE,
    );
}

/**
 * Gets all transactions on an IOU report with a receipt
 */
function getTransactionsWithReceipts(iouReportID: string | undefined): Transaction[] {
    const transactions = TransactionUtils.getAllReportTransactions(iouReportID);
    return transactions.filter((transaction) => TransactionUtils.hasReceipt(transaction));
}

/**
 * For report previews, we display a "Receipt scan in progress" indicator
 * instead of the report total only when we have no report total ready to show. This is the case when
 * all requests are receipts that are being SmartScanned. As soon as we have a non-receipt request,
 * or as soon as one receipt request is done scanning, we have at least one
 * "ready" money request, and we remove this indicator to show the partial report total.
 */
function areAllRequestsBeingSmartScanned(iouReportID: string, reportPreviewAction: OnyxEntry<ReportAction>): boolean {
    const transactionsWithReceipts = getTransactionsWithReceipts(iouReportID);
    // If we have more requests than requests with receipts, we have some manual requests
    if (ReportActionsUtils.getNumberOfMoneyRequests(reportPreviewAction) > transactionsWithReceipts.length) {
        return false;
    }
    return transactionsWithReceipts.every((transaction) => TransactionUtils.isReceiptBeingScanned(transaction));
}

/**
 * Check if any of the transactions in the report has required missing fields
 *
 */
function hasMissingSmartscanFields(iouReportID: string): boolean {
    const transactionsWithReceipts = getTransactionsWithReceipts(iouReportID);
    return transactionsWithReceipts.some((transaction) => TransactionUtils.hasMissingSmartscanFields(transaction));
}

/**
 * Given a parent IOU report action get report name for the LHN.
 */
function getTransactionReportName(reportAction: OnyxEntry<ReportAction>): string {
    if (ReportActionsUtils.isReversedTransaction(reportAction)) {
        return Localize.translateLocal('parentReportAction.reversedTransaction');
    }

    if (ReportActionsUtils.isDeletedAction(reportAction)) {
        return Localize.translateLocal('parentReportAction.deletedRequest');
    }

    const transaction = TransactionUtils.getLinkedTransaction(reportAction);
    if (!isNotEmptyObject(transaction)) {
        // Transaction data might be empty on app's first load, if so we fallback to Request
        return Localize.translateLocal('iou.request');
    }
    if (TransactionUtils.hasReceipt(transaction) && TransactionUtils.isReceiptBeingScanned(transaction)) {
        return Localize.translateLocal('iou.receiptScanning');
    }

    if (TransactionUtils.hasMissingSmartscanFields(transaction)) {
        return Localize.translateLocal('iou.receiptMissingDetails');
    }

    const transactionDetails = getTransactionDetails(transaction);

    return Localize.translateLocal(ReportActionsUtils.isSentMoneyReportAction(reportAction) ? 'iou.threadSentMoneyReportName' : 'iou.threadRequestReportName', {
        formattedAmount: CurrencyUtils.convertToDisplayString(transactionDetails?.amount ?? 0, transactionDetails?.currency, TransactionUtils.isDistanceRequest(transaction)) ?? '',
        comment: transactionDetails?.comment ?? '',
    });
}

/**
 * Get money request message for an IOU report
 *
 * @param [reportAction] This can be either a report preview action or the IOU action
 */
function getReportPreviewMessage(
    report: OnyxEntry<Report> | EmptyObject,
    reportAction: OnyxEntry<ReportAction> | EmptyObject = {},
    shouldConsiderReceiptBeingScanned = false,
    isPreviewMessageForParentChatReport = false,
    policy: OnyxEntry<Policy> = null,
    isForListPreview = false,
): string {
    const reportActionMessage = reportAction?.message?.[0].html ?? '';

    if (isEmptyObject(report) || !report?.reportID) {
        // The iouReport is not found locally after SignIn because the OpenApp API won't return iouReports if they're settled
        // As a temporary solution until we know how to solve this the best, we just use the message that returned from BE
        return reportActionMessage;
    }

    if (isNotEmptyObject(reportAction) && !isIOUReport(report) && reportAction && ReportActionsUtils.isSplitBillAction(reportAction)) {
        // This covers group chats where the last action is a split bill action
        const linkedTransaction = TransactionUtils.getLinkedTransaction(reportAction);
        if (isEmptyObject(linkedTransaction)) {
            return reportActionMessage;
        }

        if (isNotEmptyObject(linkedTransaction)) {
            if (TransactionUtils.isReceiptBeingScanned(linkedTransaction)) {
                return Localize.translateLocal('iou.receiptScanning');
            }

            if (TransactionUtils.hasMissingSmartscanFields(linkedTransaction)) {
                return Localize.translateLocal('iou.receiptMissingDetails');
            }

            const transactionDetails = getTransactionDetails(linkedTransaction);
            const formattedAmount = CurrencyUtils.convertToDisplayString(transactionDetails?.amount ?? 0, transactionDetails?.currency ?? '');
            return Localize.translateLocal('iou.didSplitAmount', {formattedAmount, comment: transactionDetails?.comment ?? ''});
        }
    }

    const totalAmount = getMoneyRequestReimbursableTotal(report);
    const policyName = getPolicyName(report, false, policy);
    const payerName = isExpenseReport(report) ? policyName : getDisplayNameForParticipant(report.managerID, !isPreviewMessageForParentChatReport);

    const formattedAmount = CurrencyUtils.convertToDisplayString(totalAmount, report.currency);

    if (isReportApproved(report) && isPaidGroupPolicy(report)) {
        return Localize.translateLocal('iou.managerApprovedAmount', {
            manager: payerName ?? '',
            amount: formattedAmount,
        });
    }

    if (isNotEmptyObject(reportAction) && shouldConsiderReceiptBeingScanned && reportAction && ReportActionsUtils.isMoneyRequestAction(reportAction)) {
        const linkedTransaction = TransactionUtils.getLinkedTransaction(reportAction);

        if (isNotEmptyObject(linkedTransaction) && TransactionUtils.hasReceipt(linkedTransaction) && TransactionUtils.isReceiptBeingScanned(linkedTransaction)) {
            return Localize.translateLocal('iou.receiptScanning');
        }
    }
    const originalMessage = reportAction?.originalMessage as IOUMessage | undefined;

    // Show Paid preview message if it's settled or if the amount is paid & stuck at receivers end for only chat reports.
    if (isSettled(report.reportID) || (report.isWaitingOnBankAccount && isPreviewMessageForParentChatReport)) {
        // A settled report preview message can come in three formats "paid ... elsewhere" or "paid ... with Expensify"
        let translatePhraseKey: TranslationPaths = 'iou.paidElsewhereWithAmount';
        if (
            [CONST.IOU.PAYMENT_TYPE.VBBA, CONST.IOU.PAYMENT_TYPE.EXPENSIFY].some((paymentType) => paymentType === originalMessage?.paymentType) ||
            !!reportActionMessage.match(/ (with Expensify|using Expensify)$/) ||
            report.isWaitingOnBankAccount
        ) {
            translatePhraseKey = 'iou.paidWithExpensifyWithAmount';
        }

        let actualPayerName = report.managerID === currentUserAccountID ? '' : getDisplayNameForParticipant(report.managerID, true);
        actualPayerName = actualPayerName && isForListPreview && !isPreviewMessageForParentChatReport ? `${actualPayerName}:` : actualPayerName;
        const payerDisplayName = isPreviewMessageForParentChatReport ? payerName : actualPayerName;

        return Localize.translateLocal(translatePhraseKey, {amount: formattedAmount, payer: payerDisplayName ?? ''});
    }

    if (report.isWaitingOnBankAccount) {
        const submitterDisplayName = getDisplayNameForParticipant(report.ownerAccountID ?? -1, true) ?? '';
        return Localize.translateLocal('iou.waitingOnBankAccount', {submitterDisplayName});
    }

    const containsNonReimbursable = hasNonReimbursableTransactions(report.reportID);

    const lastActorID = reportAction?.actorAccountID;

    // if we have the amount in the originalMessage and lastActorID, we can use that to display the preview message for the latest request
    if (originalMessage?.amount !== undefined && lastActorID && !isPreviewMessageForParentChatReport) {
        const amount = originalMessage?.amount;
        const currency = originalMessage?.currency ?? report.currency ?? '';
        const amountToDisplay = CurrencyUtils.convertToDisplayString(Math.abs(amount), currency);

        // We only want to show the actor name in the preview if it's not the current user who took the action
        const requestorName = lastActorID && lastActorID !== currentUserAccountID ? getDisplayNameForParticipant(lastActorID, !isPreviewMessageForParentChatReport) : '';
        return `${requestorName ? `${requestorName}: ` : ''}${Localize.translateLocal('iou.requestedAmount', {formattedAmount: amountToDisplay})}`;
    }

    return Localize.translateLocal(containsNonReimbursable ? 'iou.payerSpentAmount' : 'iou.payerOwesAmount', {payer: payerName ?? '', amount: formattedAmount});
}

/**
 * Given the updates user made to the request, compose the originalMessage
 * object of the modified expense action.
 *
 * At the moment, we only allow changing one transaction field at a time.
 */
function getModifiedExpenseOriginalMessage(oldTransaction: OnyxEntry<Transaction>, transactionChanges: ExpenseOriginalMessage, isFromExpenseReport: boolean): ExpenseOriginalMessage {
    const originalMessage: ExpenseOriginalMessage = {};
    // Remark: Comment field is the only one which has new/old prefixes for the keys (newComment/ oldComment),
    // all others have old/- pattern such as oldCreated/created
    if ('comment' in transactionChanges) {
        originalMessage.oldComment = TransactionUtils.getDescription(oldTransaction);
        originalMessage.newComment = transactionChanges?.comment;
    }
    if ('created' in transactionChanges) {
        originalMessage.oldCreated = TransactionUtils.getCreated(oldTransaction);
        originalMessage.created = transactionChanges?.created;
    }
    if ('merchant' in transactionChanges) {
        originalMessage.oldMerchant = TransactionUtils.getMerchant(oldTransaction);
        originalMessage.merchant = transactionChanges?.merchant;
    }

    // The amount is always a combination of the currency and the number value so when one changes we need to store both
    // to match how we handle the modified expense action in oldDot
    if ('amount' in transactionChanges || 'currency' in transactionChanges) {
        originalMessage.oldAmount = TransactionUtils.getAmount(oldTransaction, isFromExpenseReport);
        originalMessage.amount = transactionChanges?.amount ?? transactionChanges.oldAmount;
        originalMessage.oldCurrency = TransactionUtils.getCurrency(oldTransaction);
        originalMessage.currency = transactionChanges?.currency ?? transactionChanges.oldCurrency;
    }

    if ('category' in transactionChanges) {
        originalMessage.oldCategory = TransactionUtils.getCategory(oldTransaction);
        originalMessage.category = transactionChanges?.category;
    }

    if ('tag' in transactionChanges) {
        originalMessage.oldTag = TransactionUtils.getTag(oldTransaction);
        originalMessage.tag = transactionChanges?.tag;
    }

    if ('billable' in transactionChanges) {
        const oldBillable = TransactionUtils.getBillable(oldTransaction);
        originalMessage.oldBillable = oldBillable ? Localize.translateLocal('common.billable').toLowerCase() : Localize.translateLocal('common.nonBillable').toLowerCase();
        originalMessage.billable = transactionChanges?.billable ? Localize.translateLocal('common.billable').toLowerCase() : Localize.translateLocal('common.nonBillable').toLowerCase();
    }

    return originalMessage;
}

/**
 * Get the title for a report.
 */
function getReportName(report: OnyxEntry<Report>, policy: OnyxEntry<Policy> = null): string {
    let formattedName: string | undefined;
    const parentReportAction = ReportActionsUtils.getParentReportAction(report);
    if (isChatThread(report)) {
        if (isNotEmptyObject(parentReportAction) && ReportActionsUtils.isTransactionThread(parentReportAction)) {
            return getTransactionReportName(parentReportAction);
        }

        const isAttachment = ReportActionsUtils.isReportActionAttachment(isNotEmptyObject(parentReportAction) ? parentReportAction : null);
        const parentReportActionMessage = (parentReportAction?.message?.[0]?.text ?? '').replace(/(\r\n|\n|\r)/gm, ' ');
        if (isAttachment && parentReportActionMessage) {
            return `[${Localize.translateLocal('common.attachment')}]`;
        }
        if (
            parentReportAction?.message?.[0]?.moderationDecision?.decision === CONST.MODERATION.MODERATOR_DECISION_PENDING_HIDE ||
            parentReportAction?.message?.[0]?.moderationDecision?.decision === CONST.MODERATION.MODERATOR_DECISION_HIDDEN
        ) {
            return Localize.translateLocal('parentReportAction.hiddenMessage');
        }
        return parentReportActionMessage || Localize.translateLocal('parentReportAction.deletedMessage');
    }

    if (isTaskReport(report) && isCanceledTaskReport(report, parentReportAction)) {
        return Localize.translateLocal('parentReportAction.deletedTask');
    }

    if (isChatRoom(report) || isTaskReport(report)) {
        formattedName = report?.reportName;
    }

    if (isPolicyExpenseChat(report)) {
        formattedName = getPolicyExpenseChatName(report, policy);
    }

    if (isMoneyRequestReport(report)) {
        formattedName = getMoneyRequestReportName(report, policy);
    }

    if (isArchivedRoom(report)) {
        formattedName += ` (${Localize.translateLocal('common.archived')})`;
    }

    if (formattedName) {
        return formattedName;
    }

    // Not a room or PolicyExpenseChat, generate title from participants
    const participantAccountIDs = report?.participantAccountIDs ?? [];
    const participantsWithoutCurrentUser = participantAccountIDs.filter((accountID) => accountID !== currentUserAccountID);
    const isMultipleParticipantReport = participantsWithoutCurrentUser.length > 1;

    return participantsWithoutCurrentUser.map((accountID) => getDisplayNameForParticipant(accountID, isMultipleParticipantReport)).join(', ');
}

/**
 * Recursively navigates through thread parents to get the root report and workspace name.
 * The recursion stops when we find a non thread or money request report, whichever comes first.
 */
function getRootReportAndWorkspaceName(report: OnyxEntry<Report>): ReportAndWorkspaceName {
    if (!report) {
        return {
            rootReportName: '',
        };
    }
    if (isChildReport(report) && !isMoneyRequestReport(report) && !isTaskReport(report)) {
        const parentReport = allReports?.[`${ONYXKEYS.COLLECTION.REPORT}${report?.parentReportID}`] ?? null;
        return getRootReportAndWorkspaceName(parentReport);
    }

    if (isIOURequest(report)) {
        return {
            rootReportName: getReportName(report),
        };
    }
    if (isExpenseRequest(report)) {
        return {
            rootReportName: getReportName(report),
            workspaceName: isIOUReport(report) ? CONST.POLICY.OWNER_EMAIL_FAKE : getPolicyName(report, true),
        };
    }

    return {
        rootReportName: getReportName(report),
        workspaceName: getPolicyName(report, true),
    };
}

/**
 * Get either the policyName or domainName the chat is tied to
 */
function getChatRoomSubtitle(report: OnyxEntry<Report>): string | undefined {
    if (isChatThread(report)) {
        return '';
    }
    if (!isDefaultRoom(report) && !isUserCreatedPolicyRoom(report) && !isPolicyExpenseChat(report)) {
        return '';
    }
    if (getChatType(report) === CONST.REPORT.CHAT_TYPE.DOMAIN_ALL) {
        // The domainAll rooms are just #domainName, so we ignore the prefix '#' to get the domainName
        return report?.reportName?.substring(1) ?? '';
    }
    if ((isPolicyExpenseChat(report) && !!report?.isOwnPolicyExpenseChat) || isExpenseReport(report)) {
        return Localize.translateLocal('workspace.common.workspace');
    }
    if (isArchivedRoom(report)) {
        return report?.oldPolicyName ?? '';
    }
    return getPolicyName(report);
}

/**
 * Gets the parent navigation subtitle for the report
 */
function getParentNavigationSubtitle(report: OnyxEntry<Report>): ParentNavigationSummaryParams {
    if (isThread(report)) {
        const parentReport = allReports?.[`${ONYXKEYS.COLLECTION.REPORT}${report?.parentReportID}`] ?? null;
        const {rootReportName, workspaceName} = getRootReportAndWorkspaceName(parentReport);
        if (!rootReportName) {
            return {};
        }

        return {rootReportName, workspaceName};
    }
    return {};
}

/**
 * Navigate to the details page of a given report
 */
function navigateToDetailsPage(report: OnyxEntry<Report>) {
    const participantAccountIDs = report?.participantAccountIDs ?? [];

    if (isOneOnOneChat(report)) {
        Navigation.navigate(ROUTES.PROFILE.getRoute(participantAccountIDs[0]));
        return;
    }
    if (report?.reportID) {
        Navigation.navigate(ROUTES.REPORT_WITH_ID_DETAILS.getRoute(report?.reportID));
    }
}

/**
 * Go back to the details page of a given report
 */
function goBackToDetailsPage(report: OnyxEntry<Report>) {
    if (isOneOnOneChat(report)) {
        Navigation.goBack(ROUTES.PROFILE.getRoute(report?.participantAccountIDs?.[0] ?? ''));
        return;
    }
    Navigation.goBack(ROUTES.REPORT_SETTINGS.getRoute(report?.reportID ?? ''));
}

/**
 * Generate a random reportID up to 53 bits aka 9,007,199,254,740,991 (Number.MAX_SAFE_INTEGER).
 * There were approximately 98,000,000 reports with sequential IDs generated before we started using this approach, those make up roughly one billionth of the space for these numbers,
 * so we live with the 1 in a billion chance of a collision with an older ID until we can switch to 64-bit IDs.
 *
 * In a test of 500M reports (28 years of reports at our current max rate) we got 20-40 collisions meaning that
 * this is more than random enough for our needs.
 */
function generateReportID(): string {
    return (Math.floor(Math.random() * 2 ** 21) * 2 ** 32 + Math.floor(Math.random() * 2 ** 32)).toString();
}

function hasReportNameError(report: OnyxEntry<Report>): boolean {
    return !isEmptyObject(report?.errorFields?.reportName);
}

/**
 * For comments shorter than or equal to 10k chars, convert the comment from MD into HTML because that's how it is stored in the database
 * For longer comments, skip parsing, but still escape the text, and display plaintext for performance reasons. It takes over 40s to parse a 100k long string!!
 */
function getParsedComment(text: string): string {
    const parser = new ExpensiMark();
    return text.length <= CONST.MAX_MARKUP_LENGTH ? parser.replace(text) : lodashEscape(text);
}

function buildOptimisticAddCommentReportAction(text?: string, file?: File): OptimisticReportAction {
    const parser = new ExpensiMark();
    const commentText = getParsedComment(text ?? '');
    const isAttachment = !text && file !== undefined;
    const attachmentInfo = isAttachment ? file : {};
    const htmlForNewComment = isAttachment ? CONST.ATTACHMENT_UPLOADING_MESSAGE_HTML : commentText;

    // Remove HTML from text when applying optimistic offline comment
    const textForNewComment = isAttachment ? CONST.ATTACHMENT_MESSAGE_TEXT : parser.htmlToText(htmlForNewComment);
    return {
        commentText,
        reportAction: {
            reportActionID: NumberUtils.rand64(),
            actionName: CONST.REPORT.ACTIONS.TYPE.ADDCOMMENT,
            actorAccountID: currentUserAccountID,
            person: [
                {
                    style: 'strong',
                    text: allPersonalDetails?.[currentUserAccountID ?? -1]?.displayName ?? currentUserEmail,
                    type: 'TEXT',
                },
            ],
            automatic: false,
            avatar: allPersonalDetails?.[currentUserAccountID ?? -1]?.avatar ?? UserUtils.getDefaultAvatarURL(currentUserAccountID),
            created: DateUtils.getDBTime(),
            message: [
                {
                    translationKey: isAttachment ? CONST.TRANSLATION_KEYS.ATTACHMENT : '',
                    type: CONST.REPORT.MESSAGE.TYPE.COMMENT,
                    html: htmlForNewComment,
                    text: textForNewComment,
                },
            ],
            isFirstItem: false,
            isAttachment,
            attachmentInfo,
            pendingAction: CONST.RED_BRICK_ROAD_PENDING_ACTION.ADD,
            shouldShow: true,
        },
    };
}

/**
 * update optimistic parent reportAction when a comment is added or remove in the child report
 * @param parentReportAction - Parent report action of the child report
 * @param lastVisibleActionCreated - Last visible action created of the child report
 * @param type - The type of action in the child report
 */

function updateOptimisticParentReportAction(parentReportAction: OnyxEntry<ReportAction>, lastVisibleActionCreated: string, type: string): UpdateOptimisticParentReportAction {
    let childVisibleActionCount = parentReportAction?.childVisibleActionCount ?? 0;
    let childCommenterCount = parentReportAction?.childCommenterCount ?? 0;
    let childOldestFourAccountIDs = parentReportAction?.childOldestFourAccountIDs;

    if (type === CONST.RED_BRICK_ROAD_PENDING_ACTION.ADD) {
        childVisibleActionCount += 1;
        const oldestFourAccountIDs = childOldestFourAccountIDs ? childOldestFourAccountIDs.split(',') : [];
        if (oldestFourAccountIDs.length < 4) {
            const index = oldestFourAccountIDs.findIndex((accountID) => accountID === currentUserAccountID?.toString());
            if (index === -1) {
                childCommenterCount += 1;
                oldestFourAccountIDs.push(currentUserAccountID?.toString() ?? '');
            }
        }
        childOldestFourAccountIDs = oldestFourAccountIDs.join(',');
    } else if (type === CONST.RED_BRICK_ROAD_PENDING_ACTION.DELETE) {
        if (childVisibleActionCount > 0) {
            childVisibleActionCount -= 1;
        }

        if (childVisibleActionCount === 0) {
            childCommenterCount = 0;
            childOldestFourAccountIDs = '';
        }
    }

    return {
        childVisibleActionCount,
        childCommenterCount,
        childLastVisibleActionCreated: lastVisibleActionCreated,
        childOldestFourAccountIDs,
    };
}

/**
 * Get optimistic data of parent report action
 * @param reportID The reportID of the report that is updated
 * @param lastVisibleActionCreated Last visible action created of the child report
 * @param type The type of action in the child report
 * @param parentReportID Custom reportID to be updated
 * @param parentReportActionID Custom reportActionID to be updated
 */
function getOptimisticDataForParentReportAction(reportID: string, lastVisibleActionCreated: string, type: string, parentReportID = '', parentReportActionID = ''): OnyxUpdate | EmptyObject {
    const report = getReport(reportID);
    if (!report || !isNotEmptyObject(report)) {
        return {};
    }
    const parentReportAction = ReportActionsUtils.getParentReportAction(report);
    if (!parentReportAction || !isNotEmptyObject(parentReportAction)) {
        return {};
    }

    const optimisticParentReportAction = updateOptimisticParentReportAction(parentReportAction, lastVisibleActionCreated, type);
    return {
        onyxMethod: Onyx.METHOD.MERGE,
        key: `${ONYXKEYS.COLLECTION.REPORT_ACTIONS}${parentReportID || report?.parentReportID}`,
        value: {
            [parentReportActionID || (report?.parentReportActionID ?? '')]: optimisticParentReportAction,
        },
    };
}

/**
 * Builds an optimistic reportAction for the parent report when a task is created
 * @param taskReportID - Report ID of the task
 * @param taskTitle - Title of the task
 * @param taskAssigneeAccountID - AccountID of the person assigned to the task
 * @param text - Text of the comment
 * @param parentReportID - Report ID of the parent report
 */
function buildOptimisticTaskCommentReportAction(taskReportID: string, taskTitle: string, taskAssigneeAccountID: number, text: string, parentReportID: string): OptimisticReportAction {
    const reportAction = buildOptimisticAddCommentReportAction(text);
    if (reportAction.reportAction.message) {
        reportAction.reportAction.message[0].taskReportID = taskReportID;
    }

    // These parameters are not saved on the reportAction, but are used to display the task in the UI
    // Added when we fetch the reportActions on a report
    reportAction.reportAction.originalMessage = {
        html: reportAction.reportAction.message?.[0].html,
        taskReportID: reportAction.reportAction.message?.[0].taskReportID,
    };
    reportAction.reportAction.childReportID = taskReportID;
    reportAction.reportAction.parentReportID = parentReportID;
    reportAction.reportAction.childType = CONST.REPORT.TYPE.TASK;
    reportAction.reportAction.childReportName = taskTitle;
    reportAction.reportAction.childManagerAccountID = taskAssigneeAccountID;
    reportAction.reportAction.childStatusNum = CONST.REPORT.STATUS.OPEN;
    reportAction.reportAction.childStateNum = CONST.REPORT.STATE_NUM.OPEN;

    return reportAction;
}

/**
 * Builds an optimistic IOU report with a randomly generated reportID
 *
 * @param payeeAccountID - AccountID of the person generating the IOU.
 * @param payerAccountID - AccountID of the other person participating in the IOU.
 * @param total - IOU amount in the smallest unit of the currency.
 * @param chatReportID - Report ID of the chat where the IOU is.
 * @param currency - IOU currency.
 * @param isSendingMoney - If we send money the IOU should be created as settled
 */

function buildOptimisticIOUReport(payeeAccountID: number, payerAccountID: number, total: number, chatReportID: string, currency: string, isSendingMoney = false): OptimisticIOUReport {
    const formattedTotal = CurrencyUtils.convertToDisplayString(total, currency);
    const personalDetails = getPersonalDetailsForAccountID(payerAccountID);
    const payerEmail = 'login' in personalDetails ? personalDetails.login : '';

    // When creating a report the participantsAccountIDs and visibleChatMemberAccountIDs are the same
    const participantsAccountIDs = [payeeAccountID, payerAccountID];

    return {
        type: CONST.REPORT.TYPE.IOU,
        cachedTotal: formattedTotal,
        chatReportID,
        currency,
        managerID: payerAccountID,
        ownerAccountID: payeeAccountID,
        participantAccountIDs: participantsAccountIDs,
        visibleChatMemberAccountIDs: participantsAccountIDs,
        reportID: generateReportID(),
        state: CONST.REPORT.STATE.SUBMITTED,
        stateNum: isSendingMoney ? CONST.REPORT.STATE_NUM.SUBMITTED : CONST.REPORT.STATE_NUM.PROCESSING,
        statusNum: isSendingMoney ? CONST.REPORT.STATUS.REIMBURSED : CONST.REPORT.STATE_NUM.PROCESSING,
        total,

        // We don't translate reportName because the server response is always in English
        reportName: `${payerEmail} owes ${formattedTotal}`,
        notificationPreference: CONST.REPORT.NOTIFICATION_PREFERENCE.HIDDEN,
        parentReportID: chatReportID,
        lastVisibleActionCreated: DateUtils.getDBTime(),
    };
}

/**
 * Builds an optimistic Expense report with a randomly generated reportID
 *
 * @param chatReportID - Report ID of the PolicyExpenseChat where the Expense Report is
 * @param policyID - The policy ID of the PolicyExpenseChat
 * @param payeeAccountID - AccountID of the employee (payee)
 * @param total - Amount in cents
 * @param currency
 */

function buildOptimisticExpenseReport(chatReportID: string, policyID: string, payeeAccountID: number, total: number, currency: string): OptimisticExpenseReport {
    // The amount for Expense reports are stored as negative value in the database
    const storedTotal = total * -1;
    const policyName = getPolicyName(allReports?.[`${ONYXKEYS.COLLECTION.REPORT}${chatReportID}`]);
    const formattedTotal = CurrencyUtils.convertToDisplayString(storedTotal, currency);
    const policy = getPolicy(policyID);

    const isFree = policy?.type === CONST.POLICY.TYPE.FREE;

    // Define the state and status of the report based on whether the policy is free or paid
    const state = isFree ? CONST.REPORT.STATE.SUBMITTED : CONST.REPORT.STATE.OPEN;
    const stateNum = isFree ? CONST.REPORT.STATE_NUM.PROCESSING : CONST.REPORT.STATE_NUM.OPEN;
    const statusNum = isFree ? CONST.REPORT.STATUS.SUBMITTED : CONST.REPORT.STATUS.OPEN;

    return {
        reportID: generateReportID(),
        chatReportID,
        policyID,
        type: CONST.REPORT.TYPE.EXPENSE,
        ownerAccountID: payeeAccountID,
        currency,

        // We don't translate reportName because the server response is always in English
        reportName: `${policyName} owes ${formattedTotal}`,
        state,
        stateNum,
        statusNum,
        total: storedTotal,
        notificationPreference: CONST.REPORT.NOTIFICATION_PREFERENCE.HIDDEN,
        parentReportID: chatReportID,
        lastVisibleActionCreated: DateUtils.getDBTime(),
    };
}

/**
 * @param iouReportID - the report ID of the IOU report the action belongs to
 * @param type - IOUReportAction type. Can be oneOf(create, decline, cancel, pay, split)
 * @param total - IOU total in cents
 * @param comment - IOU comment
 * @param currency - IOU currency
 * @param paymentType - IOU paymentMethodType. Can be oneOf(Elsewhere, Expensify)
 * @param isSettlingUp - Whether we are settling up an IOU
 */
function getIOUReportActionMessage(iouReportID: string, type: string, total: number, comment: string, currency: string, paymentType = '', isSettlingUp = false): [Message] {
    const report = getReport(iouReportID);
    const amount =
        type === CONST.IOU.REPORT_ACTION_TYPE.PAY
            ? CurrencyUtils.convertToDisplayString(getMoneyRequestReimbursableTotal(isNotEmptyObject(report) ? report : null), currency)
            : CurrencyUtils.convertToDisplayString(total, currency);

    let paymentMethodMessage;
    switch (paymentType) {
        case CONST.IOU.PAYMENT_TYPE.VBBA:
        case CONST.IOU.PAYMENT_TYPE.EXPENSIFY:
            paymentMethodMessage = ' with Expensify';
            break;
        default:
            paymentMethodMessage = ` elsewhere`;
            break;
    }

    let iouMessage;
    switch (type) {
        case CONST.REPORT.ACTIONS.TYPE.APPROVED:
            iouMessage = `approved ${amount}`;
            break;
        case CONST.REPORT.ACTIONS.TYPE.SUBMITTED:
            iouMessage = `submitted ${amount}`;
            break;
        case CONST.IOU.REPORT_ACTION_TYPE.CREATE:
            iouMessage = `requested ${amount}${comment && ` for ${comment}`}`;
            break;
        case CONST.IOU.REPORT_ACTION_TYPE.SPLIT:
            iouMessage = `split ${amount}${comment && ` for ${comment}`}`;
            break;
        case CONST.IOU.REPORT_ACTION_TYPE.DELETE:
            iouMessage = `deleted the ${amount} request${comment && ` for ${comment}`}`;
            break;
        case CONST.IOU.REPORT_ACTION_TYPE.PAY:
            iouMessage = isSettlingUp ? `paid ${amount}${paymentMethodMessage}` : `sent ${amount}${comment && ` for ${comment}`}${paymentMethodMessage}`;
            break;
        default:
            break;
    }

    return [
        {
            html: lodashEscape(iouMessage),
            text: iouMessage ?? '',
            isEdited: false,
            type: CONST.REPORT.MESSAGE.TYPE.COMMENT,
        },
    ];
}

/**
 * Builds an optimistic IOU reportAction object
 *
 * @param type - IOUReportAction type. Can be oneOf(create, delete, pay, split).
 * @param amount - IOU amount in cents.
 * @param currency
 * @param comment - User comment for the IOU.
 * @param participants - An array with participants details.
 * @param [transactionID] - Not required if the IOUReportAction type is 'pay'
 * @param [paymentType] - Only required if the IOUReportAction type is 'pay'. Can be oneOf(elsewhere, Expensify).
 * @param [iouReportID] - Only required if the IOUReportActions type is oneOf(decline, cancel, pay). Generates a randomID as default.
 * @param [isSettlingUp] - Whether we are settling up an IOU.
 * @param [isSendMoneyFlow] - Whether this is send money flow
 * @param [receipt]
 * @param [isOwnPolicyExpenseChat] - Whether this is an expense report create from the current user's policy expense chat
 */

function buildOptimisticIOUReportAction(
    type: ValueOf<typeof CONST.IOU.REPORT_ACTION_TYPE>,
    amount: number,
    currency: string,
    comment: string,
    participants: Participant[],
    transactionID: string,
    paymentType: DeepValueOf<typeof CONST.IOU.PAYMENT_TYPE>,
    iouReportID = '',
    isSettlingUp = false,
    isSendMoneyFlow = false,
    receipt: Receipt = {},
    isOwnPolicyExpenseChat = false,
    created = DateUtils.getDBTime(),
): OptimisticIOUReportAction {
    const IOUReportID = iouReportID || generateReportID();

    const originalMessage: IOUMessage = {
        amount,
        comment,
        currency,
        IOUTransactionID: transactionID,
        IOUReportID,
        type,
    };

    if (type === CONST.IOU.REPORT_ACTION_TYPE.PAY) {
        // In send money flow, we store amount, comment, currency in IOUDetails when type = pay
        if (isSendMoneyFlow) {
            const keys = ['amount', 'comment', 'currency'] as const;
            keys.forEach((key) => {
                delete originalMessage[key];
            });
            originalMessage.IOUDetails = {amount, comment, currency};
            originalMessage.paymentType = paymentType;
        } else {
            // In case of pay money request action, we dont store the comment
            // and there is no single transctionID to link the action to.
            delete originalMessage.IOUTransactionID;
            delete originalMessage.comment;
            originalMessage.paymentType = paymentType;
        }
    }

    // IOUs of type split only exist in group DMs and those don't have an iouReport so we need to delete the IOUReportID key
    if (type === CONST.IOU.REPORT_ACTION_TYPE.SPLIT) {
        delete originalMessage.IOUReportID;
        // Split bill made from a policy expense chat only have the payee's accountID as the participant because the payer could be any policy admin
        if (isOwnPolicyExpenseChat) {
            originalMessage.participantAccountIDs = currentUserAccountID ? [currentUserAccountID] : [];
        } else {
            originalMessage.participantAccountIDs = currentUserAccountID
                ? [currentUserAccountID, ...participants.map((participant) => participant.accountID)]
                : participants.map((participant) => participant.accountID);
        }
    }

    return {
        actionName: CONST.REPORT.ACTIONS.TYPE.IOU,
        actorAccountID: currentUserAccountID,
        automatic: false,
        avatar: currentUserPersonalDetails?.avatar ?? UserUtils.getDefaultAvatarURL(currentUserAccountID),
        isAttachment: false,
        originalMessage,
        message: getIOUReportActionMessage(iouReportID, type, amount, comment, currency, paymentType, isSettlingUp),
        person: [
            {
                style: 'strong',
                text: currentUserPersonalDetails?.displayName ?? currentUserEmail,
                type: 'TEXT',
            },
        ],
        reportActionID: NumberUtils.rand64(),
        shouldShow: true,
        created,
        pendingAction: CONST.RED_BRICK_ROAD_PENDING_ACTION.ADD,
        whisperedToAccountIDs: [CONST.IOU.RECEIPT_STATE.SCANREADY, CONST.IOU.RECEIPT_STATE.SCANNING].some((value) => value === receipt?.state) ? [currentUserAccountID ?? -1] : [],
    };
}

/**
 * Builds an optimistic APPROVED report action with a randomly generated reportActionID.
 */
function buildOptimisticApprovedReportAction(amount: number, currency: string, expenseReportID: string): OptimisticApprovedReportAction {
    const originalMessage = {
        amount,
        currency,
        expenseReportID,
    };

    return {
        actionName: CONST.REPORT.ACTIONS.TYPE.APPROVED,
        actorAccountID: currentUserAccountID,
        automatic: false,
        avatar: currentUserPersonalDetails?.avatar ?? UserUtils.getDefaultAvatarURL(currentUserAccountID),
        isAttachment: false,
        originalMessage,
        message: getIOUReportActionMessage(expenseReportID, CONST.REPORT.ACTIONS.TYPE.APPROVED, Math.abs(amount), '', currency),
        person: [
            {
                style: 'strong',
                text: currentUserPersonalDetails?.displayName ?? currentUserEmail,
                type: 'TEXT',
            },
        ],
        reportActionID: NumberUtils.rand64(),
        shouldShow: true,
        created: DateUtils.getDBTime(),
        pendingAction: CONST.RED_BRICK_ROAD_PENDING_ACTION.ADD,
    };
}

/**
 * Builds an optimistic MOVED report action with a randomly generated reportActionID.
 * This action is used when we move reports across workspaces.
 */
function buildOptimisticMovedReportAction(fromPolicyID: string, toPolicyID: string, newParentReportID: string, movedReportID: string, policyName: string): ReportAction {
    const originalMessage = {
        fromPolicyID,
        toPolicyID,
        newParentReportID,
        movedReportID,
    };

    const movedActionMessage = [
        {
            html: `moved the report to the <a href='${CONST.NEW_EXPENSIFY_URL}r/${newParentReportID}' target='_blank' rel='noreferrer noopener'>${policyName}</a> workspace`,
            text: `moved the report to the ${policyName} workspace`,
            type: CONST.REPORT.MESSAGE.TYPE.COMMENT,
        },
    ];

    return {
        actionName: CONST.REPORT.ACTIONS.TYPE.MOVED,
        actorAccountID: currentUserAccountID,
        automatic: false,
        avatar: currentUserPersonalDetails?.avatar ?? UserUtils.getDefaultAvatarURL(currentUserAccountID),
        isAttachment: false,
        originalMessage,
        message: movedActionMessage,
        person: [
            {
                style: 'strong',
                text: currentUserPersonalDetails?.displayName ?? currentUserEmail,
                type: 'TEXT',
            },
        ],
        reportActionID: NumberUtils.rand64(),
        shouldShow: true,
        created: DateUtils.getDBTime(),
        pendingAction: CONST.RED_BRICK_ROAD_PENDING_ACTION.ADD,
    };
}

/**
 * Builds an optimistic SUBMITTED report action with a randomly generated reportActionID.
 *
 */
function buildOptimisticSubmittedReportAction(amount: number, currency: string, expenseReportID: string): OptimisticSubmittedReportAction {
    const originalMessage = {
        amount,
        currency,
        expenseReportID,
    };

    return {
        actionName: CONST.REPORT.ACTIONS.TYPE.SUBMITTED,
        actorAccountID: currentUserAccountID,
        automatic: false,
        avatar: currentUserPersonalDetails?.avatar ?? UserUtils.getDefaultAvatar(currentUserAccountID),
        isAttachment: false,
        originalMessage,
        message: getIOUReportActionMessage(expenseReportID, CONST.REPORT.ACTIONS.TYPE.SUBMITTED, Math.abs(amount), '', currency),
        person: [
            {
                style: 'strong',
                text: currentUserPersonalDetails?.displayName ?? currentUserEmail,
                type: 'TEXT',
            },
        ],
        reportActionID: NumberUtils.rand64(),
        shouldShow: true,
        created: DateUtils.getDBTime(),
        pendingAction: CONST.RED_BRICK_ROAD_PENDING_ACTION.ADD,
    };
}

/**
 * Builds an optimistic report preview action with a randomly generated reportActionID.
 *
 * @param chatReport
 * @param iouReport
 * @param [comment] - User comment for the IOU.
 * @param [transaction] - optimistic first transaction of preview
 */
function buildOptimisticReportPreview(
    chatReport: OnyxEntry<Report>,
    iouReport: OnyxEntry<Report>,
    comment = '',
    transaction: OnyxEntry<Transaction> = null,
    childReportID?: string,
): OptimisticReportPreview {
    const hasReceipt = TransactionUtils.hasReceipt(transaction);
    const isReceiptBeingScanned = hasReceipt && TransactionUtils.isReceiptBeingScanned(transaction);
    const message = getReportPreviewMessage(iouReport);
    const created = DateUtils.getDBTime();
    return {
        reportActionID: NumberUtils.rand64(),
        reportID: chatReport?.reportID,
        actionName: CONST.REPORT.ACTIONS.TYPE.REPORTPREVIEW,
        pendingAction: CONST.RED_BRICK_ROAD_PENDING_ACTION.ADD,
        originalMessage: {
            linkedReportID: iouReport?.reportID,
        },
        message: [
            {
                html: message,
                text: message,
                isEdited: false,
                type: CONST.REPORT.MESSAGE.TYPE.COMMENT,
            },
        ],
        created,
        accountID: iouReport?.managerID ?? 0,
        // The preview is initially whispered if created with a receipt, so the actor is the current user as well
        actorAccountID: hasReceipt ? currentUserAccountID : iouReport?.managerID ?? 0,
        childMoneyRequestCount: 1,
        childLastMoneyRequestComment: comment,
        childRecentReceiptTransactionIDs: hasReceipt && isNotEmptyObject(transaction) ? {[transaction?.transactionID ?? '']: created} : undefined,
        childReportID,
        whisperedToAccountIDs: isReceiptBeingScanned ? [currentUserAccountID ?? -1] : [],
    };
}

/**
 * Builds an optimistic modified expense action with a randomly generated reportActionID.
 */
function buildOptimisticModifiedExpenseReportAction(
    transactionThread: OnyxEntry<Transaction>,
    oldTransaction: OnyxEntry<Transaction>,
    transactionChanges: ExpenseOriginalMessage,
    isFromExpenseReport: boolean,
): OptimisticModifiedExpenseReportAction {
    const originalMessage = getModifiedExpenseOriginalMessage(oldTransaction, transactionChanges, isFromExpenseReport);
    return {
        actionName: CONST.REPORT.ACTIONS.TYPE.MODIFIEDEXPENSE,
        actorAccountID: currentUserAccountID,
        automatic: false,
        avatar: currentUserPersonalDetails?.avatar ?? UserUtils.getDefaultAvatarURL(currentUserAccountID),
        created: DateUtils.getDBTime(),
        isAttachment: false,
        message: [
            {
                // Currently we are composing the message from the originalMessage and message is only used in OldDot and not in the App
                text: 'You',
                style: 'strong',
                type: CONST.REPORT.MESSAGE.TYPE.TEXT,
            },
        ],
        originalMessage,
        person: [
            {
                style: 'strong',
                text: currentUserPersonalDetails?.displayName ?? String(currentUserAccountID),
                type: 'TEXT',
            },
        ],
        pendingAction: CONST.RED_BRICK_ROAD_PENDING_ACTION.ADD,
        reportActionID: NumberUtils.rand64(),
        reportID: transactionThread?.reportID,
        shouldShow: true,
    };
}

/**
 * Updates a report preview action that exists for an IOU report.
 *
 * @param [comment] - User comment for the IOU.
 * @param [transaction] - optimistic newest transaction of a report preview
 *
 */
function updateReportPreview(
    iouReport: OnyxEntry<Report>,
    reportPreviewAction: OnyxEntry<ReportAction>,
    isPayRequest = false,
    comment = '',
    transaction: OnyxEntry<Transaction> = null,
): UpdateReportPreview {
    const hasReceipt = TransactionUtils.hasReceipt(transaction);
    const recentReceiptTransactions = reportPreviewAction?.childRecentReceiptTransactionIDs ?? {};
    const transactionsToKeep = TransactionUtils.getRecentTransactions(recentReceiptTransactions);
    const previousTransactionsArray = Object.entries(recentReceiptTransactions ?? {}).map(([key, value]) => (transactionsToKeep.includes(key) ? {[key]: value} : null));
    const previousTransactions: Record<string, string> = {};

    for (const obj of previousTransactionsArray) {
        for (const key in obj) {
            if (obj) {
                previousTransactions[key] = obj[key];
            }
        }
    }

    const message = getReportPreviewMessage(iouReport, reportPreviewAction);
    return {
        ...reportPreviewAction,
        created: DateUtils.getDBTime(),
        message: [
            {
                html: message,
                text: message,
                isEdited: false,
                type: CONST.REPORT.MESSAGE.TYPE.COMMENT,
            },
        ],
        childLastMoneyRequestComment: comment || reportPreviewAction?.childLastMoneyRequestComment,
        childMoneyRequestCount: (reportPreviewAction?.childMoneyRequestCount ?? 0) + (isPayRequest ? 0 : 1),
        childRecentReceiptTransactionIDs: hasReceipt
            ? {
                  ...(transaction && {[transaction.transactionID]: transaction?.created}),
                  ...previousTransactions,
              }
            : recentReceiptTransactions,
        // As soon as we add a transaction without a receipt to the report, it will have ready money requests,
        // so we remove the whisper
        whisperedToAccountIDs: hasReceipt ? reportPreviewAction?.whisperedToAccountIDs : [],
    };
}

function buildOptimisticTaskReportAction(taskReportID: string, actionName: OriginalMessageActionName, message = ''): OptimisticTaskReportAction {
    const originalMessage = {
        taskReportID,
        type: actionName,
        text: message,
    };
    return {
        actionName,
        actorAccountID: currentUserAccountID,
        automatic: false,
        avatar: currentUserPersonalDetails?.avatar ?? UserUtils.getDefaultAvatarURL(currentUserAccountID),
        isAttachment: false,
        originalMessage,
        message: [
            {
                text: message,
                taskReportID,
                type: CONST.REPORT.MESSAGE.TYPE.TEXT,
            },
        ],
        person: [
            {
                style: 'strong',
                text: currentUserPersonalDetails?.displayName ?? String(currentUserAccountID),
                type: 'TEXT',
            },
        ],
        reportActionID: NumberUtils.rand64(),
        shouldShow: true,
        created: DateUtils.getDBTime(),
        isFirstItem: false,
        pendingAction: CONST.RED_BRICK_ROAD_PENDING_ACTION.ADD,
    };
}

/**
 * Builds an optimistic chat report with a randomly generated reportID and as much information as we currently have
 */
function buildOptimisticChatReport(
    participantList: number[],
    reportName: string = CONST.REPORT.DEFAULT_REPORT_NAME,
    chatType: ValueOf<typeof CONST.REPORT.CHAT_TYPE> | undefined = undefined,
    policyID: string = CONST.POLICY.OWNER_EMAIL_FAKE,
    ownerAccountID: number = CONST.REPORT.OWNER_ACCOUNT_ID_FAKE,
    isOwnPolicyExpenseChat = false,
    oldPolicyName = '',
    visibility: ValueOf<typeof CONST.REPORT.VISIBILITY> | undefined = undefined,
    writeCapability: ValueOf<typeof CONST.REPORT.WRITE_CAPABILITIES> | undefined = undefined,
    notificationPreference: NotificationPreference = CONST.REPORT.NOTIFICATION_PREFERENCE.ALWAYS,
    parentReportActionID = '',
    parentReportID = '',
    welcomeMessage = '',
): OptimisticChatReport {
    const currentTime = DateUtils.getDBTime();
    const isNewlyCreatedWorkspaceChat = chatType === CONST.REPORT.CHAT_TYPE.POLICY_EXPENSE_CHAT && isOwnPolicyExpenseChat;
    return {
        type: CONST.REPORT.TYPE.CHAT,
        chatType,
        isOwnPolicyExpenseChat,
        isPinned: reportName === CONST.REPORT.WORKSPACE_CHAT_ROOMS.ADMINS || isNewlyCreatedWorkspaceChat,
        lastActorAccountID: 0,
        lastMessageTranslationKey: '',
        lastMessageHtml: '',
        lastMessageText: undefined,
        lastReadTime: currentTime,
        lastVisibleActionCreated: currentTime,
        notificationPreference,
        oldPolicyName,
        ownerAccountID: ownerAccountID || CONST.REPORT.OWNER_ACCOUNT_ID_FAKE,
        parentReportActionID,
        parentReportID,
        // When creating a report the participantsAccountIDs and visibleChatMemberAccountIDs are the same
        participantAccountIDs: participantList,
        visibleChatMemberAccountIDs: participantList,
        policyID,
        reportID: generateReportID(),
        reportName,
        stateNum: 0,
        statusNum: 0,
        visibility,
        welcomeMessage,
        writeCapability,
    };
}

/**
 * Returns the necessary reportAction onyx data to indicate that the chat has been created optimistically
 * @param [created] - Action created time
 */
function buildOptimisticCreatedReportAction(emailCreatingAction: string, created = DateUtils.getDBTime()): OptimisticCreatedReportAction {
    return {
        reportActionID: NumberUtils.rand64(),
        actionName: CONST.REPORT.ACTIONS.TYPE.CREATED,
        pendingAction: CONST.RED_BRICK_ROAD_PENDING_ACTION.ADD,
        actorAccountID: currentUserAccountID,
        message: [
            {
                type: CONST.REPORT.MESSAGE.TYPE.TEXT,
                style: 'strong',
                text: emailCreatingAction,
            },
            {
                type: CONST.REPORT.MESSAGE.TYPE.TEXT,
                style: 'normal',
                text: ' created this report',
            },
        ],
        person: [
            {
                type: CONST.REPORT.MESSAGE.TYPE.TEXT,
                style: 'strong',
                text: allPersonalDetails?.[currentUserAccountID ?? '']?.displayName ?? currentUserEmail,
            },
        ],
        automatic: false,
        avatar: allPersonalDetails?.[currentUserAccountID ?? '']?.avatar ?? UserUtils.getDefaultAvatarURL(currentUserAccountID),
        created,
        shouldShow: true,
    };
}

/**
 * Returns the necessary reportAction onyx data to indicate that the transaction has been put on hold optimistically
 * @param [created] - Action created time
 */
function buildOptimisticHoldReportAction(comment: string, created = DateUtils.getDBTime()): OptimisticSubmittedReportAction {
    return {
        reportActionID: NumberUtils.rand64(),
        actionName: CONST.REPORT.ACTIONS.TYPE.HOLD,
        pendingAction: CONST.RED_BRICK_ROAD_PENDING_ACTION.ADD,
        actorAccountID: currentUserAccountID,
        message: [
            {
                type: CONST.REPORT.MESSAGE.TYPE.TEXT,
                style: 'normal',
                text: `held this money request with the comment: ${comment}`,
            },
            {
                type: CONST.REPORT.MESSAGE.TYPE.COMMENT,
                text: comment,
            },
        ],
        person: [
            {
                type: CONST.REPORT.MESSAGE.TYPE.TEXT,
                style: 'strong',
                text: allPersonalDetails?.[currentUserAccountID ?? '']?.displayName ?? currentUserEmail,
            },
        ],
        automatic: false,
        avatar: allPersonalDetails?.[currentUserAccountID ?? '']?.avatar ?? UserUtils.getDefaultAvatarURL(currentUserAccountID),
        created,
        shouldShow: true,
    };
}

/**
 * Returns the necessary reportAction onyx data to indicate that the transaction has been removed from hold optimistically
 * @param [created] - Action created time
 */
function buildOptimisticUnHoldReportAction(created = DateUtils.getDBTime()): OptimisticSubmittedReportAction {
    return {
        reportActionID: NumberUtils.rand64(),
        actionName: CONST.REPORT.ACTIONS.TYPE.UNHOLD,
        pendingAction: CONST.RED_BRICK_ROAD_PENDING_ACTION.ADD,
        actorAccountID: currentUserAccountID,
        message: [
            {
                type: CONST.REPORT.MESSAGE.TYPE.TEXT,
                style: 'normal',
                text: `unheld this money request`,
            },
        ],
        person: [
            {
                type: CONST.REPORT.MESSAGE.TYPE.TEXT,
                style: 'normal',
                text: allPersonalDetails?.[currentUserAccountID ?? '']?.displayName ?? currentUserEmail,
            },
        ],
        automatic: false,
        avatar: allPersonalDetails?.[currentUserAccountID ?? '']?.avatar ?? UserUtils.getDefaultAvatarURL(currentUserAccountID),
        created,
        shouldShow: true,
    };
}

/**
 * Returns the necessary reportAction onyx data to indicate that a task report has been edited
 */
function buildOptimisticEditedTaskReportAction(emailEditingTask: string): OptimisticEditedTaskReportAction {
    return {
        reportActionID: NumberUtils.rand64(),
        actionName: CONST.REPORT.ACTIONS.TYPE.TASKEDITED,
        pendingAction: CONST.RED_BRICK_ROAD_PENDING_ACTION.ADD,
        actorAccountID: currentUserAccountID,
        message: [
            {
                type: CONST.REPORT.MESSAGE.TYPE.TEXT,
                style: 'strong',
                text: emailEditingTask,
            },
            {
                type: CONST.REPORT.MESSAGE.TYPE.TEXT,
                style: 'normal',
                text: ' edited this task',
            },
        ],
        person: [
            {
                type: CONST.REPORT.MESSAGE.TYPE.TEXT,
                style: 'strong',
                text: allPersonalDetails?.[currentUserAccountID ?? '']?.displayName ?? currentUserEmail,
            },
        ],
        automatic: false,
        avatar: allPersonalDetails?.[currentUserAccountID ?? '']?.avatar ?? UserUtils.getDefaultAvatarURL(currentUserAccountID),
        created: DateUtils.getDBTime(),
        shouldShow: false,
    };
}

/**
 * Returns the necessary reportAction onyx data to indicate that a chat has been archived
 *
 * @param reason - A reason why the chat has been archived
 */
function buildOptimisticClosedReportAction(emailClosingReport: string, policyName: string, reason: string = CONST.REPORT.ARCHIVE_REASON.DEFAULT): OptimisticClosedReportAction {
    return {
        actionName: CONST.REPORT.ACTIONS.TYPE.CLOSED,
        actorAccountID: currentUserAccountID,
        automatic: false,
        avatar: allPersonalDetails?.[currentUserAccountID ?? '']?.avatar ?? UserUtils.getDefaultAvatarURL(currentUserAccountID),
        created: DateUtils.getDBTime(),
        message: [
            {
                type: CONST.REPORT.MESSAGE.TYPE.TEXT,
                style: 'strong',
                text: emailClosingReport,
            },
            {
                type: CONST.REPORT.MESSAGE.TYPE.TEXT,
                style: 'normal',
                text: ' closed this report',
            },
        ],
        originalMessage: {
            policyName,
            reason,
        },
        pendingAction: CONST.RED_BRICK_ROAD_PENDING_ACTION.ADD,
        person: [
            {
                type: CONST.REPORT.MESSAGE.TYPE.TEXT,
                style: 'strong',
                text: allPersonalDetails?.[currentUserAccountID ?? '']?.displayName ?? currentUserEmail,
            },
        ],
        reportActionID: NumberUtils.rand64(),
        shouldShow: true,
    };
}

function buildOptimisticWorkspaceChats(policyID: string, policyName: string): OptimisticWorkspaceChats {
    const announceChatData = buildOptimisticChatReport(
        currentUserAccountID ? [currentUserAccountID] : [],
        CONST.REPORT.WORKSPACE_CHAT_ROOMS.ANNOUNCE,
        CONST.REPORT.CHAT_TYPE.POLICY_ANNOUNCE,
        policyID,
        CONST.POLICY.OWNER_ACCOUNT_ID_FAKE,
        false,
        policyName,
        undefined,
        undefined,

        // #announce contains all policy members so notifying always should be opt-in only.
        CONST.REPORT.NOTIFICATION_PREFERENCE.DAILY,
    );
    const announceChatReportID = announceChatData.reportID;
    const announceCreatedAction = buildOptimisticCreatedReportAction(CONST.POLICY.OWNER_EMAIL_FAKE);
    const announceReportActionData = {
        [announceCreatedAction.reportActionID]: announceCreatedAction,
    };

    const adminsChatData = buildOptimisticChatReport(
        [currentUserAccountID ?? -1],
        CONST.REPORT.WORKSPACE_CHAT_ROOMS.ADMINS,
        CONST.REPORT.CHAT_TYPE.POLICY_ADMINS,
        policyID,
        CONST.POLICY.OWNER_ACCOUNT_ID_FAKE,
        false,
        policyName,
    );
    const adminsChatReportID = adminsChatData.reportID;
    const adminsCreatedAction = buildOptimisticCreatedReportAction(CONST.POLICY.OWNER_EMAIL_FAKE);
    const adminsReportActionData = {
        [adminsCreatedAction.reportActionID]: adminsCreatedAction,
    };

    const expenseChatData = buildOptimisticChatReport([currentUserAccountID ?? -1], '', CONST.REPORT.CHAT_TYPE.POLICY_EXPENSE_CHAT, policyID, currentUserAccountID, true, policyName);
    const expenseChatReportID = expenseChatData.reportID;
    const expenseReportCreatedAction = buildOptimisticCreatedReportAction(currentUserEmail ?? '');
    const expenseReportActionData = {
        [expenseReportCreatedAction.reportActionID]: expenseReportCreatedAction,
    };

    return {
        announceChatReportID,
        announceChatData,
        announceReportActionData,
        announceCreatedReportActionID: announceCreatedAction.reportActionID,
        adminsChatReportID,
        adminsChatData,
        adminsReportActionData,
        adminsCreatedReportActionID: adminsCreatedAction.reportActionID,
        expenseChatReportID,
        expenseChatData,
        expenseReportActionData,
        expenseCreatedReportActionID: expenseReportCreatedAction.reportActionID,
    };
}

/**
 * Builds an optimistic Task Report with a randomly generated reportID
 *
 * @param ownerAccountID - Account ID of the person generating the Task.
 * @param assigneeAccountID - AccountID of the other person participating in the Task.
 * @param parentReportID - Report ID of the chat where the Task is.
 * @param title - Task title.
 * @param description - Task description.
 * @param policyID - PolicyID of the parent report
 */

function buildOptimisticTaskReport(
    ownerAccountID: number,
    assigneeAccountID = 0,
    parentReportID?: string,
    title?: string,
    description?: string,
    policyID: string = CONST.POLICY.OWNER_EMAIL_FAKE,
): OptimisticTaskReport {
    // When creating a report the participantsAccountIDs and visibleChatMemberAccountIDs are the same
    const participantsAccountIDs = assigneeAccountID && assigneeAccountID !== ownerAccountID ? [assigneeAccountID] : [];

    return {
        reportID: generateReportID(),
        reportName: title,
        description,
        ownerAccountID,
        participantAccountIDs: participantsAccountIDs,
        visibleChatMemberAccountIDs: participantsAccountIDs,
        managerID: assigneeAccountID,
        type: CONST.REPORT.TYPE.TASK,
        parentReportID,
        policyID,
        stateNum: CONST.REPORT.STATE_NUM.OPEN,
        statusNum: CONST.REPORT.STATUS.OPEN,
        notificationPreference: CONST.REPORT.NOTIFICATION_PREFERENCE.ALWAYS,
        lastVisibleActionCreated: DateUtils.getDBTime(),
    };
}

/**
 * A helper method to create transaction thread
 *
 * @param reportAction - the parent IOU report action from which to create the thread
 *
 * @param moneyRequestReportID - the reportID which the report action belong to
 */
function buildTransactionThread(reportAction: OnyxEntry<ReportAction>, moneyRequestReportID: string): OptimisticChatReport {
    const participantAccountIDs = [...new Set([currentUserAccountID, Number(reportAction?.actorAccountID)])].filter(Boolean) as number[];
    return buildOptimisticChatReport(
        participantAccountIDs,
        getTransactionReportName(reportAction),
        undefined,
        getReport(moneyRequestReportID)?.policyID ?? CONST.POLICY.OWNER_EMAIL_FAKE,
        CONST.POLICY.OWNER_ACCOUNT_ID_FAKE,
        false,
        '',
        undefined,
        undefined,
        CONST.REPORT.NOTIFICATION_PREFERENCE.HIDDEN,
        reportAction?.reportActionID,
        moneyRequestReportID,
    );
}

function isUnread(report: OnyxEntry<Report>): boolean {
    if (!report) {
        return false;
    }

    // lastVisibleActionCreated and lastReadTime are both datetime strings and can be compared directly
    const lastVisibleActionCreated = report.lastVisibleActionCreated ?? '';
    const lastReadTime = report.lastReadTime ?? '';
    return lastReadTime < lastVisibleActionCreated;
}

function isIOUOwnedByCurrentUser(report: OnyxEntry<Report>, allReportsDict: OnyxCollection<Report> = null): boolean {
    const allAvailableReports = allReportsDict ?? allReports;
    if (!report || !allAvailableReports) {
        return false;
    }

    let reportToLook = report;
    if (report.iouReportID) {
        const iouReport = allAvailableReports[`${ONYXKEYS.COLLECTION.REPORT}${report.iouReportID}`];
        if (iouReport) {
            reportToLook = iouReport;
        }
    }

    return reportToLook.ownerAccountID === currentUserAccountID;
}

/**
 * Assuming the passed in report is a default room, lets us know whether we can see it or not, based on permissions and
 * the various subsets of users we've allowed to use default rooms.
 */
function canSeeDefaultRoom(report: OnyxEntry<Report>, policies: OnyxCollection<Policy>, betas: OnyxEntry<Beta[]>): boolean {
    // Include archived rooms
    if (isArchivedRoom(report)) {
        return true;
    }

    // Include default rooms for free plan policies (domain rooms aren't included in here because they do not belong to a policy)
    if (getPolicyType(report, policies) === CONST.POLICY.TYPE.FREE) {
        return true;
    }

    // Include domain rooms with Partner Managers (Expensify accounts) in them for accounts that are on a domain with an Approved Accountant
    if (isDomainRoom(report) && doesDomainHaveApprovedAccountant && hasExpensifyEmails(report?.participantAccountIDs ?? [])) {
        return true;
    }

    // If the room has an assigned guide, it can be seen.
    if (hasExpensifyGuidesEmails(report?.participantAccountIDs ?? [])) {
        return true;
    }

    // Include any admins and announce rooms, since only non partner-managed domain rooms are on the beta now.
    if (isAdminRoom(report) || isAnnounceRoom(report)) {
        return true;
    }

    // For all other cases, just check that the user belongs to the default rooms beta
    return Permissions.canUseDefaultRooms(betas ?? []);
}

function canAccessReport(report: OnyxEntry<Report>, policies: OnyxCollection<Policy>, betas: OnyxEntry<Beta[]>): boolean {
    if (isThread(report) && ReportActionsUtils.isPendingRemove(ReportActionsUtils.getParentReportAction(report))) {
        return false;
    }

    // We hide default rooms (it's basically just domain rooms now) from people who aren't on the defaultRooms beta.
    if (isDefaultRoom(report) && !canSeeDefaultRoom(report, policies, betas)) {
        return false;
    }

    return true;
}
/**
 * Check if the report is the parent report of the currently viewed report or at least one child report has report action
 */
function shouldHideReport(report: OnyxEntry<Report>, currentReportId: string): boolean {
    const currentReport = getReport(currentReportId);
    const parentReport = getParentReport(isNotEmptyObject(currentReport) ? currentReport : null);
    const reportActions = ReportActionsUtils.getAllReportActions(report?.reportID ?? '');
    const isChildReportHasComment = Object.values(reportActions ?? {})?.some((reportAction) => (reportAction?.childVisibleActionCount ?? 0) > 0);
    return parentReport?.reportID !== report?.reportID && !isChildReportHasComment;
}

/**
 * Takes several pieces of data from Onyx and evaluates if a report should be shown in the option list (either when searching
 * for reports or the reports shown in the LHN).
 *
 * This logic is very specific and the order of the logic is very important. It should fail quickly in most cases and also
 * filter out the majority of reports before filtering out very specific minority of reports.
 */
function shouldReportBeInOptionList(report: OnyxEntry<Report>, currentReportId: string, isInGSDMode: boolean, betas: Beta[], policies: OnyxCollection<Policy>, excludeEmptyChats = false) {
    const isInDefaultMode = !isInGSDMode;
    // Exclude reports that have no data because there wouldn't be anything to show in the option item.
    // This can happen if data is currently loading from the server or a report is in various stages of being created.
    // This can also happen for anyone accessing a public room or archived room for which they don't have access to the underlying policy.
    if (
        !report?.reportID ||
        !report?.type ||
        report?.reportName === undefined ||
        // eslint-disable-next-line @typescript-eslint/prefer-nullish-coalescing
        report?.isHidden ||
        // eslint-disable-next-line @typescript-eslint/prefer-nullish-coalescing
        report?.participantAccountIDs?.includes(CONST.ACCOUNT_ID.NOTIFICATIONS) ||
        (report?.participantAccountIDs?.length === 0 &&
            !isChatThread(report) &&
            !isPublicRoom(report) &&
            !isUserCreatedPolicyRoom(report) &&
            !isArchivedRoom(report) &&
            !isMoneyRequestReport(report) &&
            !isTaskReport(report))
    ) {
        return false;
    }
    if (!canAccessReport(report, policies, betas)) {
        return false;
    }

    // Include the currently viewed report. If we excluded the currently viewed report, then there
    // would be no way to highlight it in the options list and it would be confusing to users because they lose
    // a sense of context.
    if (report.reportID === currentReportId) {
        return true;
    }

    // Include reports that are relevant to the user in any view mode. Criteria include having a draft or having a GBR showing.
    // eslint-disable-next-line @typescript-eslint/prefer-nullish-coalescing
    if (report.hasDraft || requiresAttentionFromCurrentUser(report)) {
        return true;
    }
    const lastVisibleMessage = ReportActionsUtils.getLastVisibleMessage(report.reportID);
    const isEmptyChat = !report.lastMessageText && !report.lastMessageTranslationKey && !lastVisibleMessage.lastMessageText && !lastVisibleMessage.lastMessageTranslationKey;
    const canHideReport = shouldHideReport(report, currentReportId);

    // Include reports if they are pinned
    if (report.isPinned) {
        return true;
    }

    // Hide only chat threads that haven't been commented on (other threads are actionable)
    if (isChatThread(report) && canHideReport && isEmptyChat) {
        return false;
    }

    // Include reports that have errors from trying to add a workspace
    // If we excluded it, then the red-brock-road pattern wouldn't work for the user to resolve the error
    if (report.errorFields?.addWorkspaceRoom) {
        return true;
    }

    // All unread chats (even archived ones) in GSD mode will be shown. This is because GSD mode is specifically for focusing the user on the most relevant chats, primarily, the unread ones
    if (isInGSDMode) {
        return isUnread(report);
    }

    // Archived reports should always be shown when in default (most recent) mode. This is because you should still be able to access and search for the chats to find them.
    if (isInDefaultMode && isArchivedRoom(report)) {
        return true;
    }

    // Hide chats between two users that haven't been commented on from the LNH
    if (excludeEmptyChats && isEmptyChat && isChatReport(report) && !isChatRoom(report) && !isPolicyExpenseChat(report) && canHideReport) {
        return false;
    }

    return true;
}

/**
 * Attempts to find a report in onyx with the provided list of participants. Does not include threads, task, money request, room, and policy expense chat.
 */
function getChatByParticipants(newParticipantList: number[]): OnyxEntry<Report> {
    const sortedNewParticipantList = newParticipantList.sort();
    return (
        Object.values(allReports ?? {}).find((report) => {
            // If the report has been deleted, or there are no participants (like an empty #admins room) then skip it
            if (
                !report ||
                report.participantAccountIDs?.length === 0 ||
                isChatThread(report) ||
                isTaskReport(report) ||
                isMoneyRequestReport(report) ||
                isChatRoom(report) ||
                isPolicyExpenseChat(report)
            ) {
                return false;
            }

            // Only return the chat if it has all the participants
            return lodashIsEqual(sortedNewParticipantList, report.participantAccountIDs?.sort());
        }) ?? null
    );
}

/**
 * Attempts to find a report in onyx with the provided list of participants in given policy
 */
function getChatByParticipantsAndPolicy(newParticipantList: number[], policyID: string): OnyxEntry<Report> {
    newParticipantList.sort();
    return (
        Object.values(allReports ?? {}).find((report) => {
            // If the report has been deleted, or there are no participants (like an empty #admins room) then skip it
            if (!report?.participantAccountIDs) {
                return false;
            }
            const sortedParticipanctsAccountIDs = report.parentReportActionIDs?.sort();
            // Only return the room if it has all the participants and is not a policy room
            return report.policyID === policyID && lodashIsEqual(newParticipantList, sortedParticipanctsAccountIDs);
        }) ?? null
    );
}

function getAllPolicyReports(policyID: string): Array<OnyxEntry<Report>> {
    return Object.values(allReports ?? {}).filter((report) => report?.policyID === policyID);
}

/**
 * Returns true if Chronos is one of the chat participants (1:1)
 */
function chatIncludesChronos(report: OnyxEntry<Report>): boolean {
    return Boolean(report?.participantAccountIDs?.includes(CONST.ACCOUNT_ID.CHRONOS));
}

/**
 * Can only flag if:
 *
 * - It was written by someone else and isn't a whisper
 * - It's a welcome message whisper
 * - It's an ADDCOMMENT that is not an attachment
 */
function canFlagReportAction(reportAction: OnyxEntry<ReportAction>, reportID: string | undefined): boolean {
    const report = getReport(reportID);
    const isCurrentUserAction = reportAction?.actorAccountID === currentUserAccountID;
    const isOriginalMessageHaveHtml =
        reportAction?.actionName === CONST.REPORT.ACTIONS.TYPE.ADDCOMMENT ||
        reportAction?.actionName === CONST.REPORT.ACTIONS.TYPE.RENAMED ||
        reportAction?.actionName === CONST.REPORT.ACTIONS.TYPE.CHRONOSOOOLIST;
    if (ReportActionsUtils.isWhisperAction(reportAction)) {
        // Allow flagging welcome message whispers as they can be set by any room creator
        if (report?.welcomeMessage && !isCurrentUserAction && isOriginalMessageHaveHtml && reportAction?.originalMessage?.html === report.welcomeMessage) {
            return true;
        }

        // Disallow flagging the rest of whisper as they are sent by us
        return false;
    }

    return Boolean(
        !isCurrentUserAction &&
            reportAction?.actionName === CONST.REPORT.ACTIONS.TYPE.ADDCOMMENT &&
            !ReportActionsUtils.isDeletedAction(reportAction) &&
            !ReportActionsUtils.isCreatedTaskReportAction(reportAction) &&
            isNotEmptyObject(report) &&
            report &&
            isAllowedToComment(report),
    );
}

/**
 * Whether flag comment page should show
 */
function shouldShowFlagComment(reportAction: OnyxEntry<ReportAction>, report: OnyxEntry<Report>): boolean {
    return (
        canFlagReportAction(reportAction, report?.reportID) &&
        !isArchivedRoom(report) &&
        !chatIncludesChronos(report) &&
        !isConciergeChatReport(report) &&
        reportAction?.actorAccountID !== CONST.ACCOUNT_ID.CONCIERGE
    );
}

/**
 * @param sortedAndFilteredReportActions - reportActions for the report, sorted newest to oldest, and filtered for only those that should be visible
 */
function getNewMarkerReportActionID(report: OnyxEntry<Report>, sortedAndFilteredReportActions: ReportAction[]): string {
    if (!isUnread(report)) {
        return '';
    }

    const newMarkerIndex = lodashFindLastIndex(sortedAndFilteredReportActions, (reportAction) => (reportAction.created ?? '') > (report?.lastReadTime ?? ''));

    return 'reportActionID' in sortedAndFilteredReportActions[newMarkerIndex] ? sortedAndFilteredReportActions[newMarkerIndex].reportActionID : '';
}

/**
 * Performs the markdown conversion, and replaces code points > 127 with C escape sequences
 * Used for compatibility with the backend auth validator for AddComment, and to account for MD in comments
 * @returns The comment's total length as seen from the backend
 */
function getCommentLength(textComment: string): number {
    return getParsedComment(textComment)
        .replace(/[^ -~]/g, '\\u????')
        .trim().length;
}

function getRouteFromLink(url: string | null): string {
    if (!url) {
        return '';
    }

    // Get the reportID from URL
    let route = url;
    const localWebAndroidRegEx = /^(https:\/\/([0-9]{1,3})\.([0-9]{1,3})\.([0-9]{1,3})\.([0-9]{1,3}))/;
    linkingConfig.prefixes.forEach((prefix) => {
        if (route.startsWith(prefix)) {
            route = route.replace(prefix, '');
        } else if (localWebAndroidRegEx.test(route)) {
            route = route.replace(localWebAndroidRegEx, '');
        } else {
            return;
        }

        // Remove the port if it's a localhost URL
        if (/^:\d+/.test(route)) {
            route = route.replace(/:\d+/, '');
        }

        // Remove the leading slash if exists
        if (route.startsWith('/')) {
            route = route.replace('/', '');
        }
    });
    return route;
}

function parseReportRouteParams(route: string): ReportRouteParams {
    let parsingRoute = route;
    if (parsingRoute.at(0) === '/') {
        // remove the first slash
        parsingRoute = parsingRoute.slice(1);
    }

    if (!parsingRoute.startsWith(Url.addTrailingForwardSlash(ROUTES.REPORT))) {
        return {reportID: '', isSubReportPageRoute: false};
    }

    const pathSegments = parsingRoute.split('/');

    const reportIDSegment = pathSegments[1];

    // Check for "undefined" or any other unwanted string values
    if (!reportIDSegment || reportIDSegment === 'undefined') {
        return {reportID: '', isSubReportPageRoute: false};
    }

    return {
        reportID: reportIDSegment,
        isSubReportPageRoute: pathSegments.length > 2,
    };
}

function getReportIDFromLink(url: string | null): string {
    const route = getRouteFromLink(url);
    const {reportID, isSubReportPageRoute} = parseReportRouteParams(route);
    if (isSubReportPageRoute) {
        // We allow the Sub-Report deep link routes (settings, details, etc.) to be handled by their respective component pages
        return '';
    }
    return reportID;
}

/**
 * Get the report policyID given a reportID
 */
function getReportPolicyID(reportID?: string): string | undefined {
    return getReport(reportID)?.policyID;
}

/**
 * Check if the chat report is linked to an iou that is waiting for the current user to add a credit bank account.
 */
function hasIOUWaitingOnCurrentUserBankAccount(chatReport: OnyxEntry<Report>): boolean {
    if (chatReport?.iouReportID) {
        const iouReport = allReports?.[`${ONYXKEYS.COLLECTION.REPORT}${chatReport?.iouReportID}`];
        if (iouReport?.isWaitingOnBankAccount && iouReport?.ownerAccountID === currentUserAccountID) {
            return true;
        }
    }

    return false;
}

/**
 * Users can request money:
 * - in policy expense chats only if they are in a role of a member in the chat (in other words, if it's their policy expense chat)
 * - in an open or submitted expense report tied to a policy expense chat the user owns
 *     - employee can request money in submitted expense report only if the policy has Instant Submit settings turned on
 * - in an IOU report, which is not settled yet
 * - in a 1:1 DM chat
 */
function canRequestMoney(report: OnyxEntry<Report>, policy: OnyxEntry<Policy>, otherParticipants: number[]): boolean {
    // User cannot request money in chat thread or in task report or in chat room
    if (isChatThread(report) || isTaskReport(report) || isChatRoom(report)) {
        return false;
    }

    // Users can only request money in DMs if they are a 1:1 DM
    if (isDM(report)) {
        return otherParticipants.length === 1;
    }

    // Prevent requesting money if pending IOU report waiting for their bank account already exists
    if (hasIOUWaitingOnCurrentUserBankAccount(report)) {
        return false;
    }

    // In case of expense reports, we have to look at the parent workspace chat to get the isOwnPolicyExpenseChat property
    let isOwnPolicyExpenseChat = report?.isOwnPolicyExpenseChat ?? false;
    if (isExpenseReport(report) && getParentReport(report)) {
        isOwnPolicyExpenseChat = Boolean(getParentReport(report)?.isOwnPolicyExpenseChat);
    }

    // In case there are no other participants than the current user and it's not user's own policy expense chat, they can't request money from such report
    if (otherParticipants.length === 0 && !isOwnPolicyExpenseChat) {
        return false;
    }

    // User can request money in any IOU report, unless paid, but user can only request money in an expense report
    // which is tied to their workspace chat.
    if (isMoneyRequestReport(report)) {
        const isOwnExpenseReport = isExpenseReport(report) && isOwnPolicyExpenseChat;
        if (isOwnExpenseReport && PolicyUtils.isPaidGroupPolicy(policy)) {
            return isDraftExpenseReport(report);
        }
        return (isOwnExpenseReport || isIOUReport(report)) && !isReportApproved(report) && !isSettled(report?.reportID);
    }

    // In case of policy expense chat, users can only request money from their own policy expense chat
    return !isPolicyExpenseChat(report) || isOwnPolicyExpenseChat;
}

/**
 * Helper method to define what money request options we want to show for particular method.
 * There are 3 money request options: Request, Split and Send:
 * - Request option should show for:
 *     - DMs
 *     - own policy expense chats
 *     - open and processing expense reports tied to own policy expense chat
 *     - unsettled IOU reports
 * - Send option should show for:
 *     - DMs
 * - Split options should show for:
 *     - chat/ policy rooms with more than 1 participants
 *     - groups chats with 3 and more participants
 *     - corporate workspace chats
 *
 * None of the options should show in chat threads or if there is some special Expensify account
 * as a participant of the report.
 */
function getMoneyRequestOptions(report: OnyxEntry<Report>, policy: OnyxEntry<Policy>, reportParticipants: number[]): Array<ValueOf<typeof CONST.IOU.TYPE>> {
    // In any thread or task report, we do not allow any new money requests yet
    if (isChatThread(report) || isTaskReport(report)) {
        return [];
    }

    // We don't allow IOU actions if an Expensify account is a participant of the report, unless the policy that the report is on is owned by an Expensify account
    const doParticipantsIncludeExpensifyAccounts = lodashIntersection(reportParticipants, CONST.EXPENSIFY_ACCOUNT_IDS).length > 0;
    const isPolicyOwnedByExpensifyAccounts = report?.policyID ? CONST.EXPENSIFY_ACCOUNT_IDS.includes(getPolicy(report?.policyID ?? '')?.ownerAccountID ?? 0) : false;
    if (doParticipantsIncludeExpensifyAccounts && !isPolicyOwnedByExpensifyAccounts) {
        return [];
    }

    const otherParticipants = reportParticipants.filter((accountID) => currentUserPersonalDetails?.accountID !== accountID);
    const hasSingleOtherParticipantInReport = otherParticipants.length === 1;
    const hasMultipleOtherParticipants = otherParticipants.length > 1;
    let options: Array<ValueOf<typeof CONST.IOU.TYPE>> = [];

    // User created policy rooms and default rooms like #admins or #announce will always have the Split Bill option
    // unless there are no other participants at all (e.g. #admins room for a policy with only 1 admin)
    // DM chats will have the Split Bill option only when there are at least 2 other people in the chat.
    // Your own workspace chats will have the split bill option.
    if ((isChatRoom(report) && otherParticipants.length > 0) || (isDM(report) && hasMultipleOtherParticipants) || (isPolicyExpenseChat(report) && report?.isOwnPolicyExpenseChat)) {
        options = [CONST.IOU.TYPE.SPLIT];
    }

    if (canRequestMoney(report, policy, otherParticipants)) {
        options = [...options, CONST.IOU.TYPE.REQUEST];
    }

    // Send money option should be visible only in 1:1 DMs
    if (isDM(report) && hasSingleOtherParticipantInReport) {
        options = [...options, CONST.IOU.TYPE.SEND];
    }

    return options;
}

/**
 * Allows a user to leave a policy room according to the following conditions of the visibility or chatType rNVP:
 * `public` - Anyone can leave (because anybody can join)
 * `public_announce` - Only non-policy members can leave (it's auto-shared with policy members)
 * `policy_admins` - Nobody can leave (it's auto-shared with all policy admins)
 * `policy_announce` - Nobody can leave (it's auto-shared with all policy members)
 * `policyExpenseChat` - Nobody can leave (it's auto-shared with all policy members)
 * `policy` - Anyone can leave (though only policy members can join)
 * `domain` - Nobody can leave (it's auto-shared with domain members)
 * `dm` - Nobody can leave (it's auto-shared with users)
 * `private` - Anybody can leave (though you can only be invited to join)
 */
function canLeaveRoom(report: OnyxEntry<Report>, isPolicyMember: boolean): boolean {
    if (!report?.visibility) {
        if (
            report?.chatType === CONST.REPORT.CHAT_TYPE.POLICY_ADMINS ||
            report?.chatType === CONST.REPORT.CHAT_TYPE.POLICY_ANNOUNCE ||
            report?.chatType === CONST.REPORT.CHAT_TYPE.POLICY_EXPENSE_CHAT ||
            report?.chatType === CONST.REPORT.CHAT_TYPE.DOMAIN_ALL ||
            !report?.chatType
        ) {
            // DM chats don't have a chatType
            return false;
        }
    } else if (isPublicAnnounceRoom(report) && isPolicyMember) {
        return false;
    }
    return true;
}

function isCurrentUserTheOnlyParticipant(participantAccountIDs?: number[]): boolean {
    return Boolean(participantAccountIDs?.length === 1 && participantAccountIDs?.[0] === currentUserAccountID);
}

/**
 * Returns display names for those that can see the whisper.
 * However, it returns "you" if the current user is the only one who can see it besides the person that sent it.
 */
function getWhisperDisplayNames(participantAccountIDs?: number[]): string | undefined {
    const isWhisperOnlyVisibleToCurrentUser = isCurrentUserTheOnlyParticipant(participantAccountIDs);

    // When the current user is the only participant, the display name needs to be "you" because that's the only person reading it
    if (isWhisperOnlyVisibleToCurrentUser) {
        return Localize.translateLocal('common.youAfterPreposition');
    }

    return participantAccountIDs?.map((accountID) => getDisplayNameForParticipant(accountID, !isWhisperOnlyVisibleToCurrentUser)).join(', ');
}

/**
 * Show subscript on workspace chats / threads and expense requests
 */
function shouldReportShowSubscript(report: OnyxEntry<Report>): boolean {
    if (isArchivedRoom(report) && !isWorkspaceThread(report)) {
        return false;
    }

    if (isPolicyExpenseChat(report) && !isChatThread(report) && !isTaskReport(report) && !report?.isOwnPolicyExpenseChat) {
        return true;
    }

    if (isPolicyExpenseChat(report) && !isThread(report) && !isTaskReport(report)) {
        return true;
    }

    if (isExpenseRequest(report)) {
        return true;
    }

    if (isWorkspaceTaskReport(report)) {
        return true;
    }

    if (isWorkspaceThread(report)) {
        return true;
    }

    return false;
}

/**
 * Return true if reports data exists
 */
function isReportDataReady(): boolean {
    return !isEmptyObject(allReports) && Object.keys(allReports ?? {}).some((key) => allReports?.[key]?.reportID);
}

/**
 * Return true if reportID from path is valid
 */
function isValidReportIDFromPath(reportIDFromPath: string): boolean {
    return !['', 'null', '0'].includes(reportIDFromPath);
}

/**
 * Return the errors we have when creating a chat or a workspace room
 */
function getAddWorkspaceRoomOrChatReportErrors(report: OnyxEntry<Report>): Record<string, string> | null | undefined {
    // We are either adding a workspace room, or we're creating a chat, it isn't possible for both of these to have errors for the same report at the same time, so
    // simply looking up the first truthy value will get the relevant property if it's set.
    return report?.errorFields?.addWorkspaceRoom ?? report?.errorFields?.createChat;
}

function canUserPerformWriteAction(report: OnyxEntry<Report>) {
    const reportErrors = getAddWorkspaceRoomOrChatReportErrors(report);
    return !isArchivedRoom(report) && isEmptyObject(reportErrors) && report && isAllowedToComment(report) && !isAnonymousUser;
}

/**
 * Returns ID of the original report from which the given reportAction is first created.
 */
function getOriginalReportID(reportID: string, reportAction: OnyxEntry<ReportAction>): string | undefined {
    const currentReportAction = ReportActionsUtils.getReportAction(reportID, reportAction?.reportActionID ?? '');
    return isThreadFirstChat(reportAction, reportID) && Object.keys(currentReportAction ?? {}).length === 0
        ? allReports?.[`${ONYXKEYS.COLLECTION.REPORT}${reportID}`]?.parentReportID
        : reportID;
}

/**
 * Return the pendingAction and the errors we have when creating a chat or a workspace room offline
 */
function getReportOfflinePendingActionAndErrors(report: OnyxEntry<Report>): ReportOfflinePendingActionAndErrors {
    // We are either adding a workspace room, or we're creating a chat, it isn't possible for both of these to be pending, or to have errors for the same report at the same time, so
    // simply looking up the first truthy value for each case will get the relevant property if it's set.
    const addWorkspaceRoomOrChatPendingAction = report?.pendingFields?.addWorkspaceRoom ?? report?.pendingFields?.createChat;
    const addWorkspaceRoomOrChatErrors = getAddWorkspaceRoomOrChatReportErrors(report);
    return {addWorkspaceRoomOrChatPendingAction, addWorkspaceRoomOrChatErrors};
}

function getPolicyExpenseChatReportIDByOwner(policyOwner: string): string | null {
    const policyWithOwner = Object.values(allPolicies ?? {}).find((policy) => policy?.owner === policyOwner);
    if (!policyWithOwner) {
        return null;
    }

    const expenseChat = Object.values(allReports ?? {}).find((report) => isPolicyExpenseChat(report) && report?.policyID === policyWithOwner.id);
    if (!expenseChat) {
        return null;
    }
    return expenseChat.reportID;
}

/**
 * Check if the report can create the request with type is iouType
 */
function canCreateRequest(report: OnyxEntry<Report>, policy: OnyxEntry<Policy>, iouType: (typeof CONST.IOU.TYPE)[keyof typeof CONST.IOU.TYPE]): boolean {
    const participantAccountIDs = report?.participantAccountIDs ?? [];
    if (!canUserPerformWriteAction(report)) {
        return false;
    }
    return getMoneyRequestOptions(report, policy, participantAccountIDs).includes(iouType);
}

function getWorkspaceChats(policyID: string, accountIDs: number[]): Array<OnyxEntry<Report>> {
    return Object.values(allReports ?? {}).filter((report) => isPolicyExpenseChat(report) && (report?.policyID ?? '') === policyID && accountIDs.includes(report?.ownerAccountID ?? -1));
}

/**
 * @param policy - the workspace the report is on, null if the user isn't a member of the workspace
 */
function shouldDisableRename(report: OnyxEntry<Report>, policy: OnyxEntry<Policy>): boolean {
    if (isDefaultRoom(report) || isArchivedRoom(report) || isThread(report) || isMoneyRequestReport(report) || isPolicyExpenseChat(report)) {
        return true;
    }

    // if the linked workspace is null, that means the person isn't a member of the workspace the report is in
    // which means this has to be a public room we want to disable renaming for
    if (!policy) {
        return true;
    }

    // If there is a linked workspace, that means the user is a member of the workspace the report is in.
    // Still, we only want policy owners and admins to be able to modify the name.
    return !Object.keys(loginList ?? {}).includes(policy.owner) && policy.role !== CONST.POLICY.ROLE.ADMIN;
}

/**
 * @param policy - the workspace the report is on, null if the user isn't a member of the workspace
 */
function canEditWriteCapability(report: OnyxEntry<Report>, policy: OnyxEntry<Policy>): boolean {
    return PolicyUtils.isPolicyAdmin(policy) && !isAdminRoom(report) && !isArchivedRoom(report) && !isThread(report);
}

/**
 * Returns the onyx data needed for the task assignee chat
 */
function getTaskAssigneeChatOnyxData(
    accountID: number,
    assigneeAccountID: number,
    taskReportID: string,
    assigneeChatReportID: string,
    parentReportID: string,
    title: string,
    assigneeChatReport: OnyxEntry<Report>,
): OnyxDataTaskAssigneeChat {
    // Set if we need to add a comment to the assignee chat notifying them that they have been assigned a task
    let optimisticAssigneeAddComment: OptimisticReportAction | undefined;
    // Set if this is a new chat that needs to be created for the assignee
    let optimisticChatCreatedReportAction: OptimisticCreatedReportAction | undefined;
    const currentTime = DateUtils.getDBTime();
    const optimisticData: OnyxUpdate[] = [];
    const successData: OnyxUpdate[] = [];
    const failureData: OnyxUpdate[] = [];

    // You're able to assign a task to someone you haven't chatted with before - so we need to optimistically create the chat and the chat reportActions
    // Only add the assignee chat report to onyx if we haven't already set it optimistically
    if (assigneeChatReport?.isOptimisticReport && assigneeChatReport.pendingFields?.createChat !== CONST.RED_BRICK_ROAD_PENDING_ACTION.ADD) {
        optimisticChatCreatedReportAction = buildOptimisticCreatedReportAction(assigneeChatReportID);
        optimisticData.push(
            {
                onyxMethod: Onyx.METHOD.MERGE,
                key: `${ONYXKEYS.COLLECTION.REPORT}${assigneeChatReportID}`,
                value: {
                    pendingFields: {
                        createChat: CONST.RED_BRICK_ROAD_PENDING_ACTION.ADD,
                    },
                    isHidden: false,
                },
            },
            {
                onyxMethod: Onyx.METHOD.MERGE,
                key: `${ONYXKEYS.COLLECTION.REPORT_ACTIONS}${assigneeChatReportID}`,
                value: {[optimisticChatCreatedReportAction.reportActionID]: optimisticChatCreatedReportAction as Partial<ReportAction>},
            },
        );

        successData.push({
            onyxMethod: Onyx.METHOD.MERGE,
            key: `${ONYXKEYS.COLLECTION.REPORT}${assigneeChatReportID}`,
            value: {
                pendingFields: {
                    createChat: null,
                },
                isOptimisticReport: false,
            },
        });

        failureData.push(
            {
                onyxMethod: Onyx.METHOD.SET,
                key: `${ONYXKEYS.COLLECTION.REPORT}${assigneeChatReportID}`,
                value: null,
            },
            {
                onyxMethod: Onyx.METHOD.MERGE,
                key: `${ONYXKEYS.COLLECTION.REPORT_ACTIONS}${assigneeChatReportID}`,
                value: {[optimisticChatCreatedReportAction.reportActionID]: {pendingAction: null}},
            },
            // If we failed, we want to remove the optimistic personal details as it was likely due to an invalid login
            {
                onyxMethod: Onyx.METHOD.MERGE,
                key: ONYXKEYS.PERSONAL_DETAILS_LIST,
                value: {
                    [assigneeAccountID]: null,
                },
            },
        );
    }

    // If you're choosing to share the task in the same DM as the assignee then we don't need to create another reportAction indicating that you've been assigned
    if (assigneeChatReportID !== parentReportID) {
        // eslint-disable-next-line @typescript-eslint/prefer-nullish-coalescing
        const displayname = allPersonalDetails?.[assigneeAccountID]?.displayName || allPersonalDetails?.[assigneeAccountID]?.login || '';
        optimisticAssigneeAddComment = buildOptimisticTaskCommentReportAction(taskReportID, title, assigneeAccountID, `assigned to ${displayname}`, parentReportID);
        const lastAssigneeCommentText = formatReportLastMessageText(optimisticAssigneeAddComment.reportAction.message?.[0].text ?? '');
        const optimisticAssigneeReport = {
            lastVisibleActionCreated: currentTime,
            lastMessageText: lastAssigneeCommentText,
            lastActorAccountID: accountID,
            lastReadTime: currentTime,
        };

        optimisticData.push(
            {
                onyxMethod: Onyx.METHOD.MERGE,
                key: `${ONYXKEYS.COLLECTION.REPORT_ACTIONS}${assigneeChatReportID}`,
                value: {[optimisticAssigneeAddComment.reportAction.reportActionID ?? '']: optimisticAssigneeAddComment.reportAction},
            },
            {
                onyxMethod: Onyx.METHOD.MERGE,
                key: `${ONYXKEYS.COLLECTION.REPORT}${assigneeChatReportID}`,
                value: optimisticAssigneeReport,
            },
        );
        failureData.push({
            onyxMethod: Onyx.METHOD.MERGE,
            key: `${ONYXKEYS.COLLECTION.REPORT_ACTIONS}${assigneeChatReportID}`,
            value: {[optimisticAssigneeAddComment.reportAction.reportActionID ?? '']: {pendingAction: null}},
        });
    }

    return {
        optimisticData,
        successData,
        failureData,
        optimisticAssigneeAddComment,
        optimisticChatCreatedReportAction,
    };
}

/**
 * Returns an array of the participants Ids of a report
 *
 * @deprecated Use getVisibleMemberIDs instead
 */
function getParticipantsIDs(report: OnyxEntry<Report>): number[] {
    if (!report) {
        return [];
    }

    const participants = report.participantAccountIDs ?? [];

    // Build participants list for IOU/expense reports
    if (isMoneyRequestReport(report)) {
        const onlyTruthyValues = [report.managerID, report.ownerAccountID, ...participants].filter(Boolean) as number[];
        const onlyUnique = [...new Set([...onlyTruthyValues])];
        return onlyUnique;
    }
    return participants;
}

/**
 * Returns an array of the visible member accountIDs for a report*
 */
function getVisibleMemberIDs(report: OnyxEntry<Report>): number[] {
    if (!report) {
        return [];
    }

    const visibleChatMemberAccountIDs = report.visibleChatMemberAccountIDs ?? [];

    // Build participants list for IOU/expense reports
    if (isMoneyRequestReport(report)) {
        const onlyTruthyValues = [report.managerID, report.ownerAccountID, ...visibleChatMemberAccountIDs].filter(Boolean) as number[];
        const onlyUnique = [...new Set([...onlyTruthyValues])];
        return onlyUnique;
    }
    return visibleChatMemberAccountIDs;
}

/**
 * Return iou report action display message
 */
function getIOUReportActionDisplayMessage(reportAction: OnyxEntry<ReportAction>): string {
    if (reportAction?.actionName !== CONST.REPORT.ACTIONS.TYPE.IOU) {
        return '';
    }
    const originalMessage = reportAction.originalMessage;
    const {IOUReportID} = originalMessage;
    const iouReport = getReport(IOUReportID);
    let translationKey: TranslationPaths;
    if (originalMessage.type === CONST.IOU.REPORT_ACTION_TYPE.PAY) {
        // The `REPORT_ACTION_TYPE.PAY` action type is used for both fulfilling existing requests and sending money. To
        // differentiate between these two scenarios, we check if the `originalMessage` contains the `IOUDetails`
        // property. If it does, it indicates that this is a 'Send money' action.
        const {amount, currency} = originalMessage.IOUDetails ?? originalMessage;
        const formattedAmount = CurrencyUtils.convertToDisplayString(amount, currency) ?? '';
        const payerName = isExpenseReport(iouReport) ? getPolicyName(iouReport) : getDisplayNameForParticipant(iouReport?.managerID, true);

        switch (originalMessage.paymentType) {
            case CONST.IOU.PAYMENT_TYPE.ELSEWHERE:
                translationKey = 'iou.paidElsewhereWithAmount';
                break;
            case CONST.IOU.PAYMENT_TYPE.EXPENSIFY:
            case CONST.IOU.PAYMENT_TYPE.VBBA:
                translationKey = 'iou.paidWithExpensifyWithAmount';
                break;
            default:
                translationKey = 'iou.payerPaidAmount';
                break;
        }
        return Localize.translateLocal(translationKey, {amount: formattedAmount, payer: payerName ?? ''});
    }

    const transaction = TransactionUtils.getTransaction(originalMessage.IOUTransactionID ?? '');
    const transactionDetails = getTransactionDetails(isNotEmptyObject(transaction) ? transaction : null);
    const formattedAmount = CurrencyUtils.convertToDisplayString(transactionDetails?.amount ?? 0, transactionDetails?.currency);
    const isRequestSettled = isSettled(originalMessage.IOUReportID);
    const isApproved = isReportApproved(iouReport);
    if (isRequestSettled) {
        return Localize.translateLocal('iou.payerSettled', {
            amount: formattedAmount,
        });
    }
    if (isApproved) {
        return Localize.translateLocal('iou.approvedAmount', {
            amount: formattedAmount,
        });
    }
    translationKey = ReportActionsUtils.isSplitBillAction(reportAction) ? 'iou.didSplitAmount' : 'iou.requestedAmount';
    return Localize.translateLocal(translationKey, {
        formattedAmount,
        comment: transactionDetails?.comment ?? '',
    });
}

/**
 * Checks if a report is a group chat.
 *
 * A report is a group chat if it meets the following conditions:
 * - Not a chat thread.
 * - Not a task report.
 * - Not a money request / IOU report.
 * - Not an archived room.
 * - Not a public / admin / announce chat room (chat type doesn't match any of the specified types).
 * - More than 2 participants.
 *
 */
function isGroupChat(report: OnyxEntry<Report>): boolean {
    return Boolean(
        report &&
            !isChatThread(report) &&
            !isTaskReport(report) &&
            !isMoneyRequestReport(report) &&
            !isArchivedRoom(report) &&
            !Object.values(CONST.REPORT.CHAT_TYPE).some((chatType) => chatType === getChatType(report)) &&
            (report.participantAccountIDs?.length ?? 0) > 2,
    );
}

function shouldUseFullTitleToDisplay(report: OnyxEntry<Report>): boolean {
    return isMoneyRequestReport(report) || isPolicyExpenseChat(report) || isChatRoom(report) || isChatThread(report) || isTaskReport(report);
}

function getRoom(type: ValueOf<typeof CONST.REPORT.CHAT_TYPE>, policyID: string): OnyxEntry<Report> | undefined {
    const room = Object.values(allReports ?? {}).find((report) => report?.policyID === policyID && report?.chatType === type && !isThread(report));
    return room;
}

/**
 *  We only want policy owners and admins to be able to modify the welcome message, but not in thread chat.
 */
function shouldDisableWelcomeMessage(report: OnyxEntry<Report>, policy: OnyxEntry<Policy>): boolean {
    return isMoneyRequestReport(report) || isArchivedRoom(report) || !isChatRoom(report) || isChatThread(report) || !PolicyUtils.isPolicyAdmin(policy);
}
/**
 * Checks if report action has error when smart scanning
 */
function hasSmartscanError(reportActions: ReportAction[]) {
    return reportActions.some((action) => {
        if (!ReportActionsUtils.isSplitBillAction(action) && !ReportActionsUtils.isReportPreviewAction(action)) {
            return false;
        }
        const isReportPreviewError = ReportActionsUtils.isReportPreviewAction(action) && hasMissingSmartscanFields(ReportActionsUtils.getIOUReportIDFromReportActionPreview(action));
        const transactionID = (action.originalMessage as IOUMessage).IOUTransactionID ?? '0';
        const transaction = allTransactions?.[`${ONYXKEYS.COLLECTION.TRANSACTION}${transactionID}`] ?? {};
        const isSplitBillError = ReportActionsUtils.isSplitBillAction(action) && TransactionUtils.hasMissingSmartscanFields(transaction as Transaction);

        return isReportPreviewError || isSplitBillError;
    });
}

function shouldAutoFocusOnKeyPress(event: KeyboardEvent): boolean {
    if (event.key.length > 1) {
        return false;
    }

    // If a key is pressed in combination with Meta, Control or Alt do not focus
    if (event.ctrlKey || event.metaKey) {
        return false;
    }

    if (event.code === 'Space') {
        return false;
    }

    return true;
}

/**
 * Navigates to the appropriate screen based on the presence of a private note for the current user.
 */
function navigateToPrivateNotes(report: Report, session: Session) {
    if (isEmpty(report) || isEmpty(session) || !session.accountID) {
        return;
    }
    const currentUserPrivateNote = report.privateNotes?.[session.accountID]?.note ?? '';
    if (isEmpty(currentUserPrivateNote)) {
        Navigation.navigate(ROUTES.PRIVATE_NOTES_EDIT.getRoute(report.reportID, session.accountID));
        return;
    }
    Navigation.navigate(ROUTES.PRIVATE_NOTES_LIST.getRoute(report.reportID));
}

/**
<<<<<<< HEAD
 * Check if Report has any held expenses
 */
function isHoldCreator(transaction: Transaction, reportID: string): boolean {
    const holdReportAction = ReportActionsUtils.getReportAction(reportID, `${transaction.comment?.hold}`);
    return isActionCreator(holdReportAction);
}

/**
 * Check if Report has any held expenses
 */
function hasHeldExpenses(iouReportID: string): boolean {
    const transactions = TransactionUtils.getAllReportTransactions(iouReportID);
    return transactions.some((transaction) => TransactionUtils.isOnHold(transaction));
}

/**
 * Check if all expenses in the Report are on hold
 */
function hasOnlyHeldExpenses(iouReportID: string): boolean {
    const transactions = TransactionUtils.getAllReportTransactions(iouReportID);
    return !transactions.some((transaction) => !TransactionUtils.isOnHold(transaction));
}

/**
 * Return held and full amount formatted with used currency
 */
function getNonHeldAndFullAmount(iouReportID: string): string[] {
    const transactions = TransactionUtils.getAllReportTransactions(iouReportID);
    const usedCurrency = transactions[0].currency;

    let fullAmount = 0;
    const nonheldAmount = transactions.reduce((previousValue, transaction) => {
        fullAmount += transaction.amount * -1;
        if (!TransactionUtils.isOnHold(transaction)) {
            return previousValue + transaction.amount * -1;
        }
        return previousValue;
    }, 0);

    return [CurrencyUtils.convertToDisplayString(nonheldAmount, usedCurrency), CurrencyUtils.convertToDisplayString(fullAmount, usedCurrency)];
=======
 * Checks if thread replies should be displayed
 */
function shouldDisplayThreadReplies(reportAction: ReportAction, reportID: string): boolean {
    const hasReplies = (reportAction.childVisibleActionCount ?? 0) > 0;
    return hasReplies && !!reportAction.childCommenterCount && !isThreadFirstChat(reportAction, reportID);
>>>>>>> 1fe571eb
}

/**
 * Disable reply in thread action if:
 *
 * - The action is listed in the thread-disabled list
 * - The action is a split bill action
 * - The action is deleted and is not threaded
 * - The action is a whisper action and it's neither a report preview nor IOU action
 * - The action is the thread's first chat
 */
function shouldDisableThread(reportAction: ReportAction, reportID: string) {
    const isSplitBillAction = ReportActionsUtils.isSplitBillAction(reportAction);
    const isDeletedAction = ReportActionsUtils.isDeletedAction(reportAction);
    const isReportPreviewAction = ReportActionsUtils.isReportPreviewAction(reportAction);
    const isIOUAction = ReportActionsUtils.isMoneyRequestAction(reportAction);
    const isWhisperAction = ReportActionsUtils.isWhisperAction(reportAction);

    return (
        CONST.REPORT.ACTIONS.THREAD_DISABLED.some((action: string) => action === reportAction.actionName) ||
        isSplitBillAction ||
        (isDeletedAction && !reportAction.childVisibleActionCount) ||
        (isWhisperAction && !isReportPreviewAction && !isIOUAction) ||
        isThreadFirstChat(reportAction, reportID)
    );
}

export {
    getReportParticipantsTitle,
    isReportMessageAttachment,
    findLastAccessedReport,
    canEditReportAction,
    canFlagReportAction,
    shouldShowFlagComment,
    isActionCreator,
    canDeleteReportAction,
    canLeaveRoom,
    sortReportsByLastRead,
    isDefaultRoom,
    isAdminRoom,
    isAdminsOnlyPostingRoom,
    isAnnounceRoom,
    isUserCreatedPolicyRoom,
    isChatRoom,
    getChatRoomSubtitle,
    getParentNavigationSubtitle,
    getPolicyName,
    getPolicyType,
    isArchivedRoom,
    isExpensifyOnlyParticipantInReport,
    canCreateTaskInReport,
    isPolicyExpenseChatAdmin,
    isPolicyAdmin,
    isPublicRoom,
    isPublicAnnounceRoom,
    isConciergeChatReport,
    isProcessingReport,
    isCurrentUserTheOnlyParticipant,
    hasAutomatedExpensifyAccountIDs,
    hasExpensifyGuidesEmails,
    requiresAttentionFromCurrentUser,
    isIOUOwnedByCurrentUser,
    getMoneyRequestReimbursableTotal,
    getMoneyRequestSpendBreakdown,
    canShowReportRecipientLocalTime,
    formatReportLastMessageText,
    chatIncludesConcierge,
    isPolicyExpenseChat,
    isGroupPolicy,
    isPaidGroupPolicy,
    isControlPolicyExpenseChat,
    isControlPolicyExpenseReport,
    isPaidGroupPolicyExpenseChat,
    isPaidGroupPolicyExpenseReport,
    getIconsForParticipants,
    getIcons,
    getRoomWelcomeMessage,
    getDisplayNamesWithTooltips,
    getDisplayNamesStringFromTooltips,
    getReportName,
    getReport,
    getReportNotificationPreference,
    getReportIDFromLink,
    getReportPolicyID,
    getRouteFromLink,
    getDeletedParentActionMessageForChatReport,
    getLastVisibleMessage,
    navigateToDetailsPage,
    generateReportID,
    hasReportNameError,
    isUnread,
    isUnreadWithMention,
    buildOptimisticWorkspaceChats,
    buildOptimisticTaskReport,
    buildOptimisticChatReport,
    buildOptimisticClosedReportAction,
    buildOptimisticCreatedReportAction,
    buildOptimisticEditedTaskReportAction,
    buildOptimisticIOUReport,
    buildOptimisticApprovedReportAction,
    buildOptimisticMovedReportAction,
    buildOptimisticSubmittedReportAction,
    buildOptimisticExpenseReport,
    buildOptimisticIOUReportAction,
    buildOptimisticReportPreview,
    buildOptimisticModifiedExpenseReportAction,
    updateReportPreview,
    buildOptimisticTaskReportAction,
    buildOptimisticAddCommentReportAction,
    buildOptimisticTaskCommentReportAction,
    updateOptimisticParentReportAction,
    getOptimisticDataForParentReportAction,
    shouldReportBeInOptionList,
    getChatByParticipants,
    getChatByParticipantsAndPolicy,
    getAllPolicyReports,
    getIOUReportActionMessage,
    getDisplayNameForParticipant,
    getWorkspaceIcon,
    isOptimisticPersonalDetail,
    shouldDisableDetailPage,
    isChatReport,
    isCurrentUserSubmitter,
    isExpenseReport,
    isExpenseRequest,
    isIOUReport,
    isTaskReport,
    isOpenTaskReport,
    isCanceledTaskReport,
    isCompletedTaskReport,
    isReportManager,
    isReportApproved,
    isMoneyRequestReport,
    isMoneyRequest,
    chatIncludesChronos,
    getNewMarkerReportActionID,
    canSeeDefaultRoom,
    getDefaultWorkspaceAvatar,
    getDefaultWorkspaceAvatarTestID,
    getCommentLength,
    getParsedComment,
    getMoneyRequestOptions,
    canCreateRequest,
    hasIOUWaitingOnCurrentUserBankAccount,
    canRequestMoney,
    getWhisperDisplayNames,
    getWorkspaceAvatar,
    isThread,
    isChatThread,
    isThreadFirstChat,
    isChildReport,
    shouldReportShowSubscript,
    isReportDataReady,
    isValidReportIDFromPath,
    isSettled,
    isAllowedToComment,
    getBankAccountRoute,
    getParentReport,
    getRootParentReport,
    getReportPreviewMessage,
    canUserPerformWriteAction,
    getOriginalReportID,
    canAccessReport,
    getAddWorkspaceRoomOrChatReportErrors,
    getReportOfflinePendingActionAndErrors,
    isDM,
    getPolicy,
    getPolicyExpenseChatReportIDByOwner,
    getWorkspaceChats,
    shouldDisableRename,
    hasSingleParticipant,
    getReportRecipientAccountIDs,
    isOneOnOneChat,
    goBackToDetailsPage,
    getTransactionReportName,
    getTransactionDetails,
    getTaskAssigneeChatOnyxData,
    getParticipantsIDs,
    getVisibleMemberIDs,
    canEditMoneyRequest,
    canEditFieldOfMoneyRequest,
    buildTransactionThread,
    areAllRequestsBeingSmartScanned,
    getTransactionsWithReceipts,
    hasOnlyDistanceRequestTransactions,
    hasNonReimbursableTransactions,
    hasMissingSmartscanFields,
    getIOUReportActionDisplayMessage,
    isWaitingForAssigneeToCompleteTask,
    isGroupChat,
    isDraftExpenseReport,
    shouldUseFullTitleToDisplay,
    parseReportRouteParams,
    getReimbursementQueuedActionMessage,
    getReimbursementDeQueuedActionMessage,
    getPersonalDetailsForAccountID,
    getRoom,
    shouldDisableWelcomeMessage,
    navigateToPrivateNotes,
    canEditWriteCapability,
    isHoldCreator,
    hasHeldExpenses,
    hasOnlyHeldExpenses,
    getNonHeldAndFullAmount,
    hasSmartscanError,
    shouldAutoFocusOnKeyPress,
<<<<<<< HEAD
    buildOptimisticHoldReportAction,
    buildOptimisticUnHoldReportAction,
=======
    shouldDisplayThreadReplies,
>>>>>>> 1fe571eb
    shouldDisableThread,
};

export type {ExpenseOriginalMessage, OptionData, OptimisticChatReport};<|MERGE_RESOLUTION|>--- conflicted
+++ resolved
@@ -4382,7 +4382,6 @@
 }
 
 /**
-<<<<<<< HEAD
  * Check if Report has any held expenses
  */
 function isHoldCreator(transaction: Transaction, reportID: string): boolean {
@@ -4423,13 +4422,14 @@
     }, 0);
 
     return [CurrencyUtils.convertToDisplayString(nonheldAmount, usedCurrency), CurrencyUtils.convertToDisplayString(fullAmount, usedCurrency)];
-=======
+}
+
+/**
  * Checks if thread replies should be displayed
  */
 function shouldDisplayThreadReplies(reportAction: ReportAction, reportID: string): boolean {
     const hasReplies = (reportAction.childVisibleActionCount ?? 0) > 0;
     return hasReplies && !!reportAction.childCommenterCount && !isThreadFirstChat(reportAction, reportID);
->>>>>>> 1fe571eb
 }
 
 /**
@@ -4636,12 +4636,9 @@
     getNonHeldAndFullAmount,
     hasSmartscanError,
     shouldAutoFocusOnKeyPress,
-<<<<<<< HEAD
     buildOptimisticHoldReportAction,
     buildOptimisticUnHoldReportAction,
-=======
     shouldDisplayThreadReplies,
->>>>>>> 1fe571eb
     shouldDisableThread,
 };
 
