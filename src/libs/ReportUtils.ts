--- conflicted
+++ resolved
@@ -195,15 +195,14 @@
     'actionName' | 'actorAccountID' | 'automatic' | 'avatar' | 'isAttachment' | 'originalMessage' | 'message' | 'person' | 'reportActionID' | 'shouldShow' | 'created' | 'pendingAction'
 >;
 
-<<<<<<< HEAD
 type OptimisticHoldReportAction = Pick<
     ReportAction,
     'actionName' | 'actorAccountID' | 'automatic' | 'avatar' | 'isAttachment' | 'originalMessage' | 'message' | 'person' | 'reportActionID' | 'shouldShow' | 'created' | 'pendingAction'
-=======
+>;
+
 type OptimisticCancelPaymentReportAction = Pick<
     ReportAction,
     'actionName' | 'actorAccountID' | 'message' | 'originalMessage' | 'person' | 'reportActionID' | 'shouldShow' | 'created' | 'pendingAction'
->>>>>>> a6fe0141
 >;
 
 type OptimisticEditedTaskReportAction = Pick<
