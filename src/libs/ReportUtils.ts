import {findFocusedRoute} from '@react-navigation/native';
import {format} from 'date-fns';
import {Str} from 'expensify-common';
import {deepEqual} from 'fast-equals';
import lodashEscape from 'lodash/escape';
import lodashIntersection from 'lodash/intersection';
import isEmpty from 'lodash/isEmpty';
import isNumber from 'lodash/isNumber';
import mapValues from 'lodash/mapValues';
import lodashMaxBy from 'lodash/maxBy';
import type {OnyxCollection, OnyxEntry, OnyxUpdate} from 'react-native-onyx';
import Onyx from 'react-native-onyx';
import type {SvgProps} from 'react-native-svg';
import type {OriginalMessageChangePolicy, OriginalMessageExportIntegration, OriginalMessageModifiedExpense} from 'src/types/onyx/OriginalMessage';
import type {SetRequired, TupleToUnion, ValueOf} from 'type-fest';
import type {DropdownOption} from '@components/ButtonWithDropdownMenu/types';
import {FallbackAvatar, IntacctSquare, NetSuiteExport, NetSuiteSquare, QBDSquare, QBOExport, QBOSquare, SageIntacctExport, XeroExport, XeroSquare} from '@components/Icon/Expensicons';
import * as Expensicons from '@components/Icon/Expensicons';
import * as defaultGroupAvatars from '@components/Icon/GroupDefaultAvatars';
import * as defaultWorkspaceAvatars from '@components/Icon/WorkspaceDefaultAvatars';
import type {LocaleContextProps} from '@components/LocaleContextProvider';
import type {MoneyRequestAmountInputProps} from '@components/MoneyRequestAmountInput';
import type {FileObject} from '@pages/media/AttachmentModalScreen/types';
import type {IOUAction, IOUType, OnboardingAccounting} from '@src/CONST';
import CONST, {TASK_TO_FEATURE} from '@src/CONST';
import type {ParentNavigationSummaryParams} from '@src/languages/params';
import type {TranslationPaths} from '@src/languages/types';
import NAVIGATORS from '@src/NAVIGATORS';
import ONYXKEYS from '@src/ONYXKEYS';
import type {Route} from '@src/ROUTES';
import ROUTES from '@src/ROUTES';
import SCREENS from '@src/SCREENS';
import type {
    BankAccountList,
    Beta,
    IntroSelected,
    NewGroupChatDraft,
    OnyxInputOrEntry,
    OutstandingReportsByPolicyIDDerivedValue,
    PersonalDetails,
    PersonalDetailsList,
    Policy,
    PolicyCategories,
    PolicyCategory,
    PolicyReportField,
    PolicyTagLists,
    Report,
    ReportAction,
    ReportAttributesDerivedValue,
    ReportMetadata,
    ReportNameValuePairs,
    ReportViolationName,
    ReportViolations,
    Session,
    Task,
    Transaction,
    TransactionViolation,
    TransactionViolations,
} from '@src/types/onyx';
import type {Attendee, Participant} from '@src/types/onyx/IOU';
import type {SelectedParticipant} from '@src/types/onyx/NewGroupChatDraft';
import type {OriginalMessageExportedToIntegration} from '@src/types/onyx/OldDotAction';
import type Onboarding from '@src/types/onyx/Onboarding';
import type {ErrorFields, Errors, Icon, PendingAction} from '@src/types/onyx/OnyxCommon';
import type {OriginalMessageChangeLog, PaymentMethodType} from '@src/types/onyx/OriginalMessage';
import type {Status} from '@src/types/onyx/PersonalDetails';
import type {AllConnectionName, ConnectionName} from '@src/types/onyx/Policy';
import type {NotificationPreference, Participants, Participant as ReportParticipant} from '@src/types/onyx/Report';
import type {Message, OldDotReportAction, ReportActions} from '@src/types/onyx/ReportAction';
import type {PendingChatMember} from '@src/types/onyx/ReportMetadata';
import type {OnyxData} from '@src/types/onyx/Request';
import type {SearchPolicy, SearchReport, SearchTransaction} from '@src/types/onyx/SearchResults';
import type {Comment, TransactionChanges, WaypointCollection} from '@src/types/onyx/Transaction';
import {isEmptyObject} from '@src/types/utils/EmptyObject';
import type IconAsset from '@src/types/utils/IconAsset';
import {
    canApproveIOU,
    canIOUBePaid,
    canSubmitReport,
    createDraftTransaction,
    getIOUReportActionToApproveOrPay,
    setMoneyRequestParticipants,
<<<<<<< HEAD
    startMoneyRequest,
=======
    setMoneyRequestParticipantsFromReport,
>>>>>>> 0d66483b
    unholdRequest,
} from './actions/IOU';
import {isApprover as isApproverUtils} from './actions/Policy/Member';
import {createDraftWorkspace} from './actions/Policy/Policy';
import {hasCreditBankAccount} from './actions/ReimbursementAccount/store';
import {handleReportChanged, openUnreportedExpense} from './actions/Report';
import type {GuidedSetupData, TaskForParameters} from './actions/Report';
import {isAnonymousUser as isAnonymousUserSession} from './actions/Session';
import {removeDraftTransactions} from './actions/TransactionEdit';
import {getOnboardingMessages} from './actions/Welcome/OnboardingFlow';
import type {OnboardingCompanySize, OnboardingMessage, OnboardingPurpose, OnboardingTaskLinks} from './actions/Welcome/OnboardingFlow';
import type {AddCommentOrAttachmentParams} from './API/parameters';
import {convertToDisplayString} from './CurrencyUtils';
import DateUtils from './DateUtils';
import {hasValidDraftComment} from './DraftCommentUtils';
import {getEnvironmentURL} from './Environment/Environment';
import getEnvironment from './Environment/getEnvironment';
import type EnvironmentType from './Environment/getEnvironment/types';
import {getMicroSecondOnyxErrorWithTranslationKey, isReceiptError} from './ErrorUtils';
import getAttachmentDetails from './fileDownload/getAttachmentDetails';
import getBase62ReportID from './getBase62ReportID';
import {isReportMessageAttachment} from './isReportMessageAttachment';
import {formatPhoneNumber} from './LocalePhoneNumber';
import {translateLocal} from './Localize';
import Log from './Log';
import {isEmailPublicDomain} from './LoginUtils';
// eslint-disable-next-line import/no-cycle
import {getForReportAction, getMovedReportID} from './ModifiedExpenseMessage';
import getStateFromPath from './Navigation/helpers/getStateFromPath';
import {isFullScreenName} from './Navigation/helpers/isNavigatorName';
import {linkingConfig} from './Navigation/linkingConfig';
import Navigation, {navigationRef} from './Navigation/Navigation';
import type {MoneyRequestNavigatorParamList, ReportsSplitNavigatorParamList} from './Navigation/types';
import NetworkConnection from './NetworkConnection';
import {rand64} from './NumberUtils';
import Parser from './Parser';
import {getParsedMessageWithShortMentions} from './ParsingUtils';
import Permissions from './Permissions';
import {
    getAccountIDsByLogins,
    getDisplayNameOrDefault,
    getEffectiveDisplayName,
    getLoginsByAccountIDs,
    getPersonalDetailByEmail,
    getPersonalDetailsByIDs,
    getShortMentionIfFound,
} from './PersonalDetailsUtils';
import {
    canSendInvoiceFromWorkspace,
    getActivePolicies,
    getCleanedTagName,
    getConnectedIntegration,
    getCorrectedAutoReportingFrequency,
    getForwardsToAccount,
    getManagerAccountEmail,
    getManagerAccountID,
    getPolicyEmployeeListByIdWithoutCurrentUser,
    getPolicyNameByID,
    getPolicyRole,
    getRuleApprovers,
    getSubmitToAccountID,
    hasDependentTags as hasDependentTagsPolicyUtils,
    isExpensifyTeam,
    isInstantSubmitEnabled,
    isPaidGroupPolicy as isPaidGroupPolicyPolicyUtils,
    isPolicyAdmin as isPolicyAdminPolicyUtils,
    isPolicyAuditor,
    isPolicyOwner,
    isSubmitAndClose,
    shouldShowPolicy,
} from './PolicyUtils';
import {
    formatLastMessageText,
    getActionableJoinRequestPendingReportAction,
    getAllReportActions,
    getCardIssuedMessage,
    getChangedApproverActionMessage,
    getDismissedViolationMessageText,
    getExportIntegrationLastMessageText,
    getIntegrationSyncFailedMessage,
    getIOUActionForTransactionID,
    getIOUReportIDFromReportActionPreview,
    getJoinRequestMessage,
    getLastVisibleAction,
    getLastVisibleAction as getLastVisibleActionReportActionsUtils,
    getLastVisibleMessage as getLastVisibleMessageActionUtils,
    getLastVisibleMessage as getLastVisibleMessageReportActionsUtils,
    getMessageOfOldDotReportAction,
    getNumberOfMoneyRequests,
    getOneTransactionThreadReportID,
    getOriginalMessage,
    getPolicyChangeLogDefaultBillableMessage,
    getPolicyChangeLogDefaultReimbursableMessage,
    getPolicyChangeLogDefaultTitleEnforcedMessage,
    getPolicyChangeLogMaxExpenseAmountNoReceiptMessage,
    getRenamedAction,
    getReopenedMessage,
    getReportAction,
    getReportActionHtml,
    getReportActionMessage as getReportActionMessageReportUtils,
    getReportActionMessageText,
    getReportActionText,
    getRetractedMessage,
    getTravelUpdateMessage,
    getWorkspaceCurrencyUpdateMessage,
    getWorkspaceFrequencyUpdateMessage,
    getWorkspaceReportFieldAddMessage,
    getWorkspaceReportFieldDeleteMessage,
    getWorkspaceReportFieldUpdateMessage,
    getWorkspaceTagUpdateMessage,
    getWorkspaceUpdateFieldMessage,
    isActionableJoinRequest,
    isActionableJoinRequestPending,
    isActionableTrackExpense,
    isActionOfType,
    isApprovedOrSubmittedReportAction,
    isCardIssuedAction,
    isCreatedTaskReportAction,
    isCurrentActionUnread,
    isDeletedAction,
    isDeletedParentAction,
    isExportIntegrationAction,
    isIntegrationMessageAction,
    isMarkAsClosedAction,
    isModifiedExpenseAction,
    isMoneyRequestAction,
    isMovedAction,
    isOldDotReportAction,
    isPendingRemove,
    isPolicyChangeLogAction,
    isReimbursementDeQueuedOrCanceledAction,
    isReimbursementQueuedAction,
    isRenamedAction,
    isReopenedAction,
    isReportActionAttachment,
    isReportPreviewAction,
    isRetractedAction,
    isReversedTransaction,
    isRoomChangeLogAction,
    isSentMoneyReportAction,
    isSplitBillAction as isSplitBillReportAction,
    isTagModificationAction,
    isThreadParentMessage,
    isTrackExpenseAction,
    isTransactionThread,
    isTripPreview,
    isUnapprovedAction,
    isWhisperAction,
    shouldReportActionBeVisible,
    wasActionTakenByCurrentUser,
} from './ReportActionsUtils';
import type {LastVisibleMessage} from './ReportActionsUtils';
import type {ArchivedReportsIDSet} from './SearchUIUtils';
import {getSession} from './SessionUtils';
import {shouldRestrictUserBillableActions} from './SubscriptionUtils';
import {
    getAttendees,
    getBillable,
    getCardID,
    getCardName,
    getCategory,
    getCurrency,
    getDescription,
    getFormattedCreated,
    getFormattedPostedDate,
    getMCCGroup,
    getMerchant,
    getMerchantOrDescription,
    getOriginalAmount,
    getOriginalCurrency,
    getRateID,
    getRecentTransactions,
    getReimbursable,
    getTag,
    getTaxAmount,
    getTaxCode,
    getAmount as getTransactionAmount,
    getWaypoints,
    hasMissingSmartscanFields as hasMissingSmartscanFieldsTransactionUtils,
    hasNoticeTypeViolation,
    hasReceipt as hasReceiptTransactionUtils,
    hasViolation,
    hasWarningTypeViolation,
    isCardTransaction as isCardTransactionTransactionUtils,
    isDemoTransaction,
    isDistanceRequest,
    isExpensifyCardTransaction,
    isFetchingWaypointsFromServer,
    isManualDistanceRequest as isManualDistanceRequestTransactionUtils,
    isOnHold as isOnHoldTransactionUtils,
    isPayAtEndExpense,
    isPending,
    isPerDiemRequest,
    isReceiptBeingScanned,
    isScanning,
    isScanRequest as isScanRequestTransactionUtils,
} from './TransactionUtils';
import addTrailingForwardSlash from './UrlUtils';
import type {AvatarSource} from './UserUtils';
import {generateAccountID, getDefaultAvatarURL} from './UserUtils';
import ViolationsUtils from './Violations/ViolationsUtils';

// Dynamic Import to avoid circular dependency
const UnreadIndicatorUpdaterHelper = () => import('./UnreadIndicatorUpdater');

type AvatarRange = 1 | 2 | 3 | 4 | 5 | 6 | 7 | 8 | 9 | 10 | 11 | 12 | 13 | 14 | 15 | 16 | 17 | 18;

type SpendBreakdown = {
    nonReimbursableSpend: number;
    reimbursableSpend: number;
    totalDisplaySpend: number;
};

type OptimisticAddCommentReportAction = Pick<
    ReportAction<typeof CONST.REPORT.ACTIONS.TYPE.ADD_COMMENT>,
    | 'reportActionID'
    | 'reportID'
    | 'actionName'
    | 'actorAccountID'
    | 'person'
    | 'automatic'
    | 'avatar'
    | 'created'
    | 'message'
    | 'isFirstItem'
    | 'isAttachmentOnly'
    | 'isAttachmentWithText'
    | 'pendingAction'
    | 'shouldShow'
    | 'originalMessage'
    | 'childReportID'
    | 'parentReportID'
    | 'childType'
    | 'childReportName'
    | 'childManagerAccountID'
    | 'childStatusNum'
    | 'childStateNum'
    | 'errors'
    | 'childVisibleActionCount'
    | 'childCommenterCount'
    | 'childLastVisibleActionCreated'
    | 'childOldestFourAccountIDs'
    | 'delegateAccountID'
> & {isOptimisticAction: boolean};

type OptimisticReportAction = {
    commentText: string;
    reportAction: OptimisticAddCommentReportAction;
};

type UpdateOptimisticParentReportAction = {
    childVisibleActionCount: number;
    childCommenterCount: number;
    childLastVisibleActionCreated: string;
    childOldestFourAccountIDs: string | undefined;
};

type OptimisticExpenseReport = Pick<
    Report,
    | 'reportID'
    | 'chatReportID'
    | 'policyID'
    | 'type'
    | 'ownerAccountID'
    | 'managerID'
    | 'currency'
    | 'reportName'
    | 'stateNum'
    | 'statusNum'
    | 'total'
    | 'unheldTotal'
    | 'nonReimbursableTotal'
    | 'unheldNonReimbursableTotal'
    | 'parentReportID'
    | 'lastVisibleActionCreated'
    | 'parentReportActionID'
    | 'participants'
    | 'fieldList'
>;

type OptimisticNewReport = Pick<
    Report,
    | 'reportID'
    | 'policyID'
    | 'type'
    | 'ownerAccountID'
    | 'reportName'
    | 'stateNum'
    | 'statusNum'
    | 'currency'
    | 'total'
    | 'nonReimbursableTotal'
    | 'parentReportID'
    | 'lastVisibleActionCreated'
    | 'parentReportActionID'
    | 'participants'
    | 'managerID'
    | 'pendingFields'
    | 'chatReportID'
> & {reportName: string};

type BuildOptimisticIOUReportActionParams = {
    type: ValueOf<typeof CONST.IOU.REPORT_ACTION_TYPE>;
    amount: number;
    currency: string;
    comment: string;
    participants: Participant[];
    transactionID: string;
    paymentType?: PaymentMethodType;
    iouReportID?: string;
    isSettlingUp?: boolean;
    isSendMoneyFlow?: boolean;
    isOwnPolicyExpenseChat?: boolean;
    created?: string;
    linkedExpenseReportAction?: OnyxEntry<ReportAction>;
    payAsBusiness?: boolean;
    bankAccountID?: number | undefined;
    isPersonalTrackingExpense?: boolean;
    reportActionID?: string;
};

type OptimisticIOUReportAction = Pick<
    ReportAction,
    | 'actionName'
    | 'actorAccountID'
    | 'automatic'
    | 'avatar'
    | 'isAttachmentOnly'
    | 'originalMessage'
    | 'message'
    | 'person'
    | 'reportActionID'
    | 'shouldShow'
    | 'created'
    | 'pendingAction'
    | 'receipt'
    | 'childReportID'
    | 'childVisibleActionCount'
    | 'childCommenterCount'
    | 'delegateAccountID'
>;

type PartialReportAction =
    | OnyxInputOrEntry<ReportAction>
    | Partial<ReportAction>
    | OptimisticIOUReportAction
    | OptimisticApprovedReportAction
    | OptimisticSubmittedReportAction
    | OptimisticConciergeCategoryOptionsAction
    | undefined;

type ReportRouteParams = {
    reportID: string;
    isSubReportPageRoute: boolean;
};

type ReportOfflinePendingActionAndErrors = {
    reportPendingAction: PendingAction | undefined;
    reportErrors: Errors | null | undefined;
};

type OptimisticApprovedReportAction = Pick<
    ReportAction<typeof CONST.REPORT.ACTIONS.TYPE.APPROVED>,
    | 'actionName'
    | 'actorAccountID'
    | 'automatic'
    | 'avatar'
    | 'isAttachmentOnly'
    | 'originalMessage'
    | 'message'
    | 'person'
    | 'reportActionID'
    | 'shouldShow'
    | 'created'
    | 'pendingAction'
    | 'delegateAccountID'
>;

type OptimisticUnapprovedReportAction = Pick<
    ReportAction<typeof CONST.REPORT.ACTIONS.TYPE.UNAPPROVED>,
    | 'actionName'
    | 'actorAccountID'
    | 'automatic'
    | 'avatar'
    | 'isAttachmentOnly'
    | 'originalMessage'
    | 'message'
    | 'person'
    | 'reportActionID'
    | 'shouldShow'
    | 'created'
    | 'pendingAction'
    | 'delegateAccountID'
>;

type OptimisticSubmittedReportAction = Pick<
    ReportAction<typeof CONST.REPORT.ACTIONS.TYPE.SUBMITTED>,
    | 'actionName'
    | 'actorAccountID'
    | 'adminAccountID'
    | 'automatic'
    | 'avatar'
    | 'isAttachmentOnly'
    | 'originalMessage'
    | 'message'
    | 'person'
    | 'reportActionID'
    | 'shouldShow'
    | 'created'
    | 'pendingAction'
    | 'delegateAccountID'
>;

type OptimisticHoldReportAction = Pick<
    ReportAction,
    'actionName' | 'actorAccountID' | 'automatic' | 'avatar' | 'isAttachmentOnly' | 'originalMessage' | 'message' | 'person' | 'reportActionID' | 'shouldShow' | 'created' | 'pendingAction'
>;

type OptimisticRejectReportAction = Pick<
    ReportAction,
    'actionName' | 'actorAccountID' | 'automatic' | 'avatar' | 'isAttachmentOnly' | 'originalMessage' | 'message' | 'person' | 'reportActionID' | 'shouldShow' | 'created' | 'pendingAction'
>;

type OptimisticReopenedReportAction = Pick<
    ReportAction,
    'actionName' | 'actorAccountID' | 'automatic' | 'avatar' | 'isAttachmentOnly' | 'originalMessage' | 'message' | 'person' | 'reportActionID' | 'shouldShow' | 'created' | 'pendingAction'
>;

type OptimisticRetractedReportAction = Pick<
    ReportAction,
    'actionName' | 'actorAccountID' | 'automatic' | 'avatar' | 'isAttachmentOnly' | 'originalMessage' | 'message' | 'person' | 'reportActionID' | 'shouldShow' | 'created' | 'pendingAction'
>;

type OptimisticCancelPaymentReportAction = Pick<
    ReportAction,
    'actionName' | 'actorAccountID' | 'message' | 'originalMessage' | 'person' | 'reportActionID' | 'shouldShow' | 'created' | 'pendingAction'
>;

type OptimisticChangeFieldAction = Pick<
    OldDotReportAction & ReportAction,
    'actionName' | 'actorAccountID' | 'originalMessage' | 'person' | 'reportActionID' | 'created' | 'pendingAction' | 'message'
>;

type OptimisticEditedTaskReportAction = Pick<
    ReportAction,
    'reportActionID' | 'actionName' | 'pendingAction' | 'actorAccountID' | 'automatic' | 'avatar' | 'created' | 'shouldShow' | 'message' | 'person' | 'delegateAccountID'
>;

type OptimisticClosedReportAction = Pick<
    ReportAction<typeof CONST.REPORT.ACTIONS.TYPE.CLOSED>,
    'actionName' | 'actorAccountID' | 'automatic' | 'avatar' | 'created' | 'message' | 'originalMessage' | 'pendingAction' | 'person' | 'reportActionID' | 'shouldShow'
>;

type OptimisticCardAssignedReportAction = Pick<
    ReportAction<typeof CONST.REPORT.ACTIONS.TYPE.CARD_ASSIGNED>,
    'actionName' | 'actorAccountID' | 'automatic' | 'avatar' | 'created' | 'message' | 'originalMessage' | 'pendingAction' | 'person' | 'reportActionID' | 'shouldShow'
>;

type OptimisticDismissedViolationReportAction = Pick<
    ReportAction,
    'actionName' | 'actorAccountID' | 'avatar' | 'created' | 'message' | 'originalMessage' | 'person' | 'reportActionID' | 'shouldShow' | 'pendingAction'
>;

type OptimisticCreatedReportAction = Pick<
    ReportAction<typeof CONST.REPORT.ACTIONS.TYPE.CREATED>,
    'actorAccountID' | 'automatic' | 'avatar' | 'created' | 'message' | 'person' | 'reportActionID' | 'shouldShow' | 'pendingAction' | 'actionName' | 'delegateAccountID'
>;

type OptimisticConciergeCategoryOptionsAction = Pick<
    ReportAction<typeof CONST.REPORT.ACTIONS.TYPE.CONCIERGE_CATEGORY_OPTIONS>,
    'reportActionID' | 'actionName' | 'actorAccountID' | 'person' | 'automatic' | 'avatar' | 'created' | 'message' | 'pendingAction' | 'shouldShow' | 'originalMessage' | 'errors'
> & {isOptimisticAction: boolean};

type OptimisticRenamedReportAction = Pick<
    ReportAction<typeof CONST.REPORT.ACTIONS.TYPE.RENAMED>,
    'actorAccountID' | 'automatic' | 'avatar' | 'created' | 'message' | 'person' | 'reportActionID' | 'shouldShow' | 'pendingAction' | 'actionName' | 'originalMessage'
>;

type OptimisticRoomDescriptionUpdatedReportAction = Pick<
    ReportAction<typeof CONST.REPORT.ACTIONS.TYPE.ROOM_CHANGE_LOG.UPDATE_ROOM_DESCRIPTION>,
    'actorAccountID' | 'created' | 'message' | 'person' | 'reportActionID' | 'pendingAction' | 'actionName' | 'originalMessage'
>;

type OptimisticChatReport = Pick<
    Report,
    | 'type'
    | 'chatType'
    | 'chatReportID'
    | 'iouReportID'
    | 'isOwnPolicyExpenseChat'
    | 'isPinned'
    | 'lastActorAccountID'
    | 'lastMessageHtml'
    | 'lastMessageText'
    | 'lastReadTime'
    | 'lastVisibleActionCreated'
    | 'oldPolicyName'
    | 'ownerAccountID'
    | 'pendingFields'
    | 'parentReportActionID'
    | 'parentReportID'
    | 'participants'
    | 'policyID'
    | 'reportID'
    | 'reportName'
    | 'stateNum'
    | 'statusNum'
    | 'visibility'
    | 'description'
    | 'writeCapability'
    | 'avatarUrl'
    | 'invoiceReceiver'
>;

type OptimisticExportIntegrationAction = OriginalMessageExportedToIntegration &
    Pick<
        ReportAction<typeof CONST.REPORT.ACTIONS.TYPE.EXPORTED_TO_INTEGRATION>,
        'reportActionID' | 'actorAccountID' | 'avatar' | 'created' | 'lastModified' | 'message' | 'person' | 'shouldShow' | 'pendingAction' | 'errors' | 'automatic'
    >;

type OptimisticTaskReportAction = Pick<
    ReportAction,
    | 'reportActionID'
    | 'actionName'
    | 'actorAccountID'
    | 'automatic'
    | 'avatar'
    | 'created'
    | 'isAttachmentOnly'
    | 'message'
    | 'originalMessage'
    | 'person'
    | 'pendingAction'
    | 'shouldShow'
    | 'isFirstItem'
    | 'previousMessage'
    | 'errors'
    | 'linkMetadata'
    | 'delegateAccountID'
>;

type AnnounceRoomOnyxData = {
    onyxOptimisticData: OnyxUpdate[];
    onyxSuccessData: OnyxUpdate[];
    onyxFailureData: OnyxUpdate[];
};

type OptimisticAnnounceChat = {
    announceChatReportID: string;
    announceChatReportActionID: string;
    announceChatData: AnnounceRoomOnyxData;
};

type OptimisticWorkspaceChats = {
    adminsChatReportID: string;
    adminsChatData: OptimisticChatReport;
    adminsReportActionData: Record<string, OptimisticCreatedReportAction>;
    adminsCreatedReportActionID: string;
    expenseChatReportID: string;
    expenseChatData: OptimisticChatReport;
    expenseReportActionData: Record<string, OptimisticCreatedReportAction>;
    expenseCreatedReportActionID: string;
    pendingChatMembers: PendingChatMember[];
};

type OptimisticModifiedExpenseReportAction = Pick<
    ReportAction<typeof CONST.REPORT.ACTIONS.TYPE.MODIFIED_EXPENSE>,
    | 'actionName'
    | 'actorAccountID'
    | 'automatic'
    | 'avatar'
    | 'created'
    | 'isAttachmentOnly'
    | 'message'
    | 'originalMessage'
    | 'person'
    | 'pendingAction'
    | 'reportActionID'
    | 'shouldShow'
    | 'delegateAccountID'
> & {reportID?: string};

type BaseOptimisticMoneyRequestEntities = {
    iouReport: Report;
    type: ValueOf<typeof CONST.IOU.REPORT_ACTION_TYPE>;
    amount: number;
    currency: string;
    comment: string;
    payeeEmail: string;
    participants: Participant[];
    transactionID: string;
    paymentType?: PaymentMethodType;
    isSettlingUp?: boolean;
    isSendMoneyFlow?: boolean;
    isOwnPolicyExpenseChat?: boolean;
    isPersonalTrackingExpense?: boolean;
    existingTransactionThreadReportID?: string;
    linkedTrackedExpenseReportAction?: ReportAction;
    optimisticCreatedReportActionID?: string;
};

type OptimisticMoneyRequestEntities = BaseOptimisticMoneyRequestEntities & {shouldGenerateTransactionThreadReport?: boolean};
type OptimisticMoneyRequestEntitiesWithTransactionThreadFlag = BaseOptimisticMoneyRequestEntities & {shouldGenerateTransactionThreadReport: boolean};
type OptimisticMoneyRequestEntitiesWithoutTransactionThreadFlag = BaseOptimisticMoneyRequestEntities;

type OptimisticTaskReport = SetRequired<
    Pick<
        Report,
        | 'reportID'
        | 'reportName'
        | 'description'
        | 'ownerAccountID'
        | 'participants'
        | 'managerID'
        | 'type'
        | 'parentReportID'
        | 'policyID'
        | 'stateNum'
        | 'statusNum'
        | 'parentReportActionID'
        | 'lastVisibleActionCreated'
        | 'hasParentAccess'
    >,
    'parentReportID'
>;

type TransactionDetails = {
    created: string;
    amount: number;
    attendees: Attendee[] | string;
    taxAmount?: number;
    taxCode?: string;
    currency: string;
    merchant: string;
    waypoints?: WaypointCollection | string;
    customUnitRateID?: string;
    comment: string;
    category: string;
    reimbursable: boolean;
    billable: boolean;
    tag: string;
    mccGroup?: ValueOf<typeof CONST.MCC_GROUPS>;
    description?: string;
    cardID: number;
    cardName?: string;
    originalAmount: number;
    originalCurrency: string;
    postedDate: string;
    distance?: number;
};

type OptimisticIOUReport = Pick<
    Report,
    | 'type'
    | 'chatReportID'
    | 'currency'
    | 'managerID'
    | 'policyID'
    | 'ownerAccountID'
    | 'participants'
    | 'reportID'
    | 'stateNum'
    | 'statusNum'
    | 'total'
    | 'unheldTotal'
    | 'nonReimbursableTotal'
    | 'unheldNonReimbursableTotal'
    | 'reportName'
    | 'parentReportID'
    | 'lastVisibleActionCreated'
    | 'fieldList'
    | 'parentReportActionID'
>;

type OptimisticChangedApproverReportAction = Pick<
    ReportAction,
    'actionName' | 'actorAccountID' | 'avatar' | 'created' | 'message' | 'originalMessage' | 'person' | 'reportActionID' | 'shouldShow' | 'pendingAction' | 'isOptimisticAction'
>;

type DisplayNameWithTooltips = Array<Pick<PersonalDetails, 'accountID' | 'pronouns' | 'displayName' | 'login' | 'avatar'>>;

type CustomIcon = {
    src: IconAsset;
    color?: string;
};

type OptionData = {
    text?: string;
    alternateText?: string;
    allReportErrors?: Errors;
    brickRoadIndicator?: ValueOf<typeof CONST.BRICK_ROAD_INDICATOR_STATUS> | '' | null;
    tooltipText?: string | null;
    alternateTextMaxLines?: number;
    boldStyle?: boolean;
    customIcon?: CustomIcon;
    subtitle?: string;
    login?: string;
    accountID?: number;
    pronouns?: string;
    status?: Status | null;
    phoneNumber?: string;
    isUnread?: boolean | null;
    isUnreadWithMention?: boolean | null;
    hasDraftComment?: boolean | null;
    keyForList?: string;
    searchText?: string;
    isIOUReportOwner?: boolean | null;
    shouldShowSubscript?: boolean | null;
    isPolicyExpenseChat?: boolean;
    isMoneyRequestReport?: boolean | null;
    isInvoiceReport?: boolean;
    isExpenseRequest?: boolean | null;
    isAllowedToComment?: boolean | null;
    isThread?: boolean | null;
    isTaskReport?: boolean | null;
    parentReportAction?: OnyxEntry<ReportAction>;
    displayNamesWithTooltips?: DisplayNameWithTooltips | null;
    isDefaultRoom?: boolean;
    isInvoiceRoom?: boolean;
    isExpenseReport?: boolean;
    isOptimisticPersonalDetail?: boolean;
    selected?: boolean;
    isOptimisticAccount?: boolean;
    isSelected?: boolean;
    descriptiveText?: string;
    notificationPreference?: NotificationPreference | null;
    isDisabled?: boolean | null;
    name?: string | null;
    isSelfDM?: boolean;
    isOneOnOneChat?: boolean;
    reportID?: string;
    enabled?: boolean;
    code?: string;
    transactionThreadReportID?: string | null;
    shouldShowAmountInput?: boolean;
    amountInputProps?: MoneyRequestAmountInputProps;
    tabIndex?: 0 | -1;
    isConciergeChat?: boolean;
    isBold?: boolean;
    lastIOUCreationDate?: string;
    isChatRoom?: boolean;
    participantsList?: PersonalDetails[];
    icons?: Icon[];
    iouReportAmount?: number;
    displayName?: string;
    firstName?: string;
    lastName?: string;
    avatar?: AvatarSource;
} & Report &
    ReportNameValuePairs;

type OnyxDataTaskAssigneeChat = {
    optimisticData: OnyxUpdate[];
    successData: OnyxUpdate[];
    failureData: OnyxUpdate[];
    optimisticAssigneeAddComment?: OptimisticReportAction;
    optimisticChatCreatedReportAction?: OptimisticCreatedReportAction;
};

type Ancestor = {
    report: Report;
    reportAction: ReportAction;
    shouldDisplayNewMarker: boolean;
};

type AncestorIDs = {
    reportIDs: string[];
    reportActionsIDs: string[];
};

type MissingPaymentMethod = 'bankAccount' | 'wallet';

type OutstandingChildRequest = {
    hasOutstandingChildRequest?: boolean;
};

type ParsingDetails = {
    /**
     * this param is deprecated
     * Currently there are no calls/reference that use this param
     * This should be removed after https://github.com/Expensify/App/issues/50724 as a followup
     */
    shouldEscapeText?: boolean;
    reportID?: string;
    policyID?: string;
};

type NonHeldAndFullAmount = {
    nonHeldAmount: string;
    fullAmount: string;
    /**
     * nonHeldAmount is valid if not negative;
     * It can be negative if the unheld transaction comes from the current user
     */
    hasValidNonHeldAmount: boolean;
};

type Thread = {
    parentReportID: string;
    parentReportActionID: string;
} & Report;

type SelfDMParameters = {
    reportID?: string;
    createdReportActionID?: string;
};

type GetPolicyNameParams = {
    report: OnyxInputOrEntry<Report>;
    returnEmptyIfNotFound?: boolean;
    policy?: OnyxInputOrEntry<Policy> | SearchPolicy;
    policies?: SearchPolicy[];
    reports?: SearchReport[];
};

type GetReportNameParams = {
    report: OnyxEntry<Report>;
    policy?: OnyxEntry<Policy> | SearchPolicy;
    parentReportActionParam?: OnyxInputOrEntry<ReportAction>;
    personalDetails?: Partial<PersonalDetailsList>;
    invoiceReceiverPolicy?: OnyxEntry<Policy> | SearchPolicy;
    transactions?: SearchTransaction[];
    reports?: SearchReport[];
    policies?: SearchPolicy[];
    isReportArchived?: boolean;
};

type ReportByPolicyMap = Record<string, OnyxCollection<Report>>;

let currentUserEmail: string | undefined;
let currentUserPrivateDomain: string | undefined;
let currentUserAccountID: number | undefined;
let isAnonymousUser = false;

let environmentURL: string;
getEnvironmentURL().then((url: string) => (environmentURL = url));
let environment: EnvironmentType;
getEnvironment().then((env) => {
    environment = env;
});

// This cache is used to save parse result of report action html message into text
// to prevent unnecessary parsing when the report action is not changed/modified.
// Example case: when we need to get a report name of a thread which is dependent on a report action message.
const parsedReportActionMessageCache: Record<string, string> = {};

let conciergeReportID: OnyxEntry<string>;
Onyx.connect({
    key: ONYXKEYS.CONCIERGE_REPORT_ID,
    callback: (value) => {
        conciergeReportID = value;
    },
});

const defaultAvatarBuildingIconTestID = 'SvgDefaultAvatarBuilding Icon';
Onyx.connect({
    key: ONYXKEYS.SESSION,
    callback: (value) => {
        // When signed out, val is undefined
        if (!value) {
            return;
        }

        currentUserEmail = value.email;
        currentUserAccountID = value.accountID;
        isAnonymousUser = value.authTokenType === CONST.AUTH_TOKEN_TYPES.ANONYMOUS;
        currentUserPrivateDomain = isEmailPublicDomain(currentUserEmail ?? '') ? '' : Str.extractEmailDomain(currentUserEmail ?? '');
    },
});

let allPersonalDetails: OnyxEntry<PersonalDetailsList>;
let allPersonalDetailLogins: string[];
let currentUserPersonalDetails: OnyxEntry<PersonalDetails>;
Onyx.connect({
    key: ONYXKEYS.PERSONAL_DETAILS_LIST,
    callback: (value) => {
        if (currentUserAccountID) {
            currentUserPersonalDetails = value?.[currentUserAccountID] ?? undefined;
        }
        allPersonalDetails = value ?? {};
        allPersonalDetailLogins = Object.values(allPersonalDetails).map((personalDetail) => personalDetail?.login ?? '');
    },
});

let allReportsDraft: OnyxCollection<Report>;
Onyx.connect({
    key: ONYXKEYS.COLLECTION.REPORT_DRAFT,
    waitForCollectionCallback: true,
    callback: (value) => (allReportsDraft = value),
});

let allPolicies: OnyxCollection<Policy>;
Onyx.connect({
    key: ONYXKEYS.COLLECTION.POLICY,
    waitForCollectionCallback: true,
    callback: (value) => (allPolicies = value),
});

let allReports: OnyxCollection<Report>;
let reportsByPolicyID: ReportByPolicyMap;
Onyx.connect({
    key: ONYXKEYS.COLLECTION.REPORT,
    waitForCollectionCallback: true,
    callback: (value) => {
        allReports = value;
        UnreadIndicatorUpdaterHelper().then((module) => {
            module.triggerUnreadUpdate();
        });

        if (!value) {
            return;
        }

        reportsByPolicyID = Object.entries(value).reduce<ReportByPolicyMap>((acc, [reportID, report]) => {
            if (!report) {
                return acc;
            }

            handleReportChanged(report);

            // Get all reports, which are the ones that are:
            // - Owned by the same user
            // - Are either open or submitted
            // - Belong to the same workspace
            if (report.policyID && report.ownerAccountID === currentUserAccountID && (report.stateNum ?? 0) <= 1) {
                if (!acc[report.policyID]) {
                    acc[report.policyID] = {};
                }

                acc[report.policyID] = {
                    ...acc[report.policyID],
                    [reportID]: report,
                };
            }

            return acc;
        }, {});
    },
});

let allBetas: OnyxEntry<Beta[]>;
Onyx.connect({
    key: ONYXKEYS.BETAS,
    callback: (value) => (allBetas = value),
});

let allTransactions: OnyxCollection<Transaction> = {};
let reportsTransactions: Record<string, Transaction[]> = {};
Onyx.connect({
    key: ONYXKEYS.COLLECTION.TRANSACTION,
    waitForCollectionCallback: true,
    callback: (value) => {
        if (!value) {
            return;
        }
        allTransactions = Object.fromEntries(Object.entries(value).filter(([, transaction]) => transaction));

        reportsTransactions = Object.values(value).reduce<Record<string, Transaction[]>>((all, transaction) => {
            const reportsMap = all;
            if (!transaction?.reportID) {
                return reportsMap;
            }

            if (!reportsMap[transaction.reportID]) {
                reportsMap[transaction.reportID] = [];
            }
            reportsMap[transaction.reportID].push(transaction);

            return all;
        }, {});
    },
});

let allReportActions: OnyxCollection<ReportActions>;
Onyx.connect({
    key: ONYXKEYS.COLLECTION.REPORT_ACTIONS,
    waitForCollectionCallback: true,
    callback: (actions) => {
        if (!actions) {
            return;
        }
        allReportActions = actions;
    },
});

let allReportMetadata: OnyxCollection<ReportMetadata>;
const allReportMetadataKeyValue: Record<string, ReportMetadata> = {};
Onyx.connect({
    key: ONYXKEYS.COLLECTION.REPORT_METADATA,
    waitForCollectionCallback: true,
    callback: (value) => {
        if (!value) {
            return;
        }
        allReportMetadata = value;

        Object.entries(value).forEach(([reportID, reportMetadata]) => {
            if (!reportMetadata) {
                return;
            }

            const [, id] = reportID.split('_');
            allReportMetadataKeyValue[id] = reportMetadata;
        });
    },
});

let allReportNameValuePair: OnyxCollection<ReportNameValuePairs>;
Onyx.connect({
    key: ONYXKEYS.COLLECTION.REPORT_NAME_VALUE_PAIRS,
    waitForCollectionCallback: true,
    callback: (value) => {
        if (!value) {
            return;
        }
        allReportNameValuePair = value;
    },
});

let allReportsViolations: OnyxCollection<ReportViolations>;
Onyx.connect({
    key: ONYXKEYS.COLLECTION.REPORT_VIOLATIONS,
    waitForCollectionCallback: true,
    callback: (value) => {
        if (!value) {
            return;
        }
        allReportsViolations = value;
    },
});

let onboarding: OnyxEntry<Onboarding>;
Onyx.connect({
    key: ONYXKEYS.NVP_ONBOARDING,
    callback: (value) => (onboarding = value),
});

let delegateEmail = '';
Onyx.connect({
    key: ONYXKEYS.ACCOUNT,
    callback: (value) => {
        delegateEmail = value?.delegatedAccess?.delegate ?? '';
    },
});

let activePolicyID: OnyxEntry<string>;
Onyx.connect({
    key: ONYXKEYS.NVP_ACTIVE_POLICY_ID,
    callback: (value) => (activePolicyID = value),
});

let reportAttributesDerivedValue: ReportAttributesDerivedValue['reports'];
Onyx.connect({
    key: ONYXKEYS.DERIVED.REPORT_ATTRIBUTES,
    callback: (value) => {
        reportAttributesDerivedValue = value?.reports ?? {};
    },
});

let newGroupChatDraft: OnyxEntry<NewGroupChatDraft>;
Onyx.connect({
    key: ONYXKEYS.NEW_GROUP_CHAT_DRAFT,
    callback: (value) => (newGroupChatDraft = value),
});

let onboardingCompanySize: OnyxEntry<OnboardingCompanySize>;
Onyx.connect({
    key: ONYXKEYS.ONBOARDING_COMPANY_SIZE,
    callback: (value) => {
        onboardingCompanySize = value;
    },
});

let hiddenTranslation = '';
let unavailableTranslation = '';

Onyx.connect({
    key: ONYXKEYS.ARE_TRANSLATIONS_LOADING,
    initWithStoredValues: false,
    callback: (value) => {
        if (value ?? true) {
            return;
        }
        hiddenTranslation = translateLocal('common.hidden');
        unavailableTranslation = translateLocal('workspace.common.unavailable');
    },
});

function getCurrentUserAvatar(): AvatarSource | undefined {
    return currentUserPersonalDetails?.avatar;
}

function getCurrentUserDisplayNameOrEmail(): string | undefined {
    return currentUserPersonalDetails?.displayName ?? currentUserEmail;
}

function getChatType(report: OnyxInputOrEntry<Report> | Participant): ValueOf<typeof CONST.REPORT.CHAT_TYPE> | undefined {
    return report?.chatType;
}

/**
 * Get the report or draft report given a reportID
 */
function getReportOrDraftReport(reportID: string | undefined, searchReports?: SearchReport[]): OnyxEntry<Report> | SearchReport {
    const searchReport = searchReports?.find((report) => report.reportID === reportID);
    const onyxReport = allReports?.[`${ONYXKEYS.COLLECTION.REPORT}${reportID}`];
    return searchReport ?? onyxReport ?? allReportsDraft?.[`${ONYXKEYS.COLLECTION.REPORT_DRAFT}${reportID}`];
}

function reportTransactionsSelector(transactions: OnyxCollection<Transaction>, reportID: string | undefined): Transaction[] {
    if (!transactions || !reportID) {
        return [];
    }

    return Object.values(transactions).filter((transaction): transaction is Transaction => !!transaction && transaction.reportID === reportID);
}

function getReportTransactions(reportID: string | undefined, allReportsTransactions: Record<string, Transaction[]> = reportsTransactions): Transaction[] {
    if (!reportID) {
        return [];
    }

    return allReportsTransactions[reportID] ?? [];
}

/**
 * Check if a report is a draft report
 */
function isDraftReport(reportID: string | undefined): boolean {
    const draftReport = allReportsDraft?.[`${ONYXKEYS.COLLECTION.REPORT_DRAFT}${reportID}`];

    return !!draftReport;
}

/**
 * @private
 */
function isSearchReportArray(object: SearchReport[] | OnyxCollection<Report>): object is SearchReport[] {
    if (!Array.isArray(object)) {
        return false;
    }
    const firstItem = object.at(0);
    return firstItem !== undefined && 'private_isArchived' in firstItem;
}

/**
 * @private
 * Returns the report
 */
function getReport(reportID: string, reports: SearchReport[] | OnyxCollection<Report>): OnyxEntry<Report> | SearchReport {
    if (isSearchReportArray(reports)) {
        reports?.find((report) => report.reportID === reportID);
    } else {
        return reports?.[`${ONYXKEYS.COLLECTION.REPORT}${reportID}`];
    }
}

/**
 * Returns the report
 * @deprecated Get the data straight from Onyx
 */
function getReportNameValuePairs(reportID?: string, reportNameValuePairs: OnyxCollection<ReportNameValuePairs> = allReportNameValuePair): OnyxEntry<ReportNameValuePairs> {
    return reportNameValuePairs?.[`${ONYXKEYS.COLLECTION.REPORT_NAME_VALUE_PAIRS}${reportID}`];
}

/**
 * Returns the parentReport if the given report is a thread
 */
function getParentReport(report: OnyxEntry<Report>): OnyxEntry<Report> {
    if (!report?.parentReportID) {
        return undefined;
    }
    return getReport(report.parentReportID, allReports);
}

/**
 * Returns the root parentReport if the given report is nested.
 * Uses recursion to iterate any depth of nested reports.
 */

function getRootParentReport({
    report,
    reports,
    visitedReportIDs = new Set<string>(),
}: {
    report: OnyxEntry<Report>;
    reports?: SearchReport[];
    visitedReportIDs?: Set<string>;
}): OnyxEntry<Report> {
    if (!report) {
        return undefined;
    }

    // Returns the current report as the root report, because it does not have a parentReportID
    if (!report?.parentReportID) {
        return report;
    }

    // Detect and prevent an infinite loop caused by a cycle in the ancestry. This should normally
    // never happen
    if (visitedReportIDs.has(report.reportID)) {
        Log.alert('Report ancestry cycle detected.', {reportID: report.reportID, ancestry: Array.from(visitedReportIDs)});
        return undefined;
    }
    visitedReportIDs.add(report.reportID);

    const parentReport = getReportOrDraftReport(report?.parentReportID, reports);

    // Runs recursion to iterate a parent report
    return getRootParentReport({report: !isEmptyObject(parentReport) ? parentReport : undefined, visitedReportIDs, reports});
}

/**
 * Returns the policy of the report
 * @deprecated Get the data straight from Onyx - This will be fixed as part of https://github.com/Expensify/Expensify/issues/507850
 */
function getPolicy(policyID: string | undefined): OnyxEntry<Policy> {
    if (!allPolicies || !policyID) {
        return undefined;
    }
    return allPolicies[`${ONYXKEYS.COLLECTION.POLICY}${policyID}`];
}

/**
 * Get the policy type from a given report
 * @param policies must have Onyxkey prefix (i.e 'policy_') for keys
 */
function getPolicyType(report: OnyxInputOrEntry<Report>, policies: OnyxCollection<Policy>): string {
    return policies?.[`${ONYXKEYS.COLLECTION.POLICY}${report?.policyID}`]?.type ?? '';
}

/**
 * Get the policy name from a given report
 */
function getPolicyName({report, returnEmptyIfNotFound = false, policy, policies, reports}: GetPolicyNameParams): string {
    const noPolicyFound = returnEmptyIfNotFound ? '' : unavailableTranslation;
    const parentReport = report ? getRootParentReport({report, reports}) : undefined;

    if (isEmptyObject(report) || (isEmptyObject(policies) && isEmptyObject(allPolicies) && !report?.policyName && !parentReport?.policyName)) {
        return noPolicyFound;
    }
    const finalPolicy = (() => {
        if (isEmptyObject(policy)) {
            if (policies) {
                return policies.find((p) => p.id === report.policyID);
            }
            return allPolicies?.[`${ONYXKEYS.COLLECTION.POLICY}${report.policyID}`];
        }
        return policy ?? policies?.find((p) => p.id === report.policyID);
    })();

    // Rooms send back the policy name with the reportSummary,
    // since they can also be accessed by people who aren't in the workspace
    // eslint-disable-next-line @typescript-eslint/prefer-nullish-coalescing
    const policyName = finalPolicy?.name || report?.policyName || report?.oldPolicyName || parentReport?.policyName || parentReport?.oldPolicyName || noPolicyFound;

    return policyName;
}

/**
 * Returns the concatenated title for the PrimaryLogins of a report
 */
function getReportParticipantsTitle(accountIDs: number[]): string {
    // Somehow it's possible for the logins coming from report.participantAccountIDs to contain undefined values so we use .filter(Boolean) to remove them.
    return accountIDs.filter(Boolean).join(', ');
}

/**
 * Checks if a report is a chat report.
 */
function isChatReport(report: OnyxEntry<Report>): boolean {
    return report?.type === CONST.REPORT.TYPE.CHAT;
}

function isInvoiceReport(reportOrID: OnyxInputOrEntry<Report> | SearchReport | string): boolean {
    const report = typeof reportOrID === 'string' ? (getReport(reportOrID, allReports) ?? null) : reportOrID;
    return report?.type === CONST.REPORT.TYPE.INVOICE;
}

function isFinancialReportsForBusinesses(report: OnyxEntry<Report>): boolean {
    return report?.type === CONST.REPORT.TYPE.EXPENSE || report?.type === CONST.REPORT.TYPE.INVOICE;
}

function isNewDotInvoice(invoiceRoomID: string | undefined): boolean {
    if (!invoiceRoomID) {
        return false;
    }

    return isInvoiceRoom(getReport(invoiceRoomID, allReports));
}

/**
 * Checks if the report with supplied ID has been approved or not
 */
function isReportIDApproved(reportID: string | undefined) {
    if (!reportID) {
        return;
    }
    const report = getReport(reportID, allReports);
    if (!report) {
        return;
    }
    return isReportApproved({report});
}

/**
 * Checks if a report is an Expense report.
 */
function isExpenseReport(reportOrID: OnyxInputOrEntry<Report> | SearchReport | string): boolean {
    const report = typeof reportOrID === 'string' ? (getReport(reportOrID, allReports) ?? null) : reportOrID;
    return report?.type === CONST.REPORT.TYPE.EXPENSE;
}

/**
 * Checks if a report is an IOU report using report or reportID
 */
function isIOUReport(reportOrID: OnyxInputOrEntry<Report> | SearchReport | string): boolean {
    const report = typeof reportOrID === 'string' ? (getReport(reportOrID, allReports) ?? null) : reportOrID;
    return report?.type === CONST.REPORT.TYPE.IOU;
}

/**
 * Checks if a report is an IOU report using report
 */
function isIOUReportUsingReport(report: OnyxEntry<Report>): report is Report {
    return report?.type === CONST.REPORT.TYPE.IOU;
}

/**
 * Checks if a report is a task report.
 */
function isTaskReport(report: OnyxInputOrEntry<Report>): boolean {
    return report?.type === CONST.REPORT.TYPE.TASK;
}

/**
 * Checks if a task has been cancelled
 * When a task is deleted, the parentReportAction is updated to have a isDeletedParentAction deleted flag
 * This is because when you delete a task, we still allow you to chat on the report itself
 * There's another situation where you don't have access to the parentReportAction (because it was created in a chat you don't have access to)
 * In this case, we have added the key to the report itself
 */
function isCanceledTaskReport(report: OnyxInputOrEntry<Report>, parentReportAction: OnyxInputOrEntry<ReportAction> = null): boolean {
    if (!isEmptyObject(parentReportAction) && (getReportActionMessageReportUtils(parentReportAction)?.isDeletedParentAction ?? false)) {
        return true;
    }

    if (!isEmptyObject(report) && report?.isDeletedParentAction) {
        return true;
    }

    return false;
}

/**
 * Checks if a report is an open task report.
 *
 * @param parentReportAction - The parent report action of the report (Used to check if the task has been canceled)
 */
function isOpenTaskReport(report: OnyxInputOrEntry<Report>, parentReportAction: OnyxInputOrEntry<ReportAction> = null): boolean {
    return (
        isTaskReport(report) && !isCanceledTaskReport(report, parentReportAction) && report?.stateNum === CONST.REPORT.STATE_NUM.OPEN && report?.statusNum === CONST.REPORT.STATUS_NUM.OPEN
    );
}

/**
 * Checks if a report is a completed task report.
 */
function isCompletedTaskReport(report: OnyxEntry<Report>): boolean {
    return isTaskReport(report) && report?.stateNum === CONST.REPORT.STATE_NUM.APPROVED && report?.statusNum === CONST.REPORT.STATUS_NUM.APPROVED;
}

/**
 * Checks if the current user is the manager of the supplied report
 */
function isReportManager(report: OnyxEntry<Report>): boolean {
    return !!(report && report.managerID === currentUserAccountID);
}

/**
 * Checks if the supplied report has been approved
 */
function isReportApproved({report, parentReportAction = undefined}: {report: OnyxInputOrEntry<Report>; parentReportAction?: OnyxEntry<ReportAction> | undefined}): boolean {
    if (!report) {
        return parentReportAction?.childStateNum === CONST.REPORT.STATE_NUM.APPROVED && parentReportAction?.childStatusNum === CONST.REPORT.STATUS_NUM.APPROVED;
    }
    return report?.stateNum === CONST.REPORT.STATE_NUM.APPROVED && report?.statusNum === CONST.REPORT.STATUS_NUM.APPROVED;
}

/**
 * Checks if the supplied report has been manually reimbursed
 */
function isReportManuallyReimbursed(report: OnyxEntry<Report>): boolean {
    return report?.stateNum === CONST.REPORT.STATE_NUM.APPROVED && report?.statusNum === CONST.REPORT.STATUS_NUM.REIMBURSED;
}

/**
 * Checks if the supplied report is an expense report in Open state and status.
 */
function isOpenExpenseReport(report: OnyxInputOrEntry<Report>): boolean {
    return isExpenseReport(report) && report?.stateNum === CONST.REPORT.STATE_NUM.OPEN && report?.statusNum === CONST.REPORT.STATUS_NUM.OPEN;
}

/**
 * Checks if the supplied report has a member with the array passed in params.
 */
function hasParticipantInArray(report: OnyxEntry<Report>, memberAccountIDs: number[]) {
    if (!report?.participants) {
        return false;
    }

    const memberAccountIDsSet = new Set(memberAccountIDs);

    for (const accountID in report.participants) {
        if (memberAccountIDsSet.has(Number(accountID))) {
            return true;
        }
    }

    return false;
}

/**
 * Whether the Money Request report is settled
 */
function isSettled(reportOrID: OnyxInputOrEntry<Report> | SearchReport | string | undefined, reports?: SearchReport[] | OnyxCollection<Report>): boolean {
    if (!reportOrID) {
        return false;
    }
    const report = typeof reportOrID === 'string' ? (getReport(reportOrID, reports ?? allReports) ?? null) : reportOrID;
    if (!report) {
        return false;
    }

    if (isEmptyObject(report)) {
        return false;
    }

    // In case the payment is scheduled and we are waiting for the payee to set up their wallet,
    // consider the report as paid as well.
    if (report.isWaitingOnBankAccount && report.statusNum === CONST.REPORT.STATUS_NUM.APPROVED) {
        return false;
    }

    return report?.statusNum === CONST.REPORT.STATUS_NUM.REIMBURSED;
}

/**
 * Whether the current user is the submitter of the report
 */
function isCurrentUserSubmitter(report: OnyxEntry<Report>): boolean {
    return !!report && report.ownerAccountID === currentUserAccountID;
}

/**
 * Whether the provided report is an Admin room
 */
function isAdminRoom(report: OnyxEntry<Report>): boolean {
    return getChatType(report) === CONST.REPORT.CHAT_TYPE.POLICY_ADMINS;
}

/**
 * Whether the provided report is an Admin-only posting room
 */
function isAdminsOnlyPostingRoom(report: OnyxEntry<Report>): boolean {
    return report?.writeCapability === CONST.REPORT.WRITE_CAPABILITIES.ADMINS;
}

/**
 * Whether the provided report is a Announce room
 */
function isAnnounceRoom(report: OnyxEntry<Report>): boolean {
    return getChatType(report) === CONST.REPORT.CHAT_TYPE.POLICY_ANNOUNCE;
}

/**
 * Whether the provided report is a default room
 */
function isDefaultRoom(report: OnyxEntry<Report>): boolean {
    return CONST.DEFAULT_POLICY_ROOM_CHAT_TYPES.some((type) => type === getChatType(report));
}

/**
 * Whether the provided report is a Domain room
 */
function isDomainRoom(report: OnyxEntry<Report>): boolean {
    return getChatType(report) === CONST.REPORT.CHAT_TYPE.DOMAIN_ALL;
}

/**
 * Whether the provided report is a user created policy room
 */
function isUserCreatedPolicyRoom(report: OnyxEntry<Report>): boolean {
    return getChatType(report) === CONST.REPORT.CHAT_TYPE.POLICY_ROOM;
}

/**
 * Whether the provided report is a Policy Expense chat.
 */
function isPolicyExpenseChat(option: OnyxInputOrEntry<Report> | OptionData | Participant): boolean {
    return getChatType(option) === CONST.REPORT.CHAT_TYPE.POLICY_EXPENSE_CHAT || !!(option && typeof option === 'object' && 'isPolicyExpenseChat' in option && option.isPolicyExpenseChat);
}

function isInvoiceRoom(report: OnyxEntry<Report>): boolean {
    return getChatType(report) === CONST.REPORT.CHAT_TYPE.INVOICE;
}

function isInvoiceRoomWithID(reportID?: string): boolean {
    if (!reportID) {
        return false;
    }
    const report = getReport(reportID, allReports);
    return isInvoiceRoom(report);
}

/**
 * Checks if a report is a completed task report.
 */
function isTripRoom(report: OnyxEntry<Report>): boolean {
    return isChatReport(report) && getChatType(report) === CONST.REPORT.CHAT_TYPE.TRIP_ROOM;
}

function isIndividualInvoiceRoom(report: OnyxEntry<Report>): boolean {
    return isInvoiceRoom(report) && report?.invoiceReceiver?.type === CONST.REPORT.INVOICE_RECEIVER_TYPE.INDIVIDUAL;
}

function isBusinessInvoiceRoom(report: OnyxEntry<Report>): boolean {
    return isInvoiceRoom(report) && report?.invoiceReceiver?.type === CONST.REPORT.INVOICE_RECEIVER_TYPE.BUSINESS;
}

function isCurrentUserInvoiceReceiver(report: OnyxEntry<Report>): boolean {
    if (report?.invoiceReceiver?.type === CONST.REPORT.INVOICE_RECEIVER_TYPE.INDIVIDUAL) {
        return currentUserAccountID === report.invoiceReceiver.accountID;
    }

    if (report?.invoiceReceiver?.type === CONST.REPORT.INVOICE_RECEIVER_TYPE.BUSINESS) {
        // This will be fixed as part of https://github.com/Expensify/Expensify/issues/507850
        // eslint-disable-next-line deprecation/deprecation
        const policy = getPolicy(report.invoiceReceiver.policyID);
        return isPolicyAdminPolicyUtils(policy);
    }

    return false;
}

/**
 * Whether the provided report belongs to a Control policy and is an expense chat
 */
function isControlPolicyExpenseChat(report: OnyxEntry<Report>): boolean {
    return isPolicyExpenseChat(report) && getPolicyType(report, allPolicies) === CONST.POLICY.TYPE.CORPORATE;
}

/**
 * Whether the provided policyType is a Free, Collect or Control policy type
 */
function isGroupPolicy(policyType: string): boolean {
    return policyType === CONST.POLICY.TYPE.CORPORATE || policyType === CONST.POLICY.TYPE.TEAM;
}

/**
 * Whether the provided report belongs to a Free, Collect or Control policy
 */
function isReportInGroupPolicy(report: OnyxInputOrEntry<Report>, policy?: OnyxInputOrEntry<Policy>): boolean {
    const policyType = policy?.type ?? getPolicyType(report, allPolicies);
    return isGroupPolicy(policyType);
}

/**
 * Whether the provided report belongs to a Control or Collect policy
 */
function isPaidGroupPolicy(report: OnyxEntry<Report>): boolean {
    const policyType = getPolicyType(report, allPolicies);
    return policyType === CONST.POLICY.TYPE.CORPORATE || policyType === CONST.POLICY.TYPE.TEAM;
}

/**
 * Whether the provided report belongs to a Control or Collect policy and is an expense chat
 */
function isPaidGroupPolicyExpenseChat(report: OnyxEntry<Report>): boolean {
    return isPolicyExpenseChat(report) && isPaidGroupPolicy(report);
}

/**
 * Whether the provided report belongs to a Control policy and is an expense report
 */
function isControlPolicyExpenseReport(report: OnyxEntry<Report>): boolean {
    return isExpenseReport(report) && getPolicyType(report, allPolicies) === CONST.POLICY.TYPE.CORPORATE;
}

/**
 * Whether the provided report belongs to a Control or Collect policy and is an expense report
 */
function isPaidGroupPolicyExpenseReport(report: OnyxEntry<Report>): boolean {
    return isExpenseReport(report) && isPaidGroupPolicy(report);
}

/**
 * Checks if the supplied report is an invoice report in Open state and status.
 */
function isOpenInvoiceReport(report: OnyxEntry<Report>): boolean {
    return isInvoiceReport(report) && report?.statusNum === CONST.REPORT.STATUS_NUM.OPEN;
}

/**
 * Whether the provided report is a chat room
 */
function isChatRoom(report: OnyxEntry<Report>): boolean {
    return isUserCreatedPolicyRoom(report) || isDefaultRoom(report) || isInvoiceRoom(report) || isTripRoom(report);
}

/**
 * Whether the provided report is a public room
 */
function isPublicRoom(report: OnyxEntry<Report>): boolean {
    return report?.visibility === CONST.REPORT.VISIBILITY.PUBLIC || report?.visibility === CONST.REPORT.VISIBILITY.PUBLIC_ANNOUNCE;
}

/**
 * Whether the provided report is a public announce room
 */
function isPublicAnnounceRoom(report: OnyxEntry<Report>): boolean {
    return report?.visibility === CONST.REPORT.VISIBILITY.PUBLIC_ANNOUNCE;
}

/**
 * If the report is a policy expense, the route should be for adding bank account for that policy
 * else since the report is a personal IOU, the route should be for personal bank account.
 */
function getBankAccountRoute(report: OnyxEntry<Report>): Route {
    if (isPolicyExpenseChat(report)) {
        return ROUTES.BANK_ACCOUNT_WITH_STEP_TO_OPEN.getRoute(report?.policyID, undefined, Navigation.getActiveRoute());
    }

    if (isInvoiceRoom(report) && report?.invoiceReceiver?.type === CONST.REPORT.INVOICE_RECEIVER_TYPE.BUSINESS) {
        const invoiceReceiverPolicy = allPolicies?.[`${ONYXKEYS.COLLECTION.POLICY}${report?.invoiceReceiver?.policyID}`];
        if (invoiceReceiverPolicy?.areInvoicesEnabled) {
            return ROUTES.WORKSPACE_INVOICES.getRoute(report?.invoiceReceiver?.policyID);
        }
    }

    return ROUTES.SETTINGS_ADD_BANK_ACCOUNT.route;
}

/**
 * Check if personal detail of accountID is empty or optimistic data
 */
function isOptimisticPersonalDetail(accountID: number): boolean {
    return isEmptyObject(allPersonalDetails?.[accountID]) || !!allPersonalDetails?.[accountID]?.isOptimisticPersonalDetail;
}

/**
 * Checks if a report is a task report from a policy expense chat.
 */
function isWorkspaceTaskReport(report: OnyxEntry<Report>): boolean {
    if (!isTaskReport(report)) {
        return false;
    }
    const parentReport = report?.parentReportID ? getReport(report?.parentReportID, allReports) : undefined;
    return isPolicyExpenseChat(parentReport);
}

/**
 * Returns true if report has a parent
 */
function isThread(report: OnyxInputOrEntry<Report>): report is Thread {
    return !!(report?.parentReportID && report?.parentReportActionID);
}

/**
 * Returns true if report is of type chat and has a parent and is therefore a Thread.
 */
function isChatThread(report: OnyxInputOrEntry<Report>): report is Thread {
    return isThread(report) && report?.type === CONST.REPORT.TYPE.CHAT;
}

function isDM(report: OnyxEntry<Report>): boolean {
    return isChatReport(report) && !getChatType(report) && !isThread(report);
}

function isSelfDM(report: OnyxInputOrEntry<Report>): boolean {
    return getChatType(report) === CONST.REPORT.CHAT_TYPE.SELF_DM;
}

function isGroupChat(report: OnyxEntry<Report> | Partial<Report>): boolean {
    return getChatType(report) === CONST.REPORT.CHAT_TYPE.GROUP;
}

/**
 * Only returns true if this is the Expensify DM report.
 *
 * Note that this chat is no longer used for new users. We still need this function for users who have this chat.
 */
function isSystemChat(report: OnyxEntry<Report>): boolean {
    return getChatType(report) === CONST.REPORT.CHAT_TYPE.SYSTEM;
}

function getDefaultNotificationPreferenceForReport(report: OnyxEntry<Report>): ValueOf<typeof CONST.REPORT.NOTIFICATION_PREFERENCE> {
    if (isAnnounceRoom(report)) {
        return CONST.REPORT.NOTIFICATION_PREFERENCE.ALWAYS;
    }
    if (isPublicRoom(report)) {
        return CONST.REPORT.NOTIFICATION_PREFERENCE.DAILY;
    }
    if (!getChatType(report) || isGroupChat(report)) {
        return CONST.REPORT.NOTIFICATION_PREFERENCE.ALWAYS;
    }
    if (isAdminRoom(report) || isPolicyExpenseChat(report) || isInvoiceRoom(report)) {
        return CONST.REPORT.NOTIFICATION_PREFERENCE.ALWAYS;
    }
    if (isSelfDM(report)) {
        return CONST.REPORT.NOTIFICATION_PREFERENCE.MUTE;
    }
    return CONST.REPORT.NOTIFICATION_PREFERENCE.DAILY;
}

/**
 * Get the notification preference given a report. This should ALWAYS default to 'hidden'. Do not change this!
 */
function getReportNotificationPreference(report: OnyxEntry<Report>): ValueOf<typeof CONST.REPORT.NOTIFICATION_PREFERENCE> {
    const participant = currentUserAccountID ? report?.participants?.[currentUserAccountID] : undefined;
    return participant?.notificationPreference ?? CONST.REPORT.NOTIFICATION_PREFERENCE.HIDDEN;
}

/**
 * Only returns true if this is our main 1:1 DM report with Concierge.
 */
function isConciergeChatReport(report: OnyxInputOrEntry<Report>): boolean {
    return !!report && report?.reportID === conciergeReportID;
}

function findSelfDMReportID(): string | undefined {
    if (!allReports) {
        return;
    }

    const selfDMReport = Object.values(allReports).find((report) => isSelfDM(report) && !isThread(report));
    return selfDMReport?.reportID;
}

/**
 * Checks if the supplied report is from a policy or is an invoice report from a policy
 */
function isPolicyRelatedReport(report: OnyxEntry<Report>, policyID?: string) {
    return report?.policyID === policyID || !!(report?.invoiceReceiver && 'policyID' in report.invoiceReceiver && report.invoiceReceiver.policyID === policyID);
}

/**
 * Checks if the supplied report belongs to workspace based on the provided params. If the report's policyID is _FAKE_ or has no value, it means this report is a DM.
 * In this case report and workspace members must be compared to determine whether the report belongs to the workspace.
 */
function doesReportBelongToWorkspace(report: OnyxEntry<Report>, policyMemberAccountIDs: number[], policyID?: string) {
    return (
        isConciergeChatReport(report) ||
        (report?.policyID === CONST.POLICY.ID_FAKE || !report?.policyID ? hasParticipantInArray(report, policyMemberAccountIDs) : isPolicyRelatedReport(report, policyID))
    );
}

/**
 * Given an array of reports, return them filtered by a policyID and policyMemberAccountIDs.
 */
function filterReportsByPolicyIDAndMemberAccountIDs(reports: Array<OnyxEntry<Report>>, policyMemberAccountIDs: number[] = [], policyID?: string) {
    return reports.filter((report) => !!report && doesReportBelongToWorkspace(report, policyMemberAccountIDs, policyID));
}

/**
 * Returns true if report is still being processed
 */
function isProcessingReport(report: OnyxEntry<Report>): boolean {
    return report?.stateNum === CONST.REPORT.STATE_NUM.SUBMITTED && report?.statusNum === CONST.REPORT.STATUS_NUM.SUBMITTED;
}

function isOpenReport(report: OnyxEntry<Report>): boolean {
    return report?.stateNum === CONST.REPORT.STATE_NUM.OPEN && report?.statusNum === CONST.REPORT.STATUS_NUM.OPEN;
}

/**
 * Determines if a report requires manual submission based on policy settings and report state
 */
function requiresManualSubmission(report: OnyxEntry<Report>, policy: OnyxEntry<Policy>): boolean {
    const isManualSubmitEnabled = getCorrectedAutoReportingFrequency(policy) === CONST.POLICY.AUTO_REPORTING_FREQUENCIES.MANUAL;

    // The report needs manual submission if manual submit is enabled in the policy or the report is open in a Submit & Close policy with no approvers
    return isManualSubmitEnabled || (isOpenReport(report) && isInstantSubmitEnabled(policy) && isSubmitAndClose(policy));
}

function isAwaitingFirstLevelApproval(report: OnyxEntry<Report>): boolean {
    if (!report) {
        return false;
    }

    // This will be fixed as part of https://github.com/Expensify/Expensify/issues/507850
    // eslint-disable-next-line deprecation/deprecation
    const submitsToAccountID = getSubmitToAccountID(getPolicy(report.policyID), report);

    return isProcessingReport(report) && submitsToAccountID === report.managerID;
}

/**
 * Pushes optimistic transaction violations to OnyxData for the given policy and categories onyx update.
 *
 * @param policyUpdate Changed policy properties, if none pass empty object
 * @param policyCategoriesUpdate Changed categories properties, if none pass empty object
 */
function pushTransactionViolationsOnyxData(
    onyxData: OnyxData,
    policyID: string,
    policyTagLists: PolicyTagLists,
    policyCategories: PolicyCategories,
    allTransactionViolations: OnyxCollection<TransactionViolations>,
    policyUpdate: Partial<Policy> = {},
    policyCategoriesUpdate: Record<string, Partial<PolicyCategory>> = {},
): OnyxData {
    if (isEmptyObject(policyUpdate) && isEmptyObject(policyCategoriesUpdate)) {
        return onyxData;
    }
    const optimisticPolicyCategories = Object.keys(policyCategories).reduce<Record<string, PolicyCategory>>((acc, categoryName) => {
        acc[categoryName] = {...policyCategories[categoryName], ...(policyCategoriesUpdate?.[categoryName] ?? {})};
        return acc;
    }, {}) as PolicyCategories;

    const optimisticPolicy = {...allPolicies?.[`${ONYXKEYS.COLLECTION.POLICY}${policyID}`], ...policyUpdate} as Policy;
    const hasDependentTags = hasDependentTagsPolicyUtils(optimisticPolicy, policyTagLists);

    getAllPolicyReports(policyID).forEach((report) => {
        const isReportAnInvoice = isInvoiceReport(report);
        if (!report?.reportID || isReportAnInvoice) {
            return;
        }

        getReportTransactions(report.reportID).forEach((transaction: Transaction) => {
            const transactionViolations = allTransactionViolations?.[`${ONYXKEYS.COLLECTION.TRANSACTION_VIOLATIONS}${transaction.transactionID}`] ?? [];

            const optimisticTransactionViolations = ViolationsUtils.getViolationsOnyxData(
                transaction,
                transactionViolations,
                optimisticPolicy,
                policyTagLists,
                optimisticPolicyCategories,
                hasDependentTags,
                isReportAnInvoice,
            );

            if (optimisticTransactionViolations) {
                onyxData?.optimisticData?.push(optimisticTransactionViolations);
                onyxData?.failureData?.push({
                    onyxMethod: Onyx.METHOD.SET,
                    key: `${ONYXKEYS.COLLECTION.TRANSACTION_VIOLATIONS}${transaction.transactionID}`,
                    value: transactionViolations,
                });
            }
        });
    });
    return onyxData;
}

/**
 * Check if the report is a single chat report that isn't a thread
 * and personal detail of participant is optimistic data
 */
function shouldDisableDetailPage(report: OnyxEntry<Report>): boolean {
    if (isChatRoom(report) || isPolicyExpenseChat(report) || isChatThread(report) || isTaskReport(report)) {
        return false;
    }
    if (isOneOnOneChat(report)) {
        const participantAccountIDs = Object.keys(report?.participants ?? {})
            .map(Number)
            .filter((accountID) => accountID !== currentUserAccountID);
        return isOptimisticPersonalDetail(participantAccountIDs.at(0) ?? -1);
    }
    return false;
}

/**
 * Returns true if this report has only one participant and it's an Expensify account.
 */
function isExpensifyOnlyParticipantInReport(report: OnyxEntry<Report>): boolean {
    const otherParticipants = Object.keys(report?.participants ?? {})
        .map(Number)
        .filter((accountID) => accountID !== currentUserAccountID);
    return otherParticipants.length === 1 && otherParticipants.some((accountID) => CONST.EXPENSIFY_ACCOUNT_IDS.includes(accountID));
}

/**
 * Returns whether a given report can have tasks created in it.
 * We only prevent the task option if it's a DM/group-DM and the other users are all special Expensify accounts
 *
 */
function canCreateTaskInReport(report: OnyxEntry<Report>): boolean {
    const otherParticipants = Object.keys(report?.participants ?? {})
        .map(Number)
        .filter((accountID) => accountID !== currentUserAccountID);
    const areExpensifyAccountsOnlyOtherParticipants = otherParticipants.length >= 1 && otherParticipants.every((accountID) => CONST.EXPENSIFY_ACCOUNT_IDS.includes(accountID));
    if (areExpensifyAccountsOnlyOtherParticipants && isDM(report)) {
        return false;
    }

    return true;
}

/**
 * For all intents and purposes a report that has no notificationPreference at all should be considered "hidden".
 * We will remove the 'hidden' field entirely once the backend changes for https://github.com/Expensify/Expensify/issues/450891 are done.
 */
function isHiddenForCurrentUser(notificationPreference: string | null | undefined): boolean;
function isHiddenForCurrentUser(report: OnyxEntry<Report>): boolean;
function isHiddenForCurrentUser(reportOrPreference: OnyxEntry<Report> | string | null | undefined): boolean {
    if (typeof reportOrPreference === 'object' && reportOrPreference !== null) {
        const notificationPreference = getReportNotificationPreference(reportOrPreference);
        return isHiddenForCurrentUser(notificationPreference);
    }
    if (reportOrPreference === undefined || reportOrPreference === null || reportOrPreference === '') {
        return true;
    }
    return reportOrPreference === CONST.REPORT.NOTIFICATION_PREFERENCE.HIDDEN;
}

/**
 * Returns true if there are any guides accounts (team.expensify.com) in a list of accountIDs
 * by cross-referencing the accountIDs with personalDetails since guides that are participants
 * of the user's chats should have their personal details in Onyx.
 */
function hasExpensifyGuidesEmails(accountIDs: number[]): boolean {
    return accountIDs.some((accountID) => Str.extractEmailDomain(allPersonalDetails?.[accountID]?.login ?? '') === CONST.EMAIL.GUIDES_DOMAIN);
}

function getMostRecentlyVisitedReport(reports: Array<OnyxEntry<Report>>, reportMetadata: OnyxCollection<ReportMetadata>): OnyxEntry<Report> {
    const filteredReports = reports.filter((report) => {
        const shouldKeep = !isChatThread(report) || !isHiddenForCurrentUser(report);
        return shouldKeep && !!report?.reportID && !!(reportMetadata?.[`${ONYXKEYS.COLLECTION.REPORT_METADATA}${report.reportID}`]?.lastVisitTime ?? report?.lastReadTime);
    });
    return lodashMaxBy(filteredReports, (a) => [reportMetadata?.[`${ONYXKEYS.COLLECTION.REPORT_METADATA}${a?.reportID}`]?.lastVisitTime ?? '', a?.lastReadTime ?? '']);
}

/**
 * This function is used to find the last accessed report and we don't need to subscribe the data in the UI.
 * So please use `Onyx.connectWithoutView()` to get the necessary data when we remove the `Onyx.connect()`
 */
function findLastAccessedReport(ignoreDomainRooms: boolean, openOnAdminRoom = false, policyID?: string, excludeReportID?: string): OnyxEntry<Report> {
    // If it's the user's first time using New Expensify, then they could either have:
    //   - just a Concierge report, if so we'll return that
    //   - their Concierge report, and a separate report that must have deeplinked them to the app before they created their account.
    // If it's the latter, we'll use the deeplinked report over the Concierge report,
    // since the Concierge report would be incorrectly selected over the deep-linked report in the logic below.

    const policyMemberAccountIDs = getPolicyEmployeeListByIdWithoutCurrentUser(allPolicies, policyID, currentUserAccountID);

    let reportsValues = Object.values(allReports ?? {});

    if (!!policyID || policyMemberAccountIDs.length > 0) {
        reportsValues = filterReportsByPolicyIDAndMemberAccountIDs(reportsValues, policyMemberAccountIDs, policyID);
    }

    let adminReport: OnyxEntry<Report>;
    if (openOnAdminRoom) {
        adminReport = reportsValues.find((report) => {
            const chatType = getChatType(report);
            return chatType === CONST.REPORT.CHAT_TYPE.POLICY_ADMINS;
        });
    }
    if (adminReport) {
        return adminReport;
    }

    // eslint-disable-next-line @typescript-eslint/prefer-nullish-coalescing
    const shouldFilter = excludeReportID || ignoreDomainRooms;
    if (shouldFilter) {
        reportsValues = reportsValues.filter((report) => {
            if (excludeReportID && report?.reportID === excludeReportID) {
                return false;
            }

            // We allow public announce rooms, admins, and announce rooms through since we bypass the default rooms beta for them.
            // Check where findLastAccessedReport is called in MainDrawerNavigator.js for more context.
            // Domain rooms are now the only type of default room that are on the defaultRooms beta.
            if (ignoreDomainRooms && isDomainRoom(report) && !hasExpensifyGuidesEmails(Object.keys(report?.participants ?? {}).map(Number))) {
                return false;
            }

            return true;
        });
    }

    // Filter out the system chat (Expensify chat) because the composer is disabled in it,
    // and it prompts the user to use the Concierge chat instead.
    reportsValues =
        reportsValues.filter((report) => {
            const reportNameValuePairs = allReportNameValuePair?.[`${ONYXKEYS.COLLECTION.REPORT_NAME_VALUE_PAIRS}${report?.reportID}`];
            return !isSystemChat(report) && !isArchivedReport(reportNameValuePairs);
        }) ?? [];

    // At least two reports remain: self DM and Concierge chat.
    // Return the most recently visited report. Get the last read report from the report metadata.
    // If allReportMetadata is empty we'll return most recent report owned by user
    if (isEmptyObject(allReportMetadata)) {
        const ownedReports = reportsValues.filter((report) => report?.ownerAccountID === currentUserAccountID);
        if (ownedReports.length > 0) {
            return lodashMaxBy(ownedReports, (a) => a?.lastReadTime ?? '');
        }
        return lodashMaxBy(reportsValues, (a) => a?.lastReadTime ?? '');
    }
    return getMostRecentlyVisitedReport(reportsValues, allReportMetadata);
}

/**
 * Whether the provided report has expenses
 */
function hasExpenses(reportID?: string, transactions?: SearchTransaction[] | Array<OnyxEntry<Transaction>>): boolean {
    if (transactions) {
        return !!transactions?.find((transaction) => transaction?.reportID === reportID);
    }
    return !!Object.values(allTransactions ?? {}).find((transaction) => transaction?.reportID === reportID);
}

/**
 * Whether the provided report is a closed expense report with no expenses
 */
function isClosedExpenseReportWithNoExpenses(report: OnyxEntry<Report>, transactions?: SearchTransaction[] | Array<OnyxEntry<Transaction>>): boolean {
    return report?.statusNum === CONST.REPORT.STATUS_NUM.CLOSED && isExpenseReport(report) && !hasExpenses(report.reportID, transactions);
}

/**
 * Whether the provided report is an archived room
 */
function isArchivedNonExpenseReport(report: OnyxInputOrEntry<Report> | SearchReport, isReportArchived = false): boolean {
    return isReportArchived && !(isExpenseReport(report) || isExpenseRequest(report));
}

/**
 * Whether the provided report is an archived report
 */
// eslint-disable-next-line @typescript-eslint/no-unused-vars
function isArchivedReport(reportNameValuePairs?: OnyxInputOrEntry<ReportNameValuePairs>): boolean {
    return !!reportNameValuePairs?.private_isArchived;
}

/**
 * Whether the report with the provided reportID is an archived non-expense report
 */
function isArchivedNonExpenseReportWithID(report?: OnyxInputOrEntry<Report>, isReportArchived = false) {
    if (!report) {
        return false;
    }
    return !(isExpenseReport(report) || isExpenseRequest(report)) && isReportArchived;
}

/**
 * Whether the provided report is a closed report
 */
function isClosedReport(report: OnyxInputOrEntry<Report> | SearchReport): boolean {
    return report?.statusNum === CONST.REPORT.STATUS_NUM.CLOSED;
}

/**
 * Whether the provided report is the admin's room
 */
function isJoinRequestInAdminRoom(report: OnyxEntry<Report>): boolean {
    if (!report) {
        return false;
    }
    // If this policy isn't owned by Expensify,
    // Account manager/guide should not have the workspace join request pinned to their LHN,
    // since they are not a part of the company, and should not action it on their behalf.
    if (report.policyID) {
        // This will be fixed as part of https://github.com/Expensify/Expensify/issues/507850
        // eslint-disable-next-line deprecation/deprecation
        const policy = getPolicy(report.policyID);
        if (!isExpensifyTeam(policy?.owner) && isExpensifyTeam(currentUserPersonalDetails?.login)) {
            return false;
        }
    }
    return isActionableJoinRequestPending(report.reportID);
}

/**
 * Checks if the user has auditor permission in the provided report
 */
function isAuditor(report: OnyxEntry<Report>): boolean {
    if (report?.policyID) {
        // This will be fixed as part of https://github.com/Expensify/Expensify/issues/507850
        // eslint-disable-next-line deprecation/deprecation
        const policy = getPolicy(report.policyID);
        return isPolicyAuditor(policy);
    }

    if (Array.isArray(report?.permissions) && report?.permissions.length > 0) {
        return report?.permissions?.includes(CONST.REPORT.PERMISSIONS.AUDITOR);
    }

    return false;
}

/**
 * Checks if the user can write in the provided report
 */
function canWriteInReport(report: OnyxEntry<Report>): boolean {
    if (Array.isArray(report?.permissions) && report?.permissions.length > 0 && !report?.permissions?.includes(CONST.REPORT.PERMISSIONS.AUDITOR)) {
        return report?.permissions?.includes(CONST.REPORT.PERMISSIONS.WRITE);
    }

    return true;
}

/**
 * Checks if the current user is allowed to comment on the given report.
 */
function isAllowedToComment(report: OnyxEntry<Report>): boolean {
    if (!canWriteInReport(report)) {
        return false;
    }

    // Default to allowing all users to post
    const capability = report?.writeCapability ?? CONST.REPORT.WRITE_CAPABILITIES.ALL;

    if (capability === CONST.REPORT.WRITE_CAPABILITIES.ALL) {
        return true;
    }

    // If unauthenticated user opens public chat room using deeplink, they do not have policies available and they cannot comment
    if (!allPolicies) {
        return false;
    }

    // If we've made it here, commenting on this report is restricted.
    // If the user is an admin, allow them to post.
    const policy = allPolicies[`${ONYXKEYS.COLLECTION.POLICY}${report?.policyID}`];
    return policy?.role === CONST.POLICY.ROLE.ADMIN;
}

/**
 * Checks if the current user is the admin of the policy given the policy expense chat.
 */
function isPolicyExpenseChatAdmin(report: OnyxEntry<Report>, policies: OnyxCollection<Policy>): boolean {
    if (!isPolicyExpenseChat(report)) {
        return false;
    }

    const policyRole = policies?.[`${ONYXKEYS.COLLECTION.POLICY}${report?.policyID}`]?.role;

    return policyRole === CONST.POLICY.ROLE.ADMIN;
}

/**
 * Checks if the current user is the admin of the policy.
 */
function isPolicyAdmin(policyID: string | undefined, policies: OnyxCollection<Policy>): boolean {
    if (!policyID) {
        return false;
    }

    const policyRole = policies?.[`${ONYXKEYS.COLLECTION.POLICY}${policyID}`]?.role;

    return policyRole === CONST.POLICY.ROLE.ADMIN;
}

/**
 * Checks whether all the transactions linked to the IOU report are of the Distance Request type with pending routes
 */
function hasOnlyTransactionsWithPendingRoutes(iouReportID: string | undefined): boolean {
    const transactions = getReportTransactions(iouReportID);

    // Early return false in case not having any transaction
    if (!transactions || transactions.length === 0) {
        return false;
    }

    return transactions.every((transaction) => isFetchingWaypointsFromServer(transaction));
}

/**
 * If the report is a thread and has a chat type set, it is a expense chat.
 */
function isWorkspaceThread(report: OnyxEntry<Report>): boolean {
    const chatType = getChatType(report);
    return isThread(report) && isChatReport(report) && CONST.WORKSPACE_ROOM_TYPES.some((type) => chatType === type);
}

/**
 * Checks if a report is a child report.
 */
function isChildReport(report: OnyxEntry<Report>): boolean {
    return isThread(report) || isTaskReport(report);
}

/**
 * An Expense Request is a thread where the parent report is an Expense Report and
 * the parentReportAction is a transaction.
 */
function isExpenseRequest(report: OnyxInputOrEntry<Report>): report is Thread {
    if (isThread(report)) {
        const parentReportAction = allReportActions?.[`${ONYXKEYS.COLLECTION.REPORT_ACTIONS}${report.parentReportID}`]?.[report.parentReportActionID];
        const parentReport = getReport(report?.parentReportID, allReports);
        return isExpenseReport(parentReport) && !isEmptyObject(parentReportAction) && isTransactionThread(parentReportAction);
    }
    return false;
}

/**
 * An IOU Request is a thread where the parent report is an IOU Report and
 * the parentReportAction is a transaction.
 */
function isIOURequest(report: OnyxInputOrEntry<Report>): boolean {
    if (isThread(report)) {
        const parentReportAction = allReportActions?.[`${ONYXKEYS.COLLECTION.REPORT_ACTIONS}${report.parentReportID}`]?.[report.parentReportActionID];
        const parentReport = getReport(report?.parentReportID, allReports);
        return isIOUReport(parentReport) && !isEmptyObject(parentReportAction) && isTransactionThread(parentReportAction);
    }
    return false;
}

/**
 * A Track Expense Report is a thread where the parent the parentReportAction is a transaction, and
 * parentReportAction has type of track.
 */
function isTrackExpenseReport(report: OnyxInputOrEntry<Report>): boolean {
    if (isThread(report)) {
        const selfDMReportID = findSelfDMReportID();
        const parentReportAction = allReportActions?.[`${ONYXKEYS.COLLECTION.REPORT_ACTIONS}${report.parentReportID}`]?.[report.parentReportActionID];
        return !isEmptyObject(parentReportAction) && selfDMReportID === report.parentReportID && isTrackExpenseAction(parentReportAction);
    }
    return false;
}

/**
 * Checks if a report is an IOU or expense request.
 */
function isMoneyRequest(reportOrID: OnyxEntry<Report> | string): boolean {
    const report = typeof reportOrID === 'string' ? (getReport(reportOrID, allReports) ?? null) : reportOrID;
    return isIOURequest(report) || isExpenseRequest(report);
}

/**
 * Checks if a report is an IOU or expense report.
 */
function isMoneyRequestReport(reportOrID: OnyxInputOrEntry<Report> | SearchReport | string, reports?: SearchReport[] | OnyxCollection<Report>): boolean {
    const report = typeof reportOrID === 'string' ? (getReport(reportOrID, reports ?? allReports) ?? null) : reportOrID;
    return isIOUReport(report) || isExpenseReport(report);
}

/**
 * Determines the Help Panel report type based on the given report.
 */
function getHelpPaneReportType(report: OnyxEntry<Report>): ValueOf<typeof CONST.REPORT.HELP_TYPE> | undefined {
    if (!report) {
        return undefined;
    }

    if (isConciergeChatReport(report)) {
        return CONST.REPORT.HELP_TYPE.CHAT_CONCIERGE;
    }

    if (report?.chatType) {
        return getChatType(report);
    }

    switch (report?.type) {
        case CONST.REPORT.TYPE.EXPENSE:
            return CONST.REPORT.HELP_TYPE.EXPENSE_REPORT;
        case CONST.REPORT.TYPE.CHAT:
            return CONST.REPORT.HELP_TYPE.CHAT;
        case CONST.REPORT.TYPE.IOU:
            return CONST.REPORT.HELP_TYPE.IOU;
        case CONST.REPORT.TYPE.INVOICE:
            return CONST.REPORT.HELP_TYPE.INVOICE;
        case CONST.REPORT.TYPE.TASK:
            return CONST.REPORT.HELP_TYPE.TASK;
        default:
            return undefined;
    }
}

/**
 * Checks if a report contains only Non-Reimbursable transactions
 */
function hasOnlyNonReimbursableTransactions(iouReportID: string | undefined): boolean {
    const transactions = getReportTransactions(iouReportID);
    if (!transactions || transactions.length === 0) {
        return false;
    }

    return transactions.every((transaction) => !getReimbursable(transaction));
}

/**
 * Checks if a report has only one transaction associated with it
 */
function isOneTransactionReport(report: OnyxEntry<Report>): boolean {
    const reportActions = allReportActions?.[`${ONYXKEYS.COLLECTION.REPORT_ACTIONS}${report?.reportID}`] ?? ([] as ReportAction[]);
    const chatReport = allReports?.[`${ONYXKEYS.COLLECTION.REPORT}${report?.chatReportID}`];
    return !!getOneTransactionThreadReportID(report, chatReport, reportActions);
}

/*
 * Whether the report contains only one expense and the expense should be paid later
 */
function isPayAtEndExpenseReport(report: OnyxEntry<Report>, transactions: Transaction[] | undefined): boolean {
    if ((!!transactions && transactions.length !== 1) || !isOneTransactionReport(report)) {
        return false;
    }

    return isPayAtEndExpense(transactions?.[0] ?? getReportTransactions(report?.reportID).at(0));
}

/**
 * Checks if a report is a transaction thread associated with a report that has only one transaction
 */
function isOneTransactionThread(report: OnyxEntry<Report>, parentReport: OnyxEntry<Report>, threadParentReportAction: OnyxEntry<ReportAction>) {
    if (!report || !parentReport) {
        return false;
    }

    const parentReportActions = allReportActions?.[`${ONYXKEYS.COLLECTION.REPORT_ACTIONS}${parentReport?.reportID}`] ?? ([] as ReportAction[]);

    const chatReport = allReports?.[`${ONYXKEYS.COLLECTION.REPORT}${parentReport?.chatReportID}`];
    const transactionThreadReportID = getOneTransactionThreadReportID(parentReport, chatReport, parentReportActions);
    return report?.reportID === transactionThreadReportID && !isSentMoneyReportAction(threadParentReportAction);
}

/**
 * Checks if given report is a transaction thread
 */
function isReportTransactionThread(report: OnyxEntry<Report>) {
    return isMoneyRequest(report) || isTrackExpenseReport(report);
}

/**
 * Get displayed report ID, it will be parentReportID if the report is one transaction thread
 */
function getDisplayedReportID(reportID: string): string {
    const report = getReport(reportID, allReports);
    const parentReportID = report?.parentReportID;
    const parentReport = allReports?.[`${ONYXKEYS.COLLECTION.REPORT}${parentReportID}`];
    const parentReportAction = getReportAction(parentReportID, report?.parentReportActionID);
    return parentReportID && isOneTransactionThread(report, parentReport, parentReportAction) ? parentReportID : reportID;
}

/**
 * Should return true only for personal 1:1 report
 *
 */
function isOneOnOneChat(report: OnyxEntry<Report>): boolean {
    const participants = report?.participants ?? {};
    const participant = currentUserAccountID ? participants[currentUserAccountID] : undefined;
    const isCurrentUserParticipant = participant ? 1 : 0;
    const participantAmount = Object.keys(participants).length - isCurrentUserParticipant;
    if (participantAmount !== 1) {
        return false;
    }
    return (
        (report?.policyID === CONST.POLICY.ID_FAKE || !report?.policyID) &&
        !isChatRoom(report) &&
        !isExpenseRequest(report) &&
        !isMoneyRequestReport(report) &&
        !isPolicyExpenseChat(report) &&
        !isTaskReport(report) &&
        isDM(report) &&
        !isIOUReport(report)
    );
}

/**
 * Checks if the current user is a payer of the expense
 */

function isPayer(session: OnyxEntry<Session>, iouReport: OnyxEntry<Report>, onlyShowPayElsewhere = false, reportPolicy?: OnyxInputOrEntry<Policy> | SearchPolicy) {
    const policy = reportPolicy ?? allPolicies?.[`${ONYXKEYS.COLLECTION.POLICY}${iouReport?.policyID}`] ?? null;
    const policyType = policy?.type;
    const isAdmin = policyType !== CONST.POLICY.TYPE.PERSONAL && policy?.role === CONST.POLICY.ROLE.ADMIN;
    const isManager = iouReport?.managerID === session?.accountID;
    const reimbursementChoice = policy?.reimbursementChoice;

    if (isPaidGroupPolicy(iouReport)) {
        if (reimbursementChoice === CONST.POLICY.REIMBURSEMENT_CHOICES.REIMBURSEMENT_YES) {
            if (!policy?.achAccount?.reimburser) {
                return isAdmin;
            }

            // If we are the reimburser and the report is approved or we are the manager then we can pay it.
            const isReimburser = session?.email === policy?.achAccount?.reimburser;
            return isReimburser;
        }
        if (reimbursementChoice === CONST.POLICY.REIMBURSEMENT_CHOICES.REIMBURSEMENT_MANUAL || onlyShowPayElsewhere) {
            return isAdmin;
        }
        return false;
    }
    return isAdmin || (isMoneyRequestReport(iouReport) && isManager);
}

/**
 * Checks if the current user is the action's author
 */
function isActionCreator(reportAction: OnyxInputOrEntry<ReportAction> | Partial<ReportAction>): boolean {
    return reportAction?.actorAccountID === currentUserAccountID;
}

/**
 * Returns the notification preference of the action's child report if it exists.
 * Otherwise, calculates it based on the action's authorship.
 */
function getChildReportNotificationPreference(reportAction: OnyxInputOrEntry<ReportAction> | Partial<ReportAction>): NotificationPreference {
    const childReportNotificationPreference = reportAction?.childReportNotificationPreference ?? '';
    if (childReportNotificationPreference) {
        return childReportNotificationPreference;
    }

    return isActionCreator(reportAction) ? CONST.REPORT.NOTIFICATION_PREFERENCE.ALWAYS : CONST.REPORT.NOTIFICATION_PREFERENCE.HIDDEN;
}

function canAddOrDeleteTransactions(moneyRequestReport: OnyxEntry<Report>, isReportArchived = false): boolean {
    if (!isMoneyRequestReport(moneyRequestReport) || isReportArchived) {
        return false;
    }
    // This will be fixed as part of https://github.com/Expensify/Expensify/issues/507850
    // eslint-disable-next-line deprecation/deprecation
    const policy = getPolicy(moneyRequestReport?.policyID);

    // Adding or deleting transactions is not allowed on a closed report
    if (moneyRequestReport?.statusNum === CONST.REPORT.STATUS_NUM.CLOSED && !isOpenReport(moneyRequestReport)) {
        return false;
    }

    if (isInstantSubmitEnabled(policy) && isProcessingReport(moneyRequestReport)) {
        return isAwaitingFirstLevelApproval(moneyRequestReport);
    }

    if (isReportApproved({report: moneyRequestReport}) || isClosedReport(moneyRequestReport) || isSettled(moneyRequestReport?.reportID)) {
        return false;
    }

    return true;
}

/**
 * Checks whether the supplied report supports adding more transactions to it.
 * Return true if:
 * - report is a non-settled IOU
 * - report is a draft
 * Returns false if:
 * - if current user is not the submitter of an expense report
 */
function canAddTransaction(moneyRequestReport: OnyxEntry<Report>, isReportArchived = false): boolean {
    if (!isMoneyRequestReport(moneyRequestReport) || (isExpenseReport(moneyRequestReport) && !isCurrentUserSubmitter(moneyRequestReport))) {
        return false;
    }
    // This will be fixed as part of https://github.com/Expensify/Expensify/issues/507850
    // eslint-disable-next-line deprecation/deprecation
    const policy = getPolicy(moneyRequestReport?.policyID);
    if (isInstantSubmitEnabled(policy) && isSubmitAndClose(policy) && hasOnlyNonReimbursableTransactions(moneyRequestReport?.reportID)) {
        return false;
    }

    return canAddOrDeleteTransactions(moneyRequestReport, isReportArchived);
}

/**
 * Checks whether the supplied report supports deleting more transactions from it.
 * Return true if:
 * - report is a non-settled IOU
 * - report is a non-approved IOU
 */
function canDeleteTransaction(moneyRequestReport: OnyxEntry<Report>, isReportArchived = false): boolean {
    return canAddOrDeleteTransactions(moneyRequestReport, isReportArchived);
}

/**
 * Determines whether a money request report is eligible for merging transactions based on the user's role and permissions.
 * Rules:
 * - **Admins**: reports that are in "Open" or "Processing" status
 * - **Submitters**: IOUs, unreported expenses, and expenses on Open or Processing reports at the first level of approval
 * - **Managers**: Expenses on Open or Processing reports
 *
 * @param reportID - The ID of the money request report to check for merge eligibility
 * @param isAdmin - Whether the current user is an admin of the policy associated with the target report
 *
 * @returns True if the report is eligible for merging transactions, false otherwise
 */
function isMoneyRequestReportEligibleForMerge(reportID: string, isAdmin: boolean): boolean {
    const report = getReportOrDraftReport(reportID);

    if (!isMoneyRequestReport(report)) {
        return false;
    }

    const isManager = isReportManager(report);
    const isSubmitter = isReportOwner(report);

    if (isAdmin) {
        return isOpenReport(report) || isProcessingReport(report);
    }

    if (isSubmitter) {
        return isOpenReport(report) || (isIOUReport(report) && isProcessingReport(report)) || isAwaitingFirstLevelApproval(report);
    }

    return isManager && isExpenseReport(report) && isProcessingReport(report);
}

function hasOutstandingChildRequest(chatReport: Report, iouReportOrID: OnyxEntry<Report> | string) {
    const reportActions = getAllReportActions(chatReport.reportID);
    // This will be fixed as part of https://github.com/Expensify/Expensify/issues/507850
    // eslint-disable-next-line deprecation/deprecation
    const policy = getPolicy(chatReport.policyID);
    return Object.values(reportActions).some((action) => {
        const iouReportID = getIOUReportIDFromReportActionPreview(action);
        if (
            !iouReportID ||
            action.pendingAction === CONST.RED_BRICK_ROAD_PENDING_ACTION.DELETE ||
            isDeletedAction(action) ||
            (typeof iouReportOrID === 'string' && iouReportID === iouReportOrID)
        ) {
            return false;
        }

        const iouReport = typeof iouReportOrID !== 'string' && iouReportOrID?.reportID === iouReportID ? iouReportOrID : getReportOrDraftReport(iouReportID);
        const transactions = getReportTransactions(iouReportID);
        return (
            canIOUBePaid(iouReport, chatReport, policy, transactions) || canApproveIOU(iouReport, policy, transactions) || canSubmitReport(iouReport, policy, transactions, undefined, false)
        );
    });
}

/**
 * Returns the dropdown options for the add expense button
 * @param iouReport - The IOU report to add an expense to
 * @param policy - The policy of the IOU report
 * @param backToReport - The report to return to after adding an expense
 * @returns The dropdown options for the add expense button
 */
function getAddExpenseDropdownOptions(
    iouReportID: string | undefined,
    policy: OnyxEntry<Policy>,
    iouRequestBackToReport?: string,
    unreportedExpenseBackToReport?: string,
): Array<DropdownOption<ValueOf<typeof CONST.REPORT.ADD_EXPENSE_OPTIONS>>> {
    return [
        {
            value: CONST.REPORT.ADD_EXPENSE_OPTIONS.CREATE_NEW_EXPENSE,
            text: translateLocal('iou.createExpense'),
            icon: Expensicons.Plus,
            onSelected: () => {
                if (!iouReportID) {
                    return;
                }
                if (policy && shouldRestrictUserBillableActions(policy.id)) {
                    Navigation.navigate(ROUTES.RESTRICTED_ACTION.getRoute(policy.id));
                    return;
                }
                startMoneyRequest(CONST.IOU.TYPE.SUBMIT, iouReportID, undefined, false, iouRequestBackToReport);
            },
        },
        {
            value: CONST.REPORT.ADD_EXPENSE_OPTIONS.ADD_UNREPORTED_EXPENSE,
            text: translateLocal('iou.addUnreportedExpense'),
            icon: Expensicons.ReceiptPlus,
            onSelected: () => {
                if (policy && shouldRestrictUserBillableActions(policy.id)) {
                    Navigation.navigate(ROUTES.RESTRICTED_ACTION.getRoute(policy.id));
                    return;
                }
                openUnreportedExpense(iouReportID, unreportedExpenseBackToReport);
            },
        },
    ];
}

/**
 * Checks whether the card transaction support deleting based on liability type
 */
function canDeleteCardTransactionByLiabilityType(transaction: OnyxEntry<Transaction>): boolean {
    const isCardTransaction = isCardTransactionTransactionUtils(transaction);
    if (!isCardTransaction) {
        return true;
    }
    return transaction?.comment?.liabilityType === CONST.TRANSACTION.LIABILITY_TYPE.ALLOW;
}

function canDeleteMoneyRequestReport(report: Report, reportTransactions: Transaction[], reportActions: ReportAction[], policy?: Policy): boolean {
    const transaction = reportTransactions.at(0);
    const transactionID = transaction?.transactionID;
    const isOwner = transactionID ? getIOUActionForTransactionID(reportActions, transactionID)?.actorAccountID === currentUserAccountID : false;
    const isReportOpenOrProcessing = isOpenReport(report) || isProcessingReport(report);
    const isSingleTransaction = reportTransactions.length === 1;

    if (reportTransactions.length > 0 && reportTransactions.every((t) => isDemoTransaction(t))) {
        return true;
    }

    const isUnreported = isSelfDM(report);
    if (isUnreported) {
        return isOwner;
    }

    if (isInvoiceReport(report)) {
        return report?.ownerAccountID === currentUserAccountID && isReportOpenOrProcessing && policy?.approvalMode !== CONST.POLICY.APPROVAL_MODE.OPTIONAL;
    }

    // Users cannot delete a report in the unreported or IOU cases, but they can delete individual transactions.
    // So we check if the reportTransactions length is 1 which means they're viewing a single transaction and thus can delete it.
    if (isIOUReport(report)) {
        return isSingleTransaction && isOwner && isReportOpenOrProcessing;
    }

    if (isExpenseReport(report)) {
        const isCardTransactionWithCorporateLiability =
            isSingleTransaction && isCardTransactionTransactionUtils(transaction) && transaction?.comment?.liabilityType === CONST.TRANSACTION.LIABILITY_TYPE.RESTRICT;

        if (isCardTransactionWithCorporateLiability) {
            return false;
        }

        const isReportSubmitter = isCurrentUserSubmitter(report);
        const isApprovalEnabled = policy ? policy.approvalMode && policy.approvalMode !== CONST.POLICY.APPROVAL_MODE.OPTIONAL : false;
        const isForwarded = isProcessingReport(report) && isApprovalEnabled && !isAwaitingFirstLevelApproval(report);

        return isReportSubmitter && isReportOpenOrProcessing && !isForwarded;
    }

    return false;
}

/**
 * Can only delete if the author is this user and the action is an ADD_COMMENT action or an IOU action in an unsettled report, or if the user is a
 * policy admin
 */
function canDeleteReportAction(
    reportAction: OnyxInputOrEntry<ReportAction>,
    reportID: string | undefined,
    transaction: OnyxEntry<Transaction> | undefined,
    transactions: OnyxCollection<Transaction>,
    childReportActions: OnyxCollection<ReportAction>,
): boolean {
    const report = getReportOrDraftReport(reportID);
    const isActionOwner = reportAction?.actorAccountID === currentUserAccountID;
    const policy = allPolicies?.[`${ONYXKEYS.COLLECTION.POLICY}${report?.policyID}`] ?? null;

    if (isDemoTransaction(transaction)) {
        return true;
    }

    if (isMoneyRequestAction(reportAction)) {
        const isCardTransactionCanBeDeleted = canDeleteCardTransactionByLiabilityType(transaction);
        // For now, users cannot delete split actions
        const isSplitAction = getOriginalMessage(reportAction)?.type === CONST.IOU.REPORT_ACTION_TYPE.SPLIT;

        if (isSplitAction) {
            return false;
        }

        if (isActionOwner) {
            if (!isEmptyObject(report) && (isMoneyRequestReport(report) || isInvoiceReport(report))) {
                return canDeleteTransaction(report) && isCardTransactionCanBeDeleted;
            }
            return true;
        }
    }

    if (report && isReportPreviewAction(reportAction)) {
        return canDeleteMoneyRequestReport(
            report,
            Object.values(transactions ?? {}).filter((t): t is Transaction => !!t),
            Object.values(childReportActions ?? {}).filter((action): action is ReportAction => !!action),
        );
    }

    if (
        reportAction?.actionName !== CONST.REPORT.ACTIONS.TYPE.ADD_COMMENT ||
        reportAction?.pendingAction === CONST.RED_BRICK_ROAD_PENDING_ACTION.DELETE ||
        isCreatedTaskReportAction(reportAction) ||
        reportAction?.actorAccountID === CONST.ACCOUNT_ID.CONCIERGE
    ) {
        return false;
    }

    const isAdmin = policy?.type !== CONST.POLICY.TYPE.PERSONAL && policy?.role === CONST.POLICY.ROLE.ADMIN && !isEmptyObject(report);

    return isActionOwner || isAdmin;
}

/**
 * Returns true if Concierge is one of the chat participants (1:1 as well as group chats)
 */
function chatIncludesConcierge(report: Partial<OnyxEntry<Report>>): boolean {
    const participantAccountIDs = Object.keys(report?.participants ?? {}).map(Number);
    return participantAccountIDs.includes(CONST.ACCOUNT_ID.CONCIERGE);
}

/**
 * Returns true if there is any automated expensify account `in accountIDs
 */
function hasAutomatedExpensifyAccountIDs(accountIDs: number[]): boolean {
    return accountIDs.some((accountID) => CONST.EXPENSIFY_ACCOUNT_IDS.includes(accountID));
}

function getReportRecipientAccountIDs(report: OnyxEntry<Report>, currentLoginAccountID: number): number[] {
    let finalReport: OnyxEntry<Report> = report;
    // In 1:1 chat threads, the participants will be the same as parent report. If a report is specifically a 1:1 chat thread then we will
    // get parent report and use its participants array.
    if (isThread(report) && !(isTaskReport(report) || isMoneyRequestReport(report))) {
        const parentReport = getReport(report?.parentReportID, allReports);
        if (isOneOnOneChat(parentReport)) {
            finalReport = parentReport;
        }
    }

    let finalParticipantAccountIDs: number[] = [];
    if (isTaskReport(report)) {
        // Task reports `managerID` will change when assignee is changed, in that case the old `managerID` is still present in `participants`
        // along with the new one. We only need the `managerID` as a participant here.
        finalParticipantAccountIDs = report?.managerID ? [report?.managerID] : [];
    } else {
        finalParticipantAccountIDs = Object.keys(finalReport?.participants ?? {}).map(Number);
    }

    const otherParticipantsWithoutExpensifyAccountIDs = finalParticipantAccountIDs.filter((accountID) => {
        if (accountID === currentLoginAccountID) {
            return false;
        }
        if (CONST.EXPENSIFY_ACCOUNT_IDS.includes(accountID)) {
            return false;
        }
        return true;
    });

    return otherParticipantsWithoutExpensifyAccountIDs;
}

/**
 * Whether the time row should be shown for a report.
 */
function canShowReportRecipientLocalTime(personalDetails: OnyxEntry<PersonalDetailsList>, report: OnyxEntry<Report>, accountID: number): boolean {
    const reportRecipientAccountIDs = getReportRecipientAccountIDs(report, accountID);
    const hasMultipleParticipants = reportRecipientAccountIDs.length > 1;
    const reportRecipient = personalDetails?.[reportRecipientAccountIDs[0]];
    const reportRecipientTimezone = reportRecipient?.timezone ?? CONST.DEFAULT_TIME_ZONE;
    const isReportParticipantValidated = reportRecipient?.validated ?? false;
    return !!(
        !hasMultipleParticipants &&
        !isChatRoom(report) &&
        !isPolicyExpenseChat(getRootParentReport({report})) &&
        reportRecipient &&
        reportRecipientTimezone?.selected &&
        isReportParticipantValidated
    );
}

/**
 * Shorten last message text to fixed length and trim spaces.
 */
function formatReportLastMessageText(lastMessageText: string | undefined, isModifiedExpenseMessage = false): string {
    if (isModifiedExpenseMessage) {
        return String(lastMessageText).trim().replace(CONST.REGEX.LINE_BREAK, '').trim();
    }

    return formatLastMessageText(lastMessageText);
}

/**
 * Helper method to return the default avatar associated with the given login
 */
function getDefaultWorkspaceAvatar(workspaceName?: string): React.FC<SvgProps> {
    if (!workspaceName) {
        return defaultWorkspaceAvatars.WorkspaceBuilding;
    }

    // Remove all chars not A-Z or 0-9 including underscore
    const alphaNumeric = workspaceName
        .normalize('NFD')
        .replace(/[^0-9a-z]/gi, '')
        .toUpperCase();

    const workspace = `Workspace${alphaNumeric[0]}` as keyof typeof defaultWorkspaceAvatars;
    const defaultWorkspaceAvatar = defaultWorkspaceAvatars[workspace];

    return !alphaNumeric ? defaultWorkspaceAvatars.WorkspaceBuilding : defaultWorkspaceAvatar;
}

/**
 * Helper method to return the default avatar testID associated with the given login
 */
function getDefaultWorkspaceAvatarTestID(workspaceName: string): string {
    if (!workspaceName) {
        return defaultAvatarBuildingIconTestID;
    }

    // Remove all chars not A-Z or 0-9 including underscore
    const alphaNumeric = workspaceName
        .normalize('NFD')
        .replace(/[^0-9a-z]/gi, '')
        .toLowerCase();

    return !alphaNumeric ? defaultAvatarBuildingIconTestID : `SvgDefaultAvatar_${alphaNumeric[0]} Icon`;
}

/**
 * Helper method to return the default avatar associated with the given reportID
 */
function getDefaultGroupAvatar(reportID?: string): IconAsset {
    if (!reportID) {
        return defaultGroupAvatars.Avatar1;
    }
    const reportIDHashBucket: AvatarRange = ((Number(reportID) % CONST.DEFAULT_GROUP_AVATAR_COUNT) + 1) as AvatarRange;
    return defaultGroupAvatars[`Avatar${reportIDHashBucket}`];
}

/**
 * Returns the appropriate icons for the given chat report using the stored personalDetails.
 * The Avatar sources can be URLs or Icon components according to the chat type.
 */
function getIconsForParticipants(participants: number[], personalDetails: OnyxInputOrEntry<PersonalDetailsList>): Icon[] {
    const participantsList = participants || [];
    const avatars: Icon[] = [];

    for (const accountID of participantsList) {
        const avatarSource = personalDetails?.[accountID]?.avatar ?? FallbackAvatar;
        const displayNameLogin = personalDetails?.[accountID]?.displayName ? personalDetails?.[accountID]?.displayName : personalDetails?.[accountID]?.login;
        const userIcon = {
            id: accountID,
            source: avatarSource,
            type: CONST.ICON_TYPE_AVATAR,
            name: displayNameLogin ?? '',
            fallbackIcon: personalDetails?.[accountID]?.fallbackIcon ?? '',
        };
        avatars.push(userIcon);
    }

    return avatars;
}

/**
 * Cache the workspace icons
 */
const workSpaceIconsCache = new Map<string, {name: string; icon: Icon}>();

/**
 * Given a report, return the associated workspace icon.
 */
function getWorkspaceIcon(report: OnyxInputOrEntry<Report>, policy?: OnyxInputOrEntry<Policy>): Icon {
    const workspaceName = getPolicyName({report, policy});
    const cacheKey = report?.policyID ?? workspaceName;
    const iconFromCache = workSpaceIconsCache.get(cacheKey);
    const reportPolicy = policy ?? allPolicies?.[`${ONYXKEYS.COLLECTION.POLICY}${report?.policyID}`];
    const policyAvatarURL = reportPolicy ? reportPolicy?.avatarURL : report?.policyAvatar;
    // eslint-disable-next-line @typescript-eslint/prefer-nullish-coalescing
    const policyExpenseChatAvatarSource = policyAvatarURL || getDefaultWorkspaceAvatar(workspaceName);

    const isSameAvatarURL = iconFromCache?.icon?.source === policyExpenseChatAvatarSource;
    const hasWorkSpaceNameChanged = iconFromCache?.name !== workspaceName;

    if (iconFromCache && (isSameAvatarURL || policyAvatarURL === undefined) && !hasWorkSpaceNameChanged) {
        return iconFromCache.icon;
    }

    const workspaceIcon: Icon = {
        source: policyExpenseChatAvatarSource ?? '',
        type: CONST.ICON_TYPE_WORKSPACE,
        name: workspaceName,
        id: report?.policyID,
    };
    workSpaceIconsCache.set(cacheKey, {name: workspaceName, icon: workspaceIcon});
    return workspaceIcon;
}

/**
 * Gets the personal details for a login by looking in the ONYXKEYS.PERSONAL_DETAILS_LIST Onyx key (stored in the local variable, allPersonalDetails). If it doesn't exist in Onyx,
 * then a default object is constructed.
 */
function getPersonalDetailsForAccountID(accountID: number | undefined, personalDetailsData?: Partial<PersonalDetailsList>): Partial<PersonalDetails> {
    if (!accountID) {
        return {};
    }

    const defaultDetails = {
        isOptimisticPersonalDetail: true,
    };

    if (!personalDetailsData) {
        return allPersonalDetails?.[accountID] ?? defaultDetails;
    }

    return personalDetailsData?.[accountID] ?? defaultDetails;
}

/**
 * Returns the personal details or a default object if the personal details are not available.
 */
function getPersonalDetailsOrDefault(personalDetails: Partial<PersonalDetails> | undefined | null): Partial<PersonalDetails> {
    return personalDetails ?? {isOptimisticPersonalDetail: true};
}

const phoneNumberCache: Record<string, string> = {};

/**
 * Get the displayName for a single report participant.
 */
function getDisplayNameForParticipant({
    accountID,
    shouldUseShortForm = false,
    shouldFallbackToHidden = true,
    shouldAddCurrentUserPostfix = false,
    personalDetailsData = allPersonalDetails,
    shouldRemoveDomain = false,
}: {
    accountID?: number;
    shouldUseShortForm?: boolean;
    shouldFallbackToHidden?: boolean;
    shouldAddCurrentUserPostfix?: boolean;
    personalDetailsData?: Partial<PersonalDetailsList>;
    shouldRemoveDomain?: boolean;
}): string {
    if (!accountID) {
        return '';
    }

    const personalDetails = getPersonalDetailsOrDefault(personalDetailsData?.[accountID]);
    if (!personalDetails) {
        return '';
    }

    const login = personalDetails.login ?? '';

    // Check if the phone number is already cached
    let formattedLogin = phoneNumberCache[login];
    if (!formattedLogin) {
        formattedLogin = formatPhoneNumber(login);
        // Store the formatted phone number in the cache
        phoneNumberCache[login] = formattedLogin;
    }

    // This is to check if account is an invite/optimistically created one
    // and prevent from falling back to 'Hidden', so a correct value is shown
    // when searching for a new user
    if (personalDetails.isOptimisticPersonalDetail === true) {
        return formattedLogin;
    }

    // For selfDM, we display the user's displayName followed by '(you)' as a postfix
    const shouldAddPostfix = shouldAddCurrentUserPostfix && accountID === currentUserAccountID;

    let longName = getDisplayNameOrDefault(personalDetails, formattedLogin, shouldFallbackToHidden, shouldAddPostfix);

    if (shouldRemoveDomain && longName === formattedLogin) {
        longName = longName.split('@').at(0) ?? '';
    }

    // If the user's personal details (first name) should be hidden, make sure we return "hidden" instead of the short name
    if (shouldFallbackToHidden && longName === hiddenTranslation) {
        return formatPhoneNumber(longName);
    }

    const shortName = personalDetails.firstName ? personalDetails.firstName : longName;
    return shouldUseShortForm ? shortName : longName;
}

function excludeParticipantsForDisplay(
    participantsIDs: number[],
    allReportParticipants: Participants,
    reportMetadata?: OnyxEntry<ReportMetadata>,
    excludeOptions?: {
        shouldExcludeHidden?: boolean;
        shouldExcludeDeleted?: boolean;
        shouldExcludeCurrentUser?: boolean;
    },
): number[] {
    if (!excludeOptions) {
        return participantsIDs;
    }

    const {shouldExcludeHidden = false, shouldExcludeDeleted = false, shouldExcludeCurrentUser = false} = excludeOptions;

    return participantsIDs.filter((accountID) => {
        if (shouldExcludeCurrentUser && accountID === currentUserAccountID) {
            return false;
        }

        if (shouldExcludeHidden && isHiddenForCurrentUser(allReportParticipants[accountID]?.notificationPreference)) {
            return false;
        }

        if (
            shouldExcludeDeleted &&
            reportMetadata?.pendingChatMembers?.findLast((member) => Number(member.accountID) === accountID)?.pendingAction === CONST.RED_BRICK_ROAD_PENDING_ACTION.DELETE
        ) {
            return false;
        }

        return true;
    });
}

function getParticipantsAccountIDsForDisplay(
    report: OnyxEntry<Report>,
    shouldExcludeHidden = false,
    shouldExcludeDeleted = false,
    shouldForceExcludeCurrentUser = false,
    reportMetadataParam?: OnyxEntry<ReportMetadata>,
): number[] {
    const reportParticipants = report?.participants ?? {};
    const reportMetadata = reportMetadataParam ?? getReportMetadata(report?.reportID);
    let participantsEntries = Object.entries(reportParticipants);

    // We should not show participants that have an optimistic entry with the same login in the personal details
    const nonOptimisticLoginMap: Record<string, boolean | undefined> = {};

    for (const entry of participantsEntries) {
        const [accountID] = entry;
        const personalDetail = allPersonalDetails?.[accountID];
        if (personalDetail?.login && !personalDetail.isOptimisticPersonalDetail) {
            nonOptimisticLoginMap[personalDetail.login] = true;
        }
    }

    participantsEntries = participantsEntries.filter(([accountID]) => {
        const personalDetail = allPersonalDetails?.[accountID];
        if (personalDetail?.login && personalDetail.isOptimisticPersonalDetail) {
            return !nonOptimisticLoginMap[personalDetail.login];
        }
        return true;
    });

    let participantsIds = participantsEntries.map(([accountID]) => Number(accountID));

    // For 1:1 chat, we don't want to include the current user as a participant in order to not mark 1:1 chats as having multiple participants
    // For system chat, we want to display Expensify as the only participant
    const shouldExcludeCurrentUser = isOneOnOneChat(report) || isSystemChat(report) || shouldForceExcludeCurrentUser;

    if (shouldExcludeCurrentUser || shouldExcludeHidden || shouldExcludeDeleted) {
        participantsIds = excludeParticipantsForDisplay(participantsIds, reportParticipants, reportMetadata, {shouldExcludeHidden, shouldExcludeDeleted, shouldExcludeCurrentUser});
    }

    return participantsIds.filter((accountID) => isNumber(accountID));
}

function getParticipantsList(report: Report, personalDetails: OnyxEntry<PersonalDetailsList>, isRoomMembersList = false, reportMetadata: OnyxEntry<ReportMetadata> = undefined): number[] {
    const isReportGroupChat = isGroupChat(report);
    const shouldExcludeHiddenParticipants = !isReportGroupChat && !isInvoiceReport(report) && !isMoneyRequestReport(report) && !isMoneyRequest(report);
    const chatParticipants = getParticipantsAccountIDsForDisplay(report, isRoomMembersList || shouldExcludeHiddenParticipants, false, false, reportMetadata);

    return chatParticipants.filter((accountID) => {
        const details = personalDetails?.[accountID];

        if (!isRoomMembersList) {
            if (!details) {
                Log.hmmm(`[ReportParticipantsPage] no personal details found for Group chat member with accountID: ${accountID}`);
                return false;
            }
        } else {
            // When adding a new member to a room (whose personal detail does not exist in Onyx), an optimistic personal detail
            // is created. However, when the real personal detail is returned from the backend, a duplicate member may appear
            // briefly before the optimistic personal detail is deleted. To address this, we filter out the optimistically created
            // member here.
            const isDuplicateOptimisticDetail =
                details?.isOptimisticPersonalDetail && chatParticipants.some((accID) => accID !== accountID && details.login === personalDetails?.[accID]?.login);

            if (!details || isDuplicateOptimisticDetail) {
                Log.hmmm(`[RoomMembersPage] no personal details found for room member with accountID: ${accountID}`);
                return false;
            }
        }
        return true;
    });
}

function buildParticipantsFromAccountIDs(accountIDs: number[]): Participants {
    const finalParticipants: Participants = {};
    return accountIDs.reduce((participants, accountID) => {
        // eslint-disable-next-line no-param-reassign
        participants[accountID] = {notificationPreference: CONST.REPORT.NOTIFICATION_PREFERENCE.ALWAYS};
        return participants;
    }, finalParticipants);
}

/**
 * @private
 * This is a custom collator only for getGroupChatName function.
 * The reason for this is that the computation of default group name should not depend on the locale.
 * This is used to ensure that group name stays consistent across locales.
 */
const customCollator = new Intl.Collator('en', {usage: 'sort', sensitivity: 'variant', numeric: true, caseFirst: 'upper'});

/**
 * Returns the report name if the report is a group chat
 */
function getGroupChatName(participants?: SelectedParticipant[], shouldApplyLimit = false, report?: OnyxEntry<Report>, reportMetadataParam?: OnyxEntry<ReportMetadata>): string | undefined {
    // If we have a report always try to get the name from the report.
    if (report?.reportName) {
        return report.reportName;
    }

    const reportMetadata = reportMetadataParam ?? getReportMetadata(report?.reportID);

    const pendingMemberAccountIDs = new Set(
        reportMetadata?.pendingChatMembers?.filter((member) => member.pendingAction === CONST.RED_BRICK_ROAD_PENDING_ACTION.DELETE).map((member) => member.accountID),
    );
    let participantAccountIDs =
        participants?.map((participant) => participant.accountID) ??
        Object.keys(report?.participants ?? {})
            .map(Number)
            .filter((accountID) => !pendingMemberAccountIDs.has(accountID.toString()));
    const shouldAddEllipsis = participantAccountIDs.length > CONST.DISPLAY_PARTICIPANTS_LIMIT && shouldApplyLimit;
    if (shouldApplyLimit) {
        participantAccountIDs = participantAccountIDs.slice(0, CONST.DISPLAY_PARTICIPANTS_LIMIT);
    }
    const isMultipleParticipantReport = participantAccountIDs.length > 1;

    if (isMultipleParticipantReport) {
        return participantAccountIDs
            .map(
                (participantAccountID, index) =>
                    getDisplayNameForParticipant({accountID: participantAccountID, shouldUseShortForm: isMultipleParticipantReport}) || formatPhoneNumber(participants?.[index]?.login ?? ''),
            )
            .sort((first, second) => customCollator.compare(first ?? '', second ?? ''))
            .filter(Boolean)
            .join(', ')
            .slice(0, CONST.REPORT_NAME_LIMIT)
            .concat(shouldAddEllipsis ? '...' : '');
    }

    return translateLocal('groupChat.defaultReportName', {displayName: getDisplayNameForParticipant({accountID: participantAccountIDs.at(0)})});
}

function getParticipants(reportID: string) {
    const report = getReportOrDraftReport(reportID);
    if (!report) {
        return {};
    }

    return report.participants;
}

function getParticipantIcon(accountID: number | undefined, personalDetails: OnyxInputOrEntry<PersonalDetailsList>, shouldUseShortForm = false): Icon {
    if (!accountID) {
        return {
            id: CONST.DEFAULT_NUMBER_ID,
            source: FallbackAvatar,
            type: CONST.ICON_TYPE_AVATAR,
            name: '',
        };
    }
    const details = personalDetails?.[accountID];
    const displayName = getDisplayNameOrDefault(details, '', shouldUseShortForm);

    return {
        id: accountID,
        source: details?.avatar ?? FallbackAvatar,
        type: CONST.ICON_TYPE_AVATAR,
        name: displayName,
        fallbackIcon: details?.fallbackIcon,
    };
}

/**
 * Helper function to get the icons for the invoice receiver. Only to be used in getIcons().
 */
function getInvoiceReceiverIcons(report: OnyxInputOrEntry<Report>, personalDetails: OnyxInputOrEntry<PersonalDetailsList>, invoiceReceiverPolicy: OnyxInputOrEntry<Policy>): Icon[] {
    if (report?.invoiceReceiver?.type === CONST.REPORT.INVOICE_RECEIVER_TYPE.INDIVIDUAL) {
        return getIconsForParticipants([report?.invoiceReceiver.accountID], personalDetails);
    }

    const receiverPolicyID = report?.invoiceReceiver?.policyID;

    // This will be fixed as part of https://github.com/Expensify/Expensify/issues/507850
    // eslint-disable-next-line deprecation/deprecation
    const receiverPolicy = invoiceReceiverPolicy ?? getPolicy(receiverPolicyID);
    if (!isEmptyObject(receiverPolicy)) {
        return [
            {
                source: receiverPolicy?.avatarURL ?? getDefaultWorkspaceAvatar(receiverPolicy.name),
                type: CONST.ICON_TYPE_WORKSPACE,
                name: receiverPolicy.name,
                id: receiverPolicyID,
            },
        ];
    }
    return [];
}

/**
 * Helper function to get the icons for an expense request. Only to be used in getIcons().
 */
function getIconsForExpenseRequest(report: OnyxInputOrEntry<Report>, personalDetails: OnyxInputOrEntry<PersonalDetailsList>, policy: OnyxInputOrEntry<Policy>): Icon[] {
    if (!report || !report?.parentReportID || !report?.parentReportActionID) {
        return [];
    }
    const parentReportAction = allReportActions?.[`${ONYXKEYS.COLLECTION.REPORT_ACTIONS}${report.parentReportID}`]?.[report.parentReportActionID];
    const workspaceIcon = getWorkspaceIcon(report, policy);
    const actorDetails = parentReportAction?.actorAccountID ? personalDetails?.[parentReportAction.actorAccountID] : undefined;
    const memberIcon = {
        source: actorDetails?.avatar ?? FallbackAvatar,
        id: parentReportAction?.actorAccountID,
        type: CONST.ICON_TYPE_AVATAR,
        name: actorDetails?.displayName ?? '',
        fallbackIcon: actorDetails?.fallbackIcon,
    };
    return [memberIcon, workspaceIcon];
}

/**
 * Helper function to get the icons for a chat thread. Only to be used in getIcons().
 */
function getIconsForChatThread(report: OnyxInputOrEntry<Report>, personalDetails: OnyxInputOrEntry<PersonalDetailsList>, policy: OnyxInputOrEntry<Policy>): Icon[] {
    if (!report || !report?.parentReportID || !report?.parentReportActionID) {
        return [];
    }
    const parentReportAction = allReportActions?.[`${ONYXKEYS.COLLECTION.REPORT_ACTIONS}${report.parentReportID}`]?.[report.parentReportActionID];
    const actorAccountID = getReportActionActorAccountID(parentReportAction, report as OnyxEntry<Report>, report as OnyxEntry<Report>);
    const actorDetails = actorAccountID ? personalDetails?.[actorAccountID] : undefined;
    const actorDisplayName = getDisplayNameOrDefault(actorDetails, '', false);
    const actorIcon = {
        id: actorAccountID,
        source: actorDetails?.avatar ?? FallbackAvatar,
        name: formatPhoneNumber(actorDisplayName),
        type: CONST.ICON_TYPE_AVATAR,
        fallbackIcon: actorDetails?.fallbackIcon,
    };

    if (isWorkspaceThread(report)) {
        const workspaceIcon = getWorkspaceIcon(report, policy);
        return [actorIcon, workspaceIcon];
    }
    return [actorIcon];
}

/**
 * Helper function to get the icons for a task report. Only to be used in getIcons().
 */
function getIconsForTaskReport(report: OnyxInputOrEntry<Report>, personalDetails: OnyxInputOrEntry<PersonalDetailsList>, policy: OnyxInputOrEntry<Policy>): Icon[] {
    const ownerIcon = getParticipantIcon(report?.ownerAccountID, personalDetails, true);
    if (report && isWorkspaceTaskReport(report)) {
        const workspaceIcon = getWorkspaceIcon(report, policy);
        return [ownerIcon, workspaceIcon];
    }
    return [ownerIcon];
}

/**
 * Helper function to get the icons for a domain room. Only to be used in getIcons().
 */
function getIconsForDomainRoom(report: OnyxInputOrEntry<Report>): Icon[] {
    const domainName = report?.reportName?.substring(1);
    const policyExpenseChatAvatarSource = getDefaultWorkspaceAvatar(domainName);
    const domainIcon: Icon = {
        source: policyExpenseChatAvatarSource,
        type: CONST.ICON_TYPE_WORKSPACE,
        name: domainName ?? '',
        id: report?.policyID,
    };
    return [domainIcon];
}

/**
 * Helper function to get the icons for a policy room. Only to be used in getIcons().
 */
function getIconsForPolicyRoom(
    report: OnyxInputOrEntry<Report>,
    personalDetails: OnyxInputOrEntry<PersonalDetailsList>,
    policy: OnyxInputOrEntry<Policy>,
    invoiceReceiverPolicy: OnyxInputOrEntry<Policy>,
): Icon[] {
    if (!report) {
        return [];
    }
    const icons = [getWorkspaceIcon(report, policy)];
    if (report && isInvoiceRoom(report)) {
        icons.push(...getInvoiceReceiverIcons(report, personalDetails, invoiceReceiverPolicy));
    }
    return icons;
}

/**
 * Helper function to get the icons for a policy expense chat. Only to be used in getIcons().
 */
function getIconsForPolicyExpenseChat(report: OnyxInputOrEntry<Report>, personalDetails: OnyxInputOrEntry<PersonalDetailsList>, policy: OnyxInputOrEntry<Policy>): Icon[] {
    if (!report) {
        return [];
    }
    const workspaceIcon = getWorkspaceIcon(report, policy);
    const memberIcon = getParticipantIcon(report?.ownerAccountID, personalDetails, true);
    return [workspaceIcon, memberIcon];
}

/**
 * Helper function to get the icons for an expense report. Only to be used in getIcons().
 */
function getIconsForExpenseReport(report: OnyxInputOrEntry<Report>, personalDetails: OnyxInputOrEntry<PersonalDetailsList>, policy: OnyxInputOrEntry<Policy>): Icon[] {
    if (!report) {
        return [];
    }
    const workspaceIcon = getWorkspaceIcon(report, policy);
    const memberIcon = getParticipantIcon(report?.ownerAccountID, personalDetails, true);
    return [memberIcon, workspaceIcon];
}

/**
 * Helper function to get the icons for an iou report. Only to be used in getIcons().
 */
function getIconsForIOUReport(report: OnyxInputOrEntry<Report>, personalDetails: OnyxInputOrEntry<PersonalDetailsList>): Icon[] {
    if (!report) {
        return [];
    }

    const managerDetails = report?.managerID ? personalDetails?.[report.managerID] : undefined;
    const ownerDetails = report?.ownerAccountID ? personalDetails?.[report.ownerAccountID] : undefined;
    const managerIcon = {
        source: managerDetails?.avatar ?? FallbackAvatar,
        id: report?.managerID,
        type: CONST.ICON_TYPE_AVATAR,
        name: managerDetails?.displayName ?? '',
        fallbackIcon: managerDetails?.fallbackIcon,
    };
    const ownerIcon = {
        id: report?.ownerAccountID,
        source: ownerDetails?.avatar ?? FallbackAvatar,
        type: CONST.ICON_TYPE_AVATAR,
        name: ownerDetails?.displayName ?? '',
        fallbackIcon: ownerDetails?.fallbackIcon,
    };
    const isManager = currentUserAccountID === report?.managerID;

    // For one transaction IOUs, display a simplified report icon
    if (isOneTransactionReport(report)) {
        return [ownerIcon];
    }

    return isManager ? [managerIcon, ownerIcon] : [ownerIcon, managerIcon];
}

/**
 * Helper function to get the icons for a group chat. Only to be used in getIcons().
 */
function getIconsForGroupChat(report: OnyxInputOrEntry<Report>): Icon[] {
    if (!report) {
        return [];
    }
    const groupChatIcon = {
        // eslint-disable-next-line @typescript-eslint/prefer-nullish-coalescing
        source: report.avatarUrl || getDefaultGroupAvatar(report.reportID),
        id: -1,
        type: CONST.ICON_TYPE_AVATAR,
        name: getGroupChatName(undefined, true, report),
    };
    return [groupChatIcon];
}

/**
 * Helper function to get the icons for an invoice report. Only to be used in getIcons().
 */
function getIconsForInvoiceReport(
    report: OnyxInputOrEntry<Report>,
    personalDetails: OnyxInputOrEntry<PersonalDetailsList>,
    policy: OnyxInputOrEntry<Policy>,
    invoiceReceiverPolicy: OnyxInputOrEntry<Policy>,
): Icon[] {
    if (!report) {
        return [];
    }
    const invoiceRoomReport = getReportOrDraftReport(report.chatReportID);
    const icons = [getWorkspaceIcon(invoiceRoomReport, policy)];

    if (invoiceRoomReport?.invoiceReceiver?.type === CONST.REPORT.INVOICE_RECEIVER_TYPE.INDIVIDUAL) {
        icons.push(...getIconsForParticipants([invoiceRoomReport?.invoiceReceiver.accountID], personalDetails));
        return icons;
    }

    const receiverPolicyID = invoiceRoomReport?.invoiceReceiver?.policyID;
    // This will be fixed as part of https://github.com/Expensify/Expensify/issues/507850
    // eslint-disable-next-line deprecation/deprecation
    const receiverPolicy = invoiceReceiverPolicy ?? getPolicy(receiverPolicyID);

    if (!isEmptyObject(receiverPolicy)) {
        icons.push({
            source: receiverPolicy?.avatarURL ?? getDefaultWorkspaceAvatar(receiverPolicy.name),
            type: CONST.ICON_TYPE_WORKSPACE,
            name: receiverPolicy.name,
            id: receiverPolicyID,
        });
    }

    return icons;
}

/**
 * Returns the appropriate icons for the given chat report using the stored personalDetails.
 * The Avatar sources can be URLs or Icon components according to the chat type.
 */
function getIcons(
    report: OnyxInputOrEntry<Report>,
    personalDetails: OnyxInputOrEntry<PersonalDetailsList> = allPersonalDetails,
    defaultIcon: AvatarSource | null = null,
    defaultName = '',
    defaultAccountID = -1,
    policy?: OnyxInputOrEntry<Policy>,
    invoiceReceiverPolicy?: OnyxInputOrEntry<Policy>,
    isReportArchived = false,
): Icon[] {
    if (isEmptyObject(report)) {
        return [
            {
                source: defaultIcon ?? FallbackAvatar,
                type: CONST.ICON_TYPE_AVATAR,
                name: defaultName,
                id: defaultAccountID,
            },
        ];
    }
    if (isExpenseRequest(report)) {
        return getIconsForExpenseRequest(report, personalDetails, policy);
    }
    if (isChatThread(report)) {
        return getIconsForChatThread(report, personalDetails, policy);
    }
    if (isTaskReport(report)) {
        return getIconsForTaskReport(report, personalDetails, policy);
    }
    if (isDomainRoom(report)) {
        return getIconsForDomainRoom(report);
    }
    if (isAdminRoom(report) || isAnnounceRoom(report) || isChatRoom(report) || (isArchivedNonExpenseReport(report, isReportArchived) && !chatIncludesConcierge(report))) {
        return getIconsForPolicyRoom(report, personalDetails, policy, invoiceReceiverPolicy);
    }
    if (isPolicyExpenseChat(report)) {
        return getIconsForPolicyExpenseChat(report, personalDetails, policy);
    }
    if (isExpenseReport(report)) {
        return getIconsForExpenseReport(report, personalDetails, policy);
    }
    if (isIOUReport(report)) {
        return getIconsForIOUReport(report, personalDetails);
    }
    if (isSelfDM(report)) {
        return getIconsForParticipants(currentUserAccountID ? [currentUserAccountID] : [], personalDetails);
    }
    if (isSystemChat(report)) {
        return getIconsForParticipants([CONST.ACCOUNT_ID.NOTIFICATIONS ?? 0], personalDetails);
    }
    if (isGroupChat(report)) {
        return getIconsForGroupChat(report);
    }
    if (isInvoiceReport(report)) {
        return getIconsForInvoiceReport(report, personalDetails, policy, invoiceReceiverPolicy);
    }
    if (isOneOnOneChat(report)) {
        const otherParticipantsAccountIDs = Object.keys(report.participants ?? {})
            .map(Number)
            .filter((accountID) => accountID !== currentUserAccountID);
        return getIconsForParticipants(otherParticipantsAccountIDs, personalDetails);
    }
    const participantAccountIDs = Object.keys(report.participants ?? {}).map(Number);
    return getIconsForParticipants(participantAccountIDs, personalDetails);
}

const getIconDisplayName = (icon: Icon, personalDetails: OnyxInputOrEntry<PersonalDetailsList>) =>
    icon.id ? (personalDetails?.[icon.id]?.displayName ?? personalDetails?.[icon.id]?.login ?? '') : '';

function sortIconsByName(icons: Icon[], personalDetails: OnyxInputOrEntry<PersonalDetailsList>, localeCompare: LocaleContextProps['localeCompare']) {
    return icons.sort((first, second) => {
        // First sort by displayName/login
        const displayNameLoginOrder = localeCompare(getIconDisplayName(first, personalDetails), getIconDisplayName(second, personalDetails));
        if (displayNameLoginOrder !== 0) {
            return displayNameLoginOrder;
        }

        // Then fallback on accountID as the final sorting criteria.
        // This will ensure that the order of avatars with same login/displayName
        // stay consistent across all users and devices
        return Number(first?.id) - Number(second?.id);
    });
}

function getDisplayNamesWithTooltips(
    personalDetailsList: PersonalDetails[] | PersonalDetailsList | OptionData[],
    shouldUseShortForm: boolean,
    localeCompare: LocaleContextProps['localeCompare'],
    shouldFallbackToHidden = true,
    shouldAddCurrentUserPostfix = false,
): DisplayNameWithTooltips {
    const personalDetailsListArray = Array.isArray(personalDetailsList) ? personalDetailsList : Object.values(personalDetailsList);

    return personalDetailsListArray
        .map((user) => {
            const accountID = Number(user?.accountID);
            // eslint-disable-next-line @typescript-eslint/prefer-nullish-coalescing
            const displayName = getDisplayNameForParticipant({accountID, shouldUseShortForm, shouldFallbackToHidden, shouldAddCurrentUserPostfix}) || user?.login || '';
            const avatar = user && 'avatar' in user ? user.avatar : undefined;

            let pronouns = user?.pronouns ?? undefined;
            if (pronouns?.startsWith(CONST.PRONOUNS.PREFIX)) {
                const pronounTranslationKey = pronouns.replace(CONST.PRONOUNS.PREFIX, '');
                pronouns = translateLocal(`pronouns.${pronounTranslationKey}` as TranslationPaths);
            }

            return {
                displayName,
                avatar,
                login: user?.login ?? '',
                accountID,
                pronouns,
            };
        })
        .sort((first, second) => {
            // First sort by displayName/login
            const displayNameLoginOrder = localeCompare(first.displayName, second.displayName);
            if (displayNameLoginOrder !== 0) {
                return displayNameLoginOrder;
            }

            // Then fallback on accountID as the final sorting criteria.
            return first.accountID - second.accountID;
        });
}

/**
 * Returns the the display names of the given user accountIDs
 */
function getUserDetailTooltipText(accountID: number, fallbackUserDisplayName = ''): string {
    const displayNameForParticipant = getDisplayNameForParticipant({accountID});
    return displayNameForParticipant || fallbackUserDisplayName;
}

/**
 * For a deleted parent report action within a chat report,
 * let us return the appropriate display message
 *
 * @param reportAction - The deleted report action of a chat report for which we need to return message.
 */
function getDeletedParentActionMessageForChatReport(reportAction: OnyxEntry<ReportAction>): string {
    // By default, let us display [Deleted message]
    let deletedMessageText = translateLocal('parentReportAction.deletedMessage');
    if (isCreatedTaskReportAction(reportAction)) {
        // For canceled task report, let us display [Deleted task]
        deletedMessageText = translateLocal('parentReportAction.deletedTask');
    }
    return deletedMessageText;
}

/**
 * Returns the preview message for `REIMBURSEMENT_QUEUED` action
 */
function getReimbursementQueuedActionMessage({
    reportAction,
    reportOrID,
    shouldUseShortDisplayName = true,
    reports,
    personalDetails,
}: {
    reportAction: OnyxEntry<ReportAction<typeof CONST.REPORT.ACTIONS.TYPE.REIMBURSEMENT_QUEUED>>;
    reportOrID: OnyxEntry<Report> | string | SearchReport;
    shouldUseShortDisplayName?: boolean;
    reports?: SearchReport[];
    personalDetails?: Partial<PersonalDetailsList>;
}): string {
    const report = typeof reportOrID === 'string' ? getReport(reportOrID, reports ?? allReports) : reportOrID;
    const submitterDisplayName = getDisplayNameForParticipant({accountID: report?.ownerAccountID, shouldUseShortForm: shouldUseShortDisplayName, personalDetailsData: personalDetails}) ?? '';
    const originalMessage = getOriginalMessage(reportAction);
    let messageKey: TranslationPaths;
    if (originalMessage?.paymentType === CONST.IOU.PAYMENT_TYPE.EXPENSIFY) {
        messageKey = 'iou.waitingOnEnabledWallet';
    } else {
        messageKey = 'iou.waitingOnBankAccount';
    }

    return translateLocal(messageKey, {submitterDisplayName});
}

/**
 * Returns the preview message for `REIMBURSEMENT_DEQUEUED` or `REIMBURSEMENT_ACH_CANCELED` action
 */
function getReimbursementDeQueuedOrCanceledActionMessage(
    reportAction: OnyxEntry<ReportAction<typeof CONST.REPORT.ACTIONS.TYPE.REIMBURSEMENT_DEQUEUED | typeof CONST.REPORT.ACTIONS.TYPE.REIMBURSEMENT_ACH_CANCELED>>,
    reportOrID: OnyxEntry<Report> | string | SearchReport,
    isLHNPreview = false,
): string {
    const report = typeof reportOrID === 'string' ? getReport(reportOrID, allReports) : reportOrID;
    const originalMessage = getOriginalMessage(reportAction);
    const amount = originalMessage?.amount;
    const currency = originalMessage?.currency;
    const formattedAmount = convertToDisplayString(amount, currency);
    if (originalMessage?.cancellationReason === CONST.REPORT.CANCEL_PAYMENT_REASONS.ADMIN || originalMessage?.cancellationReason === CONST.REPORT.CANCEL_PAYMENT_REASONS.USER) {
        const payerOrApproverName = report?.managerID === currentUserAccountID || !isLHNPreview ? '' : getDisplayNameForParticipant({accountID: report?.managerID, shouldUseShortForm: true});
        return translateLocal('iou.adminCanceledRequest', {manager: payerOrApproverName, amount: formattedAmount});
    }
    const submitterDisplayName = getDisplayNameForParticipant({accountID: report?.ownerAccountID, shouldUseShortForm: true}) ?? '';
    return translateLocal('iou.canceledRequest', {submitterDisplayName, amount: formattedAmount});
}

/**
 * Builds an optimistic REIMBURSEMENT_DEQUEUED report action with a randomly generated reportActionID.
 *
 */
function buildOptimisticChangeFieldAction(reportField: PolicyReportField, previousReportField: PolicyReportField): OptimisticChangeFieldAction {
    return {
        actionName: CONST.REPORT.ACTIONS.TYPE.CHANGE_FIELD,
        actorAccountID: currentUserAccountID,
        message: [
            {
                type: 'TEXT',
                style: 'strong',
                text: 'You',
            },
            {
                type: 'TEXT',
                style: 'normal',
                text: ` modified field '${reportField.name}'.`,
            },
            {
                type: 'TEXT',
                style: 'normal',
                text: ` New value is '${reportField.value}'`,
            },
            {
                type: 'TEXT',
                style: 'normal',
                text: ` (previously '${previousReportField.value}').`,
            },
        ],
        originalMessage: {
            fieldName: reportField.name,
            newType: reportField.type,
            newValue: reportField.value,
            oldType: previousReportField.type,
            oldValue: previousReportField.value,
        },
        person: [
            {
                style: 'strong',
                text: getCurrentUserDisplayNameOrEmail(),
                type: 'TEXT',
            },
        ],
        reportActionID: rand64(),
        created: DateUtils.getDBTime(),
        pendingAction: CONST.RED_BRICK_ROAD_PENDING_ACTION.ADD,
    };
}

/**
 * Builds an optimistic REIMBURSEMENT_DEQUEUED report action with a randomly generated reportActionID.
 *
 */
function buildOptimisticCancelPaymentReportAction(expenseReportID: string, amount: number, currency: string): OptimisticCancelPaymentReportAction {
    return {
        actionName: CONST.REPORT.ACTIONS.TYPE.REIMBURSEMENT_DEQUEUED,
        actorAccountID: currentUserAccountID,
        message: [
            {
                cancellationReason: CONST.REPORT.CANCEL_PAYMENT_REASONS.ADMIN,
                expenseReportID,
                type: CONST.REPORT.MESSAGE.TYPE.COMMENT,
                text: '',
                amount,
                currency,
            },
        ],
        originalMessage: {
            cancellationReason: CONST.REPORT.CANCEL_PAYMENT_REASONS.ADMIN,
            expenseReportID,
            amount,
            currency,
        },
        person: [
            {
                style: 'strong',
                text: getCurrentUserDisplayNameOrEmail(),
                type: 'TEXT',
            },
        ],
        reportActionID: rand64(),
        shouldShow: true,
        created: DateUtils.getDBTime(),
        pendingAction: CONST.RED_BRICK_ROAD_PENDING_ACTION.ADD,
    };
}

/**
 * Returns the last visible message for a given report after considering the given optimistic actions
 *
 * @param reportID - the report for which last visible message has to be fetched
 * @param [actionsToMerge] - the optimistic merge actions that needs to be considered while fetching last visible message

 */
function getLastVisibleMessage(reportID: string | undefined, isReportArchived: boolean | undefined, actionsToMerge: ReportActions = {}): LastVisibleMessage {
    const report = getReportOrDraftReport(reportID);
    const lastVisibleAction = getLastVisibleActionReportActionsUtils(reportID, canUserPerformWriteAction(report, isReportArchived), actionsToMerge);

    // For Chat Report with deleted parent actions, let us fetch the correct message
    if (isDeletedParentAction(lastVisibleAction) && !isEmptyObject(report) && isChatReport(report)) {
        const lastMessageText = getDeletedParentActionMessageForChatReport(lastVisibleAction);
        return {
            lastMessageText,
        };
    }

    // Fetch the last visible message for report represented by reportID and based on actions to merge.
    return getLastVisibleMessageReportActionsUtils(reportID, canUserPerformWriteAction(report, isReportArchived), actionsToMerge);
}

/**
 * Checks if a report is waiting for the manager to complete an action.
 * Example: the assignee of an open task report or the manager of a processing expense report.
 *
 * @param [parentReportAction] - The parent report action of the report (Used to check if the task has been canceled)
 */
function isWaitingForAssigneeToCompleteAction(report: OnyxEntry<Report>, parentReportAction: OnyxEntry<ReportAction>): boolean {
    if (report?.hasOutstandingChildTask) {
        return true;
    }

    if (report?.hasParentAccess === false && isReportManager(report)) {
        if (isOpenTaskReport(report, parentReportAction)) {
            return true;
        }

        if (isProcessingReport(report) && isExpenseReport(report)) {
            return true;
        }
    }

    return false;
}

function isUnreadWithMention(reportOrOption: OnyxEntry<Report> | OptionData): boolean {
    if (!reportOrOption) {
        return false;
    }
    // lastMentionedTime and lastReadTime are both datetime strings and can be compared directly
    const lastMentionedTime = reportOrOption.lastMentionedTime ?? '';
    const lastReadTime = reportOrOption.lastReadTime ?? '';
    return !!('isUnreadWithMention' in reportOrOption && reportOrOption.isUnreadWithMention) || lastReadTime < lastMentionedTime;
}

type ReasonAndReportActionThatRequiresAttention = {
    reason: ValueOf<typeof CONST.REQUIRES_ATTENTION_REASONS>;
    reportAction?: OnyxEntry<ReportAction>;
};

function getReasonAndReportActionThatRequiresAttention(
    optionOrReport: OnyxEntry<Report> | OptionData,
    parentReportAction?: OnyxEntry<ReportAction>,
    isReportArchived = false,
): ReasonAndReportActionThatRequiresAttention | null {
    if (!optionOrReport) {
        return null;
    }

    const reportActions = getAllReportActions(optionOrReport.reportID);

    if (isJoinRequestInAdminRoom(optionOrReport)) {
        return {
            reason: CONST.REQUIRES_ATTENTION_REASONS.HAS_JOIN_REQUEST,
            reportAction: getActionableJoinRequestPendingReportAction(optionOrReport.reportID),
        };
    }

    if (isReportArchived) {
        return null;
    }

    if (isUnreadWithMention(optionOrReport)) {
        return {
            reason: CONST.REQUIRES_ATTENTION_REASONS.IS_UNREAD_WITH_MENTION,
        };
    }

    if (isWaitingForAssigneeToCompleteAction(optionOrReport, parentReportAction)) {
        return {
            reason: CONST.REQUIRES_ATTENTION_REASONS.IS_WAITING_FOR_ASSIGNEE_TO_COMPLETE_ACTION,
            reportAction: Object.values(reportActions).find((action) => action.childType === CONST.REPORT.TYPE.TASK),
        };
    }

    const iouReportActionToApproveOrPay = getIOUReportActionToApproveOrPay(optionOrReport, undefined);
    const iouReportID = getIOUReportIDFromReportActionPreview(iouReportActionToApproveOrPay);
    const transactions = getReportTransactions(iouReportID);
    const hasOnlyPendingTransactions = transactions.length > 0 && transactions.every((t) => isExpensifyCardTransaction(t) && isPending(t));

    // Has a child report that is awaiting action (e.g. approve, pay, add bank account) from current user
    // This will be fixed as part of https://github.com/Expensify/Expensify/issues/507850
    // eslint-disable-next-line deprecation/deprecation
    const policy = getPolicy(optionOrReport.policyID);
    if (
        (optionOrReport.hasOutstandingChildRequest === true || iouReportActionToApproveOrPay?.reportActionID) &&
        (policy?.reimbursementChoice !== CONST.POLICY.REIMBURSEMENT_CHOICES.REIMBURSEMENT_NO || !hasOnlyPendingTransactions)
    ) {
        return {
            reason: CONST.REQUIRES_ATTENTION_REASONS.HAS_CHILD_REPORT_AWAITING_ACTION,
            reportAction: iouReportActionToApproveOrPay,
        };
    }

    if (hasMissingInvoiceBankAccount(optionOrReport.reportID) && !isSettled(optionOrReport.reportID)) {
        return {
            reason: CONST.REQUIRES_ATTENTION_REASONS.HAS_MISSING_INVOICE_BANK_ACCOUNT,
        };
    }

    if (isInvoiceRoom(optionOrReport)) {
        const reportAction = Object.values(reportActions).find(
            (action) =>
                action.actionName === CONST.REPORT.ACTIONS.TYPE.REPORT_PREVIEW &&
                action.childReportID &&
                hasMissingInvoiceBankAccount(action.childReportID) &&
                !isSettled(action.childReportID),
        );

        return reportAction
            ? {
                  reason: CONST.REQUIRES_ATTENTION_REASONS.HAS_MISSING_INVOICE_BANK_ACCOUNT,
                  reportAction,
              }
            : null;
    }

    return null;
}

/**
 * Determines if the option requires action from the current user. This can happen when it:
 *  - is unread and the user was mentioned in one of the unread comments
 *  - is for an outstanding task waiting on the user
 *  - has an outstanding child expense that is waiting for an action from the current user (e.g. pay, approve, add bank account)
 *  - is either the system or concierge chat, the user free trial has ended and it didn't add a payment card yet
 *
 * @param option (report or optionItem)
 * @param parentReportAction (the report action the current report is a thread of)
 */
function requiresAttentionFromCurrentUser(optionOrReport: OnyxEntry<Report> | OptionData, parentReportAction?: OnyxEntry<ReportAction>, isReportArchived = false) {
    return !!getReasonAndReportActionThatRequiresAttention(optionOrReport, parentReportAction, isReportArchived);
}

/**
 * Checks if the report contains at least one Non-Reimbursable transaction
 */
function hasNonReimbursableTransactions(iouReportID: string | undefined, reportsTransactionsParam: Record<string, Transaction[]> = reportsTransactions): boolean {
    const transactions = getReportTransactions(iouReportID, reportsTransactionsParam);
    return transactions.filter((transaction) => transaction.reimbursable === false).length > 0;
}

function getMoneyRequestSpendBreakdown(report: OnyxInputOrEntry<Report>, searchReports?: SearchReport[]): SpendBreakdown {
    const reports = searchReports ?? allReports;
    let moneyRequestReport: OnyxEntry<Report>;
    if (report && (isMoneyRequestReport(report, searchReports) || isInvoiceReport(report))) {
        moneyRequestReport = report;
    }
    if (reports && report?.iouReportID) {
        moneyRequestReport = getReport(report.iouReportID, allReports);
    }
    if (moneyRequestReport) {
        let nonReimbursableSpend = moneyRequestReport.nonReimbursableTotal ?? 0;
        let totalSpend = moneyRequestReport.total ?? 0;

        if (nonReimbursableSpend + totalSpend !== 0) {
            // There is a possibility that if the Expense report has a negative total.
            // This is because there are instances where you can get a credit back on your card,
            // or you enter a negative expense to "offset" future expenses
            nonReimbursableSpend = isExpenseReport(moneyRequestReport) ? nonReimbursableSpend * -1 : Math.abs(nonReimbursableSpend);
            totalSpend = isExpenseReport(moneyRequestReport) ? totalSpend * -1 : Math.abs(totalSpend);

            const totalDisplaySpend = totalSpend;
            const reimbursableSpend = totalDisplaySpend - nonReimbursableSpend;

            return {
                nonReimbursableSpend,
                reimbursableSpend,
                totalDisplaySpend,
            };
        }
    }
    return {
        nonReimbursableSpend: 0,
        reimbursableSpend: 0,
        totalDisplaySpend: 0,
    };
}

/**
 * Get the title for a policy expense chat
 */
function getPolicyExpenseChatName({report, personalDetailsList}: {report: OnyxEntry<Report>; personalDetailsList?: Partial<PersonalDetailsList>}): string | undefined {
    const ownerAccountID = report?.ownerAccountID;
    const personalDetails = ownerAccountID ? personalDetailsList?.[ownerAccountID] : undefined;
    const login = personalDetails ? personalDetails.login : null;
    // eslint-disable-next-line @typescript-eslint/prefer-nullish-coalescing
    const reportOwnerDisplayName = getDisplayNameForParticipant({accountID: ownerAccountID, shouldRemoveDomain: true}) || login;

    if (reportOwnerDisplayName) {
        return translateLocal('workspace.common.policyExpenseChatName', {displayName: reportOwnerDisplayName});
    }

    return report?.reportName;
}

/**
 * Given a report field, check if the field is for the report title.
 */
function isReportFieldOfTypeTitle(reportField: OnyxEntry<PolicyReportField>): boolean {
    return reportField?.fieldID === CONST.REPORT_FIELD_TITLE_FIELD_ID;
}

/**
 * Check if Report has any held expenses
 */
function isHoldCreator(transaction: OnyxEntry<Transaction>, reportID: string | undefined): boolean {
    const holdReportAction = getReportAction(reportID, `${transaction?.comment?.hold ?? ''}`);
    return isActionCreator(holdReportAction);
}

/**
 * Given a report field, check if the field can be edited or not.
 * For title fields, its considered disabled if `deletable` prop is `true` (https://github.com/Expensify/App/issues/35043#issuecomment-1911275433)
 * For non title fields, its considered disabled if:
 * 1. The user is not admin of the report
 * 2. Report is settled or it is closed
 */
function isReportFieldDisabled(report: OnyxEntry<Report>, reportField: OnyxEntry<PolicyReportField>, policy: OnyxEntry<Policy>): boolean {
    if (isInvoiceReport(report)) {
        return true;
    }
    const isReportSettled = isSettled(report?.reportID);
    const isReportClosed = isClosedReport(report);
    const isTitleField = isReportFieldOfTypeTitle(reportField);
    const isAdmin = isPolicyAdmin(report?.policyID, {[`${ONYXKEYS.COLLECTION.POLICY}${policy?.id}`]: policy});
    const isApproved = isReportApproved({report});
    if (!isAdmin && (isReportSettled || isReportClosed || isApproved)) {
        return true;
    }

    if (isTitleField) {
        return !reportField?.deletable;
    }

    return false;
}

/**
 * Given a set of report fields, return the field that refers to title
 */
function getTitleReportField(reportFields: Record<string, PolicyReportField>) {
    return Object.values(reportFields).find((field) => isReportFieldOfTypeTitle(field));
}

/**
 * Get the key for a report field
 */
function getReportFieldKey(reportFieldId: string | undefined) {
    if (!reportFieldId) {
        return '';
    }

    // We don't need to add `expensify_` prefix to the title field key, because backend stored title under a unique key `text_title`,
    // and all the other report field keys are stored under `expensify_FIELD_ID`.
    if (reportFieldId === CONST.REPORT_FIELD_TITLE_FIELD_ID) {
        return reportFieldId;
    }

    return `expensify_${reportFieldId}`;
}

/**
 * Get the report fields attached to the policy given policyID
 */
function getReportFieldsByPolicyID(policyID: string | undefined): Record<string, PolicyReportField> {
    if (!policyID) {
        return {};
    }

    const policyReportFields = Object.entries(allPolicies ?? {}).find(([key]) => key.replace(ONYXKEYS.COLLECTION.POLICY, '') === policyID);
    const fieldList = policyReportFields?.[1]?.fieldList;

    if (!policyReportFields || !fieldList) {
        return {};
    }

    return fieldList;
}

/**
 * Get the report fields that we should display a MoneyReportView gets opened
 */

function getAvailableReportFields(report: OnyxEntry<Report>, policyReportFields: PolicyReportField[]): PolicyReportField[] {
    // Get the report fields that are attached to a report. These will persist even if a field is deleted from the policy.
    const reportFields = Object.values(report?.fieldList ?? {});
    const reportIsSettled = isSettled(report?.reportID);

    // If the report is settled, we don't want to show any new field that gets added to the policy.
    if (reportIsSettled) {
        return reportFields;
    }

    // If the report is unsettled, we want to merge the new fields that get added to the policy with the fields that
    // are attached to the report.
    const mergedFieldIds = Array.from(new Set([...policyReportFields.map(({fieldID}) => fieldID), ...reportFields.map(({fieldID}) => fieldID)]));

    const fields = mergedFieldIds.map((id) => {
        const field = report?.fieldList?.[getReportFieldKey(id)];

        if (field) {
            return field;
        }

        const policyReportField = policyReportFields.find(({fieldID}) => fieldID === id);

        if (policyReportField) {
            return policyReportField;
        }

        return null;
    });

    return fields.filter(Boolean) as PolicyReportField[];
}

/**
 * Get the title for an IOU or expense chat which will be showing the payer and the amount
 */
function getMoneyRequestReportName({
    report,
    policy,
    invoiceReceiverPolicy,
}: {
    report: OnyxEntry<Report>;
    policy?: OnyxEntry<Policy> | SearchPolicy;
    invoiceReceiverPolicy?: OnyxEntry<Policy> | SearchPolicy;
}): string {
    if (report?.reportName && isExpenseReport(report)) {
        return report.reportName;
    }

    const moneyRequestTotal = getMoneyRequestSpendBreakdown(report).totalDisplaySpend;
    const formattedAmount = convertToDisplayString(moneyRequestTotal, report?.currency);

    let payerOrApproverName;
    if (isExpenseReport(report)) {
        const parentReport = getParentReport(report);
        payerOrApproverName = getPolicyName({report: parentReport ?? report, policy});
    } else if (isInvoiceReport(report)) {
        const chatReport = getReportOrDraftReport(report?.chatReportID);
        payerOrApproverName = getInvoicePayerName(chatReport, invoiceReceiverPolicy);
    } else {
        payerOrApproverName = getDisplayNameForParticipant({accountID: report?.managerID}) ?? '';
    }

    const payerPaidAmountMessage = translateLocal('iou.payerPaidAmount', {
        payer: payerOrApproverName,
        amount: formattedAmount,
    });

    if (isReportApproved({report})) {
        return translateLocal('iou.managerApprovedAmount', {
            manager: payerOrApproverName,
            amount: formattedAmount,
        });
    }

    if (report?.isWaitingOnBankAccount) {
        return `${payerPaidAmountMessage} ${CONST.DOT_SEPARATOR} ${translateLocal('iou.pending')}`;
    }

    if (!isSettled(report?.reportID) && hasNonReimbursableTransactions(report?.reportID)) {
        payerOrApproverName = getDisplayNameForParticipant({accountID: report?.ownerAccountID}) ?? '';
        return translateLocal('iou.payerSpentAmount', {payer: payerOrApproverName, amount: formattedAmount});
    }

    if (isProcessingReport(report) || isOpenExpenseReport(report) || isOpenInvoiceReport(report) || moneyRequestTotal === 0) {
        return translateLocal('iou.payerOwesAmount', {payer: payerOrApproverName, amount: formattedAmount});
    }

    return payerPaidAmountMessage;
}

/**
 * Gets transaction created, amount, currency, comment, and waypoints (for distance expense)
 * into a flat object. Used for displaying transactions and sending them in API commands
 */

function getTransactionDetails(
    transaction: OnyxInputOrEntry<Transaction>,
    createdDateFormat: string = CONST.DATE.FNS_FORMAT_STRING,
    policy: OnyxEntry<Policy> = undefined,
): TransactionDetails | undefined {
    if (!transaction) {
        return;
    }
    const report = getReportOrDraftReport(transaction?.reportID);
    const isManualDistanceRequest = isManualDistanceRequestTransactionUtils(transaction);

    return {
        created: getFormattedCreated(transaction, createdDateFormat),
        amount: getTransactionAmount(transaction, !isEmptyObject(report) && isExpenseReport(report), transaction?.reportID === CONST.REPORT.UNREPORTED_REPORT_ID),
        attendees: getAttendees(transaction),
        taxAmount: getTaxAmount(transaction, !isEmptyObject(report) && isExpenseReport(report)),
        taxCode: getTaxCode(transaction),
        currency: getCurrency(transaction),
        comment: getDescription(transaction),
        merchant: getMerchant(transaction, policy),
        waypoints: getWaypoints(transaction),
        customUnitRateID: getRateID(transaction),
        category: getCategory(transaction),
        reimbursable: getReimbursable(transaction),
        billable: getBillable(transaction),
        tag: getTag(transaction),
        mccGroup: getMCCGroup(transaction),
        cardID: getCardID(transaction),
        cardName: getCardName(transaction),
        originalAmount: getOriginalAmount(transaction),
        originalCurrency: getOriginalCurrency(transaction),
        postedDate: getFormattedPostedDate(transaction),
        ...(isManualDistanceRequest && {distance: transaction.comment?.customUnit?.quantity ?? undefined}),
    };
}

function getTransactionCommentObject(transaction: OnyxEntry<Transaction>): Comment {
    return {
        ...transaction?.comment,
        comment: Parser.htmlToMarkdown(transaction?.comment?.comment ?? ''),
        waypoints: getWaypoints(transaction),
    };
}

/**
 * Can only edit if:
 *
 * - in case of IOU report
 *    - the current user is the requestor and is not settled yet
 * - in case of expense report
 *    - the current user is the requestor and is not settled yet
 *    - the current user is the manager of the report
 *    - or the current user is an admin on the policy the expense report is tied to
 *
 *    This is used in conjunction with canEditRestrictedField to control editing of specific fields like amount, currency, created, receipt, and distance.
 *    On its own, it only controls allowing/disallowing navigating to the editing pages or showing/hiding the 'Edit' icon on report actions
 */
function canEditMoneyRequest(
    reportAction: OnyxInputOrEntry<ReportAction<typeof CONST.REPORT.ACTIONS.TYPE.IOU>>,
    linkedTransaction?: OnyxEntry<Transaction>,
    isChatReportArchived = false,
): boolean {
    const isDeleted = isDeletedAction(reportAction);

    if (isDeleted) {
        return false;
    }

    const allowedReportActionType: Array<ValueOf<typeof CONST.IOU.REPORT_ACTION_TYPE>> = [CONST.IOU.REPORT_ACTION_TYPE.TRACK, CONST.IOU.REPORT_ACTION_TYPE.CREATE];
    const originalMessage = getOriginalMessage(reportAction);
    const actionType = originalMessage?.type;

    if (!actionType || !(allowedReportActionType.includes(actionType) || (actionType === CONST.IOU.REPORT_ACTION_TYPE.PAY && !!originalMessage.IOUDetails))) {
        return false;
    }

    const transaction = linkedTransaction ?? getLinkedTransaction(reportAction ?? undefined);

    // In case the transaction is failed to be created, we should disable editing the money request
    if (!transaction?.transactionID || (transaction?.pendingAction === CONST.RED_BRICK_ROAD_PENDING_ACTION.ADD && !isEmptyObject(transaction.errors))) {
        return false;
    }

    const moneyRequestReportID = originalMessage?.IOUReportID;
    const isRequestor = currentUserAccountID === reportAction?.actorAccountID;

    if (!moneyRequestReportID) {
        return actionType === CONST.IOU.REPORT_ACTION_TYPE.TRACK && isRequestor;
    }

    const moneyRequestReport = getReportOrDraftReport(String(moneyRequestReportID));

    const isSubmitted = isProcessingReport(moneyRequestReport);
    if (isIOUReport(moneyRequestReport)) {
        return isSubmitted && isRequestor;
    }
    // This will be fixed as part of https://github.com/Expensify/Expensify/issues/507850
    // eslint-disable-next-line deprecation/deprecation
    const policy = getPolicy(moneyRequestReport?.policyID);
    const isAdmin = policy?.role === CONST.POLICY.ROLE.ADMIN;
    const isManager = currentUserAccountID === moneyRequestReport?.managerID;

    if (isInvoiceReport(moneyRequestReport) && (isManager || isChatReportArchived)) {
        return false;
    }

    // Admin & managers can always edit coding fields such as tag, category, billable, etc.
    if (isAdmin || isManager) {
        return true;
    }

    if (policy?.type === CONST.POLICY.TYPE.CORPORATE && moneyRequestReport && isSubmitted && isCurrentUserSubmitter(moneyRequestReport)) {
        const isForwarded = getSubmitToAccountID(policy, moneyRequestReport) !== moneyRequestReport.managerID;
        return !isForwarded;
    }

    return !isReportApproved({report: moneyRequestReport}) && !isSettled(moneyRequestReport?.reportID) && !isClosedReport(moneyRequestReport) && isRequestor;
}

function getNextApproverAccountID(report: OnyxEntry<Report>, isUnapproved = false) {
    // This will be fixed as part of https://github.com/Expensify/Expensify/issues/507850
    // eslint-disable-next-line deprecation/deprecation
    const policy = getPolicy(report?.policyID);
    const approvalChain = getApprovalChain(policy, report);
    const submitToAccountID = getSubmitToAccountID(policy, report);

    if (isUnapproved) {
        if (approvalChain.includes(currentUserEmail ?? '')) {
            return currentUserAccountID;
        }

        return report?.managerID;
    }

    if (approvalChain.length === 0) {
        return submitToAccountID;
    }

    const nextApproverEmail = approvalChain.length === 1 ? approvalChain.at(0) : approvalChain.at(approvalChain.indexOf(currentUserEmail ?? '') + 1);
    if (!nextApproverEmail) {
        return submitToAccountID;
    }

    return getAccountIDsByLogins([nextApproverEmail]).at(0);
}

function canEditReportPolicy(report: OnyxEntry<Report>, reportPolicy: OnyxEntry<Policy>): boolean {
    const isAdmin = isPolicyAdminPolicyUtils(reportPolicy);
    const isManager = isReportManager(report);
    const isSubmitter = isReportOwner(report);
    const isReportAuditor = isAuditor(report);
    const isIOUType = isIOUReport(report);
    const isInvoiceType = isInvoiceReport(report);
    const isExpenseType = isExpenseReport(report);
    const isOpen = isOpenReport(report);
    const isSubmitted = isProcessingReport(report);
    const isReimbursed = isReportManuallyReimbursed(report);

    if (isIOUType) {
        return isOpen || isSubmitted || isReimbursed;
    }

    if (isInvoiceType) {
        return isOpen && !isReportAuditor;
    }

    if (isExpenseType) {
        if (isOpen) {
            return isSubmitter || isAdmin;
        }

        if (isSubmitted) {
            return (isSubmitter && isAwaitingFirstLevelApproval(report)) || isManager || isAdmin;
        }

        return isManager || isAdmin;
    }

    return false;
}

/**
 * Checks if the current user can edit the provided property of an expense
 *
 */
function canEditFieldOfMoneyRequest(
    reportAction: OnyxInputOrEntry<ReportAction>,
    fieldToEdit: ValueOf<typeof CONST.EDIT_REQUEST_FIELD>,
    isDeleteAction?: boolean,
    isChatReportArchived = false,
    outstandingReportsByPolicyID?: OutstandingReportsByPolicyIDDerivedValue,
): boolean {
    // A list of fields that cannot be edited by anyone, once an expense has been settled
    const restrictedFields: string[] = [
        CONST.EDIT_REQUEST_FIELD.AMOUNT,
        CONST.EDIT_REQUEST_FIELD.CURRENCY,
        CONST.EDIT_REQUEST_FIELD.MERCHANT,
        CONST.EDIT_REQUEST_FIELD.DATE,
        CONST.EDIT_REQUEST_FIELD.RECEIPT,
        CONST.EDIT_REQUEST_FIELD.DISTANCE,
        CONST.EDIT_REQUEST_FIELD.DISTANCE_RATE,
        CONST.EDIT_REQUEST_FIELD.REIMBURSABLE,
        CONST.EDIT_REQUEST_FIELD.REPORT,
    ];

    if (!isMoneyRequestAction(reportAction) || !canEditMoneyRequest(reportAction, undefined, isChatReportArchived)) {
        return false;
    }

    // If we're editing fields such as category, tag, description, etc. the check above should be enough for handling the permission
    if (!restrictedFields.includes(fieldToEdit)) {
        return true;
    }

    const iouMessage = getOriginalMessage(reportAction);
    const moneyRequestReport = iouMessage?.IOUReportID ? (getReport(iouMessage?.IOUReportID, allReports) ?? ({} as Report)) : ({} as Report);
    const transaction = allTransactions?.[`${ONYXKEYS.COLLECTION.TRANSACTION}${iouMessage?.IOUTransactionID}`] ?? ({} as Transaction);

    if (isSettled(String(moneyRequestReport.reportID)) || isReportIDApproved(String(moneyRequestReport.reportID))) {
        return false;
    }

    if (
        (fieldToEdit === CONST.EDIT_REQUEST_FIELD.AMOUNT || fieldToEdit === CONST.EDIT_REQUEST_FIELD.CURRENCY || fieldToEdit === CONST.EDIT_REQUEST_FIELD.DATE) &&
        isCardTransactionTransactionUtils(transaction)
    ) {
        return false;
    }

    if (fieldToEdit === CONST.EDIT_REQUEST_FIELD.REIMBURSABLE && isClosedReport(moneyRequestReport)) {
        return false;
    }

    // This will be fixed as part of https://github.com/Expensify/Expensify/issues/507850
    // eslint-disable-next-line deprecation/deprecation
    const policy = getPolicy(moneyRequestReport?.policyID);
    const isAdmin = isExpenseReport(moneyRequestReport) && policy?.role === CONST.POLICY.ROLE.ADMIN;
    const isManager = isExpenseReport(moneyRequestReport) && currentUserAccountID === moneyRequestReport?.managerID;
    const isRequestor = currentUserAccountID === reportAction?.actorAccountID;

    if (fieldToEdit === CONST.EDIT_REQUEST_FIELD.REIMBURSABLE) {
        return isAdmin || isManager || isRequestor;
    }

    if ((fieldToEdit === CONST.EDIT_REQUEST_FIELD.AMOUNT || fieldToEdit === CONST.EDIT_REQUEST_FIELD.CURRENCY) && isDistanceRequest(transaction)) {
        return isAdmin || isManager;
    }

    if (
        (fieldToEdit === CONST.EDIT_REQUEST_FIELD.AMOUNT || fieldToEdit === CONST.EDIT_REQUEST_FIELD.CURRENCY || fieldToEdit === CONST.EDIT_REQUEST_FIELD.MERCHANT) &&
        isPerDiemRequest(transaction)
    ) {
        return false;
    }

    if (fieldToEdit === CONST.EDIT_REQUEST_FIELD.RECEIPT) {
        return (
            !isInvoiceReport(moneyRequestReport) &&
            !isReceiptBeingScanned(transaction) &&
            !isPerDiemRequest(transaction) &&
            (!isDistanceRequest(transaction) || isManualDistanceRequestTransactionUtils(transaction)) &&
            (isAdmin || isManager || isRequestor) &&
            (isDeleteAction ? isRequestor : true)
        );
    }

    if (fieldToEdit === CONST.EDIT_REQUEST_FIELD.DISTANCE_RATE) {
        // The distance rate can be modified only on the distance expense reports
        return isExpenseReport(moneyRequestReport) && isDistanceRequest(transaction);
    }

    if (fieldToEdit === CONST.EDIT_REQUEST_FIELD.REPORT) {
        // Unreported transaction from OldDot can have the reportID as an empty string
        const isUnreportedExpense = !transaction?.reportID || transaction?.reportID === CONST.REPORT.UNREPORTED_REPORT_ID;

        if (!isReportOutstanding(moneyRequestReport, moneyRequestReport.policyID) && !isUnreportedExpense) {
            return false;
        }

        const isRequestIOU = isIOUReport(moneyRequestReport);
        if (isRequestIOU) {
            return false;
        }
        const isOwner = moneyRequestReport?.ownerAccountID === currentUserAccountID;

        if (isInvoiceReport(moneyRequestReport) && !isUnreportedExpense) {
            return (
                getOutstandingReportsForUser(
                    moneyRequestReport?.policyID,
                    moneyRequestReport?.ownerAccountID,
                    outstandingReportsByPolicyID?.[moneyRequestReport?.policyID ?? CONST.DEFAULT_NUMBER_ID] ?? {},
                ).length > 0
            );
        }
        const isSubmitter = isCurrentUserSubmitter(moneyRequestReport);

        // If the report is Open, then only submitters, admins can move expenses
        const isOpen = isOpenExpenseReport(moneyRequestReport);
        if (!isUnreportedExpense && isOpen && !isSubmitter && !isAdmin) {
            return false;
        }

        return isUnreportedExpense
            ? Object.values(allPolicies ?? {}).flatMap((currentPolicy) =>
                  getOutstandingReportsForUser(currentPolicy?.id, currentUserAccountID, outstandingReportsByPolicyID?.[currentPolicy?.id ?? CONST.DEFAULT_NUMBER_ID] ?? {}),
              ).length > 0
            : Object.values(allPolicies ?? {}).flatMap((currentPolicy) =>
                  getOutstandingReportsForUser(currentPolicy?.id, moneyRequestReport?.ownerAccountID, outstandingReportsByPolicyID?.[currentPolicy?.id ?? CONST.DEFAULT_NUMBER_ID] ?? {}),
              ).length > 1 ||
                  (isOwner && isReportOutstanding(moneyRequestReport, moneyRequestReport.policyID));
    }

    const isUnreportedExpense = !transaction?.reportID || transaction?.reportID === CONST.REPORT.UNREPORTED_REPORT_ID;
    if (isUnreportedExpense && !isRequestor) {
        return false;
    }

    return true;
}

/**
 * Can only edit if:
 *
 * - It was written by the current user
 * - It's an ADD_COMMENT that is not an attachment
 * - It's an expense where conditions for modifications are defined in canEditMoneyRequest method
 * - It's not pending deletion
 */
function canEditReportAction(reportAction: OnyxInputOrEntry<ReportAction>): boolean {
    const isCommentOrIOU = reportAction?.actionName === CONST.REPORT.ACTIONS.TYPE.ADD_COMMENT || reportAction?.actionName === CONST.REPORT.ACTIONS.TYPE.IOU;
    const message = reportAction ? getReportActionMessageReportUtils(reportAction) : undefined;

    return !!(
        reportAction?.actorAccountID === currentUserAccountID &&
        isCommentOrIOU &&
        (!isMoneyRequestAction(reportAction) || canEditMoneyRequest(reportAction)) && // Returns true for non-IOU actions
        !isReportMessageAttachment(message) &&
        ((!reportAction.isAttachmentWithText && !reportAction.isAttachmentOnly) || !reportAction.isOptimisticAction) &&
        !isDeletedAction(reportAction) &&
        !isCreatedTaskReportAction(reportAction) &&
        reportAction?.pendingAction !== CONST.RED_BRICK_ROAD_PENDING_ACTION.DELETE
    );
}

/**
 * This function is needed due to the fact that when we first create an empty report, its preview action has an actorAccountID of '0'.
 * This is not the case when the report is automatically created by adding expenses to the chat where no open report is available.
 * Can be simplified by comparing actorAccountID to accountID when mentioned issue is no longer a thing on a BE side.
 */
function isActionOrReportPreviewOwner(report: Report) {
    const parentAction = getReportAction(report.parentReportID, report.parentReportActionID);
    const {accountID} = currentUserPersonalDetails ?? {};
    const {actorAccountID, actionName, childOwnerAccountID} = parentAction ?? {};
    if (typeof accountID === 'number' && typeof actorAccountID === 'number' && accountID === actorAccountID) {
        return true;
    }
    return actionName === CONST.REPORT.ACTIONS.TYPE.REPORT_PREVIEW && childOwnerAccountID === accountID;
}

function canHoldUnholdReportAction(reportAction: OnyxInputOrEntry<ReportAction>): {canHoldRequest: boolean; canUnholdRequest: boolean} {
    if (!isMoneyRequestAction(reportAction)) {
        return {canHoldRequest: false, canUnholdRequest: false};
    }

    const moneyRequestReportID = getOriginalMessage(reportAction)?.IOUReportID;
    const moneyRequestReport = getReportOrDraftReport(String(moneyRequestReportID));

    if (!moneyRequestReportID || !moneyRequestReport) {
        return {canHoldRequest: false, canUnholdRequest: false};
    }

    if (isInvoiceReport(moneyRequestReport)) {
        return {
            canHoldRequest: false,
            canUnholdRequest: false,
        };
    }

    const isRequestSettled = isSettled(moneyRequestReport?.reportID);
    const isApproved = isReportApproved({report: moneyRequestReport});
    const transactionID = moneyRequestReport ? getOriginalMessage(reportAction)?.IOUTransactionID : undefined;
    const transaction = allTransactions?.[`${ONYXKEYS.COLLECTION.TRANSACTION}${transactionID}`] ?? ({} as Transaction);

    const parentReportAction = isThread(moneyRequestReport)
        ? allReportActions?.[`${ONYXKEYS.COLLECTION.REPORT_ACTIONS}${moneyRequestReport.parentReportID}`]?.[moneyRequestReport.parentReportActionID]
        : undefined;

    const isRequestIOU = isIOUReport(moneyRequestReport);
    const isHoldActionCreator = isHoldCreator(transaction, reportAction.childReportID);

    const isTrackExpenseMoneyReport = isTrackExpenseReport(moneyRequestReport);
    const isActionOwner = isActionOrReportPreviewOwner(moneyRequestReport);
    const isApprover = isMoneyRequestReport(moneyRequestReport) && moneyRequestReport?.managerID !== null && currentUserPersonalDetails?.accountID === moneyRequestReport?.managerID;
    const isAdmin = isPolicyAdmin(moneyRequestReport.policyID, allPolicies);
    const isOnHold = isOnHoldTransactionUtils(transaction);
    const isClosed = isClosedReport(moneyRequestReport);

    const isSubmitted = isProcessingReport(moneyRequestReport);
    const canModifyStatus = !isTrackExpenseMoneyReport && (isAdmin || isActionOwner || isApprover);
    const canModifyUnholdStatus = !isTrackExpenseMoneyReport && (isAdmin || (isActionOwner && isHoldActionCreator) || isApprover);
    const isDeletedParentActionLocal = isEmptyObject(parentReportAction) || isDeletedAction(parentReportAction);

    const canHoldOrUnholdRequest = !isRequestSettled && !isApproved && !isDeletedParentActionLocal && !isClosed && !isDeletedParentAction(reportAction);
    const canHoldRequest = canHoldOrUnholdRequest && !isOnHold && (isRequestIOU || canModifyStatus) && !isScanning(transaction) && (isSubmitted || isActionOwner);
    const canUnholdRequest = !!(canHoldOrUnholdRequest && isOnHold && (isRequestIOU ? isHoldActionCreator : canModifyUnholdStatus));

    return {canHoldRequest, canUnholdRequest};
}

const changeMoneyRequestHoldStatus = (reportAction: OnyxEntry<ReportAction>): void => {
    if (!isMoneyRequestAction(reportAction)) {
        return;
    }
    const moneyRequestReportID = getOriginalMessage(reportAction)?.IOUReportID;

    const moneyRequestReport = getReportOrDraftReport(String(moneyRequestReportID));
    if (!moneyRequestReportID || !moneyRequestReport) {
        return;
    }

    const transactionID = getOriginalMessage(reportAction)?.IOUTransactionID;

    if (!transactionID) {
        Log.warn('Missing transactionID during the change of the money request hold status');
        return;
    }

    const transaction = allTransactions?.[`${ONYXKEYS.COLLECTION.TRANSACTION}${transactionID}`] ?? ({} as Transaction);
    const isOnHold = isOnHoldTransactionUtils(transaction);
    const policy = allPolicies?.[`${ONYXKEYS.COLLECTION.POLICY}${moneyRequestReport.policyID}`] ?? null;

    if (isOnHold) {
        if (reportAction.childReportID) {
            unholdRequest(transactionID, reportAction.childReportID);
        } else {
            Log.warn('Missing reportAction.childReportID during money request unhold');
        }
    } else {
        const activeRoute = encodeURIComponent(Navigation.getActiveRoute());
        Navigation.navigate(ROUTES.MONEY_REQUEST_HOLD_REASON.getRoute(policy?.type ?? CONST.POLICY.TYPE.PERSONAL, transactionID, reportAction.childReportID, activeRoute));
    }
};

const rejectMoneyRequestReason = (reportAction: OnyxEntry<ReportAction>): void => {
    if (!Permissions.isBetaEnabled(CONST.BETAS.NEWDOT_REJECT, allBetas)) {
        return;
    }

    if (!isMoneyRequestAction(reportAction)) {
        return;
    }

    const originalMessage = getOriginalMessage(reportAction);
    const moneyRequestReportID = originalMessage?.IOUReportID;
    const transactionID = originalMessage?.IOUTransactionID;

    if (!transactionID || !moneyRequestReportID) {
        Log.warn('Missing transactionID and moneyRequestReportID during the change of the money request hold status');
        return;
    }

    const report = getReport(moneyRequestReportID, allReports);
    if (isInvoiceReport(report) || isIOUReport(report)) {
        return; // Disable invoice
    }

    const activeRoute = encodeURIComponent(Navigation.getActiveRoute());
    Navigation.navigate(ROUTES.REJECT_MONEY_REQUEST_REASON.getRoute(transactionID, moneyRequestReportID, activeRoute));
};

/**
 * Gets all transactions on an IOU report with a receipt
 */
function getTransactionsWithReceipts(iouReportID: string | undefined): Transaction[] {
    const transactions = getReportTransactions(iouReportID);
    return transactions.filter((transaction) => hasReceiptTransactionUtils(transaction));
}

/**
 * For report previews, we display a "Receipt scan in progress" indicator
 * instead of the report total only when we have no report total ready to show. This is the case when
 * all requests are receipts that are being SmartScanned. As soon as we have a non-receipt request,
 * or as soon as one receipt request is done scanning, we have at least one
 * "ready" expense, and we remove this indicator to show the partial report total.
 */
function areAllRequestsBeingSmartScanned(iouReportID: string | undefined, reportPreviewAction: OnyxEntry<ReportAction>): boolean {
    const transactionsWithReceipts = getTransactionsWithReceipts(iouReportID);
    // If we have more requests than requests with receipts, we have some manual requests
    if (getNumberOfMoneyRequests(reportPreviewAction) > transactionsWithReceipts.length) {
        return false;
    }
    return transactionsWithReceipts.every((transaction) => isScanning(transaction));
}

/**
 * Get the transactions related to a report preview with receipts
 * Get the details linked to the IOU reportAction
 *
 * NOTE: This method is only meant to be used inside this action file. Do not export and use it elsewhere. Use useOnyx instead.
 */
function getLinkedTransaction(reportAction: OnyxEntry<ReportAction | OptimisticIOUReportAction>, transactions?: SearchTransaction[]): OnyxEntry<Transaction> | SearchTransaction {
    let transactionID: string | undefined;

    if (isMoneyRequestAction(reportAction)) {
        transactionID = getOriginalMessage(reportAction)?.IOUTransactionID;
    }

    return transactions ? transactions.find((transaction) => transaction.transactionID === transactionID) : allTransactions?.[`${ONYXKEYS.COLLECTION.TRANSACTION}${transactionID}`];
}

/**
 * Check if any of the transactions in the report has required missing fields
 */
function hasMissingSmartscanFields(iouReportID: string | undefined, transactions?: Transaction[]): boolean {
    const reportTransactions = transactions ?? getReportTransactions(iouReportID);

    return reportTransactions.some(hasMissingSmartscanFieldsTransactionUtils);
}

/**
 * Get report action which is missing smartscan fields
 */
function getReportActionWithMissingSmartscanFields(iouReportID: string | undefined): ReportAction | undefined {
    const reportActions = Object.values(getAllReportActions(iouReportID));
    return reportActions.find((action) => {
        if (!isMoneyRequestAction(action)) {
            return false;
        }
        const transaction = getLinkedTransaction(action);
        if (isEmptyObject(transaction)) {
            return false;
        }
        if (!wasActionTakenByCurrentUser(action)) {
            return false;
        }
        return hasMissingSmartscanFieldsTransactionUtils(transaction);
    });
}

/**
 * Check if iouReportID has required missing fields
 */
function shouldShowRBRForMissingSmartscanFields(iouReportID: string | undefined): boolean {
    return !!getReportActionWithMissingSmartscanFields(iouReportID);
}

/**
 * Given a parent IOU report action get report name for the LHN.
 */
function getTransactionReportName({
    reportAction,
    transactions,
    reports,
}: {
    reportAction: OnyxEntry<ReportAction | OptimisticIOUReportAction>;
    transactions?: SearchTransaction[];
    reports?: SearchReport[];
}): string {
    if (isReversedTransaction(reportAction)) {
        return translateLocal('parentReportAction.reversedTransaction');
    }

    if (isDeletedAction(reportAction)) {
        return translateLocal('parentReportAction.deletedExpense');
    }

    const transaction = getLinkedTransaction(reportAction, transactions);

    if (isEmptyObject(transaction)) {
        // Transaction data might be empty on app's first load, if so we fallback to Expense/Track Expense
        return isTrackExpenseAction(reportAction) ? translateLocal('iou.createExpense') : translateLocal('iou.expense');
    }

    if (isScanning(transaction)) {
        return translateLocal('iou.receiptScanning', {count: 1});
    }

    if (hasMissingSmartscanFieldsTransactionUtils(transaction)) {
        return translateLocal('iou.receiptMissingDetails');
    }

    if (isFetchingWaypointsFromServer(transaction) && getMerchant(transaction) === translateLocal('iou.fieldPending')) {
        return translateLocal('iou.fieldPending');
    }

    if (isSentMoneyReportAction(reportAction)) {
        return getIOUReportActionDisplayMessage(reportAction as ReportAction, transaction);
    }

    const report = getReportOrDraftReport(transaction?.reportID, reports);
    const amount = getTransactionAmount(transaction, !isEmptyObject(report) && isExpenseReport(report), transaction?.reportID === CONST.REPORT.UNREPORTED_REPORT_ID) ?? 0;
    const formattedAmount = convertToDisplayString(amount, getCurrency(transaction)) ?? '';
    const comment = getMerchantOrDescription(transaction);

    return translateLocal('iou.threadExpenseReportName', {formattedAmount, comment: Parser.htmlToText(comment)});
}

/**
 * Get expense message for an IOU report
 *
 * @param [iouReportAction] This is always an IOU action. When necessary, report preview actions will be unwrapped and the child iou report action is passed here (the original report preview
 *     action will be passed as `originalReportAction` in this case).
 * @param [originalReportAction] This can be either a report preview action or the IOU action. This will be the original report preview action in cases where `iouReportAction` was unwrapped
 *     from a report preview action. Otherwise, it will be the same as `iouReportAction`.
 */
function getReportPreviewMessage(
    reportOrID: OnyxInputOrEntry<Report> | string,
    iouReportAction: OnyxInputOrEntry<ReportAction> = null,
    shouldConsiderScanningReceiptOrPendingRoute = false,
    isPreviewMessageForParentChatReport = false,
    policy?: OnyxInputOrEntry<Policy>,
    isForListPreview = false,
    originalReportAction: OnyxInputOrEntry<ReportAction> = iouReportAction,
): string {
    const report = typeof reportOrID === 'string' ? getReport(reportOrID, allReports) : reportOrID;
    const reportActionMessage = getReportActionHtml(iouReportAction);

    if (isEmptyObject(report) || !report?.reportID) {
        // This iouReport may be unavailable for one of the following reasons:
        // 1. After SignIn, the OpenApp API won't return iouReports if they're settled.
        // 2. The iouReport exists in local storage but hasn't been loaded into the allReports. It will be loaded automatically when the user opens the iouReport.
        // Until we know how to solve this the best, we just display the report action message.
        return reportActionMessage;
    }

    const allReportTransactions = getReportTransactions(report.reportID);
    const transactionsWithReceipts = allReportTransactions.filter(hasReceiptTransactionUtils);
    const numberOfScanningReceipts = transactionsWithReceipts.filter(isScanning).length;

    if (!isEmptyObject(iouReportAction) && !isIOUReport(report) && iouReportAction && isSplitBillReportAction(iouReportAction)) {
        // This covers group chats where the last action is a split expense action
        const linkedTransaction = getLinkedTransaction(iouReportAction);
        if (isEmptyObject(linkedTransaction)) {
            return reportActionMessage;
        }

        if (!isEmptyObject(linkedTransaction)) {
            if (isScanning(linkedTransaction)) {
                return translateLocal('iou.receiptScanning', {count: 1});
            }

            if (hasMissingSmartscanFieldsTransactionUtils(linkedTransaction)) {
                return translateLocal('iou.receiptMissingDetails');
            }

            const amount = getTransactionAmount(linkedTransaction, !isEmptyObject(report) && isExpenseReport(report), linkedTransaction?.reportID === CONST.REPORT.UNREPORTED_REPORT_ID) ?? 0;
            const formattedAmount = convertToDisplayString(amount, getCurrency(linkedTransaction)) ?? '';
            return translateLocal('iou.didSplitAmount', {formattedAmount, comment: getMerchantOrDescription(linkedTransaction)});
        }
    }

    if (!isEmptyObject(iouReportAction) && !isIOUReport(report) && !isExpenseReport(report) && iouReportAction && isTrackExpenseAction(iouReportAction)) {
        // This covers group chats where the last action is a track expense action
        const linkedTransaction = getLinkedTransaction(iouReportAction);
        if (isEmptyObject(linkedTransaction)) {
            return reportActionMessage;
        }

        if (!isEmptyObject(linkedTransaction)) {
            if (isScanning(linkedTransaction)) {
                return translateLocal('iou.receiptScanning', {count: 1});
            }

            if (hasMissingSmartscanFieldsTransactionUtils(linkedTransaction)) {
                return translateLocal('iou.receiptMissingDetails');
            }

            const amount = getTransactionAmount(linkedTransaction, !isEmptyObject(report) && isExpenseReport(report), linkedTransaction?.reportID === CONST.REPORT.UNREPORTED_REPORT_ID) ?? 0;
            const formattedAmount = convertToDisplayString(amount, getCurrency(linkedTransaction)) ?? '';
            return translateLocal('iou.trackedAmount', {formattedAmount, comment: getMerchantOrDescription(linkedTransaction)});
        }
    }

    const containsNonReimbursable = hasNonReimbursableTransactions(report.reportID);
    const {totalDisplaySpend: totalAmount} = getMoneyRequestSpendBreakdown(report);

    const parentReport = getParentReport(report);
    const policyName = getPolicyName({report: parentReport ?? report, policy});
    const payerName = isExpenseReport(report) ? policyName : getDisplayNameForParticipant({accountID: report.managerID, shouldUseShortForm: !isPreviewMessageForParentChatReport});

    const formattedAmount = convertToDisplayString(totalAmount, report.currency);

    if (isReportApproved({report}) && isPaidGroupPolicy(report)) {
        return translateLocal('iou.managerApprovedAmount', {
            manager: payerName ?? '',
            amount: formattedAmount,
        });
    }

    const reportPolicy = allPolicies?.[`${ONYXKEYS.COLLECTION.POLICY}${report.policyID}`];

    let linkedTransaction;
    if (!isEmptyObject(iouReportAction) && shouldConsiderScanningReceiptOrPendingRoute && iouReportAction && isMoneyRequestAction(iouReportAction)) {
        linkedTransaction = getLinkedTransaction(iouReportAction);
    }

    if (!isEmptyObject(linkedTransaction) && isScanning(linkedTransaction)) {
        return translateLocal('iou.receiptScanning', {count: numberOfScanningReceipts});
    }

    if (!isEmptyObject(linkedTransaction) && isFetchingWaypointsFromServer(linkedTransaction) && !getTransactionAmount(linkedTransaction)) {
        return translateLocal('iou.fieldPending');
    }

    const originalMessage = !isEmptyObject(iouReportAction) && isMoneyRequestAction(iouReportAction) ? getOriginalMessage(iouReportAction) : undefined;

    // Show Paid preview message if it's settled or if the amount is paid & stuck at receivers end for only chat reports.
    if (isSettled(report.reportID) || (report.isWaitingOnBankAccount && isPreviewMessageForParentChatReport)) {
        // A settled report preview message can come in three formats "paid ... elsewhere" or "paid ... with Expensify"
        let translatePhraseKey: TranslationPaths = 'iou.paidElsewhere';
        if (isPreviewMessageForParentChatReport) {
            translatePhraseKey = 'iou.payerPaidAmount';
        } else if (
            [CONST.IOU.PAYMENT_TYPE.VBBA, CONST.IOU.PAYMENT_TYPE.EXPENSIFY].some((paymentType) => paymentType === originalMessage?.paymentType) ||
            !!reportActionMessage.match(/ (with Expensify|using Expensify)$/) ||
            report.isWaitingOnBankAccount
        ) {
            translatePhraseKey = 'iou.paidWithExpensify';
            if (originalMessage?.automaticAction) {
                translatePhraseKey = 'iou.automaticallyPaidWithExpensify';
            }

            if (originalMessage?.paymentType === CONST.IOU.PAYMENT_TYPE.VBBA) {
                translatePhraseKey = 'iou.businessBankAccount';
            }
        }

        let actualPayerName = report.managerID === currentUserAccountID ? '' : getDisplayNameForParticipant({accountID: report.managerID, shouldUseShortForm: true});

        actualPayerName = actualPayerName && isForListPreview && !isPreviewMessageForParentChatReport ? `${actualPayerName}:` : actualPayerName;
        const payerDisplayName = isPreviewMessageForParentChatReport ? payerName : actualPayerName;

        return translateLocal(translatePhraseKey, {
            amount: '',
            payer: payerDisplayName ?? '',
            last4Digits: reportPolicy?.achAccount?.accountNumber?.slice(-4) ?? '',
        });
    }

    if (report.isWaitingOnBankAccount) {
        const submitterDisplayName = getDisplayNameForParticipant({accountID: report.ownerAccountID, shouldUseShortForm: true}) ?? '';
        return translateLocal('iou.waitingOnBankAccount', {submitterDisplayName});
    }

    const lastActorID = iouReportAction?.actorAccountID;
    let amount = originalMessage?.amount;
    let currency = originalMessage?.currency ? originalMessage?.currency : report.currency;

    if (!isEmptyObject(linkedTransaction)) {
        amount = getTransactionAmount(linkedTransaction, isExpenseReport(report));
        currency = getCurrency(linkedTransaction);
    }

    if (isEmptyObject(linkedTransaction) && !isEmptyObject(iouReportAction)) {
        linkedTransaction = getLinkedTransaction(iouReportAction);
    }

    let comment = !isEmptyObject(linkedTransaction) ? getMerchantOrDescription(linkedTransaction) : undefined;
    if (!isEmptyObject(originalReportAction) && isReportPreviewAction(originalReportAction) && getNumberOfMoneyRequests(originalReportAction) !== 1) {
        comment = undefined;
    }

    // if we have the amount in the originalMessage and lastActorID, we can use that to display the preview message for the latest expense
    if (amount !== undefined && lastActorID && !isPreviewMessageForParentChatReport) {
        const amountToDisplay = convertToDisplayString(Math.abs(amount), currency);

        // We only want to show the actor name in the preview if it's not the current user who took the action
        const requestorName =
            lastActorID && lastActorID !== currentUserAccountID ? getDisplayNameForParticipant({accountID: lastActorID, shouldUseShortForm: !isPreviewMessageForParentChatReport}) : '';
        return `${requestorName ? `${requestorName}: ` : ''}${translateLocal('iou.expenseAmount', {formattedAmount: amountToDisplay, comment})}`;
    }

    if (containsNonReimbursable) {
        return translateLocal('iou.payerSpentAmount', {payer: getDisplayNameForParticipant({accountID: report.ownerAccountID}) ?? '', amount: formattedAmount});
    }

    return translateLocal('iou.payerOwesAmount', {payer: payerName ?? '', amount: formattedAmount, comment});
}

/**
 * Given the updates user made to the expense, compose the originalMessage
 * object of the modified expense action.
 *
 * At the moment, we only allow changing one transaction field at a time.
 */
function getModifiedExpenseOriginalMessage(
    oldTransaction: OnyxInputOrEntry<Transaction>,
    transactionChanges: TransactionChanges,
    isFromExpenseReport: boolean,
    policy: OnyxInputOrEntry<Policy>,
    updatedTransaction?: OnyxInputOrEntry<Transaction>,
): OriginalMessageModifiedExpense {
    const originalMessage: OriginalMessageModifiedExpense = {};
    // Remark: Comment field is the only one which has new/old prefixes for the keys (newComment/ oldComment),
    // all others have old/- pattern such as oldCreated/created
    if ('comment' in transactionChanges) {
        originalMessage.oldComment = getDescription(oldTransaction);
        originalMessage.newComment = transactionChanges?.comment;
    }
    if ('created' in transactionChanges) {
        originalMessage.oldCreated = getFormattedCreated(oldTransaction);
        originalMessage.created = transactionChanges?.created;
    }
    if ('merchant' in transactionChanges) {
        originalMessage.oldMerchant = getMerchant(oldTransaction);
        originalMessage.merchant = transactionChanges?.merchant;
    }
    if ('attendees' in transactionChanges) {
        originalMessage.oldAttendees = getAttendees(oldTransaction);
        originalMessage.newAttendees = transactionChanges?.attendees;
    }

    // The amount is always a combination of the currency and the number value so when one changes we need to store both
    // to match how we handle the modified expense action in oldDot
    const didAmountOrCurrencyChange = 'amount' in transactionChanges || 'currency' in transactionChanges;
    if (didAmountOrCurrencyChange) {
        originalMessage.oldAmount = getTransactionAmount(oldTransaction, isFromExpenseReport);
        originalMessage.amount = transactionChanges?.amount ?? transactionChanges.oldAmount;
        originalMessage.oldCurrency = getCurrency(oldTransaction);
        originalMessage.currency = transactionChanges?.currency ?? transactionChanges.oldCurrency;
    }

    if ('category' in transactionChanges) {
        originalMessage.oldCategory = getCategory(oldTransaction);
        originalMessage.category = transactionChanges?.category;
    }

    if ('tag' in transactionChanges) {
        originalMessage.oldTag = getTag(oldTransaction);
        originalMessage.tag = transactionChanges?.tag;
    }

    // We only want to display a tax rate update system message when tax rate is updated by user.
    // Tax rate can change as a result of currency update. In such cases, we want to skip displaying a system message, as discussed.
    const didTaxCodeChange = 'taxCode' in transactionChanges;
    if (didTaxCodeChange && !didAmountOrCurrencyChange) {
        originalMessage.oldTaxRate = policy?.taxRates?.taxes[getTaxCode(oldTransaction)]?.value;
        originalMessage.taxRate = transactionChanges?.taxCode && policy?.taxRates?.taxes[transactionChanges?.taxCode]?.value;
    }

    // We only want to display a tax amount update system message when tax amount is updated by user.
    // Tax amount can change as a result of amount, currency or tax rate update. In such cases, we want to skip displaying a system message, as discussed.
    if ('taxAmount' in transactionChanges && !(didAmountOrCurrencyChange || didTaxCodeChange)) {
        originalMessage.oldTaxAmount = getTaxAmount(oldTransaction, isFromExpenseReport);
        originalMessage.taxAmount = transactionChanges?.taxAmount;
        originalMessage.currency = getCurrency(oldTransaction);
    }

    if ('reimbursable' in transactionChanges) {
        const oldReimbursable = getReimbursable(oldTransaction);
        originalMessage.oldReimbursable = oldReimbursable ? translateLocal('common.reimbursable').toLowerCase() : translateLocal('iou.nonReimbursable').toLowerCase();
        originalMessage.reimbursable = transactionChanges?.reimbursable ? translateLocal('common.reimbursable').toLowerCase() : translateLocal('iou.nonReimbursable').toLowerCase();
    }

    if ('billable' in transactionChanges) {
        const oldBillable = getBillable(oldTransaction);
        originalMessage.oldBillable = oldBillable ? translateLocal('common.billable').toLowerCase() : translateLocal('common.nonBillable').toLowerCase();
        originalMessage.billable = transactionChanges?.billable ? translateLocal('common.billable').toLowerCase() : translateLocal('common.nonBillable').toLowerCase();
    }

    if (
        // eslint-disable-next-line @typescript-eslint/prefer-nullish-coalescing
        ('customUnitRateID' in transactionChanges && updatedTransaction?.comment?.customUnit?.customUnitRateID) ||
        ('distance' in transactionChanges && updatedTransaction?.comment?.customUnit?.quantity)
    ) {
        originalMessage.oldAmount = getTransactionAmount(oldTransaction, isFromExpenseReport);
        originalMessage.oldCurrency = getCurrency(oldTransaction);
        originalMessage.oldMerchant = getMerchant(oldTransaction);

        // For the originalMessage, we should use the non-negative amount, similar to what getAmount does for oldAmount
        originalMessage.amount = Math.abs(updatedTransaction?.modifiedAmount ?? 0);
        originalMessage.currency = updatedTransaction?.modifiedCurrency ?? CONST.CURRENCY.USD;
        originalMessage.merchant = updatedTransaction?.modifiedMerchant;
    }

    return originalMessage;
}

/**
 * Check if original message is an object and can be used as a ChangeLog type
 * @param originalMessage
 */
function isChangeLogObject(originalMessage?: OriginalMessageChangeLog): OriginalMessageChangeLog | undefined {
    if (originalMessage && typeof originalMessage === 'object') {
        return originalMessage;
    }
    return undefined;
}

/**
 * Build invited usernames for admin chat threads
 * @param parentReportAction
 * @param parentReportActionMessage
 */
function getAdminRoomInvitedParticipants(parentReportAction: OnyxEntry<ReportAction>, parentReportActionMessage: string) {
    if (isEmptyObject(parentReportAction)) {
        return parentReportActionMessage || translateLocal('parentReportAction.deletedMessage');
    }
    if (!getOriginalMessage(parentReportAction)) {
        return parentReportActionMessage || translateLocal('parentReportAction.deletedMessage');
    }
    if (!isPolicyChangeLogAction(parentReportAction) && !isRoomChangeLogAction(parentReportAction)) {
        return parentReportActionMessage || translateLocal('parentReportAction.deletedMessage');
    }

    const originalMessage = isChangeLogObject(getOriginalMessage(parentReportAction));
    const personalDetails = getPersonalDetailsByIDs({accountIDs: originalMessage?.targetAccountIDs ?? [], currentUserAccountID: 0});

    const participants = personalDetails.map((personalDetail) => {
        const name = getEffectiveDisplayName(formatPhoneNumber, personalDetail);
        if (name && name?.length > 0) {
            return name;
        }
        return translateLocal('common.hidden');
    });
    const users = participants.length > 1 ? participants.join(` ${translateLocal('common.and')} `) : participants.at(0);
    if (!users) {
        return parentReportActionMessage;
    }
    const actionType = parentReportAction.actionName;
    const isInviteAction = actionType === CONST.REPORT.ACTIONS.TYPE.ROOM_CHANGE_LOG.INVITE_TO_ROOM || actionType === CONST.REPORT.ACTIONS.TYPE.POLICY_CHANGE_LOG.INVITE_TO_ROOM;

    const verbKey = isInviteAction ? 'workspace.invite.invited' : 'workspace.invite.removed';
    const prepositionKey = isInviteAction ? 'workspace.invite.to' : 'workspace.invite.from';

    const verb = translateLocal(verbKey);
    const preposition = translateLocal(prepositionKey);

    const roomName = originalMessage?.roomName ?? '';

    return roomName ? `${verb} ${users} ${preposition} ${roomName}` : `${verb} ${users}`;
}

/**
 * Get the invoice payer name based on its type:
 * - Individual - a receiver display name.
 * - Policy - a receiver policy name.
 */
function getInvoicePayerName(report: OnyxEntry<Report>, invoiceReceiverPolicy?: OnyxEntry<Policy> | SearchPolicy, invoiceReceiverPersonalDetail?: PersonalDetails | null): string {
    const invoiceReceiver = report?.invoiceReceiver;
    const isIndividual = invoiceReceiver?.type === CONST.REPORT.INVOICE_RECEIVER_TYPE.INDIVIDUAL;

    if (isIndividual) {
        return formatPhoneNumber(getDisplayNameOrDefault(invoiceReceiverPersonalDetail ?? allPersonalDetails?.[invoiceReceiver.accountID]));
    }

    return getPolicyName({report, policy: invoiceReceiverPolicy ?? allPolicies?.[`${ONYXKEYS.COLLECTION.POLICY}${invoiceReceiver?.policyID}`]});
}

/**
 * Parse html of reportAction into text
 */
function parseReportActionHtmlToText(reportAction: OnyxEntry<ReportAction>, reportID: string | undefined, childReportID?: string): string {
    if (!reportAction) {
        return '';
    }
    const key = `${reportID}_${reportAction.reportActionID}_${reportAction.lastModified}`;
    const cachedText = parsedReportActionMessageCache[key];
    if (cachedText !== undefined) {
        return cachedText;
    }

    const {html, text} = getReportActionMessageReportUtils(reportAction) ?? {};

    if (!html) {
        return text ?? '';
    }

    const mentionReportRegex = /<mention-report reportID="?(\d+)"?(?: *\/>|><\/mention-report>)/gi;
    const matches = html.matchAll(mentionReportRegex);

    const reportIDToName: Record<string, string> = {};
    for (const match of matches) {
        if (match[1] !== childReportID) {
            // eslint-disable-next-line @typescript-eslint/no-use-before-define
            reportIDToName[match[1]] = getReportName(getReportOrDraftReport(match[1])) ?? '';
        }
    }

    const mentionUserRegex = /(?:<mention-user accountID="?(\d+)"?(?: *\/>|><\/mention-user>))/gi;
    const accountIDToName: Record<string, string> = {};
    const accountIDs = Array.from(html.matchAll(mentionUserRegex), (mention) => Number(mention[1]));
    const logins = getLoginsByAccountIDs(accountIDs);
    accountIDs.forEach((id, index) => {
        const login = logins.at(index);
        const user = allPersonalDetails?.[id];
        const displayName = formatPhoneNumber(login ?? '') || getDisplayNameOrDefault(user);
        accountIDToName[id] = getShortMentionIfFound(displayName, id.toString(), currentUserPersonalDetails, login) ?? '';
    });

    const textMessage = Str.removeSMSDomain(Parser.htmlToText(html, {reportIDToName, accountIDToName}));
    parsedReportActionMessageCache[key] = textMessage;

    return textMessage;
}

/**
 * Get the report action message for a report action.
 */
function getReportActionMessage({
    reportAction,
    reportID,
    childReportID,
    reports,
    personalDetails,
}: {
    reportAction: OnyxEntry<ReportAction>;
    reportID?: string;
    childReportID?: string;
    reports?: SearchReport[];
    personalDetails?: Partial<PersonalDetailsList>;
}) {
    if (isEmptyObject(reportAction)) {
        return '';
    }
    if (reportAction.actionName === CONST.REPORT.ACTIONS.TYPE.HOLD) {
        return translateLocal('iou.heldExpense');
    }

    if (reportAction.actionName === CONST.REPORT.ACTIONS.TYPE.EXPORTED_TO_INTEGRATION) {
        return getExportIntegrationLastMessageText(reportAction);
    }

    if (reportAction.actionName === CONST.REPORT.ACTIONS.TYPE.UNHOLD) {
        return translateLocal('iou.unheldExpense');
    }

    if (reportAction.actionName === CONST.REPORT.ACTIONS.TYPE.REJECTEDTRANSACTION_THREAD) {
        return translateLocal('iou.reject.reportActions.rejectedExpense');
    }

    if (reportAction.actionName === CONST.REPORT.ACTIONS.TYPE.REJECTED_TRANSACTION_MARKASRESOLVED) {
        return translateLocal('iou.reject.reportActions.markedAsResolved');
    }

    if (isApprovedOrSubmittedReportAction(reportAction) || isActionOfType(reportAction, CONST.REPORT.ACTIONS.TYPE.REIMBURSED)) {
        return getReportActionMessageText(reportAction);
    }
    if (isReimbursementQueuedAction(reportAction)) {
        return getReimbursementQueuedActionMessage({
            reportAction,
            reportOrID: getReportOrDraftReport(reportID, reports),
            shouldUseShortDisplayName: false,
            reports,
            personalDetails,
        });
    }
    if (reportAction.actionName === CONST.REPORT.ACTIONS.TYPE.RECEIPT_SCAN_FAILED) {
        return translateLocal('iou.receiptScanningFailed');
    }

    if (isReimbursementDeQueuedOrCanceledAction(reportAction)) {
        return getReimbursementDeQueuedOrCanceledActionMessage(reportAction, getReportOrDraftReport(reportID, reports));
    }

    return parseReportActionHtmlToText(reportAction, reportID, childReportID);
}

/**
 * Get the title for an invoice room.
 */
function getInvoicesChatName({
    report,
    receiverPolicy,
    personalDetails,
    policies,
}: {
    report: OnyxEntry<Report>;
    receiverPolicy: OnyxEntry<Policy> | SearchPolicy;
    personalDetails?: Partial<PersonalDetailsList>;
    policies?: SearchPolicy[];
}): string {
    const invoiceReceiver = report?.invoiceReceiver;
    const isIndividual = invoiceReceiver?.type === CONST.REPORT.INVOICE_RECEIVER_TYPE.INDIVIDUAL;
    const invoiceReceiverAccountID = isIndividual ? invoiceReceiver.accountID : CONST.DEFAULT_NUMBER_ID;
    const invoiceReceiverPolicyID = isIndividual ? undefined : invoiceReceiver?.policyID;
    // This will be fixed as part of https://github.com/Expensify/Expensify/issues/507850
    // eslint-disable-next-line deprecation/deprecation
    const invoiceReceiverPolicy = receiverPolicy ?? getPolicy(invoiceReceiverPolicyID);
    const isCurrentUserReceiver = (isIndividual && invoiceReceiverAccountID === currentUserAccountID) || (!isIndividual && isPolicyAdminPolicyUtils(invoiceReceiverPolicy));

    if (isCurrentUserReceiver) {
        return getPolicyName({report, policies});
    }

    if (isIndividual) {
        return formatPhoneNumber(getDisplayNameOrDefault((personalDetails ?? allPersonalDetails)?.[invoiceReceiverAccountID]));
    }

    return getPolicyName({report, policy: invoiceReceiverPolicy, policies});
}

/**
 * Generates a report title using the names of participants, excluding the current user.
 * This function is useful in contexts such as 1:1 direct messages (DMs) or other group chats.
 * It limits to a maximum of 5 participants for the title and uses short names unless there is only one participant.
 */
const buildReportNameFromParticipantNames = ({report, personalDetails: personalDetailsData}: {report: OnyxEntry<Report>; personalDetails?: Partial<PersonalDetailsList>}) =>
    Object.keys(report?.participants ?? {})
        .map(Number)
        .filter((id) => id !== currentUserAccountID)
        .slice(0, 5)
        .map((accountID) => ({
            accountID,
            name: getDisplayNameForParticipant({
                accountID,
                shouldUseShortForm: true,
                personalDetailsData,
            }),
        }))
        .filter((participant) => participant.name)
        .reduce((formattedNames, {name, accountID}, _, array) => {
            // If there is only one participant (if it is 0 or less the function will return empty string), return their full name
            if (array.length < 2) {
                return getDisplayNameForParticipant({
                    accountID,
                    personalDetailsData,
                });
            }
            return formattedNames ? `${formattedNames}, ${name}` : name;
        }, '');

/**
 * Get the title for a report.
 */
function getReportName(
    report: OnyxEntry<Report>,
    policy?: OnyxEntry<Policy> | SearchPolicy,
    parentReportActionParam?: OnyxInputOrEntry<ReportAction>,
    personalDetails?: Partial<PersonalDetailsList>,
    invoiceReceiverPolicy?: OnyxEntry<Policy> | SearchPolicy,
    reportAttributes?: ReportAttributesDerivedValue['reports'],
    transactions?: SearchTransaction[],
    isReportArchived?: boolean,
    reports?: SearchReport[],
    policies?: SearchPolicy[],
): string {
    // Check if we can use report name in derived values - only when we have report but no other params
    const canUseDerivedValue =
        report && policy === undefined && parentReportActionParam === undefined && personalDetails === undefined && invoiceReceiverPolicy === undefined && isReportArchived === undefined;
    const attributes = reportAttributes ?? reportAttributesDerivedValue;
    const derivedNameExists = report && !!attributes?.[report.reportID]?.reportName;
    if (canUseDerivedValue && derivedNameExists) {
        return attributes[report.reportID].reportName;
    }

    let formattedName: string | undefined;
    let parentReportAction: OnyxEntry<ReportAction>;
    const parentReport = allReports?.[`${ONYXKEYS.COLLECTION.REPORT}${report?.parentReportID}`];
    if (parentReportActionParam) {
        parentReportAction = parentReportActionParam;
    } else {
        parentReportAction = isThread(report) ? allReportActions?.[`${ONYXKEYS.COLLECTION.REPORT_ACTIONS}${report?.parentReportID}`]?.[report.parentReportActionID] : undefined;
    }
    const parentReportActionMessage = getReportActionMessageReportUtils(parentReportAction);
    const isArchivedNonExpense = isArchivedNonExpenseReport(report, isReportArchived);

    if (
        isActionOfType(parentReportAction, CONST.REPORT.ACTIONS.TYPE.SUBMITTED) ||
        isActionOfType(parentReportAction, CONST.REPORT.ACTIONS.TYPE.SUBMITTED_AND_CLOSED) ||
        isMarkAsClosedAction(parentReportAction)
    ) {
        const harvesting = !isMarkAsClosedAction(parentReportAction) ? (getOriginalMessage(parentReportAction)?.harvesting ?? false) : false;
        if (harvesting) {
            return translateLocal('iou.automaticallySubmitted');
        }
        return translateLocal('iou.submitted', {memo: getOriginalMessage(parentReportAction)?.message});
    }
    if (isActionOfType(parentReportAction, CONST.REPORT.ACTIONS.TYPE.FORWARDED)) {
        const {automaticAction} = getOriginalMessage(parentReportAction) ?? {};
        if (automaticAction) {
            return translateLocal('iou.automaticallyForwarded');
        }
        return translateLocal('iou.forwarded');
    }
    if (parentReportAction?.actionName === CONST.REPORT.ACTIONS.TYPE.REJECTED) {
        return getRejectedReportMessage();
    }
    if (parentReportAction?.actionName === CONST.REPORT.ACTIONS.TYPE.RETRACTED) {
        return getRetractedMessage();
    }
    if (parentReportAction?.actionName === CONST.REPORT.ACTIONS.TYPE.REOPENED) {
        return getReopenedMessage();
    }
    if (parentReportAction?.actionName === CONST.REPORT.ACTIONS.TYPE.POLICY_CHANGE_LOG.CORPORATE_UPGRADE) {
        return getUpgradeWorkspaceMessage();
    }
    if (parentReportAction?.actionName === CONST.REPORT.ACTIONS.TYPE.POLICY_CHANGE_LOG.TEAM_DOWNGRADE) {
        return getDowngradeWorkspaceMessage();
    }
    if (parentReportAction?.actionName === CONST.REPORT.ACTIONS.TYPE.POLICY_CHANGE_LOG.UPDATE_CURRENCY) {
        return getWorkspaceCurrencyUpdateMessage(parentReportAction);
    }
    if (parentReportAction?.actionName === CONST.REPORT.ACTIONS.TYPE.POLICY_CHANGE_LOG.UPDATE_FIELD) {
        return getWorkspaceUpdateFieldMessage(parentReportAction);
    }
    if (parentReportAction?.actionName === CONST.REPORT.ACTIONS.TYPE.MERGED_WITH_CASH_TRANSACTION) {
        return translateLocal('systemMessage.mergedWithCashTransaction');
    }
    if (parentReportAction?.actionName === CONST.REPORT.ACTIONS.TYPE.POLICY_CHANGE_LOG.UPDATE_NAME) {
        return Str.htmlDecode(getWorkspaceNameUpdatedMessage(parentReportAction));
    }
    if (parentReportAction?.actionName === CONST.REPORT.ACTIONS.TYPE.POLICY_CHANGE_LOG.UPDATE_AUTO_REPORTING_FREQUENCY) {
        return getWorkspaceFrequencyUpdateMessage(parentReportAction);
    }
    if (parentReportAction?.actionName === CONST.REPORT.ACTIONS.TYPE.POLICY_CHANGE_LOG.ADD_REPORT_FIELD) {
        return getWorkspaceReportFieldAddMessage(parentReportAction);
    }
    if (parentReportAction?.actionName === CONST.REPORT.ACTIONS.TYPE.POLICY_CHANGE_LOG.UPDATE_REPORT_FIELD) {
        return getWorkspaceReportFieldUpdateMessage(parentReportAction);
    }
    if (parentReportAction?.actionName === CONST.REPORT.ACTIONS.TYPE.POLICY_CHANGE_LOG.DELETE_REPORT_FIELD) {
        return getWorkspaceReportFieldDeleteMessage(parentReportAction);
    }

    if (isActionOfType(parentReportAction, CONST.REPORT.ACTIONS.TYPE.UNREPORTED_TRANSACTION)) {
        return getUnreportedTransactionMessage();
    }

    if (isActionOfType(parentReportAction, CONST.REPORT.ACTIONS.TYPE.POLICY_CHANGE_LOG.UPDATE_MAX_EXPENSE_AMOUNT_NO_RECEIPT)) {
        return getPolicyChangeLogMaxExpenseAmountNoReceiptMessage(parentReportAction);
    }

    if (isActionOfType(parentReportAction, CONST.REPORT.ACTIONS.TYPE.POLICY_CHANGE_LOG.UPDATE_DEFAULT_BILLABLE)) {
        return getPolicyChangeLogDefaultBillableMessage(parentReportAction);
    }
    if (isActionOfType(parentReportAction, CONST.REPORT.ACTIONS.TYPE.POLICY_CHANGE_LOG.UPDATE_DEFAULT_REIMBURSABLE)) {
        return getPolicyChangeLogDefaultReimbursableMessage(parentReportAction);
    }
    if (isActionOfType(parentReportAction, CONST.REPORT.ACTIONS.TYPE.POLICY_CHANGE_LOG.UPDATE_DEFAULT_TITLE_ENFORCED)) {
        return getPolicyChangeLogDefaultTitleEnforcedMessage(parentReportAction);
    }

    if (isActionOfType(parentReportAction, CONST.REPORT.ACTIONS.TYPE.CHANGE_POLICY)) {
        return getPolicyChangeMessage(parentReportAction);
    }

    if (isActionOfType(parentReportAction, CONST.REPORT.ACTIONS.TYPE.TAKE_CONTROL) || isActionOfType(parentReportAction, CONST.REPORT.ACTIONS.TYPE.REROUTE)) {
        return getChangedApproverActionMessage(parentReportAction);
    }

    if (parentReportAction?.actionName && isTagModificationAction(parentReportAction?.actionName)) {
        return getCleanedTagName(getWorkspaceTagUpdateMessage(parentReportAction) ?? '');
    }

    if (isMovedAction(parentReportAction)) {
        return getMovedActionMessage(parentReportAction, parentReport);
    }

    if (isMoneyRequestAction(parentReportAction)) {
        const originalMessage = getOriginalMessage(parentReportAction);
        const reportPolicy = allPolicies?.[`${ONYXKEYS.COLLECTION.POLICY}${report?.policyID}`];
        const last4Digits = reportPolicy?.achAccount?.accountNumber?.slice(-4) ?? '';

        if (originalMessage?.type === CONST.IOU.REPORT_ACTION_TYPE.PAY) {
            if (originalMessage.paymentType === CONST.IOU.PAYMENT_TYPE.ELSEWHERE) {
                return translateLocal('iou.paidElsewhere');
            }
            if (originalMessage.paymentType === CONST.IOU.PAYMENT_TYPE.VBBA) {
                if (originalMessage.automaticAction) {
                    return translateLocal('iou.automaticallyPaidWithBusinessBankAccount', {last4Digits});
                }
                return translateLocal('iou.businessBankAccount', {last4Digits});
            }
            if (originalMessage.paymentType === CONST.IOU.PAYMENT_TYPE.EXPENSIFY) {
                if (originalMessage.automaticAction) {
                    return translateLocal('iou.automaticallyPaidWithExpensify');
                }
                return translateLocal('iou.paidWithExpensify');
            }
        }
    }

    if (isActionOfType(parentReportAction, CONST.REPORT.ACTIONS.TYPE.APPROVED)) {
        const {automaticAction} = getOriginalMessage(parentReportAction) ?? {};
        if (automaticAction) {
            return translateLocal('iou.automaticallyApproved');
        }
        return translateLocal('iou.approvedMessage');
    }
    if (isUnapprovedAction(parentReportAction)) {
        return translateLocal('iou.unapproved');
    }

    if (isActionableJoinRequest(parentReportAction)) {
        return getJoinRequestMessage(parentReportAction);
    }

    if (isTaskReport(report) && isCanceledTaskReport(report, parentReportAction)) {
        return translateLocal('parentReportAction.deletedTask');
    }

    if (isTaskReport(report)) {
        return Parser.htmlToText(report?.reportName ?? '').trim();
    }

    if (isActionOfType(parentReportAction, CONST.REPORT.ACTIONS.TYPE.INTEGRATION_SYNC_FAILED)) {
        return getIntegrationSyncFailedMessage(parentReportAction, report?.policyID);
    }

    if (isActionOfType(parentReportAction, CONST.REPORT.ACTIONS.TYPE.TRAVEL_UPDATE)) {
        return getTravelUpdateMessage(parentReportAction);
    }

    if (isChatThread(report)) {
        if (!isEmptyObject(parentReportAction) && isTransactionThread(parentReportAction)) {
            formattedName = getTransactionReportName({reportAction: parentReportAction, transactions, reports});

            if (isArchivedNonExpense) {
                formattedName = generateArchivedReportName(formattedName);
            }
            return formatReportLastMessageText(formattedName);
        }

        if (!isEmptyObject(parentReportAction) && isOldDotReportAction(parentReportAction)) {
            return getMessageOfOldDotReportAction(parentReportAction);
        }

        if (isRenamedAction(parentReportAction)) {
            return getRenamedAction(parentReportAction, isExpenseReport(getReport(report.parentReportID, allReports)));
        }

        if (parentReportActionMessage?.isDeletedParentAction) {
            return translateLocal('parentReportAction.deletedMessage');
        }

        if (parentReportAction?.actionName === CONST.REPORT.ACTIONS.TYPE.RESOLVED_DUPLICATES) {
            return translateLocal('violations.resolvedDuplicates');
        }

        const isAttachment = isReportActionAttachment(!isEmptyObject(parentReportAction) ? parentReportAction : undefined);
        const reportActionMessage = getReportActionMessage({
            reportAction: parentReportAction,
            reportID: report?.parentReportID,
            childReportID: report?.reportID,
            reports,
            personalDetails,
        }).replace(/(\n+|\r\n|\n|\r)/gm, ' ');
        if (isAttachment && reportActionMessage) {
            return `[${translateLocal('common.attachment')}]`;
        }
        if (
            parentReportActionMessage?.moderationDecision?.decision === CONST.MODERATION.MODERATOR_DECISION_PENDING_HIDE ||
            parentReportActionMessage?.moderationDecision?.decision === CONST.MODERATION.MODERATOR_DECISION_HIDDEN ||
            parentReportActionMessage?.moderationDecision?.decision === CONST.MODERATION.MODERATOR_DECISION_PENDING_REMOVE
        ) {
            return translateLocal('parentReportAction.hiddenMessage');
        }
        if (isAdminRoom(report) || isUserCreatedPolicyRoom(report)) {
            return getAdminRoomInvitedParticipants(parentReportAction, reportActionMessage);
        }

        if (reportActionMessage && isArchivedNonExpense) {
            return generateArchivedReportName(reportActionMessage);
        }
        if (!isEmptyObject(parentReportAction) && isModifiedExpenseAction(parentReportAction)) {
            const policyID = reports?.find((r) => r.reportID === report?.reportID)?.policyID;

            const movedFromReport = allReports?.[`${ONYXKEYS.COLLECTION.REPORT}${getMovedReportID(parentReportAction, CONST.REPORT.MOVE_TYPE.FROM)}`];
            const movedToReport = allReports?.[`${ONYXKEYS.COLLECTION.REPORT}${getMovedReportID(parentReportAction, CONST.REPORT.MOVE_TYPE.TO)}`];
            const modifiedMessage = getForReportAction({
                reportAction: parentReportAction,
                policyID,
                movedFromReport,
                movedToReport,
            });
            return formatReportLastMessageText(modifiedMessage);
        }
        if (isTripRoom(report) && report?.reportName !== CONST.REPORT.DEFAULT_REPORT_NAME) {
            return report?.reportName ?? '';
        }
        if (isCardIssuedAction(parentReportAction)) {
            return getCardIssuedMessage({reportAction: parentReportAction});
        }
        return reportActionMessage;
    }

    if (isClosedExpenseReportWithNoExpenses(report, transactions)) {
        return translateLocal('parentReportAction.deletedReport');
    }

    if (isGroupChat(report)) {
        return getGroupChatName(undefined, true, report) ?? '';
    }

    if (isChatRoom(report)) {
        formattedName = report?.reportName;
    }

    if (isPolicyExpenseChat(report)) {
        formattedName = getPolicyExpenseChatName({report, personalDetailsList: personalDetails});
    }

    if (isMoneyRequestReport(report)) {
        formattedName = getMoneyRequestReportName({report, policy});
    }

    if (isInvoiceReport(report)) {
        formattedName = getInvoiceReportName(report, policy, invoiceReceiverPolicy);
    }

    if (isInvoiceRoom(report)) {
        formattedName = getInvoicesChatName({report, receiverPolicy: invoiceReceiverPolicy, personalDetails, policies});
    }

    if (isSelfDM(report)) {
        formattedName = getDisplayNameForParticipant({accountID: currentUserAccountID, shouldAddCurrentUserPostfix: true, personalDetailsData: personalDetails});
    }

    if (isConciergeChatReport(report)) {
        formattedName = CONST.CONCIERGE_DISPLAY_NAME;
    }

    if (formattedName) {
        return formatReportLastMessageText(isArchivedNonExpense ? generateArchivedReportName(formattedName) : formattedName);
    }

    // Not a room or PolicyExpenseChat, generate title from first 5 other participants
    formattedName = buildReportNameFromParticipantNames({report, personalDetails});

    const finalName = formattedName || (report?.reportName ?? '');

    return isArchivedNonExpense ? generateArchivedReportName(finalName) : finalName;
}

function getSearchReportName(props: GetReportNameParams): string {
    const {report, policy} = props;
    if (isChatThread(report) && policy?.name) {
        return policy.name;
    }
    return getReportName(
        report,
        policy,
        props.parentReportActionParam,
        props.personalDetails,
        props.invoiceReceiverPolicy,
        undefined,
        props.transactions,
        props.isReportArchived,
        props.reports,
        props.policies,
    );
}

function getInvoiceReportName(report: OnyxEntry<Report>, policy?: OnyxEntry<Policy | SearchPolicy>, invoiceReceiverPolicy?: OnyxEntry<Policy | SearchPolicy>): string {
    const moneyRequestReportName = getMoneyRequestReportName({report, policy, invoiceReceiverPolicy});
    const oldDotInvoiceName = report?.reportName ?? moneyRequestReportName;
    return isNewDotInvoice(report?.chatReportID) ? moneyRequestReportName : oldDotInvoiceName;
}

function generateArchivedReportName(reportName: string): string {
    return `${reportName} (${translateLocal('common.archived')}) `;
}

/**
 * Get the payee name given a report.
 */
function getPayeeName(report: OnyxEntry<Report>): string | undefined {
    if (isEmptyObject(report)) {
        return undefined;
    }

    const participantsWithoutCurrentUser = Object.keys(report?.participants ?? {})
        .map(Number)
        .filter((accountID) => accountID !== currentUserAccountID);

    if (participantsWithoutCurrentUser.length === 0) {
        return undefined;
    }
    return getDisplayNameForParticipant({accountID: participantsWithoutCurrentUser.at(0), shouldUseShortForm: true});
}

function getReportSubtitlePrefix(report: OnyxEntry<Report>): string {
    if ((!isChatRoom(report) && !isPolicyExpenseChat(report)) || isThread(report)) {
        return '';
    }

    const filteredPolicies = Object.values(allPolicies ?? {}).filter((policy) => shouldShowPolicy(policy, false, currentUserEmail));
    if (filteredPolicies.length < 2) {
        return '';
    }

    const policyName = getPolicyName({report, returnEmptyIfNotFound: true});
    if (!policyName) {
        return '';
    }
    return `${policyName} ${CONST.DOT_SEPARATOR} `;
}

/**
 * Get either the policyName or domainName the chat is tied to
 */
function getChatRoomSubtitle(report: OnyxEntry<Report>, isPolicyNamePreferred = false, isReportArchived = false): string | undefined {
    if (isChatThread(report)) {
        return '';
    }
    if (isSelfDM(report)) {
        return translateLocal('reportActionsView.yourSpace');
    }
    if (isInvoiceRoom(report)) {
        return translateLocal('workspace.common.invoices');
    }
    if (isConciergeChatReport(report)) {
        return translateLocal('reportActionsView.conciergeSupport');
    }
    if (!isDefaultRoom(report) && !isUserCreatedPolicyRoom(report) && !isPolicyExpenseChat(report)) {
        return '';
    }
    if (getChatType(report) === CONST.REPORT.CHAT_TYPE.DOMAIN_ALL) {
        // The domainAll rooms are just #domainName, so we ignore the prefix '#' to get the domainName
        return report?.reportName?.substring(1) ?? '';
    }
    if ((isPolicyExpenseChat(report) && !!report?.isOwnPolicyExpenseChat) || isExpenseReport(report)) {
        const policy = allPolicies?.[`${ONYXKEYS.COLLECTION.POLICY}${report?.policyID}`];
        const submitToAccountID = getSubmitToAccountID(policy, report);
        const submitsToAccountDetails = allPersonalDetails?.[submitToAccountID];
        const subtitle = submitsToAccountDetails?.displayName ?? submitsToAccountDetails?.login;

        if (!subtitle || !isPolicyNamePreferred) {
            return getPolicyName({report});
        }

        return `${getReportSubtitlePrefix(report)}${translateLocal('iou.submitsTo', {name: subtitle ?? ''})}`;
    }

    if (isReportArchived) {
        return report?.oldPolicyName ?? '';
    }
    return getPolicyName({report});
}

/**
 * Get pending members for reports
 */
function getPendingChatMembers(accountIDs: number[], previousPendingChatMembers: PendingChatMember[], pendingAction: PendingAction): PendingChatMember[] {
    const pendingChatMembers = accountIDs.map((accountID) => ({accountID: accountID.toString(), pendingAction}));
    return [...previousPendingChatMembers, ...pendingChatMembers];
}

/**
 * Gets the parent navigation subtitle for the report
 */
function getParentNavigationSubtitle(report: OnyxEntry<Report>, isParentReportArchived = false, reportAttributes?: ReportAttributesDerivedValue['reports']): ParentNavigationSummaryParams {
    const parentReport = getParentReport(report);
    if (report?.hasParentAccess === false) {
        return {};
    }

    if (isEmptyObject(parentReport)) {
        const ownerAccountID = report?.ownerAccountID;
        const personalDetails = ownerAccountID ? allPersonalDetails?.[ownerAccountID] : undefined;
        const login = personalDetails ? personalDetails.login : null;
        // eslint-disable-next-line @typescript-eslint/prefer-nullish-coalescing
        const reportOwnerDisplayName = getDisplayNameForParticipant({accountID: ownerAccountID, shouldRemoveDomain: true}) || login;

        if (isExpenseReport(report)) {
            return {
                reportName: translateLocal('workspace.common.policyExpenseChatName', {displayName: reportOwnerDisplayName ?? ''}),
                workspaceName: getPolicyName({report}),
            };
        }
        if (isIOUReport(report)) {
            return {reportName: reportOwnerDisplayName ?? ''};
        }
        return {};
    }

    if (isInvoiceReport(report) || isInvoiceRoom(parentReport)) {
        let reportName = `${getPolicyName({report: parentReport})} & ${getInvoicePayerName(parentReport)}`;

        if (isArchivedNonExpenseReport(parentReport, isParentReportArchived)) {
            reportName += ` (${translateLocal('common.archived')})`;
        }

        return {
            reportName,
        };
    }

    return {
        reportName: getReportName(parentReport, undefined, undefined, undefined, undefined, reportAttributes),
        workspaceName: getPolicyName({report: parentReport, returnEmptyIfNotFound: true}),
    };
}

/**
 * Navigate to the details page of a given report
 */
function navigateToDetailsPage(report: OnyxEntry<Report>, backTo?: string, shouldUseActiveRoute?: boolean) {
    const isSelfDMReport = isSelfDM(report);
    const isOneOnOneChatReport = isOneOnOneChat(report);
    const participantAccountID = getParticipantsAccountIDsForDisplay(report);

    if (isSelfDMReport || isOneOnOneChatReport) {
        Navigation.navigate(ROUTES.PROFILE.getRoute(participantAccountID.at(0), isSelfDMReport || shouldUseActiveRoute ? Navigation.getActiveRoute() : backTo));
        return;
    }

    if (report?.reportID) {
        Navigation.navigate(ROUTES.REPORT_WITH_ID_DETAILS.getRoute(report?.reportID, backTo));
    }
}

/**
 * Go back to the details page of a given report
 */
function goBackToDetailsPage(report: OnyxEntry<Report>, backTo?: string, shouldGoBackToDetailsPage = false) {
    const isOneOnOneChatReport = isOneOnOneChat(report);
    const participantAccountID = getParticipantsAccountIDsForDisplay(report);

    if (isOneOnOneChatReport) {
        Navigation.goBack(ROUTES.PROFILE.getRoute(participantAccountID.at(0), backTo));
        return;
    }

    if (report?.reportID) {
        if (shouldGoBackToDetailsPage) {
            Navigation.goBack(ROUTES.REPORT_WITH_ID_DETAILS.getRoute(report.reportID, backTo));
        } else {
            Navigation.goBack(ROUTES.REPORT_SETTINGS.getRoute(report.reportID, backTo));
        }
    } else {
        Log.warn('Missing reportID during navigation back to the details page');
    }
}

function navigateBackOnDeleteTransaction(backRoute: Route | undefined, isFromRHP?: boolean) {
    if (!backRoute) {
        return;
    }

    const rootState = navigationRef.current?.getRootState();
    const lastFullScreenRoute = rootState?.routes.findLast((route) => isFullScreenName(route.name));
    if (lastFullScreenRoute?.name === NAVIGATORS.SEARCH_FULLSCREEN_NAVIGATOR) {
        Navigation.dismissModal();
        return;
    }
    if (isFromRHP) {
        Navigation.dismissModal();
    }
    Navigation.isNavigationReady().then(() => {
        Navigation.goBack(backRoute);
    });
}

/**
 * Go back to the previous page from the edit private page of a given report
 */
function goBackFromPrivateNotes(report: OnyxEntry<Report>, accountID?: number, backTo?: string) {
    if (isEmpty(report) || !accountID) {
        return;
    }
    const currentUserPrivateNote = report.privateNotes?.[accountID]?.note ?? '';
    if (isEmpty(currentUserPrivateNote)) {
        const participantAccountIDs = getParticipantsAccountIDsForDisplay(report);

        if (isOneOnOneChat(report)) {
            Navigation.goBack(ROUTES.PROFILE.getRoute(participantAccountIDs.at(0), backTo));
            return;
        }

        if (report?.reportID) {
            Navigation.goBack(ROUTES.REPORT_WITH_ID_DETAILS.getRoute(report?.reportID, backTo));
            return;
        }
    }
    Navigation.goBack(ROUTES.PRIVATE_NOTES_LIST.getRoute(report.reportID, backTo));
}

function navigateOnDeleteExpense(backToRoute: Route) {
    const rootState = navigationRef.getRootState();
    const focusedRoute = findFocusedRoute(rootState);
    if (focusedRoute?.params && 'backTo' in focusedRoute.params) {
        Navigation.goBack(focusedRoute.params.backTo as Route);
        return;
    }

    Navigation.goBack(backToRoute);
}

/**
 * Generate a random reportID up to 53 bits aka 9,007,199,254,740,991 (Number.MAX_SAFE_INTEGER).
 * There were approximately 98,000,000 reports with sequential IDs generated before we started using this approach, those make up roughly one billionth of the space for these numbers,
 * so we live with the 1 in a billion chance of a collision with an older ID until we can switch to 64-bit IDs.
 *
 * In a test of 500M reports (28 years of reports at our current max rate) we got 20-40 collisions meaning that
 * this is more than random enough for our needs.
 */
function generateReportID(): string {
    return (Math.floor(Math.random() * 2 ** 21) * 2 ** 32 + Math.floor(Math.random() * 2 ** 32)).toString();
}

function hasReportNameError(report: OnyxEntry<Report>): boolean {
    return !isEmptyObject(report?.errorFields?.reportName);
}

/**
 * For comments shorter than or equal to 10k chars, convert the comment from MD into HTML because that's how it is stored in the database
 * For longer comments, skip parsing, but still escape the text, and display plaintext for performance reasons. It takes over 40s to parse a 100k long string!!
 */
function getParsedComment(text: string, parsingDetails?: ParsingDetails, mediaAttributes?: Record<string, string>, disabledRules?: string[]): string {
    let isGroupPolicyReport = false;
    if (parsingDetails?.reportID) {
        const currentReport = getReportOrDraftReport(parsingDetails?.reportID);
        isGroupPolicyReport = isReportInGroupPolicy(currentReport);
    }

    if (parsingDetails?.policyID) {
        // This will be fixed as part of https://github.com/Expensify/Expensify/issues/507850
        // eslint-disable-next-line deprecation/deprecation
        const policyType = getPolicy(parsingDetails?.policyID)?.type;
        if (policyType) {
            isGroupPolicyReport = isGroupPolicy(policyType);
        }
    }

    const rules = disabledRules ?? [];

    if (text.length > CONST.MAX_MARKUP_LENGTH) {
        return lodashEscape(text);
    }

    return getParsedMessageWithShortMentions({
        text,
        availableMentionLogins: allPersonalDetailLogins,
        userEmailDomain: currentUserPrivateDomain,
        parserOptions: {
            disabledRules: isGroupPolicyReport ? [...rules] : ['reportMentions', ...rules],
            extras: {mediaAttributeCache: mediaAttributes},
        },
    });
}

function getUploadingAttachmentHtml(file?: FileObject): string {
    if (!file || typeof file.uri !== 'string') {
        return '';
    }

    const dataAttributes = [
        `${CONST.ATTACHMENT_OPTIMISTIC_SOURCE_ATTRIBUTE}="${file.uri}"`,
        `${CONST.ATTACHMENT_SOURCE_ATTRIBUTE}="${file.uri}"`,
        `${CONST.ATTACHMENT_ORIGINAL_FILENAME_ATTRIBUTE}="${file.name}"`,
        'width' in file && `${CONST.ATTACHMENT_THUMBNAIL_WIDTH_ATTRIBUTE}="${file.width}"`,
        'height' in file && `${CONST.ATTACHMENT_THUMBNAIL_HEIGHT_ATTRIBUTE}="${file.height}"`,
    ]
        .filter((x) => !!x)
        .join(' ');

    // file.type is a known mime type like image/png, image/jpeg, video/mp4 etc.
    if (file.type?.startsWith('image')) {
        return `<img src="${file.uri}" alt="${file.name}" ${dataAttributes} />`;
    }
    if (file.type?.startsWith('video')) {
        return `<video src="${file.uri}" ${dataAttributes}>${file.name}</video>`;
    }

    // For all other types, we present a generic download link
    return `<a href="${file.uri}" ${dataAttributes}>${file.name}</a>`;
}

function getReportDescription(report: OnyxEntry<Report>): string {
    if (!report?.description) {
        return '';
    }
    try {
        const reportDescription = report?.description;
        const objectDescription = JSON.parse(reportDescription) as {html: string};
        return objectDescription.html ?? reportDescription ?? '';
    } catch (error) {
        return report?.description ?? '';
    }
}

function getPolicyDescriptionText(policy: OnyxEntry<Policy>): string {
    if (!policy?.description) {
        return '';
    }

    return Parser.htmlToText(policy.description);
}

/**
 * Fixme the `shouldEscapeText` arg is never used (it's always set to undefined)
 * it should be removed after https://github.com/Expensify/App/issues/50724 gets fixed as a followup
 */
function buildOptimisticAddCommentReportAction(
    text?: string,
    file?: FileObject,
    actorAccountID?: number,
    createdOffset = 0,
    shouldEscapeText?: boolean,
    reportID?: string,
    reportActionID: string = rand64(),
): OptimisticReportAction {
    const commentText = getParsedComment(text ?? '', {shouldEscapeText, reportID});
    const attachmentHtml = getUploadingAttachmentHtml(file);

    const htmlForNewComment = `${commentText}${commentText && attachmentHtml ? '<br /><br />' : ''}${attachmentHtml}`;
    const textForNewComment = Parser.htmlToText(htmlForNewComment);

    const isAttachmentOnly = file && !text;
    const isAttachmentWithText = !!text && file !== undefined;
    const accountID = actorAccountID ?? currentUserAccountID ?? CONST.DEFAULT_NUMBER_ID;
    const delegateAccountDetails = getPersonalDetailByEmail(delegateEmail);

    // Remove HTML from text when applying optimistic offline comment
    return {
        commentText,
        reportAction: {
            reportActionID,
            reportID,
            actionName: CONST.REPORT.ACTIONS.TYPE.ADD_COMMENT,
            actorAccountID: accountID,
            person: [
                {
                    style: 'strong',
                    text: allPersonalDetails?.[accountID]?.displayName ?? currentUserEmail,
                    type: 'TEXT',
                },
            ],
            automatic: false,
            avatar: allPersonalDetails?.[accountID]?.avatar,
            created: NetworkConnection.getDBTimeWithSkew(Date.now() + createdOffset),
            message: [
                {
                    translationKey: isAttachmentOnly ? CONST.TRANSLATION_KEYS.ATTACHMENT : '',
                    type: CONST.REPORT.MESSAGE.TYPE.COMMENT,
                    html: htmlForNewComment,
                    text: textForNewComment,
                },
            ],
            originalMessage: {
                html: htmlForNewComment,
                whisperedTo: [],
            },
            isFirstItem: false,
            isAttachmentOnly,
            isAttachmentWithText,
            pendingAction: CONST.RED_BRICK_ROAD_PENDING_ACTION.ADD,
            shouldShow: true,
            isOptimisticAction: true,
            delegateAccountID: delegateAccountDetails?.accountID,
        },
    };
}

/**
 * update optimistic parent reportAction when a comment is added or remove in the child report
 * @param parentReportAction - Parent report action of the child report
 * @param lastVisibleActionCreated - Last visible action created of the child report
 * @param type - The type of action in the child report
 */

function updateOptimisticParentReportAction(parentReportAction: OnyxEntry<ReportAction>, lastVisibleActionCreated: string, type: string): UpdateOptimisticParentReportAction {
    let childVisibleActionCount = parentReportAction?.childVisibleActionCount ?? 0;
    let childCommenterCount = parentReportAction?.childCommenterCount ?? 0;
    let childOldestFourAccountIDs = parentReportAction?.childOldestFourAccountIDs;

    if (type === CONST.RED_BRICK_ROAD_PENDING_ACTION.ADD) {
        childVisibleActionCount += 1;
        const oldestFourAccountIDs = childOldestFourAccountIDs ? childOldestFourAccountIDs.split(',') : [];
        if (oldestFourAccountIDs.length < 4) {
            const index = oldestFourAccountIDs.findIndex((accountID) => accountID === currentUserAccountID?.toString());
            if (index === -1) {
                childCommenterCount += 1;
                oldestFourAccountIDs.push(currentUserAccountID?.toString() ?? '');
            }
        }
        childOldestFourAccountIDs = oldestFourAccountIDs.join(',');
    } else if (type === CONST.RED_BRICK_ROAD_PENDING_ACTION.DELETE) {
        if (childVisibleActionCount > 0) {
            childVisibleActionCount -= 1;
        }

        if (childVisibleActionCount === 0) {
            childCommenterCount = 0;
            childOldestFourAccountIDs = '';
        }
    }

    return {
        childVisibleActionCount,
        childCommenterCount,
        childLastVisibleActionCreated: lastVisibleActionCreated,
        childOldestFourAccountIDs,
    };
}

/**
 * Builds an optimistic reportAction for the parent report when a task is created
 * @param taskReportID - Report ID of the task
 * @param taskTitle - Title of the task
 * @param taskAssigneeAccountID - AccountID of the person assigned to the task
 * @param text - Text of the comment
 * @param parentReportID - Report ID of the parent report
 * @param createdOffset - The offset for task's created time that created via a loop
 */
function buildOptimisticTaskCommentReportAction(
    taskReportID: string,
    taskTitle: string,
    taskAssigneeAccountID: number,
    text: string,
    parentReportID: string | undefined,
    actorAccountID?: number,
    createdOffset = 0,
): OptimisticReportAction {
    const reportAction = buildOptimisticAddCommentReportAction(text, undefined, undefined, createdOffset, undefined, taskReportID);
    if (Array.isArray(reportAction.reportAction.message)) {
        const message = reportAction.reportAction.message.at(0);
        if (message) {
            message.taskReportID = taskReportID;
        }
    } else if (!Array.isArray(reportAction.reportAction.message) && reportAction.reportAction.message) {
        reportAction.reportAction.message.taskReportID = taskReportID;
    }

    // These parameters are not saved on the reportAction, but are used to display the task in the UI
    // Added when we fetch the reportActions on a report
    // eslint-disable-next-line
    reportAction.reportAction.originalMessage = {
        html: getReportActionHtml(reportAction.reportAction),
        taskReportID: getReportActionMessageReportUtils(reportAction.reportAction)?.taskReportID,
        whisperedTo: [],
    };
    reportAction.reportAction.childReportID = taskReportID;
    reportAction.reportAction.parentReportID = parentReportID;
    reportAction.reportAction.childType = CONST.REPORT.TYPE.TASK;
    reportAction.reportAction.childReportName = taskTitle;
    reportAction.reportAction.childManagerAccountID = taskAssigneeAccountID;
    reportAction.reportAction.childStatusNum = CONST.REPORT.STATUS_NUM.OPEN;
    reportAction.reportAction.childStateNum = CONST.REPORT.STATE_NUM.OPEN;

    if (actorAccountID) {
        reportAction.reportAction.actorAccountID = actorAccountID;
    }

    return reportAction;
}

function buildOptimisticSelfDMReport(created: string): Report {
    return {
        reportID: generateReportID(),
        participants: {
            [currentUserAccountID ?? CONST.DEFAULT_NUMBER_ID]: {
                notificationPreference: CONST.REPORT.NOTIFICATION_PREFERENCE.MUTE,
            },
        },
        type: CONST.REPORT.TYPE.CHAT,
        chatType: CONST.REPORT.CHAT_TYPE.SELF_DM,
        isOwnPolicyExpenseChat: false,
        lastActorAccountID: 0,
        lastMessageHtml: '',
        lastMessageText: undefined,
        lastReadTime: created,
        lastVisibleActionCreated: created,
        ownerAccountID: currentUserAccountID,
        reportName: '',
        stateNum: 0,
        statusNum: 0,
        writeCapability: CONST.REPORT.WRITE_CAPABILITIES.ALL,
    };
}

/**
 * Builds an optimistic IOU report with a randomly generated reportID
 *
 * @param payeeAccountID - AccountID of the person generating the IOU.
 * @param payerAccountID - AccountID of the other person participating in the IOU.
 * @param total - IOU amount in the smallest unit of the currency.
 * @param chatReportID - Report ID of the chat where the IOU is.
 * @param currency - IOU currency.
 * @param isSendingMoney - If we pay someone the IOU should be created as settled
 * @param parentReportActionID - The parent report action ID of the IOU report
 * @param optimisticIOUReportID - Optimistic IOU report id
 */

function buildOptimisticIOUReport(
    payeeAccountID: number,
    payerAccountID: number,
    total: number,
    chatReportID: string | undefined,
    currency: string,
    isSendingMoney = false,
    parentReportActionID?: string,
    optimisticIOUReportID?: string,
): OptimisticIOUReport {
    const formattedTotal = convertToDisplayString(total, currency);
    const personalDetails = getPersonalDetailsForAccountID(payerAccountID);
    const payerEmail = 'login' in personalDetails ? personalDetails.login : '';
    const policyID = chatReportID ? getReport(chatReportID, allReports)?.policyID : undefined;
    // This will be fixed as part of https://github.com/Expensify/Expensify/issues/507850
    // eslint-disable-next-line deprecation/deprecation
    const policy = getPolicy(policyID);

    const participants: Participants = {
        [payeeAccountID]: {notificationPreference: CONST.REPORT.NOTIFICATION_PREFERENCE.HIDDEN},
        [payerAccountID]: {notificationPreference: CONST.REPORT.NOTIFICATION_PREFERENCE.HIDDEN},
    };

    return {
        type: CONST.REPORT.TYPE.IOU,
        chatReportID,
        currency,
        managerID: payerAccountID,
        ownerAccountID: payeeAccountID,
        participants,
        reportID: optimisticIOUReportID ?? generateReportID(),
        stateNum: isSendingMoney ? CONST.REPORT.STATE_NUM.APPROVED : CONST.REPORT.STATE_NUM.SUBMITTED,
        statusNum: isSendingMoney ? CONST.REPORT.STATUS_NUM.REIMBURSED : CONST.REPORT.STATE_NUM.SUBMITTED,
        total,
        unheldTotal: total,
        nonReimbursableTotal: 0,
        unheldNonReimbursableTotal: 0,

        // We don't translate reportName because the server response is always in English
        reportName: `${payerEmail} owes ${formattedTotal}`,
        parentReportID: chatReportID,
        lastVisibleActionCreated: DateUtils.getDBTime(),
        fieldList: policy?.fieldList,
        parentReportActionID,
    };
}

function getHumanReadableStatus(statusNum: number): string {
    const status = Object.keys(CONST.REPORT.STATUS_NUM).find((key) => CONST.REPORT.STATUS_NUM[key as keyof typeof CONST.REPORT.STATUS_NUM] === statusNum);
    return status ? `${status.charAt(0)}${status.slice(1).toLowerCase()}` : '';
}

/**
 * Populates the report field formula with the values from the report and policy.
 * Currently, this only supports optimistic expense reports.
 * Each formula field is either replaced with a value, or removed.
 * If after all replacements the formula is empty, the original formula is returned.
 * See {@link https://help.expensify.com/articles/expensify-classic/insights-and-custom-reporting/Custom-Templates}
 */
function populateOptimisticReportFormula(formula: string, report: OptimisticExpenseReport | OptimisticNewReport, policy: OnyxEntry<Policy>, isMoneyRequestConfirmation = false): string {
    // If this is a newly created report and it is from money request confirmation, we should use 'New report' as the report title
    if (!report.parentReportActionID && isMoneyRequestConfirmation) {
        return translateLocal('iou.newReport');
    }

    const createdDate = report.lastVisibleActionCreated ? new Date(report.lastVisibleActionCreated) : undefined;

    const result = formula
        // We don't translate because the server response is always in English
        .replaceAll(/\{report:type\}/gi, 'Expense Report')
        .replaceAll(/\{report:startdate\}/gi, createdDate ? format(createdDate, CONST.DATE.FNS_FORMAT_STRING) : '')
        .replaceAll(/\{report:id\}/gi, getBase62ReportID(Number(report.reportID)))
        .replaceAll(/\{report:total\}/gi, report.total !== undefined && !Number.isNaN(report.total) ? convertToDisplayString(Math.abs(report.total), report.currency).toString() : '')
        .replaceAll(/\{report:currency\}/gi, report.currency ?? '')
        .replaceAll(/\{report:policyname\}/gi, policy?.name ?? '')
        .replaceAll(/\{report:workspacename\}/gi, policy?.name ?? '')
        .replaceAll(/\{report:created\}/gi, createdDate ? format(createdDate, CONST.DATE.FNS_DATE_TIME_FORMAT_STRING) : '')
        .replaceAll(/\{report:created:yyyy-MM-dd\}/gi, createdDate ? format(createdDate, CONST.DATE.FNS_FORMAT_STRING) : '')
        .replaceAll(/\{report:status\}/gi, report.statusNum !== undefined ? getHumanReadableStatus(report.statusNum) : '')
        .replaceAll(/\{user:email\}/gi, currentUserEmail ?? '')
        .replaceAll(/\{user:email\|frontPart\}/gi, (currentUserEmail ? currentUserEmail.split('@').at(0) : '') ?? '')
        .replaceAll(/\{report:(.+)\}/gi, '');

    return result.trim().length ? result : formula;
}

/** Builds an optimistic invoice report with a randomly generated reportID */
function buildOptimisticInvoiceReport(
    chatReportID: string,
    policyID: string | undefined,
    receiverAccountID: number,
    receiverName: string,
    total: number,
    currency: string,
): OptimisticExpenseReport {
    const formattedTotal = convertToDisplayString(total, currency);
    const invoiceReport = {
        reportID: generateReportID(),
        chatReportID,
        policyID,
        type: CONST.REPORT.TYPE.INVOICE,
        ownerAccountID: currentUserAccountID,
        managerID: receiverAccountID,
        currency,
        // We don't translate reportName because the server response is always in English
        reportName: `${receiverName} owes ${formattedTotal}`,
        stateNum: CONST.REPORT.STATE_NUM.SUBMITTED,
        statusNum: CONST.REPORT.STATUS_NUM.OPEN,
        total: total * -1,
        participants: {
            [receiverAccountID]: {
                notificationPreference: CONST.REPORT.NOTIFICATION_PREFERENCE.HIDDEN,
            },
        },
        parentReportID: chatReportID,
        lastVisibleActionCreated: DateUtils.getDBTime(),
    };

    if (currentUserAccountID) {
        invoiceReport.participants[currentUserAccountID] = {notificationPreference: CONST.REPORT.NOTIFICATION_PREFERENCE.HIDDEN};
    }

    return invoiceReport;
}

/**
 * Returns the stateNum and statusNum for an expense report based on the policy settings
 * @param policy
 */
function getExpenseReportStateAndStatus(policy: OnyxEntry<Policy>, isEmptyOptimisticReport = false) {
    const isASAPSubmitBetaEnabled = Permissions.isBetaEnabled(CONST.BETAS.ASAP_SUBMIT, allBetas);
    if (isASAPSubmitBetaEnabled) {
        return {
            stateNum: CONST.REPORT.STATE_NUM.OPEN,
            statusNum: CONST.REPORT.STATUS_NUM.OPEN,
        };
    }
    const isInstantSubmitEnabledLocal = isInstantSubmitEnabled(policy);
    const isSubmitAndCloseLocal = isSubmitAndClose(policy);
    const arePaymentsDisabled = policy?.reimbursementChoice === CONST.POLICY.REIMBURSEMENT_CHOICES.REIMBURSEMENT_NO;

    if (isInstantSubmitEnabledLocal && arePaymentsDisabled && isSubmitAndCloseLocal && !isEmptyOptimisticReport) {
        return {
            stateNum: CONST.REPORT.STATE_NUM.APPROVED,
            statusNum: CONST.REPORT.STATUS_NUM.CLOSED,
        };
    }

    if (isInstantSubmitEnabledLocal) {
        return {
            stateNum: CONST.REPORT.STATE_NUM.SUBMITTED,
            statusNum: CONST.REPORT.STATUS_NUM.SUBMITTED,
        };
    }

    return {
        stateNum: CONST.REPORT.STATE_NUM.OPEN,
        statusNum: CONST.REPORT.STATUS_NUM.OPEN,
    };
}

/**
 * Builds an optimistic Expense report with a randomly generated reportID
 *
 * @param chatReportID - Report ID of the PolicyExpenseChat where the Expense Report is
 * @param policyID - The policy ID of the PolicyExpenseChat
 * @param payeeAccountID - AccountID of the employee (payee)
 * @param total - Amount in cents
 * @param currency
 * @param reimbursable – Whether the expense is reimbursable
 * @param parentReportActionID – The parent ReportActionID of the PolicyExpenseChat
 * @param optimisticIOUReportID – Optimistic IOU report id
 */
function buildOptimisticExpenseReport(
    chatReportID: string | undefined,
    policyID: string | undefined,
    payeeAccountID: number,
    total: number,
    currency: string,
    nonReimbursableTotal = 0,
    parentReportActionID?: string,
    optimisticIOUReportID?: string,
): OptimisticExpenseReport {
    // The amount for Expense reports are stored as negative value in the database
    const storedTotal = total * -1;
    const storedNonReimbursableTotal = nonReimbursableTotal * -1;
    const report = chatReportID ? getReport(chatReportID, allReports) : undefined;
    const policyName = getPolicyName({report});
    const formattedTotal = convertToDisplayString(storedTotal, currency);
    // This will be fixed as part of https://github.com/Expensify/Expensify/issues/507850
    // eslint-disable-next-line deprecation/deprecation
    const policy = getPolicy(policyID);

    const {stateNum, statusNum} = getExpenseReportStateAndStatus(policy);

    const expenseReport: OptimisticExpenseReport = {
        reportID: optimisticIOUReportID ?? generateReportID(),
        chatReportID,
        policyID,
        type: CONST.REPORT.TYPE.EXPENSE,
        ownerAccountID: payeeAccountID,
        currency,
        // We don't translate reportName because the server response is always in English
        reportName: `${policyName} owes ${formattedTotal}`,
        stateNum,
        statusNum,
        total: storedTotal,
        unheldTotal: storedTotal,
        nonReimbursableTotal: storedNonReimbursableTotal,
        unheldNonReimbursableTotal: storedNonReimbursableTotal,
        participants: {
            [payeeAccountID]: {
                notificationPreference: CONST.REPORT.NOTIFICATION_PREFERENCE.HIDDEN,
            },
        },
        parentReportID: chatReportID,
        lastVisibleActionCreated: DateUtils.getDBTime(),
        parentReportActionID,
    };

    // Get the approver/manager for this report to properly display the optimistic data
    const submitToAccountID = getSubmitToAccountID(policy, expenseReport);
    if (submitToAccountID) {
        expenseReport.managerID = submitToAccountID;
    }

    const titleReportField = getTitleReportField(getReportFieldsByPolicyID(policyID) ?? {});
    if (!!titleReportField && isPaidGroupPolicyExpenseReport(expenseReport)) {
        expenseReport.reportName = populateOptimisticReportFormula(titleReportField.defaultValue, expenseReport, policy);
    }

    expenseReport.fieldList = policy?.fieldList;

    return expenseReport;
}

function buildOptimisticEmptyReport(reportID: string, accountID: number, parentReport: OnyxEntry<Report>, parentReportActionID: string, policy: OnyxEntry<Policy>, timeOfCreation: string) {
    const {stateNum, statusNum} = getExpenseReportStateAndStatus(policy, true);
    const titleReportField = getTitleReportField(getReportFieldsByPolicyID(policy?.id) ?? {});
    const optimisticEmptyReport: OptimisticNewReport = {
        reportName: '',
        reportID,
        policyID: policy?.id,
        type: CONST.REPORT.TYPE.EXPENSE,
        currency: policy?.outputCurrency,
        ownerAccountID: accountID,
        stateNum,
        statusNum,
        total: 0,
        nonReimbursableTotal: 0,
        participants: {},
        lastVisibleActionCreated: timeOfCreation,
        pendingFields: {createReport: CONST.RED_BRICK_ROAD_PENDING_ACTION.ADD},
        parentReportID: parentReport?.reportID,
        parentReportActionID,
        chatReportID: parentReport?.reportID,
        managerID: getManagerAccountID(policy, {ownerAccountID: accountID}),
    };

    const optimisticReportName = populateOptimisticReportFormula(titleReportField?.defaultValue ?? CONST.POLICY.DEFAULT_REPORT_NAME_PATTERN, optimisticEmptyReport, policy);
    optimisticEmptyReport.reportName = optimisticReportName;

    optimisticEmptyReport.participants = accountID
        ? {
              [accountID]: {
                  notificationPreference: CONST.REPORT.NOTIFICATION_PREFERENCE.HIDDEN,
              },
          }
        : {};
    optimisticEmptyReport.ownerAccountID = accountID;
    return optimisticEmptyReport;
}

function getRejectedReportMessage() {
    return translateLocal('iou.rejectedThisReport');
}

function getUpgradeWorkspaceMessage() {
    return translateLocal('workspaceActions.upgradedWorkspace');
}

function getDowngradeWorkspaceMessage() {
    return translateLocal('workspaceActions.downgradedWorkspace');
}

function getWorkspaceNameUpdatedMessage(action: ReportAction) {
    const {oldName, newName} = getOriginalMessage(action as ReportAction<typeof CONST.REPORT.ACTIONS.TYPE.POLICY_CHANGE_LOG.UPDATE_NAME>) ?? {};
    const message = oldName && newName ? translateLocal('workspaceActions.renamedWorkspaceNameAction', {oldName, newName}) : getReportActionText(action);
    return Str.htmlEncode(message);
}

function getDeletedTransactionMessage(action: ReportAction) {
    const deletedTransactionOriginalMessage = getOriginalMessage(action as ReportAction<typeof CONST.REPORT.ACTIONS.TYPE.DELETED_TRANSACTION>) ?? {};
    const amount = Math.abs(deletedTransactionOriginalMessage.amount ?? 0);
    const currency = deletedTransactionOriginalMessage.currency ?? '';
    const formattedAmount = convertToDisplayString(amount, currency) ?? '';
    const message = translateLocal('iou.deletedTransaction', {
        amount: formattedAmount,
        merchant: deletedTransactionOriginalMessage.merchant ?? '',
    });
    return message;
}

function getMovedTransactionMessage(report: OnyxEntry<Report>) {
    const reportName = getReportName(report) ?? report?.reportName ?? '';
    const reportUrl = `${environmentURL}/r/${report?.reportID}`;
    const message = translateLocal('iou.movedTransaction', {
        reportUrl,
        reportName,
    });
    return message;
}

function getUnreportedTransactionMessage() {
    const selfDMReportID = findSelfDMReportID();
    const reportUrl = `${environmentURL}/r/${selfDMReportID}`;
    const message = translateLocal('iou.unreportedTransaction', {
        reportUrl,
    });
    return message;
}

function getMovedActionMessage(action: ReportAction, report: OnyxEntry<Report>) {
    if (!isMovedAction(action)) {
        return '';
    }
    const movedActionOriginalMessage = getOriginalMessage(action);

    if (!movedActionOriginalMessage) {
        return '';
    }
    const {toPolicyID, newParentReportID, movedReportID} = movedActionOriginalMessage;
    const toPolicyName = getPolicyNameByID(toPolicyID);
    return translateLocal('iou.movedAction', {
        shouldHideMovedReportUrl: !isDM(report),
        movedReportUrl: `${environmentURL}/r/${movedReportID}`,
        newParentReportUrl: `${environmentURL}/r/${newParentReportID}`,
        toPolicyName,
    });
}

function getPolicyChangeMessage(action: ReportAction) {
    const PolicyChangeOriginalMessage = getOriginalMessage(action as ReportAction<typeof CONST.REPORT.ACTIONS.TYPE.CHANGE_POLICY>) ?? {};
    const {fromPolicy: fromPolicyID, toPolicy: toPolicyID} = PolicyChangeOriginalMessage as OriginalMessageChangePolicy;
    const message = translateLocal('report.actions.type.changeReportPolicy', {
        fromPolicyName: fromPolicyID ? getPolicyNameByID(fromPolicyID) : undefined,
        toPolicyName: getPolicyNameByID(toPolicyID),
    });
    return message;
}

/**
 * @param iouReportID - the report ID of the IOU report the action belongs to
 * @param type - IOUReportAction type. Can be oneOf(create, decline, cancel, pay, split)
 * @param total - IOU total in cents
 * @param comment - IOU comment
 * @param currency - IOU currency
 * @param paymentType - IOU paymentMethodType. Can be oneOf(Elsewhere, Expensify)
 * @param isSettlingUp - Whether we are settling up an IOU
 * @param bankAccountID - Bank account ID
 * @param payAsBusiness - Whether the payment is made as a business
 */
function getIOUReportActionMessage(
    iouReportID: string,
    type: string,
    total: number,
    comment: string,
    currency: string,
    paymentType = '',
    isSettlingUp = false,
    bankAccountID?: number | undefined,
    payAsBusiness = false,
): Message[] {
    const report = getReportOrDraftReport(iouReportID);
    const isInvoice = isInvoiceReport(report);
    const amount =
        type === CONST.IOU.REPORT_ACTION_TYPE.PAY && !isEmptyObject(report)
            ? convertToDisplayString(getMoneyRequestSpendBreakdown(report).totalDisplaySpend, currency)
            : convertToDisplayString(total, currency);

    let paymentMethodMessage;
    switch (paymentType) {
        case CONST.IOU.PAYMENT_TYPE.VBBA:
        case CONST.IOU.PAYMENT_TYPE.EXPENSIFY:
            paymentMethodMessage = ' with Expensify';
            break;
        default:
            paymentMethodMessage = ` elsewhere`;
            break;
    }

    let iouMessage;
    switch (type) {
        case CONST.REPORT.ACTIONS.TYPE.APPROVED:
            iouMessage = `approved ${amount}`;
            break;
        case CONST.REPORT.ACTIONS.TYPE.FORWARDED:
            iouMessage = `approved ${amount}`;
            break;
        case CONST.REPORT.ACTIONS.TYPE.UNAPPROVED:
            iouMessage = `unapproved ${amount}`;
            break;
        case CONST.IOU.REPORT_ACTION_TYPE.CREATE:
            iouMessage = `submitted ${amount}${comment && ` for ${comment}`}`;
            break;
        case CONST.IOU.REPORT_ACTION_TYPE.TRACK:
            iouMessage = `tracking ${amount}${comment && ` for ${comment}`}`;
            break;
        case CONST.IOU.REPORT_ACTION_TYPE.SPLIT:
            iouMessage = `split ${amount}${comment && ` for ${comment}`}`;
            break;
        case CONST.IOU.REPORT_ACTION_TYPE.DELETE:
            iouMessage = `deleted the ${amount} expense${comment && ` for ${comment}`}`;
            break;
        case CONST.IOU.REPORT_ACTION_TYPE.PAY:
            if (isInvoice && isSettlingUp) {
                iouMessage =
                    paymentType === CONST.IOU.PAYMENT_TYPE.ELSEWHERE
                        ? translateLocal('iou.payElsewhere', {formattedAmount: amount})
                        : translateLocal(payAsBusiness ? 'iou.settleInvoiceBusiness' : 'iou.settleInvoicePersonal', {amount, last4Digits: String(bankAccountID).slice(-4)});
            } else {
                iouMessage = isSettlingUp ? `paid ${amount}${paymentMethodMessage}` : `sent ${amount}${comment && ` for ${comment}`}${paymentMethodMessage}`;
            }
            break;
        case CONST.REPORT.ACTIONS.TYPE.SUBMITTED:
            iouMessage = translateLocal('iou.expenseAmount', {formattedAmount: amount});
            break;
        default:
            break;
    }

    return [
        {
            html: lodashEscape(iouMessage),
            text: iouMessage ?? '',
            isEdited: false,
            type: CONST.REPORT.MESSAGE.TYPE.COMMENT,
        },
    ];
}

/**
 * Builds an optimistic IOU reportAction object
 *
 * @param type - IOUReportAction type. Can be oneOf(create, delete, pay, split).
 * @param amount - IOU amount in cents.
 * @param currency
 * @param comment - User comment for the IOU.
 * @param participants - An array with participants details.
 * @param [transactionID] - Not required if the IOUReportAction type is 'pay'
 * @param [paymentType] - Only required if the IOUReportAction type is 'pay'. Can be oneOf(elsewhere, Expensify).
 * @param [iouReportID] - Only required if the IOUReportActions type is oneOf(decline, cancel, pay). Generates a randomID as default.
 * @param [isSettlingUp] - Whether we are settling up an IOU.
 * @param [isSendMoneyFlow] - Whether this is pay someone flow
 * @param [receipt]
 * @param [isOwnPolicyExpenseChat] - Whether this is an expense report create from the current user's policy expense chat
 */
function buildOptimisticIOUReportAction(params: BuildOptimisticIOUReportActionParams): OptimisticIOUReportAction {
    const {
        type,
        amount,
        currency,
        comment,
        participants,
        transactionID,
        paymentType,
        iouReportID = '',
        isSettlingUp = false,
        isSendMoneyFlow = false,
        isOwnPolicyExpenseChat = false,
        created = DateUtils.getDBTime(),
        linkedExpenseReportAction,
        isPersonalTrackingExpense = false,
        payAsBusiness,
        bankAccountID,
        reportActionID,
    } = params;

    const IOUReportID = isPersonalTrackingExpense ? undefined : iouReportID || generateReportID();

    const originalMessage: ReportAction<typeof CONST.REPORT.ACTIONS.TYPE.IOU>['originalMessage'] = {
        amount,
        comment,
        currency,
        IOUTransactionID: transactionID,
        IOUReportID,
        type,
        payAsBusiness,
        bankAccountID,
    };

    const delegateAccountDetails = getPersonalDetailByEmail(delegateEmail);

    if (type === CONST.IOU.REPORT_ACTION_TYPE.PAY) {
        // In pay someone flow, we store amount, comment, currency in IOUDetails when type = pay
        if (isSendMoneyFlow) {
            const keys = ['amount', 'comment', 'currency'] as const;
            keys.forEach((key) => {
                delete originalMessage[key];
            });
            originalMessage.IOUDetails = {amount, comment, currency};
            originalMessage.paymentType = paymentType;
        } else {
            // In case of pay someone action, we dont store the comment
            // and there is no single transactionID to link the action to.
            delete originalMessage.IOUTransactionID;
            delete originalMessage.comment;
            originalMessage.paymentType = paymentType;
        }
    }

    // IOUs of type split only exist in group DMs and those don't have an iouReport so we need to delete the IOUReportID key
    if (type === CONST.IOU.REPORT_ACTION_TYPE.SPLIT) {
        delete originalMessage.IOUReportID;
    }

    if (type !== CONST.IOU.REPORT_ACTION_TYPE.PAY) {
        // Split expense made from a policy expense chat only have the payee's accountID as the participant because the payer could be any policy admin
        if (isOwnPolicyExpenseChat && type === CONST.IOU.REPORT_ACTION_TYPE.SPLIT) {
            originalMessage.participantAccountIDs = currentUserAccountID ? [currentUserAccountID] : [];
        } else {
            originalMessage.participantAccountIDs = currentUserAccountID
                ? [
                      currentUserAccountID,
                      ...participants.filter((participant) => participant.accountID !== currentUserAccountID).map((participant) => participant.accountID ?? CONST.DEFAULT_NUMBER_ID),
                  ]
                : participants.map((participant) => participant.accountID ?? CONST.DEFAULT_NUMBER_ID);
        }
    }

    const iouReportAction = {
        ...linkedExpenseReportAction,
        actionName: CONST.REPORT.ACTIONS.TYPE.IOU,
        actorAccountID: currentUserAccountID,
        automatic: false,
        isAttachmentOnly: false,
        originalMessage,
        reportActionID: reportActionID ?? rand64(),
        shouldShow: true,
        created,
        pendingAction: CONST.RED_BRICK_ROAD_PENDING_ACTION.ADD,
        delegateAccountID: delegateAccountDetails?.accountID,
        person: [
            {
                style: 'strong',
                text: getCurrentUserDisplayNameOrEmail(),
                type: 'TEXT',
            },
        ],
        avatar: getCurrentUserAvatar(),
        message: getIOUReportActionMessage(iouReportID, type, amount, comment, currency, paymentType, isSettlingUp, bankAccountID, payAsBusiness),
    };

    const managerMcTestParticipant = participants.find((participant) => isSelectedManagerMcTest(participant.login));
    if (managerMcTestParticipant) {
        return {
            ...iouReportAction,
            actorAccountID: managerMcTestParticipant.accountID,
            avatar: managerMcTestParticipant.icons?.[0]?.source,
            person: [
                {
                    style: 'strong',
                    text: getDisplayNameForParticipant(managerMcTestParticipant),
                    type: 'TEXT',
                },
            ],
        };
    }

    return iouReportAction;
}

/**
 * Builds an optimistic APPROVED report action with a randomly generated reportActionID.
 */
function buildOptimisticApprovedReportAction(amount: number, currency: string, expenseReportID: string): OptimisticApprovedReportAction {
    const originalMessage = {
        amount,
        currency,
        expenseReportID,
    };
    const delegateAccountDetails = getPersonalDetailByEmail(delegateEmail);

    return {
        actionName: CONST.REPORT.ACTIONS.TYPE.APPROVED,
        actorAccountID: currentUserAccountID,
        automatic: false,
        avatar: getCurrentUserAvatar(),
        isAttachmentOnly: false,
        originalMessage,
        message: getIOUReportActionMessage(expenseReportID, CONST.REPORT.ACTIONS.TYPE.APPROVED, Math.abs(amount), '', currency),
        person: [
            {
                style: 'strong',
                text: getCurrentUserDisplayNameOrEmail(),
                type: 'TEXT',
            },
        ],
        reportActionID: rand64(),
        shouldShow: true,
        created: DateUtils.getDBTime(),
        pendingAction: CONST.RED_BRICK_ROAD_PENDING_ACTION.ADD,
        delegateAccountID: delegateAccountDetails?.accountID,
    };
}

/**
 * Builds an optimistic APPROVED report action with a randomly generated reportActionID.
 */
function buildOptimisticUnapprovedReportAction(amount: number, currency: string, expenseReportID: string): OptimisticUnapprovedReportAction {
    const delegateAccountDetails = getPersonalDetailByEmail(delegateEmail);
    return {
        actionName: CONST.REPORT.ACTIONS.TYPE.UNAPPROVED,
        actorAccountID: currentUserAccountID,
        automatic: false,
        avatar: getCurrentUserAvatar(),
        isAttachmentOnly: false,
        originalMessage: {
            amount,
            currency,
            expenseReportID,
        },
        message: getIOUReportActionMessage(expenseReportID, CONST.REPORT.ACTIONS.TYPE.UNAPPROVED, Math.abs(amount), '', currency),
        person: [
            {
                style: 'strong',
                text: getCurrentUserDisplayNameOrEmail(),
                type: 'TEXT',
            },
        ],
        reportActionID: rand64(),
        shouldShow: true,
        created: DateUtils.getDBTime(),
        pendingAction: CONST.RED_BRICK_ROAD_PENDING_ACTION.ADD,
        delegateAccountID: delegateAccountDetails?.accountID,
    };
}

/**
 * Builds an optimistic MOVED report action with a randomly generated reportActionID.
 * This action is used when we move reports across workspaces.
 */
function buildOptimisticMovedReportAction(
    fromPolicyID: string | undefined,
    toPolicyID: string,
    newParentReportID: string,
    movedReportID: string,
    policyName: string,
    shouldHideMovedReportUrl = false,
): ReportAction {
    const originalMessage = {
        fromPolicyID,
        toPolicyID,
        newParentReportID,
        movedReportID,
    };

    const movedActionMessage = [
        {
            html: shouldHideMovedReportUrl
                ? `moved this <a href='${CONST.NEW_EXPENSIFY_URL}r/${movedReportID}' target='_blank' rel='noreferrer noopener'>report</a> to the <a href='${CONST.NEW_EXPENSIFY_URL}r/${newParentReportID}' target='_blank' rel='noreferrer noopener'>${policyName}</a> workspace`
                : `moved this report to the <a href='${CONST.NEW_EXPENSIFY_URL}r/${newParentReportID}' target='_blank' rel='noreferrer noopener'>${policyName}</a> workspace`,
            text: `moved this report to the ${policyName} workspace`,
            type: CONST.REPORT.MESSAGE.TYPE.COMMENT,
        },
    ];

    return {
        actionName: CONST.REPORT.ACTIONS.TYPE.MOVED,
        actorAccountID: currentUserAccountID,
        automatic: false,
        avatar: getCurrentUserAvatar(),
        isAttachmentOnly: false,
        originalMessage,
        message: movedActionMessage,
        person: [
            {
                style: 'strong',
                text: getCurrentUserDisplayNameOrEmail(),
                type: 'TEXT',
            },
        ],
        reportActionID: rand64(),
        shouldShow: true,
        created: DateUtils.getDBTime(),
        pendingAction: CONST.RED_BRICK_ROAD_PENDING_ACTION.ADD,
    };
}

/**
 * Builds an optimistic CHANGE_POLICY report action with a randomly generated reportActionID.
 * This action is used when we change the workspace of a report.
 */
function buildOptimisticChangePolicyReportAction(fromPolicyID: string | undefined, toPolicyID: string, automaticAction = false): ReportAction {
    const originalMessage = {
        fromPolicy: fromPolicyID,
        toPolicy: toPolicyID,
        automaticAction,
    };

    // This will be fixed as part of https://github.com/Expensify/Expensify/issues/507850
    // eslint-disable-next-line deprecation/deprecation
    const fromPolicy = getPolicy(fromPolicyID);
    // This will be fixed as part of https://github.com/Expensify/Expensify/issues/507850
    // eslint-disable-next-line deprecation/deprecation
    const toPolicy = getPolicy(toPolicyID);

    const changePolicyReportActionMessage = [
        {
            type: CONST.REPORT.MESSAGE.TYPE.TEXT,
            text: `changed the workspace to ${toPolicy?.name}`,
        },
        ...(fromPolicyID
            ? [
                  {
                      type: CONST.REPORT.MESSAGE.TYPE.TEXT,
                      text: ` (previously ${fromPolicy?.name})`,
                  },
              ]
            : []),
    ];

    return {
        actionName: CONST.REPORT.ACTIONS.TYPE.CHANGE_POLICY,
        actorAccountID: currentUserAccountID,
        avatar: getCurrentUserAvatar(),
        created: DateUtils.getDBTime(),
        originalMessage,
        message: changePolicyReportActionMessage,
        person: [
            {
                style: 'strong',
                text: getCurrentUserDisplayNameOrEmail(),
                type: 'TEXT',
            },
        ],
        reportActionID: rand64(),
        shouldShow: true,
        pendingAction: CONST.RED_BRICK_ROAD_PENDING_ACTION.ADD,
    };
}

function buildOptimisticTransactionAction(
    type: typeof CONST.REPORT.ACTIONS.TYPE.MOVED_TRANSACTION | typeof CONST.REPORT.ACTIONS.TYPE.UNREPORTED_TRANSACTION,
    transactionThreadReportID: string | undefined,
    targetReportID: string,
): ReportAction {
    const reportName = allReports?.[targetReportID]?.reportName ?? '';
    const url = `${environmentURL}/r/${targetReportID}`;
    const [actionText, messageHtml] =
        type === CONST.REPORT.ACTIONS.TYPE.MOVED_TRANSACTION
            ? [`moved this expense to ${reportName}`, `moved this expense to <a href='${url}' target='_blank' rel='noreferrer noopener'>${reportName}</a>`]
            : ['moved this expense to your personal space', 'moved this expense to your personal space'];

    return {
        actionName: type,
        reportID: transactionThreadReportID,
        actorAccountID: currentUserAccountID,
        avatar: getCurrentUserAvatar(),
        created: DateUtils.getDBTime(),
        originalMessage: type === CONST.REPORT.ACTIONS.TYPE.MOVED_TRANSACTION ? {toReportID: targetReportID} : {fromReportID: targetReportID},
        message: [
            {
                type: CONST.REPORT.MESSAGE.TYPE.TEXT,
                html: messageHtml,
                text: actionText,
            },
        ],
        person: [
            {
                style: 'strong',
                text: getCurrentUserDisplayNameOrEmail(),
                type: 'TEXT',
            },
        ],
        reportActionID: rand64(),
        shouldShow: true,
        pendingAction: CONST.RED_BRICK_ROAD_PENDING_ACTION.ADD,
    };
}

/**
 * Builds an optimistic MOVED_TRANSACTION report action with a randomly generated reportActionID.
 * This action is used when we change the workspace of a report.
 */
function buildOptimisticMovedTransactionAction(transactionThreadReportID: string | undefined, toReportID: string) {
    return buildOptimisticTransactionAction(CONST.REPORT.ACTIONS.TYPE.MOVED_TRANSACTION, transactionThreadReportID, toReportID);
}

/**
 * Builds an optimistic UNREPORTED_TRANSACTION report action with a randomly generated reportActionID.
 * This action is used when we un-report a transaction.
 */
function buildOptimisticUnreportedTransactionAction(transactionThreadReportID: string | undefined, fromReportID: string) {
    return buildOptimisticTransactionAction(CONST.REPORT.ACTIONS.TYPE.UNREPORTED_TRANSACTION, transactionThreadReportID, fromReportID);
}

/**
 * Builds an optimistic SUBMITTED report action with a randomly generated reportActionID.
 *
 */
function buildOptimisticSubmittedReportAction(amount: number, currency: string, expenseReportID: string, adminAccountID: number | undefined): OptimisticSubmittedReportAction {
    const originalMessage = {
        amount,
        currency,
        expenseReportID,
    };

    const delegateAccountDetails = getPersonalDetailByEmail(delegateEmail);

    return {
        actionName: CONST.REPORT.ACTIONS.TYPE.SUBMITTED,
        actorAccountID: currentUserAccountID,
        adminAccountID,
        automatic: false,
        avatar: getCurrentUserAvatar(),
        isAttachmentOnly: false,
        originalMessage,
        message: getIOUReportActionMessage(expenseReportID, CONST.REPORT.ACTIONS.TYPE.SUBMITTED, Math.abs(amount), '', currency),
        person: [
            {
                style: 'strong',
                text: getCurrentUserDisplayNameOrEmail(),
                type: 'TEXT',
            },
        ],
        reportActionID: rand64(),
        shouldShow: true,
        created: DateUtils.getDBTime(),
        pendingAction: CONST.RED_BRICK_ROAD_PENDING_ACTION.ADD,
        delegateAccountID: delegateAccountDetails?.accountID,
    };
}

/**
 * Builds an optimistic report preview action with a randomly generated reportActionID.
 *
 * @param chatReport
 * @param iouReport
 * @param [comment] - User comment for the IOU.
 * @param [transaction] - optimistic first transaction of preview
 * @param reportActionID
 */
function buildOptimisticReportPreview(
    chatReport: OnyxInputOrEntry<Report>,
    iouReport: Report,
    comment = '',
    transaction: OnyxInputOrEntry<Transaction> = null,
    childReportID?: string,
    reportActionID?: string,
): ReportAction<typeof CONST.REPORT.ACTIONS.TYPE.REPORT_PREVIEW> {
    const hasReceipt = hasReceiptTransactionUtils(transaction);
    const message = getReportPreviewMessage(iouReport);
    const created = DateUtils.getDBTime();
    const reportActorAccountID = (isInvoiceReport(iouReport) || isExpenseReport(iouReport) ? iouReport?.ownerAccountID : iouReport?.managerID) ?? -1;
    const delegateAccountDetails = getPersonalDetailByEmail(delegateEmail);
    const isTestTransaction = isTestTransactionReport(iouReport);
    const isTestDriveTransaction = !!transaction?.receipt?.isTestDriveReceipt;
    const isScanRequest = transaction ? isScanRequestTransactionUtils(transaction) : false;
    return {
        reportActionID: reportActionID ?? rand64(),
        reportID: chatReport?.reportID,
        actionName: CONST.REPORT.ACTIONS.TYPE.REPORT_PREVIEW,
        pendingAction: CONST.RED_BRICK_ROAD_PENDING_ACTION.ADD,
        originalMessage: {
            linkedReportID: iouReport?.reportID,
        },
        message: [
            {
                html: message,
                text: message,
                isEdited: false,
                type: CONST.REPORT.MESSAGE.TYPE.COMMENT,
            },
        ],
        delegateAccountID: delegateAccountDetails?.accountID,
        created,
        accountID: iouReport?.managerID,
        // The preview is initially whispered if created with a receipt, so the actor is the current user as well
        actorAccountID: hasReceipt ? currentUserAccountID : reportActorAccountID,
        childReportID: childReportID ?? iouReport?.reportID,
        childMoneyRequestCount: 1,
        isOptimisticAction: true,
        childLastActorAccountID: currentUserAccountID,
        childLastMoneyRequestComment: comment,
        childRecentReceiptTransactionIDs: hasReceipt && !isEmptyObject(transaction) && transaction?.transactionID ? {[transaction.transactionID]: created} : undefined,
        childOwnerAccountID: iouReport?.ownerAccountID,
        childManagerAccountID: iouReport?.managerID,
        ...((isTestDriveTransaction || isTestTransaction) && !isScanRequest && {childStateNum: 2, childStatusNum: 4}),
    };
}

/**
 * Builds an optimistic ACTIONABLE_TRACK_EXPENSE_WHISPER action with a randomly generated reportActionID.
 */
function buildOptimisticActionableTrackExpenseWhisper(iouAction: OptimisticIOUReportAction, transactionID: string): ReportAction {
    const currentTime = DateUtils.getDBTime();
    const targetEmail = CONST.EMAIL.CONCIERGE;
    const actorAccountID = getAccountIDsByLogins([targetEmail]).at(0);
    const reportActionID = rand64();
    return {
        actionName: CONST.REPORT.ACTIONS.TYPE.ACTIONABLE_TRACK_EXPENSE_WHISPER,
        actorAccountID,
        avatar: getDefaultAvatarURL(actorAccountID),
        created: DateUtils.addMillisecondsFromDateTime(currentTime, 1),
        lastModified: DateUtils.addMillisecondsFromDateTime(currentTime, 1),
        message: [
            {
                html: CONST.ACTIONABLE_TRACK_EXPENSE_WHISPER_MESSAGE,
                text: CONST.ACTIONABLE_TRACK_EXPENSE_WHISPER_MESSAGE,
                whisperedTo: [],
                type: CONST.REPORT.MESSAGE.TYPE.COMMENT,
            },
        ],
        originalMessage: {
            lastModified: DateUtils.addMillisecondsFromDateTime(currentTime, 1),
            transactionID,
        },
        person: [
            {
                text: CONST.DISPLAY_NAME.EXPENSIFY_CONCIERGE,
                type: 'TEXT',
            },
        ],
        reportActionID,
        shouldShow: true,
        pendingAction: CONST.RED_BRICK_ROAD_PENDING_ACTION.ADD,
    };
}

/**
 * Builds an optimistic modified expense action with a randomly generated reportActionID.
 */
function buildOptimisticModifiedExpenseReportAction(
    transactionThread: OnyxInputOrEntry<Report>,
    oldTransaction: OnyxInputOrEntry<Transaction>,
    transactionChanges: TransactionChanges,
    isFromExpenseReport: boolean,
    policy: OnyxInputOrEntry<Policy>,
    updatedTransaction?: OnyxInputOrEntry<Transaction>,
): OptimisticModifiedExpenseReportAction {
    const originalMessage = getModifiedExpenseOriginalMessage(oldTransaction, transactionChanges, isFromExpenseReport, policy, updatedTransaction);
    const delegateAccountDetails = getPersonalDetailByEmail(delegateEmail);

    return {
        actionName: CONST.REPORT.ACTIONS.TYPE.MODIFIED_EXPENSE,
        actorAccountID: currentUserAccountID,
        automatic: false,
        avatar: getCurrentUserAvatar(),
        created: DateUtils.getDBTime(),
        isAttachmentOnly: false,
        message: [
            {
                // Currently we are composing the message from the originalMessage and message is only used in OldDot and not in the App
                text: 'You',
                style: 'strong',
                type: CONST.REPORT.MESSAGE.TYPE.TEXT,
            },
        ],
        originalMessage,
        person: [
            {
                style: 'strong',
                text: currentUserPersonalDetails?.displayName ?? String(currentUserAccountID),
                type: 'TEXT',
            },
        ],
        pendingAction: CONST.RED_BRICK_ROAD_PENDING_ACTION.ADD,
        reportActionID: rand64(),
        reportID: transactionThread?.reportID,
        shouldShow: true,
        delegateAccountID: delegateAccountDetails?.accountID,
    };
}

/**
 * Builds an optimistic DETACH_RECEIPT report action with a randomly generated reportActionID.
 */
function buildOptimisticDetachReceipt(reportID: string | undefined, transactionID: string, merchant: string = CONST.TRANSACTION.PARTIAL_TRANSACTION_MERCHANT) {
    return {
        actionName: CONST.REPORT.ACTIONS.TYPE.MANAGER_DETACH_RECEIPT,
        actorAccountID: currentUserAccountID,
        automatic: false,
        avatar: getCurrentUserAvatar(),
        created: DateUtils.getDBTime(),
        isAttachmentOnly: false,
        originalMessage: {
            transactionID,
            merchant: `${merchant}`,
        },
        message: [
            {
                type: 'COMMENT',
                html: `detached a receipt from expense '${merchant}'`,
                text: `detached a receipt from expense '${merchant}'`,
                whisperedTo: [],
            },
        ],
        person: [
            {
                style: 'strong',
                text: currentUserPersonalDetails?.displayName ?? String(currentUserAccountID),
                type: 'TEXT',
            },
        ],
        pendingAction: CONST.RED_BRICK_ROAD_PENDING_ACTION.ADD,
        reportActionID: rand64(),
        reportID,
        shouldShow: true,
    };
}

/**
 * Updates a report preview action that exists for an IOU report.
 *
 * @param [comment] - User comment for the IOU.
 * @param [transaction] - optimistic newest transaction of a report preview
 *
 */
function updateReportPreview(
    iouReport: OnyxEntry<Report>,
    reportPreviewAction: ReportAction<typeof CONST.REPORT.ACTIONS.TYPE.REPORT_PREVIEW>,
    isPayRequest = false,
    comment = '',
    transaction?: OnyxEntry<Transaction>,
): ReportAction<typeof CONST.REPORT.ACTIONS.TYPE.REPORT_PREVIEW> {
    const hasReceipt = hasReceiptTransactionUtils(transaction);
    const recentReceiptTransactions = reportPreviewAction?.childRecentReceiptTransactionIDs ?? {};
    const transactionsToKeep = getRecentTransactions(recentReceiptTransactions);
    const previousTransactionsArray = Object.entries(recentReceiptTransactions ?? {}).map(([key, value]) => (transactionsToKeep.includes(key) ? {[key]: value} : null));
    const previousTransactions: Record<string, string> = {};

    for (const obj of previousTransactionsArray) {
        for (const key in obj) {
            if (obj) {
                previousTransactions[key] = obj[key];
            }
        }
    }

    const message = getReportPreviewMessage(iouReport, reportPreviewAction);
    const originalMessage = getOriginalMessage(reportPreviewAction);
    return {
        ...reportPreviewAction,
        message: [
            {
                html: message,
                text: message,
                isEdited: false,
                type: CONST.REPORT.MESSAGE.TYPE.COMMENT,
            },
        ],
        childLastMoneyRequestComment: comment || reportPreviewAction?.childLastMoneyRequestComment,
        childMoneyRequestCount: (reportPreviewAction?.childMoneyRequestCount ?? 0) + (isPayRequest ? 0 : 1),
        childRecentReceiptTransactionIDs: hasReceipt
            ? {
                  ...(transaction && {[transaction.transactionID]: transaction?.created}),
                  ...previousTransactions,
              }
            : recentReceiptTransactions,
        // As soon as we add a transaction without a receipt to the report, it will have ready expenses,
        // so we remove the whisper
        originalMessage: originalMessage
            ? {
                  ...originalMessage,
                  whisperedTo: hasReceipt ? originalMessage.whisperedTo : [],
                  linkedReportID: originalMessage.linkedReportID,
              }
            : undefined,
    };
}

function buildOptimisticTaskReportAction(
    taskReportID: string,
    actionName: typeof CONST.REPORT.ACTIONS.TYPE.TASK_COMPLETED | typeof CONST.REPORT.ACTIONS.TYPE.TASK_REOPENED | typeof CONST.REPORT.ACTIONS.TYPE.TASK_CANCELLED,
    message = '',
    actorAccountID = currentUserAccountID,
    createdOffset = 0,
): OptimisticTaskReportAction {
    const originalMessage = {
        taskReportID,
        type: actionName,
        text: message,
        html: message,
        whisperedTo: [],
    };
    const delegateAccountDetails = getPersonalDetailByEmail(delegateEmail);

    return {
        actionName,
        actorAccountID,
        automatic: false,
        avatar: getCurrentUserAvatar(),
        isAttachmentOnly: false,
        originalMessage,
        message: [
            {
                text: message,
                taskReportID,
                type: CONST.REPORT.MESSAGE.TYPE.TEXT,
            },
        ],
        person: [
            {
                style: 'strong',
                text: currentUserPersonalDetails?.displayName ?? String(currentUserAccountID),
                type: 'TEXT',
            },
        ],
        reportActionID: rand64(),
        shouldShow: true,
        created: NetworkConnection.getDBTimeWithSkew(Date.now() + createdOffset),
        isFirstItem: false,
        pendingAction: CONST.RED_BRICK_ROAD_PENDING_ACTION.ADD,
        delegateAccountID: delegateAccountDetails?.accountID,
    };
}

function isWorkspaceChat(chatType: string) {
    return chatType === CONST.REPORT.CHAT_TYPE.POLICY_ADMINS || chatType === CONST.REPORT.CHAT_TYPE.POLICY_ANNOUNCE || chatType === CONST.REPORT.CHAT_TYPE.POLICY_EXPENSE_CHAT;
}

/**
 * Builds an optimistic chat report with a randomly generated reportID and as much information as we currently have
 */
type BuildOptimisticChatReportParams = {
    participantList: number[];
    reportName?: string;
    chatType?: ValueOf<typeof CONST.REPORT.CHAT_TYPE>;
    policyID?: string;
    ownerAccountID?: number;
    isOwnPolicyExpenseChat?: boolean;
    oldPolicyName?: string;
    visibility?: ValueOf<typeof CONST.REPORT.VISIBILITY>;
    writeCapability?: ValueOf<typeof CONST.REPORT.WRITE_CAPABILITIES>;
    notificationPreference?: NotificationPreference;
    parentReportActionID?: string;
    parentReportID?: string;
    description?: string;
    avatarUrl?: string;
    optimisticReportID?: string;
    isPinned?: boolean;
};

function buildOptimisticChatReport({
    participantList,
    reportName = CONST.REPORT.DEFAULT_REPORT_NAME,
    chatType,
    policyID = CONST.POLICY.OWNER_EMAIL_FAKE,
    ownerAccountID = CONST.REPORT.OWNER_ACCOUNT_ID_FAKE,
    isOwnPolicyExpenseChat = false,
    oldPolicyName = '',
    visibility,
    writeCapability,
    notificationPreference = CONST.REPORT.NOTIFICATION_PREFERENCE.ALWAYS,
    parentReportActionID = '',
    parentReportID = undefined,
    description = '',
    avatarUrl = '',
    optimisticReportID = '',
    isPinned = false,
}: BuildOptimisticChatReportParams): OptimisticChatReport {
    const isWorkspaceChatType = chatType && isWorkspaceChat(chatType);
    const participants = participantList.reduce((reportParticipants: Participants, accountID: number) => {
        const participant: ReportParticipant = {
            notificationPreference,
            ...(!isWorkspaceChatType && {role: accountID === currentUserAccountID ? CONST.REPORT.ROLE.ADMIN : CONST.REPORT.ROLE.MEMBER}),
        };
        // eslint-disable-next-line no-param-reassign
        reportParticipants[accountID] = participant;
        return reportParticipants;
    }, {} as Participants);
    const currentTime = DateUtils.getDBTime();
    const optimisticChatReport: OptimisticChatReport = {
        type: CONST.REPORT.TYPE.CHAT,
        chatType,
        isOwnPolicyExpenseChat,
        isPinned,
        lastActorAccountID: 0,
        lastMessageHtml: '',
        lastMessageText: undefined,
        lastReadTime: currentTime,
        lastVisibleActionCreated: currentTime,
        oldPolicyName,
        ownerAccountID: ownerAccountID || CONST.REPORT.OWNER_ACCOUNT_ID_FAKE,
        parentReportActionID,
        parentReportID,
        participants,
        policyID,
        reportID: optimisticReportID || generateReportID(),
        reportName,
        stateNum: 0,
        statusNum: 0,
        visibility,
        description,
        writeCapability,
        avatarUrl,
    };

    if (chatType === CONST.REPORT.CHAT_TYPE.INVOICE) {
        // TODO: update to support workspace as an invoice receiver when workspace-to-workspace invoice room implemented
        optimisticChatReport.invoiceReceiver = {
            type: 'individual',
            accountID: participantList.at(0) ?? -1,
        };
    }

    return optimisticChatReport;
}

function buildOptimisticGroupChatReport(
    participantAccountIDs: number[],
    reportName: string,
    avatarUri: string,
    optimisticReportID?: string,
    notificationPreference?: NotificationPreference,
) {
    return buildOptimisticChatReport({
        participantList: participantAccountIDs,
        reportName,
        chatType: CONST.REPORT.CHAT_TYPE.GROUP,
        notificationPreference,
        avatarUrl: avatarUri,
        optimisticReportID,
    });
}

/**
 * Returns the necessary reportAction onyx data to indicate that the chat has been created optimistically
 * @param [created] - Action created time
 */
function buildOptimisticCreatedReportAction(emailCreatingAction: string, created = DateUtils.getDBTime(), optimisticReportActionID?: string): OptimisticCreatedReportAction {
    return {
        reportActionID: optimisticReportActionID ?? rand64(),
        actionName: CONST.REPORT.ACTIONS.TYPE.CREATED,
        pendingAction: CONST.RED_BRICK_ROAD_PENDING_ACTION.ADD,
        actorAccountID: currentUserAccountID,
        message: [
            {
                type: CONST.REPORT.MESSAGE.TYPE.TEXT,
                style: 'strong',
                text: emailCreatingAction,
            },
            {
                type: CONST.REPORT.MESSAGE.TYPE.TEXT,
                style: 'normal',
                text: ' created this report',
            },
        ],
        person: [
            {
                type: CONST.REPORT.MESSAGE.TYPE.TEXT,
                style: 'strong',
                text: getCurrentUserDisplayNameOrEmail(),
            },
        ],
        automatic: false,
        avatar: getCurrentUserAvatar(),
        created,
        shouldShow: true,
    };
}

/**
 * Returns the necessary reportAction onyx data to indicate that the room has been renamed
 */
function buildOptimisticRenamedRoomReportAction(newName: string, oldName: string): OptimisticRenamedReportAction {
    const now = DateUtils.getDBTime();
    return {
        reportActionID: rand64(),
        actionName: CONST.REPORT.ACTIONS.TYPE.RENAMED,
        pendingAction: CONST.RED_BRICK_ROAD_PENDING_ACTION.ADD,
        actorAccountID: currentUserAccountID,
        message: [
            {
                type: CONST.REPORT.MESSAGE.TYPE.TEXT,
                style: 'strong',
                text: 'You',
            },
            {
                type: CONST.REPORT.MESSAGE.TYPE.TEXT,
                style: 'normal',
                text: ` renamed this report. New title is '${newName}' (previously '${oldName}').`,
            },
        ],
        person: [
            {
                type: CONST.REPORT.MESSAGE.TYPE.TEXT,
                style: 'strong',
                text: getCurrentUserDisplayNameOrEmail(),
            },
        ],
        originalMessage: {
            oldName,
            newName,
            html: `Room renamed to ${newName}`,
            lastModified: now,
        },
        automatic: false,
        avatar: getCurrentUserAvatar(),
        created: now,
        shouldShow: true,
    };
}

/**
 * Returns the necessary reportAction onyx data to indicate that the room description has been updated
 */
function buildOptimisticRoomDescriptionUpdatedReportAction(description: string): OptimisticRoomDescriptionUpdatedReportAction {
    const now = DateUtils.getDBTime();
    return {
        reportActionID: rand64(),
        actionName: CONST.REPORT.ACTIONS.TYPE.ROOM_CHANGE_LOG.UPDATE_ROOM_DESCRIPTION,
        pendingAction: CONST.RED_BRICK_ROAD_PENDING_ACTION.ADD,
        actorAccountID: currentUserAccountID,
        message: [
            {
                type: CONST.REPORT.MESSAGE.TYPE.COMMENT,
                text: description ? `set the room description to: ${Parser.htmlToText(description)}` : 'cleared the room description',
                html: description ? `<muted-text>set the room description to: ${description}</muted-text>` : '<muted-text>cleared the room description</muted-text>',
            },
        ],
        person: [
            {
                type: CONST.REPORT.MESSAGE.TYPE.TEXT,
                style: 'strong',
                text: getCurrentUserDisplayNameOrEmail(),
            },
        ],
        originalMessage: {
            description,
            lastModified: now,
        },
        created: now,
    };
}

/**
 * Returns the necessary reportAction onyx data to indicate that the transaction has been put on hold optimistically
 * @param [created] - Action created time
 */
function buildOptimisticHoldReportAction(created = DateUtils.getDBTime()): OptimisticHoldReportAction {
    return {
        reportActionID: rand64(),
        actionName: CONST.REPORT.ACTIONS.TYPE.HOLD,
        pendingAction: CONST.RED_BRICK_ROAD_PENDING_ACTION.ADD,
        actorAccountID: currentUserAccountID,
        message: [
            {
                type: CONST.REPORT.MESSAGE.TYPE.TEXT,
                style: 'normal',
                text: translateLocal('iou.heldExpense'),
            },
        ],
        person: [
            {
                type: CONST.REPORT.MESSAGE.TYPE.TEXT,
                style: 'strong',
                text: getCurrentUserDisplayNameOrEmail(),
            },
        ],
        automatic: false,
        avatar: getCurrentUserAvatar(),
        created,
        shouldShow: true,
    };
}

/**
 * Returns the necessary reportAction onyx data to indicate that the transaction has been put on hold optimistically
 * @param [created] - Action created time
 */
function buildOptimisticHoldReportActionComment(comment: string, created = DateUtils.getDBTime()): OptimisticHoldReportAction {
    return {
        reportActionID: rand64(),
        actionName: CONST.REPORT.ACTIONS.TYPE.ADD_COMMENT,
        pendingAction: CONST.RED_BRICK_ROAD_PENDING_ACTION.ADD,
        actorAccountID: currentUserAccountID,
        message: [
            {
                type: CONST.REPORT.MESSAGE.TYPE.COMMENT,
                text: comment,
                html: comment, // as discussed on https://github.com/Expensify/App/pull/39452 we will not support HTML for now
            },
        ],
        person: [
            {
                type: CONST.REPORT.MESSAGE.TYPE.TEXT,
                style: 'strong',
                text: getCurrentUserDisplayNameOrEmail(),
            },
        ],
        automatic: false,
        avatar: getCurrentUserAvatar(),
        created,
        shouldShow: true,
    };
}

/**
 * Returns the necessary reportAction onyx data to indicate that the transaction has been removed from hold optimistically
 * @param [created] - Action created time
 */
function buildOptimisticUnHoldReportAction(created = DateUtils.getDBTime()): OptimisticHoldReportAction {
    return {
        reportActionID: rand64(),
        actionName: CONST.REPORT.ACTIONS.TYPE.UNHOLD,
        pendingAction: CONST.RED_BRICK_ROAD_PENDING_ACTION.ADD,
        actorAccountID: currentUserAccountID,
        message: [
            {
                type: CONST.REPORT.MESSAGE.TYPE.TEXT,
                style: 'normal',
                text: translateLocal('iou.unheldExpense'),
            },
        ],
        person: [
            {
                type: CONST.REPORT.MESSAGE.TYPE.TEXT,
                style: 'normal',
                text: getCurrentUserDisplayNameOrEmail(),
            },
        ],
        automatic: false,
        avatar: getCurrentUserAvatar(),
        created,
        shouldShow: true,
    };
}

function buildOptimisticRetractedReportAction(created = DateUtils.getDBTime()): OptimisticRetractedReportAction {
    return {
        reportActionID: rand64(),
        actionName: CONST.REPORT.ACTIONS.TYPE.RETRACTED,
        actorAccountID: currentUserAccountID,
        pendingAction: CONST.RED_BRICK_ROAD_PENDING_ACTION.ADD,
        message: [
            {
                type: CONST.REPORT.MESSAGE.TYPE.COMMENT,
                text: 'retracted',
                html: `<muted-text>retracted</muted-text>`,
            },
        ],
        person: [
            {
                style: 'strong',
                text: getCurrentUserDisplayNameOrEmail(),
                type: CONST.REPORT.MESSAGE.TYPE.TEXT,
            },
        ],
        automatic: false,
        avatar: getCurrentUserAvatar(),
        created,
        shouldShow: true,
    };
}

function buildOptimisticReopenedReportAction(created = DateUtils.getDBTime()): OptimisticReopenedReportAction {
    return {
        reportActionID: rand64(),
        actionName: CONST.REPORT.ACTIONS.TYPE.REOPENED,
        actorAccountID: currentUserAccountID,
        pendingAction: CONST.RED_BRICK_ROAD_PENDING_ACTION.ADD,
        message: [
            {
                type: CONST.REPORT.MESSAGE.TYPE.COMMENT,
                text: 'reopened',
                html: '<muted-text>reopened</muted-text>',
            },
        ],
        person: [
            {
                style: 'strong',
                text: getCurrentUserDisplayNameOrEmail(),
                type: CONST.REPORT.MESSAGE.TYPE.TEXT,
            },
        ],
        automatic: false,
        avatar: getCurrentUserAvatar(),
        created,
        shouldShow: true,
    };
}

function buildOptimisticEditedTaskFieldReportAction({title, description}: Task): OptimisticEditedTaskReportAction {
    // We do not modify title & description in one request, so we need to create a different optimistic action for each field modification
    let field = '';
    let value = '';
    if (title !== undefined) {
        field = 'task title';
        value = title;
    } else if (description !== undefined) {
        field = 'description';
        value = description;
    }

    let changelog = 'edited this task';
    if (field && value) {
        changelog = `updated the ${field} to ${value}`;
    } else if (field) {
        changelog = `removed the ${field}`;
    }
    const delegateAccountDetails = getPersonalDetailByEmail(delegateEmail);

    return {
        reportActionID: rand64(),
        actionName: CONST.REPORT.ACTIONS.TYPE.TASK_EDITED,
        pendingAction: CONST.RED_BRICK_ROAD_PENDING_ACTION.ADD,
        actorAccountID: currentUserAccountID,
        message: [
            {
                type: CONST.REPORT.MESSAGE.TYPE.COMMENT,
                text: changelog,
                html: getParsedComment(changelog, undefined, undefined, title !== undefined ? [...CONST.TASK_TITLE_DISABLED_RULES] : undefined),
            },
        ],
        person: [
            {
                type: CONST.REPORT.MESSAGE.TYPE.TEXT,
                style: 'strong',
                text: getCurrentUserDisplayNameOrEmail(),
            },
        ],
        automatic: false,
        avatar: getCurrentUserAvatar(),
        created: DateUtils.getDBTime(),
        shouldShow: false,
        delegateAccountID: delegateAccountDetails?.accountID,
    };
}

function buildOptimisticCardAssignedReportAction(assigneeAccountID: number): OptimisticCardAssignedReportAction {
    return {
        actionName: CONST.REPORT.ACTIONS.TYPE.CARD_ASSIGNED,
        actorAccountID: currentUserAccountID,
        avatar: getCurrentUserAvatar(),
        created: DateUtils.getDBTime(),
        originalMessage: {assigneeAccountID, cardID: -1},
        message: [{type: CONST.REPORT.MESSAGE.TYPE.COMMENT, text: '', html: ''}],
        pendingAction: CONST.RED_BRICK_ROAD_PENDING_ACTION.ADD,
        person: [
            {
                type: CONST.REPORT.MESSAGE.TYPE.TEXT,
                style: 'strong',
                text: getCurrentUserDisplayNameOrEmail(),
            },
        ],
        reportActionID: rand64(),
        shouldShow: true,
    };
}

function buildOptimisticChangedTaskAssigneeReportAction(assigneeAccountID: number): OptimisticEditedTaskReportAction {
    const delegateAccountDetails = getPersonalDetailByEmail(delegateEmail);

    return {
        reportActionID: rand64(),
        actionName: CONST.REPORT.ACTIONS.TYPE.TASK_EDITED,
        pendingAction: CONST.RED_BRICK_ROAD_PENDING_ACTION.ADD,
        actorAccountID: currentUserAccountID,
        message: [
            {
                type: CONST.REPORT.MESSAGE.TYPE.COMMENT,
                text: `assigned to ${getDisplayNameForParticipant({accountID: assigneeAccountID})}`,
                html: `assigned to <mention-user accountID="${assigneeAccountID}"/>`,
            },
        ],
        person: [
            {
                type: CONST.REPORT.MESSAGE.TYPE.TEXT,
                style: 'strong',
                text: getCurrentUserDisplayNameOrEmail(),
            },
        ],
        automatic: false,
        avatar: getCurrentUserAvatar(),
        created: DateUtils.getDBTime(),
        shouldShow: false,
        delegateAccountID: delegateAccountDetails?.accountID,
    };
}

/**
 * Returns the necessary reportAction onyx data to indicate that a chat has been archived
 *
 * @param reason - A reason why the chat has been archived
 */
function buildOptimisticClosedReportAction(
    emailClosingReport: string,
    policyName: string,
    reason: ValueOf<typeof CONST.REPORT.ARCHIVE_REASON> = CONST.REPORT.ARCHIVE_REASON.DEFAULT,
): OptimisticClosedReportAction {
    return {
        actionName: CONST.REPORT.ACTIONS.TYPE.CLOSED,
        actorAccountID: currentUserAccountID,
        automatic: false,
        avatar: getCurrentUserAvatar(),
        created: DateUtils.getDBTime(),
        message: [
            {
                type: CONST.REPORT.MESSAGE.TYPE.TEXT,
                style: 'strong',
                text: emailClosingReport,
            },
            {
                type: CONST.REPORT.MESSAGE.TYPE.TEXT,
                style: 'normal',
                text: ' closed this report',
            },
        ],
        originalMessage: {
            policyName,
            reason,
        },
        pendingAction: CONST.RED_BRICK_ROAD_PENDING_ACTION.ADD,
        person: [
            {
                type: CONST.REPORT.MESSAGE.TYPE.TEXT,
                style: 'strong',
                text: getCurrentUserDisplayNameOrEmail(),
            },
        ],
        reportActionID: rand64(),
        shouldShow: true,
    };
}

/**
 * Returns an optimistic Dismissed Violation Report Action. Use the originalMessage customize this to the type of
 * violation being dismissed.
 */
function buildOptimisticDismissedViolationReportAction(
    originalMessage: ReportAction<typeof CONST.REPORT.ACTIONS.TYPE.DISMISSED_VIOLATION>['originalMessage'],
): OptimisticDismissedViolationReportAction {
    return {
        actionName: CONST.REPORT.ACTIONS.TYPE.DISMISSED_VIOLATION,
        actorAccountID: currentUserAccountID,
        avatar: getCurrentUserAvatar(),
        created: DateUtils.getDBTime(),
        message: [
            {
                type: CONST.REPORT.MESSAGE.TYPE.TEXT,
                style: 'normal',
                text: getDismissedViolationMessageText(originalMessage),
            },
        ],
        originalMessage,
        pendingAction: CONST.RED_BRICK_ROAD_PENDING_ACTION.ADD,
        person: [
            {
                type: CONST.REPORT.MESSAGE.TYPE.TEXT,
                style: 'strong',
                text: getCurrentUserDisplayNameOrEmail(),
            },
        ],
        reportActionID: rand64(),
        shouldShow: true,
    };
}

function buildOptimisticResolvedDuplicatesReportAction(): OptimisticDismissedViolationReportAction {
    return {
        actionName: CONST.REPORT.ACTIONS.TYPE.RESOLVED_DUPLICATES,
        actorAccountID: currentUserAccountID,
        avatar: getCurrentUserAvatar(),
        created: DateUtils.getDBTime(),
        message: [
            {
                type: CONST.REPORT.MESSAGE.TYPE.TEXT,
                style: 'normal',
                text: translateLocal('violations.resolvedDuplicates'),
            },
        ],
        pendingAction: CONST.RED_BRICK_ROAD_PENDING_ACTION.ADD,
        person: [
            {
                type: CONST.REPORT.MESSAGE.TYPE.TEXT,
                style: 'strong',
                text: getCurrentUserDisplayNameOrEmail(),
            },
        ],
        reportActionID: rand64(),
        shouldShow: true,
    };
}

function buildOptimisticChangeApproverReportAction(managerID: number, actorAccountID: number): OptimisticChangedApproverReportAction {
    const created = DateUtils.getDBTime();
    return {
        actionName: managerID === actorAccountID ? CONST.REPORT.ACTIONS.TYPE.TAKE_CONTROL : CONST.REPORT.ACTIONS.TYPE.REROUTE,
        actorAccountID,
        avatar: getCurrentUserAvatar(),
        created: DateUtils.getDBTime(),
        message: [
            {
                type: CONST.REPORT.MESSAGE.TYPE.COMMENT,
                text: `changed the approver to ${getDisplayNameForParticipant({accountID: managerID})}`,
                html: `changed the approver to <mention-user accountID="${managerID}"/>`,
            },
        ],
        person: [
            {
                type: CONST.REPORT.MESSAGE.TYPE.TEXT,
                style: 'strong',
                text: getCurrentUserDisplayNameOrEmail(),
            },
        ],
        originalMessage: {
            lastModified: created,
            mentionedAccountIDs: [managerID],
        },
        shouldShow: false,
        pendingAction: CONST.RED_BRICK_ROAD_PENDING_ACTION.ADD,
        isOptimisticAction: true,
        reportActionID: rand64(),
    };
}

function buildOptimisticAnnounceChat(policyID: string, accountIDs: number[]): OptimisticAnnounceChat {
    const announceReport = getRoom(CONST.REPORT.CHAT_TYPE.POLICY_ANNOUNCE, policyID);
    // This will be fixed as part of https://github.com/Expensify/Expensify/issues/507850
    // eslint-disable-next-line deprecation/deprecation
    const policy = getPolicy(policyID);
    const announceRoomOnyxData: AnnounceRoomOnyxData = {
        onyxOptimisticData: [],
        onyxSuccessData: [],
        onyxFailureData: [],
    };

    // Do not create #announce room if the room already exists or if there are less than 3 participants in workspace
    if (accountIDs.length < 3 || announceReport) {
        return {
            announceChatReportID: '',
            announceChatReportActionID: '',
            announceChatData: announceRoomOnyxData,
        };
    }

    const announceChatData = buildOptimisticChatReport({
        participantList: accountIDs,
        reportName: CONST.REPORT.WORKSPACE_CHAT_ROOMS.ANNOUNCE,
        chatType: CONST.REPORT.CHAT_TYPE.POLICY_ANNOUNCE,
        policyID,
        ownerAccountID: CONST.POLICY.OWNER_ACCOUNT_ID_FAKE,
        oldPolicyName: policy?.name,
        writeCapability: CONST.REPORT.WRITE_CAPABILITIES.ADMINS,
        notificationPreference: CONST.REPORT.NOTIFICATION_PREFERENCE.ALWAYS,
    });

    const announceCreatedAction = buildOptimisticCreatedReportAction(CONST.POLICY.OWNER_EMAIL_FAKE);
    announceRoomOnyxData.onyxOptimisticData.push(
        {
            onyxMethod: Onyx.METHOD.SET,
            key: `${ONYXKEYS.COLLECTION.REPORT}${announceChatData.reportID}`,
            value: {
                pendingFields: {
                    addWorkspaceRoom: CONST.RED_BRICK_ROAD_PENDING_ACTION.ADD,
                },
                ...announceChatData,
            },
        },
        {
            onyxMethod: Onyx.METHOD.SET,
            key: `${ONYXKEYS.COLLECTION.REPORT_DRAFT}${announceChatData.reportID}`,
            value: null,
        },
        {
            onyxMethod: Onyx.METHOD.SET,
            key: `${ONYXKEYS.COLLECTION.REPORT_ACTIONS}${announceChatData.reportID}`,
            value: {
                [announceCreatedAction.reportActionID]: announceCreatedAction,
            },
        },
    );
    announceRoomOnyxData.onyxSuccessData.push(
        {
            onyxMethod: Onyx.METHOD.MERGE,
            key: `${ONYXKEYS.COLLECTION.REPORT}${announceChatData.reportID}`,
            value: {
                pendingFields: {
                    addWorkspaceRoom: null,
                },
                pendingAction: null,
            },
        },
        {
            onyxMethod: Onyx.METHOD.MERGE,
            key: `${ONYXKEYS.COLLECTION.REPORT_METADATA}${announceChatData.reportID}`,
            value: {
                isOptimisticReport: false,
            },
        },
        {
            onyxMethod: Onyx.METHOD.MERGE,
            key: `${ONYXKEYS.COLLECTION.REPORT_ACTIONS}${announceChatData.reportID}`,
            value: {
                [announceCreatedAction.reportActionID]: {
                    pendingAction: null,
                },
            },
        },
    );
    announceRoomOnyxData.onyxFailureData.push(
        {
            onyxMethod: Onyx.METHOD.MERGE,
            key: `${ONYXKEYS.COLLECTION.REPORT}${announceChatData.reportID}`,
            value: {
                pendingFields: {
                    addWorkspaceRoom: null,
                },
                pendingAction: null,
            },
        },
        {
            onyxMethod: Onyx.METHOD.MERGE,
            key: `${ONYXKEYS.COLLECTION.REPORT_METADATA}${announceChatData.reportID}`,
            value: {
                isOptimisticReport: false,
            },
        },
        {
            onyxMethod: Onyx.METHOD.MERGE,
            key: `${ONYXKEYS.COLLECTION.REPORT_ACTIONS}${announceChatData.reportID}`,
            value: {
                [announceCreatedAction.reportActionID]: {
                    pendingAction: null,
                },
            },
        },
    );
    return {
        announceChatReportID: announceChatData.reportID,
        announceChatReportActionID: announceCreatedAction.reportActionID,
        announceChatData: announceRoomOnyxData,
    };
}

function shouldPinAdminRoomByDefault() {
    return !isExpensifyTeam(currentUserEmail);
}

function buildOptimisticWorkspaceChats(policyID: string, policyName: string, expenseReportId?: string): OptimisticWorkspaceChats {
    const pendingChatMembers = getPendingChatMembers(currentUserAccountID ? [currentUserAccountID] : [], [], CONST.RED_BRICK_ROAD_PENDING_ACTION.ADD);
    const adminsChatData = {
        ...buildOptimisticChatReport({
            participantList: currentUserAccountID ? [currentUserAccountID] : [],
            reportName: CONST.REPORT.WORKSPACE_CHAT_ROOMS.ADMINS,
            chatType: CONST.REPORT.CHAT_TYPE.POLICY_ADMINS,
            policyID,
            ownerAccountID: CONST.POLICY.OWNER_ACCOUNT_ID_FAKE,
            oldPolicyName: policyName,
            isPinned: shouldPinAdminRoomByDefault(),
        }),
    };
    const adminsChatReportID = adminsChatData.reportID;
    const adminsCreatedAction = buildOptimisticCreatedReportAction(CONST.POLICY.OWNER_EMAIL_FAKE);
    const adminsReportActionData = {
        [adminsCreatedAction.reportActionID]: adminsCreatedAction,
    };

    const expenseChatData = buildOptimisticChatReport({
        participantList: currentUserAccountID ? [currentUserAccountID] : [],
        reportName: '',
        chatType: CONST.REPORT.CHAT_TYPE.POLICY_EXPENSE_CHAT,
        policyID,
        ownerAccountID: currentUserAccountID,
        isOwnPolicyExpenseChat: true,
        oldPolicyName: policyName,
        optimisticReportID: expenseReportId,
    });

    const expenseChatReportID = expenseChatData.reportID;
    const expenseReportCreatedAction = buildOptimisticCreatedReportAction(currentUserEmail ?? '');
    const expenseReportActionData = {
        [expenseReportCreatedAction.reportActionID]: expenseReportCreatedAction,
    };

    return {
        adminsChatReportID,
        adminsChatData,
        adminsReportActionData,
        adminsCreatedReportActionID: adminsCreatedAction.reportActionID,
        expenseChatReportID,
        expenseChatData,
        expenseReportActionData,
        expenseCreatedReportActionID: expenseReportCreatedAction.reportActionID,
        pendingChatMembers,
    };
}

/**
 * Builds an optimistic Task Report with a randomly generated reportID
 *
 * @param ownerAccountID - Account ID of the person generating the Task.
 * @param assigneeAccountID - AccountID of the other person participating in the Task.
 * @param parentReportID - Report ID of the chat where the Task is.
 * @param title - Task title.
 * @param description - Task description.
 * @param policyID - PolicyID of the parent report
 */

function buildOptimisticTaskReport(
    ownerAccountID: number,
    parentReportID: string,
    assigneeAccountID = 0,
    title?: string,
    description?: string,
    policyID: string = CONST.POLICY.OWNER_EMAIL_FAKE,
    notificationPreference: NotificationPreference = CONST.REPORT.NOTIFICATION_PREFERENCE.HIDDEN,
    mediaAttributes?: Record<string, string>,
): OptimisticTaskReport {
    const participants: Participants = {
        [ownerAccountID]: {
            notificationPreference,
        },
    };

    if (assigneeAccountID) {
        participants[assigneeAccountID] = {notificationPreference};
    }

    return {
        reportID: generateReportID(),
        reportName: getParsedComment(title ?? '', undefined, undefined, [...CONST.TASK_TITLE_DISABLED_RULES]),
        description: getParsedComment(description ?? '', {}, mediaAttributes),
        ownerAccountID,
        participants,
        managerID: assigneeAccountID,
        type: CONST.REPORT.TYPE.TASK,
        parentReportID,
        policyID,
        stateNum: CONST.REPORT.STATE_NUM.OPEN,
        statusNum: CONST.REPORT.STATUS_NUM.OPEN,
        lastVisibleActionCreated: DateUtils.getDBTime(),
        hasParentAccess: true,
    };
}

/**
 * Builds an optimistic EXPORTED_TO_INTEGRATION report action
 *
 * @param integration - The connectionName of the integration
 * @param markedManually - Whether the integration was marked as manually exported
 */
function buildOptimisticExportIntegrationAction(integration: ConnectionName, markedManually = false): OptimisticExportIntegrationAction {
    const label = CONST.POLICY.CONNECTIONS.NAME_USER_FRIENDLY[integration];
    return {
        reportActionID: rand64(),
        actionName: CONST.REPORT.ACTIONS.TYPE.EXPORTED_TO_INTEGRATION,
        pendingAction: CONST.RED_BRICK_ROAD_PENDING_ACTION.ADD,
        actorAccountID: currentUserAccountID,
        message: [],
        person: [
            {
                type: CONST.REPORT.MESSAGE.TYPE.TEXT,
                style: 'strong',
                text: getCurrentUserDisplayNameOrEmail(),
            },
        ],
        automatic: false,
        avatar: getCurrentUserAvatar(),
        created: DateUtils.getDBTime(),
        shouldShow: true,
        originalMessage: {
            label,
            lastModified: DateUtils.getDBTime(),
            markedManually,
            inProgress: true,
        },
    };
}

/**
 * A helper method to create transaction thread
 *
 * @param reportAction - the parent IOU report action from which to create the thread
 * @param moneyRequestReport - the report which the report action belongs to
 */
function buildTransactionThread(
    reportAction: OnyxEntry<ReportAction | OptimisticIOUReportAction>,
    moneyRequestReport: OnyxEntry<Report>,
    existingTransactionThreadReportID?: string,
    optimisticTransactionThreadReportID?: string,
): OptimisticChatReport {
    const participantAccountIDs = [...new Set([currentUserAccountID, Number(reportAction?.actorAccountID)])].filter(Boolean) as number[];
    const existingTransactionThreadReport = getReportOrDraftReport(existingTransactionThreadReportID);

    if (existingTransactionThreadReportID && existingTransactionThreadReport) {
        return {
            ...existingTransactionThreadReport,
            parentReportActionID: reportAction?.reportActionID,
            parentReportID: moneyRequestReport?.reportID,
            reportName: getTransactionReportName({reportAction}),
            policyID: moneyRequestReport?.policyID,
        };
    }

    return buildOptimisticChatReport({
        participantList: participantAccountIDs,
        reportName: getTransactionReportName({reportAction}),
        policyID: moneyRequestReport?.policyID,
        ownerAccountID: CONST.POLICY.OWNER_ACCOUNT_ID_FAKE,
        notificationPreference: CONST.REPORT.NOTIFICATION_PREFERENCE.HIDDEN,
        parentReportActionID: reportAction?.reportActionID,
        parentReportID: moneyRequestReport?.reportID,
        optimisticReportID: optimisticTransactionThreadReportID,
    });
}

/**
 * Build optimistic expense entities:
 *
 * 1. CREATED action for the chatReport
 * 2. CREATED action for the iouReport
 * 3. IOU action for the iouReport linked to the transaction thread via `childReportID`
 * 4. Transaction Thread linked to the IOU action via `parentReportActionID`
 * 5. CREATED action for the Transaction Thread
 */
function buildOptimisticMoneyRequestEntities(
    optimisticMoneyRequestEntities: OptimisticMoneyRequestEntitiesWithoutTransactionThreadFlag,
): [OptimisticCreatedReportAction, OptimisticCreatedReportAction, OptimisticIOUReportAction, OptimisticChatReport, OptimisticCreatedReportAction | null];
function buildOptimisticMoneyRequestEntities(
    optimisticMoneyRequestEntities: OptimisticMoneyRequestEntitiesWithTransactionThreadFlag,
): [OptimisticCreatedReportAction, OptimisticCreatedReportAction, OptimisticIOUReportAction, OptimisticChatReport | undefined, OptimisticCreatedReportAction | null];
function buildOptimisticMoneyRequestEntities({
    iouReport,
    type,
    amount,
    currency,
    comment,
    payeeEmail,
    participants,
    transactionID,
    paymentType,
    isSettlingUp = false,
    isSendMoneyFlow = false,
    isOwnPolicyExpenseChat = false,
    isPersonalTrackingExpense,
    existingTransactionThreadReportID,
    linkedTrackedExpenseReportAction,
    optimisticCreatedReportActionID,
    shouldGenerateTransactionThreadReport = true,
}: OptimisticMoneyRequestEntities): [
    OptimisticCreatedReportAction,
    OptimisticCreatedReportAction,
    OptimisticIOUReportAction,
    OptimisticChatReport | undefined,
    OptimisticCreatedReportAction | null,
] {
    const createdActionForChat = buildOptimisticCreatedReportAction(payeeEmail, undefined, optimisticCreatedReportActionID);

    // The `CREATED` action must be optimistically generated before the IOU action so that it won't appear after the IOU action in the chat.
    const iouActionCreationTime = DateUtils.getDBTime();
    const createdActionForIOUReport = buildOptimisticCreatedReportAction(payeeEmail, DateUtils.subtractMillisecondsFromDateTime(iouActionCreationTime, 1));

    const iouAction = buildOptimisticIOUReportAction({
        type,
        amount,
        currency,
        comment,
        participants,
        transactionID,
        paymentType,
        iouReportID: iouReport.reportID,
        isPersonalTrackingExpense,
        isSettlingUp,
        isSendMoneyFlow,
        isOwnPolicyExpenseChat,
        created: iouActionCreationTime,
        linkedExpenseReportAction: linkedTrackedExpenseReportAction,
    });

    // Create optimistic transactionThread and the `CREATED` action for it, if existingTransactionThreadReportID is undefined
    const transactionThread = shouldGenerateTransactionThreadReport ? buildTransactionThread(iouAction, iouReport, existingTransactionThreadReportID) : undefined;
    const createdActionForTransactionThread = !!existingTransactionThreadReportID || !shouldGenerateTransactionThreadReport ? null : buildOptimisticCreatedReportAction(payeeEmail);

    // The IOU action and the transactionThread are co-dependent as parent-child, so we need to link them together
    iouAction.childReportID = existingTransactionThreadReportID ?? transactionThread?.reportID;

    return [createdActionForChat, createdActionForIOUReport, iouAction, transactionThread, createdActionForTransactionThread];
}

/**
 * Check if the report is empty, meaning it has no visible messages (i.e. only a "created" report action).
 * Added caching mechanism via derived values.
 */
function isEmptyReport(report: OnyxEntry<Report>, isReportArchived = false): boolean {
    if (!report) {
        return true;
    }

    // Get the `isEmpty` state from cached report attributes
    const attributes = reportAttributesDerivedValue?.[report.reportID];
    if (attributes) {
        return attributes.isEmpty;
    }

    return generateIsEmptyReport(report, isReportArchived);
}

/**
 * Check if the report is empty, meaning it has no visible messages (i.e. only a "created" report action).
 * No cache implementation which bypasses derived value check.
 */
function generateIsEmptyReport(report: OnyxEntry<Report>, isReportArchived = false): boolean {
    if (!report) {
        return true;
    }

    if (report.lastMessageText) {
        return false;
    }

    const lastVisibleMessage = getLastVisibleMessage(report.reportID, isReportArchived);
    return !lastVisibleMessage.lastMessageText;
}

// We need oneTransactionThreadReport to get the correct last visible action created
function isUnread(report: OnyxEntry<Report>, oneTransactionThreadReport: OnyxEntry<Report>, isReportArchived = false): boolean {
    if (!report) {
        return false;
    }

    if (isEmptyReport(report, isReportArchived)) {
        return false;
    }
    // lastVisibleActionCreated and lastReadTime are both datetime strings and can be compared directly
    const lastVisibleActionCreated = getReportLastVisibleActionCreated(report, oneTransactionThreadReport);
    const lastReadTime = report.lastReadTime ?? '';
    const lastMentionedTime = report.lastMentionedTime ?? '';

    // If the user was mentioned and the comment got deleted the lastMentionedTime will be more recent than the lastVisibleActionCreated
    return lastReadTime < (lastVisibleActionCreated ?? '') || lastReadTime < lastMentionedTime;
}

function isIOUOwnedByCurrentUser(report: OnyxEntry<Report>, allReportsDict?: OnyxCollection<Report>): boolean {
    const allAvailableReports = allReportsDict ?? allReports;
    if (!report || !allAvailableReports) {
        return false;
    }

    let reportToLook = report;
    if (report.iouReportID) {
        const iouReport = allAvailableReports[`${ONYXKEYS.COLLECTION.REPORT}${report.iouReportID}`];
        if (iouReport) {
            reportToLook = iouReport;
        }
    }

    return reportToLook.ownerAccountID === currentUserAccountID;
}

/**
 * Assuming the passed in report is a default room, lets us know whether we can see it or not, based on permissions and
 * the various subsets of users we've allowed to use default rooms.
 */
function canSeeDefaultRoom(report: OnyxEntry<Report>, betas: OnyxEntry<Beta[]>, isReportArchived = false): boolean {
    // Include archived rooms
    if (isArchivedNonExpenseReport(report, isReportArchived)) {
        return true;
    }

    // If the room has an assigned guide, it can be seen.
    if (hasExpensifyGuidesEmails(Object.keys(report?.participants ?? {}).map(Number))) {
        return true;
    }

    // Include any admins and announce rooms, since only non partner-managed domain rooms are on the beta now.
    if (isAdminRoom(report) || isAnnounceRoom(report)) {
        return true;
    }

    // For all other cases, just check that the user belongs to the default rooms beta
    return Permissions.isBetaEnabled(CONST.BETAS.DEFAULT_ROOMS, betas ?? []);
}

function canAccessReport(report: OnyxEntry<Report>, betas: OnyxEntry<Beta[]>, isReportArchived = false): boolean {
    // We hide default rooms (it's basically just domain rooms now) from people who aren't on the defaultRooms beta.
    if (isDefaultRoom(report) && !canSeeDefaultRoom(report, betas, isReportArchived)) {
        return false;
    }

    if (report?.errorFields?.notFound) {
        return false;
    }

    return true;
}

// eslint-disable-next-line rulesdir/no-negated-variables
function isReportNotFound(report: OnyxEntry<Report>): boolean {
    return !!report?.errorFields?.notFound;
}

/**
 * Check if the report is the parent report of the currently viewed report or at least one child report has report action
 */
function shouldHideReport(report: OnyxEntry<Report>, currentReportId: string | undefined, isReportArchived = false): boolean {
    const currentReport = getReportOrDraftReport(currentReportId);
    const parentReport = getParentReport(!isEmptyObject(currentReport) ? currentReport : undefined);
    const reportActions = allReportActions?.[`${ONYXKEYS.COLLECTION.REPORT_ACTIONS}${report?.reportID}`] ?? {};
    const isChildReportHasComment = Object.values(reportActions ?? {})?.some(
        (reportAction) =>
            (reportAction?.childVisibleActionCount ?? 0) > 0 && shouldReportActionBeVisible(reportAction, reportAction.reportActionID, canUserPerformWriteAction(report, isReportArchived)),
    );
    return parentReport?.reportID !== report?.reportID && !isChildReportHasComment;
}

/**
 * Should we display a RBR on the LHN on this report due to violations?
 */
function shouldDisplayViolationsRBRInLHN(report: OnyxEntry<Report>, transactionViolations: OnyxCollection<TransactionViolation[]>): boolean {
    // We only show the RBR in the highest level, which is the expense chat
    if (!report || !isPolicyExpenseChat(report)) {
        return false;
    }

    // We only show the RBR to the submitter
    if (!isCurrentUserSubmitter(report)) {
        return false;
    }
    if (!report.policyID || !reportsByPolicyID) {
        return false;
    }

    // If any report has a violation, then it should have a RBR
    const potentialReports = Object.values(reportsByPolicyID[report.policyID] ?? {}) ?? [];
    return potentialReports.some((potentialReport) => {
        if (!potentialReport) {
            return false;
        }

        return (
            !isInvoiceReport(potentialReport) &&
            (hasViolations(potentialReport.reportID, transactionViolations, true) ||
                hasWarningTypeViolations(potentialReport.reportID, transactionViolations, true) ||
                hasNoticeTypeViolations(potentialReport.reportID, transactionViolations, true))
        );
    });
}

/**
 * Checks to see if a report contains a violation
 */
function hasViolations(
    reportID: string | undefined,
    transactionViolations: OnyxCollection<TransactionViolation[]>,
    shouldShowInReview?: boolean,
    reportTransactions?: SearchTransaction[],
): boolean {
    const transactions = reportTransactions ?? getReportTransactions(reportID);
    return transactions.some((transaction) => hasViolation(transaction, transactionViolations, shouldShowInReview));
}

/**
 * Checks to see if a report contains a violation of type `warning`
 */
function hasWarningTypeViolations(
    reportID: string | undefined,
    transactionViolations: OnyxCollection<TransactionViolation[]>,
    shouldShowInReview?: boolean,
    reportTransactions?: SearchTransaction[],
): boolean {
    const transactions = reportTransactions ?? getReportTransactions(reportID);
    return transactions.some((transaction) => hasWarningTypeViolation(transaction, transactionViolations, shouldShowInReview));
}

/**
 * Checks to see if a transaction contains receipt error
 */
function hasReceiptError(transaction: OnyxInputOrEntry<Transaction>): boolean {
    const errors = {
        ...(transaction?.errorFields?.route ?? transaction?.errorFields?.waypoints ?? transaction?.errors),
    };
    const errorEntries = Object.entries(errors ?? {});
    const errorMessages = mapValues(Object.fromEntries(errorEntries), (error) => error);
    return Object.values(errorMessages).some((error) => isReceiptError(error));
}

/**
 * Checks to see if a report contains receipt error
 */
function hasReceiptErrors(reportID: string | undefined): boolean {
    const transactions = getReportTransactions(reportID);
    return transactions.some(hasReceiptError);
}

/**
 * Checks to see if a report contains a violation of type `notice`
 */
function hasNoticeTypeViolations(
    reportID: string | undefined,
    transactionViolations: OnyxCollection<TransactionViolation[]>,
    shouldShowInReview?: boolean,
    reportTransactions?: SearchTransaction[],
): boolean {
    const transactions = reportTransactions ?? getReportTransactions(reportID);
    return transactions.some((transaction) => hasNoticeTypeViolation(transaction, transactionViolations, shouldShowInReview));
}

/**
 * Checks to see if a report contains any type of violation
 */
function hasAnyViolations(reportID: string | undefined, transactionViolations: OnyxCollection<TransactionViolation[]>, reportTransactions?: SearchTransaction[]) {
    return (
        hasViolations(reportID, transactionViolations, undefined, reportTransactions) ||
        hasNoticeTypeViolations(reportID, transactionViolations, true, reportTransactions) ||
        hasWarningTypeViolations(reportID, transactionViolations, true, reportTransactions)
    );
}

function hasReportViolations(reportID: string | undefined) {
    if (!reportID) {
        return false;
    }
    const reportViolations = allReportsViolations?.[`${ONYXKEYS.COLLECTION.REPORT_VIOLATIONS}${reportID}`];
    return Object.values(reportViolations ?? {}).some((violations) => !isEmptyObject(violations));
}

type ReportErrorsAndReportActionThatRequiresAttention = {
    errors: ErrorFields;
    reportAction?: OnyxEntry<ReportAction>;
};

function getAllReportActionsErrorsAndReportActionThatRequiresAttention(
    report: OnyxEntry<Report>,
    reportActions: OnyxEntry<ReportActions>,
    isReportArchived = false,
): ReportErrorsAndReportActionThatRequiresAttention {
    const reportActionsArray = Object.values(reportActions ?? {}).filter((action) => !isDeletedAction(action));
    const reportActionErrors: ErrorFields = {};
    let reportAction: OnyxEntry<ReportAction>;

    for (const action of reportActionsArray) {
        if (action && !isEmptyObject(action.errors)) {
            Object.assign(reportActionErrors, action.errors);

            if (!reportAction) {
                reportAction = action;
            }
        }
    }
    const parentReportAction: OnyxEntry<ReportAction> =
        !report?.parentReportID || !report?.parentReportActionID
            ? undefined
            : allReportActions?.[`${ONYXKEYS.COLLECTION.REPORT_ACTIONS}${report.parentReportID}`]?.[report.parentReportActionID];

    if (!isReportArchived) {
        if (wasActionTakenByCurrentUser(parentReportAction) && isTransactionThread(parentReportAction)) {
            const transactionID = isMoneyRequestAction(parentReportAction) ? getOriginalMessage(parentReportAction)?.IOUTransactionID : null;
            const transaction = allTransactions?.[`${ONYXKEYS.COLLECTION.TRANSACTION}${transactionID}`];
            if (hasMissingSmartscanFieldsTransactionUtils(transaction ?? null) && !isSettled(transaction?.reportID)) {
                reportActionErrors.smartscan = getMicroSecondOnyxErrorWithTranslationKey('iou.error.genericSmartscanFailureMessage');
                reportAction = undefined;
            }
        } else if ((isIOUReport(report) || isExpenseReport(report)) && report?.ownerAccountID === currentUserAccountID) {
            if (shouldShowRBRForMissingSmartscanFields(report?.reportID) && !isSettled(report?.reportID)) {
                reportActionErrors.smartscan = getMicroSecondOnyxErrorWithTranslationKey('iou.error.genericSmartscanFailureMessage');
                reportAction = getReportActionWithMissingSmartscanFields(report?.reportID);
            }
        } else if (hasSmartscanError(reportActionsArray)) {
            reportActionErrors.smartscan = getMicroSecondOnyxErrorWithTranslationKey('iou.error.genericSmartscanFailureMessage');
            reportAction = getReportActionWithSmartscanError(reportActionsArray);
        }
    }

    return {
        errors: reportActionErrors,
        reportAction,
    };
}

/**
 * Get an object of error messages keyed by microtime by combining all error objects related to the report.
 */
function getAllReportErrors(report: OnyxEntry<Report>, reportActions: OnyxEntry<ReportActions>, isReportArchived = false): Errors {
    const reportErrorFields = report?.errorFields ?? {};
    const {errors: reportActionErrors} = getAllReportActionsErrorsAndReportActionThatRequiresAttention(report, reportActions, isReportArchived);

    // All error objects related to the report. Each object in the sources contains error messages keyed by microtime
    const errorSources = {
        ...reportErrorFields,
        ...reportActionErrors,
    };

    const reportPolicy = allPolicies?.[`${ONYXKEYS.COLLECTION.POLICY}${report?.policyID}`];
    if (reportErrorFields.export && !getConnectedIntegration(reportPolicy)) {
        delete errorSources.export;
    }

    // Combine all error messages keyed by microtime into one object
    const errorSourcesArray = Object.values(errorSources ?? {});
    const allReportErrors = {};

    for (const errors of errorSourcesArray) {
        if (!isEmptyObject(errors)) {
            Object.assign(allReportErrors, errors);
        }
    }
    return allReportErrors;
}

function hasReportErrorsOtherThanFailedReceipt(
    report: Report,
    chatReport: OnyxEntry<Report>,
    doesReportHaveViolations: boolean,
    transactionViolations: OnyxCollection<TransactionViolation[]>,
    reportAttributes?: ReportAttributesDerivedValue['reports'],
) {
    const allReportErrors = reportAttributes?.[report?.reportID]?.reportErrors ?? {};
    const transactionReportActions = getAllReportActions(report.reportID);
    const oneTransactionThreadReportID = getOneTransactionThreadReportID(report, chatReport, transactionReportActions, undefined);
    let doesTransactionThreadReportHasViolations = false;
    if (oneTransactionThreadReportID) {
        const transactionReport = getReport(oneTransactionThreadReportID, allReports);
        doesTransactionThreadReportHasViolations = !!transactionReport && shouldDisplayViolationsRBRInLHN(transactionReport, transactionViolations);
    }
    return (
        doesTransactionThreadReportHasViolations ||
        doesReportHaveViolations ||
        Object.values(allReportErrors).some((error) => error?.[0] !== translateLocal('iou.error.genericSmartscanFailureMessage'))
    );
}

type ShouldReportBeInOptionListParams = {
    report: OnyxEntry<Report>;
    chatReport: OnyxEntry<Report>;
    currentReportId: string | undefined;
    isInFocusMode: boolean;
    betas: OnyxEntry<Beta[]>;
    excludeEmptyChats: boolean;
    doesReportHaveViolations: boolean;
    includeSelfDM?: boolean;
    login?: string;
    includeDomainEmail?: boolean;
    isReportArchived?: boolean;
};

function reasonForReportToBeInOptionList({
    report,
    chatReport,
    currentReportId,
    isInFocusMode,
    betas,
    excludeEmptyChats,
    doesReportHaveViolations,
    includeSelfDM = false,
    login,
    includeDomainEmail = false,
    isReportArchived = false,
}: ShouldReportBeInOptionListParams): ValueOf<typeof CONST.REPORT_IN_LHN_REASONS> | null {
    const isInDefaultMode = !isInFocusMode;
    // Exclude reports that have no data because there wouldn't be anything to show in the option item.
    // This can happen if data is currently loading from the server or a report is in various stages of being created.
    // This can also happen for anyone accessing a public room or archived room for which they don't have access to the underlying policy.
    // Optionally exclude reports that do not belong to currently active workspace

    const parentReportAction = isThread(report) ? allReportActions?.[`${ONYXKEYS.COLLECTION.REPORT_ACTIONS}${report.parentReportID}`]?.[report.parentReportActionID] : undefined;

    if (
        !report?.reportID ||
        !report?.type ||
        report?.reportName === undefined ||
        (!report?.participants &&
            // We omit sending back participants for chat rooms when searching for reports since they aren't needed to display the results and can get very large.
            // So we allow showing rooms with no participants–in any other circumstances we should never have these reports with no participants in Onyx.
            !isChatRoom(report) &&
            !isChatThread(report) &&
            !isReportArchived &&
            !isMoneyRequestReport(report) &&
            !isTaskReport(report) &&
            !isSelfDM(report) &&
            !isSystemChat(report) &&
            !isGroupChat(report))
    ) {
        return null;
    }

    const currentReportActions = allReportActions?.[`${ONYXKEYS.COLLECTION.REPORT_ACTIONS}${report?.reportID}`] ?? {};
    const reportActionValues = Object.values(currentReportActions);
    const hasOnlyCreatedAction = reportActionValues.length === 1 && reportActionValues.at(0)?.actionName === CONST.REPORT.ACTIONS.TYPE.CREATED;

    // Hide empty reports that have only a `CREATED` action, a total of 0, and are in a submitted state
    // These reports should be hidden because they appear empty to users and there is nothing actionable for them to do
    if (report?.total === 0 && report?.stateNum === CONST.REPORT.STATE_NUM.SUBMITTED && report?.statusNum === CONST.REPORT.STATUS_NUM.SUBMITTED && hasOnlyCreatedAction) {
        return null;
    }

    // We used to use the system DM for A/B testing onboarding tasks, but now only create them in the Concierge chat. We
    // still need to allow existing users who have tasks in the system DM to see them, but otherwise we don't need to
    // show that chat
    if (report?.participants?.[CONST.ACCOUNT_ID.NOTIFICATIONS] && isEmptyReport(report, isReportArchived)) {
        return null;
    }

    if (!canAccessReport(report, betas, isReportArchived)) {
        return null;
    }

    const parentReport = allReports?.[`${ONYXKEYS.COLLECTION.REPORT}${report.parentReportID}`];

    // If this is a transaction thread associated with a report that only has one transaction, omit it
    if (isOneTransactionThread(report, parentReport, parentReportAction)) {
        return null;
    }

    if ((Object.values(CONST.REPORT.UNSUPPORTED_TYPE) as string[]).includes(report?.type ?? '')) {
        return null;
    }

    // Include the currently viewed report. If we excluded the currently viewed report, then there
    // would be no way to highlight it in the options list and it would be confusing to users because they lose
    // a sense of context.
    if (report.reportID === currentReportId) {
        return CONST.REPORT_IN_LHN_REASONS.IS_FOCUSED;
    }

    // Retrieve the draft comment for the report and convert it to a boolean
    const hasDraftComment = hasValidDraftComment(report.reportID);

    // Include reports that are relevant to the user in any view mode. Criteria include having a draft or having a GBR showing.
    // eslint-disable-next-line @typescript-eslint/prefer-nullish-coalescing
    if (hasDraftComment) {
        return CONST.REPORT_IN_LHN_REASONS.HAS_DRAFT_COMMENT;
    }

    if (requiresAttentionFromCurrentUser(report, undefined, isReportArchived)) {
        return CONST.REPORT_IN_LHN_REASONS.HAS_GBR;
    }

    const isEmptyChat = isEmptyReport(report, isReportArchived);
    const canHideReport = shouldHideReport(report, currentReportId, isReportArchived);

    // Include reports if they are pinned
    if (report.isPinned) {
        return CONST.REPORT_IN_LHN_REASONS.PINNED_BY_USER;
    }

    const reportIsSettled = report.statusNum === CONST.REPORT.STATUS_NUM.REIMBURSED;

    // Always show IOU reports with violations unless they are reimbursed
    if (isExpenseRequest(report) && doesReportHaveViolations && !reportIsSettled) {
        return CONST.REPORT_IN_LHN_REASONS.HAS_IOU_VIOLATIONS;
    }

    // Hide only chat threads that haven't been commented on (other threads are actionable)
    if (isChatThread(report) && canHideReport && isEmptyChat) {
        return null;
    }

    // Include reports that have errors from trying to add a workspace
    // If we excluded it, then the red-brock-road pattern wouldn't work for the user to resolve the error
    if (report.errorFields?.addWorkspaceRoom) {
        return CONST.REPORT_IN_LHN_REASONS.HAS_ADD_WORKSPACE_ROOM_ERRORS;
    }

    // All unread chats (even archived ones) in GSD mode will be shown. This is because GSD mode is specifically for focusing the user on the most relevant chats, primarily, the unread ones
    if (isInFocusMode) {
        const oneTransactionThreadReportID = getOneTransactionThreadReportID(report, chatReport, allReportActions?.[`${ONYXKEYS.COLLECTION.REPORT_ACTIONS}${report.reportID}`]);
        const oneTransactionThreadReport = allReports?.[`${ONYXKEYS.COLLECTION.REPORT}${oneTransactionThreadReportID}`];
        return isUnread(report, oneTransactionThreadReport, isReportArchived) && getReportNotificationPreference(report) !== CONST.REPORT.NOTIFICATION_PREFERENCE.MUTE
            ? CONST.REPORT_IN_LHN_REASONS.IS_UNREAD
            : null;
    }

    // Archived reports should always be shown when in default (most recent) mode. This is because you should still be able to access and search for the chats to find them.
    if (isInDefaultMode && isArchivedNonExpenseReport(report, isReportArchived)) {
        return CONST.REPORT_IN_LHN_REASONS.IS_ARCHIVED;
    }

    // Hide chats between two users that haven't been commented on from the LNH
    if (excludeEmptyChats && isEmptyChat && isChatReport(report) && !isPolicyExpenseChat(report) && !isTripRoom(report) && !isSystemChat(report) && canHideReport) {
        return null;
    }

    if (isSelfDM(report)) {
        return includeSelfDM ? CONST.REPORT_IN_LHN_REASONS.IS_SELF_DM : null;
    }

    if (Str.isDomainEmail(login ?? '') && !includeDomainEmail) {
        return null;
    }

    // Hide chat threads where the parent message is pending removal
    if (!isEmptyObject(parentReportAction) && isPendingRemove(parentReportAction) && isThreadParentMessage(parentReportAction, report?.reportID)) {
        return null;
    }

    return CONST.REPORT_IN_LHN_REASONS.DEFAULT;
}

/**
 * Takes several pieces of data from Onyx and evaluates if a report should be shown in the option list (either when searching
 * for reports or the reports shown in the LHN).
 *
 * This logic is very specific and the order of the logic is very important. It should fail quickly in most cases and also
 * filter out the majority of reports before filtering out very specific minority of reports.
 */
function shouldReportBeInOptionList(params: ShouldReportBeInOptionListParams) {
    return reasonForReportToBeInOptionList(params) !== null;
}

/**
 * Attempts to find a report in onyx with the provided list of participants. Does not include threads, task, expense, room, and policy expense chat.
 */
function getChatByParticipants(newParticipantList: number[], reports: OnyxCollection<Report> = allReports, shouldIncludeGroupChats = false): OnyxEntry<Report> {
    const sortedNewParticipantList = newParticipantList.sort();
    return Object.values(reports ?? {}).find((report) => {
        const participantAccountIDs = Object.keys(report?.participants ?? {});

        // Skip if it's not a 1:1 chat
        if (!shouldIncludeGroupChats && !isOneOnOneChat(report) && !isSystemChat(report)) {
            return false;
        }

        // If we are looking for a group chat, then skip non-group chat report
        if (shouldIncludeGroupChats && !isGroupChat(report)) {
            return false;
        }

        const sortedParticipantsAccountIDs = participantAccountIDs.map(Number).sort();

        // Only return the chat if it has all the participants
        return deepEqual(sortedNewParticipantList, sortedParticipantsAccountIDs);
    });
}

/**
 * Attempts to find a policy expense report in onyx that is owned by ownerAccountID in a given policy
 */
function getPolicyExpenseChat(ownerAccountID: number | undefined, policyID: string | undefined, reports = allReports): OnyxEntry<Report> {
    if (!ownerAccountID || !policyID) {
        return;
    }

    return Object.values(reports ?? {}).find((report: OnyxEntry<Report>) => {
        // If the report has been deleted, then skip it
        if (!report) {
            return false;
        }

        return report.policyID === policyID && isPolicyExpenseChat(report) && !isThread(report) && report.ownerAccountID === ownerAccountID;
    });
}

function getAllPolicyReports(policyID: string): Array<OnyxEntry<Report>> {
    return Object.values(allReports ?? {}).filter((report) => report?.policyID === policyID);
}

/**
 * Returns true if Chronos is one of the chat participants (1:1)
 */
function chatIncludesChronos(report: OnyxInputOrEntry<Report> | SearchReport): boolean {
    const participantAccountIDs = Object.keys(report?.participants ?? {}).map(Number);
    return participantAccountIDs.includes(CONST.ACCOUNT_ID.CHRONOS);
}

function chatIncludesChronosWithID(reportOrID?: string | SearchReport): boolean {
    if (!reportOrID) {
        return false;
    }

    const report = typeof reportOrID === 'string' ? getReport(reportOrID, allReports) : reportOrID;
    return chatIncludesChronos(report);
}

/**
 * Can only flag if:
 *
 * - It was written by someone else and isn't a whisper
 * - It's a welcome message whisper
 * - It's an ADD_COMMENT that is not an attachment
 */
function canFlagReportAction(reportAction: OnyxInputOrEntry<ReportAction>, reportID: string | undefined): boolean {
    const isCurrentUserAction = reportAction?.actorAccountID === currentUserAccountID;
    if (isWhisperAction(reportAction)) {
        // Allow flagging whispers that are sent by other users
        if (!isCurrentUserAction && reportAction?.actorAccountID !== CONST.ACCOUNT_ID.CONCIERGE) {
            return true;
        }

        // Disallow flagging the rest of whisper as they are sent by us
        return false;
    }

    let report = getReportOrDraftReport(reportID);

    // If the childReportID exists in reportAction and is equal to the reportID,
    // the report action being evaluated is the parent report action in a thread, and we should get the parent report to evaluate instead.
    if (reportAction?.childReportID?.toString() === reportID?.toString()) {
        report = getReportOrDraftReport(report?.parentReportID);
    }

    return !!(
        !isCurrentUserAction &&
        reportAction?.actionName === CONST.REPORT.ACTIONS.TYPE.ADD_COMMENT &&
        !isDeletedAction(reportAction) &&
        !isCreatedTaskReportAction(reportAction) &&
        !isEmptyObject(report) &&
        report &&
        isAllowedToComment(report)
    );
}

/**
 * Whether flag comment page should show
 */
function shouldShowFlagComment(reportAction: OnyxInputOrEntry<ReportAction>, report: OnyxInputOrEntry<Report>, isReportArchived = false): boolean {
    return (
        canFlagReportAction(reportAction, report?.reportID) &&
        !isArchivedNonExpenseReport(report, isReportArchived) &&
        !chatIncludesChronos(report) &&
        !isConciergeChatReport(report) &&
        reportAction?.actorAccountID !== CONST.ACCOUNT_ID.CONCIERGE
    );
}

/**
 * Performs the markdown conversion, and replaces code points > 127 with C escape sequences
 * Used for compatibility with the backend auth validator for AddComment, and to account for MD in comments
 * @returns The comment's total length as seen from the backend
 */
function getCommentLength(textComment: string, parsingDetails?: ParsingDetails): number {
    return getParsedComment(textComment, parsingDetails)
        .replace(/[^ -~]/g, '\\u????')
        .trim().length;
}

function getRouteFromLink(url: string | null): string {
    if (!url) {
        return '';
    }

    // Get the reportID from URL
    let route = url;
    const localWebAndroidRegEx = /^(https:\/\/([0-9]{1,3})\.([0-9]{1,3})\.([0-9]{1,3})\.([0-9]{1,3}))/;
    linkingConfig.prefixes.forEach((prefix) => {
        if (route.startsWith(prefix)) {
            route = route.replace(prefix, '');
        } else if (localWebAndroidRegEx.test(route)) {
            route = route.replace(localWebAndroidRegEx, '');
        } else {
            return;
        }

        // Remove the port if it's a localhost URL
        if (/^:\d+/.test(route)) {
            route = route.replace(/:\d+/, '');
        }

        // Remove the leading slash if exists
        if (route.startsWith('/')) {
            route = route.replace('/', '');
        }
    });
    return route;
}

function parseReportRouteParams(route: string): ReportRouteParams {
    let parsingRoute = route;
    if (parsingRoute.at(0) === '/') {
        // remove the first slash
        parsingRoute = parsingRoute.slice(1);
    }

    if (!parsingRoute.startsWith(addTrailingForwardSlash(ROUTES.REPORT))) {
        return {reportID: '', isSubReportPageRoute: false};
    }

    const state = getStateFromPath(parsingRoute as Route);
    const focusedRoute = findFocusedRoute(state);

    const reportID = focusedRoute?.params && 'reportID' in focusedRoute.params ? (focusedRoute?.params?.reportID as string) : '';

    if (!reportID) {
        return {reportID: '', isSubReportPageRoute: false};
    }

    return {
        reportID,
        // We're checking the route start with `r/`, the sub report route is the route that we can open from report screen like `r/:reportID/details`
        isSubReportPageRoute: focusedRoute?.name !== SCREENS.REPORT,
    };
}

function getReportIDFromLink(url: string | null): string {
    const route = getRouteFromLink(url);
    const {reportID, isSubReportPageRoute} = parseReportRouteParams(route);
    if (isSubReportPageRoute) {
        // We allow the Sub-Report deep link routes (settings, details, etc.) to be handled by their respective component pages
        return '';
    }
    return reportID;
}

/**
 * Check if the chat report is linked to an iou that is waiting for the current user to add a credit bank account.
 */
function hasIOUWaitingOnCurrentUserBankAccount(chatReport: OnyxInputOrEntry<Report>): boolean {
    if (chatReport?.iouReportID) {
        const iouReport = getReport(chatReport.iouReportID, allReports);
        if (iouReport?.isWaitingOnBankAccount && iouReport?.ownerAccountID === currentUserAccountID) {
            return true;
        }
    }

    return false;
}

/**
 * Users can submit an expense:
 * - in policy expense chats only if they are in a role of a member in the chat (in other words, if it's their policy expense chat)
 * - in an open or submitted expense report tied to a policy expense chat the user owns
 *     - employee can submit expenses in a submitted expense report only if the policy has Instant Submit settings turned on
 * - in an IOU report, which is not settled yet
 * - in a 1:1 DM chat
 */
function canRequestMoney(report: OnyxEntry<Report>, policy: OnyxEntry<Policy>, otherParticipants: number[]): boolean {
    // User cannot submit expenses in a chat thread, task report or in a chat room
    if (isChatThread(report) || isTaskReport(report) || isChatRoom(report) || isSelfDM(report) || isGroupChat(report)) {
        return false;
    }

    // Users can only submit expenses in DMs if they are a 1:1 DM
    if (isDM(report)) {
        return otherParticipants.length === 1;
    }

    // Prevent requesting money if pending IOU report waiting for their bank account already exists
    if (hasIOUWaitingOnCurrentUserBankAccount(report)) {
        return false;
    }

    let isOwnPolicyExpenseChat = report?.isOwnPolicyExpenseChat ?? false;
    if (isExpenseReport(report) && getParentReport(report)) {
        isOwnPolicyExpenseChat = !!getParentReport(report)?.isOwnPolicyExpenseChat;
    }

    // In case there are no other participants than the current user and it's not user's own policy expense chat, they can't submit expenses from such report
    if (otherParticipants.length === 0 && !isOwnPolicyExpenseChat) {
        return false;
    }

    // Current user must be a manager or owner of this IOU
    if (isIOUReport(report) && currentUserAccountID !== report?.managerID && currentUserAccountID !== report?.ownerAccountID) {
        return false;
    }

    if (isMoneyRequestReport(report)) {
        return canAddTransaction(report);
    }

    // In the case of policy expense chat, users can only submit expenses from their own policy expense chat
    return !isPolicyExpenseChat(report) || isOwnPolicyExpenseChat;
}

function isGroupChatAdmin(report: OnyxEntry<Report>, accountID: number) {
    if (!report?.participants) {
        return false;
    }

    const reportParticipants = report.participants ?? {};
    const participant = reportParticipants[accountID];
    return participant?.role === CONST.REPORT.ROLE.ADMIN;
}

/**
 * Helper method to define what expense options we want to show for particular method.
 * There are 4 expense options: Submit, Split, Pay and Track expense:
 * - Submit option should show for:
 *     - DMs
 *     - own policy expense chats
 *     - open and processing expense reports tied to own policy expense chat
 *     - unsettled IOU reports
 * - Pay option should show for:
 *     - DMs
 * - Split options should show for:
 *     - DMs
 *     - chat/policy rooms with more than 1 participant
 *     - groups chats with 2 and more participants
 *     - corporate expense chats
 * - Track expense option should show for:
 *    - Self DMs
 *    - own policy expense chats
 *    - open and processing expense reports tied to own policy expense chat
 * - Send invoice option should show for:
 *    - invoice rooms if the user is an admin of the sender workspace
 * None of the options should show in chat threads or if there is some special Expensify account
 * as a participant of the report.
 */
function getMoneyRequestOptions(
    report: OnyxEntry<Report>,
    policy: OnyxEntry<Policy>,
    reportParticipants: number[],
    filterDeprecatedTypes = false,
    isReportArchived = false,
    isRestrictedToPreferredPolicy = false,
): IOUType[] {
    const teacherUnitePolicyID = environment === CONST.ENVIRONMENT.PRODUCTION ? CONST.TEACHERS_UNITE.PROD_POLICY_ID : CONST.TEACHERS_UNITE.TEST_POLICY_ID;
    const isTeachersUniteReport = report?.policyID === teacherUnitePolicyID;

    // In any thread, task report or trip room, we do not allow any new expenses
    if (isChatThread(report) || isTaskReport(report) || isInvoiceReport(report) || isSystemChat(report) || isReportArchived || isTripRoom(report)) {
        return [];
    }

    if (isInvoiceRoom(report)) {
        if (canSendInvoiceFromWorkspace(policy?.id) && isPolicyAdmin(report?.policyID, allPolicies)) {
            return [CONST.IOU.TYPE.INVOICE];
        }
        return [];
    }

    // We don't allow IOU actions if an Expensify account is a participant of the report, unless the policy that the report is on is owned by an Expensify account
    const doParticipantsIncludeExpensifyAccounts = lodashIntersection(reportParticipants, CONST.EXPENSIFY_ACCOUNT_IDS).length > 0;
    // This will be fixed as part of https://github.com/Expensify/Expensify/issues/507850
    // eslint-disable-next-line deprecation/deprecation
    const policyOwnerAccountID = getPolicy(report?.policyID)?.ownerAccountID;
    const isPolicyOwnedByExpensifyAccounts = policyOwnerAccountID ? CONST.EXPENSIFY_ACCOUNT_IDS.includes(policyOwnerAccountID) : false;
    if (doParticipantsIncludeExpensifyAccounts && !isPolicyOwnedByExpensifyAccounts) {
        // Allow create expense option for Manager McTest report
        if (reportParticipants.some((accountID) => accountID === CONST.ACCOUNT_ID.MANAGER_MCTEST) && Permissions.isBetaEnabled(CONST.BETAS.NEWDOT_MANAGER_MCTEST, allBetas)) {
            return [CONST.IOU.TYPE.SUBMIT];
        }
        return [];
    }

    const otherParticipants = reportParticipants.filter((accountID) => currentUserPersonalDetails?.accountID !== accountID);
    const hasSingleParticipantInReport = otherParticipants.length === 1;
    let options: IOUType[] = [];

    if (isSelfDM(report)) {
        options = [CONST.IOU.TYPE.TRACK];
    }

    if (canRequestMoney(report, policy, otherParticipants)) {
        // For Teachers Unite policy, don't show Create Expense option
        if (!isTeachersUniteReport) {
            options = [...options, CONST.IOU.TYPE.SUBMIT];
            if (!filterDeprecatedTypes) {
                options = [...options, CONST.IOU.TYPE.REQUEST];
            }
        }

        // If the user can request money from the workspace report, they can also track expenses
        if (isPolicyExpenseChat(report) || isExpenseReport(report)) {
            options = [...options, CONST.IOU.TYPE.TRACK];
        }
    }

    // For expense reports on Teachers Unite workspace, disable "Create report" option
    if (isExpenseReport(report) && report?.policyID === teacherUnitePolicyID) {
        options = options.filter((option) => option !== CONST.IOU.TYPE.SUBMIT);
    }

    // User created policy rooms and default rooms like #admins or #announce will always have the Split Expense option
    // unless there are no other participants at all (e.g. #admins room for a policy with only 1 admin)
    // DM chats will have the Split Expense option.
    // Your own expense chats will have the split expense option.
    // Only show Split Expense for TU policy
    if (
        (isChatRoom(report) && !isAnnounceRoom(report) && otherParticipants.length > 0) ||
        (isDM(report) && otherParticipants.length > 0) ||
        (isGroupChat(report) && otherParticipants.length > 0) ||
        (isPolicyExpenseChat(report) && report?.isOwnPolicyExpenseChat && isTeachersUniteReport)
    ) {
        options = [...options, CONST.IOU.TYPE.SPLIT];
    }

    // Pay someone option should be visible only in 1:1 DMs
    if (isDM(report) && hasSingleParticipantInReport) {
        options = [...options, CONST.IOU.TYPE.PAY];
        if (!filterDeprecatedTypes) {
            options = [...options, CONST.IOU.TYPE.SEND];
        }
    }

    // Apply preferred workspace restrictions if enabled
    if (isRestrictedToPreferredPolicy) {
        options = options.filter((option) => {
            // Remove PAY/SEND options for DMs
            if (option === CONST.IOU.TYPE.PAY || option === CONST.IOU.TYPE.SEND) {
                return !isDM(report);
            }

            // Remove SUBMIT/REQUEST/SPLIT options for DMs, group chats, user-created chat rooms, and IOU reports
            if (option === CONST.IOU.TYPE.SUBMIT || option === CONST.IOU.TYPE.REQUEST || option === CONST.IOU.TYPE.SPLIT) {
                return !isDM(report) && !isGroupChat(report) && !isUserCreatedPolicyRoom(report) && !isIOUReport(report);
            }

            // Keep other options (TRACK, INVOICE, etc.)
            return true;
        });
    }

    return options;
}

/**
 * This is a temporary function to help with the smooth transition with the oldDot.
 * This function will be removed once the transition occurs in oldDot to new links.
 */
// eslint-disable-next-line @typescript-eslint/naming-convention
function temporary_getMoneyRequestOptions(
    report: OnyxEntry<Report>,
    policy: OnyxEntry<Policy>,
    reportParticipants: number[],
    isReportArchived = false,
    isRestrictedToPreferredPolicy = false,
): Array<Exclude<IOUType, typeof CONST.IOU.TYPE.REQUEST | typeof CONST.IOU.TYPE.SEND | typeof CONST.IOU.TYPE.CREATE | typeof CONST.IOU.TYPE.SPLIT_EXPENSE>> {
    return getMoneyRequestOptions(report, policy, reportParticipants, true, isReportArchived, isRestrictedToPreferredPolicy) as Array<
        Exclude<IOUType, typeof CONST.IOU.TYPE.REQUEST | typeof CONST.IOU.TYPE.SEND | typeof CONST.IOU.TYPE.CREATE | typeof CONST.IOU.TYPE.SPLIT_EXPENSE>
    >;
}

/**
 * Invoice sender, invoice receiver and auto-invited admins cannot leave
 */
function canLeaveInvoiceRoom(report: OnyxEntry<Report>): boolean {
    if (!report || !report?.invoiceReceiver) {
        return false;
    }

    if (report?.statusNum === CONST.REPORT.STATUS_NUM.CLOSED) {
        return false;
    }
    // This will be fixed as part of https://github.com/Expensify/Expensify/issues/507850
    // eslint-disable-next-line deprecation/deprecation
    const isSenderPolicyAdmin = getPolicy(report.policyID)?.role === CONST.POLICY.ROLE.ADMIN;

    if (isSenderPolicyAdmin) {
        return false;
    }

    if (report.invoiceReceiver.type === CONST.REPORT.INVOICE_RECEIVER_TYPE.INDIVIDUAL) {
        return report?.invoiceReceiver?.accountID !== currentUserAccountID;
    }

    // This will be fixed as part of https://github.com/Expensify/Expensify/issues/507850
    // eslint-disable-next-line deprecation/deprecation
    const isReceiverPolicyAdmin = getPolicy(report.invoiceReceiver.policyID)?.role === CONST.POLICY.ROLE.ADMIN;

    if (isReceiverPolicyAdmin) {
        return false;
    }

    return true;
}

function isCurrentUserTheOnlyParticipant(participantAccountIDs?: number[]): boolean {
    return !!(participantAccountIDs?.length === 1 && participantAccountIDs?.at(0) === currentUserAccountID);
}

/**
 * Returns display names for those that can see the whisper.
 * However, it returns "you" if the current user is the only one who can see it besides the person that sent it.
 */
function getWhisperDisplayNames(participantAccountIDs?: number[]): string | undefined {
    const isWhisperOnlyVisibleToCurrentUser = isCurrentUserTheOnlyParticipant(participantAccountIDs);

    // When the current user is the only participant, the display name needs to be "you" because that's the only person reading it
    if (isWhisperOnlyVisibleToCurrentUser) {
        return translateLocal('common.youAfterPreposition');
    }

    return participantAccountIDs?.map((accountID) => getDisplayNameForParticipant({accountID, shouldUseShortForm: !isWhisperOnlyVisibleToCurrentUser})).join(', ');
}

/**
 * Show subscript on expense chats / threads and expense requests
 */
function shouldReportShowSubscript(report: OnyxEntry<Report>, isReportArchived = false): boolean {
    if (isArchivedNonExpenseReport(report, isReportArchived) && !isWorkspaceThread(report)) {
        return false;
    }

    if (isPolicyExpenseChat(report) && !isChatThread(report) && !isTaskReport(report) && !report?.isOwnPolicyExpenseChat) {
        return true;
    }

    if (isPolicyExpenseChat(report) && !isThread(report) && !isTaskReport(report)) {
        return true;
    }

    if (isExpenseRequest(report)) {
        return true;
    }

    if (isExpenseReport(report)) {
        return true;
    }

    if (isWorkspaceTaskReport(report)) {
        return true;
    }

    if (isWorkspaceThread(report)) {
        return true;
    }

    if (isInvoiceRoom(report) || isInvoiceReport(report)) {
        return true;
    }

    return false;
}

/**
 * Return true if reports data exists
 */
function isReportDataReady(): boolean {
    return !isEmptyObject(allReports) && Object.keys(allReports ?? {}).some((key) => allReports?.[key]?.reportID);
}

/**
 * Return true if reportID from path is valid
 */
function isValidReportIDFromPath(reportIDFromPath: string | undefined): boolean {
    return !!reportIDFromPath && !['', 'null', 'undefined', '0', '-1'].includes(reportIDFromPath);
}

/**
 * Return the errors we have when creating a chat, a workspace room, or a new empty report
 */
function getCreationReportErrors(report: OnyxEntry<Report>): Errors | null | undefined {
    // We are either adding a workspace room, creating a chat, or we're creating a report, it isn't possible for all of these to have errors for the same report at the same time, so
    // simply looking up the first truthy value will get the relevant property if it's set.
    return report?.errorFields?.addWorkspaceRoom ?? report?.errorFields?.createChat ?? report?.errorFields?.createReport;
}

/**
 * Return true if the expense report is marked for deletion.
 */
function isMoneyRequestReportPendingDeletion(reportOrID: OnyxEntry<Report> | string): boolean {
    const report = typeof reportOrID === 'string' ? getReport(reportOrID, allReports) : reportOrID;
    if (!isMoneyRequestReport(report)) {
        return false;
    }

    const parentReportAction = getReportAction(report?.parentReportID, report?.parentReportActionID);
    return parentReportAction?.pendingAction === CONST.RED_BRICK_ROAD_PENDING_ACTION.DELETE;
}

function navigateToLinkedReportAction(ancestor: Ancestor, isInNarrowPaneModal: boolean, canUserPerformWrite: boolean | undefined, isOffline: boolean) {
    if (isInNarrowPaneModal) {
        Navigation.navigate(
            ROUTES.SEARCH_REPORT.getRoute({
                reportID: ancestor.report.reportID,
                reportActionID: ancestor.reportAction.reportActionID,
                backTo: SCREENS.SEARCH.REPORT_RHP,
            }),
        );
        return;
    }

    // Pop the thread report screen before navigating to the chat report.
    Navigation.goBack(ROUTES.REPORT_WITH_ID.getRoute(ancestor.report.reportID));

    const isVisibleAction = shouldReportActionBeVisible(ancestor.reportAction, ancestor.reportAction.reportActionID, canUserPerformWrite);

    if (isVisibleAction && !isOffline) {
        // Pop the chat report screen before navigating to the linked report action.
        Navigation.goBack(ROUTES.REPORT_WITH_ID.getRoute(ancestor.report.reportID, ancestor.reportAction.reportActionID));
    }
}

function canUserPerformWriteAction(report: OnyxEntry<Report>, isReportArchived?: boolean) {
    const reportErrors = getCreationReportErrors(report);

    // If the expense report is marked for deletion, let us prevent any further write action.
    if (isMoneyRequestReportPendingDeletion(report)) {
        return false;
    }

    // This will get removed as part of https://github.com/Expensify/App/issues/59961
    // eslint-disable-next-line deprecation/deprecation
    const reportNameValuePairs = getReportNameValuePairs(report?.reportID);

    return (
        !isArchivedNonExpenseReport(report, isReportArchived ?? !!reportNameValuePairs?.private_isArchived) &&
        isEmptyObject(reportErrors) &&
        report &&
        isAllowedToComment(report) &&
        !isAnonymousUser &&
        canWriteInReport(report)
    );
}

/**
 * Returns ID of the original report from which the given reportAction is first created.
 */
function getOriginalReportID(reportID: string | undefined, reportAction: OnyxInputOrEntry<ReportAction>): string | undefined {
    if (!reportID) {
        return undefined;
    }
    const reportActions = allReportActions?.[`${ONYXKEYS.COLLECTION.REPORT_ACTIONS}${reportID}`];
    const currentReportAction = reportAction?.reportActionID ? reportActions?.[reportAction.reportActionID] : undefined;
    const report = allReports?.[`${ONYXKEYS.COLLECTION.REPORT}${reportID}`];
    const chatReport = allReports?.[`${ONYXKEYS.COLLECTION.REPORT}${report?.chatReportID}`];
    const transactionThreadReportID = getOneTransactionThreadReportID(report, chatReport, reportActions ?? ([] as ReportAction[]));
    const isThreadReportParentAction = reportAction?.childReportID?.toString() === reportID;
    if (Object.keys(currentReportAction ?? {}).length === 0) {
        return isThreadReportParentAction ? getReport(reportID, allReports)?.parentReportID : (transactionThreadReportID ?? reportID);
    }
    return reportID;
}

/**
 * Return the pendingAction and the errors resulting from either
 *
 * - creating a workspace room
 * - starting a chat
 * - paying the expense
 *
 * while being offline
 */
function getReportOfflinePendingActionAndErrors(report: OnyxEntry<Report>): ReportOfflinePendingActionAndErrors {
    // It shouldn't be possible for all of these actions to be pending (or to have errors) for the same report at the same time, so just take the first that exists
    const reportPendingAction = report?.pendingFields?.addWorkspaceRoom ?? report?.pendingFields?.createChat ?? report?.pendingFields?.reimbursed ?? report?.pendingFields?.createReport;
    const reportErrors = getCreationReportErrors(report);
    return {reportPendingAction, reportErrors};
}

/**
 * Check if the report can create the expense with type is iouType
 */
function canCreateRequest(
    report: OnyxEntry<Report>,
    policy: OnyxEntry<Policy>,
    iouType: ValueOf<typeof CONST.IOU.TYPE>,
    isReportArchived = false,
    isRestrictedToPreferredPolicy = false,
): boolean {
    const participantAccountIDs = Object.keys(report?.participants ?? {}).map(Number);

    if (!canUserPerformWriteAction(report, isReportArchived)) {
        return false;
    }

    const requestOptions = getMoneyRequestOptions(report, policy, participantAccountIDs, false, isReportArchived, isRestrictedToPreferredPolicy);
    requestOptions.push(CONST.IOU.TYPE.CREATE);

    return requestOptions.includes(iouType);
}

function getWorkspaceChats(policyID: string | undefined, accountIDs: number[], reports: OnyxCollection<Report> = allReports): Array<OnyxEntry<Report>> {
    return Object.values(reports ?? {}).filter(
        (report) => isPolicyExpenseChat(report) && !!policyID && report?.policyID === policyID && report?.ownerAccountID && accountIDs.includes(report?.ownerAccountID),
    );
}

/**
 * Gets all reports that relate to the policy
 *
 * @param policyID - the workspace ID to get all associated reports
 */
function getAllWorkspaceReports(policyID?: string): Array<OnyxEntry<Report>> {
    if (!policyID) {
        return [];
    }
    return Object.values(allReports ?? {}).filter((report) => report?.policyID === policyID);
}

/**
 * @param policy - the workspace the report is on, null if the user isn't a member of the workspace
 */
function shouldDisableRename(report: OnyxEntry<Report>, isReportArchived = false): boolean {
    if (
        isDefaultRoom(report) ||
        isReportArchived ||
        isPublicRoom(report) ||
        isThread(report) ||
        isMoneyRequest(report) ||
        isMoneyRequestReport(report) ||
        isPolicyExpenseChat(report) ||
        isInvoiceRoom(report) ||
        isInvoiceReport(report) ||
        isSystemChat(report)
    ) {
        return true;
    }

    if (isGroupChat(report)) {
        return false;
    }

    if (isDeprecatedGroupDM(report, isReportArchived) || isTaskReport(report)) {
        return true;
    }

    return false;
}

/**
 * @param policy - the workspace the report is on, null if the user isn't a member of the workspace
 */
function canEditWriteCapability(report: OnyxEntry<Report>, policy: OnyxEntry<Policy>, isReportArchived = false): boolean {
    return isPolicyAdminPolicyUtils(policy) && !isAdminRoom(report) && !isReportArchived && !isThread(report) && !isInvoiceRoom(report) && !isPolicyExpenseChat(report);
}

/**
 * @param policy - the workspace the room is on, null if the user isn't a member of the workspace
 * @param isReportArchived - whether the workspace room is archived
 */
function canEditRoomVisibility(policy: OnyxEntry<Policy>, isReportArchived: boolean): boolean {
    return !isReportArchived && isPolicyAdminPolicyUtils(policy);
}

/**
 * Returns the onyx data needed for the task assignee chat
 */
function getTaskAssigneeChatOnyxData(
    accountID: number,
    assigneeAccountID: number,
    taskReportID: string,
    assigneeChatReportID: string,
    parentReportID: string | undefined,
    title: string,
    assigneeChatReport: OnyxEntry<Report>,
): OnyxDataTaskAssigneeChat {
    // Set if we need to add a comment to the assignee chat notifying them that they have been assigned a task
    let optimisticAssigneeAddComment: OptimisticReportAction | undefined;
    // Set if this is a new chat that needs to be created for the assignee
    let optimisticChatCreatedReportAction: OptimisticCreatedReportAction | undefined;
    const assigneeChatReportMetadata = getReportMetadata(assigneeChatReportID);
    const currentTime = DateUtils.getDBTime();
    const optimisticData: OnyxUpdate[] = [];
    const successData: OnyxUpdate[] = [];
    const failureData: OnyxUpdate[] = [];

    // You're able to assign a task to someone you haven't chatted with before - so we need to optimistically create the chat and the chat reportActions
    // Only add the assignee chat report to onyx if we haven't already set it optimistically
    if (assigneeChatReportMetadata?.isOptimisticReport && assigneeChatReport?.pendingFields?.createChat !== CONST.RED_BRICK_ROAD_PENDING_ACTION.ADD) {
        optimisticChatCreatedReportAction = buildOptimisticCreatedReportAction(assigneeChatReportID);
        optimisticData.push(
            {
                onyxMethod: Onyx.METHOD.MERGE,
                key: `${ONYXKEYS.COLLECTION.REPORT}${assigneeChatReportID}`,
                value: {
                    pendingFields: {
                        createChat: CONST.RED_BRICK_ROAD_PENDING_ACTION.ADD,
                    },
                },
            },
            {
                onyxMethod: Onyx.METHOD.MERGE,
                key: `${ONYXKEYS.COLLECTION.REPORT_METADATA}${assigneeChatReportID}`,
                value: {
                    isOptimisticReport: true,
                },
            },
            {
                onyxMethod: Onyx.METHOD.MERGE,
                key: `${ONYXKEYS.COLLECTION.REPORT_ACTIONS}${assigneeChatReportID}`,
                value: {[optimisticChatCreatedReportAction.reportActionID]: optimisticChatCreatedReportAction as Partial<ReportAction>},
            },
        );

        successData.push(
            {
                onyxMethod: Onyx.METHOD.MERGE,
                key: `${ONYXKEYS.COLLECTION.REPORT}${assigneeChatReportID}`,
                value: {
                    pendingFields: {
                        createChat: null,
                    },
                    // BE will send a different participant. We clear the optimistic one to avoid duplicated entries
                    participants: {[assigneeAccountID]: null},
                },
            },
            {
                onyxMethod: Onyx.METHOD.MERGE,
                key: `${ONYXKEYS.COLLECTION.REPORT_METADATA}${assigneeChatReportID}`,
                value: {
                    isOptimisticReport: false,
                },
            },
            {
                onyxMethod: Onyx.METHOD.MERGE,
                key: `${ONYXKEYS.COLLECTION.REPORT_METADATA}${assigneeChatReportID}`,
                value: {
                    isOptimisticReport: false,
                },
            },
        );

        failureData.push(
            {
                onyxMethod: Onyx.METHOD.SET,
                key: `${ONYXKEYS.COLLECTION.REPORT}${assigneeChatReportID}`,
                value: null,
            },
            {
                onyxMethod: Onyx.METHOD.MERGE,
                key: `${ONYXKEYS.COLLECTION.REPORT_ACTIONS}${assigneeChatReportID}`,
                value: {[optimisticChatCreatedReportAction.reportActionID]: {pendingAction: null}},
            },
            // If we failed, we want to remove the optimistic personal details as it was likely due to an invalid login
            {
                onyxMethod: Onyx.METHOD.MERGE,
                key: ONYXKEYS.PERSONAL_DETAILS_LIST,
                value: {
                    [assigneeAccountID]: null,
                },
            },
        );
    }

    // If you're choosing to share the task in the same DM as the assignee then we don't need to create another reportAction indicating that you've been assigned
    if (assigneeChatReportID !== parentReportID) {
        // eslint-disable-next-line @typescript-eslint/prefer-nullish-coalescing
        const displayname = allPersonalDetails?.[assigneeAccountID]?.displayName || allPersonalDetails?.[assigneeAccountID]?.login || '';
        optimisticAssigneeAddComment = buildOptimisticTaskCommentReportAction(taskReportID, title, assigneeAccountID, `assigned to ${displayname}`, parentReportID);
        const lastAssigneeCommentText = formatReportLastMessageText(getReportActionText(optimisticAssigneeAddComment.reportAction as ReportAction));
        const optimisticAssigneeReport = {
            lastVisibleActionCreated: currentTime,
            lastMessageText: lastAssigneeCommentText,
            lastActorAccountID: accountID,
            lastReadTime: currentTime,
        };

        optimisticData.push(
            {
                onyxMethod: Onyx.METHOD.MERGE,
                key: `${ONYXKEYS.COLLECTION.REPORT_ACTIONS}${assigneeChatReportID}`,
                value: {[optimisticAssigneeAddComment.reportAction.reportActionID]: optimisticAssigneeAddComment.reportAction as ReportAction},
            },
            {
                onyxMethod: Onyx.METHOD.MERGE,
                key: `${ONYXKEYS.COLLECTION.REPORT}${assigneeChatReportID}`,
                value: optimisticAssigneeReport,
            },
        );
        successData.push({
            onyxMethod: Onyx.METHOD.MERGE,
            key: `${ONYXKEYS.COLLECTION.REPORT_ACTIONS}${assigneeChatReportID}`,
            value: {[optimisticAssigneeAddComment.reportAction.reportActionID]: {isOptimisticAction: null}},
        });
        failureData.push({
            onyxMethod: Onyx.METHOD.MERGE,
            key: `${ONYXKEYS.COLLECTION.REPORT_ACTIONS}${assigneeChatReportID}`,
            value: {[optimisticAssigneeAddComment.reportAction.reportActionID]: {pendingAction: null}},
        });
    }

    return {
        optimisticData,
        successData,
        failureData,
        optimisticAssigneeAddComment,
        optimisticChatCreatedReportAction,
    };
}

/**
 * Return iou report action display message
 */
function getIOUReportActionDisplayMessage(reportAction: OnyxEntry<ReportAction>, transaction?: OnyxEntry<Transaction>, report?: Report): string {
    if (!isMoneyRequestAction(reportAction)) {
        return '';
    }
    const originalMessage = getOriginalMessage(reportAction);
    const {IOUReportID, automaticAction, payAsBusiness} = originalMessage ?? {};
    const iouReport = getReportOrDraftReport(IOUReportID);
    const isInvoice = isInvoiceReport(iouReport);

    let translationKey: TranslationPaths;
    if (originalMessage?.type === CONST.IOU.REPORT_ACTION_TYPE.PAY) {
        const reportPolicy = allPolicies?.[`${ONYXKEYS.COLLECTION.POLICY}${report?.policyID}`];
        const last4Digits = reportPolicy?.achAccount?.accountNumber?.slice(-4) ?? '';

        switch (originalMessage.paymentType) {
            case CONST.IOU.PAYMENT_TYPE.ELSEWHERE:
                translationKey = hasMissingInvoiceBankAccount(IOUReportID) ? 'iou.payerSettledWithMissingBankAccount' : 'iou.paidElsewhere';
                break;
            case CONST.IOU.PAYMENT_TYPE.EXPENSIFY:
            case CONST.IOU.PAYMENT_TYPE.VBBA:
                if (isInvoice) {
                    return translateLocal(payAsBusiness ? 'iou.settleInvoiceBusiness' : 'iou.settleInvoicePersonal', {amount: '', last4Digits});
                }
                translationKey = 'iou.businessBankAccount';
                if (automaticAction && originalMessage.paymentType === CONST.IOU.PAYMENT_TYPE.EXPENSIFY) {
                    translationKey = 'iou.automaticallyPaidWithExpensify';
                } else {
                    translationKey = 'iou.automaticallyPaidWithBusinessBankAccount';
                }
                break;
            default:
                translationKey = 'iou.payerPaidAmount';
                break;
        }

        return translateLocal(translationKey, {amount: '', payer: '', last4Digits});
    }

    const amount = getTransactionAmount(transaction, !isEmptyObject(iouReport) && isExpenseReport(iouReport), transaction?.reportID === CONST.REPORT.UNREPORTED_REPORT_ID) ?? 0;
    const formattedAmount = convertToDisplayString(amount, getCurrency(transaction)) ?? '';
    const isRequestSettled = isSettled(IOUReportID);
    const isApproved = isReportApproved({report: iouReport});
    if (isRequestSettled) {
        return translateLocal('iou.payerSettled', {
            amount: formattedAmount,
        });
    }
    if (isApproved) {
        return translateLocal('iou.approvedAmount', {
            amount: formattedAmount,
        });
    }
    if (isSplitBillReportAction(reportAction)) {
        translationKey = 'iou.didSplitAmount';
    } else if (isTrackExpenseAction(reportAction)) {
        translationKey = 'iou.trackedAmount';
    } else {
        translationKey = 'iou.expenseAmount';
    }
    return translateLocal(translationKey, {
        formattedAmount,
        comment: getMerchantOrDescription(transaction),
    });
}

/**
 * Checks if a report is a group chat.
 *
 * A report is a group chat if it meets the following conditions:
 * - Not a chat thread.
 * - Not a task report.
 * - Not an expense / IOU report.
 * - Not an archived room.
 * - Not a public / admin / announce chat room (chat type doesn't match any of the specified types).
 * - More than 2 participants.
 *
 */
function isDeprecatedGroupDM(report: OnyxEntry<Report>, isReportArchived = false): boolean {
    return !!(
        report &&
        !isChatThread(report) &&
        !isTaskReport(report) &&
        !isInvoiceReport(report) &&
        !isMoneyRequestReport(report) &&
        !isReportArchived &&
        !Object.values(CONST.REPORT.CHAT_TYPE).some((chatType) => chatType === getChatType(report)) &&
        Object.keys(report.participants ?? {})
            .map(Number)
            .filter((accountID) => accountID !== currentUserAccountID).length > 1
    );
}

/**
 * A "root" group chat is the top level group chat and does not refer to any threads off of a Group Chat
 */
function isRootGroupChat(report: OnyxEntry<Report>, isReportArchived = false): boolean {
    return !isChatThread(report) && (isGroupChat(report) || isDeprecatedGroupDM(report, isReportArchived));
}

/**
 * Assume any report without a reportID is unusable.
 */
function isValidReport(report?: OnyxEntry<Report>): boolean {
    return !!report?.reportID;
}

/**
 * Check to see if we are a participant of this report.
 */
function isReportParticipant(accountID: number | undefined, report: OnyxEntry<Report>): boolean {
    if (!accountID) {
        return false;
    }

    const possibleAccountIDs = Object.keys(report?.participants ?? {}).map(Number);
    if (report?.ownerAccountID) {
        possibleAccountIDs.push(report?.ownerAccountID);
    }
    if (report?.managerID) {
        possibleAccountIDs.push(report?.managerID);
    }
    return possibleAccountIDs.includes(accountID);
}

/**
 * Check to see if the current user has access to view the report.
 */
function canCurrentUserOpenReport(report: OnyxEntry<Report>, isReportArchived = false): boolean {
    return (isReportParticipant(currentUserAccountID, report) || isPublicRoom(report)) && canAccessReport(report, allBetas, isReportArchived);
}

function shouldUseFullTitleToDisplay(report: OnyxEntry<Report>): boolean {
    return (
        isMoneyRequestReport(report) || isPolicyExpenseChat(report) || isChatRoom(report) || isChatThread(report) || isTaskReport(report) || isGroupChat(report) || isInvoiceReport(report)
    );
}

function getRoom(type: ValueOf<typeof CONST.REPORT.CHAT_TYPE>, policyID: string): OnyxEntry<Report> {
    const room = Object.values(allReports ?? {}).find((report) => report?.policyID === policyID && report?.chatType === type && !isThread(report));
    return room;
}

/**
 *  We only want policy members who are members of the report to be able to modify the report description, but not in thread chat.
 */
function canEditReportDescription(report: OnyxEntry<Report>, policy: OnyxEntry<Policy>, isReportArchived = false): boolean {
    return (
        !isMoneyRequestReport(report) &&
        !isReportArchived &&
        isChatRoom(report) &&
        !isChatThread(report) &&
        !isEmpty(policy) &&
        hasParticipantInArray(report, currentUserAccountID ? [currentUserAccountID] : []) &&
        !isAuditor(report)
    );
}

function getReportActionWithSmartscanError(reportActions: ReportAction[]): ReportAction | undefined {
    return reportActions.find((action) => {
        const isReportPreview = isReportPreviewAction(action);
        const isSplitReportAction = isSplitBillReportAction(action);
        if (!isSplitReportAction && !isReportPreview) {
            return false;
        }
        const IOUReportID = getIOUReportIDFromReportActionPreview(action);
        const isReportPreviewError = isReportPreview && shouldShowRBRForMissingSmartscanFields(IOUReportID) && !isSettled(IOUReportID);
        if (isReportPreviewError) {
            return true;
        }

        const transactionID = isMoneyRequestAction(action) ? getOriginalMessage(action)?.IOUTransactionID : undefined;
        const transaction = allTransactions?.[`${ONYXKEYS.COLLECTION.TRANSACTION}${transactionID}`] ?? {};
        const isSplitBillError = isSplitReportAction && hasMissingSmartscanFieldsTransactionUtils(transaction as Transaction);

        return isSplitBillError;
    });
}

/**
 * Checks if report action has error when smart scanning
 */
function hasSmartscanError(reportActions: ReportAction[]): boolean {
    return !!getReportActionWithSmartscanError(reportActions);
}

function shouldAutoFocusOnKeyPress(event: KeyboardEvent): boolean {
    if (event.key.length > 1) {
        return false;
    }

    // If a key is pressed in combination with Meta, Control or Alt do not focus
    if (event.ctrlKey || event.metaKey) {
        return false;
    }

    if (event.code === 'Space') {
        return false;
    }

    return true;
}

/**
 * Navigates to the appropriate screen based on the presence of a private note for the current user.
 */
function navigateToPrivateNotes(report: OnyxEntry<Report>, session: OnyxEntry<Session>, backTo?: string) {
    if (isEmpty(report) || isEmpty(session) || !session.accountID) {
        return;
    }
    const currentUserPrivateNote = report.privateNotes?.[session.accountID]?.note ?? '';
    if (isEmpty(currentUserPrivateNote)) {
        Navigation.navigate(ROUTES.PRIVATE_NOTES_EDIT.getRoute(report.reportID, session.accountID, backTo));
        return;
    }
    Navigation.navigate(ROUTES.PRIVATE_NOTES_LIST.getRoute(report.reportID, backTo));
}

/**
 * Get all held transactions of a iouReport
 */
function getAllHeldTransactions(iouReportID?: string): Transaction[] {
    const transactions = getReportTransactions(iouReportID);
    return transactions.filter((transaction) => isOnHoldTransactionUtils(transaction));
}

/**
 * Check if Report has any held expenses
 */
function hasHeldExpenses(iouReportID?: string, allReportTransactions?: SearchTransaction[]): boolean {
    const iouReportTransactions = getReportTransactions(iouReportID);
    const transactions = allReportTransactions ?? iouReportTransactions;
    return transactions.some((transaction) => isOnHoldTransactionUtils(transaction));
}

/**
 * Check if all expenses in the Report are on hold
 */
function hasOnlyHeldExpenses(iouReportID?: string, allReportTransactions?: SearchTransaction[]): boolean {
    const transactionsByIouReportID = getReportTransactions(iouReportID);
    const reportTransactions = allReportTransactions ?? transactionsByIouReportID;
    return reportTransactions.length > 0 && !reportTransactions.some((transaction) => !isOnHoldTransactionUtils(transaction));
}

/**
 * Checks if thread replies should be displayed
 */
function shouldDisplayThreadReplies(reportAction: OnyxInputOrEntry<ReportAction>, isThreadReportParentAction: boolean): boolean {
    const hasReplies = (reportAction?.childVisibleActionCount ?? 0) > 0;
    return hasReplies && !!reportAction?.childCommenterCount && !isThreadReportParentAction;
}

/**
 * Check if money report has any transactions updated optimistically
 */
function hasUpdatedTotal(report: OnyxInputOrEntry<Report>, policy: OnyxInputOrEntry<Policy>): boolean {
    if (!report) {
        return true;
    }

    const allReportTransactions = getReportTransactions(report.reportID);

    const hasPendingTransaction = allReportTransactions.some((transaction) => !!transaction.pendingAction);
    const hasTransactionWithDifferentCurrency = allReportTransactions.some((transaction) => transaction.currency !== report.currency);
    const hasDifferentWorkspaceCurrency = report.pendingFields?.createChat && isExpenseReport(report) && report.currency !== policy?.outputCurrency;
    const hasOptimisticHeldExpense = hasHeldExpenses(report.reportID) && report?.unheldTotal === undefined;

    return !(hasPendingTransaction && (hasTransactionWithDifferentCurrency || hasDifferentWorkspaceCurrency)) && !hasOptimisticHeldExpense && !report.pendingFields?.total;
}

/**
 * Return held and full amount formatted with used currency
 */
function getNonHeldAndFullAmount(iouReport: OnyxEntry<Report>, shouldExcludeNonReimbursables: boolean): NonHeldAndFullAmount {
    // if the report is an expense report, the total amount should be negated
    const coefficient = isExpenseReport(iouReport) ? -1 : 1;

    let total = iouReport?.total ?? 0;
    let unheldTotal = iouReport?.unheldTotal ?? 0;
    if (shouldExcludeNonReimbursables) {
        total -= iouReport?.nonReimbursableTotal ?? 0;
        unheldTotal -= iouReport?.unheldNonReimbursableTotal ?? 0;
    }

    return {
        nonHeldAmount: convertToDisplayString(unheldTotal * coefficient, iouReport?.currency),
        fullAmount: convertToDisplayString(total * coefficient, iouReport?.currency),
        hasValidNonHeldAmount: unheldTotal * coefficient >= 0,
    };
}

/**
 * Disable reply in thread action if:
 *
 * - The action is listed in the thread-disabled list
 * - The action is a split expense action
 * - The action is deleted and is not threaded
 * - The report is archived and the action is not threaded
 * - The action is a whisper action and it's neither a report preview nor IOU action
 * - The action is the thread's first chat
 */
function shouldDisableThread(reportAction: OnyxInputOrEntry<ReportAction>, reportID: string, isThreadReportParentAction: boolean, isReportArchived = false): boolean {
    const isSplitBillAction = isSplitBillReportAction(reportAction);
    const isDeletedActionLocal = isDeletedAction(reportAction);
    const isReportPreviewActionLocal = isReportPreviewAction(reportAction);
    const isIOUAction = isMoneyRequestAction(reportAction);
    const isWhisperActionLocal = isWhisperAction(reportAction) || isActionableTrackExpense(reportAction);
    const isActionDisabled = CONST.REPORT.ACTIONS.THREAD_DISABLED.some((action: string) => action === reportAction?.actionName);

    return (
        isActionDisabled ||
        isSplitBillAction ||
        (isDeletedActionLocal && !reportAction?.childVisibleActionCount) ||
        (isReportArchived && !reportAction?.childVisibleActionCount) ||
        (isWhisperActionLocal && !isReportPreviewActionLocal && !isIOUAction) ||
        isThreadReportParentAction
    );
}

function getAllAncestorReportActions(report: Report | null | undefined, currentUpdatedReport?: OnyxEntry<Report>): Ancestor[] {
    if (!report) {
        return [];
    }
    const allAncestors: Ancestor[] = [];
    let parentReportID = report.parentReportID;
    let parentReportActionID = report.parentReportActionID;

    while (parentReportID) {
        const parentReport = currentUpdatedReport && currentUpdatedReport.reportID === parentReportID ? currentUpdatedReport : getReportOrDraftReport(parentReportID);
        const parentReportAction = getReportAction(parentReportID, parentReportActionID);

        if (!parentReport || !parentReportAction || (isTransactionThread(parentReportAction) && !isSentMoneyReportAction(parentReportAction)) || isReportPreviewAction(parentReportAction)) {
            break;
        }

        // For threads, we don't want to display trip summary
        if (isTripPreview(parentReportAction) && allAncestors.length > 0) {
            break;
        }

        const isParentReportActionUnread = isCurrentActionUnread(parentReport, parentReportAction);
        allAncestors.push({
            report: parentReport,
            reportAction: parentReportAction,
            shouldDisplayNewMarker: isParentReportActionUnread,
        });

        parentReportID = parentReport?.parentReportID;
        parentReportActionID = parentReport?.parentReportActionID;
    }

    return allAncestors.reverse();
}

function getAllAncestorReportActionIDs(report: Report | null | undefined, includeTransactionThread = false): AncestorIDs {
    if (!report) {
        return {
            reportIDs: [],
            reportActionsIDs: [],
        };
    }

    const allAncestorIDs: AncestorIDs = {
        reportIDs: [],
        reportActionsIDs: [],
    };
    let parentReportID = report.parentReportID;
    let parentReportActionID = report.parentReportActionID;

    while (parentReportID) {
        const parentReport = getReportOrDraftReport(parentReportID);
        const parentReportAction = getReportAction(parentReportID, parentReportActionID);

        if (
            !parentReportAction ||
            (!includeTransactionThread && ((isTransactionThread(parentReportAction) && !isSentMoneyReportAction(parentReportAction)) || isReportPreviewAction(parentReportAction)))
        ) {
            break;
        }

        allAncestorIDs.reportIDs.push(parentReportID);
        if (parentReportActionID) {
            allAncestorIDs.reportActionsIDs.push(parentReportActionID);
        }

        if (!parentReport) {
            break;
        }

        parentReportID = parentReport?.parentReportID;
        parentReportActionID = parentReport?.parentReportActionID;
    }

    return allAncestorIDs;
}

/**
 * Get optimistic data of parent report action
 * @param report The report that is updated
 * @param lastVisibleActionCreated Last visible action created of the child report
 * @param type The type of action in the child report
 */
function getOptimisticDataForParentReportAction(report: Report | undefined, lastVisibleActionCreated: string, type: string): Array<OnyxUpdate | null> {
    if (!report || isEmptyObject(report)) {
        return [];
    }

    const ancestors = getAllAncestorReportActionIDs(report, true);
    const totalAncestor = ancestors.reportIDs.length;

    return Array.from(Array(totalAncestor), (_, index) => {
        const ancestorReport = getReportOrDraftReport(ancestors.reportIDs.at(index));

        if (!ancestorReport || isEmptyObject(ancestorReport)) {
            return null;
        }

        const ancestorReportAction = getReportAction(ancestorReport.reportID, ancestors.reportActionsIDs.at(index) ?? '');

        if (!ancestorReportAction?.reportActionID || isEmptyObject(ancestorReportAction)) {
            return null;
        }

        return {
            onyxMethod: Onyx.METHOD.MERGE,
            key: `${ONYXKEYS.COLLECTION.REPORT_ACTIONS}${ancestorReport.reportID}`,
            value: {
                [ancestorReportAction.reportActionID]: updateOptimisticParentReportAction(ancestorReportAction, lastVisibleActionCreated, type),
            },
        };
    });
}

function canBeAutoReimbursed(report: OnyxInputOrEntry<Report>, policy: OnyxInputOrEntry<Policy> | SearchPolicy): boolean {
    if (isEmptyObject(policy)) {
        return false;
    }
    type CurrencyType = TupleToUnion<typeof CONST.DIRECT_REIMBURSEMENT_CURRENCIES>;
    const reimbursableTotal = getMoneyRequestSpendBreakdown(report).totalDisplaySpend;
    const autoReimbursementLimit = policy?.autoReimbursement?.limit ?? policy?.autoReimbursementLimit ?? 0;
    const isAutoReimbursable =
        isReportInGroupPolicy(report) &&
        policy.reimbursementChoice === CONST.POLICY.REIMBURSEMENT_CHOICES.REIMBURSEMENT_YES &&
        autoReimbursementLimit >= reimbursableTotal &&
        reimbursableTotal > 0 &&
        CONST.DIRECT_REIMBURSEMENT_CURRENCIES.includes(report?.currency as CurrencyType);
    return isAutoReimbursable;
}

/** Check if the current user is an owner of the report */
function isReportOwner(report: OnyxInputOrEntry<Report>): boolean {
    return report?.ownerAccountID === currentUserPersonalDetails?.accountID;
}

function isAllowedToApproveExpenseReport(report: OnyxEntry<Report>, approverAccountID?: number, reportPolicy?: OnyxEntry<Policy> | SearchPolicy): boolean {
    // This will be fixed as part of https://github.com/Expensify/Expensify/issues/507850
    // eslint-disable-next-line deprecation/deprecation
    const policy = reportPolicy ?? getPolicy(report?.policyID);
    const isOwner = (approverAccountID ?? currentUserAccountID) === report?.ownerAccountID;
    return !(policy?.preventSelfApproval && isOwner);
}

function isAllowedToSubmitDraftExpenseReport(report: OnyxEntry<Report>): boolean {
    // This will be fixed as part of https://github.com/Expensify/Expensify/issues/507850
    // eslint-disable-next-line deprecation/deprecation
    const policy = getPolicy(report?.policyID);
    const submitToAccountID = getSubmitToAccountID(policy, report);

    return isAllowedToApproveExpenseReport(report, submitToAccountID);
}

/**
 * What missing payment method does this report action indicate, if any?
 */
function getIndicatedMissingPaymentMethod(
    userWalletTierName: string | undefined,
    reportId: string | undefined,
    reportAction: ReportAction,
    bankAccountList: OnyxEntry<BankAccountList>,
): MissingPaymentMethod | undefined {
    const isSubmitterOfUnsettledReport = reportId && isCurrentUserSubmitter(getReport(reportId, allReports)) && !isSettled(reportId);
    if (!reportId || !isSubmitterOfUnsettledReport || !isReimbursementQueuedAction(reportAction)) {
        return undefined;
    }
    const paymentType = getOriginalMessage(reportAction)?.paymentType;
    if (paymentType === CONST.IOU.PAYMENT_TYPE.EXPENSIFY) {
        return !userWalletTierName || userWalletTierName === CONST.WALLET.TIER_NAME.SILVER ? 'wallet' : undefined;
    }

    return !hasCreditBankAccount(bankAccountList) ? 'bankAccount' : undefined;
}

/**
 * Checks if report chat contains missing payment method
 */
function hasMissingPaymentMethod(userWalletTierName: string | undefined, iouReportID: string | undefined, bankAccountList: OnyxEntry<BankAccountList>): boolean {
    const reportActions = allReportActions?.[`${ONYXKEYS.COLLECTION.REPORT_ACTIONS}${iouReportID}`] ?? {};
    return Object.values(reportActions)
        .filter(Boolean)
        .some((action) => getIndicatedMissingPaymentMethod(userWalletTierName, iouReportID, action, bankAccountList) !== undefined);
}

/**
 * Used from expense actions to decide if we need to build an optimistic expense report.
 * Create a new report if:
 * - we don't have an iouReport set in the chatReport
 * - we have one, but it's waiting on the payee adding a bank account
 * - we have one, but we can't add more transactions to it due to: report is approved or settled
 */
function shouldCreateNewMoneyRequestReport(existingIOUReport: OnyxInputOrEntry<Report> | undefined, chatReport: OnyxInputOrEntry<Report>, isScanRequest: boolean): boolean {
    if (existingIOUReport && !!existingIOUReport.errorFields?.createChat) {
        return true;
    }

    const isASAPSubmitBetaEnabled = Permissions.isBetaEnabled(CONST.BETAS.ASAP_SUBMIT, allBetas);
    return !existingIOUReport || hasIOUWaitingOnCurrentUserBankAccount(chatReport) || !canAddTransaction(existingIOUReport) || (isScanRequest && isASAPSubmitBetaEnabled);
}

function getTripIDFromTransactionParentReportID(transactionParentReportID: string | undefined): string | undefined {
    return (getReportOrDraftReport(transactionParentReportID) as OnyxEntry<Report>)?.tripData?.tripID;
}

/**
 * Checks if report contains actions with errors
 */
function hasActionWithErrorsForTransaction(reportID: string | undefined, transaction: Transaction | undefined): boolean {
    if (!reportID) {
        return false;
    }
    const reportActions = allReportActions?.[`${ONYXKEYS.COLLECTION.REPORT_ACTIONS}${reportID}`] ?? {};
    return Object.values(reportActions)
        .filter(Boolean)
        .some((action) => {
            if (isMoneyRequestAction(action) && getOriginalMessage(action)?.IOUTransactionID) {
                if (getOriginalMessage(action)?.IOUTransactionID === transaction?.transactionID) {
                    return !isEmptyObject(action.errors);
                }
                return false;
            }
            return !isEmptyObject(action.errors);
        });
}

function isNonAdminOrOwnerOfPolicyExpenseChat(report: OnyxInputOrEntry<Report>, policy: OnyxInputOrEntry<Policy>): boolean {
    return isPolicyExpenseChat(report) && !(isPolicyAdminPolicyUtils(policy) || isPolicyOwner(policy, currentUserAccountID) || isReportOwner(report));
}

function isAdminOwnerApproverOrReportOwner(report: OnyxEntry<Report>, policy: OnyxEntry<Policy>): boolean {
    const isApprover = isMoneyRequestReport(report) && report?.managerID !== null && currentUserPersonalDetails?.accountID === report?.managerID;

    return isPolicyAdminPolicyUtils(policy) || isPolicyOwner(policy, currentUserAccountID) || isReportOwner(report) || isApprover;
}

/**
 * Whether the user can join a report
 */
function canJoinChat(report: OnyxEntry<Report>, parentReportAction: OnyxInputOrEntry<ReportAction>, policy: OnyxInputOrEntry<Policy>, isReportArchived = false): boolean {
    // We disabled thread functions for whisper action
    // So we should not show join option for existing thread on whisper message that has already been left, or manually leave it
    if (isWhisperAction(parentReportAction)) {
        return false;
    }

    // If the notification preference of the chat is not hidden that means we have already joined the chat
    if (!isHiddenForCurrentUser(report)) {
        return false;
    }

    const isExpenseChat = isMoneyRequestReport(report) || isMoneyRequest(report) || isInvoiceReport(report) || isTrackExpenseReport(report);
    // Anyone viewing these chat types is already a participant and therefore cannot join
    if (isRootGroupChat(report, isReportArchived) || isSelfDM(report) || isInvoiceRoom(report) || isSystemChat(report) || isExpenseChat) {
        return false;
    }

    // The user who is a member of the workspace has already joined the public announce room.
    if (isPublicAnnounceRoom(report) && !isEmptyObject(policy)) {
        return false;
    }

    if (isReportArchived) {
        return false;
    }

    return isChatThread(report) || isUserCreatedPolicyRoom(report) || isNonAdminOrOwnerOfPolicyExpenseChat(report, policy);
}

/**
 * Whether the user can leave a report
 */
function canLeaveChat(report: OnyxEntry<Report>, policy: OnyxEntry<Policy>, isReportArchived = false): boolean {
    if (isRootGroupChat(report, isReportArchived)) {
        return true;
    }

    if (isPolicyExpenseChat(report) && !report?.isOwnPolicyExpenseChat && !isPolicyAdminPolicyUtils(policy)) {
        return true;
    }

    if (isPublicRoom(report) && isAnonymousUserSession()) {
        return false;
    }

    if (isHiddenForCurrentUser(report)) {
        return false;
    }

    // Anyone viewing these chat types is already a participant and therefore cannot leave
    if (isSelfDM(report)) {
        return false;
    }

    // The user who is a member of the workspace cannot leave the public announce room.
    if (isPublicAnnounceRoom(report) && !isEmptyObject(policy)) {
        return false;
    }

    if (isInvoiceRoom(report)) {
        return canLeaveInvoiceRoom(report);
    }

    return (isChatThread(report) && !!getReportNotificationPreference(report)) || isUserCreatedPolicyRoom(report) || isNonAdminOrOwnerOfPolicyExpenseChat(report, policy);
}

function getReportActionActorAccountID(
    reportAction: OnyxEntry<ReportAction>,
    iouReport: OnyxEntry<Report>,
    report: OnyxEntry<Report>,
    delegatePersonalDetails?: PersonalDetails | undefined | null,
): number | undefined {
    switch (reportAction?.actionName) {
        case CONST.REPORT.ACTIONS.TYPE.REPORT_PREVIEW: {
            const ownerAccountID = iouReport?.ownerAccountID ?? reportAction?.childOwnerAccountID;
            const actorAccountID = iouReport?.managerID ?? reportAction?.childManagerAccountID;

            if (isPolicyExpenseChat(report) || delegatePersonalDetails) {
                return ownerAccountID;
            }

            return actorAccountID;
        }

        case CONST.REPORT.ACTIONS.TYPE.SUBMITTED:
        case CONST.REPORT.ACTIONS.TYPE.SUBMITTED_AND_CLOSED:
            return reportAction?.adminAccountID ?? reportAction?.actorAccountID;

        default:
            return reportAction?.actorAccountID;
    }
}

function createDraftWorkspaceAndNavigateToConfirmationScreen(transactionID: string, actionName: IOUAction): void {
    const isCategorizing = actionName === CONST.IOU.ACTION.CATEGORIZE;
    const {expenseChatReportID, policyID, policyName} = createDraftWorkspace(currentUserEmail);
    setMoneyRequestParticipants(transactionID, [
        {
            selected: true,
            accountID: 0,
            isPolicyExpenseChat: true,
            reportID: expenseChatReportID,
            policyID,
            searchText: policyName,
        },
    ]);
    if (isCategorizing) {
        Navigation.navigate(ROUTES.MONEY_REQUEST_STEP_CATEGORY.getRoute(actionName, CONST.IOU.TYPE.SUBMIT, transactionID, expenseChatReportID));
    } else {
        Navigation.navigate(ROUTES.MONEY_REQUEST_STEP_CONFIRMATION.getRoute(actionName, CONST.IOU.TYPE.SUBMIT, transactionID, expenseChatReportID, undefined, true));
    }
}

function createDraftTransactionAndNavigateToParticipantSelector(
    transactionID: string | undefined,
    reportID: string | undefined,
    actionName: IOUAction,
    reportActionID: string | undefined,
    isRestrictedToPreferredPolicy = false,
    preferredPolicyID?: string,
): void {
    if (!transactionID || !reportID) {
        return;
    }

    const transaction = allTransactions?.[`${ONYXKEYS.COLLECTION.TRANSACTION}${transactionID}`] ?? ({} as Transaction);
    const reportActions = allReportActions?.[`${ONYXKEYS.COLLECTION.REPORT_ACTIONS}${reportID}`] ?? ([] as ReportAction[]);

    if (!transaction || !reportActions) {
        return;
    }

    const linkedTrackedExpenseReportAction = Object.values(reportActions)
        .filter(Boolean)
        .find((action) => isMoneyRequestAction(action) && getOriginalMessage(action)?.IOUTransactionID === transactionID);

    const {created, amount, currency, merchant, mccGroup} = getTransactionDetails(transaction) ?? {};
    const comment = getTransactionCommentObject(transaction);

    removeDraftTransactions();

    createDraftTransaction({
        ...transaction,
        actionableWhisperReportActionID: reportActionID,
        linkedTrackedExpenseReportAction,
        linkedTrackedExpenseReportID: reportID,
        created,
        modifiedCreated: undefined,
        modifiedAmount: undefined,
        modifiedCurrency: undefined,
        amount,
        currency,
        comment,
        merchant,
        modifiedMerchant: '',
        mccGroup,
    } as Transaction);

    const filteredPolicies = Object.values(allPolicies ?? {}).filter((policy) => shouldShowPolicy(policy, false, currentUserEmail));

    if (actionName === CONST.IOU.ACTION.CATEGORIZE) {
        // This will be fixed as part of https://github.com/Expensify/Expensify/issues/507850
        // eslint-disable-next-line deprecation/deprecation
        const activePolicy = getPolicy(activePolicyID);
        if (activePolicy && shouldRestrictUserBillableActions(activePolicy.id)) {
            Navigation.navigate(ROUTES.RESTRICTED_ACTION.getRoute(activePolicy.id));
            return;
        }

        if (shouldShowPolicy(activePolicy, false, currentUserEmail)) {
            const policyExpenseReportID = getPolicyExpenseChat(currentUserAccountID, activePolicyID)?.reportID;
            setMoneyRequestParticipants(transactionID, [
                {
                    selected: true,
                    accountID: 0,
                    isPolicyExpenseChat: true,
                    reportID: policyExpenseReportID,
                    policyID: activePolicyID,
                    searchText: activePolicy?.name,
                },
            ]);
            if (policyExpenseReportID) {
                Navigation.navigate(ROUTES.MONEY_REQUEST_STEP_CATEGORY.getRoute(actionName, CONST.IOU.TYPE.SUBMIT, transactionID, policyExpenseReportID));
            } else {
                Log.warn('policyExpenseReportID is not valid during expense categorizing');
            }
            return;
        }
        if (filteredPolicies.length === 0 || filteredPolicies.length > 1) {
            Navigation.navigate(
                ROUTES.MONEY_REQUEST_UPGRADE.getRoute({
                    action: actionName,
                    iouType: CONST.IOU.TYPE.SUBMIT,
                    transactionID,
                    reportID,
                    backTo: '',
                    upgradePath: actionName === CONST.IOU.ACTION.CATEGORIZE ? CONST.UPGRADE_PATHS.CATEGORIES : '',
                    shouldSubmitExpense: true,
                }),
            );
            return;
        }

        const policyID = filteredPolicies.at(0)?.id;
        const policyExpenseReportID = getPolicyExpenseChat(currentUserAccountID, policyID)?.reportID;
        setMoneyRequestParticipants(transactionID, [
            {
                selected: true,
                accountID: 0,
                isPolicyExpenseChat: true,
                reportID: policyExpenseReportID,
                policyID,
                searchText: activePolicy?.name,
            },
        ]);
        if (policyExpenseReportID) {
            Navigation.navigate(ROUTES.MONEY_REQUEST_STEP_CATEGORY.getRoute(actionName, CONST.IOU.TYPE.SUBMIT, transactionID, policyExpenseReportID));
        } else {
            Log.warn('policyExpenseReportID is not valid during expense categorizing');
        }
        return;
    }

    if (actionName === CONST.IOU.ACTION.SHARE) {
        Navigation.navigate(ROUTES.MONEY_REQUEST_ACCOUNTANT.getRoute(actionName, CONST.IOU.TYPE.SUBMIT, transactionID, reportID, Navigation.getActiveRoute()));
        return;
    }

    if (actionName === CONST.IOU.ACTION.SUBMIT || (allPolicies && filteredPolicies.length > 0)) {
        // Check if user is restricted to preferred workspace for submit tracked expenses
        if (isRestrictedToPreferredPolicy && preferredPolicyID) {
            const policyExpenseReport = getPolicyExpenseChat(currentUserAccountID, preferredPolicyID);

            if (policyExpenseReport) {
                setMoneyRequestParticipantsFromReport(transactionID, policyExpenseReport).then(() => {
                    Navigation.navigate(ROUTES.MONEY_REQUEST_STEP_CONFIRMATION.getRoute(CONST.IOU.ACTION.SUBMIT, CONST.IOU.TYPE.SUBMIT, transactionID, policyExpenseReport.reportID));
                });
                return;
            }
        }

        Navigation.navigate(ROUTES.MONEY_REQUEST_STEP_PARTICIPANTS.getRoute(CONST.IOU.TYPE.SUBMIT, transactionID, reportID, undefined, actionName));
        return;
    }

    return createDraftWorkspaceAndNavigateToConfirmationScreen(transactionID, actionName);
}

/**
 * Check if a report has any forwarded actions
 */
function hasForwardedAction(reportID: string): boolean {
    const reportActions = getAllReportActions(reportID);
    return Object.values(reportActions).some((action) => action?.actionName === CONST.REPORT.ACTIONS.TYPE.FORWARDED);
}

function isReportOutstanding(
    iouReport: OnyxInputOrEntry<Report>,
    policyID: string | undefined,
    reportNameValuePairs: OnyxCollection<ReportNameValuePairs> = allReportNameValuePair,
    allowSubmitted = true,
): boolean {
    if (!iouReport || isEmptyObject(iouReport)) {
        return false;
    }
    const currentRoute = navigationRef.getCurrentRoute();
    const params = currentRoute?.params as MoneyRequestNavigatorParamList[typeof SCREENS.MONEY_REQUEST.STEP_CONFIRMATION] | ReportsSplitNavigatorParamList[typeof SCREENS.REPORT];
    const activeReport = allReports?.[`${ONYXKEYS.COLLECTION.REPORT}${params?.reportID}`];
    const policy = allPolicies?.[`${ONYXKEYS.COLLECTION.POLICY}${policyID}`];
    const reportNameValuePair = reportNameValuePairs?.[`${ONYXKEYS.COLLECTION.REPORT_NAME_VALUE_PAIRS}${iouReport.reportID}`];
    const shouldAllowSubmittedReport = allowSubmitted || isInstantSubmitEnabled(policy) || isProcessingReport(activeReport);
    return (
        isExpenseReport(iouReport) &&
        iouReport?.stateNum !== undefined &&
        iouReport?.statusNum !== undefined &&
        iouReport?.policyID === policyID &&
        (shouldAllowSubmittedReport ? iouReport?.stateNum <= CONST.REPORT.STATE_NUM.SUBMITTED : iouReport?.stateNum < CONST.REPORT.STATE_NUM.SUBMITTED) &&
        (shouldAllowSubmittedReport ? iouReport?.statusNum <= CONST.REPORT.STATE_NUM.SUBMITTED : iouReport?.statusNum < CONST.REPORT.STATE_NUM.SUBMITTED) &&
        !hasForwardedAction(iouReport.reportID) &&
        !isArchivedReport(reportNameValuePair)
    );
}

/**
 * Get outstanding expense reports for a given policy ID
 * @param policyID - The policy ID to filter reports by
 * @param reportOwnerAccountID - The accountID of the report owner
 * @param reports - Collection of reports to filter
 * @returns Array of outstanding expense reports
 */
function getOutstandingReportsForUser(
    policyID: string | undefined,
    reportOwnerAccountID: number | undefined,
    reports: OnyxCollection<Report> = allReports,
    reportNameValuePairs: OnyxCollection<ReportNameValuePairs> = allReportNameValuePair,
    allowSubmitted = true,
): Array<OnyxEntry<Report>> {
    if (!reports) {
        return [];
    }
    return Object.values(reports).filter(
        (report) =>
            report?.pendingFields?.preview !== CONST.RED_BRICK_ROAD_PENDING_ACTION.DELETE &&
            isReportOutstanding(report, policyID, reportNameValuePairs, allowSubmitted) &&
            report?.ownerAccountID === reportOwnerAccountID,
    );
}

/**
 * Sort outstanding reports by their name, while keeping the selected one at the beginning.
 * @param report1 Details of the first report to be compared.
 * @param report2 Details of the second report to be compared.
 * @param selectedReportID ID of the selected report which needs to be at the beginning.
 */
function sortOutstandingReportsBySelected(
    report1: OnyxEntry<Report>,
    report2: OnyxEntry<Report>,
    selectedReportID: string | undefined,
    localeCompare: LocaleContextProps['localeCompare'],
): number {
    if (report1?.reportID === selectedReportID) {
        return -1;
    }
    if (report2?.reportID === selectedReportID) {
        return 1;
    }
    return localeCompare(report1?.reportName?.toLowerCase() ?? '', report2?.reportName?.toLowerCase() ?? '');
}

/**
 * @returns the object to update `report.hasOutstandingChildRequest`
 */
function getOutstandingChildRequest(iouReport: OnyxInputOrEntry<Report>): OutstandingChildRequest {
    if (!iouReport || isEmptyObject(iouReport)) {
        return {};
    }

    if (!isExpenseReport(iouReport)) {
        const {reimbursableSpend} = getMoneyRequestSpendBreakdown(iouReport);
        return {
            hasOutstandingChildRequest: iouReport.managerID === currentUserAccountID && reimbursableSpend !== 0,
        };
    }

    // This will be fixed as part of https://github.com/Expensify/Expensify/issues/507850
    // eslint-disable-next-line deprecation/deprecation
    const policy = getPolicy(iouReport.policyID);
    const shouldBeManuallySubmitted = isPaidGroupPolicyPolicyUtils(policy) && !policy?.harvesting?.enabled;
    if (shouldBeManuallySubmitted) {
        return {
            hasOutstandingChildRequest: true,
        };
    }

    // We don't need to update hasOutstandingChildRequest in this case
    return {};
}

function canReportBeMentionedWithinPolicy(report: OnyxEntry<Report>, policyID: string | undefined): boolean {
    if (!policyID || report?.policyID !== policyID) {
        return false;
    }

    return isChatRoom(report) && !isInvoiceRoom(report) && !isThread(report);
}

function prepareOnboardingOnyxData(
    introSelected: OnyxEntry<IntroSelected>,
    engagementChoice: OnboardingPurpose,
    onboardingMessage: OnboardingMessage,
    adminsChatReportID?: string,
    onboardingPolicyID?: string,
    userReportedIntegration?: OnboardingAccounting,
    wasInvited?: boolean,
    companySize?: OnboardingCompanySize,
    selectedInterestedFeatures: string[] = [],
    isInvitedAccountant?: boolean,
) {
    if (engagementChoice === CONST.ONBOARDING_CHOICES.PERSONAL_SPEND) {
        // eslint-disable-next-line no-param-reassign
        onboardingMessage = getOnboardingMessages().onboardingMessages[CONST.ONBOARDING_CHOICES.PERSONAL_SPEND];
    }

    if (engagementChoice === CONST.ONBOARDING_CHOICES.EMPLOYER || engagementChoice === CONST.ONBOARDING_CHOICES.SUBMIT) {
        // eslint-disable-next-line no-param-reassign
        onboardingMessage = getOnboardingMessages().onboardingMessages[CONST.ONBOARDING_CHOICES.SUBMIT];
    }

    // Guides are assigned and tasks are posted in the #admins room for the MANAGE_TEAM and TRACK_WORKSPACE onboarding actions, except for emails that have a '+'.
    const shouldPostTasksInAdminsRoom = isPostingTasksInAdminsRoom(engagementChoice);
    const adminsChatReport = allReports?.[`${ONYXKEYS.COLLECTION.REPORT}${adminsChatReportID}`];
    const targetChatReport = shouldPostTasksInAdminsRoom
        ? (adminsChatReport ?? {reportID: adminsChatReportID, policyID: onboardingPolicyID})
        : getChatByParticipants([CONST.ACCOUNT_ID.CONCIERGE, currentUserAccountID ?? CONST.DEFAULT_NUMBER_ID], allReports, false);
    const {reportID: targetChatReportID = '', policyID: targetChatPolicyID = ''} = targetChatReport ?? {};

    if (!targetChatReportID) {
        Log.warn('Missing reportID for onboarding optimistic data');
        return;
    }

    const integrationName = userReportedIntegration ? CONST.ONBOARDING_ACCOUNTING_MAPPING[userReportedIntegration as keyof typeof CONST.ONBOARDING_ACCOUNTING_MAPPING] : '';
    // This will be fixed as part of https://github.com/Expensify/Expensify/issues/507850
    // eslint-disable-next-line deprecation/deprecation
    const assignedGuideEmail = getPolicy(targetChatPolicyID)?.assignedGuide?.email ?? 'Setup Specialist';
    const assignedGuidePersonalDetail = Object.values(allPersonalDetails ?? {}).find((personalDetail) => personalDetail?.login === assignedGuideEmail);
    let assignedGuideAccountID: number;
    let isOptimisticAssignedGuide = false;
    if (assignedGuidePersonalDetail && assignedGuidePersonalDetail.accountID) {
        isOptimisticAssignedGuide = assignedGuidePersonalDetail.isOptimisticPersonalDetail ?? false;
        assignedGuideAccountID = assignedGuidePersonalDetail.accountID;
    } else {
        assignedGuideAccountID = generateAccountID(assignedGuideEmail);
        isOptimisticAssignedGuide = !assignedGuidePersonalDetail;
        // eslint-disable-next-line rulesdir/prefer-actions-set-data
        Onyx.merge(ONYXKEYS.PERSONAL_DETAILS_LIST, {
            [assignedGuideAccountID]: {
                isOptimisticPersonalDetail: !assignedGuidePersonalDetail,
                login: assignedGuideEmail,
                displayName: assignedGuideEmail,
            },
        });
    }
    const actorAccountID = shouldPostTasksInAdminsRoom ? assignedGuideAccountID : CONST.ACCOUNT_ID.CONCIERGE;
    const firstAdminPolicy = getActivePolicies(allPolicies, currentUserEmail).find(
        (policy) => policy.type !== CONST.POLICY.TYPE.PERSONAL && getPolicyRole(policy, currentUserEmail) === CONST.POLICY.ROLE.ADMIN,
    );

    let testDriveURL: string;
    if (([CONST.ONBOARDING_CHOICES.MANAGE_TEAM, CONST.ONBOARDING_CHOICES.TEST_DRIVE_RECEIVER, CONST.ONBOARDING_CHOICES.TRACK_WORKSPACE] as OnboardingPurpose[]).includes(engagementChoice)) {
        testDriveURL = ROUTES.TEST_DRIVE_DEMO_ROOT;
    } else if (introSelected?.choice === CONST.ONBOARDING_CHOICES.SUBMIT && introSelected.inviteType === CONST.ONBOARDING_INVITE_TYPES.WORKSPACE) {
        testDriveURL = ROUTES.TEST_DRIVE_DEMO_ROOT;
    } else {
        testDriveURL = ROUTES.TEST_DRIVE_MODAL_ROOT.route;
    }

    const onboardingTaskParams: OnboardingTaskLinks = {
        integrationName,
        onboardingCompanySize: companySize ?? onboardingCompanySize,
        workspaceSettingsLink: `${environmentURL}/${ROUTES.WORKSPACE_INITIAL.getRoute(onboardingPolicyID ?? firstAdminPolicy?.id)}`,
        workspaceCategoriesLink: `${environmentURL}/${ROUTES.WORKSPACE_CATEGORIES.getRoute(onboardingPolicyID)}`,
        workspaceTagsLink: `${environmentURL}/${ROUTES.WORKSPACE_TAGS.getRoute(onboardingPolicyID)}`,
        workspaceMembersLink: `${environmentURL}/${ROUTES.WORKSPACE_MEMBERS.getRoute(onboardingPolicyID)}`,
        workspaceMoreFeaturesLink: `${environmentURL}/${ROUTES.WORKSPACE_MORE_FEATURES.getRoute(onboardingPolicyID)}`,
        workspaceConfirmationLink: `${environmentURL}/${ROUTES.WORKSPACE_CONFIRMATION.getRoute(ROUTES.WORKSPACES_LIST.route)}`,
        testDriveURL: `${environmentURL}/${testDriveURL}`,
        workspaceAccountingLink: `${environmentURL}/${ROUTES.POLICY_ACCOUNTING.getRoute(onboardingPolicyID)}`,
        corporateCardLink: `${environmentURL}/${ROUTES.WORKSPACE_COMPANY_CARDS.getRoute(onboardingPolicyID)}`,
    };

    // Text message
    const message = typeof onboardingMessage.message === 'function' ? onboardingMessage.message(onboardingTaskParams) : onboardingMessage.message;
    const textComment = buildOptimisticAddCommentReportAction(message, undefined, actorAccountID, 1);
    const textCommentAction: OptimisticAddCommentReportAction = textComment.reportAction;
    const textMessage: AddCommentOrAttachmentParams = {
        reportID: targetChatReportID,
        reportActionID: textCommentAction.reportActionID,
        reportComment: textComment.commentText,
    };

    let createWorkspaceTaskReportID;
    const tasksData = onboardingMessage.tasks
        .filter((task) => {
            if (engagementChoice === CONST.ONBOARDING_CHOICES.MANAGE_TEAM) {
                if (selectedInterestedFeatures?.length && TASK_TO_FEATURE[task.type] && !selectedInterestedFeatures.includes(TASK_TO_FEATURE[task.type])) {
                    return false;
                }
            }

            if (([CONST.ONBOARDING_TASK_TYPE.SETUP_CATEGORIES, CONST.ONBOARDING_TASK_TYPE.SETUP_TAGS] as string[]).includes(task.type) && userReportedIntegration) {
                return false;
            }

            if (([CONST.ONBOARDING_TASK_TYPE.ADD_ACCOUNTING_INTEGRATION, CONST.ONBOARDING_TASK_TYPE.SETUP_CATEGORIES_AND_TAGS] as string[]).includes(task.type) && !userReportedIntegration) {
                return false;
            }
            type SkipViewTourOnboardingChoices = 'newDotSubmit' | 'newDotSplitChat' | 'newDotPersonalSpend' | 'newDotEmployer';
            if (
                task.type === CONST.ONBOARDING_TASK_TYPE.VIEW_TOUR &&
                [
                    CONST.ONBOARDING_CHOICES.EMPLOYER,
                    CONST.ONBOARDING_CHOICES.PERSONAL_SPEND,
                    CONST.ONBOARDING_CHOICES.SUBMIT,
                    CONST.ONBOARDING_CHOICES.CHAT_SPLIT,
                    CONST.ONBOARDING_CHOICES.MANAGE_TEAM,
                ].includes(introSelected?.choice as SkipViewTourOnboardingChoices) &&
                engagementChoice === CONST.ONBOARDING_CHOICES.MANAGE_TEAM
            ) {
                return false;
            }

            // Exclude createWorkspace and viewTour tasks from #admin room, for test drive receivers,
            // since these users already have them in concierge
            if (
                introSelected?.choice === CONST.ONBOARDING_CHOICES.TEST_DRIVE_RECEIVER &&
                ([CONST.ONBOARDING_TASK_TYPE.CREATE_WORKSPACE, CONST.ONBOARDING_TASK_TYPE.VIEW_TOUR] as string[]).includes(task.type) &&
                shouldPostTasksInAdminsRoom
            ) {
                return false;
            }

            return true;
        })
        .map((task, index) => {
            const taskDescription = typeof task.description === 'function' ? task.description(onboardingTaskParams) : task.description;
            const taskTitle = typeof task.title === 'function' ? task.title(onboardingTaskParams) : task.title;
            const currentTask = buildOptimisticTaskReport(
                actorAccountID,
                targetChatReportID,
                currentUserAccountID,
                taskTitle,
                taskDescription,
                targetChatPolicyID,
                CONST.REPORT.NOTIFICATION_PREFERENCE.HIDDEN,
                task.mediaAttributes,
            );
            const emailCreatingAction =
                engagementChoice === CONST.ONBOARDING_CHOICES.MANAGE_TEAM ? (allPersonalDetails?.[actorAccountID]?.login ?? CONST.EMAIL.CONCIERGE) : CONST.EMAIL.CONCIERGE;
            const taskCreatedAction = buildOptimisticCreatedReportAction(emailCreatingAction);
            const taskReportAction = buildOptimisticTaskCommentReportAction(currentTask.reportID, taskTitle, 0, `task for ${taskTitle}`, targetChatReportID, actorAccountID, index + 3);
            currentTask.parentReportActionID = taskReportAction.reportAction.reportActionID;

            let isTaskAutoCompleted: boolean = task.autoCompleted;

            if (task.type === CONST.ONBOARDING_TASK_TYPE.VIEW_TOUR && onboarding?.selfTourViewed) {
                // If the user has already viewed the self tour, we mark the task as auto completed
                isTaskAutoCompleted = true;
            }

            if (task.type === CONST.ONBOARDING_TASK_TYPE.INVITE_ACCOUNTANT && isInvitedAccountant) {
                isTaskAutoCompleted = true;
            }

            const completedTaskReportAction = isTaskAutoCompleted
                ? buildOptimisticTaskReportAction(currentTask.reportID, CONST.REPORT.ACTIONS.TYPE.TASK_COMPLETED, 'marked as complete', actorAccountID, 2)
                : null;
            if (task.type === CONST.ONBOARDING_TASK_TYPE.CREATE_WORKSPACE) {
                createWorkspaceTaskReportID = currentTask.reportID;
            }

            return {
                task,
                currentTask,
                taskCreatedAction,
                taskReportAction,
                taskDescription: currentTask.description,
                completedTaskReportAction,
            };
        });

    // Sign-off welcome message
    const welcomeSignOffText =
        engagementChoice === CONST.ONBOARDING_CHOICES.MANAGE_TEAM ? translateLocal('onboarding.welcomeSignOffTitleManageTeam') : translateLocal('onboarding.welcomeSignOffTitle');
    const welcomeSignOffComment = buildOptimisticAddCommentReportAction(welcomeSignOffText, undefined, actorAccountID, tasksData.length + 3);
    const welcomeSignOffCommentAction: OptimisticAddCommentReportAction = welcomeSignOffComment.reportAction;
    const welcomeSignOffMessage = {
        reportID: targetChatReportID,
        reportActionID: welcomeSignOffCommentAction.reportActionID,
        reportComment: welcomeSignOffComment.commentText,
    };

    const tasksForParameters = tasksData.map<TaskForParameters>(({task, currentTask, taskCreatedAction, taskReportAction, taskDescription, completedTaskReportAction}) => ({
        type: 'task',
        task: task.type,
        taskReportID: currentTask.reportID,
        parentReportID: currentTask.parentReportID,
        parentReportActionID: taskReportAction.reportAction.reportActionID,
        createdTaskReportActionID: taskCreatedAction.reportActionID,
        completedTaskReportActionID: completedTaskReportAction?.reportActionID,
        title: currentTask.reportName ?? '',
        description: taskDescription ?? '',
    }));

    const hasOutstandingChildTask = tasksData.some((task) => !task.completedTaskReportAction);

    const tasksForOptimisticData = tasksData.reduce<OnyxUpdate[]>((acc, {currentTask, taskCreatedAction, taskReportAction, taskDescription, completedTaskReportAction}) => {
        acc.push(
            {
                onyxMethod: Onyx.METHOD.MERGE,
                key: `${ONYXKEYS.COLLECTION.REPORT_ACTIONS}${targetChatReportID}`,
                value: {
                    [taskReportAction.reportAction.reportActionID]: taskReportAction.reportAction as ReportAction,
                },
            },
            {
                onyxMethod: Onyx.METHOD.SET,
                key: `${ONYXKEYS.COLLECTION.REPORT}${currentTask.reportID}`,
                value: {
                    ...currentTask,
                    description: taskDescription,
                    pendingFields: {
                        createChat: CONST.RED_BRICK_ROAD_PENDING_ACTION.ADD,
                        reportName: CONST.RED_BRICK_ROAD_PENDING_ACTION.ADD,
                        description: CONST.RED_BRICK_ROAD_PENDING_ACTION.ADD,
                        managerID: CONST.RED_BRICK_ROAD_PENDING_ACTION.ADD,
                    },
                    managerID: currentUserAccountID,
                },
            },
            {
                onyxMethod: Onyx.METHOD.MERGE,
                key: `${ONYXKEYS.COLLECTION.REPORT_METADATA}${currentTask.reportID}`,
                value: {
                    isOptimisticReport: true,
                },
            },
            {
                onyxMethod: Onyx.METHOD.MERGE,
                key: `${ONYXKEYS.COLLECTION.REPORT_ACTIONS}${currentTask.reportID}`,
                value: {
                    [taskCreatedAction.reportActionID]: taskCreatedAction as ReportAction,
                },
            },
        );

        if (completedTaskReportAction) {
            acc.push({
                onyxMethod: Onyx.METHOD.MERGE,
                key: `${ONYXKEYS.COLLECTION.REPORT_ACTIONS}${currentTask.reportID}`,
                value: {
                    [completedTaskReportAction.reportActionID]: completedTaskReportAction as ReportAction,
                },
            });

            acc.push({
                onyxMethod: Onyx.METHOD.MERGE,
                key: `${ONYXKEYS.COLLECTION.REPORT}${currentTask.reportID}`,
                value: {
                    stateNum: CONST.REPORT.STATE_NUM.APPROVED,
                    statusNum: CONST.REPORT.STATUS_NUM.APPROVED,
                    managerID: currentUserAccountID,
                },
            });
        }

        return acc;
    }, []);

    const tasksForFailureData = tasksData.reduce<OnyxUpdate[]>((acc, {currentTask, taskReportAction}) => {
        acc.push(
            {
                onyxMethod: Onyx.METHOD.MERGE,
                key: `${ONYXKEYS.COLLECTION.REPORT_ACTIONS}${targetChatReportID}`,
                value: {
                    [taskReportAction.reportAction.reportActionID]: {
                        errors: getMicroSecondOnyxErrorWithTranslationKey('report.genericAddCommentFailureMessage'),
                    } as ReportAction,
                },
            },
            {
                onyxMethod: Onyx.METHOD.MERGE,
                key: `${ONYXKEYS.COLLECTION.REPORT}${currentTask.reportID}`,
                value: null,
            },
            {
                onyxMethod: Onyx.METHOD.MERGE,
                key: `${ONYXKEYS.COLLECTION.REPORT_ACTIONS}${currentTask.reportID}`,
                value: null,
            },
        );

        return acc;
    }, []);

    const tasksForSuccessData = tasksData.reduce<OnyxUpdate[]>((acc, {currentTask, taskCreatedAction, taskReportAction, completedTaskReportAction}) => {
        acc.push(
            {
                onyxMethod: Onyx.METHOD.MERGE,
                key: `${ONYXKEYS.COLLECTION.REPORT_ACTIONS}${targetChatReportID}`,
                value: {
                    [taskReportAction.reportAction.reportActionID]: {pendingAction: null, isOptimisticAction: null},
                },
            },
            {
                onyxMethod: Onyx.METHOD.MERGE,
                key: `${ONYXKEYS.COLLECTION.REPORT}${currentTask.reportID}`,
                value: {
                    pendingFields: {
                        createChat: null,
                        reportName: null,
                        description: null,
                        managerID: null,
                    },
                },
            },
            {
                onyxMethod: Onyx.METHOD.MERGE,
                key: `${ONYXKEYS.COLLECTION.REPORT_METADATA}${currentTask.reportID}`,
                value: {
                    isOptimisticReport: false,
                },
            },
            {
                onyxMethod: Onyx.METHOD.MERGE,
                key: `${ONYXKEYS.COLLECTION.REPORT_ACTIONS}${currentTask.reportID}`,
                value: {
                    [taskCreatedAction.reportActionID]: {pendingAction: null},
                },
            },
        );

        if (completedTaskReportAction) {
            acc.push({
                onyxMethod: Onyx.METHOD.MERGE,
                key: `${ONYXKEYS.COLLECTION.REPORT_ACTIONS}${currentTask.reportID}`,
                value: {
                    [completedTaskReportAction.reportActionID]: {pendingAction: null, isOptimisticAction: null},
                },
            });
        }

        return acc;
    }, []);

    const optimisticData: OnyxUpdate[] = [...tasksForOptimisticData];
    const lastVisibleActionCreated = welcomeSignOffCommentAction.created;
    optimisticData.push(
        {
            onyxMethod: Onyx.METHOD.MERGE,
            key: `${ONYXKEYS.COLLECTION.REPORT}${targetChatReportID}`,
            value: {
                hasOutstandingChildTask,
                lastVisibleActionCreated,
                lastActorAccountID: actorAccountID,
            },
        },
        {
            onyxMethod: Onyx.METHOD.MERGE,
            key: ONYXKEYS.NVP_INTRO_SELECTED,
            value: {
                choice: engagementChoice,
                createWorkspace: createWorkspaceTaskReportID,
            },
        },
    );

    optimisticData.push({
        onyxMethod: Onyx.METHOD.MERGE,
        key: `${ONYXKEYS.COLLECTION.REPORT_ACTIONS}${targetChatReportID}`,
        value: {
            [textCommentAction.reportActionID]: textCommentAction as ReportAction,
        },
    });

    if (!wasInvited) {
        optimisticData.push({
            onyxMethod: Onyx.METHOD.MERGE,
            key: ONYXKEYS.NVP_ONBOARDING,
            value: {hasCompletedGuidedSetupFlow: true},
        });
    }

    const successData: OnyxUpdate[] = [...tasksForSuccessData];

    successData.push({
        onyxMethod: Onyx.METHOD.MERGE,
        key: `${ONYXKEYS.COLLECTION.REPORT_ACTIONS}${targetChatReportID}`,
        value: {
            [textCommentAction.reportActionID]: {pendingAction: null, isOptimisticAction: null},
        },
    });

    let failureReport: Partial<Report> = {
        lastMessageText: '',
        lastVisibleActionCreated: '',
        hasOutstandingChildTask: false,
    };
    const report = allReports?.[`${ONYXKEYS.COLLECTION.REPORT}${targetChatReportID}`];
    const canUserPerformWriteAction1 = canUserPerformWriteAction(report);
    const {lastMessageText = ''} = getLastVisibleMessageActionUtils(targetChatReportID, canUserPerformWriteAction1);
    if (lastMessageText) {
        const lastVisibleAction = getLastVisibleAction(targetChatReportID, canUserPerformWriteAction1);
        const prevLastVisibleActionCreated = lastVisibleAction?.created;
        const lastActorAccountID = lastVisibleAction?.actorAccountID;
        failureReport = {
            lastMessageText,
            lastVisibleActionCreated: prevLastVisibleActionCreated,
            lastActorAccountID,
        };
    }

    const failureData: OnyxUpdate[] = [...tasksForFailureData];
    failureData.push(
        {
            onyxMethod: Onyx.METHOD.MERGE,
            key: `${ONYXKEYS.COLLECTION.REPORT}${targetChatReportID}`,
            value: failureReport,
        },

        {
            onyxMethod: Onyx.METHOD.MERGE,
            key: ONYXKEYS.NVP_INTRO_SELECTED,
            value: {
                choice: null,
                createWorkspace: null,
            },
        },
    );
    failureData.push({
        onyxMethod: Onyx.METHOD.MERGE,
        key: `${ONYXKEYS.COLLECTION.REPORT_ACTIONS}${targetChatReportID}`,
        value: {
            [textCommentAction.reportActionID]: {
                errors: getMicroSecondOnyxErrorWithTranslationKey('report.genericAddCommentFailureMessage'),
            } as ReportAction,
        },
    });

    if (!wasInvited) {
        failureData.push({
            onyxMethod: Onyx.METHOD.MERGE,
            key: ONYXKEYS.NVP_ONBOARDING,
            value: {hasCompletedGuidedSetupFlow: onboarding?.hasCompletedGuidedSetupFlow ?? null},
        });
    }

    if (userReportedIntegration) {
        const requiresControlPlan: AllConnectionName[] = [CONST.POLICY.CONNECTIONS.NAME.NETSUITE, CONST.POLICY.CONNECTIONS.NAME.QBD, CONST.POLICY.CONNECTIONS.NAME.SAGE_INTACCT];

        optimisticData.push({
            onyxMethod: Onyx.METHOD.MERGE,
            key: `${ONYXKEYS.COLLECTION.POLICY}${onboardingPolicyID}`,
            value: {
                areConnectionsEnabled: true,
                ...(requiresControlPlan.includes(userReportedIntegration as AllConnectionName)
                    ? {
                          type: CONST.POLICY.TYPE.CORPORATE,
                      }
                    : {}),
                pendingFields: {
                    areConnectionsEnabled: CONST.RED_BRICK_ROAD_PENDING_ACTION.UPDATE,
                },
            },
        });
        successData.push({
            onyxMethod: Onyx.METHOD.MERGE,
            key: `${ONYXKEYS.COLLECTION.POLICY}${onboardingPolicyID}`,
            value: {
                pendingFields: {
                    areConnectionsEnabled: null,
                },
            },
        });
        failureData.push({
            onyxMethod: Onyx.METHOD.MERGE,
            key: `${ONYXKEYS.COLLECTION.POLICY}${onboardingPolicyID}`,
            value: {
                // This will be fixed as part of https://github.com/Expensify/Expensify/issues/507850
                // eslint-disable-next-line deprecation/deprecation
                areConnectionsEnabled: getPolicy(onboardingPolicyID)?.areConnectionsEnabled,
                pendingFields: {
                    areConnectionsEnabled: null,
                },
            },
        });
    }

    const guidedSetupData: GuidedSetupData = [];

    guidedSetupData.push({type: 'message', ...textMessage});

    let selfDMParameters: SelfDMParameters = {};
    if (engagementChoice === CONST.ONBOARDING_CHOICES.PERSONAL_SPEND || engagementChoice === CONST.ONBOARDING_CHOICES.TRACK_WORKSPACE) {
        const selfDMReportID = findSelfDMReportID();
        let selfDMReport = allReports?.[`${ONYXKEYS.COLLECTION.REPORT}${selfDMReportID}`];
        let createdAction: ReportAction;
        if (!selfDMReport) {
            const currentTime = DateUtils.getDBTime();
            selfDMReport = buildOptimisticSelfDMReport(currentTime);
            createdAction = buildOptimisticCreatedReportAction(currentUserEmail ?? '', currentTime);
            selfDMParameters = {reportID: selfDMReport.reportID, createdReportActionID: createdAction.reportActionID};
            optimisticData.push(
                {
                    onyxMethod: Onyx.METHOD.SET,
                    key: `${ONYXKEYS.COLLECTION.REPORT}${selfDMReport.reportID}`,
                    value: {
                        ...selfDMReport,
                        pendingFields: {
                            createChat: CONST.RED_BRICK_ROAD_PENDING_ACTION.ADD,
                        },
                    },
                },
                {
                    onyxMethod: Onyx.METHOD.MERGE,
                    key: `${ONYXKEYS.COLLECTION.REPORT_METADATA}${selfDMReport.reportID}`,
                    value: {
                        isOptimisticReport: true,
                    },
                },
                {
                    onyxMethod: Onyx.METHOD.SET,
                    key: `${ONYXKEYS.COLLECTION.REPORT_ACTIONS}${selfDMReport.reportID}`,
                    value: {
                        [createdAction.reportActionID]: createdAction,
                    },
                },
            );

            successData.push(
                {
                    onyxMethod: Onyx.METHOD.MERGE,
                    key: `${ONYXKEYS.COLLECTION.REPORT}${selfDMReport.reportID}`,
                    value: {
                        pendingFields: {
                            createChat: null,
                        },
                    },
                },
                {
                    onyxMethod: Onyx.METHOD.MERGE,
                    key: `${ONYXKEYS.COLLECTION.REPORT_METADATA}${selfDMReport.reportID}`,
                    value: {
                        isOptimisticReport: false,
                    },
                },
                {
                    onyxMethod: Onyx.METHOD.MERGE,
                    key: `${ONYXKEYS.COLLECTION.REPORT_ACTIONS}${selfDMReport.reportID}`,
                    value: {
                        [createdAction.reportActionID]: {
                            pendingAction: null,
                        },
                    },
                },
            );
        }
    }

    guidedSetupData.push(...tasksForParameters);

    if (!introSelected?.choice || introSelected.choice === CONST.ONBOARDING_CHOICES.TEST_DRIVE_RECEIVER) {
        optimisticData.push({
            onyxMethod: Onyx.METHOD.MERGE,
            key: `${ONYXKEYS.COLLECTION.REPORT_ACTIONS}${targetChatReportID}`,
            value: {
                [welcomeSignOffCommentAction.reportActionID]: welcomeSignOffCommentAction as ReportAction,
            },
        });

        successData.push({
            onyxMethod: Onyx.METHOD.MERGE,
            key: `${ONYXKEYS.COLLECTION.REPORT_ACTIONS}${targetChatReportID}`,
            value: {
                [welcomeSignOffCommentAction.reportActionID]: {pendingAction: null, isOptimisticAction: null},
            },
        });

        failureData.push({
            onyxMethod: Onyx.METHOD.MERGE,
            key: `${ONYXKEYS.COLLECTION.REPORT_ACTIONS}${targetChatReportID}`,
            value: {
                [welcomeSignOffCommentAction.reportActionID]: {
                    errors: getMicroSecondOnyxErrorWithTranslationKey('report.genericAddCommentFailureMessage'),
                } as ReportAction,
            },
        });
        guidedSetupData.push({type: 'message', ...welcomeSignOffMessage});
    }

    if (isOptimisticAssignedGuide) {
        successData.push({
            onyxMethod: Onyx.METHOD.MERGE,
            key: ONYXKEYS.PERSONAL_DETAILS_LIST,
            value: {
                [assignedGuideAccountID]: null,
            },
        });

        failureData.push({
            onyxMethod: Onyx.METHOD.MERGE,
            key: ONYXKEYS.PERSONAL_DETAILS_LIST,
            value: {
                [assignedGuideAccountID]: null,
            },
        });
    }

    return {optimisticData, successData, failureData, guidedSetupData, actorAccountID, selfDMParameters};
}

/**
 * Whether a given report is used for onboarding tasks. In the past, it could be either the Concierge chat or the system
 * DM, and we saved the report ID in the user's `onboarding` NVP. As a fallback for users who don't have the NVP, we now
 * only use the Concierge chat.
 */
function isChatUsedForOnboarding(optionOrReport: OnyxEntry<Report> | OptionData, onboardingPurposeSelected?: OnboardingPurpose): boolean {
    // onboarding can be an empty object for old accounts and accounts created from olddot
    if (onboarding && !isEmptyObject(onboarding) && onboarding.chatReportID) {
        return onboarding.chatReportID === optionOrReport?.reportID;
    }
    if (isEmptyObject(onboarding)) {
        return (optionOrReport as OptionData)?.isConciergeChat ?? isConciergeChatReport(optionOrReport);
    }

    return isPostingTasksInAdminsRoom(onboardingPurposeSelected) ? isAdminRoom(optionOrReport) : ((optionOrReport as OptionData)?.isConciergeChat ?? isConciergeChatReport(optionOrReport));
}

/**
 * Whether onboarding tasks should be posted in the #admins room instead of Concierge.
 * Onboarding guides are assigned to signup with emails that do not contain a '+' and select the "Manage my team's expenses" intent.
 */
function isPostingTasksInAdminsRoom(engagementChoice?: OnboardingPurpose): boolean {
    return (
        engagementChoice !== undefined &&
        [CONST.ONBOARDING_CHOICES.MANAGE_TEAM, CONST.ONBOARDING_CHOICES.TRACK_WORKSPACE].includes(engagementChoice as 'newDotManageTeam' | 'newDotTrackWorkspace') &&
        !currentUserEmail?.includes('+')
    );
}

/**
 * Get the report used for the user's onboarding process. For most users it is the Concierge chat, however in the past
 * we also used the system DM for A/B tests.
 */
function getChatUsedForOnboarding(): OnyxEntry<Report> {
    return Object.values(allReports ?? {}).find((report) => isChatUsedForOnboarding(report));
}

/**
 * Checks if given field has any violations and returns name of the first encountered one
 */
function getFieldViolation(violations: OnyxEntry<ReportViolations>, reportField: PolicyReportField): ReportViolationName | undefined {
    if (!reportField) {
        return undefined;
    }

    if (!violations) {
        return (reportField.value ?? reportField.defaultValue) ? undefined : CONST.REPORT_VIOLATIONS.FIELD_REQUIRED;
    }

    const fieldViolation = Object.values(CONST.REPORT_VIOLATIONS).find((violation) => !!violations[violation] && violations[violation][reportField.fieldID]);

    // If the field has no value or no violation, we return 'fieldRequired' violation
    if (!fieldViolation) {
        return reportField.value ? undefined : CONST.REPORT_VIOLATIONS.FIELD_REQUIRED;
    }

    return fieldViolation;
}

/**
 * Returns translation for given field violation
 */
function getFieldViolationTranslation(reportField: PolicyReportField, violation?: ReportViolationName): string {
    if (!violation) {
        return '';
    }

    switch (violation) {
        case 'fieldRequired':
            return translateLocal('reportViolations.fieldRequired', {fieldName: reportField.name});
        default:
            return '';
    }
}

/**
 * Returns all violations for report
 */
function getReportViolations(reportID: string): ReportViolations | undefined {
    if (!allReportsViolations) {
        return undefined;
    }

    return allReportsViolations[`${ONYXKEYS.COLLECTION.REPORT_VIOLATIONS}${reportID}`];
}

function findPolicyExpenseChatByPolicyID(policyID: string): OnyxEntry<Report> {
    return Object.values(allReports ?? {}).find((report) => isPolicyExpenseChat(report) && report?.policyID === policyID);
}

/**
 * A function to get the report last message. This is usually used to restore the report message preview in LHN after report actions change.
 * @param reportID
 * @param actionsToMerge
 * @param canUserPerformWriteActionInReport
 * @returns containing the calculated message preview data of the report
 */
function getReportLastMessage(reportID: string, actionsToMerge?: ReportActions, isReportArchived = false) {
    let result: Partial<Report> = {
        lastMessageText: '',
        lastVisibleActionCreated: '',
    };

    const {lastMessageText = ''} = getLastVisibleMessage(reportID, isReportArchived, actionsToMerge);

    if (lastMessageText) {
        const report = getReport(reportID, allReports);
        const lastVisibleAction = getLastVisibleActionReportActionsUtils(reportID, canUserPerformWriteAction(report, isReportArchived), actionsToMerge);
        const lastVisibleActionCreated = lastVisibleAction?.created;
        const lastActorAccountID = lastVisibleAction?.actorAccountID;
        result = {
            lastMessageText,
            lastVisibleActionCreated,
            lastActorAccountID,
        };
    }

    return result;
}

function getReportLastVisibleActionCreated(report: OnyxEntry<Report>, oneTransactionThreadReport: OnyxEntry<Report>) {
    const reportLastVisibleActionCreated = report?.lastVisibleActionCreated ?? '';
    const threadLastVisibleActionCreated = oneTransactionThreadReport?.lastVisibleActionCreated ?? '';
    return reportLastVisibleActionCreated > threadLastVisibleActionCreated ? reportLastVisibleActionCreated : threadLastVisibleActionCreated;
}

function getSourceIDFromReportAction(reportAction: OnyxEntry<ReportAction>): string {
    const message = Array.isArray(reportAction?.message) ? (reportAction?.message?.at(-1) ?? null) : (reportAction?.message ?? null);
    const html = message?.html ?? '';
    const {sourceURL} = getAttachmentDetails(html);
    const sourceID = (sourceURL?.match(CONST.REGEX.ATTACHMENT_ID) ?? [])[1];
    return sourceID;
}

function getIntegrationIcon(connectionName?: ConnectionName) {
    if (connectionName === CONST.POLICY.CONNECTIONS.NAME.XERO) {
        return XeroSquare;
    }
    if (connectionName === CONST.POLICY.CONNECTIONS.NAME.QBO) {
        return QBOSquare;
    }
    if (connectionName === CONST.POLICY.CONNECTIONS.NAME.NETSUITE) {
        return NetSuiteSquare;
    }
    if (connectionName === CONST.POLICY.CONNECTIONS.NAME.SAGE_INTACCT) {
        return IntacctSquare;
    }
    if (connectionName === CONST.POLICY.CONNECTIONS.NAME.QBD) {
        return QBDSquare;
    }

    return undefined;
}

function getIntegrationExportIcon(connectionName?: ConnectionName) {
    if (connectionName === CONST.POLICY.CONNECTIONS.NAME.XERO) {
        return XeroExport;
    }
    if (connectionName === CONST.POLICY.CONNECTIONS.NAME.QBO || connectionName === CONST.POLICY.CONNECTIONS.NAME.QBD) {
        return QBOExport;
    }
    if (connectionName === CONST.POLICY.CONNECTIONS.NAME.NETSUITE) {
        return NetSuiteExport;
    }
    if (connectionName === CONST.POLICY.CONNECTIONS.NAME.SAGE_INTACCT) {
        return SageIntacctExport;
    }

    return undefined;
}

function canBeExported(report: OnyxEntry<Report>) {
    if (!report?.statusNum) {
        return false;
    }
    const isCorrectState = [CONST.REPORT.STATUS_NUM.APPROVED, CONST.REPORT.STATUS_NUM.CLOSED, CONST.REPORT.STATUS_NUM.REIMBURSED].some((status) => status === report.statusNum);
    return isExpenseReport(report) && isCorrectState;
}

function getIntegrationNameFromExportMessage(reportActions: OnyxEntry<ReportActions> | ReportAction[]) {
    if (!reportActions) {
        return '';
    }

    if (Array.isArray(reportActions)) {
        const exportIntegrationAction = reportActions.find((action) => isExportIntegrationAction(action));
        if (!exportIntegrationAction || !isExportIntegrationAction(exportIntegrationAction)) {
            return null;
        }

        const originalMessage = (getOriginalMessage(exportIntegrationAction) ?? {}) as OriginalMessageExportIntegration;
        const {label} = originalMessage;
        return label ?? null;
    }
}

function isExported(reportActions: OnyxEntry<ReportActions> | ReportAction[], report?: OnyxEntry<Report>): boolean {
    // If report object is provided and has the property, use it directly
    if (report?.isExportedToIntegration !== undefined) {
        return report.isExportedToIntegration;
    }

    // Fallback to checking actions for backward compatibility
    if (!reportActions) {
        return false;
    }

    let exportIntegrationActionsCount = 0;
    let integrationMessageActionsCount = 0;

    const reportActionList = Array.isArray(reportActions) ? reportActions : Object.values(reportActions);
    for (const action of reportActionList) {
        if (isExportIntegrationAction(action)) {
            const originalMessage = getOriginalMessage(action);
            // We consider any reports marked manually as exported to be exported, so we shortcut here.
            if (originalMessage?.markedManually) {
                return true;
            }
            // exportTemplate type is a CSV export, so we don't count it as an export integration action
            if (originalMessage?.type !== CONST.EXPORT_TEMPLATE) {
                exportIntegrationActionsCount++;
            }
        }
        if (isIntegrationMessageAction(action)) {
            integrationMessageActionsCount++;
        }
    }

    // We need to make sure that there was at least one successful export to consider the report exported.
    // We add one EXPORT_INTEGRATION action to the report when we start exporting it (with pendingAction: 'add') and then another EXPORT_INTEGRATION when the export finishes successfully.
    // If the export fails, we add an INTEGRATIONS_MESSAGE action to the report, but the initial EXPORT_INTEGRATION action is still present, so we compare the counts of these two actions to determine if the report was exported successfully.
    return exportIntegrationActionsCount > integrationMessageActionsCount;
}

function hasExportError(reportActions: OnyxEntry<ReportActions> | ReportAction[], report?: OnyxEntry<Report>) {
    // If report object is provided and has the property, use it directly
    if (report?.hasExportError !== undefined) {
        return report.hasExportError;
    }

    // Fallback to checking actions for backward compatibility
    if (!reportActions) {
        return false;
    }

    if (Array.isArray(reportActions)) {
        return reportActions.some((action) => isIntegrationMessageAction(action));
    }

    return Object.values(reportActions).some((action) => isIntegrationMessageAction(action));
}

function doesReportContainRequestsFromMultipleUsers(iouReport: OnyxEntry<Report>): boolean {
    const transactions = getReportTransactions(iouReport?.reportID);
    // eslint-disable-next-line @typescript-eslint/prefer-nullish-coalescing
    return isIOUReport(iouReport) && transactions.some((transaction) => (transaction?.modifiedAmount || transaction?.amount) < 0);
}

/**
 * Determines whether the report can be moved to the workspace.
 */
function isWorkspaceEligibleForReportChange(submitterEmail: string | undefined, newPolicy: OnyxEntry<Policy>): boolean {
    if (!submitterEmail || !newPolicy?.isPolicyExpenseChatEnabled) {
        return false;
    }

    return isPaidGroupPolicyPolicyUtils(newPolicy) && !!newPolicy.role;
}

function getApprovalChain(policy: OnyxEntry<Policy>, expenseReport: OnyxEntry<Report>): string[] {
    const approvalChain: string[] = [];
    const fullApprovalChain: string[] = [];
    const reportTotal = expenseReport?.total ?? 0;
    const submitterEmail = getLoginsByAccountIDs([expenseReport?.ownerAccountID ?? CONST.DEFAULT_NUMBER_ID]).at(0) ?? '';

    if (isSubmitAndClose(policy)) {
        return approvalChain;
    }

    // Get category/tag approver list
    const ruleApprovers = getRuleApprovers(policy, expenseReport);

    // Push rule approvers to approvalChain list before submitsTo/forwardsTo approvers
    ruleApprovers.forEach((ruleApprover) => {
        // Don't push submitter to approve as a rule approver
        if (fullApprovalChain.includes(ruleApprover) || ruleApprover === submitterEmail) {
            return;
        }
        fullApprovalChain.push(ruleApprover);
    });

    let nextApproverEmail = getManagerAccountEmail(policy, expenseReport);

    while (nextApproverEmail && !approvalChain.includes(nextApproverEmail)) {
        approvalChain.push(nextApproverEmail);
        nextApproverEmail = getForwardsToAccount(policy, nextApproverEmail, reportTotal);
    }

    approvalChain.forEach((approver) => {
        if (fullApprovalChain.includes(approver)) {
            return;
        }

        fullApprovalChain.push(approver);
    });

    if (fullApprovalChain.at(-1) === submitterEmail && policy?.preventSelfApproval) {
        fullApprovalChain.pop();
    }
    return fullApprovalChain;
}

/**
 * Checks if the user has missing bank account for the invoice room.
 */
function hasMissingInvoiceBankAccount(iouReportID: string | undefined): boolean {
    if (!iouReportID) {
        return false;
    }

    const invoiceReport = getReport(iouReportID, allReports);

    if (!isInvoiceReport(invoiceReport)) {
        return false;
    }

    // This will be fixed as part of https://github.com/Expensify/Expensify/issues/507850
    // eslint-disable-next-line deprecation/deprecation
    return invoiceReport?.ownerAccountID === currentUserAccountID && !getPolicy(invoiceReport?.policyID)?.invoice?.bankAccount?.transferBankAccountID && isSettled(iouReportID);
}

function hasInvoiceReports() {
    const reports = Object.values(allReports ?? {});
    return reports.some((report) => isInvoiceReport(report));
}

function shouldUnmaskChat(participantsContext: OnyxEntry<PersonalDetailsList>, report: OnyxInputOrEntry<Report>): boolean {
    if (!report?.participants) {
        return true;
    }

    if (isThread(report) && report?.chatType && report?.chatType === CONST.REPORT.CHAT_TYPE.POLICY_EXPENSE_CHAT) {
        return true;
    }

    if (isThread(report) && report?.type === CONST.REPORT.TYPE.EXPENSE) {
        return true;
    }

    if (isAdminRoom(report)) {
        return true;
    }

    const participantAccountIDs = Object.keys(report.participants);

    if (participantAccountIDs.length > 2) {
        return false;
    }

    if (participantsContext) {
        let teamInChat = false;
        let userInChat = false;

        for (const participantAccountID of participantAccountIDs) {
            const id = Number(participantAccountID);
            const contextAccountData = participantsContext[id];

            if (contextAccountData) {
                const login = contextAccountData.login ?? '';

                if (login.endsWith(CONST.EMAIL.EXPENSIFY_EMAIL_DOMAIN) || login.endsWith(CONST.EMAIL.EXPENSIFY_TEAM_EMAIL_DOMAIN)) {
                    teamInChat = true;
                } else {
                    userInChat = true;
                }
            }
        }

        // exclude teamOnly chat
        if (teamInChat && userInChat) {
            return true;
        }
    }

    return false;
}

function getReportMetadata(reportID: string | undefined) {
    return reportID ? allReportMetadataKeyValue[reportID] : undefined;
}

/**
 * Helper method to check if participant email is Manager McTest
 */
function isSelectedManagerMcTest(email: string | null | undefined): boolean {
    return email === CONST.EMAIL.MANAGER_MCTEST;
}

/**
 *  Helper method to check if the report is a test transaction report
 */
function isTestTransactionReport(report: OnyxEntry<Report>): boolean {
    const managerID = report?.managerID ?? CONST.DEFAULT_NUMBER_ID;
    const personalDetails = allPersonalDetails?.[managerID];
    return isSelectedManagerMcTest(personalDetails?.login);
}

function isWaitingForSubmissionFromCurrentUser(chatReport: OnyxEntry<Report>, policy: OnyxEntry<Policy>) {
    return chatReport?.isOwnPolicyExpenseChat && !policy?.harvesting?.enabled;
}

function getGroupChatDraft() {
    return newGroupChatDraft;
}

function getChatListItemReportName(action: ReportAction & {reportName?: string}, report: SearchReport | undefined): string {
    if (report && isInvoiceReport(report)) {
        const properInvoiceReport = report;
        properInvoiceReport.chatReportID = report.parentReportID;

        return getInvoiceReportName(properInvoiceReport);
    }

    if (action?.reportName) {
        return action.reportName;
    }

    if (report?.reportID) {
        return getReportName(getReport(report?.reportID, allReports));
    }

    return getReportName(report);
}

/**
 * Generates report attributes for a report
 * This function should be called only in reportAttributes.ts
 * DO NOT USE THIS FUNCTION ANYWHERE ELSE
 */
function generateReportAttributes({
    report,
    chatReport,
    reportActions,
    transactionViolations,
    isReportArchived = false,
}: {
    report: OnyxEntry<Report>;
    chatReport: OnyxEntry<Report>;
    reportActions?: OnyxCollection<ReportActions>;
    transactionViolations: OnyxCollection<TransactionViolation[]>;
    isReportArchived: boolean;
}) {
    const reportActionsList = reportActions?.[`${ONYXKEYS.COLLECTION.REPORT_ACTIONS}${report?.reportID}`];
    const parentReportActionsList = reportActions?.[`${ONYXKEYS.COLLECTION.REPORT_ACTIONS}${report?.parentReportID}`];
    const isReportSettled = isSettled(report);
    const isCurrentUserReportOwner = isReportOwner(report);
    const doesReportHasViolations = hasReportViolations(report?.reportID);
    const hasViolationsToDisplayInLHN = shouldDisplayViolationsRBRInLHN(report, transactionViolations);
    const hasAnyTypeOfViolations = hasViolationsToDisplayInLHN || (!isReportSettled && isCurrentUserReportOwner && doesReportHasViolations);
    const reportErrors = getAllReportErrors(report, reportActionsList, isReportArchived);
    const hasErrors = Object.entries(reportErrors ?? {}).length > 0;
    const oneTransactionThreadReportID = getOneTransactionThreadReportID(report, chatReport, reportActionsList);
    const parentReportAction = report?.parentReportActionID ? parentReportActionsList?.[report.parentReportActionID] : undefined;
    const requiresAttention = requiresAttentionFromCurrentUser(report, parentReportAction, isReportArchived);

    return {
        doesReportHasViolations,
        hasViolationsToDisplayInLHN,
        hasAnyViolations: hasAnyTypeOfViolations,
        reportErrors,
        hasErrors,
        oneTransactionThreadReportID,
        parentReportAction,
        requiresAttention,
    };
}

function getReportPersonalDetailsParticipants(report: Report, personalDetailsParam: OnyxEntry<PersonalDetailsList>, reportMetadata: OnyxEntry<ReportMetadata>, isRoomMembersList = false) {
    const chatParticipants = getParticipantsList(report, personalDetailsParam, isRoomMembersList, reportMetadata);
    return {
        chatParticipants,
        personalDetailsParticipants: chatParticipants.reduce<Record<number, PersonalDetails>>((acc, accountID) => {
            const details = personalDetailsParam?.[accountID];
            if (details) {
                acc[accountID] = details;
            }
            return acc;
        }, {}),
    };
}

function canRejectReportAction(report: Report, policy?: Policy): boolean {
    if (!Permissions.isBetaEnabled(CONST.BETAS.NEWDOT_REJECT, allBetas)) {
        return false;
    }

    const isReportApprover = isApproverUtils(policy, currentUserAccountID ?? CONST.DEFAULT_NUMBER_ID);
    const isReportBeingProcessed = isProcessingReport(report);
    const isReportPayer = isPayer(getSession(), report, false, policy);
    const isIOU = isIOUReport(report);
    const isInvoice = isInvoiceReport(report);
    const isCurrentUserManager = report?.managerID === currentUserAccountID;

    const userCanReject = (isReportApprover && isCurrentUserManager) || isReportPayer;

    if (!userCanReject) {
        return false; // must be approver or payer
    }

    if (isIOU) {
        return false; // Disable IOU
    }

    if (isInvoice) {
        return false; // Disable invoice
    }

    if (isReportBeingProcessed) {
        return true; // non-IOU reports can be rejected while processing
    }

    return false;
}

function hasReportBeenReopened(report: OnyxEntry<Report>, reportActions?: OnyxEntry<ReportActions> | ReportAction[]): boolean {
    // If report object is provided and has the property, use it directly
    if (report?.hasReportBeenReopened !== undefined) {
        return report.hasReportBeenReopened;
    }

    // Fallback to checking actions for backward compatibility
    if (!reportActions) {
        return false;
    }

    const reportActionList = Array.isArray(reportActions) ? reportActions : Object.values(reportActions);
    return reportActionList.some((action) => isReopenedAction(action));
}

function hasReportBeenRetracted(report: OnyxEntry<Report>, reportActions?: OnyxEntry<ReportActions> | ReportAction[]): boolean {
    // If report object is provided and has the property, use it directly
    if (report?.hasReportBeenRetracted !== undefined) {
        return report.hasReportBeenRetracted;
    }

    // Fallback to checking actions for backward compatibility
    if (!reportActions) {
        return false;
    }

    const reportActionList = Array.isArray(reportActions) ? reportActions : Object.values(reportActions);
    return reportActionList.some((action) => isRetractedAction(action));
}

function getMoneyReportPreviewName(action: ReportAction, iouReport: OnyxEntry<Report>, isInvoice?: boolean) {
    if (isInvoice && isActionOfType(action, CONST.REPORT.ACTIONS.TYPE.REPORT_PREVIEW)) {
        const originalMessage = getOriginalMessage(action);
        return originalMessage && translateLocal('iou.invoiceReportName', originalMessage);
    }
    return getReportName(iouReport) || action.childReportName;
}

function selectArchivedReportsIdSet(all: Record<string, OnyxInputOrEntry<ReportNameValuePairs>> | null | undefined): ArchivedReportsIDSet {
    const archivedIDs = new Set<string>();
    if (!all) {
        return archivedIDs;
    }

    const prefixLen = ONYXKEYS.COLLECTION.REPORT_NAME_VALUE_PAIRS.length;

    for (const [key, value] of Object.entries(all)) {
        if (isArchivedReport(value)) {
            archivedIDs.add(key.slice(prefixLen));
        }
    }

    return archivedIDs;
}

function selectFilteredReportActions(
    reportActions: Record<string, Record<string, OnyxInputOrEntry<ReportAction>> | undefined> | null | undefined,
): Record<string, ReportAction[]> | undefined {
    if (!reportActions) {
        return {};
    }

    return Object.fromEntries(
        Object.entries(reportActions).map(([reportId, actionsGroup]) => {
            const actions = Object.values(actionsGroup ?? {});
            const filteredActions = actions.filter((action): action is ReportAction => isExportIntegrationAction(action) || isIntegrationMessageAction(action));
            return [reportId, filteredActions];
        }),
    );
}

/**
 * Returns the necessary reportAction onyx data to indicate that the transaction has been rejected optimistically
 * @param [created] - Action created time
 */
function buildOptimisticRejectReportAction(created = DateUtils.getDBTime()): OptimisticRejectReportAction {
    return {
        reportActionID: rand64(),
        actionName: CONST.REPORT.ACTIONS.TYPE.REJECTEDTRANSACTION_THREAD,
        pendingAction: CONST.RED_BRICK_ROAD_PENDING_ACTION.ADD,
        actorAccountID: currentUserAccountID,
        message: [
            {
                type: CONST.REPORT.MESSAGE.TYPE.TEXT,
                style: 'normal',
                text: translateLocal('iou.reject.reportActions.rejectedExpense'),
            },
        ],
        person: [
            {
                type: CONST.REPORT.MESSAGE.TYPE.TEXT,
                style: 'strong',
                text: getCurrentUserDisplayNameOrEmail(),
            },
        ],
        automatic: false,
        avatar: getCurrentUserAvatar(),
        created,
        shouldShow: true,
    };
}

/**
 * Returns the necessary reportAction onyx data to indicate that the transaction has been rejected optimistically
 * @param [created] - Action created time
 */
function buildOptimisticRejectReportActionComment(comment: string, created = DateUtils.getDBTime()): OptimisticRejectReportAction {
    return {
        reportActionID: rand64(),
        actionName: CONST.REPORT.ACTIONS.TYPE.ADD_COMMENT,
        pendingAction: CONST.RED_BRICK_ROAD_PENDING_ACTION.ADD,
        actorAccountID: currentUserAccountID,
        message: [
            {
                type: CONST.REPORT.MESSAGE.TYPE.COMMENT,
                text: comment,
                html: comment,
            },
        ],
        person: [
            {
                type: CONST.REPORT.MESSAGE.TYPE.TEXT,
                style: 'strong',
                text: getCurrentUserDisplayNameOrEmail(),
            },
        ],
        automatic: false,
        avatar: getCurrentUserAvatar(),
        created,
        shouldShow: true,
    };
}

/**
 * Returns the necessary reportAction onyx data to indicate that the transaction has been marked as resolved optimistically
 * @param [created] - Action created time
 */
function buildOptimisticMarkedAsResolvedReportAction(created = DateUtils.getDBTime()): OptimisticRejectReportAction {
    return {
        reportActionID: rand64(),
        actionName: CONST.REPORT.ACTIONS.TYPE.REJECTED_TRANSACTION_MARKASRESOLVED,
        pendingAction: CONST.RED_BRICK_ROAD_PENDING_ACTION.ADD,
        actorAccountID: currentUserAccountID,
        message: [
            {
                type: CONST.REPORT.MESSAGE.TYPE.TEXT,
                style: 'normal',
                text: translateLocal('iou.reject.reportActions.markedAsResolved'),
            },
        ],
        person: [
            {
                type: CONST.REPORT.MESSAGE.TYPE.TEXT,
                style: 'strong',
                text: getCurrentUserDisplayNameOrEmail(),
            },
        ],
        automatic: false,
        avatar: getCurrentUserAvatar(),
        created,
        shouldShow: true,
    };
}

/**
 * Returns the translated, human-readable status of the report based on its state and status values.
 * The status is determined by the stateNum and statusNum of the report.
 * The mapping is as follows:
 * ========================================
 * State  |  Status  |  What to display?  |
 * 0	  |  0	     |  Draft             |
 * 1	  |  1	     |  Outstanding       |
 * 2	  |  2	     |  Done              |
 * 2	  |  3	     |  Approved          |
 * 2	  |  4	     |  Paid              |
 * 3	  |  4	     |  Paid              |
 * 6      |  4	     |  Paid              |
 * ========================================
 */

function getReportStatusTranslation(stateNum?: number, statusNum?: number): string {
    if (stateNum === undefined || statusNum === undefined) {
        return '';
    }

    if (stateNum === CONST.REPORT.STATE_NUM.OPEN && statusNum === CONST.REPORT.STATUS_NUM.OPEN) {
        return translateLocal('common.draft');
    }
    if (stateNum === CONST.REPORT.STATE_NUM.SUBMITTED && statusNum === CONST.REPORT.STATUS_NUM.SUBMITTED) {
        return translateLocal('common.outstanding');
    }
    if (stateNum === CONST.REPORT.STATE_NUM.APPROVED && statusNum === CONST.REPORT.STATUS_NUM.CLOSED) {
        return translateLocal('common.done');
    }
    if (stateNum === CONST.REPORT.STATE_NUM.APPROVED && statusNum === CONST.REPORT.STATUS_NUM.APPROVED) {
        return translateLocal('iou.approved');
    }
    if (
        (stateNum === CONST.REPORT.STATE_NUM.APPROVED && statusNum === CONST.REPORT.STATUS_NUM.REIMBURSED) ||
        (stateNum === CONST.REPORT.STATE_NUM.BILLING && statusNum === CONST.REPORT.STATUS_NUM.REIMBURSED) ||
        (stateNum === CONST.REPORT.STATE_NUM.AUTOREIMBURSED && statusNum === CONST.REPORT.STATUS_NUM.REIMBURSED)
    ) {
        return translateLocal('iou.settledExpensify');
    }

    return '';
}

export {
    areAllRequestsBeingSmartScanned,
    buildOptimisticAddCommentReportAction,
    buildOptimisticApprovedReportAction,
    buildOptimisticUnapprovedReportAction,
    buildOptimisticCancelPaymentReportAction,
    buildOptimisticChangedTaskAssigneeReportAction,
    buildOptimisticChatReport,
    buildOptimisticClosedReportAction,
    buildOptimisticCreatedReportAction,
    buildOptimisticDismissedViolationReportAction,
    buildOptimisticEditedTaskFieldReportAction,
    buildOptimisticExpenseReport,
    buildOptimisticEmptyReport,
    buildOptimisticGroupChatReport,
    buildOptimisticHoldReportAction,
    buildOptimisticHoldReportActionComment,
    buildOptimisticRetractedReportAction,
    buildOptimisticReopenedReportAction,
    buildOptimisticIOUReport,
    buildOptimisticIOUReportAction,
    buildOptimisticModifiedExpenseReportAction,
    buildOptimisticMoneyRequestEntities,
    buildOptimisticMovedReportAction,
    buildOptimisticChangePolicyReportAction,
    buildOptimisticRenamedRoomReportAction,
    buildOptimisticRoomDescriptionUpdatedReportAction,
    buildOptimisticReportPreview,
    buildOptimisticActionableTrackExpenseWhisper,
    buildOptimisticSubmittedReportAction,
    buildOptimisticTaskCommentReportAction,
    buildOptimisticTaskReport,
    buildOptimisticTaskReportAction,
    buildOptimisticUnHoldReportAction,
    buildOptimisticAnnounceChat,
    buildOptimisticWorkspaceChats,
    buildOptimisticCardAssignedReportAction,
    buildOptimisticDetachReceipt,
    buildOptimisticRejectReportAction,
    buildOptimisticRejectReportActionComment,
    buildOptimisticMarkedAsResolvedReportAction,
    buildParticipantsFromAccountIDs,
    buildReportNameFromParticipantNames,
    buildOptimisticChangeApproverReportAction,
    buildTransactionThread,
    canAccessReport,
    isReportNotFound,
    canAddTransaction,
    canDeleteTransaction,
    canBeAutoReimbursed,
    canCreateRequest,
    canCreateTaskInReport,
    canCurrentUserOpenReport,
    canDeleteMoneyRequestReport,
    canDeleteReportAction,
    canHoldUnholdReportAction,
    canEditReportPolicy,
    canEditFieldOfMoneyRequest,
    canEditMoneyRequest,
    canEditReportAction,
    canEditReportDescription,
    canEditRoomVisibility,
    canEditWriteCapability,
    canFlagReportAction,
    isNonAdminOrOwnerOfPolicyExpenseChat,
    canJoinChat,
    canLeaveChat,
    canReportBeMentionedWithinPolicy,
    canRequestMoney,
    canSeeDefaultRoom,
    canShowReportRecipientLocalTime,
    canUserPerformWriteAction,
    chatIncludesChronos,
    chatIncludesChronosWithID,
    chatIncludesConcierge,
    createDraftTransactionAndNavigateToParticipantSelector,
    doesReportBelongToWorkspace,
    findLastAccessedReport,
    findSelfDMReportID,
    formatReportLastMessageText,
    generateReportID,
    getCreationReportErrors,
    getAllAncestorReportActionIDs,
    getAllAncestorReportActions,
    getAllHeldTransactions,
    getAllPolicyReports,
    getAllWorkspaceReports,
    getAvailableReportFields,
    getBankAccountRoute,
    getChatByParticipants,
    getChatRoomSubtitle,
    getChildReportNotificationPreference,
    getCommentLength,
    getDefaultGroupAvatar,
    getDefaultWorkspaceAvatar,
    getDefaultWorkspaceAvatarTestID,
    getDeletedParentActionMessageForChatReport,
    getDisplayNameForParticipant,
    getDisplayNamesWithTooltips,
    getGroupChatName,
    prepareOnboardingOnyxData,
    getIOUReportActionDisplayMessage,
    getIOUReportActionMessage,
    getRejectedReportMessage,
    getWorkspaceNameUpdatedMessage,
    getDeletedTransactionMessage,
    getUpgradeWorkspaceMessage,
    getDowngradeWorkspaceMessage,
    getIcons,
    sortIconsByName,
    getIconsForParticipants,
    getIndicatedMissingPaymentMethod,
    getLastVisibleMessage,
    getMoneyRequestOptions,
    getMoneyRequestSpendBreakdown,
    getNonHeldAndFullAmount,
    getOptimisticDataForParentReportAction,
    getOriginalReportID,
    getOutstandingChildRequest,
    getParentNavigationSubtitle,
    getParsedComment,
    getParticipantsAccountIDsForDisplay,
    getParticipantsList,
    getParticipants,
    getPendingChatMembers,
    getPersonalDetailsForAccountID,
    getPolicyDescriptionText,
    getPolicyExpenseChat,
    getPolicyExpenseChatName,
    getPolicyName,
    getPolicyType,
    getReimbursementDeQueuedOrCanceledActionMessage,
    getReimbursementQueuedActionMessage,
    getReportActionActorAccountID,
    getReportDescription,
    getReportFieldKey,
    getReportIDFromLink,
    getSearchReportName,
    getReportTransactions,
    reportTransactionsSelector,
    getReportNotificationPreference,
    getReportOfflinePendingActionAndErrors,
    getReportParticipantsTitle,
    getReportPreviewMessage,
    getReportRecipientAccountIDs,
    getParentReport,
    getReportOrDraftReport,
    getRoom,
    getRootParentReport,
    getRouteFromLink,
    canDeleteCardTransactionByLiabilityType,
    getAddExpenseDropdownOptions,
    getTaskAssigneeChatOnyxData,
    getTransactionDetails,
    getTransactionReportName,
    getDisplayedReportID,
    getTransactionsWithReceipts,
    getUserDetailTooltipText,
    getWhisperDisplayNames,
    getWorkspaceChats,
    getWorkspaceIcon,
    goBackToDetailsPage,
    goBackFromPrivateNotes,
    getInvoicePayerName,
    getInvoicesChatName,
    getPayeeName,
    hasActionWithErrorsForTransaction,
    hasAutomatedExpensifyAccountIDs,
    hasExpensifyGuidesEmails,
    hasHeldExpenses,
    hasIOUWaitingOnCurrentUserBankAccount,
    hasMissingPaymentMethod,
    hasMissingSmartscanFields,
    hasNonReimbursableTransactions,
    hasOnlyHeldExpenses,
    hasOnlyTransactionsWithPendingRoutes,
    hasReceiptError,
    hasReceiptErrors,
    hasReportNameError,
    getReportActionWithSmartscanError,
    hasSmartscanError,
    hasUpdatedTotal,
    hasViolations,
    hasWarningTypeViolations,
    hasNoticeTypeViolations,
    hasAnyViolations,
    isActionCreator,
    isAdminRoom,
    isAdminsOnlyPostingRoom,
    isAllowedToApproveExpenseReport,
    isAllowedToComment,
    isAnnounceRoom,
    isArchivedNonExpenseReport,
    isArchivedReport,
    isArchivedNonExpenseReportWithID,
    isClosedReport,
    isCanceledTaskReport,
    isChatReport,
    isChatRoom,
    isTripRoom,
    isChatThread,
    isChildReport,
    isClosedExpenseReportWithNoExpenses,
    isCompletedTaskReport,
    isConciergeChatReport,
    isControlPolicyExpenseChat,
    isControlPolicyExpenseReport,
    isCurrentUserSubmitter,
    isCurrentUserTheOnlyParticipant,
    isDM,
    isDefaultRoom,
    isDeprecatedGroupDM,
    isEmptyReport,
    generateIsEmptyReport,
    isRootGroupChat,
    isExpenseReport,
    isExpenseRequest,
    isFinancialReportsForBusinesses,
    isExpensifyOnlyParticipantInReport,
    isGroupChat,
    isGroupChatAdmin,
    isGroupPolicy,
    isReportInGroupPolicy,
    isHoldCreator,
    isIOUOwnedByCurrentUser,
    isIOUReport,
    isIOUReportUsingReport,
    isJoinRequestInAdminRoom,
    isDomainRoom,
    isMoneyRequest,
    isMoneyRequestReport,
    isMoneyRequestReportPendingDeletion,
    isOneOnOneChat,
    isOneTransactionThread,
    isOpenExpenseReport,
    isOpenTaskReport,
    isOptimisticPersonalDetail,
    isPaidGroupPolicy,
    isPaidGroupPolicyExpenseChat,
    isPaidGroupPolicyExpenseReport,
    isPayer,
    isPolicyAdmin,
    isPolicyExpenseChat,
    isPolicyExpenseChatAdmin,
    isProcessingReport,
    isOpenReport,
    requiresManualSubmission,
    isReportIDApproved,
    isAwaitingFirstLevelApproval,
    isPublicAnnounceRoom,
    isPublicRoom,
    isReportApproved,
    isReportManuallyReimbursed,
    isReportDataReady,
    isReportFieldDisabled,
    isReportFieldOfTypeTitle,
    isReportManager,
    isReportOwner,
    isReportParticipant,
    isSelfDM,
    isSettled,
    isSystemChat,
    isTaskReport,
    isThread,
    isTrackExpenseReport,
    isUnread,
    isUnreadWithMention,
    isUserCreatedPolicyRoom,
    isValidReport,
    isValidReportIDFromPath,
    isWaitingForAssigneeToCompleteAction,
    isWaitingForSubmissionFromCurrentUser,
    isInvoiceRoom,
    isInvoiceRoomWithID,
    isInvoiceReport,
    isNewDotInvoice,
    isOpenInvoiceReport,
    isReportTransactionThread,
    getDefaultNotificationPreferenceForReport,
    canWriteInReport,
    navigateToDetailsPage,
    navigateToPrivateNotes,
    navigateBackOnDeleteTransaction,
    parseReportRouteParams,
    parseReportActionHtmlToText,
    requiresAttentionFromCurrentUser,
    selectArchivedReportsIdSet,
    selectFilteredReportActions,
    shouldAutoFocusOnKeyPress,
    shouldCreateNewMoneyRequestReport,
    shouldDisableDetailPage,
    shouldDisableRename,
    shouldDisableThread,
    shouldDisplayThreadReplies,
    shouldDisplayViolationsRBRInLHN,
    shouldReportBeInOptionList,
    shouldReportShowSubscript,
    shouldShowFlagComment,
    sortOutstandingReportsBySelected,
    getReportActionWithMissingSmartscanFields,
    shouldShowRBRForMissingSmartscanFields,
    shouldUseFullTitleToDisplay,
    updateOptimisticParentReportAction,
    updateReportPreview,
    temporary_getMoneyRequestOptions,
    getTripIDFromTransactionParentReportID,
    buildOptimisticInvoiceReport,
    isCurrentUserInvoiceReceiver,
    isDraftReport,
    changeMoneyRequestHoldStatus,
    rejectMoneyRequestReason,
    isAdminOwnerApproverOrReportOwner,
    createDraftWorkspaceAndNavigateToConfirmationScreen,
    isChatUsedForOnboarding,
    buildOptimisticExportIntegrationAction,
    getChatUsedForOnboarding,
    getFieldViolationTranslation,
    getFieldViolation,
    getReportViolations,
    findPolicyExpenseChatByPolicyID,
    getIntegrationIcon,
    getIntegrationExportIcon,
    canBeExported,
    isExported,
    hasExportError,
    getHelpPaneReportType,
    hasOnlyNonReimbursableTransactions,
    getReportLastMessage,
    getReportLastVisibleActionCreated,
    getMostRecentlyVisitedReport,
    getSourceIDFromReportAction,
    getIntegrationNameFromExportMessage,
    // This will get removed as part of https://github.com/Expensify/App/issues/59961
    // eslint-disable-next-line deprecation/deprecation
    getReportNameValuePairs,
    hasReportViolations,
    isPayAtEndExpenseReport,
    getApprovalChain,
    isIndividualInvoiceRoom,
    hasOutstandingChildRequest,
    isAuditor,
    hasMissingInvoiceBankAccount,
    reasonForReportToBeInOptionList,
    getReasonAndReportActionThatRequiresAttention,
    buildOptimisticChangeFieldAction,
    isPolicyRelatedReport,
    hasReportErrorsOtherThanFailedReceipt,
    getAllReportErrors,
    getAllReportActionsErrorsAndReportActionThatRequiresAttention,
    hasInvoiceReports,
    shouldUnmaskChat,
    getReportMetadata,
    buildOptimisticSelfDMReport,
    isHiddenForCurrentUser,
    isSelectedManagerMcTest,
    isTestTransactionReport,
    getReportSubtitlePrefix,
    getPolicyChangeMessage,
    getMovedTransactionMessage,
    getUnreportedTransactionMessage,
    getExpenseReportStateAndStatus,
    navigateToLinkedReportAction,
    buildOptimisticUnreportedTransactionAction,
    isBusinessInvoiceRoom,
    buildOptimisticResolvedDuplicatesReportAction,
    getTitleReportField,
    getReportFieldsByPolicyID,
    getGroupChatDraft,
    getInvoiceReportName,
    getChatListItemReportName,
    buildOptimisticMovedTransactionAction,
    populateOptimisticReportFormula,
    getOutstandingReportsForUser,
    isReportOutstanding,
    generateReportAttributes,
    getReportPersonalDetailsParticipants,
    isAllowedToSubmitDraftExpenseReport,
    isWorkspaceEligibleForReportChange,
    pushTransactionViolationsOnyxData,
    navigateOnDeleteExpense,
    canRejectReportAction,
    hasReportBeenReopened,
    hasReportBeenRetracted,
    getMoneyReportPreviewName,
    getNextApproverAccountID,
    isWorkspaceTaskReport,
    isWorkspaceThread,
    isMoneyRequestReportEligibleForMerge,
    getReportStatusTranslation,
    getMovedActionMessage,
    excludeParticipantsForDisplay,
    getReportName,
    doesReportContainRequestsFromMultipleUsers,
};
export type {
    Ancestor,
    DisplayNameWithTooltips,
    OptimisticAddCommentReportAction,
    OptimisticChatReport,
    OptimisticClosedReportAction,
    OptimisticConciergeCategoryOptionsAction,
    OptimisticCreatedReportAction,
    OptimisticExportIntegrationAction,
    OptimisticIOUReportAction,
    OptimisticTaskReportAction,
    OptionData,
    TransactionDetails,
    PartialReportAction,
    ParsingDetails,
    MissingPaymentMethod,
    OptimisticNewReport,
    SelfDMParameters,
};<|MERGE_RESOLUTION|>--- conflicted
+++ resolved
@@ -80,11 +80,8 @@
     createDraftTransaction,
     getIOUReportActionToApproveOrPay,
     setMoneyRequestParticipants,
-<<<<<<< HEAD
     startMoneyRequest,
-=======
     setMoneyRequestParticipantsFromReport,
->>>>>>> 0d66483b
     unholdRequest,
 } from './actions/IOU';
 import {isApprover as isApproverUtils} from './actions/Policy/Member';
