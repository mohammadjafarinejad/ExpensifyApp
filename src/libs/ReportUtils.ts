import {findFocusedRoute} from '@react-navigation/native';
import {format} from 'date-fns';
import {Str} from 'expensify-common';
import {deepEqual} from 'fast-equals';
import lodashEscape from 'lodash/escape';
import lodashIntersection from 'lodash/intersection';
import isEmpty from 'lodash/isEmpty';
import isNumber from 'lodash/isNumber';
import mapValues from 'lodash/mapValues';
import lodashMaxBy from 'lodash/maxBy';
import type {OnyxCollection, OnyxEntry, OnyxUpdate} from 'react-native-onyx';
import Onyx from 'react-native-onyx';
import type {SvgProps} from 'react-native-svg';
import type {OriginalMessageChangePolicy, OriginalMessageExportIntegration, OriginalMessageModifiedExpense} from 'src/types/onyx/OriginalMessage';
import type {SetRequired, TupleToUnion, ValueOf} from 'type-fest';
import {FallbackAvatar, IntacctSquare, NetSuiteExport, NetSuiteSquare, QBDSquare, QBOExport, QBOSquare, SageIntacctExport, XeroExport, XeroSquare} from '@components/Icon/Expensicons';
import * as defaultGroupAvatars from '@components/Icon/GroupDefaultAvatars';
import * as defaultWorkspaceAvatars from '@components/Icon/WorkspaceDefaultAvatars';
import type {LocaleContextProps} from '@components/LocaleContextProvider';
import type {MoneyRequestAmountInputProps} from '@components/MoneyRequestAmountInput';
import type {FileObject} from '@pages/media/AttachmentModalScreen/types';
import type {IOUAction, IOUType, OnboardingAccounting} from '@src/CONST';
import CONST from '@src/CONST';
import type {ParentNavigationSummaryParams} from '@src/languages/params';
import type {TranslationPaths} from '@src/languages/types';
import NAVIGATORS from '@src/NAVIGATORS';
import ONYXKEYS from '@src/ONYXKEYS';
import type {Route} from '@src/ROUTES';
import ROUTES from '@src/ROUTES';
import SCREENS from '@src/SCREENS';
import type {
    Beta,
    IntroSelected,
    NewGroupChatDraft,
    OnyxInputOrEntry,
    OutstandingReportsByPolicyIDDerivedValue,
    PersonalDetails,
    PersonalDetailsList,
    Policy,
    PolicyCategories,
    PolicyCategory,
    PolicyReportField,
    PolicyTagLists,
    Report,
    ReportAction,
    ReportAttributesDerivedValue,
    ReportMetadata,
    ReportNameValuePairs,
    ReportViolationName,
    ReportViolations,
    Session,
    Task,
    Transaction,
    TransactionViolation,
    TransactionViolations,
} from '@src/types/onyx';
import type {Attendee, Participant} from '@src/types/onyx/IOU';
import type {SelectedParticipant} from '@src/types/onyx/NewGroupChatDraft';
import type {OriginalMessageExportedToIntegration} from '@src/types/onyx/OldDotAction';
import type Onboarding from '@src/types/onyx/Onboarding';
import type {ErrorFields, Errors, Icon, PendingAction} from '@src/types/onyx/OnyxCommon';
import type {OriginalMessageChangeLog, PaymentMethodType} from '@src/types/onyx/OriginalMessage';
import type {Status} from '@src/types/onyx/PersonalDetails';
import type {AllConnectionName, ConnectionName} from '@src/types/onyx/Policy';
import type {InvoiceReceiverType, NotificationPreference, Participants, Participant as ReportParticipant} from '@src/types/onyx/Report';
import type {Message, OldDotReportAction, ReportActions} from '@src/types/onyx/ReportAction';
import type {PendingChatMember} from '@src/types/onyx/ReportMetadata';
import type {OnyxData} from '@src/types/onyx/Request';
import type {SearchPolicy, SearchReport, SearchTransaction} from '@src/types/onyx/SearchResults';
import type {Comment, TransactionChanges, WaypointCollection} from '@src/types/onyx/Transaction';
import {isEmptyObject} from '@src/types/utils/EmptyObject';
import type IconAsset from '@src/types/utils/IconAsset';
import {createDraftTransaction, getIOUReportActionToApproveOrPay, setMoneyRequestParticipants, unholdRequest} from './actions/IOU';
import {isApprover as isApproverUtils} from './actions/Policy/Member';
import {createDraftWorkspace} from './actions/Policy/Policy';
import {hasCreditBankAccount} from './actions/ReimbursementAccount/store';
import {handleReportChanged} from './actions/Report';
import type {GuidedSetupData, TaskForParameters} from './actions/Report';
import {isAnonymousUser as isAnonymousUserSession} from './actions/Session';
import {getOnboardingMessages} from './actions/Welcome/OnboardingFlow';
import type {OnboardingCompanySize, OnboardingMessage, OnboardingPurpose, OnboardingTaskLinks} from './actions/Welcome/OnboardingFlow';
import type {AddCommentOrAttachmentParams} from './API/parameters';
import {convertToDisplayString} from './CurrencyUtils';
import DateUtils from './DateUtils';
import {hasValidDraftComment} from './DraftCommentUtils';
import {getEnvironment, getEnvironmentURL} from './Environment/Environment';
import type EnvironmentType from './Environment/getEnvironment/types';
import {getMicroSecondOnyxErrorWithTranslationKey, isReceiptError} from './ErrorUtils';
import getAttachmentDetails from './fileDownload/getAttachmentDetails';
import {isReportMessageAttachment} from './isReportMessageAttachment';
import localeCompareLibs from './LocaleCompare';
import {formatPhoneNumber} from './LocalePhoneNumber';
import {translateLocal} from './Localize';
import Log from './Log';
import {isEmailPublicDomain} from './LoginUtils';
// eslint-disable-next-line import/no-cycle
import ModifiedExpenseMessage from './ModifiedExpenseMessage';
import getStateFromPath from './Navigation/helpers/getStateFromPath';
import {isFullScreenName} from './Navigation/helpers/isNavigatorName';
import {linkingConfig} from './Navigation/linkingConfig';
import Navigation, {navigationRef} from './Navigation/Navigation';
import type {MoneyRequestNavigatorParamList, ReportsSplitNavigatorParamList} from './Navigation/types';
import {rand64} from './NumberUtils';
import Parser from './Parser';
import {getParsedMessageWithShortMentions} from './ParsingUtils';
import Permissions from './Permissions';
import {
    getAccountIDsByLogins,
    getDisplayNameOrDefault,
    getEffectiveDisplayName,
    getLoginByAccountID,
    getLoginsByAccountIDs,
    getPersonalDetailByEmail,
    getPersonalDetailsByIDs,
    getShortMentionIfFound,
} from './PersonalDetailsUtils';
import {
    arePaymentsEnabled,
    canSendInvoiceFromWorkspace,
    getActivePolicies,
    getCleanedTagName,
    getConnectedIntegration,
    getForwardsToAccount,
    getManagerAccountEmail,
    getManagerAccountID,
    getPolicyEmployeeListByIdWithoutCurrentUser,
    getPolicyNameByID,
    getPolicyRole,
    getRuleApprovers,
    getSubmitToAccountID,
    hasDependentTags as hasDependentTagsPolicyUtils,
    isExpensifyTeam,
    isInstantSubmitEnabled,
    isPaidGroupPolicy as isPaidGroupPolicyPolicyUtils,
    isPolicyAdmin as isPolicyAdminPolicyUtils,
    isPolicyAuditor,
    isPolicyMember,
    isPolicyOwner,
    isSubmitAndClose,
    shouldShowPolicy,
} from './PolicyUtils';
import {
    formatLastMessageText,
    getActionableJoinRequestPendingReportAction,
    getAllReportActions,
    getCardIssuedMessage,
    getChangedApproverActionMessage,
    getDismissedViolationMessageText,
    getExportIntegrationLastMessageText,
    getIntegrationSyncFailedMessage,
    getIOUReportIDFromReportActionPreview,
    getJoinRequestMessage,
    getLastClosedReportAction,
    getLastVisibleAction,
    getLastVisibleAction as getLastVisibleActionReportActionsUtils,
    getLastVisibleMessage as getLastVisibleMessageActionUtils,
    getLastVisibleMessage as getLastVisibleMessageReportActionsUtils,
    getMessageOfOldDotReportAction,
    getNumberOfMoneyRequests,
    getOneTransactionThreadReportID,
    getOriginalMessage,
    getPolicyChangeLogDefaultBillableMessage,
    getPolicyChangeLogDefaultReimbursableMessage,
    getPolicyChangeLogDefaultTitleEnforcedMessage,
    getPolicyChangeLogMaxExpenseAmountNoReceiptMessage,
    getRenamedAction,
    getReopenedMessage,
    getReportAction,
    getReportActionHtml,
    getReportActionMessage as getReportActionMessageReportUtils,
    getReportActionMessageText,
    getReportActionText,
    getRetractedMessage,
    getTravelUpdateMessage,
    getWorkspaceCurrencyUpdateMessage,
    getWorkspaceFrequencyUpdateMessage,
    getWorkspaceReportFieldAddMessage,
    getWorkspaceReportFieldDeleteMessage,
    getWorkspaceReportFieldUpdateMessage,
    getWorkspaceTagUpdateMessage,
    getWorkspaceUpdateFieldMessage,
    isActionableJoinRequest,
    isActionableJoinRequestPending,
    isActionableTrackExpense,
    isActionOfType,
    isApprovedOrSubmittedReportAction,
    isCardIssuedAction,
    isClosedAction,
    isCreatedTaskReportAction,
    isCurrentActionUnread,
    isDeletedAction,
    isDeletedParentAction,
    isExportIntegrationAction,
    isIntegrationMessageAction,
    isMarkAsClosedAction,
    isModifiedExpenseAction,
    isMoneyRequestAction,
    isMovedAction,
    isOldDotReportAction,
    isPendingRemove,
    isPolicyChangeLogAction,
    isReimbursementDeQueuedOrCanceledAction,
    isReimbursementQueuedAction,
    isRenamedAction,
    isReopenedAction,
    isReportActionAttachment,
    isReportPreviewAction,
    isRetractedAction,
    isReversedTransaction,
    isRoomChangeLogAction,
    isSentMoneyReportAction,
    isSplitBillAction as isSplitBillReportAction,
    isTagModificationAction,
    isThreadParentMessage,
    isTrackExpenseAction,
    isTransactionThread,
    isTripPreview,
    isUnapprovedAction,
    isWhisperAction,
    shouldReportActionBeVisible,
    wasActionTakenByCurrentUser,
} from './ReportActionsUtils';
import type {LastVisibleMessage} from './ReportActionsUtils';
<<<<<<< HEAD
import type {ArchivedReportsIDSet} from './SearchUIUtils';
import {getSession} from './SessionUtils';
=======
>>>>>>> 8cc22b92
import {shouldRestrictUserBillableActions} from './SubscriptionUtils';
import {
    getAttendees,
    getBillable,
    getCardID,
    getCardName,
    getCategory,
    getCurrency,
    getDescription,
    getFormattedCreated,
    getFormattedPostedDate,
    getMCCGroup,
    getMerchant,
    getMerchantOrDescription,
    getOriginalAmount,
    getOriginalCurrency,
    getRateID,
    getRecentTransactions,
    getReimbursable,
    getTag,
    getTaxAmount,
    getTaxCode,
    getAmount as getTransactionAmount,
    getWaypoints,
    hasMissingSmartscanFields as hasMissingSmartscanFieldsTransactionUtils,
    hasNoticeTypeViolation,
    hasReceipt as hasReceiptTransactionUtils,
    hasViolation,
    hasWarningTypeViolation,
    isCardTransaction as isCardTransactionTransactionUtils,
    isDemoTransaction,
    isDistanceRequest,
    isExpensifyCardTransaction,
    isFetchingWaypointsFromServer,
    isOnHold as isOnHoldTransactionUtils,
    isPayAtEndExpense,
    isPending,
    isPerDiemRequest,
    isReceiptBeingScanned,
    isScanning,
    isScanRequest as isScanRequestTransactionUtils,
} from './TransactionUtils';
import {addTrailingForwardSlash} from './Url';
import type {AvatarSource} from './UserUtils';
import {generateAccountID, getDefaultAvatarURL} from './UserUtils';
import ViolationsUtils from './Violations/ViolationsUtils';

// Dynamic Import to avoid circular dependency
const UnreadIndicatorUpdaterHelper = () => import('./UnreadIndicatorUpdater');

type AvatarRange = 1 | 2 | 3 | 4 | 5 | 6 | 7 | 8 | 9 | 10 | 11 | 12 | 13 | 14 | 15 | 16 | 17 | 18;

type SpendBreakdown = {
    nonReimbursableSpend: number;
    reimbursableSpend: number;
    totalDisplaySpend: number;
};

type OptimisticAddCommentReportAction = Pick<
    ReportAction<typeof CONST.REPORT.ACTIONS.TYPE.ADD_COMMENT>,
    | 'reportActionID'
    | 'reportID'
    | 'actionName'
    | 'actorAccountID'
    | 'person'
    | 'automatic'
    | 'avatar'
    | 'created'
    | 'message'
    | 'isFirstItem'
    | 'isAttachmentOnly'
    | 'isAttachmentWithText'
    | 'pendingAction'
    | 'shouldShow'
    | 'originalMessage'
    | 'childReportID'
    | 'parentReportID'
    | 'childType'
    | 'childReportName'
    | 'childManagerAccountID'
    | 'childStatusNum'
    | 'childStateNum'
    | 'errors'
    | 'childVisibleActionCount'
    | 'childCommenterCount'
    | 'childLastVisibleActionCreated'
    | 'childOldestFourAccountIDs'
    | 'delegateAccountID'
> & {isOptimisticAction: boolean};

type OptimisticReportAction = {
    commentText: string;
    reportAction: OptimisticAddCommentReportAction;
};

type UpdateOptimisticParentReportAction = {
    childVisibleActionCount: number;
    childCommenterCount: number;
    childLastVisibleActionCreated: string;
    childOldestFourAccountIDs: string | undefined;
};

type OptimisticExpenseReport = Pick<
    Report,
    | 'reportID'
    | 'chatReportID'
    | 'policyID'
    | 'type'
    | 'ownerAccountID'
    | 'managerID'
    | 'currency'
    | 'reportName'
    | 'stateNum'
    | 'statusNum'
    | 'total'
    | 'unheldTotal'
    | 'nonReimbursableTotal'
    | 'unheldNonReimbursableTotal'
    | 'parentReportID'
    | 'lastVisibleActionCreated'
    | 'parentReportActionID'
    | 'participants'
    | 'fieldList'
>;

type OptimisticNewReport = Pick<
    Report,
    | 'reportID'
    | 'policyID'
    | 'type'
    | 'ownerAccountID'
    | 'reportName'
    | 'stateNum'
    | 'statusNum'
    | 'currency'
    | 'total'
    | 'nonReimbursableTotal'
    | 'parentReportID'
    | 'lastVisibleActionCreated'
    | 'parentReportActionID'
    | 'participants'
    | 'managerID'
    | 'pendingFields'
    | 'chatReportID'
> & {reportName: string};

type BuildOptimisticIOUReportActionParams = {
    type: ValueOf<typeof CONST.IOU.REPORT_ACTION_TYPE>;
    amount: number;
    currency: string;
    comment: string;
    participants: Participant[];
    transactionID: string;
    paymentType?: PaymentMethodType;
    iouReportID?: string;
    isSettlingUp?: boolean;
    isSendMoneyFlow?: boolean;
    isOwnPolicyExpenseChat?: boolean;
    created?: string;
    linkedExpenseReportAction?: OnyxEntry<ReportAction>;
    payAsBusiness?: boolean;
    bankAccountID?: number | undefined;
    isPersonalTrackingExpense?: boolean;
    reportActionID?: string;
};

type OptimisticIOUReportAction = Pick<
    ReportAction,
    | 'actionName'
    | 'actorAccountID'
    | 'automatic'
    | 'avatar'
    | 'isAttachmentOnly'
    | 'originalMessage'
    | 'message'
    | 'person'
    | 'reportActionID'
    | 'shouldShow'
    | 'created'
    | 'pendingAction'
    | 'receipt'
    | 'childReportID'
    | 'childVisibleActionCount'
    | 'childCommenterCount'
    | 'delegateAccountID'
>;

type PartialReportAction =
    | OnyxInputOrEntry<ReportAction>
    | Partial<ReportAction>
    | OptimisticIOUReportAction
    | OptimisticApprovedReportAction
    | OptimisticSubmittedReportAction
    | OptimisticConciergeCategoryOptionsAction
    | undefined;

type ReportRouteParams = {
    reportID: string;
    isSubReportPageRoute: boolean;
};

type ReportOfflinePendingActionAndErrors = {
    reportPendingAction: PendingAction | undefined;
    reportErrors: Errors | null | undefined;
};

type OptimisticApprovedReportAction = Pick<
    ReportAction<typeof CONST.REPORT.ACTIONS.TYPE.APPROVED>,
    | 'actionName'
    | 'actorAccountID'
    | 'automatic'
    | 'avatar'
    | 'isAttachmentOnly'
    | 'originalMessage'
    | 'message'
    | 'person'
    | 'reportActionID'
    | 'shouldShow'
    | 'created'
    | 'pendingAction'
    | 'delegateAccountID'
>;

type OptimisticUnapprovedReportAction = Pick<
    ReportAction<typeof CONST.REPORT.ACTIONS.TYPE.UNAPPROVED>,
    | 'actionName'
    | 'actorAccountID'
    | 'automatic'
    | 'avatar'
    | 'isAttachmentOnly'
    | 'originalMessage'
    | 'message'
    | 'person'
    | 'reportActionID'
    | 'shouldShow'
    | 'created'
    | 'pendingAction'
    | 'delegateAccountID'
>;

type OptimisticSubmittedReportAction = Pick<
    ReportAction<typeof CONST.REPORT.ACTIONS.TYPE.SUBMITTED>,
    | 'actionName'
    | 'actorAccountID'
    | 'adminAccountID'
    | 'automatic'
    | 'avatar'
    | 'isAttachmentOnly'
    | 'originalMessage'
    | 'message'
    | 'person'
    | 'reportActionID'
    | 'shouldShow'
    | 'created'
    | 'pendingAction'
    | 'delegateAccountID'
>;

type OptimisticHoldReportAction = Pick<
    ReportAction,
    'actionName' | 'actorAccountID' | 'automatic' | 'avatar' | 'isAttachmentOnly' | 'originalMessage' | 'message' | 'person' | 'reportActionID' | 'shouldShow' | 'created' | 'pendingAction'
>;

type OptimisticRejectReportAction = Pick<
    ReportAction,
    'actionName' | 'actorAccountID' | 'automatic' | 'avatar' | 'isAttachmentOnly' | 'originalMessage' | 'message' | 'person' | 'reportActionID' | 'shouldShow' | 'created' | 'pendingAction'
>;

type OptimisticReopenedReportAction = Pick<
    ReportAction,
    'actionName' | 'actorAccountID' | 'automatic' | 'avatar' | 'isAttachmentOnly' | 'originalMessage' | 'message' | 'person' | 'reportActionID' | 'shouldShow' | 'created' | 'pendingAction'
>;

type OptimisticRetractedReportAction = Pick<
    ReportAction,
    'actionName' | 'actorAccountID' | 'automatic' | 'avatar' | 'isAttachmentOnly' | 'originalMessage' | 'message' | 'person' | 'reportActionID' | 'shouldShow' | 'created' | 'pendingAction'
>;

type OptimisticCancelPaymentReportAction = Pick<
    ReportAction,
    'actionName' | 'actorAccountID' | 'message' | 'originalMessage' | 'person' | 'reportActionID' | 'shouldShow' | 'created' | 'pendingAction'
>;

type OptimisticChangeFieldAction = Pick<
    OldDotReportAction & ReportAction,
    'actionName' | 'actorAccountID' | 'originalMessage' | 'person' | 'reportActionID' | 'created' | 'pendingAction' | 'message'
>;

type OptimisticEditedTaskReportAction = Pick<
    ReportAction,
    'reportActionID' | 'actionName' | 'pendingAction' | 'actorAccountID' | 'automatic' | 'avatar' | 'created' | 'shouldShow' | 'message' | 'person' | 'delegateAccountID'
>;

type OptimisticClosedReportAction = Pick<
    ReportAction<typeof CONST.REPORT.ACTIONS.TYPE.CLOSED>,
    'actionName' | 'actorAccountID' | 'automatic' | 'avatar' | 'created' | 'message' | 'originalMessage' | 'pendingAction' | 'person' | 'reportActionID' | 'shouldShow'
>;

type OptimisticCardAssignedReportAction = Pick<
    ReportAction<typeof CONST.REPORT.ACTIONS.TYPE.CARD_ASSIGNED>,
    'actionName' | 'actorAccountID' | 'automatic' | 'avatar' | 'created' | 'message' | 'originalMessage' | 'pendingAction' | 'person' | 'reportActionID' | 'shouldShow'
>;

type OptimisticDismissedViolationReportAction = Pick<
    ReportAction,
    'actionName' | 'actorAccountID' | 'avatar' | 'created' | 'message' | 'originalMessage' | 'person' | 'reportActionID' | 'shouldShow' | 'pendingAction'
>;

type OptimisticCreatedReportAction = Pick<
    ReportAction<typeof CONST.REPORT.ACTIONS.TYPE.CREATED>,
    'actorAccountID' | 'automatic' | 'avatar' | 'created' | 'message' | 'person' | 'reportActionID' | 'shouldShow' | 'pendingAction' | 'actionName' | 'delegateAccountID'
>;

type OptimisticConciergeCategoryOptionsAction = Pick<
    ReportAction<typeof CONST.REPORT.ACTIONS.TYPE.CONCIERGE_CATEGORY_OPTIONS>,
    'reportActionID' | 'actionName' | 'actorAccountID' | 'person' | 'automatic' | 'avatar' | 'created' | 'message' | 'pendingAction' | 'shouldShow' | 'originalMessage' | 'errors'
> & {isOptimisticAction: boolean};

type OptimisticRenamedReportAction = Pick<
    ReportAction<typeof CONST.REPORT.ACTIONS.TYPE.RENAMED>,
    'actorAccountID' | 'automatic' | 'avatar' | 'created' | 'message' | 'person' | 'reportActionID' | 'shouldShow' | 'pendingAction' | 'actionName' | 'originalMessage'
>;

type OptimisticRoomDescriptionUpdatedReportAction = Pick<
    ReportAction<typeof CONST.REPORT.ACTIONS.TYPE.ROOM_CHANGE_LOG.UPDATE_ROOM_DESCRIPTION>,
    'actorAccountID' | 'created' | 'message' | 'person' | 'reportActionID' | 'pendingAction' | 'actionName' | 'originalMessage'
>;

type OptimisticChatReport = Pick<
    Report,
    | 'type'
    | 'chatType'
    | 'chatReportID'
    | 'iouReportID'
    | 'isOwnPolicyExpenseChat'
    | 'isPinned'
    | 'lastActorAccountID'
    | 'lastMessageHtml'
    | 'lastMessageText'
    | 'lastReadTime'
    | 'lastVisibleActionCreated'
    | 'oldPolicyName'
    | 'ownerAccountID'
    | 'pendingFields'
    | 'parentReportActionID'
    | 'parentReportID'
    | 'participants'
    | 'policyID'
    | 'reportID'
    | 'reportName'
    | 'stateNum'
    | 'statusNum'
    | 'visibility'
    | 'description'
    | 'writeCapability'
    | 'avatarUrl'
    | 'invoiceReceiver'
>;

type OptimisticExportIntegrationAction = OriginalMessageExportedToIntegration &
    Pick<
        ReportAction<typeof CONST.REPORT.ACTIONS.TYPE.EXPORTED_TO_INTEGRATION>,
        'reportActionID' | 'actorAccountID' | 'avatar' | 'created' | 'lastModified' | 'message' | 'person' | 'shouldShow' | 'pendingAction' | 'errors' | 'automatic'
    >;

type OptimisticTaskReportAction = Pick<
    ReportAction,
    | 'reportActionID'
    | 'actionName'
    | 'actorAccountID'
    | 'automatic'
    | 'avatar'
    | 'created'
    | 'isAttachmentOnly'
    | 'message'
    | 'originalMessage'
    | 'person'
    | 'pendingAction'
    | 'shouldShow'
    | 'isFirstItem'
    | 'previousMessage'
    | 'errors'
    | 'linkMetadata'
    | 'delegateAccountID'
>;

type AnnounceRoomOnyxData = {
    onyxOptimisticData: OnyxUpdate[];
    onyxSuccessData: OnyxUpdate[];
    onyxFailureData: OnyxUpdate[];
};

type OptimisticAnnounceChat = {
    announceChatReportID: string;
    announceChatReportActionID: string;
    announceChatData: AnnounceRoomOnyxData;
};

type OptimisticWorkspaceChats = {
    adminsChatReportID: string;
    adminsChatData: OptimisticChatReport;
    adminsReportActionData: Record<string, OptimisticCreatedReportAction>;
    adminsCreatedReportActionID: string;
    expenseChatReportID: string;
    expenseChatData: OptimisticChatReport;
    expenseReportActionData: Record<string, OptimisticCreatedReportAction>;
    expenseCreatedReportActionID: string;
    pendingChatMembers: PendingChatMember[];
};

type OptimisticModifiedExpenseReportAction = Pick<
    ReportAction<typeof CONST.REPORT.ACTIONS.TYPE.MODIFIED_EXPENSE>,
    | 'actionName'
    | 'actorAccountID'
    | 'automatic'
    | 'avatar'
    | 'created'
    | 'isAttachmentOnly'
    | 'message'
    | 'originalMessage'
    | 'person'
    | 'pendingAction'
    | 'reportActionID'
    | 'shouldShow'
    | 'delegateAccountID'
> & {reportID?: string};

type BaseOptimisticMoneyRequestEntities = {
    iouReport: Report;
    type: ValueOf<typeof CONST.IOU.REPORT_ACTION_TYPE>;
    amount: number;
    currency: string;
    comment: string;
    payeeEmail: string;
    participants: Participant[];
    transactionID: string;
    paymentType?: PaymentMethodType;
    isSettlingUp?: boolean;
    isSendMoneyFlow?: boolean;
    isOwnPolicyExpenseChat?: boolean;
    isPersonalTrackingExpense?: boolean;
    existingTransactionThreadReportID?: string;
    linkedTrackedExpenseReportAction?: ReportAction;
    optimisticCreatedReportActionID?: string;
};

type OptimisticMoneyRequestEntities = BaseOptimisticMoneyRequestEntities & {shouldGenerateTransactionThreadReport?: boolean};
type OptimisticMoneyRequestEntitiesWithTransactionThreadFlag = BaseOptimisticMoneyRequestEntities & {shouldGenerateTransactionThreadReport: boolean};
type OptimisticMoneyRequestEntitiesWithoutTransactionThreadFlag = BaseOptimisticMoneyRequestEntities;

type OptimisticTaskReport = SetRequired<
    Pick<
        Report,
        | 'reportID'
        | 'reportName'
        | 'description'
        | 'ownerAccountID'
        | 'participants'
        | 'managerID'
        | 'type'
        | 'parentReportID'
        | 'policyID'
        | 'stateNum'
        | 'statusNum'
        | 'parentReportActionID'
        | 'lastVisibleActionCreated'
        | 'hasParentAccess'
    >,
    'parentReportID'
>;

type TransactionDetails = {
    created: string;
    amount: number;
    attendees: Attendee[] | string;
    taxAmount?: number;
    taxCode?: string;
    currency: string;
    merchant: string;
    waypoints?: WaypointCollection | string;
    customUnitRateID?: string;
    comment: string;
    category: string;
    reimbursable: boolean;
    billable: boolean;
    tag: string;
    mccGroup?: ValueOf<typeof CONST.MCC_GROUPS>;
    description?: string;
    cardID: number;
    cardName?: string;
    originalAmount: number;
    originalCurrency: string;
    postedDate: string;
};

type OptimisticIOUReport = Pick<
    Report,
    | 'type'
    | 'chatReportID'
    | 'currency'
    | 'managerID'
    | 'policyID'
    | 'ownerAccountID'
    | 'participants'
    | 'reportID'
    | 'stateNum'
    | 'statusNum'
    | 'total'
    | 'unheldTotal'
    | 'nonReimbursableTotal'
    | 'unheldNonReimbursableTotal'
    | 'reportName'
    | 'parentReportID'
    | 'lastVisibleActionCreated'
    | 'fieldList'
    | 'parentReportActionID'
>;

type OptimisticChangedApproverReportAction = Pick<
    ReportAction,
    'actionName' | 'actorAccountID' | 'avatar' | 'created' | 'message' | 'originalMessage' | 'person' | 'reportActionID' | 'shouldShow' | 'pendingAction'
>;

type DisplayNameWithTooltips = Array<Pick<PersonalDetails, 'accountID' | 'pronouns' | 'displayName' | 'login' | 'avatar'>>;

type CustomIcon = {
    src: IconAsset;
    color?: string;
};

type OptionData = {
    text?: string;
    alternateText?: string;
    allReportErrors?: Errors;
    brickRoadIndicator?: ValueOf<typeof CONST.BRICK_ROAD_INDICATOR_STATUS> | '' | null;
    tooltipText?: string | null;
    alternateTextMaxLines?: number;
    boldStyle?: boolean;
    customIcon?: CustomIcon;
    subtitle?: string;
    login?: string;
    accountID?: number;
    pronouns?: string;
    status?: Status | null;
    phoneNumber?: string;
    isUnread?: boolean | null;
    isUnreadWithMention?: boolean | null;
    hasDraftComment?: boolean | null;
    keyForList?: string;
    searchText?: string;
    isIOUReportOwner?: boolean | null;
    shouldShowSubscript?: boolean | null;
    isPolicyExpenseChat?: boolean;
    isMoneyRequestReport?: boolean | null;
    isInvoiceReport?: boolean;
    isExpenseRequest?: boolean | null;
    isAllowedToComment?: boolean | null;
    isThread?: boolean | null;
    isTaskReport?: boolean | null;
    parentReportAction?: OnyxEntry<ReportAction>;
    displayNamesWithTooltips?: DisplayNameWithTooltips | null;
    isDefaultRoom?: boolean;
    isInvoiceRoom?: boolean;
    isExpenseReport?: boolean;
    isOptimisticPersonalDetail?: boolean;
    selected?: boolean;
    isOptimisticAccount?: boolean;
    isSelected?: boolean;
    descriptiveText?: string;
    notificationPreference?: NotificationPreference | null;
    isDisabled?: boolean | null;
    name?: string | null;
    isSelfDM?: boolean;
    isOneOnOneChat?: boolean;
    reportID?: string;
    enabled?: boolean;
    code?: string;
    transactionThreadReportID?: string | null;
    shouldShowAmountInput?: boolean;
    amountInputProps?: MoneyRequestAmountInputProps;
    tabIndex?: 0 | -1;
    isConciergeChat?: boolean;
    isBold?: boolean;
    lastIOUCreationDate?: string;
    isChatRoom?: boolean;
    participantsList?: PersonalDetails[];
    icons?: Icon[];
    iouReportAmount?: number;
    displayName?: string;
    firstName?: string;
    lastName?: string;
    avatar?: AvatarSource;
} & Report &
    ReportNameValuePairs;

type OnyxDataTaskAssigneeChat = {
    optimisticData: OnyxUpdate[];
    successData: OnyxUpdate[];
    failureData: OnyxUpdate[];
    optimisticAssigneeAddComment?: OptimisticReportAction;
    optimisticChatCreatedReportAction?: OptimisticCreatedReportAction;
};

type Ancestor = {
    report: Report;
    reportAction: ReportAction;
    shouldDisplayNewMarker: boolean;
};

type AncestorIDs = {
    reportIDs: string[];
    reportActionsIDs: string[];
};

type MissingPaymentMethod = 'bankAccount' | 'wallet';

type OutstandingChildRequest = {
    hasOutstandingChildRequest?: boolean;
};

type ParsingDetails = {
    /**
     * this param is deprecated
     * Currently there are no calls/reference that use this param
     * This should be removed after https://github.com/Expensify/App/issues/50724 as a followup
     */
    shouldEscapeText?: boolean;
    reportID?: string;
    policyID?: string;
};

type NonHeldAndFullAmount = {
    nonHeldAmount: string;
    fullAmount: string;
    /**
     * nonHeldAmount is valid if not negative;
     * It can be negative if the unheld transaction comes from the current user
     */
    hasValidNonHeldAmount: boolean;
};

type Thread = {
    parentReportID: string;
    parentReportActionID: string;
} & Report;

type SelfDMParameters = {
    reportID?: string;
    createdReportActionID?: string;
};

type GetPolicyNameParams = {
    report: OnyxInputOrEntry<Report>;
    returnEmptyIfNotFound?: boolean;
    policy?: OnyxInputOrEntry<Policy> | SearchPolicy;
    policies?: SearchPolicy[];
    reports?: SearchReport[];
};

type GetReportNameParams = {
    report: OnyxEntry<Report>;
    policy?: OnyxEntry<Policy> | SearchPolicy;
    parentReportActionParam?: OnyxInputOrEntry<ReportAction>;
    personalDetails?: Partial<PersonalDetailsList>;
    invoiceReceiverPolicy?: OnyxEntry<Policy> | SearchPolicy;
    transactions?: SearchTransaction[];
    reports?: SearchReport[];
    draftReports?: OnyxCollection<Report>;
    reportNameValuePairs?: OnyxCollection<ReportNameValuePairs>;
    policies?: SearchPolicy[];
};

type ReportByPolicyMap = Record<string, OnyxCollection<Report>>;

let currentUserEmail: string | undefined;
let currentUserPrivateDomain: string | undefined;
let currentUserAccountID: number | undefined;
let isAnonymousUser = false;

let environmentURL: string;
getEnvironmentURL().then((url: string) => (environmentURL = url));
let environment: EnvironmentType;
getEnvironment().then((env) => {
    environment = env;
});

// This cache is used to save parse result of report action html message into text
// to prevent unnecessary parsing when the report action is not changed/modified.
// Example case: when we need to get a report name of a thread which is dependent on a report action message.
const parsedReportActionMessageCache: Record<string, string> = {};

let conciergeReportID: OnyxEntry<string>;
Onyx.connect({
    key: ONYXKEYS.CONCIERGE_REPORT_ID,
    callback: (value) => {
        conciergeReportID = value;
    },
});

const defaultAvatarBuildingIconTestID = 'SvgDefaultAvatarBuilding Icon';
Onyx.connect({
    key: ONYXKEYS.SESSION,
    callback: (value) => {
        // When signed out, val is undefined
        if (!value) {
            return;
        }

        currentUserEmail = value.email;
        currentUserAccountID = value.accountID;
        isAnonymousUser = value.authTokenType === CONST.AUTH_TOKEN_TYPES.ANONYMOUS;
        currentUserPrivateDomain = isEmailPublicDomain(currentUserEmail ?? '') ? '' : Str.extractEmailDomain(currentUserEmail ?? '');
    },
});

let allPersonalDetails: OnyxEntry<PersonalDetailsList>;
let allPersonalDetailLogins: string[];
let currentUserPersonalDetails: OnyxEntry<PersonalDetails>;
Onyx.connect({
    key: ONYXKEYS.PERSONAL_DETAILS_LIST,
    callback: (value) => {
        if (currentUserAccountID) {
            currentUserPersonalDetails = value?.[currentUserAccountID] ?? undefined;
        }
        allPersonalDetails = value ?? {};
        allPersonalDetailLogins = Object.values(allPersonalDetails).map((personalDetail) => personalDetail?.login ?? '');
    },
});

let allReportsDraft: OnyxCollection<Report>;
Onyx.connect({
    key: ONYXKEYS.COLLECTION.REPORT_DRAFT,
    waitForCollectionCallback: true,
    callback: (value) => (allReportsDraft = value),
});

let allPolicies: OnyxCollection<Policy>;
Onyx.connect({
    key: ONYXKEYS.COLLECTION.POLICY,
    waitForCollectionCallback: true,
    callback: (value) => (allPolicies = value),
});

let allReports: OnyxCollection<Report>;
let reportsByPolicyID: ReportByPolicyMap;
Onyx.connect({
    key: ONYXKEYS.COLLECTION.REPORT,
    waitForCollectionCallback: true,
    callback: (value) => {
        allReports = value;
        UnreadIndicatorUpdaterHelper().then((module) => {
            module.triggerUnreadUpdate();
        });

        if (!value) {
            return;
        }

        reportsByPolicyID = Object.entries(value).reduce<ReportByPolicyMap>((acc, [reportID, report]) => {
            if (!report) {
                return acc;
            }

            handleReportChanged(report);

            // Get all reports, which are the ones that are:
            // - Owned by the same user
            // - Are either open or submitted
            // - Belong to the same workspace
            if (report.policyID && report.ownerAccountID === currentUserAccountID && (report.stateNum ?? 0) <= 1) {
                if (!acc[report.policyID]) {
                    acc[report.policyID] = {};
                }

                acc[report.policyID] = {
                    ...acc[report.policyID],
                    [reportID]: report,
                };
            }

            return acc;
        }, {});
    },
});

let allBetas: OnyxEntry<Beta[]>;
Onyx.connect({
    key: ONYXKEYS.BETAS,
    callback: (value) => (allBetas = value),
});

let allTransactions: OnyxCollection<Transaction> = {};
let reportsTransactions: Record<string, Transaction[]> = {};
Onyx.connect({
    key: ONYXKEYS.COLLECTION.TRANSACTION,
    waitForCollectionCallback: true,
    callback: (value) => {
        if (!value) {
            return;
        }
        allTransactions = Object.fromEntries(Object.entries(value).filter(([, transaction]) => transaction));

        reportsTransactions = Object.values(value).reduce<Record<string, Transaction[]>>((all, transaction) => {
            const reportsMap = all;
            if (!transaction?.reportID) {
                return reportsMap;
            }

            if (!reportsMap[transaction.reportID]) {
                reportsMap[transaction.reportID] = [];
            }
            reportsMap[transaction.reportID].push(transaction);

            return all;
        }, {});
    },
});

let allReportActions: OnyxCollection<ReportActions>;
Onyx.connect({
    key: ONYXKEYS.COLLECTION.REPORT_ACTIONS,
    waitForCollectionCallback: true,
    callback: (actions) => {
        if (!actions) {
            return;
        }
        allReportActions = actions;
    },
});

let allReportMetadata: OnyxCollection<ReportMetadata>;
const allReportMetadataKeyValue: Record<string, ReportMetadata> = {};
Onyx.connect({
    key: ONYXKEYS.COLLECTION.REPORT_METADATA,
    waitForCollectionCallback: true,
    callback: (value) => {
        if (!value) {
            return;
        }
        allReportMetadata = value;

        Object.entries(value).forEach(([reportID, reportMetadata]) => {
            if (!reportMetadata) {
                return;
            }

            const [, id] = reportID.split('_');
            allReportMetadataKeyValue[id] = reportMetadata;
        });
    },
});

let allReportNameValuePair: OnyxCollection<ReportNameValuePairs>;
Onyx.connect({
    key: ONYXKEYS.COLLECTION.REPORT_NAME_VALUE_PAIRS,
    waitForCollectionCallback: true,
    callback: (value) => {
        if (!value) {
            return;
        }
        allReportNameValuePair = value;
    },
});

let allReportsViolations: OnyxCollection<ReportViolations>;
Onyx.connect({
    key: ONYXKEYS.COLLECTION.REPORT_VIOLATIONS,
    waitForCollectionCallback: true,
    callback: (value) => {
        if (!value) {
            return;
        }
        allReportsViolations = value;
    },
});

let onboarding: OnyxEntry<Onboarding>;
Onyx.connect({
    key: ONYXKEYS.NVP_ONBOARDING,
    callback: (value) => (onboarding = value),
});

let delegateEmail = '';
Onyx.connect({
    key: ONYXKEYS.ACCOUNT,
    callback: (value) => {
        delegateEmail = value?.delegatedAccess?.delegate ?? '';
    },
});

let activePolicyID: OnyxEntry<string>;
Onyx.connect({
    key: ONYXKEYS.NVP_ACTIVE_POLICY_ID,
    callback: (value) => (activePolicyID = value),
});

let reportAttributesDerivedValue: ReportAttributesDerivedValue['reports'];
Onyx.connect({
    key: ONYXKEYS.DERIVED.REPORT_ATTRIBUTES,
    callback: (value) => {
        reportAttributesDerivedValue = value?.reports ?? {};
    },
});

let newGroupChatDraft: OnyxEntry<NewGroupChatDraft>;
Onyx.connect({
    key: ONYXKEYS.NEW_GROUP_CHAT_DRAFT,
    callback: (value) => (newGroupChatDraft = value),
});

let onboardingCompanySize: OnyxEntry<OnboardingCompanySize>;
Onyx.connect({
    key: ONYXKEYS.ONBOARDING_COMPANY_SIZE,
    callback: (value) => {
        onboardingCompanySize = value;
    },
});

let hiddenTranslation = '';
let unavailableTranslation = '';

Onyx.connect({
    key: ONYXKEYS.ARE_TRANSLATIONS_LOADING,
    initWithStoredValues: false,
    callback: (value) => {
        if (value ?? true) {
            return;
        }
        hiddenTranslation = translateLocal('common.hidden');
        unavailableTranslation = translateLocal('workspace.common.unavailable');
    },
});

function getCurrentUserAvatar(): AvatarSource | undefined {
    return currentUserPersonalDetails?.avatar;
}

function getCurrentUserDisplayNameOrEmail(): string | undefined {
    return currentUserPersonalDetails?.displayName ?? currentUserEmail;
}

function getChatType(report: OnyxInputOrEntry<Report> | Participant): ValueOf<typeof CONST.REPORT.CHAT_TYPE> | undefined {
    return report?.chatType;
}

/**
 * Get the report or draft report given a reportID
 */
function getReportOrDraftReport(reportID: string | undefined, searchReports?: SearchReport[]): OnyxEntry<Report> | SearchReport {
    const searchReport = searchReports?.find((report) => report.reportID === reportID);
    const onyxReport = allReports?.[`${ONYXKEYS.COLLECTION.REPORT}${reportID}`];
    return searchReport ?? onyxReport ?? allReportsDraft?.[`${ONYXKEYS.COLLECTION.REPORT_DRAFT}${reportID}`];
}

function reportTransactionsSelector(transactions: OnyxCollection<Transaction>, reportID: string | undefined): Transaction[] {
    if (!transactions || !reportID) {
        return [];
    }

    return Object.values(transactions).filter((transaction): transaction is Transaction => !!transaction && transaction.reportID === reportID);
}

function getReportTransactions(reportID: string | undefined, allReportsTransactions: Record<string, Transaction[]> = reportsTransactions): Transaction[] {
    if (!reportID) {
        return [];
    }

    return allReportsTransactions[reportID] ?? [];
}

/**
 * Check if a report is a draft report
 */
function isDraftReport(reportID: string | undefined): boolean {
    const draftReport = allReportsDraft?.[`${ONYXKEYS.COLLECTION.REPORT_DRAFT}${reportID}`];

    return !!draftReport;
}
/**
 * @private
 */
function isSearchReportArray(object: SearchReport[] | OnyxCollection<Report>): object is SearchReport[] {
    if (!Array.isArray(object)) {
        return false;
    }
    const firstItem = object.at(0);
    return firstItem !== undefined && 'private_isArchived' in firstItem;
}

/**
 * @private
 * Returns the report
 */
function getReport(reportID: string, reports: SearchReport[] | OnyxCollection<Report>): OnyxEntry<Report> | SearchReport {
    if (isSearchReportArray(reports)) {
        reports?.find((report) => report.reportID === reportID);
    } else {
        return reports?.[`${ONYXKEYS.COLLECTION.REPORT}${reportID}`];
    }
}

/**
 * Returns the report
 * @deprecated Get the data straight from Onyx
 */
function getReportNameValuePairs(reportID?: string, reportNameValuePairs: OnyxCollection<ReportNameValuePairs> = allReportNameValuePair): OnyxEntry<ReportNameValuePairs> {
    return reportNameValuePairs?.[`${ONYXKEYS.COLLECTION.REPORT_NAME_VALUE_PAIRS}${reportID}`];
}

/**
 * Returns the parentReport if the given report is a thread
 */
function getParentReport(report: OnyxEntry<Report>): OnyxEntry<Report> {
    if (!report?.parentReportID) {
        return undefined;
    }
    return getReport(report.parentReportID, allReports);
}

/**
 * Returns the root parentReport if the given report is nested.
 * Uses recursion to iterate any depth of nested reports.
 */

function getRootParentReport({
    report,
    reports,
    visitedReportIDs = new Set<string>(),
}: {
    report: OnyxEntry<Report>;
    reports?: SearchReport[];
    visitedReportIDs?: Set<string>;
}): OnyxEntry<Report> {
    if (!report) {
        return undefined;
    }

    // Returns the current report as the root report, because it does not have a parentReportID
    if (!report?.parentReportID) {
        return report;
    }

    // Detect and prevent an infinite loop caused by a cycle in the ancestry. This should normally
    // never happen
    if (visitedReportIDs.has(report.reportID)) {
        Log.alert('Report ancestry cycle detected.', {reportID: report.reportID, ancestry: Array.from(visitedReportIDs)});
        return undefined;
    }
    visitedReportIDs.add(report.reportID);

    const parentReport = getReportOrDraftReport(report?.parentReportID, reports);

    // Runs recursion to iterate a parent report
    return getRootParentReport({report: !isEmptyObject(parentReport) ? parentReport : undefined, visitedReportIDs, reports});
}

/**
 * Returns the policy of the report
 * @deprecated Get the data straight from Onyx - This will be fixed as part of https://github.com/Expensify/Expensify/issues/507850
 */
function getPolicy(policyID: string | undefined): OnyxEntry<Policy> {
    if (!allPolicies || !policyID) {
        return undefined;
    }
    return allPolicies[`${ONYXKEYS.COLLECTION.POLICY}${policyID}`];
}

/**
 * Get the policy type from a given report
 * @param policies must have Onyxkey prefix (i.e 'policy_') for keys
 */
function getPolicyType(report: OnyxInputOrEntry<Report>, policies: OnyxCollection<Policy>): string {
    return policies?.[`${ONYXKEYS.COLLECTION.POLICY}${report?.policyID}`]?.type ?? '';
}

/**
 * Get the policy name from a given report
 */
function getPolicyName({report, returnEmptyIfNotFound = false, policy, policies, reports}: GetPolicyNameParams): string {
    const noPolicyFound = returnEmptyIfNotFound ? '' : unavailableTranslation;
    if (isEmptyObject(report) || (isEmptyObject(policies) && isEmptyObject(allPolicies) && !report?.policyName)) {
        return noPolicyFound;
    }
    const finalPolicy = (() => {
        if (isEmptyObject(policy)) {
            if (policies) {
                return policies.find((p) => p.id === report.policyID);
            }
            return allPolicies?.[`${ONYXKEYS.COLLECTION.POLICY}${report.policyID}`];
        }
        return policy ?? policies?.find((p) => p.id === report.policyID);
    })();

    const parentReport = getRootParentReport({report, reports});

    // Rooms send back the policy name with the reportSummary,
    // since they can also be accessed by people who aren't in the workspace
    // eslint-disable-next-line @typescript-eslint/prefer-nullish-coalescing
    const policyName = finalPolicy?.name || report?.policyName || report?.oldPolicyName || parentReport?.oldPolicyName || noPolicyFound;

    return policyName;
}

/**
 * Returns the concatenated title for the PrimaryLogins of a report
 */
function getReportParticipantsTitle(accountIDs: number[]): string {
    // Somehow it's possible for the logins coming from report.participantAccountIDs to contain undefined values so we use .filter(Boolean) to remove them.
    return accountIDs.filter(Boolean).join(', ');
}

/**
 * Checks if a report is a chat report.
 */
function isChatReport(report: OnyxEntry<Report>): boolean {
    return report?.type === CONST.REPORT.TYPE.CHAT;
}

function isInvoiceReport(reportOrID: OnyxInputOrEntry<Report> | SearchReport | string): boolean {
    const report = typeof reportOrID === 'string' ? (getReport(reportOrID, allReports) ?? null) : reportOrID;
    return report?.type === CONST.REPORT.TYPE.INVOICE;
}

function isFinancialReportsForBusinesses(report: OnyxEntry<Report>): boolean {
    return report?.type === CONST.REPORT.TYPE.EXPENSE || report?.type === CONST.REPORT.TYPE.INVOICE;
}

function isNewDotInvoice(invoiceRoomID: string | undefined): boolean {
    if (!invoiceRoomID) {
        return false;
    }

    return isInvoiceRoom(getReport(invoiceRoomID, allReports));
}

/**
 * Checks if the report with supplied ID has been approved or not
 */
function isReportIDApproved(reportID: string | undefined) {
    if (!reportID) {
        return;
    }
    const report = getReport(reportID, allReports);
    if (!report) {
        return;
    }
    return isReportApproved({report});
}

/**
 * Checks if a report is an Expense report.
 */
function isExpenseReport(reportOrID: OnyxInputOrEntry<Report> | SearchReport | string): boolean {
    const report = typeof reportOrID === 'string' ? (getReport(reportOrID, allReports) ?? null) : reportOrID;
    return report?.type === CONST.REPORT.TYPE.EXPENSE;
}

/**
 * Checks if a report is an IOU report using report or reportID
 */
function isIOUReport(reportOrID: OnyxInputOrEntry<Report> | SearchReport | string): boolean {
    const report = typeof reportOrID === 'string' ? (getReport(reportOrID, allReports) ?? null) : reportOrID;
    return report?.type === CONST.REPORT.TYPE.IOU;
}

/**
 * Checks if a report is an IOU report using report
 */
function isIOUReportUsingReport(report: OnyxEntry<Report>): report is Report {
    return report?.type === CONST.REPORT.TYPE.IOU;
}
/**
 * Checks if a report is a task report.
 */
function isTaskReport(report: OnyxInputOrEntry<Report>): boolean {
    return report?.type === CONST.REPORT.TYPE.TASK;
}

/**
 * Checks if a task has been cancelled
 * When a task is deleted, the parentReportAction is updated to have a isDeletedParentAction deleted flag
 * This is because when you delete a task, we still allow you to chat on the report itself
 * There's another situation where you don't have access to the parentReportAction (because it was created in a chat you don't have access to)
 * In this case, we have added the key to the report itself
 */
function isCanceledTaskReport(report: OnyxInputOrEntry<Report>, parentReportAction: OnyxInputOrEntry<ReportAction> = null): boolean {
    if (!isEmptyObject(parentReportAction) && (getReportActionMessageReportUtils(parentReportAction)?.isDeletedParentAction ?? false)) {
        return true;
    }

    if (!isEmptyObject(report) && report?.isDeletedParentAction) {
        return true;
    }

    return false;
}

/**
 * Checks if a report is an open task report.
 *
 * @param parentReportAction - The parent report action of the report (Used to check if the task has been canceled)
 */
function isOpenTaskReport(report: OnyxInputOrEntry<Report>, parentReportAction: OnyxInputOrEntry<ReportAction> = null): boolean {
    return (
        isTaskReport(report) && !isCanceledTaskReport(report, parentReportAction) && report?.stateNum === CONST.REPORT.STATE_NUM.OPEN && report?.statusNum === CONST.REPORT.STATUS_NUM.OPEN
    );
}

/**
 * Checks if a report is a completed task report.
 */
function isCompletedTaskReport(report: OnyxEntry<Report>): boolean {
    return isTaskReport(report) && report?.stateNum === CONST.REPORT.STATE_NUM.APPROVED && report?.statusNum === CONST.REPORT.STATUS_NUM.APPROVED;
}

/**
 * Checks if the current user is the manager of the supplied report
 */
function isReportManager(report: OnyxEntry<Report>): boolean {
    return !!(report && report.managerID === currentUserAccountID);
}

/**
 * Checks if the supplied report has been approved
 */
function isReportApproved({report, parentReportAction = undefined}: {report: OnyxInputOrEntry<Report>; parentReportAction?: OnyxEntry<ReportAction> | undefined}): boolean {
    if (!report) {
        return parentReportAction?.childStateNum === CONST.REPORT.STATE_NUM.APPROVED && parentReportAction?.childStatusNum === CONST.REPORT.STATUS_NUM.APPROVED;
    }
    return report?.stateNum === CONST.REPORT.STATE_NUM.APPROVED && report?.statusNum === CONST.REPORT.STATUS_NUM.APPROVED;
}

/**
 * Checks if the supplied report has been manually reimbursed
 */
function isReportManuallyReimbursed(report: OnyxEntry<Report>): boolean {
    return report?.stateNum === CONST.REPORT.STATE_NUM.APPROVED && report?.statusNum === CONST.REPORT.STATUS_NUM.REIMBURSED;
}

/**
 * Checks if the supplied report is an expense report in Open state and status.
 */
function isOpenExpenseReport(report: OnyxInputOrEntry<Report>): boolean {
    return isExpenseReport(report) && report?.stateNum === CONST.REPORT.STATE_NUM.OPEN && report?.statusNum === CONST.REPORT.STATUS_NUM.OPEN;
}

/**
 * Checks if the supplied report has a member with the array passed in params.
 */
function hasParticipantInArray(report: OnyxEntry<Report>, memberAccountIDs: number[]) {
    if (!report?.participants) {
        return false;
    }

    const memberAccountIDsSet = new Set(memberAccountIDs);

    for (const accountID in report.participants) {
        if (memberAccountIDsSet.has(Number(accountID))) {
            return true;
        }
    }

    return false;
}

/**
 * Whether the Money Request report is settled
 */
function isSettled(reportOrID: OnyxInputOrEntry<Report> | SearchReport | string | undefined, reports?: SearchReport[] | OnyxCollection<Report>): boolean {
    if (!reportOrID) {
        return false;
    }
    const report = typeof reportOrID === 'string' ? (getReport(reportOrID, reports ?? allReports) ?? null) : reportOrID;
    if (!report) {
        return false;
    }

    if (isEmptyObject(report)) {
        return false;
    }

    // In case the payment is scheduled and we are waiting for the payee to set up their wallet,
    // consider the report as paid as well.
    if (report.isWaitingOnBankAccount && report.statusNum === CONST.REPORT.STATUS_NUM.APPROVED) {
        return false;
    }

    return report?.statusNum === CONST.REPORT.STATUS_NUM.REIMBURSED;
}

/**
 * Whether the current user is the submitter of the report
 */
function isCurrentUserSubmitter(report: OnyxEntry<Report>): boolean {
    return !!report && report.ownerAccountID === currentUserAccountID;
}

/**
 * Whether the provided report is an Admin room
 */
function isAdminRoom(report: OnyxEntry<Report>): boolean {
    return getChatType(report) === CONST.REPORT.CHAT_TYPE.POLICY_ADMINS;
}

/**
 * Whether the provided report is an Admin-only posting room
 */
function isAdminsOnlyPostingRoom(report: OnyxEntry<Report>): boolean {
    return report?.writeCapability === CONST.REPORT.WRITE_CAPABILITIES.ADMINS;
}

/**
 * Whether the provided report is a Announce room
 */
function isAnnounceRoom(report: OnyxEntry<Report>): boolean {
    return getChatType(report) === CONST.REPORT.CHAT_TYPE.POLICY_ANNOUNCE;
}

/**
 * Whether the provided report is a default room
 */
function isDefaultRoom(report: OnyxEntry<Report>): boolean {
    return CONST.DEFAULT_POLICY_ROOM_CHAT_TYPES.some((type) => type === getChatType(report));
}

/**
 * Whether the provided report is a Domain room
 */
function isDomainRoom(report: OnyxEntry<Report>): boolean {
    return getChatType(report) === CONST.REPORT.CHAT_TYPE.DOMAIN_ALL;
}

/**
 * Whether the provided report is a user created policy room
 */
function isUserCreatedPolicyRoom(report: OnyxEntry<Report>): boolean {
    return getChatType(report) === CONST.REPORT.CHAT_TYPE.POLICY_ROOM;
}

/**
 * Whether the provided report is a Policy Expense chat.
 */
function isPolicyExpenseChat(option: OnyxInputOrEntry<Report> | OptionData | Participant): boolean {
    return getChatType(option) === CONST.REPORT.CHAT_TYPE.POLICY_EXPENSE_CHAT || !!(option && typeof option === 'object' && 'isPolicyExpenseChat' in option && option.isPolicyExpenseChat);
}

function isInvoiceRoom(report: OnyxEntry<Report>): boolean {
    return getChatType(report) === CONST.REPORT.CHAT_TYPE.INVOICE;
}

function isInvoiceRoomWithID(reportID?: string): boolean {
    if (!reportID) {
        return false;
    }
    const report = getReport(reportID, allReports);
    return isInvoiceRoom(report);
}

/**
 * Checks if a report is a completed task report.
 */
function isTripRoom(report: OnyxEntry<Report>): boolean {
    return isChatReport(report) && getChatType(report) === CONST.REPORT.CHAT_TYPE.TRIP_ROOM;
}

function isIndividualInvoiceRoom(report: OnyxEntry<Report>): boolean {
    return isInvoiceRoom(report) && report?.invoiceReceiver?.type === CONST.REPORT.INVOICE_RECEIVER_TYPE.INDIVIDUAL;
}

function isBusinessInvoiceRoom(report: OnyxEntry<Report>): boolean {
    return isInvoiceRoom(report) && report?.invoiceReceiver?.type === CONST.REPORT.INVOICE_RECEIVER_TYPE.BUSINESS;
}

function isCurrentUserInvoiceReceiver(report: OnyxEntry<Report>): boolean {
    if (report?.invoiceReceiver?.type === CONST.REPORT.INVOICE_RECEIVER_TYPE.INDIVIDUAL) {
        return currentUserAccountID === report.invoiceReceiver.accountID;
    }

    if (report?.invoiceReceiver?.type === CONST.REPORT.INVOICE_RECEIVER_TYPE.BUSINESS) {
        // This will be fixed as part of https://github.com/Expensify/Expensify/issues/507850
        // eslint-disable-next-line deprecation/deprecation
        const policy = getPolicy(report.invoiceReceiver.policyID);
        return isPolicyAdminPolicyUtils(policy);
    }

    return false;
}

/**
 * Whether the provided report belongs to a Control policy and is an expense chat
 */
function isControlPolicyExpenseChat(report: OnyxEntry<Report>): boolean {
    return isPolicyExpenseChat(report) && getPolicyType(report, allPolicies) === CONST.POLICY.TYPE.CORPORATE;
}

/**
 * Whether the provided policyType is a Free, Collect or Control policy type
 */
function isGroupPolicy(policyType: string): boolean {
    return policyType === CONST.POLICY.TYPE.CORPORATE || policyType === CONST.POLICY.TYPE.TEAM;
}

/**
 * Whether the provided report belongs to a Free, Collect or Control policy
 */
function isReportInGroupPolicy(report: OnyxInputOrEntry<Report>, policy?: OnyxInputOrEntry<Policy>): boolean {
    const policyType = policy?.type ?? getPolicyType(report, allPolicies);
    return isGroupPolicy(policyType);
}

/**
 * Whether the provided report belongs to a Control or Collect policy
 */
function isPaidGroupPolicy(report: OnyxEntry<Report>): boolean {
    const policyType = getPolicyType(report, allPolicies);
    return policyType === CONST.POLICY.TYPE.CORPORATE || policyType === CONST.POLICY.TYPE.TEAM;
}

/**
 * Whether the provided report belongs to a Control or Collect policy and is an expense chat
 */
function isPaidGroupPolicyExpenseChat(report: OnyxEntry<Report>): boolean {
    return isPolicyExpenseChat(report) && isPaidGroupPolicy(report);
}

/**
 * Whether the provided report belongs to a Control policy and is an expense report
 */
function isControlPolicyExpenseReport(report: OnyxEntry<Report>): boolean {
    return isExpenseReport(report) && getPolicyType(report, allPolicies) === CONST.POLICY.TYPE.CORPORATE;
}

/**
 * Whether the provided report belongs to a Control or Collect policy and is an expense report
 */
function isPaidGroupPolicyExpenseReport(report: OnyxEntry<Report>): boolean {
    return isExpenseReport(report) && isPaidGroupPolicy(report);
}

/**
 * Checks if the supplied report is an invoice report in Open state and status.
 */
function isOpenInvoiceReport(report: OnyxEntry<Report>): boolean {
    return isInvoiceReport(report) && report?.statusNum === CONST.REPORT.STATUS_NUM.OPEN;
}

/**
 * Whether the provided report is a chat room
 */
function isChatRoom(report: OnyxEntry<Report>): boolean {
    return isUserCreatedPolicyRoom(report) || isDefaultRoom(report) || isInvoiceRoom(report) || isTripRoom(report);
}

/**
 * Whether the provided report is a public room
 */
function isPublicRoom(report: OnyxEntry<Report>): boolean {
    return report?.visibility === CONST.REPORT.VISIBILITY.PUBLIC || report?.visibility === CONST.REPORT.VISIBILITY.PUBLIC_ANNOUNCE;
}

/**
 * Whether the provided report is a public announce room
 */
function isPublicAnnounceRoom(report: OnyxEntry<Report>): boolean {
    return report?.visibility === CONST.REPORT.VISIBILITY.PUBLIC_ANNOUNCE;
}

/**
 * If the report is a policy expense, the route should be for adding bank account for that policy
 * else since the report is a personal IOU, the route should be for personal bank account.
 */
function getBankAccountRoute(report: OnyxEntry<Report>): Route {
    if (isPolicyExpenseChat(report)) {
        return ROUTES.BANK_ACCOUNT_WITH_STEP_TO_OPEN.getRoute(report?.policyID, undefined, Navigation.getActiveRoute());
    }

    if (isInvoiceRoom(report) && report?.invoiceReceiver?.type === CONST.REPORT.INVOICE_RECEIVER_TYPE.BUSINESS) {
        const invoiceReceiverPolicy = allPolicies?.[`${ONYXKEYS.COLLECTION.POLICY}${report?.invoiceReceiver?.policyID}`];
        if (invoiceReceiverPolicy?.areInvoicesEnabled) {
            return ROUTES.WORKSPACE_INVOICES.getRoute(report?.invoiceReceiver?.policyID);
        }
    }

    return ROUTES.SETTINGS_ADD_BANK_ACCOUNT.route;
}

/**
 * Check if personal detail of accountID is empty or optimistic data
 */
function isOptimisticPersonalDetail(accountID: number): boolean {
    return isEmptyObject(allPersonalDetails?.[accountID]) || !!allPersonalDetails?.[accountID]?.isOptimisticPersonalDetail;
}

/**
 * Checks if a report is a task report from a policy expense chat.
 */
function isWorkspaceTaskReport(report: OnyxEntry<Report>): boolean {
    if (!isTaskReport(report)) {
        return false;
    }
    const parentReport = report?.parentReportID ? getReport(report?.parentReportID, allReports) : undefined;
    return isPolicyExpenseChat(parentReport);
}

/**
 * Returns true if report has a parent
 */
function isThread(report: OnyxInputOrEntry<Report>): report is Thread {
    return !!(report?.parentReportID && report?.parentReportActionID);
}

/**
 * Returns true if report is of type chat and has a parent and is therefore a Thread.
 */
function isChatThread(report: OnyxInputOrEntry<Report>): report is Thread {
    return isThread(report) && report?.type === CONST.REPORT.TYPE.CHAT;
}

function isDM(report: OnyxEntry<Report>): boolean {
    return isChatReport(report) && !getChatType(report) && !isThread(report);
}

function isSelfDM(report: OnyxInputOrEntry<Report>): boolean {
    return getChatType(report) === CONST.REPORT.CHAT_TYPE.SELF_DM;
}

function isGroupChat(report: OnyxEntry<Report> | Partial<Report>): boolean {
    return getChatType(report) === CONST.REPORT.CHAT_TYPE.GROUP;
}

/**
 * Only returns true if this is the Expensify DM report.
 *
 * Note that this chat is no longer used for new users. We still need this function for users who have this chat.
 */
function isSystemChat(report: OnyxEntry<Report>): boolean {
    return getChatType(report) === CONST.REPORT.CHAT_TYPE.SYSTEM;
}

function getDefaultNotificationPreferenceForReport(report: OnyxEntry<Report>): ValueOf<typeof CONST.REPORT.NOTIFICATION_PREFERENCE> {
    if (isAnnounceRoom(report)) {
        return CONST.REPORT.NOTIFICATION_PREFERENCE.ALWAYS;
    }
    if (isPublicRoom(report)) {
        return CONST.REPORT.NOTIFICATION_PREFERENCE.DAILY;
    }
    if (!getChatType(report) || isGroupChat(report)) {
        return CONST.REPORT.NOTIFICATION_PREFERENCE.ALWAYS;
    }
    if (isAdminRoom(report) || isPolicyExpenseChat(report) || isInvoiceRoom(report)) {
        return CONST.REPORT.NOTIFICATION_PREFERENCE.ALWAYS;
    }
    if (isSelfDM(report)) {
        return CONST.REPORT.NOTIFICATION_PREFERENCE.MUTE;
    }
    return CONST.REPORT.NOTIFICATION_PREFERENCE.DAILY;
}

/**
 * Get the notification preference given a report. This should ALWAYS default to 'hidden'. Do not change this!
 */
function getReportNotificationPreference(report: OnyxEntry<Report>): ValueOf<typeof CONST.REPORT.NOTIFICATION_PREFERENCE> {
    const participant = currentUserAccountID ? report?.participants?.[currentUserAccountID] : undefined;
    return participant?.notificationPreference ?? CONST.REPORT.NOTIFICATION_PREFERENCE.HIDDEN;
}

/**
 * Only returns true if this is our main 1:1 DM report with Concierge.
 */
function isConciergeChatReport(report: OnyxInputOrEntry<Report>): boolean {
    return !!report && report?.reportID === conciergeReportID;
}

function findSelfDMReportID(): string | undefined {
    if (!allReports) {
        return;
    }

    const selfDMReport = Object.values(allReports).find((report) => isSelfDM(report) && !isThread(report));
    return selfDMReport?.reportID;
}

/**
 * Checks if the supplied report is from a policy or is an invoice report from a policy
 */
function isPolicyRelatedReport(report: OnyxEntry<Report>, policyID?: string) {
    return report?.policyID === policyID || !!(report?.invoiceReceiver && 'policyID' in report.invoiceReceiver && report.invoiceReceiver.policyID === policyID);
}

/**
 * Checks if the supplied report belongs to workspace based on the provided params. If the report's policyID is _FAKE_ or has no value, it means this report is a DM.
 * In this case report and workspace members must be compared to determine whether the report belongs to the workspace.
 */
function doesReportBelongToWorkspace(report: OnyxEntry<Report>, policyMemberAccountIDs: number[], policyID?: string) {
    return (
        isConciergeChatReport(report) ||
        (report?.policyID === CONST.POLICY.ID_FAKE || !report?.policyID ? hasParticipantInArray(report, policyMemberAccountIDs) : isPolicyRelatedReport(report, policyID))
    );
}

/**
 * Given an array of reports, return them filtered by a policyID and policyMemberAccountIDs.
 */
function filterReportsByPolicyIDAndMemberAccountIDs(reports: Array<OnyxEntry<Report>>, policyMemberAccountIDs: number[] = [], policyID?: string) {
    return reports.filter((report) => !!report && doesReportBelongToWorkspace(report, policyMemberAccountIDs, policyID));
}

/**
 * Returns true if report is still being processed
 */
function isProcessingReport(report: OnyxEntry<Report>): boolean {
    return report?.stateNum === CONST.REPORT.STATE_NUM.SUBMITTED && report?.statusNum === CONST.REPORT.STATUS_NUM.SUBMITTED;
}

function isOpenReport(report: OnyxEntry<Report>): boolean {
    return report?.stateNum === CONST.REPORT.STATE_NUM.OPEN && report?.statusNum === CONST.REPORT.STATUS_NUM.OPEN;
}

function isAwaitingFirstLevelApproval(report: OnyxEntry<Report>): boolean {
    if (!report) {
        return false;
    }

    // This will be fixed as part of https://github.com/Expensify/Expensify/issues/507850
    // eslint-disable-next-line deprecation/deprecation
    const submitsToAccountID = getSubmitToAccountID(getPolicy(report.policyID), report);

    return isProcessingReport(report) && submitsToAccountID === report.managerID;
}

/**
 * Pushes optimistic transaction violations to OnyxData for the given policy and categories onyx update.
 *
 * @param policyUpdate Changed policy properties, if none pass empty object
 * @param policyCategoriesUpdate Changed categories properties, if none pass empty object
 */
function pushTransactionViolationsOnyxData(
    onyxData: OnyxData,
    policyID: string,
    policyTagLists: PolicyTagLists,
    policyCategories: PolicyCategories,
    allTransactionViolations: OnyxCollection<TransactionViolations>,
    policyUpdate: Partial<Policy> = {},
    policyCategoriesUpdate: Record<string, Partial<PolicyCategory>> = {},
): OnyxData {
    if (isEmptyObject(policyUpdate) && isEmptyObject(policyCategoriesUpdate)) {
        return onyxData;
    }
    const optimisticPolicyCategories = Object.keys(policyCategories).reduce<Record<string, PolicyCategory>>((acc, categoryName) => {
        acc[categoryName] = {...policyCategories[categoryName], ...(policyCategoriesUpdate?.[categoryName] ?? {})};
        return acc;
    }, {}) as PolicyCategories;

    const optimisticPolicy = {...allPolicies?.[`${ONYXKEYS.COLLECTION.POLICY}${policyID}`], ...policyUpdate} as Policy;
    const hasDependentTags = hasDependentTagsPolicyUtils(optimisticPolicy, policyTagLists);

    getAllPolicyReports(policyID).forEach((report) => {
        const isReportAnInvoice = isInvoiceReport(report);
        if (!report?.reportID || isReportAnInvoice) {
            return;
        }

        getReportTransactions(report.reportID).forEach((transaction: Transaction) => {
            const transactionViolations = allTransactionViolations?.[`${ONYXKEYS.COLLECTION.TRANSACTION_VIOLATIONS}${transaction.transactionID}`] ?? [];

            const optimisticTransactionViolations = ViolationsUtils.getViolationsOnyxData(
                transaction,
                transactionViolations,
                optimisticPolicy,
                policyTagLists,
                optimisticPolicyCategories,
                hasDependentTags,
                isReportAnInvoice,
            );

            if (optimisticTransactionViolations) {
                onyxData?.optimisticData?.push(optimisticTransactionViolations);
                onyxData?.failureData?.push({
                    onyxMethod: Onyx.METHOD.SET,
                    key: `${ONYXKEYS.COLLECTION.TRANSACTION_VIOLATIONS}${transaction.transactionID}`,
                    value: transactionViolations,
                });
            }
        });
    });
    return onyxData;
}

/**
 * Check if the report is a single chat report that isn't a thread
 * and personal detail of participant is optimistic data
 */
function shouldDisableDetailPage(report: OnyxEntry<Report>): boolean {
    if (isChatRoom(report) || isPolicyExpenseChat(report) || isChatThread(report) || isTaskReport(report)) {
        return false;
    }
    if (isOneOnOneChat(report)) {
        const participantAccountIDs = Object.keys(report?.participants ?? {})
            .map(Number)
            .filter((accountID) => accountID !== currentUserAccountID);
        return isOptimisticPersonalDetail(participantAccountIDs.at(0) ?? -1);
    }
    return false;
}

/**
 * Returns true if this report has only one participant and it's an Expensify account.
 */
function isExpensifyOnlyParticipantInReport(report: OnyxEntry<Report>): boolean {
    const otherParticipants = Object.keys(report?.participants ?? {})
        .map(Number)
        .filter((accountID) => accountID !== currentUserAccountID);
    return otherParticipants.length === 1 && otherParticipants.some((accountID) => CONST.EXPENSIFY_ACCOUNT_IDS.includes(accountID));
}

/**
 * Returns whether a given report can have tasks created in it.
 * We only prevent the task option if it's a DM/group-DM and the other users are all special Expensify accounts
 *
 */
function canCreateTaskInReport(report: OnyxEntry<Report>): boolean {
    const otherParticipants = Object.keys(report?.participants ?? {})
        .map(Number)
        .filter((accountID) => accountID !== currentUserAccountID);
    const areExpensifyAccountsOnlyOtherParticipants = otherParticipants.length >= 1 && otherParticipants.every((accountID) => CONST.EXPENSIFY_ACCOUNT_IDS.includes(accountID));
    if (areExpensifyAccountsOnlyOtherParticipants && isDM(report)) {
        return false;
    }

    return true;
}

/**
 * For all intents and purposes a report that has no notificationPreference at all should be considered "hidden".
 * We will remove the 'hidden' field entirely once the backend changes for https://github.com/Expensify/Expensify/issues/450891 are done.
 */
function isHiddenForCurrentUser(notificationPreference: string | null | undefined): boolean;
function isHiddenForCurrentUser(report: OnyxEntry<Report>): boolean;
function isHiddenForCurrentUser(reportOrPreference: OnyxEntry<Report> | string | null | undefined): boolean {
    if (typeof reportOrPreference === 'object' && reportOrPreference !== null) {
        const notificationPreference = getReportNotificationPreference(reportOrPreference);
        return isHiddenForCurrentUser(notificationPreference);
    }
    if (reportOrPreference === undefined || reportOrPreference === null || reportOrPreference === '') {
        return true;
    }
    return reportOrPreference === CONST.REPORT.NOTIFICATION_PREFERENCE.HIDDEN;
}

/**
 * Returns true if there are any guides accounts (team.expensify.com) in a list of accountIDs
 * by cross-referencing the accountIDs with personalDetails since guides that are participants
 * of the user's chats should have their personal details in Onyx.
 */
function hasExpensifyGuidesEmails(accountIDs: number[]): boolean {
    return accountIDs.some((accountID) => Str.extractEmailDomain(allPersonalDetails?.[accountID]?.login ?? '') === CONST.EMAIL.GUIDES_DOMAIN);
}

function getMostRecentlyVisitedReport(reports: Array<OnyxEntry<Report>>, reportMetadata: OnyxCollection<ReportMetadata>): OnyxEntry<Report> {
    const filteredReports = reports.filter((report) => {
        const shouldKeep = !isChatThread(report) || !isHiddenForCurrentUser(report);
        return shouldKeep && !!report?.reportID && !!(reportMetadata?.[`${ONYXKEYS.COLLECTION.REPORT_METADATA}${report.reportID}`]?.lastVisitTime ?? report?.lastReadTime);
    });
    return lodashMaxBy(filteredReports, (a) => [reportMetadata?.[`${ONYXKEYS.COLLECTION.REPORT_METADATA}${a?.reportID}`]?.lastVisitTime ?? '', a?.lastReadTime ?? '']);
}

/**
 * This function is used to find the last accessed report and we don't need to subscribe the data in the UI.
 * So please use `Onyx.connectWithoutView()` to get the necessary data when we remove the `Onyx.connect()`
 */
function findLastAccessedReport(ignoreDomainRooms: boolean, openOnAdminRoom = false, policyID?: string, excludeReportID?: string): OnyxEntry<Report> {
    // If it's the user's first time using New Expensify, then they could either have:
    //   - just a Concierge report, if so we'll return that
    //   - their Concierge report, and a separate report that must have deeplinked them to the app before they created their account.
    // If it's the latter, we'll use the deeplinked report over the Concierge report,
    // since the Concierge report would be incorrectly selected over the deep-linked report in the logic below.

    const policyMemberAccountIDs = getPolicyEmployeeListByIdWithoutCurrentUser(allPolicies, policyID, currentUserAccountID);

    let reportsValues = Object.values(allReports ?? {});

    if (!!policyID || policyMemberAccountIDs.length > 0) {
        reportsValues = filterReportsByPolicyIDAndMemberAccountIDs(reportsValues, policyMemberAccountIDs, policyID);
    }

    let adminReport: OnyxEntry<Report>;
    if (openOnAdminRoom) {
        adminReport = reportsValues.find((report) => {
            const chatType = getChatType(report);
            return chatType === CONST.REPORT.CHAT_TYPE.POLICY_ADMINS;
        });
    }
    if (adminReport) {
        return adminReport;
    }

    // eslint-disable-next-line @typescript-eslint/prefer-nullish-coalescing
    const shouldFilter = excludeReportID || ignoreDomainRooms;
    if (shouldFilter) {
        reportsValues = reportsValues.filter((report) => {
            if (excludeReportID && report?.reportID === excludeReportID) {
                return false;
            }

            // We allow public announce rooms, admins, and announce rooms through since we bypass the default rooms beta for them.
            // Check where findLastAccessedReport is called in MainDrawerNavigator.js for more context.
            // Domain rooms are now the only type of default room that are on the defaultRooms beta.
            if (ignoreDomainRooms && isDomainRoom(report) && !hasExpensifyGuidesEmails(Object.keys(report?.participants ?? {}).map(Number))) {
                return false;
            }

            return true;
        });
    }

    // Filter out the system chat (Expensify chat) because the composer is disabled in it,
    // and it prompts the user to use the Concierge chat instead.
    reportsValues =
        reportsValues.filter((report) => {
            const reportNameValuePairs = allReportNameValuePair?.[`${ONYXKEYS.COLLECTION.REPORT_NAME_VALUE_PAIRS}${report?.reportID}`];
            return !isSystemChat(report) && !isArchivedReport(reportNameValuePairs);
        }) ?? [];

    // At least two reports remain: self DM and Concierge chat.
    // Return the most recently visited report. Get the last read report from the report metadata.
    // If allReportMetadata is empty we'll return most recent report owned by user
    if (isEmptyObject(allReportMetadata)) {
        const ownedReports = reportsValues.filter((report) => report?.ownerAccountID === currentUserAccountID);
        if (ownedReports.length > 0) {
            return lodashMaxBy(ownedReports, (a) => a?.lastReadTime ?? '');
        }
        return lodashMaxBy(reportsValues, (a) => a?.lastReadTime ?? '');
    }
    return getMostRecentlyVisitedReport(reportsValues, allReportMetadata);
}

/**
 * Whether the provided report has expenses
 */
function hasExpenses(reportID?: string, transactions?: SearchTransaction[] | Array<OnyxEntry<Transaction>>): boolean {
    if (transactions) {
        return !!transactions?.find((transaction) => transaction?.reportID === reportID);
    }
    return !!Object.values(allTransactions ?? {}).find((transaction) => transaction?.reportID === reportID);
}

/**
 * Whether the provided report is a closed expense report with no expenses
 */
function isClosedExpenseReportWithNoExpenses(report: OnyxEntry<Report>, transactions?: SearchTransaction[] | Array<OnyxEntry<Transaction>>): boolean {
    return report?.statusNum === CONST.REPORT.STATUS_NUM.CLOSED && isExpenseReport(report) && !hasExpenses(report.reportID, transactions);
}

/**
 * Whether the provided report is an archived room
 */
function isArchivedNonExpenseReport(report: OnyxInputOrEntry<Report> | SearchReport, isReportArchived = false): boolean {
    return isReportArchived && !(isExpenseReport(report) || isExpenseRequest(report));
}

/**
 * Whether the provided report is an archived report
 */
// eslint-disable-next-line @typescript-eslint/no-unused-vars
function isArchivedReport(reportNameValuePairs?: OnyxInputOrEntry<ReportNameValuePairs>): boolean {
    return !!reportNameValuePairs?.private_isArchived;
}

/**
 * Whether the report with the provided reportID is an archived non-expense report
 */
function isArchivedNonExpenseReportWithID(report?: OnyxInputOrEntry<Report>, isReportArchived = false) {
    if (!report) {
        return false;
    }
    return !(isExpenseReport(report) || isExpenseRequest(report)) && isReportArchived;
}

/**
 * Whether the provided report is a closed report
 */
function isClosedReport(report: OnyxInputOrEntry<Report> | SearchReport): boolean {
    return report?.statusNum === CONST.REPORT.STATUS_NUM.CLOSED;
}
/**
 * Whether the provided report is the admin's room
 */
function isJoinRequestInAdminRoom(report: OnyxEntry<Report>): boolean {
    if (!report) {
        return false;
    }
    // If this policy isn't owned by Expensify,
    // Account manager/guide should not have the workspace join request pinned to their LHN,
    // since they are not a part of the company, and should not action it on their behalf.
    if (report.policyID) {
        // This will be fixed as part of https://github.com/Expensify/Expensify/issues/507850
        // eslint-disable-next-line deprecation/deprecation
        const policy = getPolicy(report.policyID);
        if (!isExpensifyTeam(policy?.owner) && isExpensifyTeam(currentUserPersonalDetails?.login)) {
            return false;
        }
    }
    return isActionableJoinRequestPending(report.reportID);
}

/**
 * Checks if the user has auditor permission in the provided report
 */
function isAuditor(report: OnyxEntry<Report>): boolean {
    if (report?.policyID) {
        // This will be fixed as part of https://github.com/Expensify/Expensify/issues/507850
        // eslint-disable-next-line deprecation/deprecation
        const policy = getPolicy(report.policyID);
        return isPolicyAuditor(policy);
    }

    if (Array.isArray(report?.permissions) && report?.permissions.length > 0) {
        return report?.permissions?.includes(CONST.REPORT.PERMISSIONS.AUDITOR);
    }

    return false;
}

/**
 * Checks if the user can write in the provided report
 */
function canWriteInReport(report: OnyxEntry<Report>): boolean {
    if (Array.isArray(report?.permissions) && report?.permissions.length > 0 && !report?.permissions?.includes(CONST.REPORT.PERMISSIONS.AUDITOR)) {
        return report?.permissions?.includes(CONST.REPORT.PERMISSIONS.WRITE);
    }

    return true;
}

/**
 * Checks if the current user is allowed to comment on the given report.
 */
function isAllowedToComment(report: OnyxEntry<Report>): boolean {
    if (!canWriteInReport(report)) {
        return false;
    }

    // Default to allowing all users to post
    const capability = report?.writeCapability ?? CONST.REPORT.WRITE_CAPABILITIES.ALL;

    if (capability === CONST.REPORT.WRITE_CAPABILITIES.ALL) {
        return true;
    }

    // If unauthenticated user opens public chat room using deeplink, they do not have policies available and they cannot comment
    if (!allPolicies) {
        return false;
    }

    // If we've made it here, commenting on this report is restricted.
    // If the user is an admin, allow them to post.
    const policy = allPolicies[`${ONYXKEYS.COLLECTION.POLICY}${report?.policyID}`];
    return policy?.role === CONST.POLICY.ROLE.ADMIN;
}

/**
 * Checks if the current user is the admin of the policy given the policy expense chat.
 */
function isPolicyExpenseChatAdmin(report: OnyxEntry<Report>, policies: OnyxCollection<Policy>): boolean {
    if (!isPolicyExpenseChat(report)) {
        return false;
    }

    const policyRole = policies?.[`${ONYXKEYS.COLLECTION.POLICY}${report?.policyID}`]?.role;

    return policyRole === CONST.POLICY.ROLE.ADMIN;
}

/**
 * Checks if the current user is the admin of the policy.
 */
function isPolicyAdmin(policyID: string | undefined, policies: OnyxCollection<Policy>): boolean {
    if (!policyID) {
        return false;
    }

    const policyRole = policies?.[`${ONYXKEYS.COLLECTION.POLICY}${policyID}`]?.role;

    return policyRole === CONST.POLICY.ROLE.ADMIN;
}

/**
 * Checks whether all the transactions linked to the IOU report are of the Distance Request type with pending routes
 */
function hasOnlyTransactionsWithPendingRoutes(iouReportID: string | undefined): boolean {
    const transactions = getReportTransactions(iouReportID);

    // Early return false in case not having any transaction
    if (!transactions || transactions.length === 0) {
        return false;
    }

    return transactions.every((transaction) => isFetchingWaypointsFromServer(transaction));
}

/**
 * If the report is a thread and has a chat type set, it is a expense chat.
 */
function isWorkspaceThread(report: OnyxEntry<Report>): boolean {
    const chatType = getChatType(report);
    return isThread(report) && isChatReport(report) && CONST.WORKSPACE_ROOM_TYPES.some((type) => chatType === type);
}

/**
 * Checks if a report is a child report.
 */
function isChildReport(report: OnyxEntry<Report>): boolean {
    return isThread(report) || isTaskReport(report);
}

/**
 * An Expense Request is a thread where the parent report is an Expense Report and
 * the parentReportAction is a transaction.
 */
function isExpenseRequest(report: OnyxInputOrEntry<Report>): report is Thread {
    if (isThread(report)) {
        const parentReportAction = allReportActions?.[`${ONYXKEYS.COLLECTION.REPORT_ACTIONS}${report.parentReportID}`]?.[report.parentReportActionID];
        const parentReport = getReport(report?.parentReportID, allReports);
        return isExpenseReport(parentReport) && !isEmptyObject(parentReportAction) && isTransactionThread(parentReportAction);
    }
    return false;
}

/**
 * An IOU Request is a thread where the parent report is an IOU Report and
 * the parentReportAction is a transaction.
 */
function isIOURequest(report: OnyxInputOrEntry<Report>): boolean {
    if (isThread(report)) {
        const parentReportAction = allReportActions?.[`${ONYXKEYS.COLLECTION.REPORT_ACTIONS}${report.parentReportID}`]?.[report.parentReportActionID];
        const parentReport = getReport(report?.parentReportID, allReports);
        return isIOUReport(parentReport) && !isEmptyObject(parentReportAction) && isTransactionThread(parentReportAction);
    }
    return false;
}

/**
 * A Track Expense Report is a thread where the parent the parentReportAction is a transaction, and
 * parentReportAction has type of track.
 */
function isTrackExpenseReport(report: OnyxInputOrEntry<Report>): boolean {
    if (isThread(report)) {
        const selfDMReportID = findSelfDMReportID();
        const parentReportAction = allReportActions?.[`${ONYXKEYS.COLLECTION.REPORT_ACTIONS}${report.parentReportID}`]?.[report.parentReportActionID];
        return !isEmptyObject(parentReportAction) && selfDMReportID === report.parentReportID && isTrackExpenseAction(parentReportAction);
    }
    return false;
}

/**
 * Checks if a report is an IOU or expense request.
 */
function isMoneyRequest(reportOrID: OnyxEntry<Report> | string): boolean {
    const report = typeof reportOrID === 'string' ? (getReport(reportOrID, allReports) ?? null) : reportOrID;
    return isIOURequest(report) || isExpenseRequest(report);
}

/**
 * Checks if a report is an IOU or expense report.
 */
function isMoneyRequestReport(reportOrID: OnyxInputOrEntry<Report> | SearchReport | string, reports?: SearchReport[] | OnyxCollection<Report>): boolean {
    const report = typeof reportOrID === 'string' ? (getReport(reportOrID, reports ?? allReports) ?? null) : reportOrID;
    return isIOUReport(report) || isExpenseReport(report);
}

/**
 * Determines the Help Panel report type based on the given report.
 */
function getHelpPaneReportType(report: OnyxEntry<Report>): ValueOf<typeof CONST.REPORT.HELP_TYPE> | undefined {
    if (!report) {
        return undefined;
    }

    if (isConciergeChatReport(report)) {
        return CONST.REPORT.HELP_TYPE.CHAT_CONCIERGE;
    }

    if (report?.chatType) {
        return getChatType(report);
    }

    switch (report?.type) {
        case CONST.REPORT.TYPE.EXPENSE:
            return CONST.REPORT.HELP_TYPE.EXPENSE_REPORT;
        case CONST.REPORT.TYPE.CHAT:
            return CONST.REPORT.HELP_TYPE.CHAT;
        case CONST.REPORT.TYPE.IOU:
            return CONST.REPORT.HELP_TYPE.IOU;
        case CONST.REPORT.TYPE.INVOICE:
            return CONST.REPORT.HELP_TYPE.INVOICE;
        case CONST.REPORT.TYPE.TASK:
            return CONST.REPORT.HELP_TYPE.TASK;
        default:
            return undefined;
    }
}

/**
 * Checks if a report contains only Non-Reimbursable transactions
 */
function hasOnlyNonReimbursableTransactions(iouReportID: string | undefined): boolean {
    const transactions = getReportTransactions(iouReportID);
    if (!transactions || transactions.length === 0) {
        return false;
    }

    return transactions.every((transaction) => !getReimbursable(transaction));
}

/**
 * Checks if a report has only one transaction associated with it
 */
function isOneTransactionReport(report: OnyxEntry<Report>): boolean {
    const reportActions = allReportActions?.[`${ONYXKEYS.COLLECTION.REPORT_ACTIONS}${report?.reportID}`] ?? ([] as ReportAction[]);
    const chatReport = allReports?.[`${ONYXKEYS.COLLECTION.REPORT}${report?.chatReportID}`];
    return !!getOneTransactionThreadReportID(report, chatReport, reportActions);
}

/*
 * Whether the report contains only one expense and the expense should be paid later
 */
function isPayAtEndExpenseReport(report: OnyxEntry<Report>, transactions: Transaction[] | undefined): boolean {
    if ((!!transactions && transactions.length !== 1) || !isOneTransactionReport(report)) {
        return false;
    }

    return isPayAtEndExpense(transactions?.[0] ?? getReportTransactions(report?.reportID).at(0));
}
/**
 * Checks if a report is a transaction thread associated with a report that has only one transaction
 */
function isOneTransactionThread(report: OnyxEntry<Report>, parentReport: OnyxEntry<Report>, threadParentReportAction: OnyxEntry<ReportAction>) {
    if (!report || !parentReport) {
        return false;
    }

    const parentReportActions = allReportActions?.[`${ONYXKEYS.COLLECTION.REPORT_ACTIONS}${parentReport?.reportID}`] ?? ([] as ReportAction[]);

    const chatReport = allReports?.[`${ONYXKEYS.COLLECTION.REPORT}${parentReport?.chatReportID}`];
    const transactionThreadReportID = getOneTransactionThreadReportID(parentReport, chatReport, parentReportActions);
    return report?.reportID === transactionThreadReportID && !isSentMoneyReportAction(threadParentReportAction);
}

/**
 * Checks if given report is a transaction thread
 */
function isReportTransactionThread(report: OnyxEntry<Report>) {
    return isMoneyRequest(report) || isTrackExpenseReport(report);
}

/**
 * Get displayed report ID, it will be parentReportID if the report is one transaction thread
 */
function getDisplayedReportID(reportID: string): string {
    const report = getReport(reportID, allReports);
    const parentReportID = report?.parentReportID;
    const parentReport = allReports?.[`${ONYXKEYS.COLLECTION.REPORT}${parentReportID}`];
    const parentReportAction = getReportAction(parentReportID, report?.parentReportActionID);
    return parentReportID && isOneTransactionThread(report, parentReport, parentReportAction) ? parentReportID : reportID;
}

/**
 * Should return true only for personal 1:1 report
 *
 */
function isOneOnOneChat(report: OnyxEntry<Report>): boolean {
    const participants = report?.participants ?? {};
    const participant = currentUserAccountID ? participants[currentUserAccountID] : undefined;
    const isCurrentUserParticipant = participant ? 1 : 0;
    const participantAmount = Object.keys(participants).length - isCurrentUserParticipant;
    if (participantAmount !== 1) {
        return false;
    }
    return (
        (report?.policyID === CONST.POLICY.ID_FAKE || !report?.policyID) &&
        !isChatRoom(report) &&
        !isExpenseRequest(report) &&
        !isMoneyRequestReport(report) &&
        !isPolicyExpenseChat(report) &&
        !isTaskReport(report) &&
        isDM(report) &&
        !isIOUReport(report)
    );
}

/**
 * Checks if the current user is a payer of the expense
 */

function isPayer(session: OnyxEntry<Session>, iouReport: OnyxEntry<Report>, onlyShowPayElsewhere = false, reportPolicy?: OnyxInputOrEntry<Policy> | SearchPolicy) {
    const isApproved = isReportApproved({report: iouReport});
    const policy = reportPolicy ?? allPolicies?.[`${ONYXKEYS.COLLECTION.POLICY}${iouReport?.policyID}`] ?? null;
    const policyType = policy?.type;
    const isAdmin = policyType !== CONST.POLICY.TYPE.PERSONAL && policy?.role === CONST.POLICY.ROLE.ADMIN;
    const isManager = iouReport?.managerID === session?.accountID;
    if (isPaidGroupPolicy(iouReport)) {
        if (policy?.reimbursementChoice === CONST.POLICY.REIMBURSEMENT_CHOICES.REIMBURSEMENT_YES) {
            if (!policy?.achAccount?.reimburser) {
                // If there is a manager assigned, only allow payment if the user is both an admin and the manager.
                // Otherwise, if there is no reimburser and no manager, only allow payment if the user is an admin.
                if (iouReport?.managerID) {
                    return isAdmin && isManager;
                }
                return isAdmin;
            }

            // If we are the reimburser and the report is approved or we are the manager then we can pay it.
            const isReimburser = session?.email === policy?.achAccount?.reimburser;
            return isReimburser && (isApproved || isManager);
        }
        if (policy?.reimbursementChoice === CONST.POLICY.REIMBURSEMENT_CHOICES.REIMBURSEMENT_MANUAL || onlyShowPayElsewhere) {
            return isAdmin && (isApproved || isManager);
        }
        return false;
    }
    return isAdmin || (isMoneyRequestReport(iouReport) && isManager);
}

/**
 * Checks if the current user is the action's author
 */
function isActionCreator(reportAction: OnyxInputOrEntry<ReportAction> | Partial<ReportAction>): boolean {
    return reportAction?.actorAccountID === currentUserAccountID;
}

/**
 * Returns the notification preference of the action's child report if it exists.
 * Otherwise, calculates it based on the action's authorship.
 */
function getChildReportNotificationPreference(reportAction: OnyxInputOrEntry<ReportAction> | Partial<ReportAction>): NotificationPreference {
    const childReportNotificationPreference = reportAction?.childReportNotificationPreference ?? '';
    if (childReportNotificationPreference) {
        return childReportNotificationPreference;
    }

    return isActionCreator(reportAction) ? CONST.REPORT.NOTIFICATION_PREFERENCE.ALWAYS : CONST.REPORT.NOTIFICATION_PREFERENCE.HIDDEN;
}

function canAddOrDeleteTransactions(moneyRequestReport: OnyxEntry<Report>, isReportArchived = false): boolean {
    if (!isMoneyRequestReport(moneyRequestReport) || isReportArchived) {
        return false;
    }
    // This will be fixed as part of https://github.com/Expensify/Expensify/issues/507850
    // eslint-disable-next-line deprecation/deprecation
    const policy = getPolicy(moneyRequestReport?.policyID);

    if (isInstantSubmitEnabled(policy) && isSubmitAndClose(policy) && !arePaymentsEnabled(policy)) {
        return false;
    }

    if (isInstantSubmitEnabled(policy) && isProcessingReport(moneyRequestReport)) {
        return isAwaitingFirstLevelApproval(moneyRequestReport);
    }

    if (isReportApproved({report: moneyRequestReport}) || isClosedReport(moneyRequestReport) || isSettled(moneyRequestReport?.reportID)) {
        return false;
    }

    return true;
}

/**
 * Checks whether the supplied report supports adding more transactions to it.
 * Return true if:
 * - report is a non-settled IOU
 * - report is a draft
 * Returns false if:
 * - if current user is not the submitter of an expense report
 */
function canAddTransaction(moneyRequestReport: OnyxEntry<Report>, isReportArchived = false): boolean {
    if (!isMoneyRequestReport(moneyRequestReport) || (isExpenseReport(moneyRequestReport) && !isCurrentUserSubmitter(moneyRequestReport))) {
        return false;
    }
    // This will be fixed as part of https://github.com/Expensify/Expensify/issues/507850
    // eslint-disable-next-line deprecation/deprecation
    const policy = getPolicy(moneyRequestReport?.policyID);
    if (isInstantSubmitEnabled(policy) && isSubmitAndClose(policy) && hasOnlyNonReimbursableTransactions(moneyRequestReport?.reportID)) {
        return false;
    }

    return canAddOrDeleteTransactions(moneyRequestReport, isReportArchived);
}

/**
 * Checks whether the supplied report supports deleting more transactions from it.
 * Return true if:
 * - report is a non-settled IOU
 * - report is a non-approved IOU
 */
function canDeleteTransaction(moneyRequestReport: OnyxEntry<Report>, isReportArchived = false): boolean {
    return canAddOrDeleteTransactions(moneyRequestReport, isReportArchived);
}

/**
 * Determines whether a money request report is eligible for merging transactions based on the user's role and permissions.
 * Rules:
 * - **Admins**: reports that are in "Open" or "Processing" status
 * - **Submitters**: IOUs, unreported expenses, and expenses on Open or Processing reports at the first level of approval
 * - **Managers**: Expenses on Open or Processing reports
 *
 * @param reportID - The ID of the money request report to check for merge eligibility
 * @param isAdmin - Whether the current user is an admin of the policy associated with the target report
 *
 * @returns True if the report is eligible for merging transactions, false otherwise
 */
function isMoneyRequestReportEligibleForMerge(reportID: string, isAdmin: boolean): boolean {
    const report = getReportOrDraftReport(reportID);

    if (!isMoneyRequestReport(report)) {
        return false;
    }

    const isManager = isReportManager(report);
    const isSubmitter = isReportOwner(report);

    if (isAdmin) {
        return isOpenReport(report) || isProcessingReport(report);
    }

    if (isSubmitter) {
        return isOpenReport(report) || (isIOUReport(report) && isProcessingReport(report)) || isAwaitingFirstLevelApproval(report);
    }

    return isManager && isExpenseReport(report) && isProcessingReport(report);
}

/**
 * Checks whether the card transaction support deleting based on liability type
 */
function canDeleteCardTransactionByLiabilityType(transaction: OnyxEntry<Transaction>): boolean {
    const isCardTransaction = isCardTransactionTransactionUtils(transaction);
    if (!isCardTransaction) {
        return true;
    }
    return transaction?.comment?.liabilityType === CONST.TRANSACTION.LIABILITY_TYPE.ALLOW;
}

/**
 * Can only delete if the author is this user and the action is an ADD_COMMENT action or an IOU action in an unsettled report, or if the user is a
 * policy admin
 */
function canDeleteReportAction(reportAction: OnyxInputOrEntry<ReportAction>, reportID: string | undefined, transaction: OnyxEntry<Transaction> | undefined): boolean {
    const report = getReportOrDraftReport(reportID);
    const isActionOwner = reportAction?.actorAccountID === currentUserAccountID;
    const policy = allPolicies?.[`${ONYXKEYS.COLLECTION.POLICY}${report?.policyID}`] ?? null;

    if (isDemoTransaction(transaction)) {
        return true;
    }

    if (isMoneyRequestAction(reportAction)) {
        const isCardTransactionCanBeDeleted = canDeleteCardTransactionByLiabilityType(transaction);
        // For now, users cannot delete split actions
        const isSplitAction = getOriginalMessage(reportAction)?.type === CONST.IOU.REPORT_ACTION_TYPE.SPLIT;

        if (isSplitAction) {
            return false;
        }

        if (isActionOwner) {
            if (!isEmptyObject(report) && (isMoneyRequestReport(report) || isInvoiceReport(report))) {
                return canDeleteTransaction(report) && isCardTransactionCanBeDeleted;
            }
            return true;
        }
    }

    if (
        reportAction?.actionName !== CONST.REPORT.ACTIONS.TYPE.ADD_COMMENT ||
        reportAction?.pendingAction === CONST.RED_BRICK_ROAD_PENDING_ACTION.DELETE ||
        isCreatedTaskReportAction(reportAction) ||
        reportAction?.actorAccountID === CONST.ACCOUNT_ID.CONCIERGE
    ) {
        return false;
    }

    const isAdmin = policy?.type !== CONST.POLICY.TYPE.PERSONAL && policy?.role === CONST.POLICY.ROLE.ADMIN && !isEmptyObject(report);

    return isActionOwner || isAdmin;
}

/**
 * Returns true if Concierge is one of the chat participants (1:1 as well as group chats)
 */
function chatIncludesConcierge(report: Partial<OnyxEntry<Report>>): boolean {
    const participantAccountIDs = Object.keys(report?.participants ?? {}).map(Number);
    return participantAccountIDs.includes(CONST.ACCOUNT_ID.CONCIERGE);
}

/**
 * Returns true if there is any automated expensify account `in accountIDs
 */
function hasAutomatedExpensifyAccountIDs(accountIDs: number[]): boolean {
    return accountIDs.some((accountID) => CONST.EXPENSIFY_ACCOUNT_IDS.includes(accountID));
}

function getReportRecipientAccountIDs(report: OnyxEntry<Report>, currentLoginAccountID: number): number[] {
    let finalReport: OnyxEntry<Report> = report;
    // In 1:1 chat threads, the participants will be the same as parent report. If a report is specifically a 1:1 chat thread then we will
    // get parent report and use its participants array.
    if (isThread(report) && !(isTaskReport(report) || isMoneyRequestReport(report))) {
        const parentReport = getReport(report?.parentReportID, allReports);
        if (isOneOnOneChat(parentReport)) {
            finalReport = parentReport;
        }
    }

    let finalParticipantAccountIDs: number[] = [];
    if (isTaskReport(report)) {
        // Task reports `managerID` will change when assignee is changed, in that case the old `managerID` is still present in `participants`
        // along with the new one. We only need the `managerID` as a participant here.
        finalParticipantAccountIDs = report?.managerID ? [report?.managerID] : [];
    } else {
        finalParticipantAccountIDs = Object.keys(finalReport?.participants ?? {}).map(Number);
    }

    const otherParticipantsWithoutExpensifyAccountIDs = finalParticipantAccountIDs.filter((accountID) => {
        if (accountID === currentLoginAccountID) {
            return false;
        }
        if (CONST.EXPENSIFY_ACCOUNT_IDS.includes(accountID)) {
            return false;
        }
        return true;
    });

    return otherParticipantsWithoutExpensifyAccountIDs;
}

/**
 * Whether the time row should be shown for a report.
 */
function canShowReportRecipientLocalTime(personalDetails: OnyxEntry<PersonalDetailsList>, report: OnyxEntry<Report>, accountID: number): boolean {
    const reportRecipientAccountIDs = getReportRecipientAccountIDs(report, accountID);
    const hasMultipleParticipants = reportRecipientAccountIDs.length > 1;
    const reportRecipient = personalDetails?.[reportRecipientAccountIDs[0]];
    const reportRecipientTimezone = reportRecipient?.timezone ?? CONST.DEFAULT_TIME_ZONE;
    const isReportParticipantValidated = reportRecipient?.validated ?? false;
    return !!(
        !hasMultipleParticipants &&
        !isChatRoom(report) &&
        !isPolicyExpenseChat(getRootParentReport({report})) &&
        reportRecipient &&
        reportRecipientTimezone?.selected &&
        isReportParticipantValidated
    );
}

/**
 * Shorten last message text to fixed length and trim spaces.
 */
function formatReportLastMessageText(lastMessageText: string | undefined, isModifiedExpenseMessage = false): string {
    if (isModifiedExpenseMessage) {
        return String(lastMessageText).trim().replace(CONST.REGEX.LINE_BREAK, '').trim();
    }

    return formatLastMessageText(lastMessageText);
}

/**
 * Helper method to return the default avatar associated with the given login
 */
function getDefaultWorkspaceAvatar(workspaceName?: string): React.FC<SvgProps> {
    if (!workspaceName) {
        return defaultWorkspaceAvatars.WorkspaceBuilding;
    }

    // Remove all chars not A-Z or 0-9 including underscore
    const alphaNumeric = workspaceName
        .normalize('NFD')
        .replace(/[^0-9a-z]/gi, '')
        .toUpperCase();

    const workspace = `Workspace${alphaNumeric[0]}` as keyof typeof defaultWorkspaceAvatars;
    const defaultWorkspaceAvatar = defaultWorkspaceAvatars[workspace];

    return !alphaNumeric ? defaultWorkspaceAvatars.WorkspaceBuilding : defaultWorkspaceAvatar;
}

/**
 * Helper method to return the default avatar testID associated with the given login
 */
function getDefaultWorkspaceAvatarTestID(workspaceName: string): string {
    if (!workspaceName) {
        return defaultAvatarBuildingIconTestID;
    }

    // Remove all chars not A-Z or 0-9 including underscore
    const alphaNumeric = workspaceName
        .normalize('NFD')
        .replace(/[^0-9a-z]/gi, '')
        .toLowerCase();

    return !alphaNumeric ? defaultAvatarBuildingIconTestID : `SvgDefaultAvatar_${alphaNumeric[0]} Icon`;
}

/**
 * Helper method to return the default avatar associated with the given reportID
 */
function getDefaultGroupAvatar(reportID?: string): IconAsset {
    if (!reportID) {
        return defaultGroupAvatars.Avatar1;
    }
    const reportIDHashBucket: AvatarRange = ((Number(reportID) % CONST.DEFAULT_GROUP_AVATAR_COUNT) + 1) as AvatarRange;
    return defaultGroupAvatars[`Avatar${reportIDHashBucket}`];
}

/**
 * Returns the appropriate icons for the given chat report using the stored personalDetails.
 * The Avatar sources can be URLs or Icon components according to the chat type.
 */
function getIconsForParticipants(participants: number[], personalDetails: OnyxInputOrEntry<PersonalDetailsList>): Icon[] {
    const participantsList = participants || [];
    const avatars: Icon[] = [];

    for (const accountID of participantsList) {
        const avatarSource = personalDetails?.[accountID]?.avatar ?? FallbackAvatar;
        const displayNameLogin = personalDetails?.[accountID]?.displayName ? personalDetails?.[accountID]?.displayName : personalDetails?.[accountID]?.login;
        const userIcon = {
            id: accountID,
            source: avatarSource,
            type: CONST.ICON_TYPE_AVATAR,
            name: displayNameLogin ?? '',
            fallbackIcon: personalDetails?.[accountID]?.fallbackIcon ?? '',
        };
        avatars.push(userIcon);
    }

    return avatars;
}

/**
 * Cache the workspace icons
 */
const workSpaceIconsCache = new Map<string, {name: string; icon: Icon}>();

/**
 * Given a report, return the associated workspace icon.
 */
function getWorkspaceIcon(report: OnyxInputOrEntry<Report>, policy?: OnyxInputOrEntry<Policy>): Icon {
    const workspaceName = getPolicyName({report, policy});
    const cacheKey = report?.policyID ?? workspaceName;
    const iconFromCache = workSpaceIconsCache.get(cacheKey);
    const reportPolicy = policy ?? allPolicies?.[`${ONYXKEYS.COLLECTION.POLICY}${report?.policyID}`];
    const policyAvatarURL = reportPolicy ? reportPolicy?.avatarURL : report?.policyAvatar;
    // eslint-disable-next-line @typescript-eslint/prefer-nullish-coalescing
    const policyExpenseChatAvatarSource = policyAvatarURL || getDefaultWorkspaceAvatar(workspaceName);

    const isSameAvatarURL = iconFromCache?.icon?.source === policyExpenseChatAvatarSource;
    const hasWorkSpaceNameChanged = iconFromCache?.name !== workspaceName;

    if (iconFromCache && (isSameAvatarURL || policyAvatarURL === undefined) && !hasWorkSpaceNameChanged) {
        return iconFromCache.icon;
    }

    const workspaceIcon: Icon = {
        source: policyExpenseChatAvatarSource ?? '',
        type: CONST.ICON_TYPE_WORKSPACE,
        name: workspaceName,
        id: report?.policyID,
    };
    workSpaceIconsCache.set(cacheKey, {name: workspaceName, icon: workspaceIcon});
    return workspaceIcon;
}

/**
 * Gets the personal details for a login by looking in the ONYXKEYS.PERSONAL_DETAILS_LIST Onyx key (stored in the local variable, allPersonalDetails). If it doesn't exist in Onyx,
 * then a default object is constructed.
 */
function getPersonalDetailsForAccountID(accountID: number | undefined, personalDetailsData?: Partial<PersonalDetailsList>): Partial<PersonalDetails> {
    if (!accountID) {
        return {};
    }

    const defaultDetails = {
        isOptimisticPersonalDetail: true,
    };

    if (!personalDetailsData) {
        return allPersonalDetails?.[accountID] ?? defaultDetails;
    }

    return personalDetailsData?.[accountID] ?? defaultDetails;
}

/**
 * Returns the personal details or a default object if the personal details are not available.
 */
function getPersonalDetailsOrDefault(personalDetails: Partial<PersonalDetails> | undefined | null): Partial<PersonalDetails> {
    return personalDetails ?? {isOptimisticPersonalDetail: true};
}

const phoneNumberCache: Record<string, string> = {};

/**
 * Get the displayName for a single report participant.
 */
function getDisplayNameForParticipant({
    accountID,
    shouldUseShortForm = false,
    shouldFallbackToHidden = true,
    shouldAddCurrentUserPostfix = false,
    personalDetailsData = allPersonalDetails,
    shouldRemoveDomain = false,
}: {
    accountID?: number;
    shouldUseShortForm?: boolean;
    shouldFallbackToHidden?: boolean;
    shouldAddCurrentUserPostfix?: boolean;
    personalDetailsData?: Partial<PersonalDetailsList>;
    shouldRemoveDomain?: boolean;
}): string {
    if (!accountID) {
        return '';
    }

    const personalDetails = getPersonalDetailsOrDefault(personalDetailsData?.[accountID]);
    if (!personalDetails) {
        return '';
    }

    const login = personalDetails.login ?? '';

    // Check if the phone number is already cached
    let formattedLogin = phoneNumberCache[login];
    if (!formattedLogin) {
        formattedLogin = formatPhoneNumber(login);
        // Store the formatted phone number in the cache
        phoneNumberCache[login] = formattedLogin;
    }

    // This is to check if account is an invite/optimistically created one
    // and prevent from falling back to 'Hidden', so a correct value is shown
    // when searching for a new user
    if (personalDetails.isOptimisticPersonalDetail === true) {
        return formattedLogin;
    }

    // For selfDM, we display the user's displayName followed by '(you)' as a postfix
    const shouldAddPostfix = shouldAddCurrentUserPostfix && accountID === currentUserAccountID;

    let longName = getDisplayNameOrDefault(personalDetails, formattedLogin, shouldFallbackToHidden, shouldAddPostfix);

    if (shouldRemoveDomain && longName === formattedLogin) {
        longName = longName.split('@').at(0) ?? '';
    }

    // If the user's personal details (first name) should be hidden, make sure we return "hidden" instead of the short name
    if (shouldFallbackToHidden && longName === hiddenTranslation) {
        return formatPhoneNumber(longName);
    }

    const shortName = personalDetails.firstName ? personalDetails.firstName : longName;
    return shouldUseShortForm ? shortName : longName;
}

function getParticipantsAccountIDsForDisplay(
    report: OnyxEntry<Report>,
    shouldExcludeHidden = false,
    shouldExcludeDeleted = false,
    shouldForceExcludeCurrentUser = false,
    reportMetadataParam?: OnyxEntry<ReportMetadata>,
): number[] {
    const reportParticipants = report?.participants ?? {};
    const reportMetadata = reportMetadataParam ?? getReportMetadata(report?.reportID);
    let participantsEntries = Object.entries(reportParticipants);

    // We should not show participants that have an optimistic entry with the same login in the personal details
    const nonOptimisticLoginMap: Record<string, boolean | undefined> = {};

    for (const entry of participantsEntries) {
        const [accountID] = entry;
        const personalDetail = allPersonalDetails?.[accountID];
        if (personalDetail?.login && !personalDetail.isOptimisticPersonalDetail) {
            nonOptimisticLoginMap[personalDetail.login] = true;
        }
    }

    participantsEntries = participantsEntries.filter(([accountID]) => {
        const personalDetail = allPersonalDetails?.[accountID];
        if (personalDetail?.login && personalDetail.isOptimisticPersonalDetail) {
            return !nonOptimisticLoginMap[personalDetail.login];
        }
        return true;
    });

    let participantsIds = participantsEntries.map(([accountID]) => Number(accountID));

    // For 1:1 chat, we don't want to include the current user as a participant in order to not mark 1:1 chats as having multiple participants
    // For system chat, we want to display Expensify as the only participant
    const shouldExcludeCurrentUser = isOneOnOneChat(report) || isSystemChat(report) || shouldForceExcludeCurrentUser;

    if (shouldExcludeCurrentUser || shouldExcludeHidden || shouldExcludeDeleted) {
        participantsIds = participantsIds.filter((accountID) => {
            if (shouldExcludeCurrentUser && accountID === currentUserAccountID) {
                return false;
            }

            if (shouldExcludeHidden && isHiddenForCurrentUser(reportParticipants[accountID]?.notificationPreference)) {
                return false;
            }

            if (
                shouldExcludeDeleted &&
                reportMetadata?.pendingChatMembers?.findLast((member) => Number(member.accountID) === accountID)?.pendingAction === CONST.RED_BRICK_ROAD_PENDING_ACTION.DELETE
            ) {
                return false;
            }

            return true;
        });
    }

    return participantsIds.filter((accountID) => isNumber(accountID));
}

function getParticipantsList(report: Report, personalDetails: OnyxEntry<PersonalDetailsList>, isRoomMembersList = false, reportMetadata: OnyxEntry<ReportMetadata> = undefined): number[] {
    const isReportGroupChat = isGroupChat(report);
    const shouldExcludeHiddenParticipants = !isReportGroupChat && !isInvoiceReport(report) && !isMoneyRequestReport(report) && !isMoneyRequest(report);
    const chatParticipants = getParticipantsAccountIDsForDisplay(report, isRoomMembersList || shouldExcludeHiddenParticipants, false, false, reportMetadata);

    return chatParticipants.filter((accountID) => {
        const details = personalDetails?.[accountID];

        if (!isRoomMembersList) {
            if (!details) {
                Log.hmmm(`[ReportParticipantsPage] no personal details found for Group chat member with accountID: ${accountID}`);
                return false;
            }
        } else {
            // When adding a new member to a room (whose personal detail does not exist in Onyx), an optimistic personal detail
            // is created. However, when the real personal detail is returned from the backend, a duplicate member may appear
            // briefly before the optimistic personal detail is deleted. To address this, we filter out the optimistically created
            // member here.
            const isDuplicateOptimisticDetail =
                details?.isOptimisticPersonalDetail && chatParticipants.some((accID) => accID !== accountID && details.login === personalDetails?.[accID]?.login);

            if (!details || isDuplicateOptimisticDetail) {
                Log.hmmm(`[RoomMembersPage] no personal details found for room member with accountID: ${accountID}`);
                return false;
            }
        }
        return true;
    });
}

function buildParticipantsFromAccountIDs(accountIDs: number[]): Participants {
    const finalParticipants: Participants = {};
    return accountIDs.reduce((participants, accountID) => {
        // eslint-disable-next-line no-param-reassign
        participants[accountID] = {notificationPreference: CONST.REPORT.NOTIFICATION_PREFERENCE.ALWAYS};
        return participants;
    }, finalParticipants);
}

/**
 * Returns the report name if the report is a group chat
 */
function getGroupChatName(participants?: SelectedParticipant[], shouldApplyLimit = false, report?: OnyxEntry<Report>, reportMetadataParam?: OnyxEntry<ReportMetadata>): string | undefined {
    // If we have a report always try to get the name from the report.
    if (report?.reportName) {
        return report.reportName;
    }

    const reportMetadata = reportMetadataParam ?? getReportMetadata(report?.reportID);

    const pendingMemberAccountIDs = new Set(
        reportMetadata?.pendingChatMembers?.filter((member) => member.pendingAction === CONST.RED_BRICK_ROAD_PENDING_ACTION.DELETE).map((member) => member.accountID),
    );
    let participantAccountIDs =
        participants?.map((participant) => participant.accountID) ??
        Object.keys(report?.participants ?? {})
            .map(Number)
            .filter((accountID) => !pendingMemberAccountIDs.has(accountID.toString()));
    const shouldAddEllipsis = participantAccountIDs.length > CONST.DISPLAY_PARTICIPANTS_LIMIT && shouldApplyLimit;
    if (shouldApplyLimit) {
        participantAccountIDs = participantAccountIDs.slice(0, CONST.DISPLAY_PARTICIPANTS_LIMIT);
    }
    const isMultipleParticipantReport = participantAccountIDs.length > 1;

    if (isMultipleParticipantReport) {
        return participantAccountIDs
            .map(
                (participantAccountID, index) =>
                    getDisplayNameForParticipant({accountID: participantAccountID, shouldUseShortForm: isMultipleParticipantReport}) || formatPhoneNumber(participants?.[index]?.login ?? ''),
            )
            .sort((first, second) => localeCompareLibs(first ?? '', second ?? ''))
            .filter(Boolean)
            .join(', ')
            .slice(0, CONST.REPORT_NAME_LIMIT)
            .concat(shouldAddEllipsis ? '...' : '');
    }

    return translateLocal('groupChat.defaultReportName', {displayName: getDisplayNameForParticipant({accountID: participantAccountIDs.at(0)})});
}

function getParticipants(reportID: string) {
    const report = getReportOrDraftReport(reportID);
    if (!report) {
        return {};
    }

    return report.participants;
}

function getParticipantIcon(accountID: number | undefined, personalDetails: OnyxInputOrEntry<PersonalDetailsList>, shouldUseShortForm = false): Icon {
    if (!accountID) {
        return {
            id: CONST.DEFAULT_NUMBER_ID,
            source: FallbackAvatar,
            type: CONST.ICON_TYPE_AVATAR,
            name: '',
        };
    }
    const details = personalDetails?.[accountID];
    const displayName = getDisplayNameOrDefault(details, '', shouldUseShortForm);

    return {
        id: accountID,
        source: details?.avatar ?? FallbackAvatar,
        type: CONST.ICON_TYPE_AVATAR,
        name: displayName,
        fallbackIcon: details?.fallbackIcon,
    };
}

/**
 * Helper function to get the icons for the invoice receiver. Only to be used in getIcons().
 */
function getInvoiceReceiverIcons(report: OnyxInputOrEntry<Report>, personalDetails: OnyxInputOrEntry<PersonalDetailsList>, invoiceReceiverPolicy: OnyxInputOrEntry<Policy>): Icon[] {
    if (report?.invoiceReceiver?.type === CONST.REPORT.INVOICE_RECEIVER_TYPE.INDIVIDUAL) {
        return getIconsForParticipants([report?.invoiceReceiver.accountID], personalDetails);
    }

    const receiverPolicyID = report?.invoiceReceiver?.policyID;

    // This will be fixed as part of https://github.com/Expensify/Expensify/issues/507850
    // eslint-disable-next-line deprecation/deprecation
    const receiverPolicy = invoiceReceiverPolicy ?? getPolicy(receiverPolicyID);
    if (!isEmptyObject(receiverPolicy)) {
        return [
            {
                source: receiverPolicy?.avatarURL ?? getDefaultWorkspaceAvatar(receiverPolicy.name),
                type: CONST.ICON_TYPE_WORKSPACE,
                name: receiverPolicy.name,
                id: receiverPolicyID,
            },
        ];
    }
    return [];
}

/**
 * Helper function to get the icons for an expense request. Only to be used in getIcons().
 */
function getIconsForExpenseRequest(report: OnyxInputOrEntry<Report>, personalDetails: OnyxInputOrEntry<PersonalDetailsList>, policy: OnyxInputOrEntry<Policy>): Icon[] {
    if (!report || !report?.parentReportID || !report?.parentReportActionID) {
        return [];
    }
    const parentReportAction = allReportActions?.[`${ONYXKEYS.COLLECTION.REPORT_ACTIONS}${report.parentReportID}`]?.[report.parentReportActionID];
    const workspaceIcon = getWorkspaceIcon(report, policy);
    const actorDetails = parentReportAction?.actorAccountID ? personalDetails?.[parentReportAction.actorAccountID] : undefined;
    const memberIcon = {
        source: actorDetails?.avatar ?? FallbackAvatar,
        id: parentReportAction?.actorAccountID,
        type: CONST.ICON_TYPE_AVATAR,
        name: actorDetails?.displayName ?? '',
        fallbackIcon: actorDetails?.fallbackIcon,
    };
    return [memberIcon, workspaceIcon];
}

/**
 * Helper function to get the icons for a chat thread. Only to be used in getIcons().
 */
function getIconsForChatThread(report: OnyxInputOrEntry<Report>, personalDetails: OnyxInputOrEntry<PersonalDetailsList>, policy: OnyxInputOrEntry<Policy>): Icon[] {
    if (!report || !report?.parentReportID || !report?.parentReportActionID) {
        return [];
    }
    const parentReportAction = allReportActions?.[`${ONYXKEYS.COLLECTION.REPORT_ACTIONS}${report.parentReportID}`]?.[report.parentReportActionID];
    const actorAccountID = getReportActionActorAccountID(parentReportAction, report as OnyxEntry<Report>, report as OnyxEntry<Report>);
    const actorDetails = actorAccountID ? personalDetails?.[actorAccountID] : undefined;
    const actorDisplayName = getDisplayNameOrDefault(actorDetails, '', false);
    const actorIcon = {
        id: actorAccountID,
        source: actorDetails?.avatar ?? FallbackAvatar,
        name: formatPhoneNumber(actorDisplayName),
        type: CONST.ICON_TYPE_AVATAR,
        fallbackIcon: actorDetails?.fallbackIcon,
    };

    if (isWorkspaceThread(report)) {
        const workspaceIcon = getWorkspaceIcon(report, policy);
        return [actorIcon, workspaceIcon];
    }
    return [actorIcon];
}

/**
 * Helper function to get the icons for a task report. Only to be used in getIcons().
 */
function getIconsForTaskReport(report: OnyxInputOrEntry<Report>, personalDetails: OnyxInputOrEntry<PersonalDetailsList>, policy: OnyxInputOrEntry<Policy>): Icon[] {
    const ownerIcon = getParticipantIcon(report?.ownerAccountID, personalDetails, true);
    if (report && isWorkspaceTaskReport(report)) {
        const workspaceIcon = getWorkspaceIcon(report, policy);
        return [ownerIcon, workspaceIcon];
    }
    return [ownerIcon];
}

/**
 * Helper function to get the icons for a domain room. Only to be used in getIcons().
 */
function getIconsForDomainRoom(report: OnyxInputOrEntry<Report>): Icon[] {
    const domainName = report?.reportName?.substring(1);
    const policyExpenseChatAvatarSource = getDefaultWorkspaceAvatar(domainName);
    const domainIcon: Icon = {
        source: policyExpenseChatAvatarSource,
        type: CONST.ICON_TYPE_WORKSPACE,
        name: domainName ?? '',
        id: report?.policyID,
    };
    return [domainIcon];
}

/**
 * Helper function to get the icons for a policy room. Only to be used in getIcons().
 */
function getIconsForPolicyRoom(
    report: OnyxInputOrEntry<Report>,
    personalDetails: OnyxInputOrEntry<PersonalDetailsList>,
    policy: OnyxInputOrEntry<Policy>,
    invoiceReceiverPolicy: OnyxInputOrEntry<Policy>,
): Icon[] {
    if (!report) {
        return [];
    }
    const icons = [getWorkspaceIcon(report, policy)];
    if (report && isInvoiceRoom(report)) {
        icons.push(...getInvoiceReceiverIcons(report, personalDetails, invoiceReceiverPolicy));
    }
    return icons;
}

/**
 * Helper function to get the icons for a policy expense chat. Only to be used in getIcons().
 */
function getIconsForPolicyExpenseChat(report: OnyxInputOrEntry<Report>, personalDetails: OnyxInputOrEntry<PersonalDetailsList>, policy: OnyxInputOrEntry<Policy>): Icon[] {
    if (!report) {
        return [];
    }
    const workspaceIcon = getWorkspaceIcon(report, policy);
    const memberIcon = getParticipantIcon(report?.ownerAccountID, personalDetails, true);
    return [workspaceIcon, memberIcon];
}

/**
 * Helper function to get the icons for an expense report. Only to be used in getIcons().
 */
function getIconsForExpenseReport(report: OnyxInputOrEntry<Report>, personalDetails: OnyxInputOrEntry<PersonalDetailsList>, policy: OnyxInputOrEntry<Policy>): Icon[] {
    if (!report) {
        return [];
    }
    const workspaceIcon = getWorkspaceIcon(report, policy);
    const memberIcon = getParticipantIcon(report?.ownerAccountID, personalDetails, true);
    return [memberIcon, workspaceIcon];
}

/**
 * Helper function to get the icons for an iou report. Only to be used in getIcons().
 */
function getIconsForIOUReport(report: OnyxInputOrEntry<Report>, personalDetails: OnyxInputOrEntry<PersonalDetailsList>): Icon[] {
    if (!report) {
        return [];
    }

    const managerDetails = report?.managerID ? personalDetails?.[report.managerID] : undefined;
    const ownerDetails = report?.ownerAccountID ? personalDetails?.[report.ownerAccountID] : undefined;
    const managerIcon = {
        source: managerDetails?.avatar ?? FallbackAvatar,
        id: report?.managerID,
        type: CONST.ICON_TYPE_AVATAR,
        name: managerDetails?.displayName ?? '',
        fallbackIcon: managerDetails?.fallbackIcon,
    };
    const ownerIcon = {
        id: report?.ownerAccountID,
        source: ownerDetails?.avatar ?? FallbackAvatar,
        type: CONST.ICON_TYPE_AVATAR,
        name: ownerDetails?.displayName ?? '',
        fallbackIcon: ownerDetails?.fallbackIcon,
    };
    const isManager = currentUserAccountID === report?.managerID;

    // For one transaction IOUs, display a simplified report icon
    if (isOneTransactionReport(report)) {
        return [ownerIcon];
    }

    return isManager ? [managerIcon, ownerIcon] : [ownerIcon, managerIcon];
}

/**
 * Helper function to get the icons for a group chat. Only to be used in getIcons().
 */
function getIconsForGroupChat(report: OnyxInputOrEntry<Report>): Icon[] {
    if (!report) {
        return [];
    }
    const groupChatIcon = {
        // eslint-disable-next-line @typescript-eslint/prefer-nullish-coalescing
        source: report.avatarUrl || getDefaultGroupAvatar(report.reportID),
        id: -1,
        type: CONST.ICON_TYPE_AVATAR,
        name: getGroupChatName(undefined, true, report),
    };
    return [groupChatIcon];
}

/**
 * Helper function to get the icons for an invoice report. Only to be used in getIcons().
 */
function getIconsForInvoiceReport(
    report: OnyxInputOrEntry<Report>,
    personalDetails: OnyxInputOrEntry<PersonalDetailsList>,
    policy: OnyxInputOrEntry<Policy>,
    invoiceReceiverPolicy: OnyxInputOrEntry<Policy>,
): Icon[] {
    if (!report) {
        return [];
    }
    const invoiceRoomReport = getReportOrDraftReport(report.chatReportID);
    const icons = [getWorkspaceIcon(invoiceRoomReport, policy)];

    if (invoiceRoomReport?.invoiceReceiver?.type === CONST.REPORT.INVOICE_RECEIVER_TYPE.INDIVIDUAL) {
        icons.push(...getIconsForParticipants([invoiceRoomReport?.invoiceReceiver.accountID], personalDetails));
        return icons;
    }

    const receiverPolicyID = invoiceRoomReport?.invoiceReceiver?.policyID;
    // This will be fixed as part of https://github.com/Expensify/Expensify/issues/507850
    // eslint-disable-next-line deprecation/deprecation
    const receiverPolicy = invoiceReceiverPolicy ?? getPolicy(receiverPolicyID);

    if (!isEmptyObject(receiverPolicy)) {
        icons.push({
            source: receiverPolicy?.avatarURL ?? getDefaultWorkspaceAvatar(receiverPolicy.name),
            type: CONST.ICON_TYPE_WORKSPACE,
            name: receiverPolicy.name,
            id: receiverPolicyID,
        });
    }

    return icons;
}

/**
 * Returns the appropriate icons for the given chat report using the stored personalDetails.
 * The Avatar sources can be URLs or Icon components according to the chat type.
 */
function getIcons(
    report: OnyxInputOrEntry<Report>,
    personalDetails: OnyxInputOrEntry<PersonalDetailsList> = allPersonalDetails,
    defaultIcon: AvatarSource | null = null,
    defaultName = '',
    defaultAccountID = -1,
    policy?: OnyxInputOrEntry<Policy>,
    invoiceReceiverPolicy?: OnyxInputOrEntry<Policy>,
    isReportArchived = false,
): Icon[] {
    if (isEmptyObject(report)) {
        return [
            {
                source: defaultIcon ?? FallbackAvatar,
                type: CONST.ICON_TYPE_AVATAR,
                name: defaultName,
                id: defaultAccountID,
            },
        ];
    }
    if (isExpenseRequest(report)) {
        return getIconsForExpenseRequest(report, personalDetails, policy);
    }
    if (isChatThread(report)) {
        return getIconsForChatThread(report, personalDetails, policy);
    }
    if (isTaskReport(report)) {
        return getIconsForTaskReport(report, personalDetails, policy);
    }
    if (isDomainRoom(report)) {
        return getIconsForDomainRoom(report);
    }
    if (isAdminRoom(report) || isAnnounceRoom(report) || isChatRoom(report) || (isArchivedNonExpenseReport(report, isReportArchived) && !chatIncludesConcierge(report))) {
        return getIconsForPolicyRoom(report, personalDetails, policy, invoiceReceiverPolicy);
    }
    if (isPolicyExpenseChat(report)) {
        return getIconsForPolicyExpenseChat(report, personalDetails, policy);
    }
    if (isExpenseReport(report)) {
        return getIconsForExpenseReport(report, personalDetails, policy);
    }
    if (isIOUReport(report)) {
        return getIconsForIOUReport(report, personalDetails);
    }
    if (isSelfDM(report)) {
        return getIconsForParticipants(currentUserAccountID ? [currentUserAccountID] : [], personalDetails);
    }
    if (isSystemChat(report)) {
        return getIconsForParticipants([CONST.ACCOUNT_ID.NOTIFICATIONS ?? 0], personalDetails);
    }
    if (isGroupChat(report)) {
        return getIconsForGroupChat(report);
    }
    if (isInvoiceReport(report)) {
        return getIconsForInvoiceReport(report, personalDetails, policy, invoiceReceiverPolicy);
    }
    if (isOneOnOneChat(report)) {
        const otherParticipantsAccountIDs = Object.keys(report.participants ?? {})
            .map(Number)
            .filter((accountID) => accountID !== currentUserAccountID);
        return getIconsForParticipants(otherParticipantsAccountIDs, personalDetails);
    }
    const participantAccountIDs = Object.keys(report.participants ?? {}).map(Number);
    return getIconsForParticipants(participantAccountIDs, personalDetails);
}

const getIconDisplayName = (icon: Icon, personalDetails: OnyxInputOrEntry<PersonalDetailsList>) =>
    icon.id ? (personalDetails?.[icon.id]?.displayName ?? personalDetails?.[icon.id]?.login ?? '') : '';

function sortIconsByName(icons: Icon[], personalDetails: OnyxInputOrEntry<PersonalDetailsList>, localeCompare: LocaleContextProps['localeCompare']) {
    return icons.sort((first, second) => {
        // First sort by displayName/login
        const displayNameLoginOrder = localeCompare(getIconDisplayName(first, personalDetails), getIconDisplayName(second, personalDetails));
        if (displayNameLoginOrder !== 0) {
            return displayNameLoginOrder;
        }

        // Then fallback on accountID as the final sorting criteria.
        // This will ensure that the order of avatars with same login/displayName
        // stay consistent across all users and devices
        return Number(first?.id) - Number(second?.id);
    });
}

function getDisplayNamesWithTooltips(
    personalDetailsList: PersonalDetails[] | PersonalDetailsList | OptionData[],
    shouldUseShortForm: boolean,
    localeCompare: LocaleContextProps['localeCompare'],
    shouldFallbackToHidden = true,
    shouldAddCurrentUserPostfix = false,
): DisplayNameWithTooltips {
    const personalDetailsListArray = Array.isArray(personalDetailsList) ? personalDetailsList : Object.values(personalDetailsList);

    return personalDetailsListArray
        .map((user) => {
            const accountID = Number(user?.accountID);
            // eslint-disable-next-line @typescript-eslint/prefer-nullish-coalescing
            const displayName = getDisplayNameForParticipant({accountID, shouldUseShortForm, shouldFallbackToHidden, shouldAddCurrentUserPostfix}) || user?.login || '';
            const avatar = user && 'avatar' in user ? user.avatar : undefined;

            let pronouns = user?.pronouns ?? undefined;
            if (pronouns?.startsWith(CONST.PRONOUNS.PREFIX)) {
                const pronounTranslationKey = pronouns.replace(CONST.PRONOUNS.PREFIX, '');
                pronouns = translateLocal(`pronouns.${pronounTranslationKey}` as TranslationPaths);
            }

            return {
                displayName,
                avatar,
                login: user?.login ?? '',
                accountID,
                pronouns,
            };
        })
        .sort((first, second) => {
            // First sort by displayName/login
            const displayNameLoginOrder = localeCompare(first.displayName, second.displayName);
            if (displayNameLoginOrder !== 0) {
                return displayNameLoginOrder;
            }

            // Then fallback on accountID as the final sorting criteria.
            return first.accountID - second.accountID;
        });
}

/**
 * Returns the the display names of the given user accountIDs
 */
function getUserDetailTooltipText(accountID: number, fallbackUserDisplayName = ''): string {
    const displayNameForParticipant = getDisplayNameForParticipant({accountID});
    return displayNameForParticipant || fallbackUserDisplayName;
}

/**
 * For a deleted parent report action within a chat report,
 * let us return the appropriate display message
 *
 * @param reportAction - The deleted report action of a chat report for which we need to return message.
 */
function getDeletedParentActionMessageForChatReport(reportAction: OnyxEntry<ReportAction>): string {
    // By default, let us display [Deleted message]
    let deletedMessageText = translateLocal('parentReportAction.deletedMessage');
    if (isCreatedTaskReportAction(reportAction)) {
        // For canceled task report, let us display [Deleted task]
        deletedMessageText = translateLocal('parentReportAction.deletedTask');
    }
    return deletedMessageText;
}

/**
 * Returns the preview message for `REIMBURSEMENT_QUEUED` action
 */
function getReimbursementQueuedActionMessage({
    reportAction,
    reportOrID,
    shouldUseShortDisplayName = true,
    reports,
    personalDetails,
}: {
    reportAction: OnyxEntry<ReportAction<typeof CONST.REPORT.ACTIONS.TYPE.REIMBURSEMENT_QUEUED>>;
    reportOrID: OnyxEntry<Report> | string | SearchReport;
    shouldUseShortDisplayName?: boolean;
    reports?: SearchReport[];
    personalDetails?: Partial<PersonalDetailsList>;
}): string {
    const report = typeof reportOrID === 'string' ? getReport(reportOrID, reports ?? allReports) : reportOrID;
    const submitterDisplayName = getDisplayNameForParticipant({accountID: report?.ownerAccountID, shouldUseShortForm: shouldUseShortDisplayName, personalDetailsData: personalDetails}) ?? '';
    const originalMessage = getOriginalMessage(reportAction);
    let messageKey: TranslationPaths;
    if (originalMessage?.paymentType === CONST.IOU.PAYMENT_TYPE.EXPENSIFY) {
        messageKey = 'iou.waitingOnEnabledWallet';
    } else {
        messageKey = 'iou.waitingOnBankAccount';
    }

    return translateLocal(messageKey, {submitterDisplayName});
}

/**
 * Returns the preview message for `REIMBURSEMENT_DEQUEUED` or `REIMBURSEMENT_ACH_CANCELED` action
 */
function getReimbursementDeQueuedOrCanceledActionMessage(
    reportAction: OnyxEntry<ReportAction<typeof CONST.REPORT.ACTIONS.TYPE.REIMBURSEMENT_DEQUEUED | typeof CONST.REPORT.ACTIONS.TYPE.REIMBURSEMENT_ACH_CANCELED>>,
    reportOrID: OnyxEntry<Report> | string | SearchReport,
    isLHNPreview = false,
): string {
    const report = typeof reportOrID === 'string' ? getReport(reportOrID, allReports) : reportOrID;
    const originalMessage = getOriginalMessage(reportAction);
    const amount = originalMessage?.amount;
    const currency = originalMessage?.currency;
    const formattedAmount = convertToDisplayString(amount, currency);
    if (originalMessage?.cancellationReason === CONST.REPORT.CANCEL_PAYMENT_REASONS.ADMIN || originalMessage?.cancellationReason === CONST.REPORT.CANCEL_PAYMENT_REASONS.USER) {
        const payerOrApproverName = report?.managerID === currentUserAccountID || !isLHNPreview ? '' : getDisplayNameForParticipant({accountID: report?.managerID, shouldUseShortForm: true});
        return translateLocal('iou.adminCanceledRequest', {manager: payerOrApproverName, amount: formattedAmount});
    }
    const submitterDisplayName = getDisplayNameForParticipant({accountID: report?.ownerAccountID, shouldUseShortForm: true}) ?? '';
    return translateLocal('iou.canceledRequest', {submitterDisplayName, amount: formattedAmount});
}

/**
 * Builds an optimistic REIMBURSEMENT_DEQUEUED report action with a randomly generated reportActionID.
 *
 */
function buildOptimisticChangeFieldAction(reportField: PolicyReportField, previousReportField: PolicyReportField): OptimisticChangeFieldAction {
    return {
        actionName: CONST.REPORT.ACTIONS.TYPE.CHANGE_FIELD,
        actorAccountID: currentUserAccountID,
        message: [
            {
                type: 'TEXT',
                style: 'strong',
                text: 'You',
            },
            {
                type: 'TEXT',
                style: 'normal',
                text: ` modified field '${reportField.name}'.`,
            },
            {
                type: 'TEXT',
                style: 'normal',
                text: ` New value is '${reportField.value}'`,
            },
            {
                type: 'TEXT',
                style: 'normal',
                text: ` (previously '${previousReportField.value}').`,
            },
        ],
        originalMessage: {
            fieldName: reportField.name,
            newType: reportField.type,
            newValue: reportField.value,
            oldType: previousReportField.type,
            oldValue: previousReportField.value,
        },
        person: [
            {
                style: 'strong',
                text: getCurrentUserDisplayNameOrEmail(),
                type: 'TEXT',
            },
        ],
        reportActionID: rand64(),
        created: DateUtils.getDBTime(),
        pendingAction: CONST.RED_BRICK_ROAD_PENDING_ACTION.ADD,
    };
}

/**
 * Builds an optimistic REIMBURSEMENT_DEQUEUED report action with a randomly generated reportActionID.
 *
 */
function buildOptimisticCancelPaymentReportAction(expenseReportID: string, amount: number, currency: string): OptimisticCancelPaymentReportAction {
    return {
        actionName: CONST.REPORT.ACTIONS.TYPE.REIMBURSEMENT_DEQUEUED,
        actorAccountID: currentUserAccountID,
        message: [
            {
                cancellationReason: CONST.REPORT.CANCEL_PAYMENT_REASONS.ADMIN,
                expenseReportID,
                type: CONST.REPORT.MESSAGE.TYPE.COMMENT,
                text: '',
                amount,
                currency,
            },
        ],
        originalMessage: {
            cancellationReason: CONST.REPORT.CANCEL_PAYMENT_REASONS.ADMIN,
            expenseReportID,
            amount,
            currency,
        },
        person: [
            {
                style: 'strong',
                text: getCurrentUserDisplayNameOrEmail(),
                type: 'TEXT',
            },
        ],
        reportActionID: rand64(),
        shouldShow: true,
        created: DateUtils.getDBTime(),
        pendingAction: CONST.RED_BRICK_ROAD_PENDING_ACTION.ADD,
    };
}

/**
 * Returns the last visible message for a given report after considering the given optimistic actions
 *
 * @param reportID - the report for which last visible message has to be fetched
 * @param [actionsToMerge] - the optimistic merge actions that needs to be considered while fetching last visible message

 */
function getLastVisibleMessage(reportID: string | undefined, actionsToMerge: ReportActions = {}): LastVisibleMessage {
    const report = getReportOrDraftReport(reportID);
    const lastVisibleAction = getLastVisibleActionReportActionsUtils(reportID, canUserPerformWriteAction(report), actionsToMerge);

    // For Chat Report with deleted parent actions, let us fetch the correct message
    if (isDeletedParentAction(lastVisibleAction) && !isEmptyObject(report) && isChatReport(report)) {
        const lastMessageText = getDeletedParentActionMessageForChatReport(lastVisibleAction);
        return {
            lastMessageText,
        };
    }

    // Fetch the last visible message for report represented by reportID and based on actions to merge.
    return getLastVisibleMessageReportActionsUtils(reportID, canUserPerformWriteAction(report), actionsToMerge);
}

/**
 * Checks if a report is waiting for the manager to complete an action.
 * Example: the assignee of an open task report or the manager of a processing expense report.
 *
 * @param [parentReportAction] - The parent report action of the report (Used to check if the task has been canceled)
 */
function isWaitingForAssigneeToCompleteAction(report: OnyxEntry<Report>, parentReportAction: OnyxEntry<ReportAction>): boolean {
    if (report?.hasOutstandingChildTask) {
        return true;
    }

    if (report?.hasParentAccess === false && isReportManager(report)) {
        if (isOpenTaskReport(report, parentReportAction)) {
            return true;
        }

        if (isProcessingReport(report) && isExpenseReport(report)) {
            return true;
        }
    }

    return false;
}

function isUnreadWithMention(reportOrOption: OnyxEntry<Report> | OptionData): boolean {
    if (!reportOrOption) {
        return false;
    }
    // lastMentionedTime and lastReadTime are both datetime strings and can be compared directly
    const lastMentionedTime = reportOrOption.lastMentionedTime ?? '';
    const lastReadTime = reportOrOption.lastReadTime ?? '';
    return !!('isUnreadWithMention' in reportOrOption && reportOrOption.isUnreadWithMention) || lastReadTime < lastMentionedTime;
}

type ReasonAndReportActionThatRequiresAttention = {
    reason: ValueOf<typeof CONST.REQUIRES_ATTENTION_REASONS>;
    reportAction?: OnyxEntry<ReportAction>;
};

function getReasonAndReportActionThatRequiresAttention(
    optionOrReport: OnyxEntry<Report> | OptionData,
    parentReportAction?: OnyxEntry<ReportAction>,
    isReportArchived = false,
): ReasonAndReportActionThatRequiresAttention | null {
    if (!optionOrReport) {
        return null;
    }

    const reportActions = getAllReportActions(optionOrReport.reportID);

    if (isJoinRequestInAdminRoom(optionOrReport)) {
        return {
            reason: CONST.REQUIRES_ATTENTION_REASONS.HAS_JOIN_REQUEST,
            reportAction: getActionableJoinRequestPendingReportAction(optionOrReport.reportID),
        };
    }

    if (isReportArchived) {
        return null;
    }

    if (isUnreadWithMention(optionOrReport)) {
        return {
            reason: CONST.REQUIRES_ATTENTION_REASONS.IS_UNREAD_WITH_MENTION,
        };
    }

    if (isWaitingForAssigneeToCompleteAction(optionOrReport, parentReportAction)) {
        return {
            reason: CONST.REQUIRES_ATTENTION_REASONS.IS_WAITING_FOR_ASSIGNEE_TO_COMPLETE_ACTION,
            reportAction: Object.values(reportActions).find((action) => action.childType === CONST.REPORT.TYPE.TASK),
        };
    }

    const iouReportActionToApproveOrPay = getIOUReportActionToApproveOrPay(optionOrReport, undefined);
    const iouReportID = getIOUReportIDFromReportActionPreview(iouReportActionToApproveOrPay);
    const transactions = getReportTransactions(iouReportID);
    const hasOnlyPendingTransactions = transactions.length > 0 && transactions.every((t) => isExpensifyCardTransaction(t) && isPending(t));

    // Has a child report that is awaiting action (e.g. approve, pay, add bank account) from current user
    // This will be fixed as part of https://github.com/Expensify/Expensify/issues/507850
    // eslint-disable-next-line deprecation/deprecation
    const policy = getPolicy(optionOrReport.policyID);
    if (
        (optionOrReport.hasOutstandingChildRequest === true || iouReportActionToApproveOrPay?.reportActionID) &&
        (policy?.reimbursementChoice !== CONST.POLICY.REIMBURSEMENT_CHOICES.REIMBURSEMENT_NO || !hasOnlyPendingTransactions)
    ) {
        return {
            reason: CONST.REQUIRES_ATTENTION_REASONS.HAS_CHILD_REPORT_AWAITING_ACTION,
            reportAction: iouReportActionToApproveOrPay,
        };
    }

    if (hasMissingInvoiceBankAccount(optionOrReport.reportID) && !isSettled(optionOrReport.reportID)) {
        return {
            reason: CONST.REQUIRES_ATTENTION_REASONS.HAS_MISSING_INVOICE_BANK_ACCOUNT,
        };
    }

    if (isInvoiceRoom(optionOrReport)) {
        const reportAction = Object.values(reportActions).find(
            (action) =>
                action.actionName === CONST.REPORT.ACTIONS.TYPE.REPORT_PREVIEW &&
                action.childReportID &&
                hasMissingInvoiceBankAccount(action.childReportID) &&
                !isSettled(action.childReportID),
        );

        return reportAction
            ? {
                  reason: CONST.REQUIRES_ATTENTION_REASONS.HAS_MISSING_INVOICE_BANK_ACCOUNT,
                  reportAction,
              }
            : null;
    }

    return null;
}

/**
 * Determines if the option requires action from the current user. This can happen when it:
 *  - is unread and the user was mentioned in one of the unread comments
 *  - is for an outstanding task waiting on the user
 *  - has an outstanding child expense that is waiting for an action from the current user (e.g. pay, approve, add bank account)
 *  - is either the system or concierge chat, the user free trial has ended and it didn't add a payment card yet
 *
 * @param option (report or optionItem)
 * @param parentReportAction (the report action the current report is a thread of)
 */
function requiresAttentionFromCurrentUser(optionOrReport: OnyxEntry<Report> | OptionData, parentReportAction?: OnyxEntry<ReportAction>, isReportArchived = false) {
    return !!getReasonAndReportActionThatRequiresAttention(optionOrReport, parentReportAction, isReportArchived);
}

/**
 * Checks if the report contains at least one Non-Reimbursable transaction
 */
function hasNonReimbursableTransactions(iouReportID: string | undefined, reportsTransactionsParam: Record<string, Transaction[]> = reportsTransactions): boolean {
    const transactions = getReportTransactions(iouReportID, reportsTransactionsParam);
    return transactions.filter((transaction) => transaction.reimbursable === false).length > 0;
}

function getMoneyRequestSpendBreakdown(report: OnyxInputOrEntry<Report>, searchReports?: SearchReport[]): SpendBreakdown {
    const reports = searchReports ?? allReports;
    let moneyRequestReport: OnyxEntry<Report>;
    if (report && (isMoneyRequestReport(report, searchReports) || isInvoiceReport(report))) {
        moneyRequestReport = report;
    }
    if (reports && report?.iouReportID) {
        moneyRequestReport = getReport(report.iouReportID, allReports);
    }
    if (moneyRequestReport) {
        let nonReimbursableSpend = moneyRequestReport.nonReimbursableTotal ?? 0;
        let totalSpend = moneyRequestReport.total ?? 0;

        if (nonReimbursableSpend + totalSpend !== 0) {
            // There is a possibility that if the Expense report has a negative total.
            // This is because there are instances where you can get a credit back on your card,
            // or you enter a negative expense to "offset" future expenses
            nonReimbursableSpend = isExpenseReport(moneyRequestReport) ? nonReimbursableSpend * -1 : Math.abs(nonReimbursableSpend);
            totalSpend = isExpenseReport(moneyRequestReport) ? totalSpend * -1 : Math.abs(totalSpend);

            const totalDisplaySpend = totalSpend;
            const reimbursableSpend = totalDisplaySpend - nonReimbursableSpend;

            return {
                nonReimbursableSpend,
                reimbursableSpend,
                totalDisplaySpend,
            };
        }
    }
    return {
        nonReimbursableSpend: 0,
        reimbursableSpend: 0,
        totalDisplaySpend: 0,
    };
}

/**
 * Get the title for a policy expense chat
 */
function getPolicyExpenseChatName({report, personalDetailsList}: {report: OnyxEntry<Report>; personalDetailsList?: Partial<PersonalDetailsList>}): string | undefined {
    const ownerAccountID = report?.ownerAccountID;
    const personalDetails = ownerAccountID ? personalDetailsList?.[ownerAccountID] : undefined;
    const login = personalDetails ? personalDetails.login : null;
    // eslint-disable-next-line @typescript-eslint/prefer-nullish-coalescing
    const reportOwnerDisplayName = getDisplayNameForParticipant({accountID: ownerAccountID, shouldRemoveDomain: true}) || login;

    if (reportOwnerDisplayName) {
        return translateLocal('workspace.common.policyExpenseChatName', {displayName: reportOwnerDisplayName});
    }

    return report?.reportName;
}

function getArchiveReason(reportActions: OnyxEntry<ReportActions>): ValueOf<typeof CONST.REPORT.ARCHIVE_REASON> | undefined {
    const lastClosedReportAction = getLastClosedReportAction(reportActions);

    if (!lastClosedReportAction) {
        return undefined;
    }

    return isClosedAction(lastClosedReportAction) ? getOriginalMessage(lastClosedReportAction)?.reason : CONST.REPORT.ARCHIVE_REASON.DEFAULT;
}

/**
 * Given a report field, check if the field is for the report title.
 */
function isReportFieldOfTypeTitle(reportField: OnyxEntry<PolicyReportField>): boolean {
    return reportField?.fieldID === CONST.REPORT_FIELD_TITLE_FIELD_ID;
}

/**
 * Check if Report has any held expenses
 */
function isHoldCreator(transaction: OnyxEntry<Transaction>, reportID: string | undefined): boolean {
    const holdReportAction = getReportAction(reportID, `${transaction?.comment?.hold ?? ''}`);
    return isActionCreator(holdReportAction);
}

/**
 * Given a report field, check if the field can be edited or not.
 * For title fields, its considered disabled if `deletable` prop is `true` (https://github.com/Expensify/App/issues/35043#issuecomment-1911275433)
 * For non title fields, its considered disabled if:
 * 1. The user is not admin of the report
 * 2. Report is settled or it is closed
 */
function isReportFieldDisabled(report: OnyxEntry<Report>, reportField: OnyxEntry<PolicyReportField>, policy: OnyxEntry<Policy>): boolean {
    if (isInvoiceReport(report)) {
        return true;
    }
    const isReportSettled = isSettled(report?.reportID);
    const isReportClosed = isClosedReport(report);
    const isTitleField = isReportFieldOfTypeTitle(reportField);
    const isAdmin = isPolicyAdmin(report?.policyID, {[`${ONYXKEYS.COLLECTION.POLICY}${policy?.id}`]: policy});
    const isApproved = isReportApproved({report});
    if (!isAdmin && (isReportSettled || isReportClosed || isApproved)) {
        return true;
    }

    if (isTitleField) {
        return !reportField?.deletable;
    }

    return false;
}

/**
 * Given a set of report fields, return the field that refers to title
 */
function getTitleReportField(reportFields: Record<string, PolicyReportField>) {
    return Object.values(reportFields).find((field) => isReportFieldOfTypeTitle(field));
}

/**
 * Get the key for a report field
 */
function getReportFieldKey(reportFieldId: string | undefined) {
    if (!reportFieldId) {
        return '';
    }

    // We don't need to add `expensify_` prefix to the title field key, because backend stored title under a unique key `text_title`,
    // and all the other report field keys are stored under `expensify_FIELD_ID`.
    if (reportFieldId === CONST.REPORT_FIELD_TITLE_FIELD_ID) {
        return reportFieldId;
    }

    return `expensify_${reportFieldId}`;
}

/**
 * Get the report fields attached to the policy given policyID
 */
function getReportFieldsByPolicyID(policyID: string | undefined): Record<string, PolicyReportField> {
    if (!policyID) {
        return {};
    }

    const policyReportFields = Object.entries(allPolicies ?? {}).find(([key]) => key.replace(ONYXKEYS.COLLECTION.POLICY, '') === policyID);
    const fieldList = policyReportFields?.[1]?.fieldList;

    if (!policyReportFields || !fieldList) {
        return {};
    }

    return fieldList;
}

/**
 * Get the report fields that we should display a MoneyReportView gets opened
 */

function getAvailableReportFields(report: OnyxEntry<Report>, policyReportFields: PolicyReportField[]): PolicyReportField[] {
    // Get the report fields that are attached to a report. These will persist even if a field is deleted from the policy.
    const reportFields = Object.values(report?.fieldList ?? {});
    const reportIsSettled = isSettled(report?.reportID);

    // If the report is settled, we don't want to show any new field that gets added to the policy.
    if (reportIsSettled) {
        return reportFields;
    }

    // If the report is unsettled, we want to merge the new fields that get added to the policy with the fields that
    // are attached to the report.
    const mergedFieldIds = Array.from(new Set([...policyReportFields.map(({fieldID}) => fieldID), ...reportFields.map(({fieldID}) => fieldID)]));

    const fields = mergedFieldIds.map((id) => {
        const field = report?.fieldList?.[getReportFieldKey(id)];

        if (field) {
            return field;
        }

        const policyReportField = policyReportFields.find(({fieldID}) => fieldID === id);

        if (policyReportField) {
            return policyReportField;
        }

        return null;
    });

    return fields.filter(Boolean) as PolicyReportField[];
}

/**
 * Get the title for an IOU or expense chat which will be showing the payer and the amount
 */
function getMoneyRequestReportName({
    report,
    policy,
    invoiceReceiverPolicy,
}: {
    report: OnyxEntry<Report>;
    policy?: OnyxEntry<Policy> | SearchPolicy;
    invoiceReceiverPolicy?: OnyxEntry<Policy> | SearchPolicy;
}): string {
    if (report?.reportName && isExpenseReport(report)) {
        return report.reportName;
    }

    const moneyRequestTotal = getMoneyRequestSpendBreakdown(report).totalDisplaySpend;
    const formattedAmount = convertToDisplayString(moneyRequestTotal, report?.currency);

    let payerOrApproverName;
    if (isExpenseReport(report)) {
        const parentReport = getParentReport(report);
        payerOrApproverName = getPolicyName({report: parentReport ?? report, policy});
    } else if (isInvoiceReport(report)) {
        const chatReport = getReportOrDraftReport(report?.chatReportID);
        payerOrApproverName = getInvoicePayerName(chatReport, invoiceReceiverPolicy);
    } else {
        payerOrApproverName = getDisplayNameForParticipant({accountID: report?.managerID}) ?? '';
    }

    const payerPaidAmountMessage = translateLocal('iou.payerPaidAmount', {
        payer: payerOrApproverName,
        amount: formattedAmount,
    });

    if (isReportApproved({report})) {
        return translateLocal('iou.managerApprovedAmount', {
            manager: payerOrApproverName,
            amount: formattedAmount,
        });
    }

    if (report?.isWaitingOnBankAccount) {
        return `${payerPaidAmountMessage} ${CONST.DOT_SEPARATOR} ${translateLocal('iou.pending')}`;
    }

    if (!isSettled(report?.reportID) && hasNonReimbursableTransactions(report?.reportID)) {
        payerOrApproverName = getDisplayNameForParticipant({accountID: report?.ownerAccountID}) ?? '';
        return translateLocal('iou.payerSpentAmount', {payer: payerOrApproverName, amount: formattedAmount});
    }

    if (isProcessingReport(report) || isOpenExpenseReport(report) || isOpenInvoiceReport(report) || moneyRequestTotal === 0) {
        return translateLocal('iou.payerOwesAmount', {payer: payerOrApproverName, amount: formattedAmount});
    }

    return payerPaidAmountMessage;
}

/**
 * Gets transaction created, amount, currency, comment, and waypoints (for distance expense)
 * into a flat object. Used for displaying transactions and sending them in API commands
 */

function getTransactionDetails(
    transaction: OnyxInputOrEntry<Transaction>,
    createdDateFormat: string = CONST.DATE.FNS_FORMAT_STRING,
    policy: OnyxEntry<Policy> = undefined,
): TransactionDetails | undefined {
    if (!transaction) {
        return;
    }
    const report = getReportOrDraftReport(transaction?.reportID);
    return {
        created: getFormattedCreated(transaction, createdDateFormat),
        amount: getTransactionAmount(transaction, !isEmptyObject(report) && isExpenseReport(report), transaction?.reportID === CONST.REPORT.UNREPORTED_REPORT_ID),
        attendees: getAttendees(transaction),
        taxAmount: getTaxAmount(transaction, !isEmptyObject(report) && isExpenseReport(report)),
        taxCode: getTaxCode(transaction),
        currency: getCurrency(transaction),
        comment: getDescription(transaction),
        merchant: getMerchant(transaction, policy),
        waypoints: getWaypoints(transaction),
        customUnitRateID: getRateID(transaction),
        category: getCategory(transaction),
        reimbursable: getReimbursable(transaction),
        billable: getBillable(transaction),
        tag: getTag(transaction),
        mccGroup: getMCCGroup(transaction),
        cardID: getCardID(transaction),
        cardName: getCardName(transaction),
        originalAmount: getOriginalAmount(transaction),
        originalCurrency: getOriginalCurrency(transaction),
        postedDate: getFormattedPostedDate(transaction),
    };
}

function getTransactionCommentObject(transaction: OnyxEntry<Transaction>): Comment {
    return {
        ...transaction?.comment,
        comment: Parser.htmlToMarkdown(transaction?.comment?.comment ?? ''),
        waypoints: getWaypoints(transaction),
    };
}

function isWorkspacePayer(memberLogin: string, policy: OnyxEntry<Policy>): boolean {
    const isAdmin = policy?.employeeList?.[memberLogin]?.role === CONST.POLICY.ROLE.ADMIN;
    if (isPaidGroupPolicyPolicyUtils(policy)) {
        if (policy?.reimbursementChoice === CONST.POLICY.REIMBURSEMENT_CHOICES.REIMBURSEMENT_YES) {
            // If we get here without a reimburser only admin is the payer.
            if (!policy?.achAccount?.reimburser) {
                return isAdmin;
            }

            // If we are the reimburser then we are the payer.
            const isReimburser = memberLogin === policy?.achAccount?.reimburser;
            return isReimburser;
        }
        if (policy?.reimbursementChoice === CONST.POLICY.REIMBURSEMENT_CHOICES.REIMBURSEMENT_MANUAL) {
            return isAdmin;
        }
        return false;
    }
    return false;
}

/**
 * Can only edit if:
 *
 * - in case of IOU report
 *    - the current user is the requestor and is not settled yet
 * - in case of expense report
 *    - the current user is the requestor and is not settled yet
 *    - the current user is the manager of the report
 *    - or the current user is an admin on the policy the expense report is tied to
 *
 *    This is used in conjunction with canEditRestrictedField to control editing of specific fields like amount, currency, created, receipt, and distance.
 *    On its own, it only controls allowing/disallowing navigating to the editing pages or showing/hiding the 'Edit' icon on report actions
 */
function canEditMoneyRequest(
    reportAction: OnyxInputOrEntry<ReportAction<typeof CONST.REPORT.ACTIONS.TYPE.IOU>>,
    linkedTransaction?: OnyxEntry<Transaction>,
    isChatReportArchived = false,
): boolean {
    const isDeleted = isDeletedAction(reportAction);

    if (isDeleted) {
        return false;
    }

    const allowedReportActionType: Array<ValueOf<typeof CONST.IOU.REPORT_ACTION_TYPE>> = [CONST.IOU.REPORT_ACTION_TYPE.TRACK, CONST.IOU.REPORT_ACTION_TYPE.CREATE];
    const originalMessage = getOriginalMessage(reportAction);
    const actionType = originalMessage?.type;

    if (!actionType || !(allowedReportActionType.includes(actionType) || (actionType === CONST.IOU.REPORT_ACTION_TYPE.PAY && !!originalMessage.IOUDetails))) {
        return false;
    }

    const transaction = linkedTransaction ?? getLinkedTransaction(reportAction ?? undefined);

    // In case the transaction is failed to be created, we should disable editing the money request
    if (!transaction?.transactionID || (transaction?.pendingAction === CONST.RED_BRICK_ROAD_PENDING_ACTION.ADD && !isEmptyObject(transaction.errors))) {
        return false;
    }

    const moneyRequestReportID = originalMessage?.IOUReportID;

    if (!moneyRequestReportID) {
        return actionType === CONST.IOU.REPORT_ACTION_TYPE.TRACK;
    }

    const moneyRequestReport = getReportOrDraftReport(String(moneyRequestReportID));
    const isRequestor = currentUserAccountID === reportAction?.actorAccountID;

    const isSubmitted = isProcessingReport(moneyRequestReport);
    if (isIOUReport(moneyRequestReport)) {
        return isSubmitted && isRequestor;
    }
    // This will be fixed as part of https://github.com/Expensify/Expensify/issues/507850
    // eslint-disable-next-line deprecation/deprecation
    const policy = getPolicy(moneyRequestReport?.policyID);
    const isAdmin = policy?.role === CONST.POLICY.ROLE.ADMIN;
    const isManager = currentUserAccountID === moneyRequestReport?.managerID;

    if (isInvoiceReport(moneyRequestReport) && (isManager || isChatReportArchived)) {
        return false;
    }

    // Admin & managers can always edit coding fields such as tag, category, billable, etc.
    if (isAdmin || isManager) {
        return true;
    }

    if (policy?.type === CONST.POLICY.TYPE.CORPORATE && moneyRequestReport && isSubmitted && isCurrentUserSubmitter(moneyRequestReport)) {
        const isForwarded = getSubmitToAccountID(policy, moneyRequestReport) !== moneyRequestReport.managerID;
        return !isForwarded;
    }

    return !isReportApproved({report: moneyRequestReport}) && !isSettled(moneyRequestReport?.reportID) && !isClosedReport(moneyRequestReport) && isRequestor;
}

function getNextApproverAccountID(report: OnyxEntry<Report>, isUnapproved = false) {
    // This will be fixed as part of https://github.com/Expensify/Expensify/issues/507850
    // eslint-disable-next-line deprecation/deprecation
    const policy = getPolicy(report?.policyID);
    const approvalChain = getApprovalChain(policy, report);
    const submitToAccountID = getSubmitToAccountID(policy, report);

    if (isUnapproved) {
        if (approvalChain.includes(currentUserEmail ?? '')) {
            return currentUserAccountID;
        }

        return report?.managerID;
    }

    if (approvalChain.length === 0) {
        return submitToAccountID;
    }

    const nextApproverEmail = approvalChain.length === 1 ? approvalChain.at(0) : approvalChain.at(approvalChain.indexOf(currentUserEmail ?? '') + 1);
    if (!nextApproverEmail) {
        return submitToAccountID;
    }

    return getAccountIDsByLogins([nextApproverEmail]).at(0);
}

function canEditReportPolicy(report: OnyxEntry<Report>, reportPolicy: OnyxEntry<Policy>): boolean {
    const isAdmin = isPolicyAdminPolicyUtils(reportPolicy);
    const isManager = isReportManager(report);
    const isSubmitter = isReportOwner(report);
    const isReportAuditor = isAuditor(report);
    const isIOUType = isIOUReport(report);
    const isInvoiceType = isInvoiceReport(report);
    const isExpenseType = isExpenseReport(report);
    const isOpen = isOpenReport(report);
    const isSubmitted = isProcessingReport(report);
    const isReimbursed = isReportManuallyReimbursed(report);

    if (isIOUType) {
        return isOpen || isSubmitted || isReimbursed;
    }

    if (isInvoiceType) {
        return isOpen && !isReportAuditor;
    }

    if (isExpenseType) {
        if (isOpen) {
            return isSubmitter || isAdmin;
        }

        if (isSubmitted) {
            return (isSubmitter && isAwaitingFirstLevelApproval(report)) || isManager || isAdmin;
        }

        return isManager || isAdmin;
    }

    return false;
}

/**
 * Checks if the current user can edit the provided property of an expense
 *
 */
function canEditFieldOfMoneyRequest(
    reportAction: OnyxInputOrEntry<ReportAction>,
    fieldToEdit: ValueOf<typeof CONST.EDIT_REQUEST_FIELD>,
    isDeleteAction?: boolean,
    isChatReportArchived = false,
    outstandingReportsByPolicyID?: OutstandingReportsByPolicyIDDerivedValue,
): boolean {
    // A list of fields that cannot be edited by anyone, once an expense has been settled
    const restrictedFields: string[] = [
        CONST.EDIT_REQUEST_FIELD.AMOUNT,
        CONST.EDIT_REQUEST_FIELD.CURRENCY,
        CONST.EDIT_REQUEST_FIELD.MERCHANT,
        CONST.EDIT_REQUEST_FIELD.DATE,
        CONST.EDIT_REQUEST_FIELD.RECEIPT,
        CONST.EDIT_REQUEST_FIELD.DISTANCE,
        CONST.EDIT_REQUEST_FIELD.DISTANCE_RATE,
        CONST.EDIT_REQUEST_FIELD.REIMBURSABLE,
        CONST.EDIT_REQUEST_FIELD.REPORT,
    ];

    if (!isMoneyRequestAction(reportAction) || !canEditMoneyRequest(reportAction, undefined, isChatReportArchived)) {
        return false;
    }

    // If we're editing fields such as category, tag, description, etc. the check above should be enough for handling the permission
    if (!restrictedFields.includes(fieldToEdit)) {
        return true;
    }

    const iouMessage = getOriginalMessage(reportAction);
    const moneyRequestReport = iouMessage?.IOUReportID ? (getReport(iouMessage?.IOUReportID, allReports) ?? ({} as Report)) : ({} as Report);
    const transaction = allTransactions?.[`${ONYXKEYS.COLLECTION.TRANSACTION}${iouMessage?.IOUTransactionID}`] ?? ({} as Transaction);

    if (isSettled(String(moneyRequestReport.reportID)) || isReportIDApproved(String(moneyRequestReport.reportID))) {
        return false;
    }

    if (
        (fieldToEdit === CONST.EDIT_REQUEST_FIELD.AMOUNT || fieldToEdit === CONST.EDIT_REQUEST_FIELD.CURRENCY || fieldToEdit === CONST.EDIT_REQUEST_FIELD.DATE) &&
        isCardTransactionTransactionUtils(transaction)
    ) {
        return false;
    }

    if (fieldToEdit === CONST.EDIT_REQUEST_FIELD.REIMBURSABLE && isClosedReport(moneyRequestReport)) {
        return false;
    }

    // This will be fixed as part of https://github.com/Expensify/Expensify/issues/507850
    // eslint-disable-next-line deprecation/deprecation
    const policy = getPolicy(moneyRequestReport?.policyID);
    const isAdmin = isExpenseReport(moneyRequestReport) && policy?.role === CONST.POLICY.ROLE.ADMIN;
    const isManager = isExpenseReport(moneyRequestReport) && currentUserAccountID === moneyRequestReport?.managerID;
    const isRequestor = currentUserAccountID === reportAction?.actorAccountID;

    if (fieldToEdit === CONST.EDIT_REQUEST_FIELD.REIMBURSABLE) {
        return isAdmin || isManager || isRequestor;
    }

    if ((fieldToEdit === CONST.EDIT_REQUEST_FIELD.AMOUNT || fieldToEdit === CONST.EDIT_REQUEST_FIELD.CURRENCY) && isDistanceRequest(transaction)) {
        return isAdmin || isManager;
    }

    if (
        (fieldToEdit === CONST.EDIT_REQUEST_FIELD.AMOUNT || fieldToEdit === CONST.EDIT_REQUEST_FIELD.CURRENCY || fieldToEdit === CONST.EDIT_REQUEST_FIELD.MERCHANT) &&
        isPerDiemRequest(transaction)
    ) {
        return false;
    }

    if (fieldToEdit === CONST.EDIT_REQUEST_FIELD.RECEIPT) {
        return (
            !isInvoiceReport(moneyRequestReport) &&
            !isReceiptBeingScanned(transaction) &&
            !isDistanceRequest(transaction) &&
            !isPerDiemRequest(transaction) &&
            (isAdmin || isManager || isRequestor) &&
            (isDeleteAction ? isRequestor : true)
        );
    }

    if (fieldToEdit === CONST.EDIT_REQUEST_FIELD.DISTANCE_RATE) {
        // The distance rate can be modified only on the distance expense reports
        return isExpenseReport(moneyRequestReport) && isDistanceRequest(transaction);
    }

    if (fieldToEdit === CONST.EDIT_REQUEST_FIELD.REPORT) {
        // Unreported transaction from OldDot can have the reportID as an empty string
        const isUnreportedExpense = !transaction?.reportID || transaction?.reportID === CONST.REPORT.UNREPORTED_REPORT_ID;

        if (!isReportOutstanding(moneyRequestReport, moneyRequestReport.policyID) && !isUnreportedExpense) {
            return false;
        }

        const isRequestIOU = isIOUReport(moneyRequestReport);
        if (isRequestIOU) {
            return false;
        }
        const isOwner = moneyRequestReport?.ownerAccountID === currentUserAccountID;

        if (isInvoiceReport(moneyRequestReport) && !isUnreportedExpense) {
            return (
                getOutstandingReportsForUser(
                    moneyRequestReport?.policyID,
                    moneyRequestReport?.ownerAccountID,
                    outstandingReportsByPolicyID?.[moneyRequestReport?.policyID ?? CONST.DEFAULT_NUMBER_ID] ?? {},
                ).length > 0
            );
        }
        const isSubmitter = isCurrentUserSubmitter(moneyRequestReport);

        // If the report is Open, then only submitters, admins can move expenses
        const isOpen = isOpenExpenseReport(moneyRequestReport);
        if (!isUnreportedExpense && isOpen && !isSubmitter && !isAdmin) {
            return false;
        }

        return isUnreportedExpense
            ? Object.values(allPolicies ?? {}).flatMap((currentPolicy) =>
                  getOutstandingReportsForUser(currentPolicy?.id, currentUserAccountID, outstandingReportsByPolicyID?.[currentPolicy?.id ?? CONST.DEFAULT_NUMBER_ID] ?? {}),
              ).length > 0
            : Object.values(allPolicies ?? {}).flatMap((currentPolicy) =>
                  getOutstandingReportsForUser(currentPolicy?.id, moneyRequestReport?.ownerAccountID, outstandingReportsByPolicyID?.[currentPolicy?.id ?? CONST.DEFAULT_NUMBER_ID] ?? {}),
              ).length > 1 ||
                  (isOwner && isReportOutstanding(moneyRequestReport, moneyRequestReport.policyID));
    }

    return true;
}

/**
 * Can only edit if:
 *
 * - It was written by the current user
 * - It's an ADD_COMMENT that is not an attachment
 * - It's an expense where conditions for modifications are defined in canEditMoneyRequest method
 * - It's not pending deletion
 */
function canEditReportAction(reportAction: OnyxInputOrEntry<ReportAction>): boolean {
    const isCommentOrIOU = reportAction?.actionName === CONST.REPORT.ACTIONS.TYPE.ADD_COMMENT || reportAction?.actionName === CONST.REPORT.ACTIONS.TYPE.IOU;
    const message = reportAction ? getReportActionMessageReportUtils(reportAction) : undefined;

    return !!(
        reportAction?.actorAccountID === currentUserAccountID &&
        isCommentOrIOU &&
        (!isMoneyRequestAction(reportAction) || canEditMoneyRequest(reportAction)) && // Returns true for non-IOU actions
        !isReportMessageAttachment(message) &&
        ((!reportAction.isAttachmentWithText && !reportAction.isAttachmentOnly) || !reportAction.isOptimisticAction) &&
        !isDeletedAction(reportAction) &&
        !isCreatedTaskReportAction(reportAction) &&
        reportAction?.pendingAction !== CONST.RED_BRICK_ROAD_PENDING_ACTION.DELETE
    );
}

/**
 * This function is needed due to the fact that when we first create an empty report, its preview action has an actorAccountID of '0'.
 * This is not the case when the report is automatically created by adding expenses to the chat where no open report is available.
 * Can be simplified by comparing actorAccountID to accountID when mentioned issue is no longer a thing on a BE side.
 */
function isActionOrReportPreviewOwner(report: Report) {
    const parentAction = getReportAction(report.parentReportID, report.parentReportActionID);
    const {accountID} = currentUserPersonalDetails ?? {};
    const {actorAccountID, actionName, childOwnerAccountID} = parentAction ?? {};
    if (typeof accountID === 'number' && typeof actorAccountID === 'number' && accountID === actorAccountID) {
        return true;
    }
    return actionName === CONST.REPORT.ACTIONS.TYPE.REPORT_PREVIEW && childOwnerAccountID === accountID;
}

function canHoldUnholdReportAction(reportAction: OnyxInputOrEntry<ReportAction>): {canHoldRequest: boolean; canUnholdRequest: boolean} {
    if (!isMoneyRequestAction(reportAction)) {
        return {canHoldRequest: false, canUnholdRequest: false};
    }

    const moneyRequestReportID = getOriginalMessage(reportAction)?.IOUReportID;
    const moneyRequestReport = getReportOrDraftReport(String(moneyRequestReportID));

    if (!moneyRequestReportID || !moneyRequestReport) {
        return {canHoldRequest: false, canUnholdRequest: false};
    }

    if (isInvoiceReport(moneyRequestReport)) {
        return {
            canHoldRequest: false,
            canUnholdRequest: false,
        };
    }

    const isRequestSettled = isSettled(moneyRequestReport?.reportID);
    const isApproved = isReportApproved({report: moneyRequestReport});
    const transactionID = moneyRequestReport ? getOriginalMessage(reportAction)?.IOUTransactionID : undefined;
    const transaction = allTransactions?.[`${ONYXKEYS.COLLECTION.TRANSACTION}${transactionID}`] ?? ({} as Transaction);

    const parentReportAction = isThread(moneyRequestReport)
        ? allReportActions?.[`${ONYXKEYS.COLLECTION.REPORT_ACTIONS}${moneyRequestReport.parentReportID}`]?.[moneyRequestReport.parentReportActionID]
        : undefined;

    const isRequestIOU = isIOUReport(moneyRequestReport);
    const isHoldActionCreator = isHoldCreator(transaction, reportAction.childReportID);

    const isTrackExpenseMoneyReport = isTrackExpenseReport(moneyRequestReport);
    const isActionOwner = isActionOrReportPreviewOwner(moneyRequestReport);
    const isApprover = isMoneyRequestReport(moneyRequestReport) && moneyRequestReport?.managerID !== null && currentUserPersonalDetails?.accountID === moneyRequestReport?.managerID;
    const isAdmin = isPolicyAdmin(moneyRequestReport.policyID, allPolicies);
    const isOnHold = isOnHoldTransactionUtils(transaction);
    const isClosed = isClosedReport(moneyRequestReport);

    const isSubmitted = isProcessingReport(moneyRequestReport);
    const canModifyStatus = !isTrackExpenseMoneyReport && (isAdmin || isActionOwner || isApprover);
    const canModifyUnholdStatus = !isTrackExpenseMoneyReport && (isAdmin || (isActionOwner && isHoldActionCreator) || isApprover);
    const isDeletedParentActionLocal = isEmptyObject(parentReportAction) || isDeletedAction(parentReportAction);

    const canHoldOrUnholdRequest = !isRequestSettled && !isApproved && !isDeletedParentActionLocal && !isClosed && !isDeletedParentAction(reportAction);
    const canHoldRequest = canHoldOrUnholdRequest && !isOnHold && (isRequestIOU || canModifyStatus) && !isScanning(transaction) && (isSubmitted || isActionOwner);
    const canUnholdRequest = !!(canHoldOrUnholdRequest && isOnHold && (isRequestIOU ? isHoldActionCreator : canModifyUnholdStatus));

    return {canHoldRequest, canUnholdRequest};
}

const changeMoneyRequestHoldStatus = (reportAction: OnyxEntry<ReportAction>): void => {
    if (!isMoneyRequestAction(reportAction)) {
        return;
    }
    const moneyRequestReportID = getOriginalMessage(reportAction)?.IOUReportID;

    const moneyRequestReport = getReportOrDraftReport(String(moneyRequestReportID));
    if (!moneyRequestReportID || !moneyRequestReport) {
        return;
    }

    const transactionID = getOriginalMessage(reportAction)?.IOUTransactionID;

    if (!transactionID) {
        Log.warn('Missing transactionID during the change of the money request hold status');
        return;
    }

    const transaction = allTransactions?.[`${ONYXKEYS.COLLECTION.TRANSACTION}${transactionID}`] ?? ({} as Transaction);
    const isOnHold = isOnHoldTransactionUtils(transaction);
    const policy = allPolicies?.[`${ONYXKEYS.COLLECTION.POLICY}${moneyRequestReport.policyID}`] ?? null;

    if (isOnHold) {
        if (reportAction.childReportID) {
            unholdRequest(transactionID, reportAction.childReportID);
        } else {
            Log.warn('Missing reportAction.childReportID during money request unhold');
        }
    } else {
        const activeRoute = encodeURIComponent(Navigation.getActiveRoute());
        Navigation.navigate(ROUTES.MONEY_REQUEST_HOLD_REASON.getRoute(policy?.type ?? CONST.POLICY.TYPE.PERSONAL, transactionID, reportAction.childReportID, activeRoute));
    }
};

const rejectMoneyRequestReason = (reportAction: OnyxEntry<ReportAction>): void => {
    if (!isMoneyRequestAction(reportAction)) {
        return;
    }

    const originalMessage = getOriginalMessage(reportAction);
    const moneyRequestReportID = originalMessage?.IOUReportID;
    const transactionID = originalMessage?.IOUTransactionID;

    if (!transactionID || !moneyRequestReportID) {
        Log.warn('Missing transactionID and moneyRequestReportID during the change of the money request hold status');
        return;
    }

    const activeRoute = encodeURIComponent(Navigation.getActiveRoute());
    Navigation.navigate(ROUTES.REJECT_MONEY_REQUEST_REASON.getRoute(transactionID, moneyRequestReportID, activeRoute));
};

/**
 * Gets all transactions on an IOU report with a receipt
 */
function getTransactionsWithReceipts(iouReportID: string | undefined): Transaction[] {
    const transactions = getReportTransactions(iouReportID);
    return transactions.filter((transaction) => hasReceiptTransactionUtils(transaction));
}

/**
 * For report previews, we display a "Receipt scan in progress" indicator
 * instead of the report total only when we have no report total ready to show. This is the case when
 * all requests are receipts that are being SmartScanned. As soon as we have a non-receipt request,
 * or as soon as one receipt request is done scanning, we have at least one
 * "ready" expense, and we remove this indicator to show the partial report total.
 */
function areAllRequestsBeingSmartScanned(iouReportID: string | undefined, reportPreviewAction: OnyxEntry<ReportAction>): boolean {
    const transactionsWithReceipts = getTransactionsWithReceipts(iouReportID);
    // If we have more requests than requests with receipts, we have some manual requests
    if (getNumberOfMoneyRequests(reportPreviewAction) > transactionsWithReceipts.length) {
        return false;
    }
    return transactionsWithReceipts.every((transaction) => isScanning(transaction));
}

/**
 * Get the transactions related to a report preview with receipts
 * Get the details linked to the IOU reportAction
 *
 * NOTE: This method is only meant to be used inside this action file. Do not export and use it elsewhere. Use withOnyx or Onyx.connect() instead.
 */
function getLinkedTransaction(reportAction: OnyxEntry<ReportAction | OptimisticIOUReportAction>, transactions?: SearchTransaction[]): OnyxEntry<Transaction> | SearchTransaction {
    let transactionID: string | undefined;

    if (isMoneyRequestAction(reportAction)) {
        transactionID = getOriginalMessage(reportAction)?.IOUTransactionID;
    }

    return transactions ? transactions.find((transaction) => transaction.transactionID === transactionID) : allTransactions?.[`${ONYXKEYS.COLLECTION.TRANSACTION}${transactionID}`];
}

/**
 * Check if any of the transactions in the report has required missing fields
 */
function hasMissingSmartscanFields(iouReportID: string | undefined, transactions?: Transaction[]): boolean {
    const reportTransactions = transactions ?? getReportTransactions(iouReportID);

    return reportTransactions.some(hasMissingSmartscanFieldsTransactionUtils);
}

/**
 * Get report action which is missing smartscan fields
 */
function getReportActionWithMissingSmartscanFields(iouReportID: string | undefined): ReportAction | undefined {
    const reportActions = Object.values(getAllReportActions(iouReportID));
    return reportActions.find((action) => {
        if (!isMoneyRequestAction(action)) {
            return false;
        }
        const transaction = getLinkedTransaction(action);
        if (isEmptyObject(transaction)) {
            return false;
        }
        if (!wasActionTakenByCurrentUser(action)) {
            return false;
        }
        return hasMissingSmartscanFieldsTransactionUtils(transaction);
    });
}

/**
 * Check if iouReportID has required missing fields
 */
function shouldShowRBRForMissingSmartscanFields(iouReportID: string | undefined): boolean {
    return !!getReportActionWithMissingSmartscanFields(iouReportID);
}

/**
 * Given a parent IOU report action get report name for the LHN.
 */
function getTransactionReportName({
    reportAction,
    transactions,
    reports,
}: {
    reportAction: OnyxEntry<ReportAction | OptimisticIOUReportAction>;
    transactions?: SearchTransaction[];
    reports?: SearchReport[];
}): string {
    if (isReversedTransaction(reportAction)) {
        return translateLocal('parentReportAction.reversedTransaction');
    }

    if (isDeletedAction(reportAction)) {
        return translateLocal('parentReportAction.deletedExpense');
    }

    const transaction = getLinkedTransaction(reportAction, transactions);

    if (isEmptyObject(transaction)) {
        // Transaction data might be empty on app's first load, if so we fallback to Expense/Track Expense
        return isTrackExpenseAction(reportAction) ? translateLocal('iou.createExpense') : translateLocal('iou.expense');
    }

    if (isScanning(transaction)) {
        return translateLocal('iou.receiptScanning', {count: 1});
    }

    if (hasMissingSmartscanFieldsTransactionUtils(transaction)) {
        return translateLocal('iou.receiptMissingDetails');
    }

    if (isFetchingWaypointsFromServer(transaction) && getMerchant(transaction) === translateLocal('iou.fieldPending')) {
        return translateLocal('iou.fieldPending');
    }

    if (isSentMoneyReportAction(reportAction)) {
        return getIOUReportActionDisplayMessage(reportAction as ReportAction, transaction);
    }

    const report = getReportOrDraftReport(transaction?.reportID, reports);
    const amount = getTransactionAmount(transaction, !isEmptyObject(report) && isExpenseReport(report), transaction?.reportID === CONST.REPORT.UNREPORTED_REPORT_ID) ?? 0;
    const formattedAmount = convertToDisplayString(amount, getCurrency(transaction)) ?? '';
    const comment = getMerchantOrDescription(transaction);

    return translateLocal('iou.threadExpenseReportName', {formattedAmount, comment: Parser.htmlToText(comment)});
}

/**
 * Get expense message for an IOU report
 *
 * @param [iouReportAction] This is always an IOU action. When necessary, report preview actions will be unwrapped and the child iou report action is passed here (the original report preview
 *     action will be passed as `originalReportAction` in this case).
 * @param [originalReportAction] This can be either a report preview action or the IOU action. This will be the original report preview action in cases where `iouReportAction` was unwrapped
 *     from a report preview action. Otherwise, it will be the same as `iouReportAction`.
 */
function getReportPreviewMessage(
    reportOrID: OnyxInputOrEntry<Report> | string,
    iouReportAction: OnyxInputOrEntry<ReportAction> = null,
    shouldConsiderScanningReceiptOrPendingRoute = false,
    isPreviewMessageForParentChatReport = false,
    policy?: OnyxInputOrEntry<Policy>,
    isForListPreview = false,
    originalReportAction: OnyxInputOrEntry<ReportAction> = iouReportAction,
): string {
    const report = typeof reportOrID === 'string' ? getReport(reportOrID, allReports) : reportOrID;
    const reportActionMessage = getReportActionHtml(iouReportAction);

    if (isEmptyObject(report) || !report?.reportID) {
        // This iouReport may be unavailable for one of the following reasons:
        // 1. After SignIn, the OpenApp API won't return iouReports if they're settled.
        // 2. The iouReport exists in local storage but hasn't been loaded into the allReports. It will be loaded automatically when the user opens the iouReport.
        // Until we know how to solve this the best, we just display the report action message.
        return reportActionMessage;
    }

    const allReportTransactions = getReportTransactions(report.reportID);
    const transactionsWithReceipts = allReportTransactions.filter(hasReceiptTransactionUtils);
    const numberOfScanningReceipts = transactionsWithReceipts.filter(isScanning).length;

    if (!isEmptyObject(iouReportAction) && !isIOUReport(report) && iouReportAction && isSplitBillReportAction(iouReportAction)) {
        // This covers group chats where the last action is a split expense action
        const linkedTransaction = getLinkedTransaction(iouReportAction);
        if (isEmptyObject(linkedTransaction)) {
            return reportActionMessage;
        }

        if (!isEmptyObject(linkedTransaction)) {
            if (isScanning(linkedTransaction)) {
                return translateLocal('iou.receiptScanning', {count: 1});
            }

            if (hasMissingSmartscanFieldsTransactionUtils(linkedTransaction)) {
                return translateLocal('iou.receiptMissingDetails');
            }

            const amount = getTransactionAmount(linkedTransaction, !isEmptyObject(report) && isExpenseReport(report), linkedTransaction?.reportID === CONST.REPORT.UNREPORTED_REPORT_ID) ?? 0;
            const formattedAmount = convertToDisplayString(amount, getCurrency(linkedTransaction)) ?? '';
            return translateLocal('iou.didSplitAmount', {formattedAmount, comment: getMerchantOrDescription(linkedTransaction)});
        }
    }

    if (!isEmptyObject(iouReportAction) && !isIOUReport(report) && !isExpenseReport(report) && iouReportAction && isTrackExpenseAction(iouReportAction)) {
        // This covers group chats where the last action is a track expense action
        const linkedTransaction = getLinkedTransaction(iouReportAction);
        if (isEmptyObject(linkedTransaction)) {
            return reportActionMessage;
        }

        if (!isEmptyObject(linkedTransaction)) {
            if (isScanning(linkedTransaction)) {
                return translateLocal('iou.receiptScanning', {count: 1});
            }

            if (hasMissingSmartscanFieldsTransactionUtils(linkedTransaction)) {
                return translateLocal('iou.receiptMissingDetails');
            }

            const amount = getTransactionAmount(linkedTransaction, !isEmptyObject(report) && isExpenseReport(report), linkedTransaction?.reportID === CONST.REPORT.UNREPORTED_REPORT_ID) ?? 0;
            const formattedAmount = convertToDisplayString(amount, getCurrency(linkedTransaction)) ?? '';
            return translateLocal('iou.trackedAmount', {formattedAmount, comment: getMerchantOrDescription(linkedTransaction)});
        }
    }

    const containsNonReimbursable = hasNonReimbursableTransactions(report.reportID);
    const {totalDisplaySpend: totalAmount} = getMoneyRequestSpendBreakdown(report);

    const parentReport = getParentReport(report);
    const policyName = getPolicyName({report: parentReport ?? report, policy});
    const payerName = isExpenseReport(report) ? policyName : getDisplayNameForParticipant({accountID: report.managerID, shouldUseShortForm: !isPreviewMessageForParentChatReport});

    const formattedAmount = convertToDisplayString(totalAmount, report.currency);

    if (isReportApproved({report}) && isPaidGroupPolicy(report)) {
        return translateLocal('iou.managerApprovedAmount', {
            manager: payerName ?? '',
            amount: formattedAmount,
        });
    }

    const reportPolicy = allPolicies?.[`${ONYXKEYS.COLLECTION.POLICY}${report.policyID}`];

    let linkedTransaction;
    if (!isEmptyObject(iouReportAction) && shouldConsiderScanningReceiptOrPendingRoute && iouReportAction && isMoneyRequestAction(iouReportAction)) {
        linkedTransaction = getLinkedTransaction(iouReportAction);
    }

    if (!isEmptyObject(linkedTransaction) && isScanning(linkedTransaction)) {
        return translateLocal('iou.receiptScanning', {count: numberOfScanningReceipts});
    }

    if (!isEmptyObject(linkedTransaction) && isFetchingWaypointsFromServer(linkedTransaction) && !getTransactionAmount(linkedTransaction)) {
        return translateLocal('iou.fieldPending');
    }

    const originalMessage = !isEmptyObject(iouReportAction) && isMoneyRequestAction(iouReportAction) ? getOriginalMessage(iouReportAction) : undefined;

    // Show Paid preview message if it's settled or if the amount is paid & stuck at receivers end for only chat reports.
    if (isSettled(report.reportID) || (report.isWaitingOnBankAccount && isPreviewMessageForParentChatReport)) {
        // A settled report preview message can come in three formats "paid ... elsewhere" or "paid ... with Expensify"
        let translatePhraseKey: TranslationPaths = 'iou.paidElsewhere';
        if (isPreviewMessageForParentChatReport) {
            translatePhraseKey = 'iou.payerPaidAmount';
        } else if (
            [CONST.IOU.PAYMENT_TYPE.VBBA, CONST.IOU.PAYMENT_TYPE.EXPENSIFY].some((paymentType) => paymentType === originalMessage?.paymentType) ||
            !!reportActionMessage.match(/ (with Expensify|using Expensify)$/) ||
            report.isWaitingOnBankAccount
        ) {
            translatePhraseKey = 'iou.paidWithExpensify';
            if (originalMessage?.automaticAction) {
                translatePhraseKey = 'iou.automaticallyPaidWithExpensify';
            }

            if (originalMessage?.paymentType === CONST.IOU.PAYMENT_TYPE.VBBA) {
                translatePhraseKey = 'iou.businessBankAccount';
            }
        }

        let actualPayerName = report.managerID === currentUserAccountID ? '' : getDisplayNameForParticipant({accountID: report.managerID, shouldUseShortForm: true});

        actualPayerName = actualPayerName && isForListPreview && !isPreviewMessageForParentChatReport ? `${actualPayerName}:` : actualPayerName;
        const payerDisplayName = isPreviewMessageForParentChatReport ? payerName : actualPayerName;

        return translateLocal(translatePhraseKey, {
            amount: '',
            payer: payerDisplayName ?? '',
            last4Digits: reportPolicy?.achAccount?.accountNumber?.slice(-4) ?? '',
        });
    }

    if (report.isWaitingOnBankAccount) {
        const submitterDisplayName = getDisplayNameForParticipant({accountID: report.ownerAccountID, shouldUseShortForm: true}) ?? '';
        return translateLocal('iou.waitingOnBankAccount', {submitterDisplayName});
    }

    const lastActorID = iouReportAction?.actorAccountID;
    let amount = originalMessage?.amount;
    let currency = originalMessage?.currency ? originalMessage?.currency : report.currency;

    if (!isEmptyObject(linkedTransaction)) {
        amount = getTransactionAmount(linkedTransaction, isExpenseReport(report));
        currency = getCurrency(linkedTransaction);
    }

    if (isEmptyObject(linkedTransaction) && !isEmptyObject(iouReportAction)) {
        linkedTransaction = getLinkedTransaction(iouReportAction);
    }

    let comment = !isEmptyObject(linkedTransaction) ? getMerchantOrDescription(linkedTransaction) : undefined;
    if (!isEmptyObject(originalReportAction) && isReportPreviewAction(originalReportAction) && getNumberOfMoneyRequests(originalReportAction) !== 1) {
        comment = undefined;
    }

    // if we have the amount in the originalMessage and lastActorID, we can use that to display the preview message for the latest expense
    if (amount !== undefined && lastActorID && !isPreviewMessageForParentChatReport) {
        const amountToDisplay = convertToDisplayString(Math.abs(amount), currency);

        // We only want to show the actor name in the preview if it's not the current user who took the action
        const requestorName =
            lastActorID && lastActorID !== currentUserAccountID ? getDisplayNameForParticipant({accountID: lastActorID, shouldUseShortForm: !isPreviewMessageForParentChatReport}) : '';
        return `${requestorName ? `${requestorName}: ` : ''}${translateLocal('iou.expenseAmount', {formattedAmount: amountToDisplay, comment})}`;
    }

    if (containsNonReimbursable) {
        return translateLocal('iou.payerSpentAmount', {payer: getDisplayNameForParticipant({accountID: report.ownerAccountID}) ?? '', amount: formattedAmount});
    }

    return translateLocal('iou.payerOwesAmount', {payer: payerName ?? '', amount: formattedAmount, comment});
}

/**
 * Given the updates user made to the expense, compose the originalMessage
 * object of the modified expense action.
 *
 * At the moment, we only allow changing one transaction field at a time.
 */
function getModifiedExpenseOriginalMessage(
    oldTransaction: OnyxInputOrEntry<Transaction>,
    transactionChanges: TransactionChanges,
    isFromExpenseReport: boolean,
    policy: OnyxInputOrEntry<Policy>,
    updatedTransaction?: OnyxInputOrEntry<Transaction>,
): OriginalMessageModifiedExpense {
    const originalMessage: OriginalMessageModifiedExpense = {};
    // Remark: Comment field is the only one which has new/old prefixes for the keys (newComment/ oldComment),
    // all others have old/- pattern such as oldCreated/created
    if ('comment' in transactionChanges) {
        originalMessage.oldComment = getDescription(oldTransaction);
        originalMessage.newComment = transactionChanges?.comment;
    }
    if ('created' in transactionChanges) {
        originalMessage.oldCreated = getFormattedCreated(oldTransaction);
        originalMessage.created = transactionChanges?.created;
    }
    if ('merchant' in transactionChanges) {
        originalMessage.oldMerchant = getMerchant(oldTransaction);
        originalMessage.merchant = transactionChanges?.merchant;
    }
    if ('attendees' in transactionChanges) {
        originalMessage.oldAttendees = getAttendees(oldTransaction);
        originalMessage.newAttendees = transactionChanges?.attendees;
    }

    // The amount is always a combination of the currency and the number value so when one changes we need to store both
    // to match how we handle the modified expense action in oldDot
    const didAmountOrCurrencyChange = 'amount' in transactionChanges || 'currency' in transactionChanges;
    if (didAmountOrCurrencyChange) {
        originalMessage.oldAmount = getTransactionAmount(oldTransaction, isFromExpenseReport);
        originalMessage.amount = transactionChanges?.amount ?? transactionChanges.oldAmount;
        originalMessage.oldCurrency = getCurrency(oldTransaction);
        originalMessage.currency = transactionChanges?.currency ?? transactionChanges.oldCurrency;
    }

    if ('category' in transactionChanges) {
        originalMessage.oldCategory = getCategory(oldTransaction);
        originalMessage.category = transactionChanges?.category;
    }

    if ('tag' in transactionChanges) {
        originalMessage.oldTag = getTag(oldTransaction);
        originalMessage.tag = transactionChanges?.tag;
    }

    // We only want to display a tax rate update system message when tax rate is updated by user.
    // Tax rate can change as a result of currency update. In such cases, we want to skip displaying a system message, as discussed.
    const didTaxCodeChange = 'taxCode' in transactionChanges;
    if (didTaxCodeChange && !didAmountOrCurrencyChange) {
        originalMessage.oldTaxRate = policy?.taxRates?.taxes[getTaxCode(oldTransaction)]?.value;
        originalMessage.taxRate = transactionChanges?.taxCode && policy?.taxRates?.taxes[transactionChanges?.taxCode]?.value;
    }

    // We only want to display a tax amount update system message when tax amount is updated by user.
    // Tax amount can change as a result of amount, currency or tax rate update. In such cases, we want to skip displaying a system message, as discussed.
    if ('taxAmount' in transactionChanges && !(didAmountOrCurrencyChange || didTaxCodeChange)) {
        originalMessage.oldTaxAmount = getTaxAmount(oldTransaction, isFromExpenseReport);
        originalMessage.taxAmount = transactionChanges?.taxAmount;
        originalMessage.currency = getCurrency(oldTransaction);
    }

    if ('reimbursable' in transactionChanges) {
        const oldReimbursable = getReimbursable(oldTransaction);
        originalMessage.oldReimbursable = oldReimbursable ? translateLocal('common.reimbursable').toLowerCase() : translateLocal('iou.nonReimbursable').toLowerCase();
        originalMessage.reimbursable = transactionChanges?.reimbursable ? translateLocal('common.reimbursable').toLowerCase() : translateLocal('iou.nonReimbursable').toLowerCase();
    }

    if ('billable' in transactionChanges) {
        const oldBillable = getBillable(oldTransaction);
        originalMessage.oldBillable = oldBillable ? translateLocal('common.billable').toLowerCase() : translateLocal('common.nonBillable').toLowerCase();
        originalMessage.billable = transactionChanges?.billable ? translateLocal('common.billable').toLowerCase() : translateLocal('common.nonBillable').toLowerCase();
    }

    if ('customUnitRateID' in transactionChanges && updatedTransaction?.comment?.customUnit?.customUnitRateID) {
        originalMessage.oldAmount = getTransactionAmount(oldTransaction, isFromExpenseReport);
        originalMessage.oldCurrency = getCurrency(oldTransaction);
        originalMessage.oldMerchant = getMerchant(oldTransaction);

        // For the originalMessage, we should use the non-negative amount, similar to what getAmount does for oldAmount
        originalMessage.amount = Math.abs(updatedTransaction.modifiedAmount ?? 0);
        originalMessage.currency = updatedTransaction.modifiedCurrency ?? CONST.CURRENCY.USD;
        originalMessage.merchant = updatedTransaction.modifiedMerchant;
    }

    return originalMessage;
}

/**
 * Check if original message is an object and can be used as a ChangeLog type
 * @param originalMessage
 */
function isChangeLogObject(originalMessage?: OriginalMessageChangeLog): OriginalMessageChangeLog | undefined {
    if (originalMessage && typeof originalMessage === 'object') {
        return originalMessage;
    }
    return undefined;
}

/**
 * Build invited usernames for admin chat threads
 * @param parentReportAction
 * @param parentReportActionMessage
 */
function getAdminRoomInvitedParticipants(parentReportAction: OnyxEntry<ReportAction>, parentReportActionMessage: string) {
    if (isEmptyObject(parentReportAction)) {
        return parentReportActionMessage || translateLocal('parentReportAction.deletedMessage');
    }
    if (!getOriginalMessage(parentReportAction)) {
        return parentReportActionMessage || translateLocal('parentReportAction.deletedMessage');
    }
    if (!isPolicyChangeLogAction(parentReportAction) && !isRoomChangeLogAction(parentReportAction)) {
        return parentReportActionMessage || translateLocal('parentReportAction.deletedMessage');
    }

    const originalMessage = isChangeLogObject(getOriginalMessage(parentReportAction));
    const personalDetails = getPersonalDetailsByIDs({accountIDs: originalMessage?.targetAccountIDs ?? [], currentUserAccountID: 0});

    const participants = personalDetails.map((personalDetail) => {
        const name = getEffectiveDisplayName(formatPhoneNumber, personalDetail);
        if (name && name?.length > 0) {
            return name;
        }
        return translateLocal('common.hidden');
    });
    const users = participants.length > 1 ? participants.join(` ${translateLocal('common.and')} `) : participants.at(0);
    if (!users) {
        return parentReportActionMessage;
    }
    const actionType = parentReportAction.actionName;
    const isInviteAction = actionType === CONST.REPORT.ACTIONS.TYPE.ROOM_CHANGE_LOG.INVITE_TO_ROOM || actionType === CONST.REPORT.ACTIONS.TYPE.POLICY_CHANGE_LOG.INVITE_TO_ROOM;

    const verbKey = isInviteAction ? 'workspace.invite.invited' : 'workspace.invite.removed';
    const prepositionKey = isInviteAction ? 'workspace.invite.to' : 'workspace.invite.from';

    const verb = translateLocal(verbKey);
    const preposition = translateLocal(prepositionKey);

    const roomName = originalMessage?.roomName ?? '';

    return roomName ? `${verb} ${users} ${preposition} ${roomName}` : `${verb} ${users}`;
}

/**
 * Get the invoice payer name based on its type:
 * - Individual - a receiver display name.
 * - Policy - a receiver policy name.
 */
function getInvoicePayerName(report: OnyxEntry<Report>, invoiceReceiverPolicy?: OnyxEntry<Policy> | SearchPolicy, invoiceReceiverPersonalDetail?: PersonalDetails | null): string {
    const invoiceReceiver = report?.invoiceReceiver;
    const isIndividual = invoiceReceiver?.type === CONST.REPORT.INVOICE_RECEIVER_TYPE.INDIVIDUAL;

    if (isIndividual) {
        return formatPhoneNumber(getDisplayNameOrDefault(invoiceReceiverPersonalDetail ?? allPersonalDetails?.[invoiceReceiver.accountID]));
    }

    return getPolicyName({report, policy: invoiceReceiverPolicy ?? allPolicies?.[`${ONYXKEYS.COLLECTION.POLICY}${invoiceReceiver?.policyID}`]});
}

/**
 * Parse html of reportAction into text
 */
function parseReportActionHtmlToText(reportAction: OnyxEntry<ReportAction>, reportID: string | undefined, childReportID?: string): string {
    if (!reportAction) {
        return '';
    }
    const key = `${reportID}_${reportAction.reportActionID}_${reportAction.lastModified}`;
    const cachedText = parsedReportActionMessageCache[key];
    if (cachedText !== undefined) {
        return cachedText;
    }

    const {html, text} = getReportActionMessageReportUtils(reportAction) ?? {};

    if (!html) {
        return text ?? '';
    }

    const mentionReportRegex = /<mention-report reportID="?(\d+)"?(?: *\/>|><\/mention-report>)/gi;
    const matches = html.matchAll(mentionReportRegex);

    const reportIDToName: Record<string, string> = {};
    for (const match of matches) {
        if (match[1] !== childReportID) {
            // eslint-disable-next-line @typescript-eslint/no-use-before-define
            reportIDToName[match[1]] = getReportName(getReportOrDraftReport(match[1])) ?? '';
        }
    }

    const mentionUserRegex = /(?:<mention-user accountID="?(\d+)"?(?: *\/>|><\/mention-user>))/gi;
    const accountIDToName: Record<string, string> = {};
    const accountIDs = Array.from(html.matchAll(mentionUserRegex), (mention) => Number(mention[1]));
    const logins = getLoginsByAccountIDs(accountIDs);
    accountIDs.forEach((id, index) => {
        const login = logins.at(index);
        const user = allPersonalDetails?.[id];
        const displayName = formatPhoneNumber(login ?? '') || getDisplayNameOrDefault(user);
        accountIDToName[id] = getShortMentionIfFound(displayName, id.toString(), currentUserPersonalDetails, login) ?? '';
    });

    const textMessage = Str.removeSMSDomain(Parser.htmlToText(html, {reportIDToName, accountIDToName}));
    parsedReportActionMessageCache[key] = textMessage;

    return textMessage;
}

/**
 * Get the report action message for a report action.
 */
function getReportActionMessage({
    reportAction,
    reportID,
    childReportID,
    reports,
    personalDetails,
}: {
    reportAction: OnyxEntry<ReportAction>;
    reportID?: string;
    childReportID?: string;
    reports?: SearchReport[];
    personalDetails?: Partial<PersonalDetailsList>;
}) {
    if (isEmptyObject(reportAction)) {
        return '';
    }
    if (reportAction.actionName === CONST.REPORT.ACTIONS.TYPE.HOLD) {
        return translateLocal('iou.heldExpense');
    }

    if (reportAction.actionName === CONST.REPORT.ACTIONS.TYPE.EXPORTED_TO_INTEGRATION) {
        return getExportIntegrationLastMessageText(reportAction);
    }

    if (reportAction.actionName === CONST.REPORT.ACTIONS.TYPE.UNHOLD) {
        return translateLocal('iou.unheldExpense');
    }

    if (reportAction.actionName === CONST.REPORT.ACTIONS.TYPE.REJECTEDTRANSACTION_THREAD) {
        return translateLocal('iou.reject.reportActions.rejectedExpense');
    }

    if (reportAction.actionName === CONST.REPORT.ACTIONS.TYPE.REJECTED_TRANSACTION_MARKASRESOLVED) {
        return translateLocal('iou.reject.reportActions.markedAsResolved');
    }

    if (isApprovedOrSubmittedReportAction(reportAction) || isActionOfType(reportAction, CONST.REPORT.ACTIONS.TYPE.REIMBURSED)) {
        return getReportActionMessageText(reportAction);
    }
    if (isReimbursementQueuedAction(reportAction)) {
        return getReimbursementQueuedActionMessage({
            reportAction,
            reportOrID: getReportOrDraftReport(reportID, reports),
            shouldUseShortDisplayName: false,
            reports,
            personalDetails,
        });
    }
    if (reportAction.actionName === CONST.REPORT.ACTIONS.TYPE.RECEIPT_SCAN_FAILED) {
        return translateLocal('iou.receiptScanningFailed');
    }

    if (isReimbursementDeQueuedOrCanceledAction(reportAction)) {
        return getReimbursementDeQueuedOrCanceledActionMessage(reportAction, getReportOrDraftReport(reportID, reports));
    }

    return parseReportActionHtmlToText(reportAction, reportID, childReportID);
}

/**
 * Get the title for an invoice room.
 */
function getInvoicesChatName({
    report,
    receiverPolicy,
    personalDetails,
    policies,
}: {
    report: OnyxEntry<Report>;
    receiverPolicy: OnyxEntry<Policy> | SearchPolicy;
    personalDetails?: Partial<PersonalDetailsList>;
    policies?: SearchPolicy[];
}): string {
    const invoiceReceiver = report?.invoiceReceiver;
    const isIndividual = invoiceReceiver?.type === CONST.REPORT.INVOICE_RECEIVER_TYPE.INDIVIDUAL;
    const invoiceReceiverAccountID = isIndividual ? invoiceReceiver.accountID : CONST.DEFAULT_NUMBER_ID;
    const invoiceReceiverPolicyID = isIndividual ? undefined : invoiceReceiver?.policyID;
    // This will be fixed as part of https://github.com/Expensify/Expensify/issues/507850
    // eslint-disable-next-line deprecation/deprecation
    const invoiceReceiverPolicy = receiverPolicy ?? getPolicy(invoiceReceiverPolicyID);
    const isCurrentUserReceiver = (isIndividual && invoiceReceiverAccountID === currentUserAccountID) || (!isIndividual && isPolicyAdminPolicyUtils(invoiceReceiverPolicy));

    if (isCurrentUserReceiver) {
        return getPolicyName({report, policies});
    }

    if (isIndividual) {
        return formatPhoneNumber(getDisplayNameOrDefault((personalDetails ?? allPersonalDetails)?.[invoiceReceiverAccountID]));
    }

    return getPolicyName({report, policy: invoiceReceiverPolicy, policies});
}

/**
 * Generates a report title using the names of participants, excluding the current user.
 * This function is useful in contexts such as 1:1 direct messages (DMs) or other group chats.
 * It limits to a maximum of 5 participants for the title and uses short names unless there is only one participant.
 */
const buildReportNameFromParticipantNames = ({report, personalDetails: personalDetailsData}: {report: OnyxEntry<Report>; personalDetails?: Partial<PersonalDetailsList>}) =>
    Object.keys(report?.participants ?? {})
        .map(Number)
        .filter((id) => id !== currentUserAccountID)
        .slice(0, 5)
        .map((accountID) => ({
            accountID,
            name: getDisplayNameForParticipant({
                accountID,
                shouldUseShortForm: true,
                personalDetailsData,
            }),
        }))
        .filter((participant) => participant.name)
        .reduce((formattedNames, {name, accountID}, _, array) => {
            // If there is only one participant (if it is 0 or less the function will return empty string), return their full name
            if (array.length < 2) {
                return getDisplayNameForParticipant({
                    accountID,
                    personalDetailsData,
                });
            }
            return formattedNames ? `${formattedNames}, ${name}` : name;
        }, '');

function generateReportName(report: OnyxEntry<Report>): string {
    if (!report) {
        return '';
    }
    return getReportNameInternal({report});
}

/**
 * Get the title for a report.
 */
function getReportName(
    report: OnyxEntry<Report>,
    policy?: OnyxEntry<Policy>,
    parentReportActionParam?: OnyxInputOrEntry<ReportAction>,
    personalDetails?: Partial<PersonalDetailsList>,
    invoiceReceiverPolicy?: OnyxEntry<Policy>,
    reportAttributes?: ReportAttributesDerivedValue['reports'],
    transactions?: SearchTransaction[],
): string {
    // Check if we can use report name in derived values - only when we have report but no other params
    const canUseDerivedValue = report && policy === undefined && parentReportActionParam === undefined && personalDetails === undefined && invoiceReceiverPolicy === undefined;
    const attributes = reportAttributes ?? reportAttributesDerivedValue;
    const derivedNameExists = report && !!attributes?.[report.reportID]?.reportName;
    if (canUseDerivedValue && derivedNameExists) {
        return attributes[report.reportID].reportName;
    }
    return getReportNameInternal({report, policy, parentReportActionParam, personalDetails, invoiceReceiverPolicy, transactions});
}

function getSearchReportName(props: GetReportNameParams): string {
    const {report, policy} = props;
    if (isChatThread(report) && policy?.name) {
        return policy.name;
    }
    return getReportNameInternal(props);
}

function getInvoiceReportName(report: OnyxEntry<Report>, policy?: OnyxEntry<Policy | SearchPolicy>, invoiceReceiverPolicy?: OnyxEntry<Policy | SearchPolicy>): string {
    const moneyRequestReportName = getMoneyRequestReportName({report, policy, invoiceReceiverPolicy});
    const oldDotInvoiceName = report?.reportName ?? moneyRequestReportName;
    return isNewDotInvoice(report?.chatReportID) ? moneyRequestReportName : oldDotInvoiceName;
}

function generateArchivedReportName(reportName: string): string {
    return `${reportName} (${translateLocal('common.archived')}) `;
}

function getReportNameInternal({
    report,
    policy,
    parentReportActionParam,
    personalDetails,
    invoiceReceiverPolicy,
    transactions,
    reports,
    reportNameValuePairs = allReportNameValuePair,
    policies,
}: GetReportNameParams): string {
    let formattedName: string | undefined;
    let parentReportAction: OnyxEntry<ReportAction>;
    const parentReport = allReports?.[`${ONYXKEYS.COLLECTION.REPORT}${report?.parentReportID}`];
    if (parentReportActionParam) {
        parentReportAction = parentReportActionParam;
    } else {
        parentReportAction = isThread(report) ? allReportActions?.[`${ONYXKEYS.COLLECTION.REPORT_ACTIONS}${report.parentReportID}`]?.[report.parentReportActionID] : undefined;
    }
    const parentReportActionMessage = getReportActionMessageReportUtils(parentReportAction);
    const isReportArchived = isArchivedReport(reportNameValuePairs?.[`${ONYXKEYS.COLLECTION.REPORT_NAME_VALUE_PAIRS}${report?.reportID ?? String(CONST.DEFAULT_NUMBER_ID)}`]);
    const isArchivedNonExpense = isArchivedNonExpenseReport(report, isReportArchived);

    if (
        isActionOfType(parentReportAction, CONST.REPORT.ACTIONS.TYPE.SUBMITTED) ||
        isActionOfType(parentReportAction, CONST.REPORT.ACTIONS.TYPE.SUBMITTED_AND_CLOSED) ||
        isMarkAsClosedAction(parentReportAction)
    ) {
        const harvesting = !isMarkAsClosedAction(parentReportAction) ? (getOriginalMessage(parentReportAction)?.harvesting ?? false) : false;
        if (harvesting) {
            return translateLocal('iou.automaticallySubmitted');
        }
        return translateLocal('iou.submitted', {memo: getOriginalMessage(parentReportAction)?.message});
    }
    if (isActionOfType(parentReportAction, CONST.REPORT.ACTIONS.TYPE.FORWARDED)) {
        const {automaticAction} = getOriginalMessage(parentReportAction) ?? {};
        if (automaticAction) {
            return translateLocal('iou.automaticallyForwarded');
        }
        return translateLocal('iou.forwarded');
    }
    if (parentReportAction?.actionName === CONST.REPORT.ACTIONS.TYPE.REJECTED) {
        return getRejectedReportMessage();
    }
    if (parentReportAction?.actionName === CONST.REPORT.ACTIONS.TYPE.RETRACTED) {
        return getRetractedMessage();
    }
    if (parentReportAction?.actionName === CONST.REPORT.ACTIONS.TYPE.REOPENED) {
        return getReopenedMessage();
    }
    if (parentReportAction?.actionName === CONST.REPORT.ACTIONS.TYPE.POLICY_CHANGE_LOG.CORPORATE_UPGRADE) {
        return getUpgradeWorkspaceMessage();
    }
    if (parentReportAction?.actionName === CONST.REPORT.ACTIONS.TYPE.POLICY_CHANGE_LOG.TEAM_DOWNGRADE) {
        return getDowngradeWorkspaceMessage();
    }
    if (parentReportAction?.actionName === CONST.REPORT.ACTIONS.TYPE.POLICY_CHANGE_LOG.UPDATE_CURRENCY) {
        return getWorkspaceCurrencyUpdateMessage(parentReportAction);
    }
    if (parentReportAction?.actionName === CONST.REPORT.ACTIONS.TYPE.POLICY_CHANGE_LOG.UPDATE_FIELD) {
        return getWorkspaceUpdateFieldMessage(parentReportAction);
    }
    if (parentReportAction?.actionName === CONST.REPORT.ACTIONS.TYPE.MERGED_WITH_CASH_TRANSACTION) {
        return translateLocal('systemMessage.mergedWithCashTransaction');
    }
    if (parentReportAction?.actionName === CONST.REPORT.ACTIONS.TYPE.POLICY_CHANGE_LOG.UPDATE_NAME) {
        return Str.htmlDecode(getWorkspaceNameUpdatedMessage(parentReportAction));
    }
    if (parentReportAction?.actionName === CONST.REPORT.ACTIONS.TYPE.POLICY_CHANGE_LOG.UPDATE_AUTO_REPORTING_FREQUENCY) {
        return getWorkspaceFrequencyUpdateMessage(parentReportAction);
    }
    if (parentReportAction?.actionName === CONST.REPORT.ACTIONS.TYPE.POLICY_CHANGE_LOG.ADD_REPORT_FIELD) {
        return getWorkspaceReportFieldAddMessage(parentReportAction);
    }
    if (parentReportAction?.actionName === CONST.REPORT.ACTIONS.TYPE.POLICY_CHANGE_LOG.UPDATE_REPORT_FIELD) {
        return getWorkspaceReportFieldUpdateMessage(parentReportAction);
    }
    if (parentReportAction?.actionName === CONST.REPORT.ACTIONS.TYPE.POLICY_CHANGE_LOG.DELETE_REPORT_FIELD) {
        return getWorkspaceReportFieldDeleteMessage(parentReportAction);
    }

    if (isActionOfType(parentReportAction, CONST.REPORT.ACTIONS.TYPE.UNREPORTED_TRANSACTION)) {
        return getUnreportedTransactionMessage();
    }

    if (isActionOfType(parentReportAction, CONST.REPORT.ACTIONS.TYPE.POLICY_CHANGE_LOG.UPDATE_MAX_EXPENSE_AMOUNT_NO_RECEIPT)) {
        return getPolicyChangeLogMaxExpenseAmountNoReceiptMessage(parentReportAction);
    }

    if (isActionOfType(parentReportAction, CONST.REPORT.ACTIONS.TYPE.POLICY_CHANGE_LOG.UPDATE_DEFAULT_BILLABLE)) {
        return getPolicyChangeLogDefaultBillableMessage(parentReportAction);
    }
    if (isActionOfType(parentReportAction, CONST.REPORT.ACTIONS.TYPE.POLICY_CHANGE_LOG.UPDATE_DEFAULT_REIMBURSABLE)) {
        return getPolicyChangeLogDefaultReimbursableMessage(parentReportAction);
    }
    if (isActionOfType(parentReportAction, CONST.REPORT.ACTIONS.TYPE.POLICY_CHANGE_LOG.UPDATE_DEFAULT_TITLE_ENFORCED)) {
        return getPolicyChangeLogDefaultTitleEnforcedMessage(parentReportAction);
    }

    if (isActionOfType(parentReportAction, CONST.REPORT.ACTIONS.TYPE.CHANGE_POLICY)) {
        return getPolicyChangeMessage(parentReportAction);
    }

    if (isActionOfType(parentReportAction, CONST.REPORT.ACTIONS.TYPE.TAKE_CONTROL)) {
        return getChangedApproverActionMessage(parentReportAction);
    }

    if (parentReportAction?.actionName && isTagModificationAction(parentReportAction?.actionName)) {
        return getCleanedTagName(getWorkspaceTagUpdateMessage(parentReportAction) ?? '');
    }

    if (isMovedAction(parentReportAction)) {
        return getMovedActionMessage(parentReportAction, parentReport);
    }

    if (isMoneyRequestAction(parentReportAction)) {
        const originalMessage = getOriginalMessage(parentReportAction);
        const reportPolicy = allPolicies?.[`${ONYXKEYS.COLLECTION.POLICY}${report?.policyID}`];
        const last4Digits = reportPolicy?.achAccount?.accountNumber?.slice(-4) ?? '';

        if (originalMessage?.type === CONST.IOU.REPORT_ACTION_TYPE.PAY) {
            if (originalMessage.paymentType === CONST.IOU.PAYMENT_TYPE.ELSEWHERE) {
                return translateLocal('iou.paidElsewhere');
            }
            if (originalMessage.paymentType === CONST.IOU.PAYMENT_TYPE.VBBA) {
                if (originalMessage.automaticAction) {
                    return translateLocal('iou.automaticallyPaidWithBusinessBankAccount', {last4Digits});
                }
                return translateLocal('iou.businessBankAccount', {last4Digits});
            }
            if (originalMessage.paymentType === CONST.IOU.PAYMENT_TYPE.EXPENSIFY) {
                if (originalMessage.automaticAction) {
                    return translateLocal('iou.automaticallyPaidWithExpensify');
                }
                return translateLocal('iou.paidWithExpensify');
            }
        }
    }

    if (isActionOfType(parentReportAction, CONST.REPORT.ACTIONS.TYPE.APPROVED)) {
        const {automaticAction} = getOriginalMessage(parentReportAction) ?? {};
        if (automaticAction) {
            return translateLocal('iou.automaticallyApproved');
        }
        return translateLocal('iou.approvedMessage');
    }
    if (isUnapprovedAction(parentReportAction)) {
        return translateLocal('iou.unapproved');
    }

    if (isActionableJoinRequest(parentReportAction)) {
        return getJoinRequestMessage(parentReportAction);
    }

    if (isTaskReport(report) && isCanceledTaskReport(report, parentReportAction)) {
        return translateLocal('parentReportAction.deletedTask');
    }

    if (isTaskReport(report)) {
        return Parser.htmlToText(report?.reportName ?? '').trim();
    }

    if (isActionOfType(parentReportAction, CONST.REPORT.ACTIONS.TYPE.INTEGRATION_SYNC_FAILED)) {
        return getIntegrationSyncFailedMessage(parentReportAction, report?.policyID);
    }

    if (isActionOfType(parentReportAction, CONST.REPORT.ACTIONS.TYPE.TRAVEL_UPDATE)) {
        return getTravelUpdateMessage(parentReportAction);
    }

    if (isChatThread(report)) {
        if (!isEmptyObject(parentReportAction) && isTransactionThread(parentReportAction)) {
            formattedName = getTransactionReportName({reportAction: parentReportAction, transactions, reports});

            // This will get removed as part of https://github.com/Expensify/App/issues/59961
            // eslint-disable-next-line deprecation/deprecation
            if (isArchivedNonExpense) {
                formattedName = generateArchivedReportName(formattedName);
            }
            return formatReportLastMessageText(formattedName);
        }

        if (!isEmptyObject(parentReportAction) && isOldDotReportAction(parentReportAction)) {
            return getMessageOfOldDotReportAction(parentReportAction);
        }

        if (isRenamedAction(parentReportAction)) {
            return getRenamedAction(parentReportAction, isExpenseReport(getReport(report.parentReportID, allReports)));
        }

        if (parentReportActionMessage?.isDeletedParentAction) {
            return translateLocal('parentReportAction.deletedMessage');
        }

        if (parentReportAction?.actionName === CONST.REPORT.ACTIONS.TYPE.RESOLVED_DUPLICATES) {
            return translateLocal('violations.resolvedDuplicates');
        }

        const isAttachment = isReportActionAttachment(!isEmptyObject(parentReportAction) ? parentReportAction : undefined);
        const reportActionMessage = getReportActionMessage({
            reportAction: parentReportAction,
            reportID: report?.parentReportID,
            childReportID: report?.reportID,
            reports,
            personalDetails,
        }).replace(/(\n+|\r\n|\n|\r)/gm, ' ');
        if (isAttachment && reportActionMessage) {
            return `[${translateLocal('common.attachment')}]`;
        }
        if (
            parentReportActionMessage?.moderationDecision?.decision === CONST.MODERATION.MODERATOR_DECISION_PENDING_HIDE ||
            parentReportActionMessage?.moderationDecision?.decision === CONST.MODERATION.MODERATOR_DECISION_HIDDEN ||
            parentReportActionMessage?.moderationDecision?.decision === CONST.MODERATION.MODERATOR_DECISION_PENDING_REMOVE
        ) {
            return translateLocal('parentReportAction.hiddenMessage');
        }
        if (isAdminRoom(report) || isUserCreatedPolicyRoom(report)) {
            return getAdminRoomInvitedParticipants(parentReportAction, reportActionMessage);
        }

        // This will get removed as part of https://github.com/Expensify/App/issues/59961
        // eslint-disable-next-line deprecation/deprecation
        if (reportActionMessage && isArchivedNonExpense) {
            return generateArchivedReportName(reportActionMessage);
        }
        if (!isEmptyObject(parentReportAction) && isModifiedExpenseAction(parentReportAction)) {
            const modifiedMessage = ModifiedExpenseMessage.getForReportAction({reportOrID: report?.reportID, reportAction: parentReportAction, searchReports: reports});
            return formatReportLastMessageText(modifiedMessage);
        }
        if (isTripRoom(report) && report?.reportName !== CONST.REPORT.DEFAULT_REPORT_NAME) {
            return report?.reportName ?? '';
        }
        if (isCardIssuedAction(parentReportAction)) {
            return getCardIssuedMessage({reportAction: parentReportAction});
        }
        return reportActionMessage;
    }

    if (isClosedExpenseReportWithNoExpenses(report, transactions)) {
        return translateLocal('parentReportAction.deletedReport');
    }

    if (isGroupChat(report)) {
        return getGroupChatName(undefined, true, report) ?? '';
    }

    if (isChatRoom(report)) {
        formattedName = report?.reportName;
    }

    if (isPolicyExpenseChat(report)) {
        formattedName = getPolicyExpenseChatName({report, personalDetailsList: personalDetails});
    }

    if (isMoneyRequestReport(report)) {
        formattedName = getMoneyRequestReportName({report, policy});
    }

    if (isInvoiceReport(report)) {
        formattedName = getInvoiceReportName(report, policy, invoiceReceiverPolicy);
    }

    if (isInvoiceRoom(report)) {
        formattedName = getInvoicesChatName({report, receiverPolicy: invoiceReceiverPolicy, personalDetails, policies});
    }

    if (isSelfDM(report)) {
        formattedName = getDisplayNameForParticipant({accountID: currentUserAccountID, shouldAddCurrentUserPostfix: true, personalDetailsData: personalDetails});
    }

    if (isConciergeChatReport(report)) {
        formattedName = CONST.CONCIERGE_DISPLAY_NAME;
    }

    if (formattedName) {
        return formatReportLastMessageText(isArchivedNonExpense ? generateArchivedReportName(formattedName) : formattedName);
    }

    // Not a room or PolicyExpenseChat, generate title from first 5 other participants
    formattedName = buildReportNameFromParticipantNames({report, personalDetails});

    const finalName = formattedName || (report?.reportName ?? '');

    return isArchivedNonExpense ? generateArchivedReportName(finalName) : finalName;
}

/**
 * Get the payee name given a report.
 */
function getPayeeName(report: OnyxEntry<Report>): string | undefined {
    if (isEmptyObject(report)) {
        return undefined;
    }

    const participantsWithoutCurrentUser = Object.keys(report?.participants ?? {})
        .map(Number)
        .filter((accountID) => accountID !== currentUserAccountID);

    if (participantsWithoutCurrentUser.length === 0) {
        return undefined;
    }
    return getDisplayNameForParticipant({accountID: participantsWithoutCurrentUser.at(0), shouldUseShortForm: true});
}

function getReportSubtitlePrefix(report: OnyxEntry<Report>): string {
    if ((!isChatRoom(report) && !isPolicyExpenseChat(report)) || isThread(report)) {
        return '';
    }

    const filteredPolicies = Object.values(allPolicies ?? {}).filter((policy) => shouldShowPolicy(policy, false, currentUserEmail));
    if (filteredPolicies.length < 2) {
        return '';
    }

    const policyName = getPolicyName({report, returnEmptyIfNotFound: true});
    if (!policyName) {
        return '';
    }
    return `${policyName} ${CONST.DOT_SEPARATOR} `;
}

/**
 * Get either the policyName or domainName the chat is tied to
 */
function getChatRoomSubtitle(report: OnyxEntry<Report>, isPolicyNamePreferred = false, isReportArchived = false): string | undefined {
    if (isChatThread(report)) {
        return '';
    }
    if (isSelfDM(report)) {
        return translateLocal('reportActionsView.yourSpace');
    }
    if (isInvoiceRoom(report)) {
        return translateLocal('workspace.common.invoices');
    }
    if (isConciergeChatReport(report)) {
        return translateLocal('reportActionsView.conciergeSupport');
    }
    if (!isDefaultRoom(report) && !isUserCreatedPolicyRoom(report) && !isPolicyExpenseChat(report)) {
        return '';
    }
    if (getChatType(report) === CONST.REPORT.CHAT_TYPE.DOMAIN_ALL) {
        // The domainAll rooms are just #domainName, so we ignore the prefix '#' to get the domainName
        return report?.reportName?.substring(1) ?? '';
    }
    if ((isPolicyExpenseChat(report) && !!report?.isOwnPolicyExpenseChat) || isExpenseReport(report)) {
        const policy = allPolicies?.[`${ONYXKEYS.COLLECTION.POLICY}${report?.policyID}`];
        const submitToAccountID = getSubmitToAccountID(policy, report);
        const submitsToAccountDetails = allPersonalDetails?.[submitToAccountID];
        const subtitle = submitsToAccountDetails?.displayName ?? submitsToAccountDetails?.login;

        if (!subtitle || !isPolicyNamePreferred) {
            return getPolicyName({report});
        }

        return `${getReportSubtitlePrefix(report)}${translateLocal('iou.submitsTo', {name: subtitle ?? ''})}`;
    }

    if (isReportArchived) {
        return report?.oldPolicyName ?? '';
    }
    return getPolicyName({report});
}

/**
 * Get pending members for reports
 */
function getPendingChatMembers(accountIDs: number[], previousPendingChatMembers: PendingChatMember[], pendingAction: PendingAction): PendingChatMember[] {
    const pendingChatMembers = accountIDs.map((accountID) => ({accountID: accountID.toString(), pendingAction}));
    return [...previousPendingChatMembers, ...pendingChatMembers];
}

/**
 * Gets the parent navigation subtitle for the report
 */
function getParentNavigationSubtitle(report: OnyxEntry<Report>, isReportArchived = false): ParentNavigationSummaryParams {
    const parentReport = getParentReport(report);
    if (isEmptyObject(parentReport)) {
        const ownerAccountID = report?.ownerAccountID;
        const personalDetails = ownerAccountID ? allPersonalDetails?.[ownerAccountID] : undefined;
        const login = personalDetails ? personalDetails.login : null;
        // eslint-disable-next-line @typescript-eslint/prefer-nullish-coalescing
        const reportOwnerDisplayName = getDisplayNameForParticipant({accountID: ownerAccountID, shouldRemoveDomain: true}) || login;

        if (isExpenseReport(report)) {
            return {
                reportName: translateLocal('workspace.common.policyExpenseChatName', {displayName: reportOwnerDisplayName ?? ''}),
                workspaceName: getPolicyName({report}),
            };
        }
        if (isIOUReport(report)) {
            return {reportName: reportOwnerDisplayName ?? ''};
        }
        return {};
    }

    if (isInvoiceReport(report) || isInvoiceRoom(parentReport)) {
        let reportName = `${getPolicyName({report: parentReport})} & ${getInvoicePayerName(parentReport)}`;

        if (isArchivedNonExpenseReport(parentReport, isReportArchived)) {
            reportName += ` (${translateLocal('common.archived')})`;
        }

        return {
            reportName,
        };
    }

    return {
        reportName: getReportName(parentReport),
        workspaceName: getPolicyName({report: parentReport, returnEmptyIfNotFound: true}),
    };
}

/**
 * Navigate to the details page of a given report
 */
function navigateToDetailsPage(report: OnyxEntry<Report>, backTo?: string, shouldUseActiveRoute?: boolean) {
    const isSelfDMReport = isSelfDM(report);
    const isOneOnOneChatReport = isOneOnOneChat(report);
    const participantAccountID = getParticipantsAccountIDsForDisplay(report);

    if (isSelfDMReport || isOneOnOneChatReport) {
        Navigation.navigate(ROUTES.PROFILE.getRoute(participantAccountID.at(0), isSelfDMReport || shouldUseActiveRoute ? Navigation.getActiveRoute() : backTo));
        return;
    }

    if (report?.reportID) {
        Navigation.navigate(ROUTES.REPORT_WITH_ID_DETAILS.getRoute(report?.reportID, backTo));
    }
}

/**
 * Go back to the details page of a given report
 */
function goBackToDetailsPage(report: OnyxEntry<Report>, backTo?: string, shouldGoBackToDetailsPage = false) {
    const isOneOnOneChatReport = isOneOnOneChat(report);
    const participantAccountID = getParticipantsAccountIDsForDisplay(report);

    if (isOneOnOneChatReport) {
        Navigation.goBack(ROUTES.PROFILE.getRoute(participantAccountID.at(0), backTo));
        return;
    }

    if (report?.reportID) {
        if (shouldGoBackToDetailsPage) {
            Navigation.goBack(ROUTES.REPORT_WITH_ID_DETAILS.getRoute(report.reportID, backTo));
        } else {
            Navigation.goBack(ROUTES.REPORT_SETTINGS.getRoute(report.reportID, backTo));
        }
    } else {
        Log.warn('Missing reportID during navigation back to the details page');
    }
}

function navigateBackOnDeleteTransaction(backRoute: Route | undefined, isFromRHP?: boolean) {
    if (!backRoute) {
        return;
    }

    const rootState = navigationRef.current?.getRootState();
    const lastFullScreenRoute = rootState?.routes.findLast((route) => isFullScreenName(route.name));
    if (lastFullScreenRoute?.name === NAVIGATORS.SEARCH_FULLSCREEN_NAVIGATOR) {
        Navigation.dismissModal();
        return;
    }
    if (isFromRHP) {
        Navigation.dismissModal();
    }
    Navigation.isNavigationReady().then(() => {
        Navigation.goBack(backRoute);
    });
}

/**
 * Go back to the previous page from the edit private page of a given report
 */
function goBackFromPrivateNotes(report: OnyxEntry<Report>, accountID?: number, backTo?: string) {
    if (isEmpty(report) || !accountID) {
        return;
    }
    const currentUserPrivateNote = report.privateNotes?.[accountID]?.note ?? '';
    if (isEmpty(currentUserPrivateNote)) {
        const participantAccountIDs = getParticipantsAccountIDsForDisplay(report);

        if (isOneOnOneChat(report)) {
            Navigation.goBack(ROUTES.PROFILE.getRoute(participantAccountIDs.at(0), backTo));
            return;
        }

        if (report?.reportID) {
            Navigation.goBack(ROUTES.REPORT_WITH_ID_DETAILS.getRoute(report?.reportID, backTo));
            return;
        }
    }
    Navigation.goBack(ROUTES.PRIVATE_NOTES_LIST.getRoute(report.reportID, backTo));
}

function navigateOnDeleteExpense(backToRoute: Route) {
    const rootState = navigationRef.getRootState();
    const focusedRoute = findFocusedRoute(rootState);
    if (focusedRoute?.params && 'backTo' in focusedRoute.params) {
        Navigation.goBack(focusedRoute.params.backTo as Route);
        return;
    }

    Navigation.goBack(backToRoute);
}

/**
 * Generate a random reportID up to 53 bits aka 9,007,199,254,740,991 (Number.MAX_SAFE_INTEGER).
 * There were approximately 98,000,000 reports with sequential IDs generated before we started using this approach, those make up roughly one billionth of the space for these numbers,
 * so we live with the 1 in a billion chance of a collision with an older ID until we can switch to 64-bit IDs.
 *
 * In a test of 500M reports (28 years of reports at our current max rate) we got 20-40 collisions meaning that
 * this is more than random enough for our needs.
 */
function generateReportID(): string {
    return (Math.floor(Math.random() * 2 ** 21) * 2 ** 32 + Math.floor(Math.random() * 2 ** 32)).toString();
}

function hasReportNameError(report: OnyxEntry<Report>): boolean {
    return !isEmptyObject(report?.errorFields?.reportName);
}

/**
 * For comments shorter than or equal to 10k chars, convert the comment from MD into HTML because that's how it is stored in the database
 * For longer comments, skip parsing, but still escape the text, and display plaintext for performance reasons. It takes over 40s to parse a 100k long string!!
 */
function getParsedComment(text: string, parsingDetails?: ParsingDetails, mediaAttributes?: Record<string, string>, disabledRules?: string[]): string {
    let isGroupPolicyReport = false;
    if (parsingDetails?.reportID) {
        const currentReport = getReportOrDraftReport(parsingDetails?.reportID);
        isGroupPolicyReport = isReportInGroupPolicy(currentReport);
    }

    if (parsingDetails?.policyID) {
        // This will be fixed as part of https://github.com/Expensify/Expensify/issues/507850
        // eslint-disable-next-line deprecation/deprecation
        const policyType = getPolicy(parsingDetails?.policyID)?.type;
        if (policyType) {
            isGroupPolicyReport = isGroupPolicy(policyType);
        }
    }

    const rules = disabledRules ?? [];

    if (text.length > CONST.MAX_MARKUP_LENGTH) {
        return lodashEscape(text);
    }

    return getParsedMessageWithShortMentions({
        text,
        availableMentionLogins: allPersonalDetailLogins,
        userEmailDomain: currentUserPrivateDomain,
        parserOptions: {
            disabledRules: isGroupPolicyReport ? [...rules] : ['reportMentions', ...rules],
            extras: {mediaAttributeCache: mediaAttributes},
        },
    });
}

function getUploadingAttachmentHtml(file?: FileObject): string {
    if (!file || typeof file.uri !== 'string') {
        return '';
    }

    const dataAttributes = [
        `${CONST.ATTACHMENT_OPTIMISTIC_SOURCE_ATTRIBUTE}="${file.uri}"`,
        `${CONST.ATTACHMENT_SOURCE_ATTRIBUTE}="${file.uri}"`,
        `${CONST.ATTACHMENT_ORIGINAL_FILENAME_ATTRIBUTE}="${file.name}"`,
        'width' in file && `${CONST.ATTACHMENT_THUMBNAIL_WIDTH_ATTRIBUTE}="${file.width}"`,
        'height' in file && `${CONST.ATTACHMENT_THUMBNAIL_HEIGHT_ATTRIBUTE}="${file.height}"`,
    ]
        .filter((x) => !!x)
        .join(' ');

    // file.type is a known mime type like image/png, image/jpeg, video/mp4 etc.
    if (file.type?.startsWith('image')) {
        return `<img src="${file.uri}" alt="${file.name}" ${dataAttributes} />`;
    }
    if (file.type?.startsWith('video')) {
        return `<video src="${file.uri}" ${dataAttributes}>${file.name}</video>`;
    }

    // For all other types, we present a generic download link
    return `<a href="${file.uri}" ${dataAttributes}>${file.name}</a>`;
}

function getReportDescription(report: OnyxEntry<Report>): string {
    if (!report?.description) {
        return '';
    }
    try {
        const reportDescription = report?.description;
        const objectDescription = JSON.parse(reportDescription) as {html: string};
        return objectDescription.html ?? reportDescription ?? '';
    } catch (error) {
        return report?.description ?? '';
    }
}

function getPolicyDescriptionText(policy: OnyxEntry<Policy>): string {
    if (!policy?.description) {
        return '';
    }

    return Parser.htmlToText(policy.description);
}

/**
 * Fixme the `shouldEscapeText` arg is never used (it's always set to undefined)
 * it should be removed after https://github.com/Expensify/App/issues/50724 gets fixed as a followup
 */
function buildOptimisticAddCommentReportAction(
    text?: string,
    file?: FileObject,
    actorAccountID?: number,
    createdOffset = 0,
    shouldEscapeText?: boolean,
    reportID?: string,
    reportActionID: string = rand64(),
): OptimisticReportAction {
    const commentText = getParsedComment(text ?? '', {shouldEscapeText, reportID});
    const attachmentHtml = getUploadingAttachmentHtml(file);

    const htmlForNewComment = `${commentText}${commentText && attachmentHtml ? '<br /><br />' : ''}${attachmentHtml}`;
    const textForNewComment = Parser.htmlToText(htmlForNewComment);

    const isAttachmentOnly = file && !text;
    const isAttachmentWithText = !!text && file !== undefined;
    const accountID = actorAccountID ?? currentUserAccountID ?? CONST.DEFAULT_NUMBER_ID;
    const delegateAccountDetails = getPersonalDetailByEmail(delegateEmail);

    // Remove HTML from text when applying optimistic offline comment
    return {
        commentText,
        reportAction: {
            reportActionID,
            reportID,
            actionName: CONST.REPORT.ACTIONS.TYPE.ADD_COMMENT,
            actorAccountID: accountID,
            person: [
                {
                    style: 'strong',
                    text: allPersonalDetails?.[accountID]?.displayName ?? currentUserEmail,
                    type: 'TEXT',
                },
            ],
            automatic: false,
            avatar: allPersonalDetails?.[accountID]?.avatar,
            created: DateUtils.getDBTimeWithSkew(Date.now() + createdOffset),
            message: [
                {
                    translationKey: isAttachmentOnly ? CONST.TRANSLATION_KEYS.ATTACHMENT : '',
                    type: CONST.REPORT.MESSAGE.TYPE.COMMENT,
                    html: htmlForNewComment,
                    text: textForNewComment,
                },
            ],
            originalMessage: {
                html: htmlForNewComment,
                whisperedTo: [],
            },
            isFirstItem: false,
            isAttachmentOnly,
            isAttachmentWithText,
            pendingAction: CONST.RED_BRICK_ROAD_PENDING_ACTION.ADD,
            shouldShow: true,
            isOptimisticAction: true,
            delegateAccountID: delegateAccountDetails?.accountID,
        },
    };
}

/**
 * update optimistic parent reportAction when a comment is added or remove in the child report
 * @param parentReportAction - Parent report action of the child report
 * @param lastVisibleActionCreated - Last visible action created of the child report
 * @param type - The type of action in the child report
 */

function updateOptimisticParentReportAction(parentReportAction: OnyxEntry<ReportAction>, lastVisibleActionCreated: string, type: string): UpdateOptimisticParentReportAction {
    let childVisibleActionCount = parentReportAction?.childVisibleActionCount ?? 0;
    let childCommenterCount = parentReportAction?.childCommenterCount ?? 0;
    let childOldestFourAccountIDs = parentReportAction?.childOldestFourAccountIDs;

    if (type === CONST.RED_BRICK_ROAD_PENDING_ACTION.ADD) {
        childVisibleActionCount += 1;
        const oldestFourAccountIDs = childOldestFourAccountIDs ? childOldestFourAccountIDs.split(',') : [];
        if (oldestFourAccountIDs.length < 4) {
            const index = oldestFourAccountIDs.findIndex((accountID) => accountID === currentUserAccountID?.toString());
            if (index === -1) {
                childCommenterCount += 1;
                oldestFourAccountIDs.push(currentUserAccountID?.toString() ?? '');
            }
        }
        childOldestFourAccountIDs = oldestFourAccountIDs.join(',');
    } else if (type === CONST.RED_BRICK_ROAD_PENDING_ACTION.DELETE) {
        if (childVisibleActionCount > 0) {
            childVisibleActionCount -= 1;
        }

        if (childVisibleActionCount === 0) {
            childCommenterCount = 0;
            childOldestFourAccountIDs = '';
        }
    }

    return {
        childVisibleActionCount,
        childCommenterCount,
        childLastVisibleActionCreated: lastVisibleActionCreated,
        childOldestFourAccountIDs,
    };
}

/**
 * Builds an optimistic reportAction for the parent report when a task is created
 * @param taskReportID - Report ID of the task
 * @param taskTitle - Title of the task
 * @param taskAssigneeAccountID - AccountID of the person assigned to the task
 * @param text - Text of the comment
 * @param parentReportID - Report ID of the parent report
 * @param createdOffset - The offset for task's created time that created via a loop
 */
function buildOptimisticTaskCommentReportAction(
    taskReportID: string,
    taskTitle: string,
    taskAssigneeAccountID: number,
    text: string,
    parentReportID: string | undefined,
    actorAccountID?: number,
    createdOffset = 0,
): OptimisticReportAction {
    const reportAction = buildOptimisticAddCommentReportAction(text, undefined, undefined, createdOffset, undefined, taskReportID);
    if (Array.isArray(reportAction.reportAction.message)) {
        const message = reportAction.reportAction.message.at(0);
        if (message) {
            message.taskReportID = taskReportID;
        }
    } else if (!Array.isArray(reportAction.reportAction.message) && reportAction.reportAction.message) {
        reportAction.reportAction.message.taskReportID = taskReportID;
    }

    // These parameters are not saved on the reportAction, but are used to display the task in the UI
    // Added when we fetch the reportActions on a report
    // eslint-disable-next-line
    reportAction.reportAction.originalMessage = {
        html: getReportActionHtml(reportAction.reportAction),
        taskReportID: getReportActionMessageReportUtils(reportAction.reportAction)?.taskReportID,
        whisperedTo: [],
    };
    reportAction.reportAction.childReportID = taskReportID;
    reportAction.reportAction.parentReportID = parentReportID;
    reportAction.reportAction.childType = CONST.REPORT.TYPE.TASK;
    reportAction.reportAction.childReportName = taskTitle;
    reportAction.reportAction.childManagerAccountID = taskAssigneeAccountID;
    reportAction.reportAction.childStatusNum = CONST.REPORT.STATUS_NUM.OPEN;
    reportAction.reportAction.childStateNum = CONST.REPORT.STATE_NUM.OPEN;

    if (actorAccountID) {
        reportAction.reportAction.actorAccountID = actorAccountID;
    }

    return reportAction;
}

function buildOptimisticSelfDMReport(created: string): Report {
    return {
        reportID: generateReportID(),
        participants: {
            [currentUserAccountID ?? CONST.DEFAULT_NUMBER_ID]: {
                notificationPreference: CONST.REPORT.NOTIFICATION_PREFERENCE.MUTE,
            },
        },
        type: CONST.REPORT.TYPE.CHAT,
        chatType: CONST.REPORT.CHAT_TYPE.SELF_DM,
        isOwnPolicyExpenseChat: false,
        lastActorAccountID: 0,
        lastMessageHtml: '',
        lastMessageText: undefined,
        lastReadTime: created,
        lastVisibleActionCreated: created,
        ownerAccountID: currentUserAccountID,
        reportName: '',
        stateNum: 0,
        statusNum: 0,
        writeCapability: CONST.REPORT.WRITE_CAPABILITIES.ALL,
    };
}

/**
 * Builds an optimistic IOU report with a randomly generated reportID
 *
 * @param payeeAccountID - AccountID of the person generating the IOU.
 * @param payerAccountID - AccountID of the other person participating in the IOU.
 * @param total - IOU amount in the smallest unit of the currency.
 * @param chatReportID - Report ID of the chat where the IOU is.
 * @param currency - IOU currency.
 * @param isSendingMoney - If we pay someone the IOU should be created as settled
 * @param parentReportActionID - The parent report action ID of the IOU report
 * @param optimisticIOUReportID - Optimistic IOU report id
 */

function buildOptimisticIOUReport(
    payeeAccountID: number,
    payerAccountID: number,
    total: number,
    chatReportID: string | undefined,
    currency: string,
    isSendingMoney = false,
    parentReportActionID?: string,
    optimisticIOUReportID?: string,
): OptimisticIOUReport {
    const formattedTotal = convertToDisplayString(total, currency);
    const personalDetails = getPersonalDetailsForAccountID(payerAccountID);
    const payerEmail = 'login' in personalDetails ? personalDetails.login : '';
    const policyID = chatReportID ? getReport(chatReportID, allReports)?.policyID : undefined;
    // This will be fixed as part of https://github.com/Expensify/Expensify/issues/507850
    // eslint-disable-next-line deprecation/deprecation
    const policy = getPolicy(policyID);

    const participants: Participants = {
        [payeeAccountID]: {notificationPreference: CONST.REPORT.NOTIFICATION_PREFERENCE.HIDDEN},
        [payerAccountID]: {notificationPreference: CONST.REPORT.NOTIFICATION_PREFERENCE.HIDDEN},
    };

    return {
        type: CONST.REPORT.TYPE.IOU,
        chatReportID,
        currency,
        managerID: payerAccountID,
        ownerAccountID: payeeAccountID,
        participants,
        reportID: optimisticIOUReportID ?? generateReportID(),
        stateNum: isSendingMoney ? CONST.REPORT.STATE_NUM.APPROVED : CONST.REPORT.STATE_NUM.SUBMITTED,
        statusNum: isSendingMoney ? CONST.REPORT.STATUS_NUM.REIMBURSED : CONST.REPORT.STATE_NUM.SUBMITTED,
        total,
        unheldTotal: total,
        nonReimbursableTotal: 0,
        unheldNonReimbursableTotal: 0,

        // We don't translate reportName because the server response is always in English
        reportName: `${payerEmail} owes ${formattedTotal}`,
        parentReportID: chatReportID,
        lastVisibleActionCreated: DateUtils.getDBTime(),
        fieldList: policy?.fieldList,
        parentReportActionID,
    };
}

function getHumanReadableStatus(statusNum: number): string {
    const status = Object.keys(CONST.REPORT.STATUS_NUM).find((key) => CONST.REPORT.STATUS_NUM[key as keyof typeof CONST.REPORT.STATUS_NUM] === statusNum);
    return status ? `${status.charAt(0)}${status.slice(1).toLowerCase()}` : '';
}

/**
 * Populates the report field formula with the values from the report and policy.
 * Currently, this only supports optimistic expense reports.
 * Each formula field is either replaced with a value, or removed.
 * If after all replacements the formula is empty, the original formula is returned.
 * See {@link https://help.expensify.com/articles/expensify-classic/insights-and-custom-reporting/Custom-Templates}
 */
function populateOptimisticReportFormula(formula: string, report: OptimisticExpenseReport, policy: OnyxEntry<Policy>): string {
    const createdDate = report.lastVisibleActionCreated ? new Date(report.lastVisibleActionCreated) : undefined;
    const result = formula
        // We don't translate because the server response is always in English
        .replaceAll(/\{report:type\}/gi, 'Expense Report')
        .replaceAll(/\{report:startdate\}/gi, createdDate ? format(createdDate, CONST.DATE.FNS_FORMAT_STRING) : '')
        .replaceAll(/\{report:total\}/gi, report.total !== undefined ? convertToDisplayString(Math.abs(report.total), report.currency).toString() : '')
        .replaceAll(/\{report:currency\}/gi, report.currency ?? '')
        .replaceAll(/\{report:policyname\}/gi, policy?.name ?? '')
        .replaceAll(/\{report:workspacename\}/gi, policy?.name ?? '')
        .replaceAll(/\{report:created\}/gi, createdDate ? format(createdDate, CONST.DATE.FNS_DATE_TIME_FORMAT_STRING) : '')
        .replaceAll(/\{report:created:yyyy-MM-dd\}/gi, createdDate ? format(createdDate, CONST.DATE.FNS_FORMAT_STRING) : '')
        .replaceAll(/\{report:status\}/gi, report.statusNum !== undefined ? getHumanReadableStatus(report.statusNum) : '')
        .replaceAll(/\{user:email\}/gi, currentUserEmail ?? '')
        .replaceAll(/\{user:email\|frontPart\}/gi, (currentUserEmail ? currentUserEmail.split('@').at(0) : '') ?? '')
        .replaceAll(/\{report:(.+)\}/gi, '');

    return result.trim().length ? result : formula;
}

/** Builds an optimistic invoice report with a randomly generated reportID */
function buildOptimisticInvoiceReport(
    chatReportID: string,
    policyID: string | undefined,
    receiverAccountID: number,
    receiverName: string,
    total: number,
    currency: string,
): OptimisticExpenseReport {
    const formattedTotal = convertToDisplayString(total, currency);
    const invoiceReport = {
        reportID: generateReportID(),
        chatReportID,
        policyID,
        type: CONST.REPORT.TYPE.INVOICE,
        ownerAccountID: currentUserAccountID,
        managerID: receiverAccountID,
        currency,
        // We don't translate reportName because the server response is always in English
        reportName: `${receiverName} owes ${formattedTotal}`,
        stateNum: CONST.REPORT.STATE_NUM.SUBMITTED,
        statusNum: CONST.REPORT.STATUS_NUM.OPEN,
        total: total * -1,
        participants: {
            [receiverAccountID]: {
                notificationPreference: CONST.REPORT.NOTIFICATION_PREFERENCE.HIDDEN,
            },
        },
        parentReportID: chatReportID,
        lastVisibleActionCreated: DateUtils.getDBTime(),
    };

    if (currentUserAccountID) {
        invoiceReport.participants[currentUserAccountID] = {notificationPreference: CONST.REPORT.NOTIFICATION_PREFERENCE.HIDDEN};
    }

    return invoiceReport;
}

/**
 * Returns the stateNum and statusNum for an expense report based on the policy settings
 * @param policy
 */
function getExpenseReportStateAndStatus(policy: OnyxEntry<Policy>, isEmptyOptimisticReport = false) {
    const isASAPSubmitBetaEnabled = Permissions.isBetaEnabled(CONST.BETAS.ASAP_SUBMIT, allBetas);
    if (isASAPSubmitBetaEnabled) {
        return {
            stateNum: CONST.REPORT.STATE_NUM.OPEN,
            statusNum: CONST.REPORT.STATUS_NUM.OPEN,
        };
    }
    const isInstantSubmitEnabledLocal = isInstantSubmitEnabled(policy);
    const isSubmitAndCloseLocal = isSubmitAndClose(policy);
    const arePaymentsDisabled = policy?.reimbursementChoice === CONST.POLICY.REIMBURSEMENT_CHOICES.REIMBURSEMENT_NO;

    if (isInstantSubmitEnabledLocal && arePaymentsDisabled && isSubmitAndCloseLocal && !isEmptyOptimisticReport) {
        return {
            stateNum: CONST.REPORT.STATE_NUM.APPROVED,
            statusNum: CONST.REPORT.STATUS_NUM.CLOSED,
        };
    }

    if (isInstantSubmitEnabledLocal) {
        return {
            stateNum: CONST.REPORT.STATE_NUM.SUBMITTED,
            statusNum: CONST.REPORT.STATUS_NUM.SUBMITTED,
        };
    }

    return {
        stateNum: CONST.REPORT.STATE_NUM.OPEN,
        statusNum: CONST.REPORT.STATUS_NUM.OPEN,
    };
}

/**
 * Builds an optimistic Expense report with a randomly generated reportID
 *
 * @param chatReportID - Report ID of the PolicyExpenseChat where the Expense Report is
 * @param policyID - The policy ID of the PolicyExpenseChat
 * @param payeeAccountID - AccountID of the employee (payee)
 * @param total - Amount in cents
 * @param currency
 * @param reimbursable – Whether the expense is reimbursable
 * @param parentReportActionID – The parent ReportActionID of the PolicyExpenseChat
 * @param optimisticIOUReportID – Optimistic IOU report id
 */
function buildOptimisticExpenseReport(
    chatReportID: string | undefined,
    policyID: string | undefined,
    payeeAccountID: number,
    total: number,
    currency: string,
    nonReimbursableTotal = 0,
    parentReportActionID?: string,
    optimisticIOUReportID?: string,
): OptimisticExpenseReport {
    // The amount for Expense reports are stored as negative value in the database
    const storedTotal = total * -1;
    const storedNonReimbursableTotal = nonReimbursableTotal * -1;
    const report = chatReportID ? getReport(chatReportID, allReports) : undefined;
    const policyName = getPolicyName({report});
    const formattedTotal = convertToDisplayString(storedTotal, currency);
    // This will be fixed as part of https://github.com/Expensify/Expensify/issues/507850
    // eslint-disable-next-line deprecation/deprecation
    const policy = getPolicy(policyID);

    const {stateNum, statusNum} = getExpenseReportStateAndStatus(policy);

    const expenseReport: OptimisticExpenseReport = {
        reportID: optimisticIOUReportID ?? generateReportID(),
        chatReportID,
        policyID,
        type: CONST.REPORT.TYPE.EXPENSE,
        ownerAccountID: payeeAccountID,
        currency,
        // We don't translate reportName because the server response is always in English
        reportName: `${policyName} owes ${formattedTotal}`,
        stateNum,
        statusNum,
        total: storedTotal,
        unheldTotal: storedTotal,
        nonReimbursableTotal: storedNonReimbursableTotal,
        unheldNonReimbursableTotal: storedNonReimbursableTotal,
        participants: {
            [payeeAccountID]: {
                notificationPreference: CONST.REPORT.NOTIFICATION_PREFERENCE.HIDDEN,
            },
        },
        parentReportID: chatReportID,
        lastVisibleActionCreated: DateUtils.getDBTime(),
        parentReportActionID,
    };

    // Get the approver/manager for this report to properly display the optimistic data
    const submitToAccountID = getSubmitToAccountID(policy, expenseReport);
    if (submitToAccountID) {
        expenseReport.managerID = submitToAccountID;
    }

    const titleReportField = getTitleReportField(getReportFieldsByPolicyID(policyID) ?? {});
    if (!!titleReportField && isPaidGroupPolicyExpenseReport(expenseReport)) {
        expenseReport.reportName = populateOptimisticReportFormula(titleReportField.defaultValue, expenseReport, policy);
    }

    expenseReport.fieldList = policy?.fieldList;

    return expenseReport;
}

function buildOptimisticEmptyReport(reportID: string, accountID: number, parentReport: OnyxEntry<Report>, parentReportActionID: string, policy: OnyxEntry<Policy>, timeOfCreation: string) {
    const {stateNum, statusNum} = getExpenseReportStateAndStatus(policy, true);
    const titleReportField = getTitleReportField(getReportFieldsByPolicyID(policy?.id) ?? {});
    const optimisticEmptyReport: OptimisticNewReport = {
        reportName: '',
        reportID,
        policyID: policy?.id,
        type: CONST.REPORT.TYPE.EXPENSE,
        currency: policy?.outputCurrency,
        ownerAccountID: accountID,
        stateNum,
        statusNum,
        total: 0,
        nonReimbursableTotal: 0,
        participants: {},
        lastVisibleActionCreated: timeOfCreation,
        pendingFields: {createReport: CONST.RED_BRICK_ROAD_PENDING_ACTION.ADD},
        parentReportID: parentReport?.reportID,
        parentReportActionID,
        chatReportID: parentReport?.reportID,
        managerID: getManagerAccountID(policy, {ownerAccountID: accountID}),
    };

    const optimisticReportName = populateOptimisticReportFormula(titleReportField?.defaultValue ?? CONST.POLICY.DEFAULT_REPORT_NAME_PATTERN, optimisticEmptyReport, policy);
    optimisticEmptyReport.reportName = optimisticReportName;

    optimisticEmptyReport.participants = accountID
        ? {
              [accountID]: {
                  notificationPreference: CONST.REPORT.NOTIFICATION_PREFERENCE.HIDDEN,
              },
          }
        : {};
    optimisticEmptyReport.ownerAccountID = accountID;
    return optimisticEmptyReport;
}

function getRejectedReportMessage() {
    return translateLocal('iou.rejectedThisReport');
}

function getUpgradeWorkspaceMessage() {
    return translateLocal('workspaceActions.upgradedWorkspace');
}

function getDowngradeWorkspaceMessage() {
    return translateLocal('workspaceActions.downgradedWorkspace');
}

function getWorkspaceNameUpdatedMessage(action: ReportAction) {
    const {oldName, newName} = getOriginalMessage(action as ReportAction<typeof CONST.REPORT.ACTIONS.TYPE.POLICY_CHANGE_LOG.UPDATE_NAME>) ?? {};
    const message = oldName && newName ? translateLocal('workspaceActions.renamedWorkspaceNameAction', {oldName, newName}) : getReportActionText(action);
    return Str.htmlEncode(message);
}

function getDeletedTransactionMessage(action: ReportAction) {
    const deletedTransactionOriginalMessage = getOriginalMessage(action as ReportAction<typeof CONST.REPORT.ACTIONS.TYPE.DELETED_TRANSACTION>) ?? {};
    const amount = Math.abs(deletedTransactionOriginalMessage.amount ?? 0);
    const currency = deletedTransactionOriginalMessage.currency ?? '';
    const formattedAmount = convertToDisplayString(amount, currency) ?? '';
    const message = translateLocal('iou.deletedTransaction', {
        amount: formattedAmount,
        merchant: deletedTransactionOriginalMessage.merchant ?? '',
    });
    return message;
}

function getMovedTransactionMessage(report: OnyxEntry<Report>) {
    const reportName = getReportName(report) ?? report?.reportName ?? '';
    const reportUrl = `${environmentURL}/r/${report?.reportID}`;
    const message = translateLocal('iou.movedTransaction', {
        reportUrl,
        reportName,
    });
    return message;
}

function getUnreportedTransactionMessage() {
    const selfDMReportID = findSelfDMReportID();
    const reportUrl = `${environmentURL}/r/${selfDMReportID}`;
    const message = translateLocal('iou.unreportedTransaction', {
        reportUrl,
    });
    return message;
}

function getMovedActionMessage(action: ReportAction, report: OnyxEntry<Report>) {
    if (!isMovedAction(action)) {
        return '';
    }
    const movedActionOriginalMessage = getOriginalMessage(action);

    if (!movedActionOriginalMessage) {
        return '';
    }
    const {toPolicyID, newParentReportID, movedReportID} = movedActionOriginalMessage;
    const toPolicyName = getPolicyNameByID(toPolicyID);
    return translateLocal('iou.movedAction', {
        shouldHideMovedReportUrl: !isDM(report),
        movedReportUrl: `${environmentURL}/r/${movedReportID}`,
        newParentReportUrl: `${environmentURL}/r/${newParentReportID}`,
        toPolicyName,
    });
}

function getPolicyChangeMessage(action: ReportAction) {
    const PolicyChangeOriginalMessage = getOriginalMessage(action as ReportAction<typeof CONST.REPORT.ACTIONS.TYPE.CHANGE_POLICY>) ?? {};
    const {fromPolicy: fromPolicyID, toPolicy: toPolicyID} = PolicyChangeOriginalMessage as OriginalMessageChangePolicy;
    const message = translateLocal('report.actions.type.changeReportPolicy', {
        fromPolicyName: fromPolicyID ? getPolicyNameByID(fromPolicyID) : undefined,
        toPolicyName: getPolicyNameByID(toPolicyID),
    });
    return message;
}

/**
 * @param iouReportID - the report ID of the IOU report the action belongs to
 * @param type - IOUReportAction type. Can be oneOf(create, decline, cancel, pay, split)
 * @param total - IOU total in cents
 * @param comment - IOU comment
 * @param currency - IOU currency
 * @param paymentType - IOU paymentMethodType. Can be oneOf(Elsewhere, Expensify)
 * @param isSettlingUp - Whether we are settling up an IOU
 * @param bankAccountID - Bank account ID
 * @param payAsBusiness - Whether the payment is made as a business
 */
function getIOUReportActionMessage(
    iouReportID: string,
    type: string,
    total: number,
    comment: string,
    currency: string,
    paymentType = '',
    isSettlingUp = false,
    bankAccountID?: number | undefined,
    payAsBusiness = false,
): Message[] {
    const report = getReportOrDraftReport(iouReportID);
    const isInvoice = isInvoiceReport(report);
    const amount =
        type === CONST.IOU.REPORT_ACTION_TYPE.PAY && !isEmptyObject(report)
            ? convertToDisplayString(getMoneyRequestSpendBreakdown(report).totalDisplaySpend, currency)
            : convertToDisplayString(total, currency);

    let paymentMethodMessage;
    switch (paymentType) {
        case CONST.IOU.PAYMENT_TYPE.VBBA:
        case CONST.IOU.PAYMENT_TYPE.EXPENSIFY:
            paymentMethodMessage = ' with Expensify';
            break;
        default:
            paymentMethodMessage = ` elsewhere`;
            break;
    }

    let iouMessage;
    switch (type) {
        case CONST.REPORT.ACTIONS.TYPE.APPROVED:
            iouMessage = `approved ${amount}`;
            break;
        case CONST.REPORT.ACTIONS.TYPE.FORWARDED:
            iouMessage = `approved ${amount}`;
            break;
        case CONST.REPORT.ACTIONS.TYPE.UNAPPROVED:
            iouMessage = `unapproved ${amount}`;
            break;
        case CONST.IOU.REPORT_ACTION_TYPE.CREATE:
            iouMessage = `submitted ${amount}${comment && ` for ${comment}`}`;
            break;
        case CONST.IOU.REPORT_ACTION_TYPE.TRACK:
            iouMessage = `tracking ${amount}${comment && ` for ${comment}`}`;
            break;
        case CONST.IOU.REPORT_ACTION_TYPE.SPLIT:
            iouMessage = `split ${amount}${comment && ` for ${comment}`}`;
            break;
        case CONST.IOU.REPORT_ACTION_TYPE.DELETE:
            iouMessage = `deleted the ${amount} expense${comment && ` for ${comment}`}`;
            break;
        case CONST.IOU.REPORT_ACTION_TYPE.PAY:
            if (isInvoice && isSettlingUp) {
                iouMessage =
                    paymentType === CONST.IOU.PAYMENT_TYPE.ELSEWHERE
                        ? translateLocal('iou.payElsewhere', {formattedAmount: amount})
                        : translateLocal(payAsBusiness ? 'iou.settleInvoiceBusiness' : 'iou.settleInvoicePersonal', {amount, last4Digits: String(bankAccountID).slice(-4)});
            } else {
                iouMessage = isSettlingUp ? `paid ${amount}${paymentMethodMessage}` : `sent ${amount}${comment && ` for ${comment}`}${paymentMethodMessage}`;
            }
            break;
        case CONST.REPORT.ACTIONS.TYPE.SUBMITTED:
            iouMessage = translateLocal('iou.expenseAmount', {formattedAmount: amount});
            break;
        default:
            break;
    }

    return [
        {
            html: lodashEscape(iouMessage),
            text: iouMessage ?? '',
            isEdited: false,
            type: CONST.REPORT.MESSAGE.TYPE.COMMENT,
        },
    ];
}

/**
 * Builds an optimistic IOU reportAction object
 *
 * @param type - IOUReportAction type. Can be oneOf(create, delete, pay, split).
 * @param amount - IOU amount in cents.
 * @param currency
 * @param comment - User comment for the IOU.
 * @param participants - An array with participants details.
 * @param [transactionID] - Not required if the IOUReportAction type is 'pay'
 * @param [paymentType] - Only required if the IOUReportAction type is 'pay'. Can be oneOf(elsewhere, Expensify).
 * @param [iouReportID] - Only required if the IOUReportActions type is oneOf(decline, cancel, pay). Generates a randomID as default.
 * @param [isSettlingUp] - Whether we are settling up an IOU.
 * @param [isSendMoneyFlow] - Whether this is pay someone flow
 * @param [receipt]
 * @param [isOwnPolicyExpenseChat] - Whether this is an expense report create from the current user's policy expense chat
 */
function buildOptimisticIOUReportAction(params: BuildOptimisticIOUReportActionParams): OptimisticIOUReportAction {
    const {
        type,
        amount,
        currency,
        comment,
        participants,
        transactionID,
        paymentType,
        iouReportID = '',
        isSettlingUp = false,
        isSendMoneyFlow = false,
        isOwnPolicyExpenseChat = false,
        created = DateUtils.getDBTime(),
        linkedExpenseReportAction,
        isPersonalTrackingExpense = false,
        payAsBusiness,
        bankAccountID,
        reportActionID,
    } = params;

    const IOUReportID = isPersonalTrackingExpense ? undefined : iouReportID || generateReportID();

    const originalMessage: ReportAction<typeof CONST.REPORT.ACTIONS.TYPE.IOU>['originalMessage'] = {
        amount,
        comment,
        currency,
        IOUTransactionID: transactionID,
        IOUReportID,
        type,
        payAsBusiness,
        bankAccountID,
    };

    const delegateAccountDetails = getPersonalDetailByEmail(delegateEmail);

    if (type === CONST.IOU.REPORT_ACTION_TYPE.PAY) {
        // In pay someone flow, we store amount, comment, currency in IOUDetails when type = pay
        if (isSendMoneyFlow) {
            const keys = ['amount', 'comment', 'currency'] as const;
            keys.forEach((key) => {
                delete originalMessage[key];
            });
            originalMessage.IOUDetails = {amount, comment, currency};
            originalMessage.paymentType = paymentType;
        } else {
            // In case of pay someone action, we dont store the comment
            // and there is no single transactionID to link the action to.
            delete originalMessage.IOUTransactionID;
            delete originalMessage.comment;
            originalMessage.paymentType = paymentType;
        }
    }

    // IOUs of type split only exist in group DMs and those don't have an iouReport so we need to delete the IOUReportID key
    if (type === CONST.IOU.REPORT_ACTION_TYPE.SPLIT) {
        delete originalMessage.IOUReportID;
    }

    if (type !== CONST.IOU.REPORT_ACTION_TYPE.PAY) {
        // Split expense made from a policy expense chat only have the payee's accountID as the participant because the payer could be any policy admin
        if (isOwnPolicyExpenseChat && type === CONST.IOU.REPORT_ACTION_TYPE.SPLIT) {
            originalMessage.participantAccountIDs = currentUserAccountID ? [currentUserAccountID] : [];
        } else {
            originalMessage.participantAccountIDs = currentUserAccountID
                ? [
                      currentUserAccountID,
                      ...participants.filter((participant) => participant.accountID !== currentUserAccountID).map((participant) => participant.accountID ?? CONST.DEFAULT_NUMBER_ID),
                  ]
                : participants.map((participant) => participant.accountID ?? CONST.DEFAULT_NUMBER_ID);
        }
    }

    const iouReportAction = {
        ...linkedExpenseReportAction,
        actionName: CONST.REPORT.ACTIONS.TYPE.IOU,
        actorAccountID: currentUserAccountID,
        automatic: false,
        isAttachmentOnly: false,
        originalMessage,
        reportActionID: reportActionID ?? rand64(),
        shouldShow: true,
        created,
        pendingAction: CONST.RED_BRICK_ROAD_PENDING_ACTION.ADD,
        delegateAccountID: delegateAccountDetails?.accountID,
        person: [
            {
                style: 'strong',
                text: getCurrentUserDisplayNameOrEmail(),
                type: 'TEXT',
            },
        ],
        avatar: getCurrentUserAvatar(),
        message: getIOUReportActionMessage(iouReportID, type, amount, comment, currency, paymentType, isSettlingUp, bankAccountID, payAsBusiness),
    };

    const managerMcTestParticipant = participants.find((participant) => isSelectedManagerMcTest(participant.login));
    if (managerMcTestParticipant) {
        return {
            ...iouReportAction,
            actorAccountID: managerMcTestParticipant.accountID,
            avatar: managerMcTestParticipant.icons?.[0]?.source,
            person: [
                {
                    style: 'strong',
                    text: getDisplayNameForParticipant(managerMcTestParticipant),
                    type: 'TEXT',
                },
            ],
        };
    }

    return iouReportAction;
}

/**
 * Builds an optimistic APPROVED report action with a randomly generated reportActionID.
 */
function buildOptimisticApprovedReportAction(amount: number, currency: string, expenseReportID: string): OptimisticApprovedReportAction {
    const originalMessage = {
        amount,
        currency,
        expenseReportID,
    };
    const delegateAccountDetails = getPersonalDetailByEmail(delegateEmail);

    return {
        actionName: CONST.REPORT.ACTIONS.TYPE.APPROVED,
        actorAccountID: currentUserAccountID,
        automatic: false,
        avatar: getCurrentUserAvatar(),
        isAttachmentOnly: false,
        originalMessage,
        message: getIOUReportActionMessage(expenseReportID, CONST.REPORT.ACTIONS.TYPE.APPROVED, Math.abs(amount), '', currency),
        person: [
            {
                style: 'strong',
                text: getCurrentUserDisplayNameOrEmail(),
                type: 'TEXT',
            },
        ],
        reportActionID: rand64(),
        shouldShow: true,
        created: DateUtils.getDBTime(),
        pendingAction: CONST.RED_BRICK_ROAD_PENDING_ACTION.ADD,
        delegateAccountID: delegateAccountDetails?.accountID,
    };
}

/**
 * Builds an optimistic APPROVED report action with a randomly generated reportActionID.
 */
function buildOptimisticUnapprovedReportAction(amount: number, currency: string, expenseReportID: string): OptimisticUnapprovedReportAction {
    const delegateAccountDetails = getPersonalDetailByEmail(delegateEmail);
    return {
        actionName: CONST.REPORT.ACTIONS.TYPE.UNAPPROVED,
        actorAccountID: currentUserAccountID,
        automatic: false,
        avatar: getCurrentUserAvatar(),
        isAttachmentOnly: false,
        originalMessage: {
            amount,
            currency,
            expenseReportID,
        },
        message: getIOUReportActionMessage(expenseReportID, CONST.REPORT.ACTIONS.TYPE.UNAPPROVED, Math.abs(amount), '', currency),
        person: [
            {
                style: 'strong',
                text: getCurrentUserDisplayNameOrEmail(),
                type: 'TEXT',
            },
        ],
        reportActionID: rand64(),
        shouldShow: true,
        created: DateUtils.getDBTime(),
        pendingAction: CONST.RED_BRICK_ROAD_PENDING_ACTION.ADD,
        delegateAccountID: delegateAccountDetails?.accountID,
    };
}

/**
 * Builds an optimistic MOVED report action with a randomly generated reportActionID.
 * This action is used when we move reports across workspaces.
 */
function buildOptimisticMovedReportAction(
    fromPolicyID: string | undefined,
    toPolicyID: string,
    newParentReportID: string,
    movedReportID: string,
    policyName: string,
    shouldHideMovedReportUrl = false,
): ReportAction {
    const originalMessage = {
        fromPolicyID,
        toPolicyID,
        newParentReportID,
        movedReportID,
    };

    const movedActionMessage = [
        {
            html: shouldHideMovedReportUrl
                ? `moved this <a href='${CONST.NEW_EXPENSIFY_URL}r/${movedReportID}' target='_blank' rel='noreferrer noopener'>report</a> to the <a href='${CONST.NEW_EXPENSIFY_URL}r/${newParentReportID}' target='_blank' rel='noreferrer noopener'>${policyName}</a> workspace`
                : `moved this report to the <a href='${CONST.NEW_EXPENSIFY_URL}r/${newParentReportID}' target='_blank' rel='noreferrer noopener'>${policyName}</a> workspace`,
            text: `moved this report to the ${policyName} workspace`,
            type: CONST.REPORT.MESSAGE.TYPE.COMMENT,
        },
    ];

    return {
        actionName: CONST.REPORT.ACTIONS.TYPE.MOVED,
        actorAccountID: currentUserAccountID,
        automatic: false,
        avatar: getCurrentUserAvatar(),
        isAttachmentOnly: false,
        originalMessage,
        message: movedActionMessage,
        person: [
            {
                style: 'strong',
                text: getCurrentUserDisplayNameOrEmail(),
                type: 'TEXT',
            },
        ],
        reportActionID: rand64(),
        shouldShow: true,
        created: DateUtils.getDBTime(),
        pendingAction: CONST.RED_BRICK_ROAD_PENDING_ACTION.ADD,
    };
}

/**
 * Builds an optimistic CHANGE_POLICY report action with a randomly generated reportActionID.
 * This action is used when we change the workspace of a report.
 */
function buildOptimisticChangePolicyReportAction(fromPolicyID: string | undefined, toPolicyID: string, automaticAction = false): ReportAction {
    const originalMessage = {
        fromPolicy: fromPolicyID,
        toPolicy: toPolicyID,
        automaticAction,
    };

    // This will be fixed as part of https://github.com/Expensify/Expensify/issues/507850
    // eslint-disable-next-line deprecation/deprecation
    const fromPolicy = getPolicy(fromPolicyID);
    // This will be fixed as part of https://github.com/Expensify/Expensify/issues/507850
    // eslint-disable-next-line deprecation/deprecation
    const toPolicy = getPolicy(toPolicyID);

    const changePolicyReportActionMessage = [
        {
            type: CONST.REPORT.MESSAGE.TYPE.TEXT,
            text: `changed the workspace to ${toPolicy?.name}`,
        },
        ...(fromPolicyID
            ? [
                  {
                      type: CONST.REPORT.MESSAGE.TYPE.TEXT,
                      text: ` (previously ${fromPolicy?.name})`,
                  },
              ]
            : []),
    ];

    return {
        actionName: CONST.REPORT.ACTIONS.TYPE.CHANGE_POLICY,
        actorAccountID: currentUserAccountID,
        avatar: getCurrentUserAvatar(),
        created: DateUtils.getDBTime(),
        originalMessage,
        message: changePolicyReportActionMessage,
        person: [
            {
                style: 'strong',
                text: getCurrentUserDisplayNameOrEmail(),
                type: 'TEXT',
            },
        ],
        reportActionID: rand64(),
        shouldShow: true,
        pendingAction: CONST.RED_BRICK_ROAD_PENDING_ACTION.ADD,
    };
}

function buildOptimisticTransactionAction(
    type: typeof CONST.REPORT.ACTIONS.TYPE.MOVED_TRANSACTION | typeof CONST.REPORT.ACTIONS.TYPE.UNREPORTED_TRANSACTION,
    transactionThreadReportID: string | undefined,
    targetReportID: string,
): ReportAction {
    const reportName = allReports?.[targetReportID]?.reportName ?? '';
    const url = `${environmentURL}/r/${targetReportID}`;
    const [actionText, messageHtml] =
        type === CONST.REPORT.ACTIONS.TYPE.MOVED_TRANSACTION
            ? [`moved this expense to ${reportName}`, `moved this expense to <a href='${url}' target='_blank' rel='noreferrer noopener'>${reportName}</a>`]
            : ['moved this expense to your personal space', 'moved this expense to your personal space'];

    return {
        actionName: type,
        reportID: transactionThreadReportID,
        actorAccountID: currentUserAccountID,
        avatar: getCurrentUserAvatar(),
        created: DateUtils.getDBTime(),
        originalMessage: type === CONST.REPORT.ACTIONS.TYPE.MOVED_TRANSACTION ? {toReportID: targetReportID} : {fromReportID: targetReportID},
        message: [
            {
                type: CONST.REPORT.MESSAGE.TYPE.TEXT,
                html: messageHtml,
                text: actionText,
            },
        ],
        person: [
            {
                style: 'strong',
                text: getCurrentUserDisplayNameOrEmail(),
                type: 'TEXT',
            },
        ],
        reportActionID: rand64(),
        shouldShow: true,
        pendingAction: CONST.RED_BRICK_ROAD_PENDING_ACTION.ADD,
    };
}

/**
 * Builds an optimistic MOVED_TRANSACTION report action with a randomly generated reportActionID.
 * This action is used when we change the workspace of a report.
 */
function buildOptimisticMovedTransactionAction(transactionThreadReportID: string | undefined, toReportID: string) {
    return buildOptimisticTransactionAction(CONST.REPORT.ACTIONS.TYPE.MOVED_TRANSACTION, transactionThreadReportID, toReportID);
}

/**
 * Builds an optimistic UNREPORTED_TRANSACTION report action with a randomly generated reportActionID.
 * This action is used when we un-report a transaction.
 */
function buildOptimisticUnreportedTransactionAction(transactionThreadReportID: string | undefined, fromReportID: string) {
    return buildOptimisticTransactionAction(CONST.REPORT.ACTIONS.TYPE.UNREPORTED_TRANSACTION, transactionThreadReportID, fromReportID);
}

/**
 * Builds an optimistic SUBMITTED report action with a randomly generated reportActionID.
 *
 */
function buildOptimisticSubmittedReportAction(amount: number, currency: string, expenseReportID: string, adminAccountID: number | undefined): OptimisticSubmittedReportAction {
    const originalMessage = {
        amount,
        currency,
        expenseReportID,
    };

    const delegateAccountDetails = getPersonalDetailByEmail(delegateEmail);

    return {
        actionName: CONST.REPORT.ACTIONS.TYPE.SUBMITTED,
        actorAccountID: currentUserAccountID,
        adminAccountID,
        automatic: false,
        avatar: getCurrentUserAvatar(),
        isAttachmentOnly: false,
        originalMessage,
        message: getIOUReportActionMessage(expenseReportID, CONST.REPORT.ACTIONS.TYPE.SUBMITTED, Math.abs(amount), '', currency),
        person: [
            {
                style: 'strong',
                text: getCurrentUserDisplayNameOrEmail(),
                type: 'TEXT',
            },
        ],
        reportActionID: rand64(),
        shouldShow: true,
        created: DateUtils.getDBTime(),
        pendingAction: CONST.RED_BRICK_ROAD_PENDING_ACTION.ADD,
        delegateAccountID: delegateAccountDetails?.accountID,
    };
}

/**
 * Builds an optimistic report preview action with a randomly generated reportActionID.
 *
 * @param chatReport
 * @param iouReport
 * @param [comment] - User comment for the IOU.
 * @param [transaction] - optimistic first transaction of preview
 * @param reportActionID
 */
function buildOptimisticReportPreview(
    chatReport: OnyxInputOrEntry<Report>,
    iouReport: Report,
    comment = '',
    transaction: OnyxInputOrEntry<Transaction> = null,
    childReportID?: string,
    reportActionID?: string,
): ReportAction<typeof CONST.REPORT.ACTIONS.TYPE.REPORT_PREVIEW> {
    const hasReceipt = hasReceiptTransactionUtils(transaction);
    const message = getReportPreviewMessage(iouReport);
    const created = DateUtils.getDBTime();
    const reportActorAccountID = (isInvoiceReport(iouReport) || isExpenseReport(iouReport) ? iouReport?.ownerAccountID : iouReport?.managerID) ?? -1;
    const delegateAccountDetails = getPersonalDetailByEmail(delegateEmail);
    const isTestTransaction = isTestTransactionReport(iouReport);
    const isTestDriveTransaction = !!transaction?.receipt?.isTestDriveReceipt;
    const isScanRequest = transaction ? isScanRequestTransactionUtils(transaction) : false;
    return {
        reportActionID: reportActionID ?? rand64(),
        reportID: chatReport?.reportID,
        actionName: CONST.REPORT.ACTIONS.TYPE.REPORT_PREVIEW,
        pendingAction: CONST.RED_BRICK_ROAD_PENDING_ACTION.ADD,
        originalMessage: {
            linkedReportID: iouReport?.reportID,
        },
        message: [
            {
                html: message,
                text: message,
                isEdited: false,
                type: CONST.REPORT.MESSAGE.TYPE.COMMENT,
            },
        ],
        delegateAccountID: delegateAccountDetails?.accountID,
        created,
        accountID: iouReport?.managerID,
        // The preview is initially whispered if created with a receipt, so the actor is the current user as well
        actorAccountID: hasReceipt ? currentUserAccountID : reportActorAccountID,
        childReportID: childReportID ?? iouReport?.reportID,
        childMoneyRequestCount: 1,
        isOptimisticAction: true,
        childLastActorAccountID: currentUserAccountID,
        childLastMoneyRequestComment: comment,
        childRecentReceiptTransactionIDs: hasReceipt && !isEmptyObject(transaction) && transaction?.transactionID ? {[transaction.transactionID]: created} : undefined,
        childOwnerAccountID: iouReport?.ownerAccountID,
        childManagerAccountID: iouReport?.managerID,
        ...((isTestDriveTransaction || isTestTransaction) && !isScanRequest && {childStateNum: 2, childStatusNum: 4}),
    };
}

/**
 * Builds an optimistic ACTIONABLE_TRACK_EXPENSE_WHISPER action with a randomly generated reportActionID.
 */
function buildOptimisticActionableTrackExpenseWhisper(iouAction: OptimisticIOUReportAction, transactionID: string): ReportAction {
    const currentTime = DateUtils.getDBTime();
    const targetEmail = CONST.EMAIL.CONCIERGE;
    const actorAccountID = getAccountIDsByLogins([targetEmail]).at(0);
    const reportActionID = rand64();
    return {
        actionName: CONST.REPORT.ACTIONS.TYPE.ACTIONABLE_TRACK_EXPENSE_WHISPER,
        actorAccountID,
        avatar: getDefaultAvatarURL(actorAccountID),
        created: DateUtils.addMillisecondsFromDateTime(currentTime, 1),
        lastModified: DateUtils.addMillisecondsFromDateTime(currentTime, 1),
        message: [
            {
                html: CONST.ACTIONABLE_TRACK_EXPENSE_WHISPER_MESSAGE,
                text: CONST.ACTIONABLE_TRACK_EXPENSE_WHISPER_MESSAGE,
                whisperedTo: [],
                type: CONST.REPORT.MESSAGE.TYPE.COMMENT,
            },
        ],
        originalMessage: {
            lastModified: DateUtils.addMillisecondsFromDateTime(currentTime, 1),
            transactionID,
        },
        person: [
            {
                text: CONST.DISPLAY_NAME.EXPENSIFY_CONCIERGE,
                type: 'TEXT',
            },
        ],
        reportActionID,
        shouldShow: true,
        pendingAction: CONST.RED_BRICK_ROAD_PENDING_ACTION.ADD,
    };
}

/**
 * Builds an optimistic modified expense action with a randomly generated reportActionID.
 */
function buildOptimisticModifiedExpenseReportAction(
    transactionThread: OnyxInputOrEntry<Report>,
    oldTransaction: OnyxInputOrEntry<Transaction>,
    transactionChanges: TransactionChanges,
    isFromExpenseReport: boolean,
    policy: OnyxInputOrEntry<Policy>,
    updatedTransaction?: OnyxInputOrEntry<Transaction>,
): OptimisticModifiedExpenseReportAction {
    const originalMessage = getModifiedExpenseOriginalMessage(oldTransaction, transactionChanges, isFromExpenseReport, policy, updatedTransaction);
    const delegateAccountDetails = getPersonalDetailByEmail(delegateEmail);

    return {
        actionName: CONST.REPORT.ACTIONS.TYPE.MODIFIED_EXPENSE,
        actorAccountID: currentUserAccountID,
        automatic: false,
        avatar: getCurrentUserAvatar(),
        created: DateUtils.getDBTime(),
        isAttachmentOnly: false,
        message: [
            {
                // Currently we are composing the message from the originalMessage and message is only used in OldDot and not in the App
                text: 'You',
                style: 'strong',
                type: CONST.REPORT.MESSAGE.TYPE.TEXT,
            },
        ],
        originalMessage,
        person: [
            {
                style: 'strong',
                text: currentUserPersonalDetails?.displayName ?? String(currentUserAccountID),
                type: 'TEXT',
            },
        ],
        pendingAction: CONST.RED_BRICK_ROAD_PENDING_ACTION.ADD,
        reportActionID: rand64(),
        reportID: transactionThread?.reportID,
        shouldShow: true,
        delegateAccountID: delegateAccountDetails?.accountID,
    };
}

/**
 * Builds an optimistic DETACH_RECEIPT report action with a randomly generated reportActionID.
 */
function buildOptimisticDetachReceipt(reportID: string | undefined, transactionID: string, merchant: string = CONST.TRANSACTION.PARTIAL_TRANSACTION_MERCHANT) {
    return {
        actionName: CONST.REPORT.ACTIONS.TYPE.MANAGER_DETACH_RECEIPT,
        actorAccountID: currentUserAccountID,
        automatic: false,
        avatar: getCurrentUserAvatar(),
        created: DateUtils.getDBTime(),
        isAttachmentOnly: false,
        originalMessage: {
            transactionID,
            merchant: `${merchant}`,
        },
        message: [
            {
                type: 'COMMENT',
                html: `detached a receipt from expense '${merchant}'`,
                text: `detached a receipt from expense '${merchant}'`,
                whisperedTo: [],
            },
        ],
        person: [
            {
                style: 'strong',
                text: currentUserPersonalDetails?.displayName ?? String(currentUserAccountID),
                type: 'TEXT',
            },
        ],
        pendingAction: CONST.RED_BRICK_ROAD_PENDING_ACTION.ADD,
        reportActionID: rand64(),
        reportID,
        shouldShow: true,
    };
}

/**
 * Updates a report preview action that exists for an IOU report.
 *
 * @param [comment] - User comment for the IOU.
 * @param [transaction] - optimistic newest transaction of a report preview
 *
 */
function updateReportPreview(
    iouReport: OnyxEntry<Report>,
    reportPreviewAction: ReportAction<typeof CONST.REPORT.ACTIONS.TYPE.REPORT_PREVIEW>,
    isPayRequest = false,
    comment = '',
    transaction?: OnyxEntry<Transaction>,
): ReportAction<typeof CONST.REPORT.ACTIONS.TYPE.REPORT_PREVIEW> {
    const hasReceipt = hasReceiptTransactionUtils(transaction);
    const recentReceiptTransactions = reportPreviewAction?.childRecentReceiptTransactionIDs ?? {};
    const transactionsToKeep = getRecentTransactions(recentReceiptTransactions);
    const previousTransactionsArray = Object.entries(recentReceiptTransactions ?? {}).map(([key, value]) => (transactionsToKeep.includes(key) ? {[key]: value} : null));
    const previousTransactions: Record<string, string> = {};

    for (const obj of previousTransactionsArray) {
        for (const key in obj) {
            if (obj) {
                previousTransactions[key] = obj[key];
            }
        }
    }

    const message = getReportPreviewMessage(iouReport, reportPreviewAction);
    const originalMessage = getOriginalMessage(reportPreviewAction);
    return {
        ...reportPreviewAction,
        message: [
            {
                html: message,
                text: message,
                isEdited: false,
                type: CONST.REPORT.MESSAGE.TYPE.COMMENT,
            },
        ],
        childLastMoneyRequestComment: comment || reportPreviewAction?.childLastMoneyRequestComment,
        childMoneyRequestCount: (reportPreviewAction?.childMoneyRequestCount ?? 0) + (isPayRequest ? 0 : 1),
        childRecentReceiptTransactionIDs: hasReceipt
            ? {
                  ...(transaction && {[transaction.transactionID]: transaction?.created}),
                  ...previousTransactions,
              }
            : recentReceiptTransactions,
        // As soon as we add a transaction without a receipt to the report, it will have ready expenses,
        // so we remove the whisper
        originalMessage: originalMessage
            ? {
                  ...originalMessage,
                  whisperedTo: hasReceipt ? originalMessage.whisperedTo : [],
                  linkedReportID: originalMessage.linkedReportID,
              }
            : undefined,
    };
}

function buildOptimisticTaskReportAction(
    taskReportID: string,
    actionName: typeof CONST.REPORT.ACTIONS.TYPE.TASK_COMPLETED | typeof CONST.REPORT.ACTIONS.TYPE.TASK_REOPENED | typeof CONST.REPORT.ACTIONS.TYPE.TASK_CANCELLED,
    message = '',
    actorAccountID = currentUserAccountID,
    createdOffset = 0,
): OptimisticTaskReportAction {
    const originalMessage = {
        taskReportID,
        type: actionName,
        text: message,
        html: message,
        whisperedTo: [],
    };
    const delegateAccountDetails = getPersonalDetailByEmail(delegateEmail);

    return {
        actionName,
        actorAccountID,
        automatic: false,
        avatar: getCurrentUserAvatar(),
        isAttachmentOnly: false,
        originalMessage,
        message: [
            {
                text: message,
                taskReportID,
                type: CONST.REPORT.MESSAGE.TYPE.TEXT,
            },
        ],
        person: [
            {
                style: 'strong',
                text: currentUserPersonalDetails?.displayName ?? String(currentUserAccountID),
                type: 'TEXT',
            },
        ],
        reportActionID: rand64(),
        shouldShow: true,
        created: DateUtils.getDBTimeWithSkew(Date.now() + createdOffset),
        isFirstItem: false,
        pendingAction: CONST.RED_BRICK_ROAD_PENDING_ACTION.ADD,
        delegateAccountID: delegateAccountDetails?.accountID,
    };
}

function isWorkspaceChat(chatType: string) {
    return chatType === CONST.REPORT.CHAT_TYPE.POLICY_ADMINS || chatType === CONST.REPORT.CHAT_TYPE.POLICY_ANNOUNCE || chatType === CONST.REPORT.CHAT_TYPE.POLICY_EXPENSE_CHAT;
}

/**
 * Builds an optimistic chat report with a randomly generated reportID and as much information as we currently have
 */
type BuildOptimisticChatReportParams = {
    participantList: number[];
    reportName?: string;
    chatType?: ValueOf<typeof CONST.REPORT.CHAT_TYPE>;
    policyID?: string;
    ownerAccountID?: number;
    isOwnPolicyExpenseChat?: boolean;
    oldPolicyName?: string;
    visibility?: ValueOf<typeof CONST.REPORT.VISIBILITY>;
    writeCapability?: ValueOf<typeof CONST.REPORT.WRITE_CAPABILITIES>;
    notificationPreference?: NotificationPreference;
    parentReportActionID?: string;
    parentReportID?: string;
    description?: string;
    avatarUrl?: string;
    optimisticReportID?: string;
};

function buildOptimisticChatReport({
    participantList,
    reportName = CONST.REPORT.DEFAULT_REPORT_NAME,
    chatType,
    policyID = CONST.POLICY.OWNER_EMAIL_FAKE,
    ownerAccountID = CONST.REPORT.OWNER_ACCOUNT_ID_FAKE,
    isOwnPolicyExpenseChat = false,
    oldPolicyName = '',
    visibility,
    writeCapability,
    notificationPreference = CONST.REPORT.NOTIFICATION_PREFERENCE.ALWAYS,
    parentReportActionID = '',
    parentReportID = undefined,
    description = '',
    avatarUrl = '',
    optimisticReportID = '',
}: BuildOptimisticChatReportParams): OptimisticChatReport {
    const isWorkspaceChatType = chatType && isWorkspaceChat(chatType);
    const participants = participantList.reduce((reportParticipants: Participants, accountID: number) => {
        const participant: ReportParticipant = {
            notificationPreference,
            ...(!isWorkspaceChatType && {role: accountID === currentUserAccountID ? CONST.REPORT.ROLE.ADMIN : CONST.REPORT.ROLE.MEMBER}),
        };
        // eslint-disable-next-line no-param-reassign
        reportParticipants[accountID] = participant;
        return reportParticipants;
    }, {} as Participants);
    const currentTime = DateUtils.getDBTime();
    const optimisticChatReport: OptimisticChatReport = {
        type: CONST.REPORT.TYPE.CHAT,
        chatType,
        isOwnPolicyExpenseChat,
        isPinned: false,
        lastActorAccountID: 0,
        lastMessageHtml: '',
        lastMessageText: undefined,
        lastReadTime: currentTime,
        lastVisibleActionCreated: currentTime,
        oldPolicyName,
        ownerAccountID: ownerAccountID || CONST.REPORT.OWNER_ACCOUNT_ID_FAKE,
        parentReportActionID,
        parentReportID,
        participants,
        policyID,
        reportID: optimisticReportID || generateReportID(),
        reportName,
        stateNum: 0,
        statusNum: 0,
        visibility,
        description,
        writeCapability,
        avatarUrl,
    };

    if (chatType === CONST.REPORT.CHAT_TYPE.INVOICE) {
        // TODO: update to support workspace as an invoice receiver when workspace-to-workspace invoice room implemented
        optimisticChatReport.invoiceReceiver = {
            type: 'individual',
            accountID: participantList.at(0) ?? -1,
        };
    }

    return optimisticChatReport;
}

function buildOptimisticGroupChatReport(
    participantAccountIDs: number[],
    reportName: string,
    avatarUri: string,
    optimisticReportID?: string,
    notificationPreference?: NotificationPreference,
) {
    return buildOptimisticChatReport({
        participantList: participantAccountIDs,
        reportName,
        chatType: CONST.REPORT.CHAT_TYPE.GROUP,
        notificationPreference,
        avatarUrl: avatarUri,
        optimisticReportID,
    });
}

/**
 * Returns the necessary reportAction onyx data to indicate that the chat has been created optimistically
 * @param [created] - Action created time
 */
function buildOptimisticCreatedReportAction(emailCreatingAction: string, created = DateUtils.getDBTime(), optimisticReportActionID?: string): OptimisticCreatedReportAction {
    return {
        reportActionID: optimisticReportActionID ?? rand64(),
        actionName: CONST.REPORT.ACTIONS.TYPE.CREATED,
        pendingAction: CONST.RED_BRICK_ROAD_PENDING_ACTION.ADD,
        actorAccountID: currentUserAccountID,
        message: [
            {
                type: CONST.REPORT.MESSAGE.TYPE.TEXT,
                style: 'strong',
                text: emailCreatingAction,
            },
            {
                type: CONST.REPORT.MESSAGE.TYPE.TEXT,
                style: 'normal',
                text: ' created this report',
            },
        ],
        person: [
            {
                type: CONST.REPORT.MESSAGE.TYPE.TEXT,
                style: 'strong',
                text: getCurrentUserDisplayNameOrEmail(),
            },
        ],
        automatic: false,
        avatar: getCurrentUserAvatar(),
        created,
        shouldShow: true,
    };
}

/**
 * Returns the necessary reportAction onyx data to indicate that the room has been renamed
 */
function buildOptimisticRenamedRoomReportAction(newName: string, oldName: string): OptimisticRenamedReportAction {
    const now = DateUtils.getDBTime();
    return {
        reportActionID: rand64(),
        actionName: CONST.REPORT.ACTIONS.TYPE.RENAMED,
        pendingAction: CONST.RED_BRICK_ROAD_PENDING_ACTION.ADD,
        actorAccountID: currentUserAccountID,
        message: [
            {
                type: CONST.REPORT.MESSAGE.TYPE.TEXT,
                style: 'strong',
                text: 'You',
            },
            {
                type: CONST.REPORT.MESSAGE.TYPE.TEXT,
                style: 'normal',
                text: ` renamed this report. New title is '${newName}' (previously '${oldName}').`,
            },
        ],
        person: [
            {
                type: CONST.REPORT.MESSAGE.TYPE.TEXT,
                style: 'strong',
                text: getCurrentUserDisplayNameOrEmail(),
            },
        ],
        originalMessage: {
            oldName,
            newName,
            html: `Room renamed to ${newName}`,
            lastModified: now,
        },
        automatic: false,
        avatar: getCurrentUserAvatar(),
        created: now,
        shouldShow: true,
    };
}

/**
 * Returns the necessary reportAction onyx data to indicate that the room description has been updated
 */
function buildOptimisticRoomDescriptionUpdatedReportAction(description: string): OptimisticRoomDescriptionUpdatedReportAction {
    const now = DateUtils.getDBTime();
    return {
        reportActionID: rand64(),
        actionName: CONST.REPORT.ACTIONS.TYPE.ROOM_CHANGE_LOG.UPDATE_ROOM_DESCRIPTION,
        pendingAction: CONST.RED_BRICK_ROAD_PENDING_ACTION.ADD,
        actorAccountID: currentUserAccountID,
        message: [
            {
                type: CONST.REPORT.MESSAGE.TYPE.COMMENT,
                text: description ? `set the room description to: ${Parser.htmlToText(description)}` : 'cleared the room description',
                html: description ? `<muted-text>set the room description to: ${description}</muted-text>` : '<muted-text>cleared the room description</muted-text>',
            },
        ],
        person: [
            {
                type: CONST.REPORT.MESSAGE.TYPE.TEXT,
                style: 'strong',
                text: getCurrentUserDisplayNameOrEmail(),
            },
        ],
        originalMessage: {
            description,
            lastModified: now,
        },
        created: now,
    };
}

/**
 * Returns the necessary reportAction onyx data to indicate that the transaction has been put on hold optimistically
 * @param [created] - Action created time
 */
function buildOptimisticHoldReportAction(created = DateUtils.getDBTime()): OptimisticHoldReportAction {
    return {
        reportActionID: rand64(),
        actionName: CONST.REPORT.ACTIONS.TYPE.HOLD,
        pendingAction: CONST.RED_BRICK_ROAD_PENDING_ACTION.ADD,
        actorAccountID: currentUserAccountID,
        message: [
            {
                type: CONST.REPORT.MESSAGE.TYPE.TEXT,
                style: 'normal',
                text: translateLocal('iou.heldExpense'),
            },
        ],
        person: [
            {
                type: CONST.REPORT.MESSAGE.TYPE.TEXT,
                style: 'strong',
                text: getCurrentUserDisplayNameOrEmail(),
            },
        ],
        automatic: false,
        avatar: getCurrentUserAvatar(),
        created,
        shouldShow: true,
    };
}

/**
 * Returns the necessary reportAction onyx data to indicate that the transaction has been put on hold optimistically
 * @param [created] - Action created time
 */
function buildOptimisticHoldReportActionComment(comment: string, created = DateUtils.getDBTime()): OptimisticHoldReportAction {
    return {
        reportActionID: rand64(),
        actionName: CONST.REPORT.ACTIONS.TYPE.ADD_COMMENT,
        pendingAction: CONST.RED_BRICK_ROAD_PENDING_ACTION.ADD,
        actorAccountID: currentUserAccountID,
        message: [
            {
                type: CONST.REPORT.MESSAGE.TYPE.COMMENT,
                text: comment,
                html: comment, // as discussed on https://github.com/Expensify/App/pull/39452 we will not support HTML for now
            },
        ],
        person: [
            {
                type: CONST.REPORT.MESSAGE.TYPE.TEXT,
                style: 'strong',
                text: getCurrentUserDisplayNameOrEmail(),
            },
        ],
        automatic: false,
        avatar: getCurrentUserAvatar(),
        created,
        shouldShow: true,
    };
}

/**
 * Returns the necessary reportAction onyx data to indicate that the transaction has been removed from hold optimistically
 * @param [created] - Action created time
 */
function buildOptimisticUnHoldReportAction(created = DateUtils.getDBTime()): OptimisticHoldReportAction {
    return {
        reportActionID: rand64(),
        actionName: CONST.REPORT.ACTIONS.TYPE.UNHOLD,
        pendingAction: CONST.RED_BRICK_ROAD_PENDING_ACTION.ADD,
        actorAccountID: currentUserAccountID,
        message: [
            {
                type: CONST.REPORT.MESSAGE.TYPE.TEXT,
                style: 'normal',
                text: translateLocal('iou.unheldExpense'),
            },
        ],
        person: [
            {
                type: CONST.REPORT.MESSAGE.TYPE.TEXT,
                style: 'normal',
                text: getCurrentUserDisplayNameOrEmail(),
            },
        ],
        automatic: false,
        avatar: getCurrentUserAvatar(),
        created,
        shouldShow: true,
    };
}

function buildOptimisticRetractedReportAction(created = DateUtils.getDBTime()): OptimisticRetractedReportAction {
    return {
        reportActionID: rand64(),
        actionName: CONST.REPORT.ACTIONS.TYPE.RETRACTED,
        actorAccountID: currentUserAccountID,
        pendingAction: CONST.RED_BRICK_ROAD_PENDING_ACTION.ADD,
        message: [
            {
                type: CONST.REPORT.MESSAGE.TYPE.COMMENT,
                text: 'retracted',
                html: `<muted-text>retracted</muted-text>`,
            },
        ],
        person: [
            {
                style: 'strong',
                text: getCurrentUserDisplayNameOrEmail(),
                type: CONST.REPORT.MESSAGE.TYPE.TEXT,
            },
        ],
        automatic: false,
        avatar: getCurrentUserAvatar(),
        created,
        shouldShow: true,
    };
}

function buildOptimisticReopenedReportAction(created = DateUtils.getDBTime()): OptimisticReopenedReportAction {
    return {
        reportActionID: rand64(),
        actionName: CONST.REPORT.ACTIONS.TYPE.REOPENED,
        actorAccountID: currentUserAccountID,
        pendingAction: CONST.RED_BRICK_ROAD_PENDING_ACTION.ADD,
        message: [
            {
                type: CONST.REPORT.MESSAGE.TYPE.COMMENT,
                text: 'reopened',
                html: '<muted-text>reopened</muted-text>',
            },
        ],
        person: [
            {
                style: 'strong',
                text: getCurrentUserDisplayNameOrEmail(),
                type: CONST.REPORT.MESSAGE.TYPE.TEXT,
            },
        ],
        automatic: false,
        avatar: getCurrentUserAvatar(),
        created,
        shouldShow: true,
    };
}

function buildOptimisticEditedTaskFieldReportAction({title, description}: Task): OptimisticEditedTaskReportAction {
    // We do not modify title & description in one request, so we need to create a different optimistic action for each field modification
    let field = '';
    let value = '';
    if (title !== undefined) {
        field = 'task title';
        value = title;
    } else if (description !== undefined) {
        field = 'description';
        value = description;
    }

    let changelog = 'edited this task';
    if (field && value) {
        changelog = `updated the ${field} to ${value}`;
    } else if (field) {
        changelog = `removed the ${field}`;
    }
    const delegateAccountDetails = getPersonalDetailByEmail(delegateEmail);

    return {
        reportActionID: rand64(),
        actionName: CONST.REPORT.ACTIONS.TYPE.TASK_EDITED,
        pendingAction: CONST.RED_BRICK_ROAD_PENDING_ACTION.ADD,
        actorAccountID: currentUserAccountID,
        message: [
            {
                type: CONST.REPORT.MESSAGE.TYPE.COMMENT,
                text: changelog,
                html: getParsedComment(changelog, undefined, undefined, title !== undefined ? [...CONST.TASK_TITLE_DISABLED_RULES] : undefined),
            },
        ],
        person: [
            {
                type: CONST.REPORT.MESSAGE.TYPE.TEXT,
                style: 'strong',
                text: getCurrentUserDisplayNameOrEmail(),
            },
        ],
        automatic: false,
        avatar: getCurrentUserAvatar(),
        created: DateUtils.getDBTime(),
        shouldShow: false,
        delegateAccountID: delegateAccountDetails?.accountID,
    };
}

function buildOptimisticCardAssignedReportAction(assigneeAccountID: number): OptimisticCardAssignedReportAction {
    return {
        actionName: CONST.REPORT.ACTIONS.TYPE.CARD_ASSIGNED,
        actorAccountID: currentUserAccountID,
        avatar: getCurrentUserAvatar(),
        created: DateUtils.getDBTime(),
        originalMessage: {assigneeAccountID, cardID: -1},
        message: [{type: CONST.REPORT.MESSAGE.TYPE.COMMENT, text: '', html: ''}],
        pendingAction: CONST.RED_BRICK_ROAD_PENDING_ACTION.ADD,
        person: [
            {
                type: CONST.REPORT.MESSAGE.TYPE.TEXT,
                style: 'strong',
                text: getCurrentUserDisplayNameOrEmail(),
            },
        ],
        reportActionID: rand64(),
        shouldShow: true,
    };
}

function buildOptimisticChangedTaskAssigneeReportAction(assigneeAccountID: number): OptimisticEditedTaskReportAction {
    const delegateAccountDetails = getPersonalDetailByEmail(delegateEmail);

    return {
        reportActionID: rand64(),
        actionName: CONST.REPORT.ACTIONS.TYPE.TASK_EDITED,
        pendingAction: CONST.RED_BRICK_ROAD_PENDING_ACTION.ADD,
        actorAccountID: currentUserAccountID,
        message: [
            {
                type: CONST.REPORT.MESSAGE.TYPE.COMMENT,
                text: `assigned to ${getDisplayNameForParticipant({accountID: assigneeAccountID})}`,
                html: `assigned to <mention-user accountID="${assigneeAccountID}"/>`,
            },
        ],
        person: [
            {
                type: CONST.REPORT.MESSAGE.TYPE.TEXT,
                style: 'strong',
                text: getCurrentUserDisplayNameOrEmail(),
            },
        ],
        automatic: false,
        avatar: getCurrentUserAvatar(),
        created: DateUtils.getDBTime(),
        shouldShow: false,
        delegateAccountID: delegateAccountDetails?.accountID,
    };
}

/**
 * Returns the necessary reportAction onyx data to indicate that a chat has been archived
 *
 * @param reason - A reason why the chat has been archived
 */
function buildOptimisticClosedReportAction(
    emailClosingReport: string,
    policyName: string,
    reason: ValueOf<typeof CONST.REPORT.ARCHIVE_REASON> = CONST.REPORT.ARCHIVE_REASON.DEFAULT,
): OptimisticClosedReportAction {
    return {
        actionName: CONST.REPORT.ACTIONS.TYPE.CLOSED,
        actorAccountID: currentUserAccountID,
        automatic: false,
        avatar: getCurrentUserAvatar(),
        created: DateUtils.getDBTime(),
        message: [
            {
                type: CONST.REPORT.MESSAGE.TYPE.TEXT,
                style: 'strong',
                text: emailClosingReport,
            },
            {
                type: CONST.REPORT.MESSAGE.TYPE.TEXT,
                style: 'normal',
                text: ' closed this report',
            },
        ],
        originalMessage: {
            policyName,
            reason,
        },
        pendingAction: CONST.RED_BRICK_ROAD_PENDING_ACTION.ADD,
        person: [
            {
                type: CONST.REPORT.MESSAGE.TYPE.TEXT,
                style: 'strong',
                text: getCurrentUserDisplayNameOrEmail(),
            },
        ],
        reportActionID: rand64(),
        shouldShow: true,
    };
}

/**
 * Returns an optimistic Dismissed Violation Report Action. Use the originalMessage customize this to the type of
 * violation being dismissed.
 */
function buildOptimisticDismissedViolationReportAction(
    originalMessage: ReportAction<typeof CONST.REPORT.ACTIONS.TYPE.DISMISSED_VIOLATION>['originalMessage'],
): OptimisticDismissedViolationReportAction {
    return {
        actionName: CONST.REPORT.ACTIONS.TYPE.DISMISSED_VIOLATION,
        actorAccountID: currentUserAccountID,
        avatar: getCurrentUserAvatar(),
        created: DateUtils.getDBTime(),
        message: [
            {
                type: CONST.REPORT.MESSAGE.TYPE.TEXT,
                style: 'normal',
                text: getDismissedViolationMessageText(originalMessage),
            },
        ],
        originalMessage,
        pendingAction: CONST.RED_BRICK_ROAD_PENDING_ACTION.ADD,
        person: [
            {
                type: CONST.REPORT.MESSAGE.TYPE.TEXT,
                style: 'strong',
                text: getCurrentUserDisplayNameOrEmail(),
            },
        ],
        reportActionID: rand64(),
        shouldShow: true,
    };
}

function buildOptimisticResolvedDuplicatesReportAction(): OptimisticDismissedViolationReportAction {
    return {
        actionName: CONST.REPORT.ACTIONS.TYPE.RESOLVED_DUPLICATES,
        actorAccountID: currentUserAccountID,
        avatar: getCurrentUserAvatar(),
        created: DateUtils.getDBTime(),
        message: [
            {
                type: CONST.REPORT.MESSAGE.TYPE.TEXT,
                style: 'normal',
                text: translateLocal('violations.resolvedDuplicates'),
            },
        ],
        pendingAction: CONST.RED_BRICK_ROAD_PENDING_ACTION.ADD,
        person: [
            {
                type: CONST.REPORT.MESSAGE.TYPE.TEXT,
                style: 'strong',
                text: getCurrentUserDisplayNameOrEmail(),
            },
        ],
        reportActionID: rand64(),
        shouldShow: true,
    };
}

function buildOptimisticChangeApproverReportAction(managerID: number, actorAccountID: number): OptimisticChangedApproverReportAction {
    const created = DateUtils.getDBTime();
    return {
        actionName: CONST.REPORT.ACTIONS.TYPE.TAKE_CONTROL,
        actorAccountID,
        avatar: getCurrentUserAvatar(),
        created: DateUtils.getDBTime(),
        message: [
            {
                type: CONST.REPORT.MESSAGE.TYPE.COMMENT,
                text: `changed the approver to ${getDisplayNameForParticipant({accountID: managerID})}`,
                html: `changed the approver to <mention-user accountID="${managerID}"/>`,
            },
        ],
        person: [
            {
                type: CONST.REPORT.MESSAGE.TYPE.TEXT,
                style: 'strong',
                text: getCurrentUserDisplayNameOrEmail(),
            },
        ],
        originalMessage: {
            isNewDot: true,
            lastModified: created,
            mentionedAccountIDs: [managerID],
        },
        shouldShow: false,
        pendingAction: CONST.RED_BRICK_ROAD_PENDING_ACTION.ADD,
        reportActionID: rand64(),
    };
}

function buildOptimisticAnnounceChat(policyID: string, accountIDs: number[]): OptimisticAnnounceChat {
    const announceReport = getRoom(CONST.REPORT.CHAT_TYPE.POLICY_ANNOUNCE, policyID);
    // This will be fixed as part of https://github.com/Expensify/Expensify/issues/507850
    // eslint-disable-next-line deprecation/deprecation
    const policy = getPolicy(policyID);
    const announceRoomOnyxData: AnnounceRoomOnyxData = {
        onyxOptimisticData: [],
        onyxSuccessData: [],
        onyxFailureData: [],
    };

    // Do not create #announce room if the room already exists or if there are less than 3 participants in workspace
    if (accountIDs.length < 3 || announceReport) {
        return {
            announceChatReportID: '',
            announceChatReportActionID: '',
            announceChatData: announceRoomOnyxData,
        };
    }

    const announceChatData = buildOptimisticChatReport({
        participantList: accountIDs,
        reportName: CONST.REPORT.WORKSPACE_CHAT_ROOMS.ANNOUNCE,
        chatType: CONST.REPORT.CHAT_TYPE.POLICY_ANNOUNCE,
        policyID,
        ownerAccountID: CONST.POLICY.OWNER_ACCOUNT_ID_FAKE,
        oldPolicyName: policy?.name,
        writeCapability: CONST.REPORT.WRITE_CAPABILITIES.ADMINS,
        notificationPreference: CONST.REPORT.NOTIFICATION_PREFERENCE.ALWAYS,
    });

    const announceCreatedAction = buildOptimisticCreatedReportAction(CONST.POLICY.OWNER_EMAIL_FAKE);
    announceRoomOnyxData.onyxOptimisticData.push(
        {
            onyxMethod: Onyx.METHOD.SET,
            key: `${ONYXKEYS.COLLECTION.REPORT}${announceChatData.reportID}`,
            value: {
                pendingFields: {
                    addWorkspaceRoom: CONST.RED_BRICK_ROAD_PENDING_ACTION.ADD,
                },
                ...announceChatData,
            },
        },
        {
            onyxMethod: Onyx.METHOD.SET,
            key: `${ONYXKEYS.COLLECTION.REPORT_DRAFT}${announceChatData.reportID}`,
            value: null,
        },
        {
            onyxMethod: Onyx.METHOD.SET,
            key: `${ONYXKEYS.COLLECTION.REPORT_ACTIONS}${announceChatData.reportID}`,
            value: {
                [announceCreatedAction.reportActionID]: announceCreatedAction,
            },
        },
    );
    announceRoomOnyxData.onyxSuccessData.push(
        {
            onyxMethod: Onyx.METHOD.MERGE,
            key: `${ONYXKEYS.COLLECTION.REPORT}${announceChatData.reportID}`,
            value: {
                pendingFields: {
                    addWorkspaceRoom: null,
                },
                pendingAction: null,
            },
        },
        {
            onyxMethod: Onyx.METHOD.MERGE,
            key: `${ONYXKEYS.COLLECTION.REPORT_METADATA}${announceChatData.reportID}`,
            value: {
                isOptimisticReport: false,
            },
        },
        {
            onyxMethod: Onyx.METHOD.MERGE,
            key: `${ONYXKEYS.COLLECTION.REPORT_ACTIONS}${announceChatData.reportID}`,
            value: {
                [announceCreatedAction.reportActionID]: {
                    pendingAction: null,
                },
            },
        },
    );
    announceRoomOnyxData.onyxFailureData.push(
        {
            onyxMethod: Onyx.METHOD.MERGE,
            key: `${ONYXKEYS.COLLECTION.REPORT}${announceChatData.reportID}`,
            value: {
                pendingFields: {
                    addWorkspaceRoom: null,
                },
                pendingAction: null,
            },
        },
        {
            onyxMethod: Onyx.METHOD.MERGE,
            key: `${ONYXKEYS.COLLECTION.REPORT_METADATA}${announceChatData.reportID}`,
            value: {
                isOptimisticReport: false,
            },
        },
        {
            onyxMethod: Onyx.METHOD.MERGE,
            key: `${ONYXKEYS.COLLECTION.REPORT_ACTIONS}${announceChatData.reportID}`,
            value: {
                [announceCreatedAction.reportActionID]: {
                    pendingAction: null,
                },
            },
        },
    );
    return {
        announceChatReportID: announceChatData.reportID,
        announceChatReportActionID: announceCreatedAction.reportActionID,
        announceChatData: announceRoomOnyxData,
    };
}

function buildOptimisticWorkspaceChats(policyID: string, policyName: string, expenseReportId?: string): OptimisticWorkspaceChats {
    const pendingChatMembers = getPendingChatMembers(currentUserAccountID ? [currentUserAccountID] : [], [], CONST.RED_BRICK_ROAD_PENDING_ACTION.ADD);
    const adminsChatData = {
        ...buildOptimisticChatReport({
            participantList: currentUserAccountID ? [currentUserAccountID] : [],
            reportName: CONST.REPORT.WORKSPACE_CHAT_ROOMS.ADMINS,
            chatType: CONST.REPORT.CHAT_TYPE.POLICY_ADMINS,
            policyID,
            ownerAccountID: CONST.POLICY.OWNER_ACCOUNT_ID_FAKE,
            oldPolicyName: policyName,
        }),
    };
    const adminsChatReportID = adminsChatData.reportID;
    const adminsCreatedAction = buildOptimisticCreatedReportAction(CONST.POLICY.OWNER_EMAIL_FAKE);
    const adminsReportActionData = {
        [adminsCreatedAction.reportActionID]: adminsCreatedAction,
    };

    const expenseChatData = buildOptimisticChatReport({
        participantList: currentUserAccountID ? [currentUserAccountID] : [],
        reportName: '',
        chatType: CONST.REPORT.CHAT_TYPE.POLICY_EXPENSE_CHAT,
        policyID,
        ownerAccountID: currentUserAccountID,
        isOwnPolicyExpenseChat: true,
        oldPolicyName: policyName,
        optimisticReportID: expenseReportId,
    });

    const expenseChatReportID = expenseChatData.reportID;
    const expenseReportCreatedAction = buildOptimisticCreatedReportAction(currentUserEmail ?? '');
    const expenseReportActionData = {
        [expenseReportCreatedAction.reportActionID]: expenseReportCreatedAction,
    };

    return {
        adminsChatReportID,
        adminsChatData,
        adminsReportActionData,
        adminsCreatedReportActionID: adminsCreatedAction.reportActionID,
        expenseChatReportID,
        expenseChatData,
        expenseReportActionData,
        expenseCreatedReportActionID: expenseReportCreatedAction.reportActionID,
        pendingChatMembers,
    };
}

/**
 * Builds an optimistic Task Report with a randomly generated reportID
 *
 * @param ownerAccountID - Account ID of the person generating the Task.
 * @param assigneeAccountID - AccountID of the other person participating in the Task.
 * @param parentReportID - Report ID of the chat where the Task is.
 * @param title - Task title.
 * @param description - Task description.
 * @param policyID - PolicyID of the parent report
 */

function buildOptimisticTaskReport(
    ownerAccountID: number,
    parentReportID: string,
    assigneeAccountID = 0,
    title?: string,
    description?: string,
    policyID: string = CONST.POLICY.OWNER_EMAIL_FAKE,
    notificationPreference: NotificationPreference = CONST.REPORT.NOTIFICATION_PREFERENCE.HIDDEN,
    mediaAttributes?: Record<string, string>,
): OptimisticTaskReport {
    const participants: Participants = {
        [ownerAccountID]: {
            notificationPreference,
        },
    };

    if (assigneeAccountID) {
        participants[assigneeAccountID] = {notificationPreference};
    }

    return {
        reportID: generateReportID(),
        reportName: getParsedComment(title ?? '', undefined, undefined, [...CONST.TASK_TITLE_DISABLED_RULES]),
        description: getParsedComment(description ?? '', {}, mediaAttributes),
        ownerAccountID,
        participants,
        managerID: assigneeAccountID,
        type: CONST.REPORT.TYPE.TASK,
        parentReportID,
        policyID,
        stateNum: CONST.REPORT.STATE_NUM.OPEN,
        statusNum: CONST.REPORT.STATUS_NUM.OPEN,
        lastVisibleActionCreated: DateUtils.getDBTime(),
        hasParentAccess: true,
    };
}

/**
 * Builds an optimistic EXPORTED_TO_INTEGRATION report action
 *
 * @param integration - The connectionName of the integration
 * @param markedManually - Whether the integration was marked as manually exported
 */
function buildOptimisticExportIntegrationAction(integration: ConnectionName, markedManually = false): OptimisticExportIntegrationAction {
    const label = CONST.POLICY.CONNECTIONS.NAME_USER_FRIENDLY[integration];
    return {
        reportActionID: rand64(),
        actionName: CONST.REPORT.ACTIONS.TYPE.EXPORTED_TO_INTEGRATION,
        pendingAction: CONST.RED_BRICK_ROAD_PENDING_ACTION.ADD,
        actorAccountID: currentUserAccountID,
        message: [],
        person: [
            {
                type: CONST.REPORT.MESSAGE.TYPE.TEXT,
                style: 'strong',
                text: getCurrentUserDisplayNameOrEmail(),
            },
        ],
        automatic: false,
        avatar: getCurrentUserAvatar(),
        created: DateUtils.getDBTime(),
        shouldShow: true,
        originalMessage: {
            label,
            lastModified: DateUtils.getDBTime(),
            markedManually,
            inProgress: true,
        },
    };
}

/**
 * A helper method to create transaction thread
 *
 * @param reportAction - the parent IOU report action from which to create the thread
 * @param moneyRequestReport - the report which the report action belongs to
 */
function buildTransactionThread(
    reportAction: OnyxEntry<ReportAction | OptimisticIOUReportAction>,
    moneyRequestReport: OnyxEntry<Report>,
    existingTransactionThreadReportID?: string,
    optimisticTransactionThreadReportID?: string,
): OptimisticChatReport {
    const participantAccountIDs = [...new Set([currentUserAccountID, Number(reportAction?.actorAccountID)])].filter(Boolean) as number[];
    const existingTransactionThreadReport = getReportOrDraftReport(existingTransactionThreadReportID);

    if (existingTransactionThreadReportID && existingTransactionThreadReport) {
        return {
            ...existingTransactionThreadReport,
            parentReportActionID: reportAction?.reportActionID,
            parentReportID: moneyRequestReport?.reportID,
            reportName: getTransactionReportName({reportAction}),
            policyID: moneyRequestReport?.policyID,
        };
    }

    return buildOptimisticChatReport({
        participantList: participantAccountIDs,
        reportName: getTransactionReportName({reportAction}),
        policyID: moneyRequestReport?.policyID,
        ownerAccountID: CONST.POLICY.OWNER_ACCOUNT_ID_FAKE,
        notificationPreference: CONST.REPORT.NOTIFICATION_PREFERENCE.HIDDEN,
        parentReportActionID: reportAction?.reportActionID,
        parentReportID: moneyRequestReport?.reportID,
        optimisticReportID: optimisticTransactionThreadReportID,
    });
}

/**
 * Build optimistic expense entities:
 *
 * 1. CREATED action for the chatReport
 * 2. CREATED action for the iouReport
 * 3. IOU action for the iouReport linked to the transaction thread via `childReportID`
 * 4. Transaction Thread linked to the IOU action via `parentReportActionID`
 * 5. CREATED action for the Transaction Thread
 */
function buildOptimisticMoneyRequestEntities(
    optimisticMoneyRequestEntities: OptimisticMoneyRequestEntitiesWithoutTransactionThreadFlag,
): [OptimisticCreatedReportAction, OptimisticCreatedReportAction, OptimisticIOUReportAction, OptimisticChatReport, OptimisticCreatedReportAction | null];
function buildOptimisticMoneyRequestEntities(
    optimisticMoneyRequestEntities: OptimisticMoneyRequestEntitiesWithTransactionThreadFlag,
): [OptimisticCreatedReportAction, OptimisticCreatedReportAction, OptimisticIOUReportAction, OptimisticChatReport | undefined, OptimisticCreatedReportAction | null];
function buildOptimisticMoneyRequestEntities({
    iouReport,
    type,
    amount,
    currency,
    comment,
    payeeEmail,
    participants,
    transactionID,
    paymentType,
    isSettlingUp = false,
    isSendMoneyFlow = false,
    isOwnPolicyExpenseChat = false,
    isPersonalTrackingExpense,
    existingTransactionThreadReportID,
    linkedTrackedExpenseReportAction,
    optimisticCreatedReportActionID,
    shouldGenerateTransactionThreadReport = true,
}: OptimisticMoneyRequestEntities): [
    OptimisticCreatedReportAction,
    OptimisticCreatedReportAction,
    OptimisticIOUReportAction,
    OptimisticChatReport | undefined,
    OptimisticCreatedReportAction | null,
] {
    const createdActionForChat = buildOptimisticCreatedReportAction(payeeEmail, undefined, optimisticCreatedReportActionID);

    // The `CREATED` action must be optimistically generated before the IOU action so that it won't appear after the IOU action in the chat.
    const iouActionCreationTime = DateUtils.getDBTime();
    const createdActionForIOUReport = buildOptimisticCreatedReportAction(payeeEmail, DateUtils.subtractMillisecondsFromDateTime(iouActionCreationTime, 1));

    const iouAction = buildOptimisticIOUReportAction({
        type,
        amount,
        currency,
        comment,
        participants,
        transactionID,
        paymentType,
        iouReportID: iouReport.reportID,
        isPersonalTrackingExpense,
        isSettlingUp,
        isSendMoneyFlow,
        isOwnPolicyExpenseChat,
        created: iouActionCreationTime,
        linkedExpenseReportAction: linkedTrackedExpenseReportAction,
    });

    // Create optimistic transactionThread and the `CREATED` action for it, if existingTransactionThreadReportID is undefined
    const transactionThread = shouldGenerateTransactionThreadReport ? buildTransactionThread(iouAction, iouReport, existingTransactionThreadReportID) : undefined;
    const createdActionForTransactionThread = !!existingTransactionThreadReportID || !shouldGenerateTransactionThreadReport ? null : buildOptimisticCreatedReportAction(payeeEmail);

    // The IOU action and the transactionThread are co-dependent as parent-child, so we need to link them together
    iouAction.childReportID = existingTransactionThreadReportID ?? transactionThread?.reportID;

    return [createdActionForChat, createdActionForIOUReport, iouAction, transactionThread, createdActionForTransactionThread];
}

/**
 * Check if the report is empty, meaning it has no visible messages (i.e. only a "created" report action).
 * Added caching mechanism via derived values.
 */
function isEmptyReport(report: OnyxEntry<Report>): boolean {
    if (!report) {
        return true;
    }

    // Get the `isEmpty` state from cached report attributes
    const attributes = reportAttributesDerivedValue?.[report.reportID];
    if (attributes) {
        return attributes.isEmpty;
    }

    return generateIsEmptyReport(report);
}

/**
 * Check if the report is empty, meaning it has no visible messages (i.e. only a "created" report action).
 * No cache implementation which bypasses derived value check.
 */
function generateIsEmptyReport(report: OnyxEntry<Report>): boolean {
    if (!report) {
        return true;
    }

    if (report.lastMessageText) {
        return false;
    }

    const lastVisibleMessage = getLastVisibleMessage(report.reportID);
    return !lastVisibleMessage.lastMessageText;
}

// We need oneTransactionThreadReport to get the correct last visible action created
function isUnread(report: OnyxEntry<Report>, oneTransactionThreadReport: OnyxEntry<Report>): boolean {
    if (!report) {
        return false;
    }

    if (isEmptyReport(report)) {
        return false;
    }
    // lastVisibleActionCreated and lastReadTime are both datetime strings and can be compared directly
    const lastVisibleActionCreated = getReportLastVisibleActionCreated(report, oneTransactionThreadReport);
    const lastReadTime = report.lastReadTime ?? '';
    const lastMentionedTime = report.lastMentionedTime ?? '';

    // If the user was mentioned and the comment got deleted the lastMentionedTime will be more recent than the lastVisibleActionCreated
    return lastReadTime < (lastVisibleActionCreated ?? '') || lastReadTime < lastMentionedTime;
}

function isIOUOwnedByCurrentUser(report: OnyxEntry<Report>, allReportsDict?: OnyxCollection<Report>): boolean {
    const allAvailableReports = allReportsDict ?? allReports;
    if (!report || !allAvailableReports) {
        return false;
    }

    let reportToLook = report;
    if (report.iouReportID) {
        const iouReport = allAvailableReports[`${ONYXKEYS.COLLECTION.REPORT}${report.iouReportID}`];
        if (iouReport) {
            reportToLook = iouReport;
        }
    }

    return reportToLook.ownerAccountID === currentUserAccountID;
}

/**
 * Assuming the passed in report is a default room, lets us know whether we can see it or not, based on permissions and
 * the various subsets of users we've allowed to use default rooms.
 */
function canSeeDefaultRoom(report: OnyxEntry<Report>, betas: OnyxEntry<Beta[]>, isReportArchived = false): boolean {
    // Include archived rooms
    if (isArchivedNonExpenseReport(report, isReportArchived)) {
        return true;
    }

    // If the room has an assigned guide, it can be seen.
    if (hasExpensifyGuidesEmails(Object.keys(report?.participants ?? {}).map(Number))) {
        return true;
    }

    // Include any admins and announce rooms, since only non partner-managed domain rooms are on the beta now.
    if (isAdminRoom(report) || isAnnounceRoom(report)) {
        return true;
    }

    // For all other cases, just check that the user belongs to the default rooms beta
    return Permissions.isBetaEnabled(CONST.BETAS.DEFAULT_ROOMS, betas ?? []);
}

function canAccessReport(report: OnyxEntry<Report>, betas: OnyxEntry<Beta[]>, isReportArchived = false): boolean {
    // We hide default rooms (it's basically just domain rooms now) from people who aren't on the defaultRooms beta.
    if (isDefaultRoom(report) && !canSeeDefaultRoom(report, betas, isReportArchived)) {
        return false;
    }

    if (report?.errorFields?.notFound) {
        return false;
    }

    return true;
}

// eslint-disable-next-line rulesdir/no-negated-variables
function isReportNotFound(report: OnyxEntry<Report>): boolean {
    return !!report?.errorFields?.notFound;
}

/**
 * Check if the report is the parent report of the currently viewed report or at least one child report has report action
 */
function shouldHideReport(report: OnyxEntry<Report>, currentReportId: string | undefined): boolean {
    const currentReport = getReportOrDraftReport(currentReportId);
    const parentReport = getParentReport(!isEmptyObject(currentReport) ? currentReport : undefined);
    const reportActions = allReportActions?.[`${ONYXKEYS.COLLECTION.REPORT_ACTIONS}${report?.reportID}`] ?? {};
    const isChildReportHasComment = Object.values(reportActions ?? {})?.some(
        (reportAction) => (reportAction?.childVisibleActionCount ?? 0) > 0 && shouldReportActionBeVisible(reportAction, reportAction.reportActionID, canUserPerformWriteAction(report)),
    );
    return parentReport?.reportID !== report?.reportID && !isChildReportHasComment;
}

/**
 * Should we display a RBR on the LHN on this report due to violations?
 */
function shouldDisplayViolationsRBRInLHN(report: OnyxEntry<Report>, transactionViolations: OnyxCollection<TransactionViolation[]>): boolean {
    // We only show the RBR in the highest level, which is the expense chat
    if (!report || !isPolicyExpenseChat(report)) {
        return false;
    }

    // We only show the RBR to the submitter
    if (!isCurrentUserSubmitter(report)) {
        return false;
    }
    if (!report.policyID || !reportsByPolicyID) {
        return false;
    }

    // If any report has a violation, then it should have a RBR
    const potentialReports = Object.values(reportsByPolicyID[report.policyID] ?? {}) ?? [];
    return potentialReports.some((potentialReport) => {
        if (!potentialReport) {
            return false;
        }

        return (
            !isInvoiceReport(potentialReport) &&
            (hasViolations(potentialReport.reportID, transactionViolations, true) ||
                hasWarningTypeViolations(potentialReport.reportID, transactionViolations, true) ||
                hasNoticeTypeViolations(potentialReport.reportID, transactionViolations, true))
        );
    });
}

/**
 * Checks to see if a report contains a violation
 */
function hasViolations(
    reportID: string | undefined,
    transactionViolations: OnyxCollection<TransactionViolation[]>,
    shouldShowInReview?: boolean,
    reportTransactions?: SearchTransaction[],
): boolean {
    const transactions = reportTransactions ?? getReportTransactions(reportID);
    return transactions.some((transaction) => hasViolation(transaction, transactionViolations, shouldShowInReview));
}

/**
 * Checks to see if a report contains a violation of type `warning`
 */
function hasWarningTypeViolations(
    reportID: string | undefined,
    transactionViolations: OnyxCollection<TransactionViolation[]>,
    shouldShowInReview?: boolean,
    reportTransactions?: SearchTransaction[],
): boolean {
    const transactions = reportTransactions ?? getReportTransactions(reportID);
    return transactions.some((transaction) => hasWarningTypeViolation(transaction, transactionViolations, shouldShowInReview));
}

/**
 * Checks to see if a transaction contains receipt error
 */
function hasReceiptError(transaction: OnyxInputOrEntry<Transaction>): boolean {
    const errors = {
        ...(transaction?.errorFields?.route ?? transaction?.errorFields?.waypoints ?? transaction?.errors),
    };
    const errorEntries = Object.entries(errors ?? {});
    const errorMessages = mapValues(Object.fromEntries(errorEntries), (error) => error);
    return Object.values(errorMessages).some((error) => isReceiptError(error));
}

/**
 * Checks to see if a report contains receipt error
 */
function hasReceiptErrors(reportID: string | undefined): boolean {
    const transactions = getReportTransactions(reportID);
    return transactions.some(hasReceiptError);
}

/**
 * Checks to see if a report contains a violation of type `notice`
 */
function hasNoticeTypeViolations(
    reportID: string | undefined,
    transactionViolations: OnyxCollection<TransactionViolation[]>,
    shouldShowInReview?: boolean,
    reportTransactions?: SearchTransaction[],
): boolean {
    const transactions = reportTransactions ?? getReportTransactions(reportID);
    return transactions.some((transaction) => hasNoticeTypeViolation(transaction, transactionViolations, shouldShowInReview));
}

/**
 * Checks to see if a report contains any type of violation
 */
function hasAnyViolations(reportID: string | undefined, transactionViolations: OnyxCollection<TransactionViolation[]>, reportTransactions?: SearchTransaction[]) {
    return (
        hasViolations(reportID, transactionViolations, undefined, reportTransactions) ||
        hasNoticeTypeViolations(reportID, transactionViolations, true, reportTransactions) ||
        hasWarningTypeViolations(reportID, transactionViolations, true, reportTransactions)
    );
}

function hasReportViolations(reportID: string | undefined) {
    if (!reportID) {
        return false;
    }
    const reportViolations = allReportsViolations?.[`${ONYXKEYS.COLLECTION.REPORT_VIOLATIONS}${reportID}`];
    return Object.values(reportViolations ?? {}).some((violations) => !isEmptyObject(violations));
}

type ReportErrorsAndReportActionThatRequiresAttention = {
    errors: ErrorFields;
    reportAction?: OnyxEntry<ReportAction>;
};

function getAllReportActionsErrorsAndReportActionThatRequiresAttention(
    report: OnyxEntry<Report>,
    reportActions: OnyxEntry<ReportActions>,
    isReportArchived = false,
): ReportErrorsAndReportActionThatRequiresAttention {
    const reportActionsArray = Object.values(reportActions ?? {}).filter((action) => !isDeletedAction(action));
    const reportActionErrors: ErrorFields = {};
    let reportAction: OnyxEntry<ReportAction>;

    for (const action of reportActionsArray) {
        if (action && !isEmptyObject(action.errors)) {
            Object.assign(reportActionErrors, action.errors);

            if (!reportAction) {
                reportAction = action;
            }
        }
    }
    const parentReportAction: OnyxEntry<ReportAction> =
        !report?.parentReportID || !report?.parentReportActionID
            ? undefined
            : allReportActions?.[`${ONYXKEYS.COLLECTION.REPORT_ACTIONS}${report.parentReportID}`]?.[report.parentReportActionID];

    if (!isReportArchived) {
        if (wasActionTakenByCurrentUser(parentReportAction) && isTransactionThread(parentReportAction)) {
            const transactionID = isMoneyRequestAction(parentReportAction) ? getOriginalMessage(parentReportAction)?.IOUTransactionID : null;
            const transaction = allTransactions?.[`${ONYXKEYS.COLLECTION.TRANSACTION}${transactionID}`];
            if (hasMissingSmartscanFieldsTransactionUtils(transaction ?? null) && !isSettled(transaction?.reportID)) {
                reportActionErrors.smartscan = getMicroSecondOnyxErrorWithTranslationKey('iou.error.genericSmartscanFailureMessage');
                reportAction = undefined;
            }
        } else if ((isIOUReport(report) || isExpenseReport(report)) && report?.ownerAccountID === currentUserAccountID) {
            if (shouldShowRBRForMissingSmartscanFields(report?.reportID) && !isSettled(report?.reportID)) {
                reportActionErrors.smartscan = getMicroSecondOnyxErrorWithTranslationKey('iou.error.genericSmartscanFailureMessage');
                reportAction = getReportActionWithMissingSmartscanFields(report?.reportID);
            }
        } else if (hasSmartscanError(reportActionsArray)) {
            reportActionErrors.smartscan = getMicroSecondOnyxErrorWithTranslationKey('iou.error.genericSmartscanFailureMessage');
            reportAction = getReportActionWithSmartscanError(reportActionsArray);
        }
    }

    return {
        errors: reportActionErrors,
        reportAction,
    };
}

/**
 * Get an object of error messages keyed by microtime by combining all error objects related to the report.
 */
function getAllReportErrors(report: OnyxEntry<Report>, reportActions: OnyxEntry<ReportActions>, isReportArchived = false): Errors {
    const reportErrorFields = report?.errorFields ?? {};
    const {errors: reportActionErrors} = getAllReportActionsErrorsAndReportActionThatRequiresAttention(report, reportActions, isReportArchived);

    // All error objects related to the report. Each object in the sources contains error messages keyed by microtime
    const errorSources = {
        ...reportErrorFields,
        ...reportActionErrors,
    };

    const reportPolicy = allPolicies?.[`${ONYXKEYS.COLLECTION.POLICY}${report?.policyID}`];
    if (reportErrorFields.export && !getConnectedIntegration(reportPolicy)) {
        delete errorSources.export;
    }

    // Combine all error messages keyed by microtime into one object
    const errorSourcesArray = Object.values(errorSources ?? {});
    const allReportErrors = {};

    for (const errors of errorSourcesArray) {
        if (!isEmptyObject(errors)) {
            Object.assign(allReportErrors, errors);
        }
    }
    return allReportErrors;
}

function hasReportErrorsOtherThanFailedReceipt(
    report: Report,
    chatReport: OnyxEntry<Report>,
    doesReportHaveViolations: boolean,
    transactionViolations: OnyxCollection<TransactionViolation[]>,
    reportAttributes?: ReportAttributesDerivedValue['reports'],
) {
    const allReportErrors = reportAttributes?.[report?.reportID]?.reportErrors ?? {};
    const transactionReportActions = getAllReportActions(report.reportID);
    const oneTransactionThreadReportID = getOneTransactionThreadReportID(report, chatReport, transactionReportActions, undefined);
    let doesTransactionThreadReportHasViolations = false;
    if (oneTransactionThreadReportID) {
        const transactionReport = getReport(oneTransactionThreadReportID, allReports);
        doesTransactionThreadReportHasViolations = !!transactionReport && shouldDisplayViolationsRBRInLHN(transactionReport, transactionViolations);
    }
    return (
        doesTransactionThreadReportHasViolations ||
        doesReportHaveViolations ||
        Object.values(allReportErrors).some((error) => error?.[0] !== translateLocal('iou.error.genericSmartscanFailureMessage'))
    );
}

type ShouldReportBeInOptionListParams = {
    report: OnyxEntry<Report>;
    chatReport: OnyxEntry<Report>;
    currentReportId: string | undefined;
    isInFocusMode: boolean;
    betas: OnyxEntry<Beta[]>;
    excludeEmptyChats: boolean;
    doesReportHaveViolations: boolean;
    includeSelfDM?: boolean;
    login?: string;
    includeDomainEmail?: boolean;
    isReportArchived?: boolean;
};

function reasonForReportToBeInOptionList({
    report,
    chatReport,
    currentReportId,
    isInFocusMode,
    betas,
    excludeEmptyChats,
    doesReportHaveViolations,
    includeSelfDM = false,
    login,
    includeDomainEmail = false,
    isReportArchived = false,
}: ShouldReportBeInOptionListParams): ValueOf<typeof CONST.REPORT_IN_LHN_REASONS> | null {
    const isInDefaultMode = !isInFocusMode;
    // Exclude reports that have no data because there wouldn't be anything to show in the option item.
    // This can happen if data is currently loading from the server or a report is in various stages of being created.
    // This can also happen for anyone accessing a public room or archived room for which they don't have access to the underlying policy.
    // Optionally exclude reports that do not belong to currently active workspace

    const parentReportAction = isThread(report) ? allReportActions?.[`${ONYXKEYS.COLLECTION.REPORT_ACTIONS}${report.parentReportID}`]?.[report.parentReportActionID] : undefined;

    if (
        !report?.reportID ||
        !report?.type ||
        report?.reportName === undefined ||
        (!report?.participants &&
            // We omit sending back participants for chat rooms when searching for reports since they aren't needed to display the results and can get very large.
            // So we allow showing rooms with no participants–in any other circumstances we should never have these reports with no participants in Onyx.
            !isChatRoom(report) &&
            !isChatThread(report) &&
            !isReportArchived &&
            !isMoneyRequestReport(report) &&
            !isTaskReport(report) &&
            !isSelfDM(report) &&
            !isSystemChat(report) &&
            !isGroupChat(report))
    ) {
        return null;
    }

    const currentReportActions = allReportActions?.[`${ONYXKEYS.COLLECTION.REPORT_ACTIONS}${report?.reportID}`] ?? {};
    const reportActionValues = Object.values(currentReportActions);
    const hasOnlyCreatedAction = reportActionValues.length === 1 && reportActionValues.at(0)?.actionName === CONST.REPORT.ACTIONS.TYPE.CREATED;

    // Hide empty reports that have only a `CREATED` action, a total of 0, and are in a submitted state
    // These reports should be hidden because they appear empty to users and there is nothing actionable for them to do
    if (report?.total === 0 && report?.stateNum === CONST.REPORT.STATE_NUM.SUBMITTED && report?.statusNum === CONST.REPORT.STATUS_NUM.SUBMITTED && hasOnlyCreatedAction) {
        return null;
    }

    // We used to use the system DM for A/B testing onboarding tasks, but now only create them in the Concierge chat. We
    // still need to allow existing users who have tasks in the system DM to see them, but otherwise we don't need to
    // show that chat
    if (report?.participants?.[CONST.ACCOUNT_ID.NOTIFICATIONS] && isEmptyReport(report)) {
        return null;
    }

    if (!canAccessReport(report, betas, isReportArchived)) {
        return null;
    }

    const parentReport = allReports?.[`${ONYXKEYS.COLLECTION.REPORT}${report.parentReportID}`];

    // If this is a transaction thread associated with a report that only has one transaction, omit it
    if (isOneTransactionThread(report, parentReport, parentReportAction)) {
        return null;
    }

    if ((Object.values(CONST.REPORT.UNSUPPORTED_TYPE) as string[]).includes(report?.type ?? '')) {
        return null;
    }

    // Include the currently viewed report. If we excluded the currently viewed report, then there
    // would be no way to highlight it in the options list and it would be confusing to users because they lose
    // a sense of context.
    if (report.reportID === currentReportId) {
        return CONST.REPORT_IN_LHN_REASONS.IS_FOCUSED;
    }

    // Retrieve the draft comment for the report and convert it to a boolean
    const hasDraftComment = hasValidDraftComment(report.reportID);

    // Include reports that are relevant to the user in any view mode. Criteria include having a draft or having a GBR showing.
    // eslint-disable-next-line @typescript-eslint/prefer-nullish-coalescing
    if (hasDraftComment) {
        return CONST.REPORT_IN_LHN_REASONS.HAS_DRAFT_COMMENT;
    }

    if (requiresAttentionFromCurrentUser(report, undefined, isReportArchived)) {
        return CONST.REPORT_IN_LHN_REASONS.HAS_GBR;
    }

    const isEmptyChat = isEmptyReport(report);
    const canHideReport = shouldHideReport(report, currentReportId);

    // Include reports if they are pinned
    if (report.isPinned) {
        return CONST.REPORT_IN_LHN_REASONS.PINNED_BY_USER;
    }

    const reportIsSettled = report.statusNum === CONST.REPORT.STATUS_NUM.REIMBURSED;

    // Always show IOU reports with violations unless they are reimbursed
    if (isExpenseRequest(report) && doesReportHaveViolations && !reportIsSettled) {
        return CONST.REPORT_IN_LHN_REASONS.HAS_IOU_VIOLATIONS;
    }

    // Hide only chat threads that haven't been commented on (other threads are actionable)
    if (isChatThread(report) && canHideReport && isEmptyChat) {
        return null;
    }

    // Include reports that have errors from trying to add a workspace
    // If we excluded it, then the red-brock-road pattern wouldn't work for the user to resolve the error
    if (report.errorFields?.addWorkspaceRoom) {
        return CONST.REPORT_IN_LHN_REASONS.HAS_ADD_WORKSPACE_ROOM_ERRORS;
    }

    // All unread chats (even archived ones) in GSD mode will be shown. This is because GSD mode is specifically for focusing the user on the most relevant chats, primarily, the unread ones
    if (isInFocusMode) {
        const oneTransactionThreadReportID = getOneTransactionThreadReportID(report, chatReport, allReportActions?.[`${ONYXKEYS.COLLECTION.REPORT_ACTIONS}${report.reportID}`]);
        const oneTransactionThreadReport = allReports?.[`${ONYXKEYS.COLLECTION.REPORT}${oneTransactionThreadReportID}`];
        return isUnread(report, oneTransactionThreadReport) && getReportNotificationPreference(report) !== CONST.REPORT.NOTIFICATION_PREFERENCE.MUTE
            ? CONST.REPORT_IN_LHN_REASONS.IS_UNREAD
            : null;
    }

    // Archived reports should always be shown when in default (most recent) mode. This is because you should still be able to access and search for the chats to find them.
    if (isInDefaultMode && isArchivedNonExpenseReport(report, isReportArchived)) {
        return CONST.REPORT_IN_LHN_REASONS.IS_ARCHIVED;
    }

    // Hide chats between two users that haven't been commented on from the LNH
    if (excludeEmptyChats && isEmptyChat && isChatReport(report) && !isPolicyExpenseChat(report) && !isTripRoom(report) && !isSystemChat(report) && canHideReport) {
        return null;
    }

    if (isSelfDM(report)) {
        return includeSelfDM ? CONST.REPORT_IN_LHN_REASONS.IS_SELF_DM : null;
    }

    if (Str.isDomainEmail(login ?? '') && !includeDomainEmail) {
        return null;
    }

    // Hide chat threads where the parent message is pending removal
    if (!isEmptyObject(parentReportAction) && isPendingRemove(parentReportAction) && isThreadParentMessage(parentReportAction, report?.reportID)) {
        return null;
    }

    return CONST.REPORT_IN_LHN_REASONS.DEFAULT;
}

/**
 * Takes several pieces of data from Onyx and evaluates if a report should be shown in the option list (either when searching
 * for reports or the reports shown in the LHN).
 *
 * This logic is very specific and the order of the logic is very important. It should fail quickly in most cases and also
 * filter out the majority of reports before filtering out very specific minority of reports.
 */
function shouldReportBeInOptionList(params: ShouldReportBeInOptionListParams) {
    return reasonForReportToBeInOptionList(params) !== null;
}

/**
 * Attempts to find a report in onyx with the provided list of participants. Does not include threads, task, expense, room, and policy expense chat.
 */
function getChatByParticipants(newParticipantList: number[], reports: OnyxCollection<Report> = allReports, shouldIncludeGroupChats = false): OnyxEntry<Report> {
    const sortedNewParticipantList = newParticipantList.sort();
    return Object.values(reports ?? {}).find((report) => {
        const participantAccountIDs = Object.keys(report?.participants ?? {});

        // Skip if it's not a 1:1 chat
        if (!shouldIncludeGroupChats && !isOneOnOneChat(report) && !isSystemChat(report)) {
            return false;
        }

        // If we are looking for a group chat, then skip non-group chat report
        if (shouldIncludeGroupChats && !isGroupChat(report)) {
            return false;
        }

        const sortedParticipantsAccountIDs = participantAccountIDs.map(Number).sort();

        // Only return the chat if it has all the participants
        return deepEqual(sortedNewParticipantList, sortedParticipantsAccountIDs);
    });
}

/**
 * Attempts to find an invoice chat report in onyx with the provided policyID and receiverID.
 */
function getInvoiceChatByParticipants(receiverID: string | number, receiverType: InvoiceReceiverType, policyID?: string, reports: OnyxCollection<Report> = allReports): OnyxEntry<Report> {
    return Object.values(reports ?? {}).find((report) => {
        // This will get removed as part of https://github.com/Expensify/App/issues/59961
        // eslint-disable-next-line deprecation/deprecation
        const reportNameValuePairs = getReportNameValuePairs(report?.reportID);
        const isReportArchived = isArchivedReport(reportNameValuePairs);
        if (!report || !isInvoiceRoom(report) || isArchivedNonExpenseReport(report, isReportArchived)) {
            return false;
        }

        const isSameReceiver =
            report.invoiceReceiver &&
            report.invoiceReceiver.type === receiverType &&
            (('accountID' in report.invoiceReceiver && report.invoiceReceiver.accountID === receiverID) ||
                ('policyID' in report.invoiceReceiver && report.invoiceReceiver.policyID === receiverID));

        return report.policyID === policyID && isSameReceiver;
    });
}

/**
 * Attempts to find a policy expense report in onyx that is owned by ownerAccountID in a given policy
 */
function getPolicyExpenseChat(ownerAccountID: number | undefined, policyID: string | undefined, reports = allReports): OnyxEntry<Report> {
    if (!ownerAccountID || !policyID) {
        return;
    }

    return Object.values(reports ?? {}).find((report: OnyxEntry<Report>) => {
        // If the report has been deleted, then skip it
        if (!report) {
            return false;
        }

        return report.policyID === policyID && isPolicyExpenseChat(report) && !isThread(report) && report.ownerAccountID === ownerAccountID;
    });
}

function getAllPolicyReports(policyID: string): Array<OnyxEntry<Report>> {
    return Object.values(allReports ?? {}).filter((report) => report?.policyID === policyID);
}

/**
 * Returns true if Chronos is one of the chat participants (1:1)
 */
function chatIncludesChronos(report: OnyxInputOrEntry<Report> | SearchReport): boolean {
    const participantAccountIDs = Object.keys(report?.participants ?? {}).map(Number);
    return participantAccountIDs.includes(CONST.ACCOUNT_ID.CHRONOS);
}

function chatIncludesChronosWithID(reportOrID?: string | SearchReport): boolean {
    if (!reportOrID) {
        return false;
    }

    const report = typeof reportOrID === 'string' ? getReport(reportOrID, allReports) : reportOrID;
    return chatIncludesChronos(report);
}

/**
 * Can only flag if:
 *
 * - It was written by someone else and isn't a whisper
 * - It's a welcome message whisper
 * - It's an ADD_COMMENT that is not an attachment
 */
function canFlagReportAction(reportAction: OnyxInputOrEntry<ReportAction>, reportID: string | undefined): boolean {
    const isCurrentUserAction = reportAction?.actorAccountID === currentUserAccountID;
    if (isWhisperAction(reportAction)) {
        // Allow flagging whispers that are sent by other users
        if (!isCurrentUserAction && reportAction?.actorAccountID !== CONST.ACCOUNT_ID.CONCIERGE) {
            return true;
        }

        // Disallow flagging the rest of whisper as they are sent by us
        return false;
    }

    let report = getReportOrDraftReport(reportID);

    // If the childReportID exists in reportAction and is equal to the reportID,
    // the report action being evaluated is the parent report action in a thread, and we should get the parent report to evaluate instead.
    if (reportAction?.childReportID?.toString() === reportID?.toString()) {
        report = getReportOrDraftReport(report?.parentReportID);
    }

    return !!(
        !isCurrentUserAction &&
        reportAction?.actionName === CONST.REPORT.ACTIONS.TYPE.ADD_COMMENT &&
        !isDeletedAction(reportAction) &&
        !isCreatedTaskReportAction(reportAction) &&
        !isEmptyObject(report) &&
        report &&
        isAllowedToComment(report)
    );
}

/**
 * Whether flag comment page should show
 */
function shouldShowFlagComment(reportAction: OnyxInputOrEntry<ReportAction>, report: OnyxInputOrEntry<Report>, isReportArchived = false): boolean {
    return (
        canFlagReportAction(reportAction, report?.reportID) &&
        !isArchivedNonExpenseReport(report, isReportArchived) &&
        !chatIncludesChronos(report) &&
        !isConciergeChatReport(report) &&
        reportAction?.actorAccountID !== CONST.ACCOUNT_ID.CONCIERGE
    );
}

/**
 * Performs the markdown conversion, and replaces code points > 127 with C escape sequences
 * Used for compatibility with the backend auth validator for AddComment, and to account for MD in comments
 * @returns The comment's total length as seen from the backend
 */
function getCommentLength(textComment: string, parsingDetails?: ParsingDetails): number {
    return getParsedComment(textComment, parsingDetails)
        .replace(/[^ -~]/g, '\\u????')
        .trim().length;
}

function getRouteFromLink(url: string | null): string {
    if (!url) {
        return '';
    }

    // Get the reportID from URL
    let route = url;
    const localWebAndroidRegEx = /^(https:\/\/([0-9]{1,3})\.([0-9]{1,3})\.([0-9]{1,3})\.([0-9]{1,3}))/;
    linkingConfig.prefixes.forEach((prefix) => {
        if (route.startsWith(prefix)) {
            route = route.replace(prefix, '');
        } else if (localWebAndroidRegEx.test(route)) {
            route = route.replace(localWebAndroidRegEx, '');
        } else {
            return;
        }

        // Remove the port if it's a localhost URL
        if (/^:\d+/.test(route)) {
            route = route.replace(/:\d+/, '');
        }

        // Remove the leading slash if exists
        if (route.startsWith('/')) {
            route = route.replace('/', '');
        }
    });
    return route;
}

function parseReportRouteParams(route: string): ReportRouteParams {
    let parsingRoute = route;
    if (parsingRoute.at(0) === '/') {
        // remove the first slash
        parsingRoute = parsingRoute.slice(1);
    }

    if (!parsingRoute.startsWith(addTrailingForwardSlash(ROUTES.REPORT))) {
        return {reportID: '', isSubReportPageRoute: false};
    }

    const state = getStateFromPath(parsingRoute as Route);
    const focusedRoute = findFocusedRoute(state);

    const reportID = focusedRoute?.params && 'reportID' in focusedRoute.params ? (focusedRoute?.params?.reportID as string) : '';

    if (!reportID) {
        return {reportID: '', isSubReportPageRoute: false};
    }

    return {
        reportID,
        // We're checking the route start with `r/`, the sub report route is the route that we can open from report screen like `r/:reportID/details`
        isSubReportPageRoute: focusedRoute?.name !== SCREENS.REPORT,
    };
}

function getReportIDFromLink(url: string | null): string {
    const route = getRouteFromLink(url);
    const {reportID, isSubReportPageRoute} = parseReportRouteParams(route);
    if (isSubReportPageRoute) {
        // We allow the Sub-Report deep link routes (settings, details, etc.) to be handled by their respective component pages
        return '';
    }
    return reportID;
}

/**
 * Check if the chat report is linked to an iou that is waiting for the current user to add a credit bank account.
 */
function hasIOUWaitingOnCurrentUserBankAccount(chatReport: OnyxInputOrEntry<Report>): boolean {
    if (chatReport?.iouReportID) {
        const iouReport = getReport(chatReport.iouReportID, allReports);
        if (iouReport?.isWaitingOnBankAccount && iouReport?.ownerAccountID === currentUserAccountID) {
            return true;
        }
    }

    return false;
}

/**
 * Users can submit an expense:
 * - in policy expense chats only if they are in a role of a member in the chat (in other words, if it's their policy expense chat)
 * - in an open or submitted expense report tied to a policy expense chat the user owns
 *     - employee can submit expenses in a submitted expense report only if the policy has Instant Submit settings turned on
 * - in an IOU report, which is not settled yet
 * - in a 1:1 DM chat
 */
function canRequestMoney(report: OnyxEntry<Report>, policy: OnyxEntry<Policy>, otherParticipants: number[]): boolean {
    // User cannot submit expenses in a chat thread, task report or in a chat room
    if (isChatThread(report) || isTaskReport(report) || isChatRoom(report) || isSelfDM(report) || isGroupChat(report)) {
        return false;
    }

    // Users can only submit expenses in DMs if they are a 1:1 DM
    if (isDM(report)) {
        return otherParticipants.length === 1;
    }

    // Prevent requesting money if pending IOU report waiting for their bank account already exists
    if (hasIOUWaitingOnCurrentUserBankAccount(report)) {
        return false;
    }

    let isOwnPolicyExpenseChat = report?.isOwnPolicyExpenseChat ?? false;
    if (isExpenseReport(report) && getParentReport(report)) {
        isOwnPolicyExpenseChat = !!getParentReport(report)?.isOwnPolicyExpenseChat;
    }

    // In case there are no other participants than the current user and it's not user's own policy expense chat, they can't submit expenses from such report
    if (otherParticipants.length === 0 && !isOwnPolicyExpenseChat) {
        return false;
    }

    // Current user must be a manager or owner of this IOU
    if (isIOUReport(report) && currentUserAccountID !== report?.managerID && currentUserAccountID !== report?.ownerAccountID) {
        return false;
    }

    if (isMoneyRequestReport(report)) {
        return canAddTransaction(report);
    }

    // In the case of policy expense chat, users can only submit expenses from their own policy expense chat
    return !isPolicyExpenseChat(report) || isOwnPolicyExpenseChat;
}

function isGroupChatAdmin(report: OnyxEntry<Report>, accountID: number) {
    if (!report?.participants) {
        return false;
    }

    const reportParticipants = report.participants ?? {};
    const participant = reportParticipants[accountID];
    return participant?.role === CONST.REPORT.ROLE.ADMIN;
}

/**
 * Helper method to define what expense options we want to show for particular method.
 * There are 4 expense options: Submit, Split, Pay and Track expense:
 * - Submit option should show for:
 *     - DMs
 *     - own policy expense chats
 *     - open and processing expense reports tied to own policy expense chat
 *     - unsettled IOU reports
 * - Pay option should show for:
 *     - DMs
 * - Split options should show for:
 *     - DMs
 *     - chat/policy rooms with more than 1 participant
 *     - groups chats with 2 and more participants
 *     - corporate expense chats
 * - Track expense option should show for:
 *    - Self DMs
 *    - own policy expense chats
 *    - open and processing expense reports tied to own policy expense chat
 * - Send invoice option should show for:
 *    - invoice rooms if the user is an admin of the sender workspace
 * None of the options should show in chat threads or if there is some special Expensify account
 * as a participant of the report.
 */
function getMoneyRequestOptions(report: OnyxEntry<Report>, policy: OnyxEntry<Policy>, reportParticipants: number[], filterDeprecatedTypes = false, isReportArchived = false): IOUType[] {
    const teacherUnitePolicyID = environment === CONST.ENVIRONMENT.PRODUCTION ? CONST.TEACHERS_UNITE.PROD_POLICY_ID : CONST.TEACHERS_UNITE.TEST_POLICY_ID;
    const isTeachersUniteReport = report?.policyID === teacherUnitePolicyID;

    // In any thread, task report or trip room, we do not allow any new expenses
    if (isChatThread(report) || isTaskReport(report) || isInvoiceReport(report) || isSystemChat(report) || isReportArchived || isTripRoom(report)) {
        return [];
    }

    if (isInvoiceRoom(report)) {
        if (canSendInvoiceFromWorkspace(policy?.id) && isPolicyAdmin(report?.policyID, allPolicies)) {
            return [CONST.IOU.TYPE.INVOICE];
        }
        return [];
    }

    // We don't allow IOU actions if an Expensify account is a participant of the report, unless the policy that the report is on is owned by an Expensify account
    const doParticipantsIncludeExpensifyAccounts = lodashIntersection(reportParticipants, CONST.EXPENSIFY_ACCOUNT_IDS).length > 0;
    // This will be fixed as part of https://github.com/Expensify/Expensify/issues/507850
    // eslint-disable-next-line deprecation/deprecation
    const policyOwnerAccountID = getPolicy(report?.policyID)?.ownerAccountID;
    const isPolicyOwnedByExpensifyAccounts = policyOwnerAccountID ? CONST.EXPENSIFY_ACCOUNT_IDS.includes(policyOwnerAccountID) : false;
    if (doParticipantsIncludeExpensifyAccounts && !isPolicyOwnedByExpensifyAccounts) {
        // Allow create expense option for Manager McTest report
        if (reportParticipants.some((accountID) => accountID === CONST.ACCOUNT_ID.MANAGER_MCTEST) && Permissions.isBetaEnabled(CONST.BETAS.NEWDOT_MANAGER_MCTEST, allBetas)) {
            return [CONST.IOU.TYPE.SUBMIT];
        }
        return [];
    }

    const otherParticipants = reportParticipants.filter((accountID) => currentUserPersonalDetails?.accountID !== accountID);
    const hasSingleParticipantInReport = otherParticipants.length === 1;
    let options: IOUType[] = [];

    if (isSelfDM(report)) {
        options = [CONST.IOU.TYPE.TRACK];
    }

    if (canRequestMoney(report, policy, otherParticipants)) {
        // For Teachers Unite policy, don't show Create Expense option
        if (!isTeachersUniteReport) {
            options = [...options, CONST.IOU.TYPE.SUBMIT];
            if (!filterDeprecatedTypes) {
                options = [...options, CONST.IOU.TYPE.REQUEST];
            }
        }

        // If the user can request money from the workspace report, they can also track expenses
        if (isPolicyExpenseChat(report) || isExpenseReport(report)) {
            options = [...options, CONST.IOU.TYPE.TRACK];
        }
    }

    // For expense reports on Teachers Unite workspace, disable "Create report" option
    if (isExpenseReport(report) && report?.policyID === teacherUnitePolicyID) {
        options = options.filter((option) => option !== CONST.IOU.TYPE.SUBMIT);
    }

    // User created policy rooms and default rooms like #admins or #announce will always have the Split Expense option
    // unless there are no other participants at all (e.g. #admins room for a policy with only 1 admin)
    // DM chats will have the Split Expense option.
    // Your own expense chats will have the split expense option.
    // Only show Split Expense for TU policy
    if (
        (isChatRoom(report) && !isAnnounceRoom(report) && otherParticipants.length > 0) ||
        (isDM(report) && otherParticipants.length > 0) ||
        (isGroupChat(report) && otherParticipants.length > 0) ||
        (isPolicyExpenseChat(report) && report?.isOwnPolicyExpenseChat && isTeachersUniteReport)
    ) {
        options = [...options, CONST.IOU.TYPE.SPLIT];
    }

    // Pay someone option should be visible only in 1:1 DMs
    if (isDM(report) && hasSingleParticipantInReport) {
        options = [...options, CONST.IOU.TYPE.PAY];
        if (!filterDeprecatedTypes) {
            options = [...options, CONST.IOU.TYPE.SEND];
        }
    }

    return options;
}

/**
 * This is a temporary function to help with the smooth transition with the oldDot.
 * This function will be removed once the transition occurs in oldDot to new links.
 */
// eslint-disable-next-line @typescript-eslint/naming-convention
function temporary_getMoneyRequestOptions(
    report: OnyxEntry<Report>,
    policy: OnyxEntry<Policy>,
    reportParticipants: number[],
    isReportArchived = false,
): Array<Exclude<IOUType, typeof CONST.IOU.TYPE.REQUEST | typeof CONST.IOU.TYPE.SEND | typeof CONST.IOU.TYPE.CREATE | typeof CONST.IOU.TYPE.SPLIT_EXPENSE>> {
    return getMoneyRequestOptions(report, policy, reportParticipants, true, isReportArchived) as Array<
        Exclude<IOUType, typeof CONST.IOU.TYPE.REQUEST | typeof CONST.IOU.TYPE.SEND | typeof CONST.IOU.TYPE.CREATE | typeof CONST.IOU.TYPE.SPLIT_EXPENSE>
    >;
}

/**
 * Invoice sender, invoice receiver and auto-invited admins cannot leave
 */
function canLeaveInvoiceRoom(report: OnyxEntry<Report>): boolean {
    if (!report || !report?.invoiceReceiver) {
        return false;
    }

    if (report?.statusNum === CONST.REPORT.STATUS_NUM.CLOSED) {
        return false;
    }
    // This will be fixed as part of https://github.com/Expensify/Expensify/issues/507850
    // eslint-disable-next-line deprecation/deprecation
    const isSenderPolicyAdmin = getPolicy(report.policyID)?.role === CONST.POLICY.ROLE.ADMIN;

    if (isSenderPolicyAdmin) {
        return false;
    }

    if (report.invoiceReceiver.type === CONST.REPORT.INVOICE_RECEIVER_TYPE.INDIVIDUAL) {
        return report?.invoiceReceiver?.accountID !== currentUserAccountID;
    }

    // This will be fixed as part of https://github.com/Expensify/Expensify/issues/507850
    // eslint-disable-next-line deprecation/deprecation
    const isReceiverPolicyAdmin = getPolicy(report.invoiceReceiver.policyID)?.role === CONST.POLICY.ROLE.ADMIN;

    if (isReceiverPolicyAdmin) {
        return false;
    }

    return true;
}

function isCurrentUserTheOnlyParticipant(participantAccountIDs?: number[]): boolean {
    return !!(participantAccountIDs?.length === 1 && participantAccountIDs?.at(0) === currentUserAccountID);
}

/**
 * Returns display names for those that can see the whisper.
 * However, it returns "you" if the current user is the only one who can see it besides the person that sent it.
 */
function getWhisperDisplayNames(participantAccountIDs?: number[]): string | undefined {
    const isWhisperOnlyVisibleToCurrentUser = isCurrentUserTheOnlyParticipant(participantAccountIDs);

    // When the current user is the only participant, the display name needs to be "you" because that's the only person reading it
    if (isWhisperOnlyVisibleToCurrentUser) {
        return translateLocal('common.youAfterPreposition');
    }

    return participantAccountIDs?.map((accountID) => getDisplayNameForParticipant({accountID, shouldUseShortForm: !isWhisperOnlyVisibleToCurrentUser})).join(', ');
}

/**
 * Show subscript on expense chats / threads and expense requests
 */
function shouldReportShowSubscript(report: OnyxEntry<Report>, isReportArchived = false): boolean {
    if (isArchivedNonExpenseReport(report, isReportArchived) && !isWorkspaceThread(report)) {
        return false;
    }

    if (isPolicyExpenseChat(report) && !isChatThread(report) && !isTaskReport(report) && !report?.isOwnPolicyExpenseChat) {
        return true;
    }

    if (isPolicyExpenseChat(report) && !isThread(report) && !isTaskReport(report)) {
        return true;
    }

    if (isExpenseRequest(report)) {
        return true;
    }

    if (isExpenseReport(report)) {
        return true;
    }

    if (isWorkspaceTaskReport(report)) {
        return true;
    }

    if (isWorkspaceThread(report)) {
        return true;
    }

    if (isInvoiceRoom(report) || isInvoiceReport(report)) {
        return true;
    }

    return false;
}

/**
 * Return true if reports data exists
 */
function isReportDataReady(): boolean {
    return !isEmptyObject(allReports) && Object.keys(allReports ?? {}).some((key) => allReports?.[key]?.reportID);
}

/**
 * Return true if reportID from path is valid
 */
function isValidReportIDFromPath(reportIDFromPath: string | undefined): boolean {
    return !!reportIDFromPath && !['', 'null', 'undefined', '0', '-1'].includes(reportIDFromPath);
}

/**
 * Return the errors we have when creating a chat, a workspace room, or a new empty report
 */
function getCreationReportErrors(report: OnyxEntry<Report>): Errors | null | undefined {
    // We are either adding a workspace room, creating a chat, or we're creating a report, it isn't possible for all of these to have errors for the same report at the same time, so
    // simply looking up the first truthy value will get the relevant property if it's set.
    return report?.errorFields?.addWorkspaceRoom ?? report?.errorFields?.createChat ?? report?.errorFields?.createReport;
}

/**
 * Return true if the expense report is marked for deletion.
 */
function isMoneyRequestReportPendingDeletion(reportOrID: OnyxEntry<Report> | string): boolean {
    const report = typeof reportOrID === 'string' ? getReport(reportOrID, allReports) : reportOrID;
    if (!isMoneyRequestReport(report)) {
        return false;
    }

    const parentReportAction = getReportAction(report?.parentReportID, report?.parentReportActionID);
    return parentReportAction?.pendingAction === CONST.RED_BRICK_ROAD_PENDING_ACTION.DELETE;
}

function navigateToLinkedReportAction(ancestor: Ancestor, isInNarrowPaneModal: boolean, canUserPerformWrite: boolean | undefined, isOffline: boolean) {
    if (isInNarrowPaneModal) {
        Navigation.navigate(
            ROUTES.SEARCH_REPORT.getRoute({
                reportID: ancestor.report.reportID,
                reportActionID: ancestor.reportAction.reportActionID,
                backTo: SCREENS.SEARCH.REPORT_RHP,
            }),
        );
        return;
    }

    // Pop the thread report screen before navigating to the chat report.
    Navigation.goBack(ROUTES.REPORT_WITH_ID.getRoute(ancestor.report.reportID));

    const isVisibleAction = shouldReportActionBeVisible(ancestor.reportAction, ancestor.reportAction.reportActionID, canUserPerformWrite);

    if (isVisibleAction && !isOffline) {
        // Pop the chat report screen before navigating to the linked report action.
        Navigation.goBack(ROUTES.REPORT_WITH_ID.getRoute(ancestor.report.reportID, ancestor.reportAction.reportActionID));
    }
}

function canUserPerformWriteAction(report: OnyxEntry<Report>, isReportArchived?: boolean) {
    const reportErrors = getCreationReportErrors(report);

    // If the expense report is marked for deletion, let us prevent any further write action.
    if (isMoneyRequestReportPendingDeletion(report)) {
        return false;
    }

    // This will get removed as part of https://github.com/Expensify/App/issues/59961
    // eslint-disable-next-line deprecation/deprecation
    const reportNameValuePairs = getReportNameValuePairs(report?.reportID);

    return (
        !isArchivedNonExpenseReport(report, isReportArchived ?? !!reportNameValuePairs?.private_isArchived) &&
        isEmptyObject(reportErrors) &&
        report &&
        isAllowedToComment(report) &&
        !isAnonymousUser &&
        canWriteInReport(report)
    );
}

/**
 * Returns ID of the original report from which the given reportAction is first created.
 */
function getOriginalReportID(reportID: string | undefined, reportAction: OnyxInputOrEntry<ReportAction>): string | undefined {
    if (!reportID) {
        return undefined;
    }
    const reportActions = allReportActions?.[`${ONYXKEYS.COLLECTION.REPORT_ACTIONS}${reportID}`];
    const currentReportAction = reportAction?.reportActionID ? reportActions?.[reportAction.reportActionID] : undefined;
    const report = allReports?.[`${ONYXKEYS.COLLECTION.REPORT}${reportID}`];
    const chatReport = allReports?.[`${ONYXKEYS.COLLECTION.REPORT}${report?.chatReportID}`];
    const transactionThreadReportID = getOneTransactionThreadReportID(report, chatReport, reportActions ?? ([] as ReportAction[]));
    const isThreadReportParentAction = reportAction?.childReportID?.toString() === reportID;
    if (Object.keys(currentReportAction ?? {}).length === 0) {
        return isThreadReportParentAction ? getReport(reportID, allReports)?.parentReportID : (transactionThreadReportID ?? reportID);
    }
    return reportID;
}

/**
 * Return the pendingAction and the errors resulting from either
 *
 * - creating a workspace room
 * - starting a chat
 * - paying the expense
 *
 * while being offline
 */
function getReportOfflinePendingActionAndErrors(report: OnyxEntry<Report>): ReportOfflinePendingActionAndErrors {
    // It shouldn't be possible for all of these actions to be pending (or to have errors) for the same report at the same time, so just take the first that exists
    const reportPendingAction = report?.pendingFields?.addWorkspaceRoom ?? report?.pendingFields?.createChat ?? report?.pendingFields?.reimbursed ?? report?.pendingFields?.createReport;
    const reportErrors = getCreationReportErrors(report);
    return {reportPendingAction, reportErrors};
}

/**
 * Check if the report can create the expense with type is iouType
 */
function canCreateRequest(report: OnyxEntry<Report>, policy: OnyxEntry<Policy>, iouType: ValueOf<typeof CONST.IOU.TYPE>, isReportArchived = false): boolean {
    const participantAccountIDs = Object.keys(report?.participants ?? {}).map(Number);

    if (!canUserPerformWriteAction(report)) {
        return false;
    }

    const requestOptions = getMoneyRequestOptions(report, policy, participantAccountIDs, isReportArchived);
    requestOptions.push(CONST.IOU.TYPE.CREATE);

    return requestOptions.includes(iouType);
}

function getWorkspaceChats(policyID: string | undefined, accountIDs: number[], reports: OnyxCollection<Report> = allReports): Array<OnyxEntry<Report>> {
    return Object.values(reports ?? {}).filter(
        (report) => isPolicyExpenseChat(report) && !!policyID && report?.policyID === policyID && report?.ownerAccountID && accountIDs.includes(report?.ownerAccountID),
    );
}

/**
 * Gets all reports that relate to the policy
 *
 * @param policyID - the workspace ID to get all associated reports
 */
function getAllWorkspaceReports(policyID?: string): Array<OnyxEntry<Report>> {
    if (!policyID) {
        return [];
    }
    return Object.values(allReports ?? {}).filter((report) => report?.policyID === policyID);
}

/**
 * @param policy - the workspace the report is on, null if the user isn't a member of the workspace
 */
function shouldDisableRename(report: OnyxEntry<Report>, isReportArchived = false): boolean {
    if (
        isDefaultRoom(report) ||
        isReportArchived ||
        isPublicRoom(report) ||
        isThread(report) ||
        isMoneyRequest(report) ||
        isMoneyRequestReport(report) ||
        isPolicyExpenseChat(report) ||
        isInvoiceRoom(report) ||
        isInvoiceReport(report) ||
        isSystemChat(report)
    ) {
        return true;
    }

    if (isGroupChat(report)) {
        return false;
    }

    if (isDeprecatedGroupDM(report, isReportArchived) || isTaskReport(report)) {
        return true;
    }

    return false;
}

/**
 * @param policy - the workspace the report is on, null if the user isn't a member of the workspace
 */
function canEditWriteCapability(report: OnyxEntry<Report>, policy: OnyxEntry<Policy>, isReportArchived = false): boolean {
    return isPolicyAdminPolicyUtils(policy) && !isAdminRoom(report) && !isReportArchived && !isThread(report) && !isInvoiceRoom(report) && !isPolicyExpenseChat(report);
}

/**
 * @param policy - the workspace the room is on, null if the user isn't a member of the workspace
 * @param isReportArchived - whether the workspace room is archived
 */
function canEditRoomVisibility(policy: OnyxEntry<Policy>, isReportArchived: boolean): boolean {
    return !isReportArchived && isPolicyAdminPolicyUtils(policy);
}

/**
 * Returns the onyx data needed for the task assignee chat
 */
function getTaskAssigneeChatOnyxData(
    accountID: number,
    assigneeAccountID: number,
    taskReportID: string,
    assigneeChatReportID: string,
    parentReportID: string | undefined,
    title: string,
    assigneeChatReport: OnyxEntry<Report>,
): OnyxDataTaskAssigneeChat {
    // Set if we need to add a comment to the assignee chat notifying them that they have been assigned a task
    let optimisticAssigneeAddComment: OptimisticReportAction | undefined;
    // Set if this is a new chat that needs to be created for the assignee
    let optimisticChatCreatedReportAction: OptimisticCreatedReportAction | undefined;
    const assigneeChatReportMetadata = getReportMetadata(assigneeChatReportID);
    const currentTime = DateUtils.getDBTime();
    const optimisticData: OnyxUpdate[] = [];
    const successData: OnyxUpdate[] = [];
    const failureData: OnyxUpdate[] = [];

    // You're able to assign a task to someone you haven't chatted with before - so we need to optimistically create the chat and the chat reportActions
    // Only add the assignee chat report to onyx if we haven't already set it optimistically
    if (assigneeChatReportMetadata?.isOptimisticReport && assigneeChatReport?.pendingFields?.createChat !== CONST.RED_BRICK_ROAD_PENDING_ACTION.ADD) {
        optimisticChatCreatedReportAction = buildOptimisticCreatedReportAction(assigneeChatReportID);
        optimisticData.push(
            {
                onyxMethod: Onyx.METHOD.MERGE,
                key: `${ONYXKEYS.COLLECTION.REPORT}${assigneeChatReportID}`,
                value: {
                    pendingFields: {
                        createChat: CONST.RED_BRICK_ROAD_PENDING_ACTION.ADD,
                    },
                },
            },
            {
                onyxMethod: Onyx.METHOD.MERGE,
                key: `${ONYXKEYS.COLLECTION.REPORT_METADATA}${assigneeChatReportID}`,
                value: {
                    isOptimisticReport: true,
                },
            },
            {
                onyxMethod: Onyx.METHOD.MERGE,
                key: `${ONYXKEYS.COLLECTION.REPORT_ACTIONS}${assigneeChatReportID}`,
                value: {[optimisticChatCreatedReportAction.reportActionID]: optimisticChatCreatedReportAction as Partial<ReportAction>},
            },
        );

        successData.push(
            {
                onyxMethod: Onyx.METHOD.MERGE,
                key: `${ONYXKEYS.COLLECTION.REPORT}${assigneeChatReportID}`,
                value: {
                    pendingFields: {
                        createChat: null,
                    },
                    // BE will send a different participant. We clear the optimistic one to avoid duplicated entries
                    participants: {[assigneeAccountID]: null},
                },
            },
            {
                onyxMethod: Onyx.METHOD.MERGE,
                key: `${ONYXKEYS.COLLECTION.REPORT_METADATA}${assigneeChatReportID}`,
                value: {
                    isOptimisticReport: false,
                },
            },
            {
                onyxMethod: Onyx.METHOD.MERGE,
                key: `${ONYXKEYS.COLLECTION.REPORT_METADATA}${assigneeChatReportID}`,
                value: {
                    isOptimisticReport: false,
                },
            },
        );

        failureData.push(
            {
                onyxMethod: Onyx.METHOD.SET,
                key: `${ONYXKEYS.COLLECTION.REPORT}${assigneeChatReportID}`,
                value: null,
            },
            {
                onyxMethod: Onyx.METHOD.MERGE,
                key: `${ONYXKEYS.COLLECTION.REPORT_ACTIONS}${assigneeChatReportID}`,
                value: {[optimisticChatCreatedReportAction.reportActionID]: {pendingAction: null}},
            },
            // If we failed, we want to remove the optimistic personal details as it was likely due to an invalid login
            {
                onyxMethod: Onyx.METHOD.MERGE,
                key: ONYXKEYS.PERSONAL_DETAILS_LIST,
                value: {
                    [assigneeAccountID]: null,
                },
            },
        );
    }

    // If you're choosing to share the task in the same DM as the assignee then we don't need to create another reportAction indicating that you've been assigned
    if (assigneeChatReportID !== parentReportID) {
        // eslint-disable-next-line @typescript-eslint/prefer-nullish-coalescing
        const displayname = allPersonalDetails?.[assigneeAccountID]?.displayName || allPersonalDetails?.[assigneeAccountID]?.login || '';
        optimisticAssigneeAddComment = buildOptimisticTaskCommentReportAction(taskReportID, title, assigneeAccountID, `assigned to ${displayname}`, parentReportID);
        const lastAssigneeCommentText = formatReportLastMessageText(getReportActionText(optimisticAssigneeAddComment.reportAction as ReportAction));
        const optimisticAssigneeReport = {
            lastVisibleActionCreated: currentTime,
            lastMessageText: lastAssigneeCommentText,
            lastActorAccountID: accountID,
            lastReadTime: currentTime,
        };

        optimisticData.push(
            {
                onyxMethod: Onyx.METHOD.MERGE,
                key: `${ONYXKEYS.COLLECTION.REPORT_ACTIONS}${assigneeChatReportID}`,
                value: {[optimisticAssigneeAddComment.reportAction.reportActionID]: optimisticAssigneeAddComment.reportAction as ReportAction},
            },
            {
                onyxMethod: Onyx.METHOD.MERGE,
                key: `${ONYXKEYS.COLLECTION.REPORT}${assigneeChatReportID}`,
                value: optimisticAssigneeReport,
            },
        );
        successData.push({
            onyxMethod: Onyx.METHOD.MERGE,
            key: `${ONYXKEYS.COLLECTION.REPORT_ACTIONS}${assigneeChatReportID}`,
            value: {[optimisticAssigneeAddComment.reportAction.reportActionID]: {isOptimisticAction: null}},
        });
        failureData.push({
            onyxMethod: Onyx.METHOD.MERGE,
            key: `${ONYXKEYS.COLLECTION.REPORT_ACTIONS}${assigneeChatReportID}`,
            value: {[optimisticAssigneeAddComment.reportAction.reportActionID]: {pendingAction: null}},
        });
    }

    return {
        optimisticData,
        successData,
        failureData,
        optimisticAssigneeAddComment,
        optimisticChatCreatedReportAction,
    };
}

/**
 * Return iou report action display message
 */
function getIOUReportActionDisplayMessage(reportAction: OnyxEntry<ReportAction>, transaction?: OnyxEntry<Transaction>, report?: Report): string {
    if (!isMoneyRequestAction(reportAction)) {
        return '';
    }
    const originalMessage = getOriginalMessage(reportAction);
    const {IOUReportID, automaticAction, payAsBusiness} = originalMessage ?? {};
    const iouReport = getReportOrDraftReport(IOUReportID);
    const isInvoice = isInvoiceReport(iouReport);

    let translationKey: TranslationPaths;
    if (originalMessage?.type === CONST.IOU.REPORT_ACTION_TYPE.PAY) {
        const reportPolicy = allPolicies?.[`${ONYXKEYS.COLLECTION.POLICY}${report?.policyID}`];
        const last4Digits = reportPolicy?.achAccount?.accountNumber?.slice(-4) ?? '';

        switch (originalMessage.paymentType) {
            case CONST.IOU.PAYMENT_TYPE.ELSEWHERE:
                translationKey = hasMissingInvoiceBankAccount(IOUReportID) ? 'iou.payerSettledWithMissingBankAccount' : 'iou.paidElsewhere';
                break;
            case CONST.IOU.PAYMENT_TYPE.EXPENSIFY:
            case CONST.IOU.PAYMENT_TYPE.VBBA:
                if (isInvoice) {
                    return translateLocal(payAsBusiness ? 'iou.settleInvoiceBusiness' : 'iou.settleInvoicePersonal', {amount: '', last4Digits});
                }
                translationKey = 'iou.businessBankAccount';
                if (automaticAction && originalMessage.paymentType === CONST.IOU.PAYMENT_TYPE.EXPENSIFY) {
                    translationKey = 'iou.automaticallyPaidWithExpensify';
                } else {
                    translationKey = 'iou.automaticallyPaidWithBusinessBankAccount';
                }
                break;
            default:
                translationKey = 'iou.payerPaidAmount';
                break;
        }

        return translateLocal(translationKey, {amount: '', payer: '', last4Digits});
    }

    const amount = getTransactionAmount(transaction, !isEmptyObject(iouReport) && isExpenseReport(iouReport), transaction?.reportID === CONST.REPORT.UNREPORTED_REPORT_ID) ?? 0;
    const formattedAmount = convertToDisplayString(amount, getCurrency(transaction)) ?? '';
    const isRequestSettled = isSettled(IOUReportID);
    const isApproved = isReportApproved({report: iouReport});
    if (isRequestSettled) {
        return translateLocal('iou.payerSettled', {
            amount: formattedAmount,
        });
    }
    if (isApproved) {
        return translateLocal('iou.approvedAmount', {
            amount: formattedAmount,
        });
    }
    if (isSplitBillReportAction(reportAction)) {
        translationKey = 'iou.didSplitAmount';
    } else if (isTrackExpenseAction(reportAction)) {
        translationKey = 'iou.trackedAmount';
    } else {
        translationKey = 'iou.expenseAmount';
    }
    return translateLocal(translationKey, {
        formattedAmount,
        comment: getMerchantOrDescription(transaction),
    });
}

/**
 * Checks if a report is a group chat.
 *
 * A report is a group chat if it meets the following conditions:
 * - Not a chat thread.
 * - Not a task report.
 * - Not an expense / IOU report.
 * - Not an archived room.
 * - Not a public / admin / announce chat room (chat type doesn't match any of the specified types).
 * - More than 2 participants.
 *
 */
function isDeprecatedGroupDM(report: OnyxEntry<Report>, isReportArchived = false): boolean {
    return !!(
        report &&
        !isChatThread(report) &&
        !isTaskReport(report) &&
        !isInvoiceReport(report) &&
        !isMoneyRequestReport(report) &&
        !isReportArchived &&
        !Object.values(CONST.REPORT.CHAT_TYPE).some((chatType) => chatType === getChatType(report)) &&
        Object.keys(report.participants ?? {})
            .map(Number)
            .filter((accountID) => accountID !== currentUserAccountID).length > 1
    );
}

/**
 * A "root" group chat is the top level group chat and does not refer to any threads off of a Group Chat
 */
function isRootGroupChat(report: OnyxEntry<Report>, isReportArchived = false): boolean {
    return !isChatThread(report) && (isGroupChat(report) || isDeprecatedGroupDM(report, isReportArchived));
}

/**
 * Assume any report without a reportID is unusable.
 */
function isValidReport(report?: OnyxEntry<Report>): boolean {
    return !!report?.reportID;
}

/**
 * Check to see if we are a participant of this report.
 */
function isReportParticipant(accountID: number | undefined, report: OnyxEntry<Report>): boolean {
    if (!accountID) {
        return false;
    }

    const possibleAccountIDs = Object.keys(report?.participants ?? {}).map(Number);
    if (report?.ownerAccountID) {
        possibleAccountIDs.push(report?.ownerAccountID);
    }
    if (report?.managerID) {
        possibleAccountIDs.push(report?.managerID);
    }
    return possibleAccountIDs.includes(accountID);
}

/**
 * Check to see if the current user has access to view the report.
 */
function canCurrentUserOpenReport(report: OnyxEntry<Report>, isReportArchived = false): boolean {
    return (isReportParticipant(currentUserAccountID, report) || isPublicRoom(report)) && canAccessReport(report, allBetas, isReportArchived);
}

function shouldUseFullTitleToDisplay(report: OnyxEntry<Report>): boolean {
    return (
        isMoneyRequestReport(report) || isPolicyExpenseChat(report) || isChatRoom(report) || isChatThread(report) || isTaskReport(report) || isGroupChat(report) || isInvoiceReport(report)
    );
}

function getRoom(type: ValueOf<typeof CONST.REPORT.CHAT_TYPE>, policyID: string): OnyxEntry<Report> {
    const room = Object.values(allReports ?? {}).find((report) => report?.policyID === policyID && report?.chatType === type && !isThread(report));
    return room;
}

/**
 *  We only want policy members who are members of the report to be able to modify the report description, but not in thread chat.
 */
function canEditReportDescription(report: OnyxEntry<Report>, policy: OnyxEntry<Policy>, isReportArchived = false): boolean {
    return (
        !isMoneyRequestReport(report) &&
        !isReportArchived &&
        isChatRoom(report) &&
        !isChatThread(report) &&
        !isEmpty(policy) &&
        hasParticipantInArray(report, currentUserAccountID ? [currentUserAccountID] : []) &&
        !isAuditor(report)
    );
}

function canEditPolicyDescription(policy: OnyxEntry<Policy>): boolean {
    return isPolicyAdminPolicyUtils(policy);
}

function getReportActionWithSmartscanError(reportActions: ReportAction[]): ReportAction | undefined {
    return reportActions.find((action) => {
        const isReportPreview = isReportPreviewAction(action);
        const isSplitReportAction = isSplitBillReportAction(action);
        if (!isSplitReportAction && !isReportPreview) {
            return false;
        }
        const IOUReportID = getIOUReportIDFromReportActionPreview(action);
        const isReportPreviewError = isReportPreview && shouldShowRBRForMissingSmartscanFields(IOUReportID) && !isSettled(IOUReportID);
        if (isReportPreviewError) {
            return true;
        }

        const transactionID = isMoneyRequestAction(action) ? getOriginalMessage(action)?.IOUTransactionID : undefined;
        const transaction = allTransactions?.[`${ONYXKEYS.COLLECTION.TRANSACTION}${transactionID}`] ?? {};
        const isSplitBillError = isSplitReportAction && hasMissingSmartscanFieldsTransactionUtils(transaction as Transaction);

        return isSplitBillError;
    });
}

/**
 * Checks if report action has error when smart scanning
 */
function hasSmartscanError(reportActions: ReportAction[]): boolean {
    return !!getReportActionWithSmartscanError(reportActions);
}

function shouldAutoFocusOnKeyPress(event: KeyboardEvent): boolean {
    if (event.key.length > 1) {
        return false;
    }

    // If a key is pressed in combination with Meta, Control or Alt do not focus
    if (event.ctrlKey || event.metaKey) {
        return false;
    }

    if (event.code === 'Space') {
        return false;
    }

    return true;
}

/**
 * Navigates to the appropriate screen based on the presence of a private note for the current user.
 */
function navigateToPrivateNotes(report: OnyxEntry<Report>, session: OnyxEntry<Session>, backTo?: string) {
    if (isEmpty(report) || isEmpty(session) || !session.accountID) {
        return;
    }
    const currentUserPrivateNote = report.privateNotes?.[session.accountID]?.note ?? '';
    if (isEmpty(currentUserPrivateNote)) {
        Navigation.navigate(ROUTES.PRIVATE_NOTES_EDIT.getRoute(report.reportID, session.accountID, backTo));
        return;
    }
    Navigation.navigate(ROUTES.PRIVATE_NOTES_LIST.getRoute(report.reportID, backTo));
}

/**
 * Get all held transactions of a iouReport
 */
function getAllHeldTransactions(iouReportID?: string): Transaction[] {
    const transactions = getReportTransactions(iouReportID);
    return transactions.filter((transaction) => isOnHoldTransactionUtils(transaction));
}

/**
 * Check if Report has any held expenses
 */
function hasHeldExpenses(iouReportID?: string, allReportTransactions?: SearchTransaction[]): boolean {
    const iouReportTransactions = getReportTransactions(iouReportID);
    const transactions = allReportTransactions ?? iouReportTransactions;
    return transactions.some((transaction) => isOnHoldTransactionUtils(transaction));
}

/**
 * Check if all expenses in the Report are on hold
 */
function hasOnlyHeldExpenses(iouReportID?: string, allReportTransactions?: SearchTransaction[]): boolean {
    const transactionsByIouReportID = getReportTransactions(iouReportID);
    const reportTransactions = allReportTransactions ?? transactionsByIouReportID;
    return reportTransactions.length > 0 && !reportTransactions.some((transaction) => !isOnHoldTransactionUtils(transaction));
}

/**
 * Checks if thread replies should be displayed
 */
function shouldDisplayThreadReplies(reportAction: OnyxInputOrEntry<ReportAction>, isThreadReportParentAction: boolean): boolean {
    const hasReplies = (reportAction?.childVisibleActionCount ?? 0) > 0;
    return hasReplies && !!reportAction?.childCommenterCount && !isThreadReportParentAction;
}

/**
 * Check if money report has any transactions updated optimistically
 */
function hasUpdatedTotal(report: OnyxInputOrEntry<Report>, policy: OnyxInputOrEntry<Policy>): boolean {
    if (!report) {
        return true;
    }

    const allReportTransactions = getReportTransactions(report.reportID);

    const hasPendingTransaction = allReportTransactions.some((transaction) => !!transaction.pendingAction);
    const hasTransactionWithDifferentCurrency = allReportTransactions.some((transaction) => transaction.currency !== report.currency);
    const hasDifferentWorkspaceCurrency = report.pendingFields?.createChat && isExpenseReport(report) && report.currency !== policy?.outputCurrency;
    const hasOptimisticHeldExpense = hasHeldExpenses(report.reportID) && report?.unheldTotal === undefined;

    return !(hasPendingTransaction && (hasTransactionWithDifferentCurrency || hasDifferentWorkspaceCurrency)) && !hasOptimisticHeldExpense && !report.pendingFields?.total;
}

/**
 * Return held and full amount formatted with used currency
 */
function getNonHeldAndFullAmount(iouReport: OnyxEntry<Report>, shouldExcludeNonReimbursables: boolean): NonHeldAndFullAmount {
    // if the report is an expense report, the total amount should be negated
    const coefficient = isExpenseReport(iouReport) ? -1 : 1;

    let total = iouReport?.total ?? 0;
    let unheldTotal = iouReport?.unheldTotal ?? 0;
    if (shouldExcludeNonReimbursables) {
        total -= iouReport?.nonReimbursableTotal ?? 0;
        unheldTotal -= iouReport?.unheldNonReimbursableTotal ?? 0;
    }

    return {
        nonHeldAmount: convertToDisplayString(unheldTotal * coefficient, iouReport?.currency),
        fullAmount: convertToDisplayString(total * coefficient, iouReport?.currency),
        hasValidNonHeldAmount: unheldTotal * coefficient >= 0,
    };
}

/**
 * Disable reply in thread action if:
 *
 * - The action is listed in the thread-disabled list
 * - The action is a split expense action
 * - The action is deleted and is not threaded
 * - The report is archived and the action is not threaded
 * - The action is a whisper action and it's neither a report preview nor IOU action
 * - The action is the thread's first chat
 */
function shouldDisableThread(reportAction: OnyxInputOrEntry<ReportAction>, reportID: string, isThreadReportParentAction: boolean, isReportArchived = false): boolean {
    const isSplitBillAction = isSplitBillReportAction(reportAction);
    const isDeletedActionLocal = isDeletedAction(reportAction);
    const isReportPreviewActionLocal = isReportPreviewAction(reportAction);
    const isIOUAction = isMoneyRequestAction(reportAction);
    const isWhisperActionLocal = isWhisperAction(reportAction) || isActionableTrackExpense(reportAction);
    const isActionDisabled = CONST.REPORT.ACTIONS.THREAD_DISABLED.some((action: string) => action === reportAction?.actionName);

    return (
        isActionDisabled ||
        isSplitBillAction ||
        (isDeletedActionLocal && !reportAction?.childVisibleActionCount) ||
        (isReportArchived && !reportAction?.childVisibleActionCount) ||
        (isWhisperActionLocal && !isReportPreviewActionLocal && !isIOUAction) ||
        isThreadReportParentAction
    );
}

function getAllAncestorReportActions(report: Report | null | undefined, currentUpdatedReport?: OnyxEntry<Report>): Ancestor[] {
    if (!report) {
        return [];
    }
    const allAncestors: Ancestor[] = [];
    let parentReportID = report.parentReportID;
    let parentReportActionID = report.parentReportActionID;

    while (parentReportID) {
        const parentReport = currentUpdatedReport && currentUpdatedReport.reportID === parentReportID ? currentUpdatedReport : getReportOrDraftReport(parentReportID);
        const parentReportAction = getReportAction(parentReportID, parentReportActionID);

        if (!parentReport || !parentReportAction || (isTransactionThread(parentReportAction) && !isSentMoneyReportAction(parentReportAction)) || isReportPreviewAction(parentReportAction)) {
            break;
        }

        // For threads, we don't want to display trip summary
        if (isTripPreview(parentReportAction) && allAncestors.length > 0) {
            break;
        }

        const isParentReportActionUnread = isCurrentActionUnread(parentReport, parentReportAction);
        allAncestors.push({
            report: parentReport,
            reportAction: parentReportAction,
            shouldDisplayNewMarker: isParentReportActionUnread,
        });

        parentReportID = parentReport?.parentReportID;
        parentReportActionID = parentReport?.parentReportActionID;
    }

    return allAncestors.reverse();
}

function getAllAncestorReportActionIDs(report: Report | null | undefined, includeTransactionThread = false): AncestorIDs {
    if (!report) {
        return {
            reportIDs: [],
            reportActionsIDs: [],
        };
    }

    const allAncestorIDs: AncestorIDs = {
        reportIDs: [],
        reportActionsIDs: [],
    };
    let parentReportID = report.parentReportID;
    let parentReportActionID = report.parentReportActionID;

    while (parentReportID) {
        const parentReport = getReportOrDraftReport(parentReportID);
        const parentReportAction = getReportAction(parentReportID, parentReportActionID);

        if (
            !parentReportAction ||
            (!includeTransactionThread && ((isTransactionThread(parentReportAction) && !isSentMoneyReportAction(parentReportAction)) || isReportPreviewAction(parentReportAction)))
        ) {
            break;
        }

        allAncestorIDs.reportIDs.push(parentReportID);
        if (parentReportActionID) {
            allAncestorIDs.reportActionsIDs.push(parentReportActionID);
        }

        if (!parentReport) {
            break;
        }

        parentReportID = parentReport?.parentReportID;
        parentReportActionID = parentReport?.parentReportActionID;
    }

    return allAncestorIDs;
}

/**
 * Get optimistic data of parent report action
 * @param report The report that is updated
 * @param lastVisibleActionCreated Last visible action created of the child report
 * @param type The type of action in the child report
 */
function getOptimisticDataForParentReportAction(report: Report | undefined, lastVisibleActionCreated: string, type: string): Array<OnyxUpdate | null> {
    if (!report || isEmptyObject(report)) {
        return [];
    }

    const ancestors = getAllAncestorReportActionIDs(report, true);
    const totalAncestor = ancestors.reportIDs.length;

    return Array.from(Array(totalAncestor), (_, index) => {
        const ancestorReport = getReportOrDraftReport(ancestors.reportIDs.at(index));

        if (!ancestorReport || isEmptyObject(ancestorReport)) {
            return null;
        }

        const ancestorReportAction = getReportAction(ancestorReport.reportID, ancestors.reportActionsIDs.at(index) ?? '');

        if (!ancestorReportAction?.reportActionID || isEmptyObject(ancestorReportAction)) {
            return null;
        }

        return {
            onyxMethod: Onyx.METHOD.MERGE,
            key: `${ONYXKEYS.COLLECTION.REPORT_ACTIONS}${ancestorReport.reportID}`,
            value: {
                [ancestorReportAction.reportActionID]: updateOptimisticParentReportAction(ancestorReportAction, lastVisibleActionCreated, type),
            },
        };
    });
}

function canBeAutoReimbursed(report: OnyxInputOrEntry<Report>, policy: OnyxInputOrEntry<Policy> | SearchPolicy): boolean {
    if (isEmptyObject(policy)) {
        return false;
    }
    type CurrencyType = TupleToUnion<typeof CONST.DIRECT_REIMBURSEMENT_CURRENCIES>;
    const reimbursableTotal = getMoneyRequestSpendBreakdown(report).totalDisplaySpend;
    const autoReimbursementLimit = policy?.autoReimbursement?.limit ?? policy?.autoReimbursementLimit ?? 0;
    const isAutoReimbursable =
        isReportInGroupPolicy(report) &&
        policy.reimbursementChoice === CONST.POLICY.REIMBURSEMENT_CHOICES.REIMBURSEMENT_YES &&
        autoReimbursementLimit >= reimbursableTotal &&
        reimbursableTotal > 0 &&
        CONST.DIRECT_REIMBURSEMENT_CURRENCIES.includes(report?.currency as CurrencyType);
    return isAutoReimbursable;
}

/** Check if the current user is an owner of the report */
function isReportOwner(report: OnyxInputOrEntry<Report>): boolean {
    return report?.ownerAccountID === currentUserPersonalDetails?.accountID;
}

function isAllowedToApproveExpenseReport(report: OnyxEntry<Report>, approverAccountID?: number, reportPolicy?: OnyxEntry<Policy> | SearchPolicy): boolean {
    // This will be fixed as part of https://github.com/Expensify/Expensify/issues/507850
    // eslint-disable-next-line deprecation/deprecation
    const policy = reportPolicy ?? getPolicy(report?.policyID);
    const isOwner = (approverAccountID ?? currentUserAccountID) === report?.ownerAccountID;
    return !(policy?.preventSelfApproval && isOwner);
}

function isAllowedToSubmitDraftExpenseReport(report: OnyxEntry<Report>): boolean {
    // This will be fixed as part of https://github.com/Expensify/Expensify/issues/507850
    // eslint-disable-next-line deprecation/deprecation
    const policy = getPolicy(report?.policyID);
    const submitToAccountID = getSubmitToAccountID(policy, report);

    return isAllowedToApproveExpenseReport(report, submitToAccountID);
}

/**
 * What missing payment method does this report action indicate, if any?
 */
function getIndicatedMissingPaymentMethod(userWalletTierName: string | undefined, reportId: string | undefined, reportAction: ReportAction): MissingPaymentMethod | undefined {
    const isSubmitterOfUnsettledReport = reportId && isCurrentUserSubmitter(getReport(reportId, allReports)) && !isSettled(reportId);
    if (!reportId || !isSubmitterOfUnsettledReport || !isReimbursementQueuedAction(reportAction)) {
        return undefined;
    }
    const paymentType = getOriginalMessage(reportAction)?.paymentType;
    if (paymentType === CONST.IOU.PAYMENT_TYPE.EXPENSIFY) {
        return !userWalletTierName || userWalletTierName === CONST.WALLET.TIER_NAME.SILVER ? 'wallet' : undefined;
    }

    return !hasCreditBankAccount() ? 'bankAccount' : undefined;
}

/**
 * Checks if report chat contains missing payment method
 */
function hasMissingPaymentMethod(userWalletTierName: string | undefined, iouReportID: string | undefined): boolean {
    const reportActions = allReportActions?.[`${ONYXKEYS.COLLECTION.REPORT_ACTIONS}${iouReportID}`] ?? {};
    return Object.values(reportActions)
        .filter(Boolean)
        .some((action) => getIndicatedMissingPaymentMethod(userWalletTierName, iouReportID, action) !== undefined);
}

/**
 * Used from expense actions to decide if we need to build an optimistic expense report.
 * Create a new report if:
 * - we don't have an iouReport set in the chatReport
 * - we have one, but it's waiting on the payee adding a bank account
 * - we have one, but we can't add more transactions to it due to: report is approved or settled
 */
function shouldCreateNewMoneyRequestReport(existingIOUReport: OnyxInputOrEntry<Report> | undefined, chatReport: OnyxInputOrEntry<Report>, isScanRequest: boolean): boolean {
    if (existingIOUReport && !!existingIOUReport.errorFields?.createChat) {
        return true;
    }

    const isASAPSubmitBetaEnabled = Permissions.isBetaEnabled(CONST.BETAS.ASAP_SUBMIT, allBetas);
    return !existingIOUReport || hasIOUWaitingOnCurrentUserBankAccount(chatReport) || !canAddTransaction(existingIOUReport) || (isScanRequest && isASAPSubmitBetaEnabled);
}

function getTripIDFromTransactionParentReportID(transactionParentReportID: string | undefined): string | undefined {
    return (getReportOrDraftReport(transactionParentReportID) as OnyxEntry<Report>)?.tripData?.tripID;
}

/**
 * Checks if report contains actions with errors
 */
function hasActionWithErrorsForTransaction(reportID: string | undefined, transaction: Transaction | undefined): boolean {
    if (!reportID) {
        return false;
    }
    const reportActions = allReportActions?.[`${ONYXKEYS.COLLECTION.REPORT_ACTIONS}${reportID}`] ?? {};
    return Object.values(reportActions)
        .filter(Boolean)
        .some((action) => {
            if (isMoneyRequestAction(action) && getOriginalMessage(action)?.IOUTransactionID) {
                if (getOriginalMessage(action)?.IOUTransactionID === transaction?.transactionID) {
                    return !isEmptyObject(action.errors);
                }
                return false;
            }
            return !isEmptyObject(action.errors);
        });
}

function isNonAdminOrOwnerOfPolicyExpenseChat(report: OnyxInputOrEntry<Report>, policy: OnyxInputOrEntry<Policy>): boolean {
    return isPolicyExpenseChat(report) && !(isPolicyAdminPolicyUtils(policy) || isPolicyOwner(policy, currentUserAccountID) || isReportOwner(report));
}

function isAdminOwnerApproverOrReportOwner(report: OnyxEntry<Report>, policy: OnyxEntry<Policy>): boolean {
    const isApprover = isMoneyRequestReport(report) && report?.managerID !== null && currentUserPersonalDetails?.accountID === report?.managerID;

    return isPolicyAdminPolicyUtils(policy) || isPolicyOwner(policy, currentUserAccountID) || isReportOwner(report) || isApprover;
}

/**
 * Whether the user can join a report
 */
function canJoinChat(report: OnyxEntry<Report>, parentReportAction: OnyxInputOrEntry<ReportAction>, policy: OnyxInputOrEntry<Policy>, isReportArchived = false): boolean {
    // We disabled thread functions for whisper action
    // So we should not show join option for existing thread on whisper message that has already been left, or manually leave it
    if (isWhisperAction(parentReportAction)) {
        return false;
    }

    // If the notification preference of the chat is not hidden that means we have already joined the chat
    if (!isHiddenForCurrentUser(report)) {
        return false;
    }

    const isExpenseChat = isMoneyRequestReport(report) || isMoneyRequest(report) || isInvoiceReport(report) || isTrackExpenseReport(report);
    // Anyone viewing these chat types is already a participant and therefore cannot join
    if (isRootGroupChat(report, isReportArchived) || isSelfDM(report) || isInvoiceRoom(report) || isSystemChat(report) || isExpenseChat) {
        return false;
    }

    // The user who is a member of the workspace has already joined the public announce room.
    if (isPublicAnnounceRoom(report) && !isEmptyObject(policy)) {
        return false;
    }

    if (isReportArchived) {
        return false;
    }

    return isChatThread(report) || isUserCreatedPolicyRoom(report) || isNonAdminOrOwnerOfPolicyExpenseChat(report, policy);
}

/**
 * Whether the user can leave a report
 */
function canLeaveChat(report: OnyxEntry<Report>, policy: OnyxEntry<Policy>, isReportArchived = false): boolean {
    if (isRootGroupChat(report, isReportArchived)) {
        return true;
    }

    if (isPolicyExpenseChat(report) && !report?.isOwnPolicyExpenseChat && !isPolicyAdminPolicyUtils(policy)) {
        return true;
    }

    if (isPublicRoom(report) && isAnonymousUserSession()) {
        return false;
    }

    if (isHiddenForCurrentUser(report)) {
        return false;
    }

    // Anyone viewing these chat types is already a participant and therefore cannot leave
    if (isSelfDM(report)) {
        return false;
    }

    // The user who is a member of the workspace cannot leave the public announce room.
    if (isPublicAnnounceRoom(report) && !isEmptyObject(policy)) {
        return false;
    }

    if (isInvoiceRoom(report)) {
        return canLeaveInvoiceRoom(report);
    }

    return (isChatThread(report) && !!getReportNotificationPreference(report)) || isUserCreatedPolicyRoom(report) || isNonAdminOrOwnerOfPolicyExpenseChat(report, policy);
}

function getReportActionActorAccountID(
    reportAction: OnyxEntry<ReportAction>,
    iouReport: OnyxEntry<Report>,
    report: OnyxEntry<Report>,
    delegatePersonalDetails?: PersonalDetails | undefined | null,
): number | undefined {
    switch (reportAction?.actionName) {
        case CONST.REPORT.ACTIONS.TYPE.REPORT_PREVIEW: {
            const ownerAccountID = iouReport?.ownerAccountID ?? reportAction?.childOwnerAccountID;
            const actorAccountID = iouReport?.managerID ?? reportAction?.childManagerAccountID;

            if (isPolicyExpenseChat(report) || delegatePersonalDetails) {
                return ownerAccountID;
            }

            return actorAccountID;
        }

        case CONST.REPORT.ACTIONS.TYPE.SUBMITTED:
            return reportAction?.adminAccountID ?? reportAction?.actorAccountID;

        default:
            return reportAction?.actorAccountID;
    }
}

function createDraftWorkspaceAndNavigateToConfirmationScreen(transactionID: string, actionName: IOUAction): void {
    const isCategorizing = actionName === CONST.IOU.ACTION.CATEGORIZE;
    const {expenseChatReportID, policyID, policyName} = createDraftWorkspace(currentUserEmail);
    setMoneyRequestParticipants(transactionID, [
        {
            selected: true,
            accountID: 0,
            isPolicyExpenseChat: true,
            reportID: expenseChatReportID,
            policyID,
            searchText: policyName,
        },
    ]);
    if (isCategorizing) {
        Navigation.navigate(ROUTES.MONEY_REQUEST_STEP_CATEGORY.getRoute(actionName, CONST.IOU.TYPE.SUBMIT, transactionID, expenseChatReportID));
    } else {
        Navigation.navigate(ROUTES.MONEY_REQUEST_STEP_CONFIRMATION.getRoute(actionName, CONST.IOU.TYPE.SUBMIT, transactionID, expenseChatReportID, undefined, true));
    }
}

function createDraftTransactionAndNavigateToParticipantSelector(
    transactionID: string | undefined,
    reportID: string | undefined,
    actionName: IOUAction,
    reportActionID: string | undefined,
): void {
    if (!transactionID || !reportID) {
        return;
    }

    const transaction = allTransactions?.[`${ONYXKEYS.COLLECTION.TRANSACTION}${transactionID}`] ?? ({} as Transaction);
    const reportActions = allReportActions?.[`${ONYXKEYS.COLLECTION.REPORT_ACTIONS}${reportID}`] ?? ([] as ReportAction[]);

    if (!transaction || !reportActions) {
        return;
    }

    const linkedTrackedExpenseReportAction = Object.values(reportActions)
        .filter(Boolean)
        .find((action) => isMoneyRequestAction(action) && getOriginalMessage(action)?.IOUTransactionID === transactionID);

    const {created, amount, currency, merchant, mccGroup} = getTransactionDetails(transaction) ?? {};
    const comment = getTransactionCommentObject(transaction);

    createDraftTransaction({
        ...transaction,
        actionableWhisperReportActionID: reportActionID,
        linkedTrackedExpenseReportAction,
        linkedTrackedExpenseReportID: reportID,
        created,
        modifiedCreated: undefined,
        modifiedAmount: undefined,
        modifiedCurrency: undefined,
        amount,
        currency,
        comment,
        merchant,
        modifiedMerchant: '',
        mccGroup,
    } as Transaction);

    const filteredPolicies = Object.values(allPolicies ?? {}).filter((policy) => shouldShowPolicy(policy, false, currentUserEmail));

    if (actionName === CONST.IOU.ACTION.CATEGORIZE) {
        // This will be fixed as part of https://github.com/Expensify/Expensify/issues/507850
        // eslint-disable-next-line deprecation/deprecation
        const activePolicy = getPolicy(activePolicyID);
        if (activePolicy && shouldRestrictUserBillableActions(activePolicy.id)) {
            Navigation.navigate(ROUTES.RESTRICTED_ACTION.getRoute(activePolicy.id));
            return;
        }

        if (shouldShowPolicy(activePolicy, false, currentUserEmail)) {
            const policyExpenseReportID = getPolicyExpenseChat(currentUserAccountID, activePolicyID)?.reportID;
            setMoneyRequestParticipants(transactionID, [
                {
                    selected: true,
                    accountID: 0,
                    isPolicyExpenseChat: true,
                    reportID: policyExpenseReportID,
                    policyID: activePolicyID,
                    searchText: activePolicy?.name,
                },
            ]);
            if (policyExpenseReportID) {
                Navigation.navigate(ROUTES.MONEY_REQUEST_STEP_CATEGORY.getRoute(actionName, CONST.IOU.TYPE.SUBMIT, transactionID, policyExpenseReportID));
            } else {
                Log.warn('policyExpenseReportID is not valid during expense categorizing');
            }
            return;
        }
        if (filteredPolicies.length === 0 || filteredPolicies.length > 1) {
            Navigation.navigate(ROUTES.MONEY_REQUEST_UPGRADE.getRoute(actionName, CONST.IOU.TYPE.SUBMIT, transactionID, reportID));
            return;
        }

        const policyID = filteredPolicies.at(0)?.id;
        const policyExpenseReportID = getPolicyExpenseChat(currentUserAccountID, policyID)?.reportID;
        setMoneyRequestParticipants(transactionID, [
            {
                selected: true,
                accountID: 0,
                isPolicyExpenseChat: true,
                reportID: policyExpenseReportID,
                policyID,
                searchText: activePolicy?.name,
            },
        ]);
        if (policyExpenseReportID) {
            Navigation.navigate(ROUTES.MONEY_REQUEST_STEP_CATEGORY.getRoute(actionName, CONST.IOU.TYPE.SUBMIT, transactionID, policyExpenseReportID));
        } else {
            Log.warn('policyExpenseReportID is not valid during expense categorizing');
        }
        return;
    }

    if (actionName === CONST.IOU.ACTION.SHARE) {
        Navigation.navigate(ROUTES.MONEY_REQUEST_ACCOUNTANT.getRoute(actionName, CONST.IOU.TYPE.SUBMIT, transactionID, reportID, Navigation.getActiveRoute()));
        return;
    }

    if (actionName === CONST.IOU.ACTION.SUBMIT || (allPolicies && filteredPolicies.length > 0)) {
        Navigation.navigate(ROUTES.MONEY_REQUEST_STEP_PARTICIPANTS.getRoute(CONST.IOU.TYPE.SUBMIT, transactionID, reportID, undefined, actionName));
        return;
    }

    return createDraftWorkspaceAndNavigateToConfirmationScreen(transactionID, actionName);
}

/**
 * Check if a report has any forwarded actions
 */
function hasForwardedAction(reportID: string): boolean {
    const reportActions = getAllReportActions(reportID);
    return Object.values(reportActions).some((action) => action?.actionName === CONST.REPORT.ACTIONS.TYPE.FORWARDED);
}

function isReportOutstanding(
    iouReport: OnyxInputOrEntry<Report>,
    policyID: string | undefined,
    reportNameValuePairs: OnyxCollection<ReportNameValuePairs> = allReportNameValuePair,
    allowSubmitted = true,
): boolean {
    if (!iouReport || isEmptyObject(iouReport)) {
        return false;
    }
    const currentRoute = navigationRef.getCurrentRoute();
    const params = currentRoute?.params as MoneyRequestNavigatorParamList[typeof SCREENS.MONEY_REQUEST.STEP_CONFIRMATION] | ReportsSplitNavigatorParamList[typeof SCREENS.REPORT];
    const activeReport = allReports?.[`${ONYXKEYS.COLLECTION.REPORT}${params?.reportID}`];
    const policy = allPolicies?.[`${ONYXKEYS.COLLECTION.POLICY}${policyID}`];
    const reportNameValuePair = reportNameValuePairs?.[`${ONYXKEYS.COLLECTION.REPORT_NAME_VALUE_PAIRS}${iouReport.reportID}`];
    const shouldAllowSubmittedReport = allowSubmitted || isInstantSubmitEnabled(policy) || isProcessingReport(activeReport);
    return (
        isExpenseReport(iouReport) &&
        iouReport?.stateNum !== undefined &&
        iouReport?.statusNum !== undefined &&
        iouReport?.policyID === policyID &&
        (shouldAllowSubmittedReport ? iouReport?.stateNum <= CONST.REPORT.STATE_NUM.SUBMITTED : iouReport?.stateNum < CONST.REPORT.STATE_NUM.SUBMITTED) &&
        (shouldAllowSubmittedReport ? iouReport?.statusNum <= CONST.REPORT.STATE_NUM.SUBMITTED : iouReport?.statusNum < CONST.REPORT.STATE_NUM.SUBMITTED) &&
        !hasForwardedAction(iouReport.reportID) &&
        !isArchivedReport(reportNameValuePair)
    );
}

/**
 * Get outstanding expense reports for a given policy ID
 * @param policyID - The policy ID to filter reports by
 * @param reportOwnerAccountID - The accountID of the report owner
 * @param reports - Collection of reports to filter
 * @returns Array of outstanding expense reports
 */
function getOutstandingReportsForUser(
    policyID: string | undefined,
    reportOwnerAccountID: number | undefined,
    reports: OnyxCollection<Report> = allReports,
    reportNameValuePairs: OnyxCollection<ReportNameValuePairs> = allReportNameValuePair,
    allowSubmitted = true,
): Array<OnyxEntry<Report>> {
    if (!reports) {
        return [];
    }
    return Object.values(reports).filter(
        (report) =>
            report?.pendingFields?.preview !== CONST.RED_BRICK_ROAD_PENDING_ACTION.DELETE &&
            isReportOutstanding(report, policyID, reportNameValuePairs, allowSubmitted) &&
            report?.ownerAccountID === reportOwnerAccountID,
    );
}

/**
 * Sort outstanding reports by their name, while keeping the selected one at the beginning.
 * @param report1 Details of the first report to be compared.
 * @param report2 Details of the second report to be compared.
 * @param selectedReportID ID of the selected report which needs to be at the beginning.
 */
function sortOutstandingReportsBySelected(
    report1: OnyxEntry<Report>,
    report2: OnyxEntry<Report>,
    selectedReportID: string | undefined,
    localeCompare: LocaleContextProps['localeCompare'],
): number {
    if (report1?.reportID === selectedReportID) {
        return -1;
    }
    if (report2?.reportID === selectedReportID) {
        return 1;
    }
    return localeCompare(report1?.reportName?.toLowerCase() ?? '', report2?.reportName?.toLowerCase() ?? '');
}

/**
 * @returns the object to update `report.hasOutstandingChildRequest`
 */
function getOutstandingChildRequest(iouReport: OnyxInputOrEntry<Report>): OutstandingChildRequest {
    if (!iouReport || isEmptyObject(iouReport)) {
        return {};
    }

    if (!isExpenseReport(iouReport)) {
        const {reimbursableSpend} = getMoneyRequestSpendBreakdown(iouReport);
        return {
            hasOutstandingChildRequest: iouReport.managerID === currentUserAccountID && reimbursableSpend !== 0,
        };
    }

    // This will be fixed as part of https://github.com/Expensify/Expensify/issues/507850
    // eslint-disable-next-line deprecation/deprecation
    const policy = getPolicy(iouReport.policyID);
    const shouldBeManuallySubmitted = isPaidGroupPolicyPolicyUtils(policy) && !policy?.harvesting?.enabled;
    if (shouldBeManuallySubmitted) {
        return {
            hasOutstandingChildRequest: true,
        };
    }

    // We don't need to update hasOutstandingChildRequest in this case
    return {};
}

function canReportBeMentionedWithinPolicy(report: OnyxEntry<Report>, policyID: string | undefined): boolean {
    if (!policyID || report?.policyID !== policyID) {
        return false;
    }

    return isChatRoom(report) && !isInvoiceRoom(report) && !isThread(report);
}

function prepareOnboardingOnyxData(
    introSelected: OnyxEntry<IntroSelected>,
    engagementChoice: OnboardingPurpose,
    onboardingMessage: OnboardingMessage,
    adminsChatReportID?: string,
    onboardingPolicyID?: string,
    userReportedIntegration?: OnboardingAccounting,
    wasInvited?: boolean,
    companySize?: OnboardingCompanySize,
) {
    if (engagementChoice === CONST.ONBOARDING_CHOICES.PERSONAL_SPEND) {
        // eslint-disable-next-line no-param-reassign
        onboardingMessage = getOnboardingMessages().onboardingMessages[CONST.ONBOARDING_CHOICES.PERSONAL_SPEND];
    }

    if (engagementChoice === CONST.ONBOARDING_CHOICES.EMPLOYER || engagementChoice === CONST.ONBOARDING_CHOICES.SUBMIT) {
        // eslint-disable-next-line no-param-reassign
        onboardingMessage = getOnboardingMessages().onboardingMessages[CONST.ONBOARDING_CHOICES.SUBMIT];
    }

    // Guides are assigned and tasks are posted in the #admins room for the MANAGE_TEAM and TRACK_WORKSPACE onboarding actions, except for emails that have a '+'.
    type PostTasksInAdminsRoomOnboardingChoices = 'newDotManageTeam' | 'newDotTrackWorkspace';
    const shouldPostTasksInAdminsRoom =
        [CONST.ONBOARDING_CHOICES.MANAGE_TEAM, CONST.ONBOARDING_CHOICES.TRACK_WORKSPACE].includes(engagementChoice as PostTasksInAdminsRoomOnboardingChoices) &&
        !currentUserEmail?.includes('+');
    const adminsChatReport = allReports?.[`${ONYXKEYS.COLLECTION.REPORT}${adminsChatReportID}`];
    const targetChatReport = shouldPostTasksInAdminsRoom
        ? (adminsChatReport ?? {reportID: adminsChatReportID, policyID: onboardingPolicyID})
        : getChatByParticipants([CONST.ACCOUNT_ID.CONCIERGE, currentUserAccountID ?? CONST.DEFAULT_NUMBER_ID], allReports, false);
    const {reportID: targetChatReportID = '', policyID: targetChatPolicyID = ''} = targetChatReport ?? {};

    if (!targetChatReportID) {
        Log.warn('Missing reportID for onboarding optimistic data');
        return;
    }

    const integrationName = userReportedIntegration ? CONST.ONBOARDING_ACCOUNTING_MAPPING[userReportedIntegration as keyof typeof CONST.ONBOARDING_ACCOUNTING_MAPPING] : '';
    // This will be fixed as part of https://github.com/Expensify/Expensify/issues/507850
    // eslint-disable-next-line deprecation/deprecation
    const assignedGuideEmail = getPolicy(targetChatPolicyID)?.assignedGuide?.email ?? 'Setup Specialist';
    const assignedGuidePersonalDetail = Object.values(allPersonalDetails ?? {}).find((personalDetail) => personalDetail?.login === assignedGuideEmail);
    let assignedGuideAccountID: number;
    if (assignedGuidePersonalDetail && assignedGuidePersonalDetail.accountID) {
        assignedGuideAccountID = assignedGuidePersonalDetail.accountID;
    } else {
        assignedGuideAccountID = generateAccountID(assignedGuideEmail);
        // eslint-disable-next-line rulesdir/prefer-actions-set-data
        Onyx.merge(ONYXKEYS.PERSONAL_DETAILS_LIST, {
            [assignedGuideAccountID]: {
                isOptimisticPersonalDetail: assignedGuideEmail === CONST.SETUP_SPECIALIST_LOGIN,
                login: assignedGuideEmail,
                displayName: assignedGuideEmail,
            },
        });
    }
    const actorAccountID = shouldPostTasksInAdminsRoom ? assignedGuideAccountID : CONST.ACCOUNT_ID.CONCIERGE;
    const firstAdminPolicy = getActivePolicies(allPolicies, currentUserEmail).find(
        (policy) => policy.type !== CONST.POLICY.TYPE.PERSONAL && getPolicyRole(policy, currentUserEmail) === CONST.POLICY.ROLE.ADMIN,
    );

    let testDriveURL: string;
    if (([CONST.ONBOARDING_CHOICES.MANAGE_TEAM, CONST.ONBOARDING_CHOICES.TEST_DRIVE_RECEIVER, CONST.ONBOARDING_CHOICES.TRACK_WORKSPACE] as OnboardingPurpose[]).includes(engagementChoice)) {
        testDriveURL = ROUTES.TEST_DRIVE_DEMO_ROOT;
    } else if (introSelected?.choice === CONST.ONBOARDING_CHOICES.SUBMIT && introSelected.inviteType === CONST.ONBOARDING_INVITE_TYPES.WORKSPACE) {
        testDriveURL = ROUTES.TEST_DRIVE_DEMO_ROOT;
    } else {
        testDriveURL = ROUTES.TEST_DRIVE_MODAL_ROOT.route;
    }

    const onboardingTaskParams: OnboardingTaskLinks = {
        integrationName,
        onboardingCompanySize: companySize ?? onboardingCompanySize,
        workspaceSettingsLink: `${environmentURL}/${ROUTES.WORKSPACE_INITIAL.getRoute(onboardingPolicyID ?? firstAdminPolicy?.id)}`,
        workspaceCategoriesLink: `${environmentURL}/${ROUTES.WORKSPACE_CATEGORIES.getRoute(onboardingPolicyID)}`,
        workspaceTagsLink: `${environmentURL}/${ROUTES.WORKSPACE_TAGS.getRoute(onboardingPolicyID)}`,
        workspaceMembersLink: `${environmentURL}/${ROUTES.WORKSPACE_MEMBERS.getRoute(onboardingPolicyID)}`,
        workspaceMoreFeaturesLink: `${environmentURL}/${ROUTES.WORKSPACE_MORE_FEATURES.getRoute(onboardingPolicyID)}`,
        workspaceConfirmationLink: `${environmentURL}/${ROUTES.WORKSPACE_CONFIRMATION.getRoute(ROUTES.WORKSPACES_LIST.route)}`,
        testDriveURL: `${environmentURL}/${testDriveURL}`,
        workspaceAccountingLink: `${environmentURL}/${ROUTES.POLICY_ACCOUNTING.getRoute(onboardingPolicyID)}`,
        corporateCardLink: `${environmentURL}/${ROUTES.WORKSPACE_COMPANY_CARDS.getRoute(onboardingPolicyID)}`,
    };

    // Text message
    const message = typeof onboardingMessage.message === 'function' ? onboardingMessage.message(onboardingTaskParams) : onboardingMessage.message;
    const textComment = buildOptimisticAddCommentReportAction(message, undefined, actorAccountID, 1);
    const textCommentAction: OptimisticAddCommentReportAction = textComment.reportAction;
    const textMessage: AddCommentOrAttachmentParams = {
        reportID: targetChatReportID,
        reportActionID: textCommentAction.reportActionID,
        reportComment: textComment.commentText,
    };

    let createWorkspaceTaskReportID;
    const tasksData = onboardingMessage.tasks
        .filter((task) => {
            if (([CONST.ONBOARDING_TASK_TYPE.SETUP_CATEGORIES, CONST.ONBOARDING_TASK_TYPE.SETUP_TAGS] as string[]).includes(task.type) && userReportedIntegration) {
                return false;
            }

            if (([CONST.ONBOARDING_TASK_TYPE.ADD_ACCOUNTING_INTEGRATION, CONST.ONBOARDING_TASK_TYPE.SETUP_CATEGORIES_AND_TAGS] as string[]).includes(task.type) && !userReportedIntegration) {
                return false;
            }
            type SkipViewTourOnboardingChoices = 'newDotSubmit' | 'newDotSplitChat' | 'newDotPersonalSpend' | 'newDotEmployer';
            if (
                task.type === CONST.ONBOARDING_TASK_TYPE.VIEW_TOUR &&
                [
                    CONST.ONBOARDING_CHOICES.EMPLOYER,
                    CONST.ONBOARDING_CHOICES.PERSONAL_SPEND,
                    CONST.ONBOARDING_CHOICES.SUBMIT,
                    CONST.ONBOARDING_CHOICES.CHAT_SPLIT,
                    CONST.ONBOARDING_CHOICES.MANAGE_TEAM,
                ].includes(introSelected?.choice as SkipViewTourOnboardingChoices) &&
                engagementChoice === CONST.ONBOARDING_CHOICES.MANAGE_TEAM
            ) {
                return false;
            }

            // Exclude createWorkspace and viewTour tasks from #admin room, for test drive receivers,
            // since these users already have them in concierge
            if (
                introSelected?.choice === CONST.ONBOARDING_CHOICES.TEST_DRIVE_RECEIVER &&
                ([CONST.ONBOARDING_TASK_TYPE.CREATE_WORKSPACE, CONST.ONBOARDING_TASK_TYPE.VIEW_TOUR] as string[]).includes(task.type) &&
                shouldPostTasksInAdminsRoom
            ) {
                return false;
            }

            return true;
        })
        .map((task, index) => {
            const taskDescription = typeof task.description === 'function' ? task.description(onboardingTaskParams) : task.description;
            const taskTitle = typeof task.title === 'function' ? task.title(onboardingTaskParams) : task.title;
            const currentTask = buildOptimisticTaskReport(
                actorAccountID,
                targetChatReportID,
                currentUserAccountID,
                taskTitle,
                taskDescription,
                targetChatPolicyID,
                CONST.REPORT.NOTIFICATION_PREFERENCE.HIDDEN,
                task.mediaAttributes,
            );
            const emailCreatingAction =
                engagementChoice === CONST.ONBOARDING_CHOICES.MANAGE_TEAM ? (allPersonalDetails?.[actorAccountID]?.login ?? CONST.EMAIL.CONCIERGE) : CONST.EMAIL.CONCIERGE;
            const taskCreatedAction = buildOptimisticCreatedReportAction(emailCreatingAction);
            const taskReportAction = buildOptimisticTaskCommentReportAction(currentTask.reportID, taskTitle, 0, `task for ${taskTitle}`, targetChatReportID, actorAccountID, index + 3);
            currentTask.parentReportActionID = taskReportAction.reportAction.reportActionID;

            let isTaskAutoCompleted: boolean = task.autoCompleted;

            if (task.type === CONST.ONBOARDING_TASK_TYPE.VIEW_TOUR && onboarding?.selfTourViewed) {
                // If the user has already viewed the self tour, we mark the task as auto completed
                isTaskAutoCompleted = true;
            }

            const completedTaskReportAction = isTaskAutoCompleted
                ? buildOptimisticTaskReportAction(currentTask.reportID, CONST.REPORT.ACTIONS.TYPE.TASK_COMPLETED, 'marked as complete', actorAccountID, 2)
                : null;
            if (task.type === CONST.ONBOARDING_TASK_TYPE.CREATE_WORKSPACE) {
                createWorkspaceTaskReportID = currentTask.reportID;
            }

            return {
                task,
                currentTask,
                taskCreatedAction,
                taskReportAction,
                taskDescription: currentTask.description,
                completedTaskReportAction,
            };
        });

    // Sign-off welcome message
    const welcomeSignOffText =
        engagementChoice === CONST.ONBOARDING_CHOICES.MANAGE_TEAM ? translateLocal('onboarding.welcomeSignOffTitleManageTeam') : translateLocal('onboarding.welcomeSignOffTitle');
    const welcomeSignOffComment = buildOptimisticAddCommentReportAction(welcomeSignOffText, undefined, actorAccountID, tasksData.length + 3);
    const welcomeSignOffCommentAction: OptimisticAddCommentReportAction = welcomeSignOffComment.reportAction;
    const welcomeSignOffMessage = {
        reportID: targetChatReportID,
        reportActionID: welcomeSignOffCommentAction.reportActionID,
        reportComment: welcomeSignOffComment.commentText,
    };

    const tasksForParameters = tasksData.map<TaskForParameters>(({task, currentTask, taskCreatedAction, taskReportAction, taskDescription, completedTaskReportAction}) => ({
        type: 'task',
        task: task.type,
        taskReportID: currentTask.reportID,
        parentReportID: currentTask.parentReportID,
        parentReportActionID: taskReportAction.reportAction.reportActionID,
        createdTaskReportActionID: taskCreatedAction.reportActionID,
        completedTaskReportActionID: completedTaskReportAction?.reportActionID,
        title: currentTask.reportName ?? '',
        description: taskDescription ?? '',
    }));

    const hasOutstandingChildTask = tasksData.some((task) => !task.completedTaskReportAction);

    const tasksForOptimisticData = tasksData.reduce<OnyxUpdate[]>((acc, {currentTask, taskCreatedAction, taskReportAction, taskDescription, completedTaskReportAction}) => {
        acc.push(
            {
                onyxMethod: Onyx.METHOD.MERGE,
                key: `${ONYXKEYS.COLLECTION.REPORT_ACTIONS}${targetChatReportID}`,
                value: {
                    [taskReportAction.reportAction.reportActionID]: taskReportAction.reportAction as ReportAction,
                },
            },
            {
                onyxMethod: Onyx.METHOD.SET,
                key: `${ONYXKEYS.COLLECTION.REPORT}${currentTask.reportID}`,
                value: {
                    ...currentTask,
                    description: taskDescription,
                    pendingFields: {
                        createChat: CONST.RED_BRICK_ROAD_PENDING_ACTION.ADD,
                        reportName: CONST.RED_BRICK_ROAD_PENDING_ACTION.ADD,
                        description: CONST.RED_BRICK_ROAD_PENDING_ACTION.ADD,
                        managerID: CONST.RED_BRICK_ROAD_PENDING_ACTION.ADD,
                    },
                    managerID: currentUserAccountID,
                },
            },
            {
                onyxMethod: Onyx.METHOD.MERGE,
                key: `${ONYXKEYS.COLLECTION.REPORT_METADATA}${currentTask.reportID}`,
                value: {
                    isOptimisticReport: true,
                },
            },
            {
                onyxMethod: Onyx.METHOD.MERGE,
                key: `${ONYXKEYS.COLLECTION.REPORT_ACTIONS}${currentTask.reportID}`,
                value: {
                    [taskCreatedAction.reportActionID]: taskCreatedAction as ReportAction,
                },
            },
        );

        if (completedTaskReportAction) {
            acc.push({
                onyxMethod: Onyx.METHOD.MERGE,
                key: `${ONYXKEYS.COLLECTION.REPORT_ACTIONS}${currentTask.reportID}`,
                value: {
                    [completedTaskReportAction.reportActionID]: completedTaskReportAction as ReportAction,
                },
            });

            acc.push({
                onyxMethod: Onyx.METHOD.MERGE,
                key: `${ONYXKEYS.COLLECTION.REPORT}${currentTask.reportID}`,
                value: {
                    stateNum: CONST.REPORT.STATE_NUM.APPROVED,
                    statusNum: CONST.REPORT.STATUS_NUM.APPROVED,
                    managerID: currentUserAccountID,
                },
            });
        }

        return acc;
    }, []);

    const tasksForFailureData = tasksData.reduce<OnyxUpdate[]>((acc, {currentTask, taskReportAction}) => {
        acc.push(
            {
                onyxMethod: Onyx.METHOD.MERGE,
                key: `${ONYXKEYS.COLLECTION.REPORT_ACTIONS}${targetChatReportID}`,
                value: {
                    [taskReportAction.reportAction.reportActionID]: {
                        errors: getMicroSecondOnyxErrorWithTranslationKey('report.genericAddCommentFailureMessage'),
                    } as ReportAction,
                },
            },
            {
                onyxMethod: Onyx.METHOD.MERGE,
                key: `${ONYXKEYS.COLLECTION.REPORT}${currentTask.reportID}`,
                value: null,
            },
            {
                onyxMethod: Onyx.METHOD.MERGE,
                key: `${ONYXKEYS.COLLECTION.REPORT_ACTIONS}${currentTask.reportID}`,
                value: null,
            },
        );

        return acc;
    }, []);

    const tasksForSuccessData = tasksData.reduce<OnyxUpdate[]>((acc, {currentTask, taskCreatedAction, taskReportAction, completedTaskReportAction}) => {
        acc.push(
            {
                onyxMethod: Onyx.METHOD.MERGE,
                key: `${ONYXKEYS.COLLECTION.REPORT_ACTIONS}${targetChatReportID}`,
                value: {
                    [taskReportAction.reportAction.reportActionID]: {pendingAction: null, isOptimisticAction: null},
                },
            },
            {
                onyxMethod: Onyx.METHOD.MERGE,
                key: `${ONYXKEYS.COLLECTION.REPORT}${currentTask.reportID}`,
                value: {
                    pendingFields: {
                        createChat: null,
                        reportName: null,
                        description: null,
                        managerID: null,
                    },
                },
            },
            {
                onyxMethod: Onyx.METHOD.MERGE,
                key: `${ONYXKEYS.COLLECTION.REPORT_METADATA}${currentTask.reportID}`,
                value: {
                    isOptimisticReport: false,
                },
            },
            {
                onyxMethod: Onyx.METHOD.MERGE,
                key: `${ONYXKEYS.COLLECTION.REPORT_ACTIONS}${currentTask.reportID}`,
                value: {
                    [taskCreatedAction.reportActionID]: {pendingAction: null},
                },
            },
        );

        if (completedTaskReportAction) {
            acc.push({
                onyxMethod: Onyx.METHOD.MERGE,
                key: `${ONYXKEYS.COLLECTION.REPORT_ACTIONS}${currentTask.reportID}`,
                value: {
                    [completedTaskReportAction.reportActionID]: {pendingAction: null, isOptimisticAction: null},
                },
            });
        }

        return acc;
    }, []);

    const optimisticData: OnyxUpdate[] = [...tasksForOptimisticData];
    const lastVisibleActionCreated = welcomeSignOffCommentAction.created;
    optimisticData.push(
        {
            onyxMethod: Onyx.METHOD.MERGE,
            key: `${ONYXKEYS.COLLECTION.REPORT}${targetChatReportID}`,
            value: {
                hasOutstandingChildTask,
                lastVisibleActionCreated,
                lastActorAccountID: actorAccountID,
            },
        },
        {
            onyxMethod: Onyx.METHOD.MERGE,
            key: ONYXKEYS.NVP_INTRO_SELECTED,
            value: {
                choice: engagementChoice,
                createWorkspace: createWorkspaceTaskReportID,
            },
        },
    );

    // If we post tasks in the #admins room and introSelected?.choice does not exist, it means that a guide is assigned and all messages except tasks are handled by the backend
    if (!shouldPostTasksInAdminsRoom || !!introSelected?.choice) {
        optimisticData.push({
            onyxMethod: Onyx.METHOD.MERGE,
            key: `${ONYXKEYS.COLLECTION.REPORT_ACTIONS}${targetChatReportID}`,
            value: {
                [textCommentAction.reportActionID]: textCommentAction as ReportAction,
            },
        });
    }

    if (!wasInvited) {
        optimisticData.push({
            onyxMethod: Onyx.METHOD.MERGE,
            key: ONYXKEYS.NVP_ONBOARDING,
            value: {hasCompletedGuidedSetupFlow: true},
        });
    }

    const successData: OnyxUpdate[] = [...tasksForSuccessData];

    // If we post tasks in the #admins room and introSelected?.choice does not exist, it means that a guide is assigned and all messages except tasks are handled by the backend
    if (!shouldPostTasksInAdminsRoom || !!introSelected?.choice) {
        successData.push({
            onyxMethod: Onyx.METHOD.MERGE,
            key: `${ONYXKEYS.COLLECTION.REPORT_ACTIONS}${targetChatReportID}`,
            value: {
                [textCommentAction.reportActionID]: {pendingAction: null, isOptimisticAction: null},
            },
        });
    }

    let failureReport: Partial<Report> = {
        lastMessageText: '',
        lastVisibleActionCreated: '',
        hasOutstandingChildTask: false,
    };
    const report = allReports?.[`${ONYXKEYS.COLLECTION.REPORT}${targetChatReportID}`];
    const canUserPerformWriteAction1 = canUserPerformWriteAction(report);
    const {lastMessageText = ''} = getLastVisibleMessageActionUtils(targetChatReportID, canUserPerformWriteAction1);
    if (lastMessageText) {
        const lastVisibleAction = getLastVisibleAction(targetChatReportID, canUserPerformWriteAction1);
        const prevLastVisibleActionCreated = lastVisibleAction?.created;
        const lastActorAccountID = lastVisibleAction?.actorAccountID;
        failureReport = {
            lastMessageText,
            lastVisibleActionCreated: prevLastVisibleActionCreated,
            lastActorAccountID,
        };
    }

    const failureData: OnyxUpdate[] = [...tasksForFailureData];
    failureData.push(
        {
            onyxMethod: Onyx.METHOD.MERGE,
            key: `${ONYXKEYS.COLLECTION.REPORT}${targetChatReportID}`,
            value: failureReport,
        },

        {
            onyxMethod: Onyx.METHOD.MERGE,
            key: ONYXKEYS.NVP_INTRO_SELECTED,
            value: {
                choice: null,
                createWorkspace: null,
            },
        },
    );
    // If we post tasks in the #admins room and introSelected?.choice does not exist, it means that a guide is assigned and all messages except tasks are handled by the backend
    if (!shouldPostTasksInAdminsRoom || !!introSelected?.choice) {
        failureData.push({
            onyxMethod: Onyx.METHOD.MERGE,
            key: `${ONYXKEYS.COLLECTION.REPORT_ACTIONS}${targetChatReportID}`,
            value: {
                [textCommentAction.reportActionID]: {
                    errors: getMicroSecondOnyxErrorWithTranslationKey('report.genericAddCommentFailureMessage'),
                } as ReportAction,
            },
        });
    }

    if (!wasInvited) {
        failureData.push({
            onyxMethod: Onyx.METHOD.MERGE,
            key: ONYXKEYS.NVP_ONBOARDING,
            value: {hasCompletedGuidedSetupFlow: onboarding?.hasCompletedGuidedSetupFlow ?? null},
        });
    }

    if (userReportedIntegration) {
        const requiresControlPlan: AllConnectionName[] = [CONST.POLICY.CONNECTIONS.NAME.NETSUITE, CONST.POLICY.CONNECTIONS.NAME.QBD, CONST.POLICY.CONNECTIONS.NAME.SAGE_INTACCT];

        optimisticData.push({
            onyxMethod: Onyx.METHOD.MERGE,
            key: `${ONYXKEYS.COLLECTION.POLICY}${onboardingPolicyID}`,
            value: {
                areConnectionsEnabled: true,
                ...(requiresControlPlan.includes(userReportedIntegration as AllConnectionName)
                    ? {
                          type: CONST.POLICY.TYPE.CORPORATE,
                      }
                    : {}),
                pendingFields: {
                    areConnectionsEnabled: CONST.RED_BRICK_ROAD_PENDING_ACTION.UPDATE,
                },
            },
        });
        successData.push({
            onyxMethod: Onyx.METHOD.MERGE,
            key: `${ONYXKEYS.COLLECTION.POLICY}${onboardingPolicyID}`,
            value: {
                pendingFields: {
                    areConnectionsEnabled: null,
                },
            },
        });
        failureData.push({
            onyxMethod: Onyx.METHOD.MERGE,
            key: `${ONYXKEYS.COLLECTION.POLICY}${onboardingPolicyID}`,
            value: {
                // This will be fixed as part of https://github.com/Expensify/Expensify/issues/507850
                // eslint-disable-next-line deprecation/deprecation
                areConnectionsEnabled: getPolicy(onboardingPolicyID)?.areConnectionsEnabled,
                pendingFields: {
                    areConnectionsEnabled: null,
                },
            },
        });
    }

    // If we post tasks in the #admins room and introSelected?.choice does not exist, it means that a guide is assigned and all messages except tasks are handled by the backend
    const guidedSetupData: GuidedSetupData = [];

    if (!shouldPostTasksInAdminsRoom || !!introSelected?.choice) {
        guidedSetupData.push({type: 'message', ...textMessage});
    }

    let selfDMParameters: SelfDMParameters = {};
    if (engagementChoice === CONST.ONBOARDING_CHOICES.PERSONAL_SPEND) {
        const selfDMReportID = findSelfDMReportID();
        let selfDMReport = allReports?.[`${ONYXKEYS.COLLECTION.REPORT}${selfDMReportID}`];
        let createdAction: ReportAction;
        if (!selfDMReport) {
            const currentTime = DateUtils.getDBTime();
            selfDMReport = buildOptimisticSelfDMReport(currentTime);
            createdAction = buildOptimisticCreatedReportAction(currentUserEmail ?? '', currentTime);
            selfDMParameters = {reportID: selfDMReport.reportID, createdReportActionID: createdAction.reportActionID};
            optimisticData.push(
                {
                    onyxMethod: Onyx.METHOD.SET,
                    key: `${ONYXKEYS.COLLECTION.REPORT}${selfDMReport.reportID}`,
                    value: {
                        ...selfDMReport,
                        pendingFields: {
                            createChat: CONST.RED_BRICK_ROAD_PENDING_ACTION.ADD,
                        },
                    },
                },
                {
                    onyxMethod: Onyx.METHOD.MERGE,
                    key: `${ONYXKEYS.COLLECTION.REPORT_METADATA}${selfDMReport.reportID}`,
                    value: {
                        isOptimisticReport: true,
                    },
                },
                {
                    onyxMethod: Onyx.METHOD.SET,
                    key: `${ONYXKEYS.COLLECTION.REPORT_ACTIONS}${selfDMReport.reportID}`,
                    value: {
                        [createdAction.reportActionID]: createdAction,
                    },
                },
            );

            successData.push(
                {
                    onyxMethod: Onyx.METHOD.MERGE,
                    key: `${ONYXKEYS.COLLECTION.REPORT}${selfDMReport.reportID}`,
                    value: {
                        pendingFields: {
                            createChat: null,
                        },
                    },
                },
                {
                    onyxMethod: Onyx.METHOD.MERGE,
                    key: `${ONYXKEYS.COLLECTION.REPORT_METADATA}${selfDMReport.reportID}`,
                    value: {
                        isOptimisticReport: false,
                    },
                },
                {
                    onyxMethod: Onyx.METHOD.MERGE,
                    key: `${ONYXKEYS.COLLECTION.REPORT_ACTIONS}${selfDMReport.reportID}`,
                    value: {
                        [createdAction.reportActionID]: {
                            pendingAction: null,
                        },
                    },
                },
            );
        }
    }

    guidedSetupData.push(...tasksForParameters);

    if (!introSelected?.choice || introSelected.choice === CONST.ONBOARDING_CHOICES.TEST_DRIVE_RECEIVER) {
        optimisticData.push({
            onyxMethod: Onyx.METHOD.MERGE,
            key: `${ONYXKEYS.COLLECTION.REPORT_ACTIONS}${targetChatReportID}`,
            value: {
                [welcomeSignOffCommentAction.reportActionID]: welcomeSignOffCommentAction as ReportAction,
            },
        });

        successData.push({
            onyxMethod: Onyx.METHOD.MERGE,
            key: `${ONYXKEYS.COLLECTION.REPORT_ACTIONS}${targetChatReportID}`,
            value: {
                [welcomeSignOffCommentAction.reportActionID]: {pendingAction: null, isOptimisticAction: null},
            },
        });

        failureData.push({
            onyxMethod: Onyx.METHOD.MERGE,
            key: `${ONYXKEYS.COLLECTION.REPORT_ACTIONS}${targetChatReportID}`,
            value: {
                [welcomeSignOffCommentAction.reportActionID]: {
                    errors: getMicroSecondOnyxErrorWithTranslationKey('report.genericAddCommentFailureMessage'),
                } as ReportAction,
            },
        });
        guidedSetupData.push({type: 'message', ...welcomeSignOffMessage});
    }

    return {optimisticData, successData, failureData, guidedSetupData, actorAccountID, selfDMParameters};
}

/**
 * Whether a given report is used for onboarding tasks. In the past, it could be either the Concierge chat or the system
 * DM, and we saved the report ID in the user's `onboarding` NVP. As a fallback for users who don't have the NVP, we now
 * only use the Concierge chat.
 */
function isChatUsedForOnboarding(optionOrReport: OnyxEntry<Report> | OptionData, onboardingPurposeSelected?: OnboardingPurpose): boolean {
    // onboarding can be an empty object for old accounts and accounts created from olddot
    if (onboarding && !isEmptyObject(onboarding) && onboarding.chatReportID) {
        return onboarding.chatReportID === optionOrReport?.reportID;
    }
    if (isEmptyObject(onboarding)) {
        return (optionOrReport as OptionData)?.isConciergeChat ?? isConciergeChatReport(optionOrReport);
    }

    // Onboarding guides are assigned to signup with emails that do not contain a '+' and select the "Manage my team's expenses" intent.
    // Guides and onboarding tasks are posted to the #admins room to facilitate the onboarding process.
    return onboardingPurposeSelected === CONST.ONBOARDING_CHOICES.MANAGE_TEAM && !currentUserEmail?.includes('+')
        ? isAdminRoom(optionOrReport)
        : ((optionOrReport as OptionData)?.isConciergeChat ?? isConciergeChatReport(optionOrReport));
}

/**
 * Get the report used for the user's onboarding process. For most users it is the Concierge chat, however in the past
 * we also used the system DM for A/B tests.
 */
function getChatUsedForOnboarding(): OnyxEntry<Report> {
    return Object.values(allReports ?? {}).find((report) => isChatUsedForOnboarding(report));
}

/**
 * Checks if given field has any violations and returns name of the first encountered one
 */
function getFieldViolation(violations: OnyxEntry<ReportViolations>, reportField: PolicyReportField): ReportViolationName | undefined {
    if (!violations || !reportField) {
        return undefined;
    }

    return Object.values(CONST.REPORT_VIOLATIONS).find((violation) => !!violations[violation] && violations[violation][reportField.fieldID]);
}

/**
 * Returns translation for given field violation
 */
function getFieldViolationTranslation(reportField: PolicyReportField, violation?: ReportViolationName): string {
    if (!violation) {
        return '';
    }

    switch (violation) {
        case 'fieldRequired':
            return translateLocal('reportViolations.fieldRequired', {fieldName: reportField.name});
        default:
            return '';
    }
}

/**
 * Returns all violations for report
 */
function getReportViolations(reportID: string): ReportViolations | undefined {
    if (!allReportsViolations) {
        return undefined;
    }

    return allReportsViolations[`${ONYXKEYS.COLLECTION.REPORT_VIOLATIONS}${reportID}`];
}

function findPolicyExpenseChatByPolicyID(policyID: string): OnyxEntry<Report> {
    return Object.values(allReports ?? {}).find((report) => isPolicyExpenseChat(report) && report?.policyID === policyID);
}

/**
 * A function to get the report last message. This is usually used to restore the report message preview in LHN after report actions change.
 * @param reportID
 * @param actionsToMerge
 * @param canUserPerformWriteActionInReport
 * @returns containing the calculated message preview data of the report
 */
function getReportLastMessage(reportID: string, actionsToMerge?: ReportActions) {
    let result: Partial<Report> = {
        lastMessageText: '',
        lastVisibleActionCreated: '',
    };

    const {lastMessageText = ''} = getLastVisibleMessage(reportID, actionsToMerge);

    if (lastMessageText) {
        const report = getReport(reportID, allReports);
        const lastVisibleAction = getLastVisibleActionReportActionsUtils(reportID, canUserPerformWriteAction(report), actionsToMerge);
        const lastVisibleActionCreated = lastVisibleAction?.created;
        const lastActorAccountID = lastVisibleAction?.actorAccountID;
        result = {
            lastMessageText,
            lastVisibleActionCreated,
            lastActorAccountID,
        };
    }

    return result;
}

function getReportLastVisibleActionCreated(report: OnyxEntry<Report>, oneTransactionThreadReport: OnyxEntry<Report>) {
    const reportLastVisibleActionCreated = report?.lastVisibleActionCreated ?? '';
    const threadLastVisibleActionCreated = oneTransactionThreadReport?.lastVisibleActionCreated ?? '';
    return reportLastVisibleActionCreated > threadLastVisibleActionCreated ? reportLastVisibleActionCreated : threadLastVisibleActionCreated;
}

function getSourceIDFromReportAction(reportAction: OnyxEntry<ReportAction>): string {
    const message = Array.isArray(reportAction?.message) ? (reportAction?.message?.at(-1) ?? null) : (reportAction?.message ?? null);
    const html = message?.html ?? '';
    const {sourceURL} = getAttachmentDetails(html);
    const sourceID = (sourceURL?.match(CONST.REGEX.ATTACHMENT_ID) ?? [])[1];
    return sourceID;
}

function getIntegrationIcon(connectionName?: ConnectionName) {
    if (connectionName === CONST.POLICY.CONNECTIONS.NAME.XERO) {
        return XeroSquare;
    }
    if (connectionName === CONST.POLICY.CONNECTIONS.NAME.QBO) {
        return QBOSquare;
    }
    if (connectionName === CONST.POLICY.CONNECTIONS.NAME.NETSUITE) {
        return NetSuiteSquare;
    }
    if (connectionName === CONST.POLICY.CONNECTIONS.NAME.SAGE_INTACCT) {
        return IntacctSquare;
    }
    if (connectionName === CONST.POLICY.CONNECTIONS.NAME.QBD) {
        return QBDSquare;
    }

    return undefined;
}

function getIntegrationExportIcon(connectionName?: ConnectionName) {
    if (connectionName === CONST.POLICY.CONNECTIONS.NAME.XERO) {
        return XeroExport;
    }
    if (connectionName === CONST.POLICY.CONNECTIONS.NAME.QBO || connectionName === CONST.POLICY.CONNECTIONS.NAME.QBD) {
        return QBOExport;
    }
    if (connectionName === CONST.POLICY.CONNECTIONS.NAME.NETSUITE) {
        return NetSuiteExport;
    }
    if (connectionName === CONST.POLICY.CONNECTIONS.NAME.SAGE_INTACCT) {
        return SageIntacctExport;
    }

    return undefined;
}

function canBeExported(report: OnyxEntry<Report>) {
    if (!report?.statusNum) {
        return false;
    }
    const isCorrectState = [CONST.REPORT.STATUS_NUM.APPROVED, CONST.REPORT.STATUS_NUM.CLOSED, CONST.REPORT.STATUS_NUM.REIMBURSED].some((status) => status === report.statusNum);
    return isExpenseReport(report) && isCorrectState;
}

function getIntegrationNameFromExportMessage(reportActions: OnyxEntry<ReportActions> | ReportAction[]) {
    if (!reportActions) {
        return '';
    }

    if (Array.isArray(reportActions)) {
        const exportIntegrationAction = reportActions.find((action) => isExportIntegrationAction(action));
        if (!exportIntegrationAction || !isExportIntegrationAction(exportIntegrationAction)) {
            return null;
        }

        const originalMessage = (getOriginalMessage(exportIntegrationAction) ?? {}) as OriginalMessageExportIntegration;
        const {label} = originalMessage;
        return label ?? null;
    }
}

function isExported(reportActions: OnyxEntry<ReportActions> | ReportAction[], report?: OnyxEntry<Report>): boolean {
    // If report object is provided and has the property, use it directly
    if (report?.isExportedToIntegration !== undefined) {
        return report.isExportedToIntegration;
    }

    // Fallback to checking actions for backward compatibility
    if (!reportActions) {
        return false;
    }

    let exportIntegrationActionsCount = 0;
    let integrationMessageActionsCount = 0;

    const reportActionList = Array.isArray(reportActions) ? reportActions : Object.values(reportActions);
    for (const action of reportActionList) {
        if (isExportIntegrationAction(action)) {
            // We consider any reports marked manually as exported to be exported, so we shortcut here.
            if (getOriginalMessage(action)?.markedManually) {
                return true;
            }
            exportIntegrationActionsCount++;
        }
        if (isIntegrationMessageAction(action)) {
            integrationMessageActionsCount++;
        }
    }

    // We need to make sure that there was at least one successful export to consider the report exported.
    // We add one EXPORT_INTEGRATION action to the report when we start exporting it (with pendingAction: 'add') and then another EXPORT_INTEGRATION when the export finishes successfully.
    // If the export fails, we add an INTEGRATIONS_MESSAGE action to the report, but the initial EXPORT_INTEGRATION action is still present, so we compare the counts of these two actions to determine if the report was exported successfully.
    return exportIntegrationActionsCount > integrationMessageActionsCount;
}

function hasExportError(reportActions: OnyxEntry<ReportActions> | ReportAction[], report?: OnyxEntry<Report>) {
    // If report object is provided and has the property, use it directly
    if (report?.hasExportError !== undefined) {
        return report.hasExportError;
    }

    // Fallback to checking actions for backward compatibility
    if (!reportActions) {
        return false;
    }

    if (Array.isArray(reportActions)) {
        return reportActions.some((action) => isIntegrationMessageAction(action));
    }

    return Object.values(reportActions).some((action) => isIntegrationMessageAction(action));
}

function doesReportContainRequestsFromMultipleUsers(iouReport: OnyxEntry<Report>): boolean {
    const transactions = getReportTransactions(iouReport?.reportID);
    // eslint-disable-next-line @typescript-eslint/prefer-nullish-coalescing
    return isIOUReport(iouReport) && transactions.some((transaction) => (transaction?.modifiedAmount || transaction?.amount) < 0);
}

/**
 * Determines whether the report can be moved to the workspace.
 */
function isWorkspaceEligibleForReportChange(newPolicy: OnyxEntry<Policy>, report: OnyxEntry<Report>, policies: OnyxCollection<Policy>): boolean {
    const submitterEmail = getLoginByAccountID(report?.ownerAccountID ?? CONST.DEFAULT_NUMBER_ID);
    const managerLogin = getLoginByAccountID(report?.managerID ?? CONST.DEFAULT_NUMBER_ID);
    // We can't move the iou report to the workspace if both users from the iou report create the expense
    if (doesReportContainRequestsFromMultipleUsers(report)) {
        return false;
    }

    if (!newPolicy?.isPolicyExpenseChatEnabled) {
        return false;
    }

    // We can only move the iou report to the workspace if the manager is the payer of the new policy
    if (isIOUReport(report)) {
        return isPaidGroupPolicyPolicyUtils(newPolicy) && isWorkspacePayer(managerLogin ?? '', newPolicy);
    }
    return isPaidGroupPolicyPolicyUtils(newPolicy) && (isPolicyMember(newPolicy, submitterEmail) || isPolicyAdmin(newPolicy?.id, policies));
}

function getApprovalChain(policy: OnyxEntry<Policy>, expenseReport: OnyxEntry<Report>): string[] {
    const approvalChain: string[] = [];
    const fullApprovalChain: string[] = [];
    const reportTotal = expenseReport?.total ?? 0;
    const submitterEmail = getLoginsByAccountIDs([expenseReport?.ownerAccountID ?? CONST.DEFAULT_NUMBER_ID]).at(0) ?? '';

    if (isSubmitAndClose(policy)) {
        return approvalChain;
    }

    // Get category/tag approver list
    const ruleApprovers = getRuleApprovers(policy, expenseReport);

    // Push rule approvers to approvalChain list before submitsTo/forwardsTo approvers
    ruleApprovers.forEach((ruleApprover) => {
        // Don't push submitter to approve as a rule approver
        if (fullApprovalChain.includes(ruleApprover) || ruleApprover === submitterEmail) {
            return;
        }
        fullApprovalChain.push(ruleApprover);
    });

    let nextApproverEmail = getManagerAccountEmail(policy, expenseReport);

    while (nextApproverEmail && !approvalChain.includes(nextApproverEmail)) {
        approvalChain.push(nextApproverEmail);
        nextApproverEmail = getForwardsToAccount(policy, nextApproverEmail, reportTotal);
    }

    approvalChain.forEach((approver) => {
        if (fullApprovalChain.includes(approver)) {
            return;
        }

        fullApprovalChain.push(approver);
    });

    if (fullApprovalChain.at(-1) === submitterEmail && policy?.preventSelfApproval) {
        fullApprovalChain.pop();
    }
    return fullApprovalChain;
}

/**
 * Checks if the user has missing bank account for the invoice room.
 */
function hasMissingInvoiceBankAccount(iouReportID: string | undefined): boolean {
    if (!iouReportID) {
        return false;
    }

    const invoiceReport = getReport(iouReportID, allReports);

    if (!isInvoiceReport(invoiceReport)) {
        return false;
    }

    // This will be fixed as part of https://github.com/Expensify/Expensify/issues/507850
    // eslint-disable-next-line deprecation/deprecation
    return invoiceReport?.ownerAccountID === currentUserAccountID && !getPolicy(invoiceReport?.policyID)?.invoice?.bankAccount?.transferBankAccountID && isSettled(iouReportID);
}

function hasInvoiceReports() {
    const reports = Object.values(allReports ?? {});
    return reports.some((report) => isInvoiceReport(report));
}

function shouldUnmaskChat(participantsContext: OnyxEntry<PersonalDetailsList>, report: OnyxInputOrEntry<Report>): boolean {
    if (!report?.participants) {
        return true;
    }

    if (isThread(report) && report?.chatType && report?.chatType === CONST.REPORT.CHAT_TYPE.POLICY_EXPENSE_CHAT) {
        return true;
    }

    if (isThread(report) && report?.type === CONST.REPORT.TYPE.EXPENSE) {
        return true;
    }

    if (isAdminRoom(report)) {
        return true;
    }

    const participantAccountIDs = Object.keys(report.participants);

    if (participantAccountIDs.length > 2) {
        return false;
    }

    if (participantsContext) {
        let teamInChat = false;
        let userInChat = false;

        for (const participantAccountID of participantAccountIDs) {
            const id = Number(participantAccountID);
            const contextAccountData = participantsContext[id];

            if (contextAccountData) {
                const login = contextAccountData.login ?? '';

                if (login.endsWith(CONST.EMAIL.EXPENSIFY_EMAIL_DOMAIN) || login.endsWith(CONST.EMAIL.EXPENSIFY_TEAM_EMAIL_DOMAIN)) {
                    teamInChat = true;
                } else {
                    userInChat = true;
                }
            }
        }

        // exclude teamOnly chat
        if (teamInChat && userInChat) {
            return true;
        }
    }

    return false;
}

function getReportMetadata(reportID: string | undefined) {
    return reportID ? allReportMetadataKeyValue[reportID] : undefined;
}

/**
 * Helper method to check if participant email is Manager McTest
 */
function isSelectedManagerMcTest(email: string | null | undefined): boolean {
    return email === CONST.EMAIL.MANAGER_MCTEST;
}

/**
 *  Helper method to check if the report is a test transaction report
 */
function isTestTransactionReport(report: OnyxEntry<Report>): boolean {
    const managerID = report?.managerID ?? CONST.DEFAULT_NUMBER_ID;
    const personalDetails = allPersonalDetails?.[managerID];
    return isSelectedManagerMcTest(personalDetails?.login);
}

function isWaitingForSubmissionFromCurrentUser(chatReport: OnyxEntry<Report>, policy: OnyxEntry<Policy>) {
    return chatReport?.isOwnPolicyExpenseChat && !policy?.harvesting?.enabled;
}

function getGroupChatDraft() {
    return newGroupChatDraft;
}

function getChatListItemReportName(action: ReportAction & {reportName?: string}, report: SearchReport | undefined): string {
    if (report && isInvoiceReport(report)) {
        const properInvoiceReport = report;
        properInvoiceReport.chatReportID = report.parentReportID;

        return getInvoiceReportName(properInvoiceReport);
    }

    if (action?.reportName) {
        return action.reportName;
    }

    if (report?.reportID) {
        return getReportName(getReport(report?.reportID, allReports));
    }

    return getReportName(report);
}

/**
 * Generates report attributes for a report
 * This function should be called only in reportAttributes.ts
 * DO NOT USE THIS FUNCTION ANYWHERE ELSE
 */
function generateReportAttributes({
    report,
    chatReport,
    reportActions,
    transactionViolations,
    isReportArchived = false,
}: {
    report: OnyxEntry<Report>;
    chatReport: OnyxEntry<Report>;
    reportActions?: OnyxCollection<ReportActions>;
    transactionViolations: OnyxCollection<TransactionViolation[]>;
    isReportArchived: boolean;
}) {
    const reportActionsList = reportActions?.[`${ONYXKEYS.COLLECTION.REPORT_ACTIONS}${report?.reportID}`];
    const parentReportActionsList = reportActions?.[`${ONYXKEYS.COLLECTION.REPORT_ACTIONS}${report?.parentReportID}`];
    const isReportSettled = isSettled(report);
    const isCurrentUserReportOwner = isReportOwner(report);
    const doesReportHasViolations = hasReportViolations(report?.reportID);
    const hasViolationsToDisplayInLHN = shouldDisplayViolationsRBRInLHN(report, transactionViolations);
    const hasAnyTypeOfViolations = hasViolationsToDisplayInLHN || (!isReportSettled && isCurrentUserReportOwner && doesReportHasViolations);
    const reportErrors = getAllReportErrors(report, reportActionsList, isReportArchived);
    const hasErrors = Object.entries(reportErrors ?? {}).length > 0;
    const oneTransactionThreadReportID = getOneTransactionThreadReportID(report, chatReport, reportActionsList);
    const parentReportAction = report?.parentReportActionID ? parentReportActionsList?.[report.parentReportActionID] : undefined;
    const requiresAttention = requiresAttentionFromCurrentUser(report, parentReportAction, isReportArchived);

    return {
        doesReportHasViolations,
        hasViolationsToDisplayInLHN,
        hasAnyViolations: hasAnyTypeOfViolations,
        reportErrors,
        hasErrors,
        oneTransactionThreadReportID,
        parentReportAction,
        requiresAttention,
    };
}

function getReportPersonalDetailsParticipants(report: Report, personalDetailsParam: OnyxEntry<PersonalDetailsList>, reportMetadata: OnyxEntry<ReportMetadata>, isRoomMembersList = false) {
    const chatParticipants = getParticipantsList(report, personalDetailsParam, isRoomMembersList, reportMetadata);
    return {
        chatParticipants,
        personalDetailsParticipants: chatParticipants.reduce<Record<number, PersonalDetails>>((acc, accountID) => {
            const details = personalDetailsParam?.[accountID];
            if (details) {
                acc[accountID] = details;
            }
            return acc;
        }, {}),
    };
}

function findReportIDForAction(action?: ReportAction): string | undefined {
    if (!allReportActions || !action?.reportActionID) {
        return undefined;
    }

    return Object.keys(allReportActions)
        .find((reportActionsKey) => {
            const reportActions = allReportActions?.[reportActionsKey];
            return !!reportActions && !isEmptyObject(reportActions[action.reportActionID]);
        })
        ?.replace(`${ONYXKEYS.COLLECTION.REPORT_ACTIONS}`, '');
}
function canRejectReportAction(report: Report, policy?: Policy): boolean {
    const managerID = report?.managerID ?? CONST.DEFAULT_NUMBER_ID;
    const isCurrentUserManager = managerID === currentUserAccountID;
    const isReportApprover = isApproverUtils(policy, currentUserAccountID ?? CONST.DEFAULT_NUMBER_ID);
    const isAdmin = isPolicyAdminPolicyUtils(policy);
    const isReportBeingProcessed = isProcessingReport(report);
    const isApproved = isReportApproved({report});
    const isReportPayer = isPayer(getSession(), report, false, policy);
    const isIOU = isIOUReport(report);

    const userCanReject = isCurrentUserManager || isReportApprover || isAdmin;

    // User must be an approver, policy admin, manager, or payer to decline
    if (!isCurrentUserManager && !isReportApprover && !isAdmin && !isReportPayer) {
        return false;
    }

    // If the report is an IOU report, we can decline it if user is payer (which includes admin) or manager
    if (isIOU && userCanReject) {
        return true;
    }

    // If user is a manager/approver/admin, they can decline when report is processing
    if (!isIOU && userCanReject && isReportBeingProcessed) {
        return true;
    }

    // If user is a payer, they can decline when report is approved
    if (isReportPayer && isApproved) {
        return true;
    }

    return false;
}

function hasReportBeenReopened(report: OnyxEntry<Report>, reportActions?: OnyxEntry<ReportActions> | ReportAction[]): boolean {
    // If report object is provided and has the property, use it directly
    if (report?.hasReportBeenReopened !== undefined) {
        return report.hasReportBeenReopened;
    }

    // Fallback to checking actions for backward compatibility
    if (!reportActions) {
        return false;
    }

    const reportActionList = Array.isArray(reportActions) ? reportActions : Object.values(reportActions);
    return reportActionList.some((action) => isReopenedAction(action));
}

function hasReportBeenRetracted(report: OnyxEntry<Report>, reportActions?: OnyxEntry<ReportActions> | ReportAction[]): boolean {
    // If report object is provided and has the property, use it directly
    if (report?.hasReportBeenRetracted !== undefined) {
        return report.hasReportBeenRetracted;
    }

    // Fallback to checking actions for backward compatibility
    if (!reportActions) {
        return false;
    }

    const reportActionList = Array.isArray(reportActions) ? reportActions : Object.values(reportActions);
    return reportActionList.some((action) => isRetractedAction(action));
}

function getMoneyReportPreviewName(action: ReportAction, iouReport: OnyxEntry<Report>, isInvoice?: boolean) {
    if (isInvoice && isActionOfType(action, CONST.REPORT.ACTIONS.TYPE.REPORT_PREVIEW)) {
        const originalMessage = getOriginalMessage(action);
        return originalMessage && translateLocal('iou.invoiceReportName', originalMessage);
    }
    return getReportName(iouReport) || action.childReportName;
}

/**
 * Returns the necessary reportAction onyx data to indicate that the transaction has been rejected optimistically
 * @param [created] - Action created time
 */
function buildOptimisticRejectReportAction(created = DateUtils.getDBTime()): OptimisticRejectReportAction {
    return {
        reportActionID: rand64(),
        actionName: CONST.REPORT.ACTIONS.TYPE.REJECTEDTRANSACTION_THREAD,
        pendingAction: CONST.RED_BRICK_ROAD_PENDING_ACTION.ADD,
        actorAccountID: currentUserAccountID,
        message: [
            {
                type: CONST.REPORT.MESSAGE.TYPE.TEXT,
                style: 'normal',
                text: translateLocal('iou.reject.reportActions.rejectedExpense'),
            },
        ],
        person: [
            {
                type: CONST.REPORT.MESSAGE.TYPE.TEXT,
                style: 'strong',
                text: getCurrentUserDisplayNameOrEmail(),
            },
        ],
        automatic: false,
        avatar: getCurrentUserAvatar(),
        created,
        shouldShow: true,
    };
}

/**
 * Returns the necessary reportAction onyx data to indicate that the transaction has been declined optimistically
 * @param [created] - Action created time
 */
function buildOptimisticRejectReportActionComment(comment: string, created = DateUtils.getDBTime()): OptimisticRejectReportAction {
    return {
        reportActionID: rand64(),
        actionName: CONST.REPORT.ACTIONS.TYPE.ADD_COMMENT,
        pendingAction: CONST.RED_BRICK_ROAD_PENDING_ACTION.ADD,
        actorAccountID: currentUserAccountID,
        message: [
            {
                type: CONST.REPORT.MESSAGE.TYPE.COMMENT,
                text: comment,
                html: comment,
            },
        ],
        person: [
            {
                type: CONST.REPORT.MESSAGE.TYPE.TEXT,
                style: 'strong',
                text: getCurrentUserDisplayNameOrEmail(),
            },
        ],
        automatic: false,
        avatar: getCurrentUserAvatar(),
        created,
        shouldShow: true,
    };
}

/**
 * Returns the necessary reportAction onyx data to indicate that the transaction has been marked as resolved optimistically
 * @param [created] - Action created time
 */
function buildOptimisticMarkedAsResolvedReportAction(created = DateUtils.getDBTime()): OptimisticRejectReportAction {
    return {
        reportActionID: rand64(),
        actionName: CONST.REPORT.ACTIONS.TYPE.REJECTED_TRANSACTION_MARKASRESOLVED,
        pendingAction: CONST.RED_BRICK_ROAD_PENDING_ACTION.ADD,
        actorAccountID: currentUserAccountID,
        message: [
            {
                type: CONST.REPORT.MESSAGE.TYPE.TEXT,
                style: 'normal',
                text: translateLocal('iou.reject.reportActions.markedAsResolved'),
            },
        ],
        person: [
            {
                type: CONST.REPORT.MESSAGE.TYPE.TEXT,
                style: 'strong',
                text: getCurrentUserDisplayNameOrEmail(),
            },
        ],
        automatic: false,
        avatar: getCurrentUserAvatar(),
        created,
        shouldShow: true,
    };
}

/**
 * Returns the translated, human-readable status of the report based on its state and status values.
 * The status is determined by the stateNum and statusNum of the report.
 * The mapping is as follows:
 * ========================================
 * State  |  Status  |  What to display?  |
 * 0	  |  0	     |  Draft             |
 * 1	  |  1	     |  Outstanding       |
 * 2	  |  2	     |  Done              |
 * 2	  |  3	     |  Approved          |
 * 2	  |  4	     |  Paid              |
 * 3	  |  4	     |  Paid              |
 * 6      |  4	     |  Paid              |
 * ========================================
 */

function getReportStatusTranslation(stateNum?: number, statusNum?: number): string {
    if (stateNum === undefined || statusNum === undefined) {
        return '';
    }

    if (stateNum === CONST.REPORT.STATE_NUM.OPEN && statusNum === CONST.REPORT.STATUS_NUM.OPEN) {
        return translateLocal('common.draft');
    }
    if (stateNum === CONST.REPORT.STATE_NUM.SUBMITTED && statusNum === CONST.REPORT.STATUS_NUM.SUBMITTED) {
        return translateLocal('common.outstanding');
    }
    if (stateNum === CONST.REPORT.STATE_NUM.APPROVED && statusNum === CONST.REPORT.STATUS_NUM.CLOSED) {
        return translateLocal('common.done');
    }
    if (stateNum === CONST.REPORT.STATE_NUM.APPROVED && statusNum === CONST.REPORT.STATUS_NUM.APPROVED) {
        return translateLocal('iou.approved');
    }
    if (
        (stateNum === CONST.REPORT.STATE_NUM.APPROVED && statusNum === CONST.REPORT.STATUS_NUM.REIMBURSED) ||
        (stateNum === CONST.REPORT.STATE_NUM.BILLING && statusNum === CONST.REPORT.STATUS_NUM.REIMBURSED) ||
        (stateNum === CONST.REPORT.STATE_NUM.AUTOREIMBURSED && statusNum === CONST.REPORT.STATUS_NUM.REIMBURSED)
    ) {
        return translateLocal('iou.settledExpensify');
    }

    return '';
}

export {
    areAllRequestsBeingSmartScanned,
    buildOptimisticAddCommentReportAction,
    buildOptimisticApprovedReportAction,
    buildOptimisticUnapprovedReportAction,
    buildOptimisticCancelPaymentReportAction,
    buildOptimisticChangedTaskAssigneeReportAction,
    buildOptimisticChatReport,
    buildOptimisticClosedReportAction,
    buildOptimisticCreatedReportAction,
    buildOptimisticDismissedViolationReportAction,
    buildOptimisticEditedTaskFieldReportAction,
    buildOptimisticExpenseReport,
    buildOptimisticEmptyReport,
    buildOptimisticGroupChatReport,
    buildOptimisticHoldReportAction,
    buildOptimisticHoldReportActionComment,
    buildOptimisticRetractedReportAction,
    buildOptimisticReopenedReportAction,
    buildOptimisticIOUReport,
    buildOptimisticIOUReportAction,
    buildOptimisticModifiedExpenseReportAction,
    buildOptimisticMoneyRequestEntities,
    buildOptimisticMovedReportAction,
    buildOptimisticChangePolicyReportAction,
    buildOptimisticRenamedRoomReportAction,
    buildOptimisticRoomDescriptionUpdatedReportAction,
    buildOptimisticReportPreview,
    buildOptimisticActionableTrackExpenseWhisper,
    buildOptimisticSubmittedReportAction,
    buildOptimisticTaskCommentReportAction,
    buildOptimisticTaskReport,
    buildOptimisticTaskReportAction,
    buildOptimisticUnHoldReportAction,
    buildOptimisticAnnounceChat,
    buildOptimisticWorkspaceChats,
    buildOptimisticCardAssignedReportAction,
    buildOptimisticDetachReceipt,
    buildOptimisticRejectReportAction,
    buildOptimisticRejectReportActionComment,
    buildOptimisticMarkedAsResolvedReportAction,
    buildParticipantsFromAccountIDs,
    buildReportNameFromParticipantNames,
    buildOptimisticChangeApproverReportAction,
    buildTransactionThread,
    canAccessReport,
    isReportNotFound,
    canAddTransaction,
    canDeleteTransaction,
    canBeAutoReimbursed,
    canCreateRequest,
    canCreateTaskInReport,
    canCurrentUserOpenReport,
    canDeleteReportAction,
    canHoldUnholdReportAction,
    canEditReportPolicy,
    canEditFieldOfMoneyRequest,
    canEditMoneyRequest,
    canEditPolicyDescription,
    canEditReportAction,
    canEditReportDescription,
    canEditRoomVisibility,
    canEditWriteCapability,
    canFlagReportAction,
    isNonAdminOrOwnerOfPolicyExpenseChat,
    canJoinChat,
    canLeaveChat,
    canReportBeMentionedWithinPolicy,
    canRequestMoney,
    canSeeDefaultRoom,
    canShowReportRecipientLocalTime,
    canUserPerformWriteAction,
    chatIncludesChronos,
    chatIncludesChronosWithID,
    chatIncludesConcierge,
    createDraftTransactionAndNavigateToParticipantSelector,
    doesReportBelongToWorkspace,
    findLastAccessedReport,
    findSelfDMReportID,
    formatReportLastMessageText,
    generateReportID,
    getCreationReportErrors,
    getAllAncestorReportActionIDs,
    getAllAncestorReportActions,
    getAllHeldTransactions,
    getAllPolicyReports,
    getAllWorkspaceReports,
    getAvailableReportFields,
    getBankAccountRoute,
    getChatByParticipants,
    getChatRoomSubtitle,
    getChildReportNotificationPreference,
    getCommentLength,
    getDefaultGroupAvatar,
    getDefaultWorkspaceAvatar,
    getDefaultWorkspaceAvatarTestID,
    getDeletedParentActionMessageForChatReport,
    getDisplayNameForParticipant,
    getDisplayNamesWithTooltips,
    getGroupChatName,
    prepareOnboardingOnyxData,
    getIOUReportActionDisplayMessage,
    getIOUReportActionMessage,
    getRejectedReportMessage,
    getWorkspaceNameUpdatedMessage,
    getDeletedTransactionMessage,
    getUpgradeWorkspaceMessage,
    getDowngradeWorkspaceMessage,
    getIcons,
    sortIconsByName,
    getIconsForParticipants,
    getIndicatedMissingPaymentMethod,
    getLastVisibleMessage,
    getMoneyRequestOptions,
    getMoneyRequestSpendBreakdown,
    getNonHeldAndFullAmount,
    getOptimisticDataForParentReportAction,
    getOriginalReportID,
    getOutstandingChildRequest,
    getParentNavigationSubtitle,
    getParsedComment,
    getParticipantsAccountIDsForDisplay,
    getParticipantsList,
    getParticipants,
    getPendingChatMembers,
    getPersonalDetailsForAccountID,
    getPolicyDescriptionText,
    getPolicyExpenseChat,
    getPolicyExpenseChatName,
    getPolicyName,
    getPolicyType,
    getReimbursementDeQueuedOrCanceledActionMessage,
    getReimbursementQueuedActionMessage,
    getReportActionActorAccountID,
    getReportDescription,
    getReportFieldKey,
    getReportIDFromLink,
    getReportName,
    getSearchReportName,
    getReportTransactions,
    reportTransactionsSelector,
    getReportNotificationPreference,
    getReportOfflinePendingActionAndErrors,
    getReportParticipantsTitle,
    getReportPreviewMessage,
    getReportRecipientAccountIDs,
    getParentReport,
    getReportOrDraftReport,
    getRoom,
    getRootParentReport,
    getRouteFromLink,
    canDeleteCardTransactionByLiabilityType,
    getTaskAssigneeChatOnyxData,
    getTransactionDetails,
    getTransactionReportName,
    getDisplayedReportID,
    getTransactionsWithReceipts,
    getUserDetailTooltipText,
    getWhisperDisplayNames,
    getWorkspaceChats,
    getWorkspaceIcon,
    goBackToDetailsPage,
    goBackFromPrivateNotes,
    getInvoicePayerName,
    getInvoicesChatName,
    getPayeeName,
    hasActionWithErrorsForTransaction,
    hasAutomatedExpensifyAccountIDs,
    hasExpensifyGuidesEmails,
    hasHeldExpenses,
    hasIOUWaitingOnCurrentUserBankAccount,
    hasMissingPaymentMethod,
    hasMissingSmartscanFields,
    hasNonReimbursableTransactions,
    hasOnlyHeldExpenses,
    hasOnlyTransactionsWithPendingRoutes,
    hasReceiptError,
    hasReceiptErrors,
    hasReportNameError,
    getReportActionWithSmartscanError,
    hasSmartscanError,
    hasUpdatedTotal,
    hasViolations,
    hasWarningTypeViolations,
    hasNoticeTypeViolations,
    hasAnyViolations,
    isActionCreator,
    isAdminRoom,
    isAdminsOnlyPostingRoom,
    isAllowedToApproveExpenseReport,
    isAllowedToComment,
    isAnnounceRoom,
    isArchivedNonExpenseReport,
    isArchivedReport,
    isArchivedNonExpenseReportWithID,
    isClosedReport,
    isCanceledTaskReport,
    isChatReport,
    isChatRoom,
    isTripRoom,
    isChatThread,
    isChildReport,
    isClosedExpenseReportWithNoExpenses,
    isCompletedTaskReport,
    isConciergeChatReport,
    isControlPolicyExpenseChat,
    isControlPolicyExpenseReport,
    isCurrentUserSubmitter,
    isCurrentUserTheOnlyParticipant,
    isDM,
    isDefaultRoom,
    isDeprecatedGroupDM,
    isEmptyReport,
    generateIsEmptyReport,
    isRootGroupChat,
    isExpenseReport,
    isExpenseRequest,
    isFinancialReportsForBusinesses,
    isExpensifyOnlyParticipantInReport,
    isGroupChat,
    isGroupChatAdmin,
    isGroupPolicy,
    isReportInGroupPolicy,
    isHoldCreator,
    isIOUOwnedByCurrentUser,
    isIOUReport,
    isIOUReportUsingReport,
    isJoinRequestInAdminRoom,
    isDomainRoom,
    isMoneyRequest,
    isMoneyRequestReport,
    isMoneyRequestReportPendingDeletion,
    isOneOnOneChat,
    isOneTransactionThread,
    isOpenExpenseReport,
    isOpenTaskReport,
    isOptimisticPersonalDetail,
    isPaidGroupPolicy,
    isPaidGroupPolicyExpenseChat,
    isPaidGroupPolicyExpenseReport,
    isPayer,
    isPolicyAdmin,
    isPolicyExpenseChat,
    isPolicyExpenseChatAdmin,
    isProcessingReport,
    isOpenReport,
    isReportIDApproved,
    isAwaitingFirstLevelApproval,
    isPublicAnnounceRoom,
    isPublicRoom,
    isReportApproved,
    isReportManuallyReimbursed,
    isReportDataReady,
    isReportFieldDisabled,
    isReportFieldOfTypeTitle,
    isReportManager,
    isReportOwner,
    isReportParticipant,
    isSelfDM,
    isSettled,
    isSystemChat,
    isTaskReport,
    isThread,
    isTrackExpenseReport,
    isUnread,
    isUnreadWithMention,
    isUserCreatedPolicyRoom,
    isValidReport,
    isValidReportIDFromPath,
    isWaitingForAssigneeToCompleteAction,
    isWaitingForSubmissionFromCurrentUser,
    isInvoiceRoom,
    isInvoiceRoomWithID,
    isInvoiceReport,
    isNewDotInvoice,
    isOpenInvoiceReport,
    isReportTransactionThread,
    getDefaultNotificationPreferenceForReport,
    canWriteInReport,
    navigateToDetailsPage,
    navigateToPrivateNotes,
    navigateBackOnDeleteTransaction,
    parseReportRouteParams,
    parseReportActionHtmlToText,
    requiresAttentionFromCurrentUser,
    shouldAutoFocusOnKeyPress,
    shouldCreateNewMoneyRequestReport,
    shouldDisableDetailPage,
    shouldDisableRename,
    shouldDisableThread,
    shouldDisplayThreadReplies,
    shouldDisplayViolationsRBRInLHN,
    shouldReportBeInOptionList,
    shouldReportShowSubscript,
    shouldShowFlagComment,
    sortOutstandingReportsBySelected,
    getReportActionWithMissingSmartscanFields,
    shouldShowRBRForMissingSmartscanFields,
    shouldUseFullTitleToDisplay,
    updateOptimisticParentReportAction,
    updateReportPreview,
    temporary_getMoneyRequestOptions,
    getTripIDFromTransactionParentReportID,
    buildOptimisticInvoiceReport,
    getInvoiceChatByParticipants,
    isCurrentUserInvoiceReceiver,
    isDraftReport,
    changeMoneyRequestHoldStatus,
    rejectMoneyRequestReason,
    isAdminOwnerApproverOrReportOwner,
    createDraftWorkspaceAndNavigateToConfirmationScreen,
    isChatUsedForOnboarding,
    buildOptimisticExportIntegrationAction,
    getChatUsedForOnboarding,
    getFieldViolationTranslation,
    getFieldViolation,
    getReportViolations,
    findPolicyExpenseChatByPolicyID,
    getIntegrationIcon,
    getIntegrationExportIcon,
    canBeExported,
    isExported,
    hasExportError,
    getHelpPaneReportType,
    hasOnlyNonReimbursableTransactions,
    getReportLastMessage,
    getReportLastVisibleActionCreated,
    getMostRecentlyVisitedReport,
    getSourceIDFromReportAction,
    getIntegrationNameFromExportMessage,
    // This will get removed as part of https://github.com/Expensify/App/issues/59961
    // eslint-disable-next-line deprecation/deprecation
    getReportNameValuePairs,
    hasReportViolations,
    isPayAtEndExpenseReport,
    getArchiveReason,
    getApprovalChain,
    isIndividualInvoiceRoom,
    isAuditor,
    hasMissingInvoiceBankAccount,
    reasonForReportToBeInOptionList,
    getReasonAndReportActionThatRequiresAttention,
    buildOptimisticChangeFieldAction,
    isPolicyRelatedReport,
    hasReportErrorsOtherThanFailedReceipt,
    getAllReportErrors,
    getAllReportActionsErrorsAndReportActionThatRequiresAttention,
    hasInvoiceReports,
    shouldUnmaskChat,
    getReportMetadata,
    buildOptimisticSelfDMReport,
    isHiddenForCurrentUser,
    isSelectedManagerMcTest,
    isTestTransactionReport,
    getReportSubtitlePrefix,
    getPolicyChangeMessage,
    getMovedTransactionMessage,
    getUnreportedTransactionMessage,
    getExpenseReportStateAndStatus,
    generateReportName,
    navigateToLinkedReportAction,
    buildOptimisticUnreportedTransactionAction,
    isBusinessInvoiceRoom,
    buildOptimisticResolvedDuplicatesReportAction,
    getTitleReportField,
    getReportFieldsByPolicyID,
    getGroupChatDraft,
    getInvoiceReportName,
    getChatListItemReportName,
    buildOptimisticMovedTransactionAction,
    populateOptimisticReportFormula,
    getOutstandingReportsForUser,
    isReportOutstanding,
    generateReportAttributes,
    getReportPersonalDetailsParticipants,
    isAllowedToSubmitDraftExpenseReport,
    findReportIDForAction,
    isWorkspaceEligibleForReportChange,
    pushTransactionViolationsOnyxData,
    navigateOnDeleteExpense,
    canRejectReportAction,
    hasReportBeenReopened,
    hasReportBeenRetracted,
    getMoneyReportPreviewName,
    getNextApproverAccountID,
    isWorkspaceTaskReport,
    isWorkspaceThread,
    isMoneyRequestReportEligibleForMerge,
    getReportStatusTranslation,
    getMovedActionMessage,
};
export type {
    Ancestor,
    DisplayNameWithTooltips,
    OptimisticAddCommentReportAction,
    OptimisticChatReport,
    OptimisticClosedReportAction,
    OptimisticConciergeCategoryOptionsAction,
    OptimisticCreatedReportAction,
    OptimisticExportIntegrationAction,
    OptimisticIOUReportAction,
    OptimisticTaskReportAction,
    OptionData,
    TransactionDetails,
    PartialReportAction,
    ParsingDetails,
    MissingPaymentMethod,
    OptimisticNewReport,
    SelfDMParameters,
};<|MERGE_RESOLUTION|>--- conflicted
+++ resolved
@@ -221,11 +221,7 @@
     wasActionTakenByCurrentUser,
 } from './ReportActionsUtils';
 import type {LastVisibleMessage} from './ReportActionsUtils';
-<<<<<<< HEAD
-import type {ArchivedReportsIDSet} from './SearchUIUtils';
 import {getSession} from './SessionUtils';
-=======
->>>>>>> 8cc22b92
 import {shouldRestrictUserBillableActions} from './SubscriptionUtils';
 import {
     getAttendees,
