--- conflicted
+++ resolved
@@ -11066,11 +11066,8 @@
     generateReportAttributes,
     getReportPersonalDetailsParticipants,
     isAllowedToSubmitDraftExpenseReport,
-<<<<<<< HEAD
     findReportIDForAction,
-=======
     isWorkspaceEligibleForReportChange,
->>>>>>> ac9a1b9e
 };
 
 export type {
