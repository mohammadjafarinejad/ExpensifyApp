--- conflicted
+++ resolved
@@ -3384,13 +3384,7 @@
         };
     }
 
-<<<<<<< HEAD
-    // This will get removed as part of https://github.com/Expensify/App/issues/59961
-    // eslint-disable-next-line deprecation/deprecation
-    if (isArchivedReport(getReportNameValuePairs(optionOrReport?.reportID)) || isMergedConciergeChatReport(optionOrReport.reportID)) {
-=======
-    if (isReportArchived) {
->>>>>>> f8fb494a
+    if (isReportArchived || isMergedConciergeChatReport(optionOrReport.reportID)) {
         return null;
     }
 
@@ -10733,9 +10727,8 @@
     const hasErrors = Object.entries(reportErrors ?? {}).length > 0;
     const oneTransactionThreadReportID = getOneTransactionThreadReportID(report?.reportID, reportActionsList);
     const parentReportAction = report?.parentReportActionID ? parentReportActionsList?.[report.parentReportActionID] : undefined;
-<<<<<<< HEAD
-    const requiresAttention = requiresAttentionFromCurrentUser(report, parentReportAction);
-    const isReportArchived = reportNameValuePairs?.[`${ONYXKEYS.COLLECTION.REPORT_NAME_VALUE_PAIRS}${report?.reportID}`]?.private_isArchived;
+    const isReportArchived = !!reportNameValuePairs?.[`${ONYXKEYS.COLLECTION.REPORT_NAME_VALUE_PAIRS}${report?.reportID}`]?.private_isArchived;
+    const requiresAttention = requiresAttentionFromCurrentUser(report, parentReportAction, isReportArchived);
     let archiveReason = getArchiveReason(reportActionsList);
     // The BE sometimes doesn't tell us whether Concierge chats are archived,
     // so if we don't already have the reason, we need to get the newer actions
@@ -10745,10 +10738,6 @@
         getNewerActions(report?.reportID, getLastVisibleAction(report?.reportID)?.reportActionID);
         archiveReason = getArchiveReason(reportActionsList);
     }
-=======
-    const isReportArchived = !!reportNameValuePairs?.[`${ONYXKEYS.COLLECTION.REPORT_NAME_VALUE_PAIRS}${report?.reportID}`]?.private_isArchived;
-    const requiresAttention = requiresAttentionFromCurrentUser(report, parentReportAction, isReportArchived);
->>>>>>> f8fb494a
 
     return {
         doesReportHasViolations,
