import {format} from 'date-fns';
import {Str} from 'expensify-common';
import lodashEscape from 'lodash/escape';
import lodashIntersection from 'lodash/intersection';
import isEmpty from 'lodash/isEmpty';
import lodashIsEqual from 'lodash/isEqual';
import isNumber from 'lodash/isNumber';
import mapValues from 'lodash/mapValues';
import lodashMaxBy from 'lodash/maxBy';
import type {OnyxCollection, OnyxEntry, OnyxUpdate} from 'react-native-onyx';
import Onyx from 'react-native-onyx';
import type {SvgProps} from 'react-native-svg';
import type {
    OriginalMessageChangePolicy,
    OriginalMessageIOU,
    OriginalMessageModifiedExpense,
    OriginalMessageMovedTransaction,
    OriginalMessageUnreportedTransaction,
} from 'src/types/onyx/OriginalMessage';
import type {SetRequired, TupleToUnion, ValueOf} from 'type-fest';
import type {FileObject} from '@components/AttachmentModal';
import {FallbackAvatar, IntacctSquare, NetSuiteSquare, QBOSquare, XeroSquare} from '@components/Icon/Expensicons';
import * as defaultGroupAvatars from '@components/Icon/GroupDefaultAvatars';
import * as defaultWorkspaceAvatars from '@components/Icon/WorkspaceDefaultAvatars';
import type {MoneyRequestAmountInputProps} from '@components/MoneyRequestAmountInput';
import type {IOUAction, IOUType, OnboardingAccounting, OnboardingPurpose} from '@src/CONST';
import CONST from '@src/CONST';
import type {ParentNavigationSummaryParams} from '@src/languages/params';
import type {TranslationPaths} from '@src/languages/types';
import NAVIGATORS from '@src/NAVIGATORS';
import ONYXKEYS from '@src/ONYXKEYS';
import type {Route} from '@src/ROUTES';
import ROUTES from '@src/ROUTES';
import SCREENS from '@src/SCREENS';
import type {
    Beta,
    IntroSelected,
    NewGroupChatDraft,
    OnyxInputOrEntry,
    PersonalDetails,
    PersonalDetailsList,
    Policy,
    PolicyReportField,
    Report,
    ReportAction,
    ReportAttributes,
    ReportMetadata,
    ReportNameValuePairs,
    ReportViolationName,
    ReportViolations,
    Session,
    Task,
    Transaction,
    TransactionViolation,
    UserWallet,
} from '@src/types/onyx';
import type {Attendee, Participant} from '@src/types/onyx/IOU';
import type {SelectedParticipant} from '@src/types/onyx/NewGroupChatDraft';
import type {OriginalMessageExportedToIntegration} from '@src/types/onyx/OldDotAction';
import type Onboarding from '@src/types/onyx/Onboarding';
import type {ErrorFields, Errors, Icon, PendingAction} from '@src/types/onyx/OnyxCommon';
import type {OriginalMessageChangeLog, PaymentMethodType} from '@src/types/onyx/OriginalMessage';
import type {Status} from '@src/types/onyx/PersonalDetails';
import type {ConnectionName} from '@src/types/onyx/Policy';
import type {InvoiceReceiverType, NotificationPreference, Participants, Participant as ReportParticipant} from '@src/types/onyx/Report';
import type {Message, OldDotReportAction, ReportActions} from '@src/types/onyx/ReportAction';
import type {PendingChatMember} from '@src/types/onyx/ReportMetadata';
import type {SearchPolicy, SearchReport, SearchTransaction} from '@src/types/onyx/SearchResults';
import type {Comment, TransactionChanges, WaypointCollection} from '@src/types/onyx/Transaction';
import {isEmptyObject} from '@src/types/utils/EmptyObject';
import type IconAsset from '@src/types/utils/IconAsset';
import {createDraftTransaction, getIOUReportActionToApproveOrPay, setMoneyRequestParticipants, unholdRequest} from './actions/IOU';
import {createDraftWorkspace} from './actions/Policy/Policy';
import {autoSwitchToFocusMode} from './actions/PriorityMode';
import {hasCreditBankAccount} from './actions/ReimbursementAccount/store';
import {handleReportChanged} from './actions/Report';
import type {GuidedSetupData, TaskForParameters} from './actions/Report';
import {isAnonymousUser as isAnonymousUserSession} from './actions/Session';
import type {AddCommentOrAttachementParams} from './API/parameters';
import {convertToDisplayString} from './CurrencyUtils';
import DateUtils from './DateUtils';
import {hasValidDraftComment} from './DraftCommentUtils';
import {getEnvironment, getEnvironmentURL} from './Environment/Environment';
import type EnvironmentType from './Environment/getEnvironment/types';
import {getMicroSecondOnyxErrorWithTranslationKey, isReceiptError} from './ErrorUtils';
import getAttachmentDetails from './fileDownload/getAttachmentDetails';
import {isReportMessageAttachment} from './isReportMessageAttachment';
import localeCompare from './LocaleCompare';
import {formatPhoneNumber} from './LocalePhoneNumber';
import {translateLocal} from './Localize';
import Log from './Log';
import {isEmailPublicDomain} from './LoginUtils';
// eslint-disable-next-line import/no-cycle
import ModifiedExpenseMessage from './ModifiedExpenseMessage';
import {isFullScreenName} from './Navigation/helpers/isNavigatorName';
import {linkingConfig} from './Navigation/linkingConfig';
import Navigation, {navigationRef} from './Navigation/Navigation';
import {rand64} from './NumberUtils';
import Parser from './Parser';
import Permissions from './Permissions';
import {
    getAccountIDsByLogins,
    getDisplayNameOrDefault,
    getEffectiveDisplayName,
    getLoginsByAccountIDs,
    getPersonalDetailByEmail,
    getPersonalDetailsByIDs,
    getShortMentionIfFound,
} from './PersonalDetailsUtils';
import {addSMSDomainIfPhoneNumber} from './PhoneNumber';
import {
    arePaymentsEnabled,
    canSendInvoiceFromWorkspace,
    getForwardsToAccount,
    getManagerAccountEmail,
    getPolicyEmployeeListByIdWithoutCurrentUser,
    getPolicyNameByID,
    getRuleApprovers,
    getSubmitToAccountID,
    isExpensifyTeam,
    isInstantSubmitEnabled,
    isPaidGroupPolicy as isPaidGroupPolicyPolicyUtils,
    isPolicyAdmin as isPolicyAdminPolicyUtils,
    isPolicyAuditor,
    isPolicyOwner,
    isSubmitAndClose,
    shouldShowPolicy,
} from './PolicyUtils';
import {
    formatLastMessageText,
    getActionableJoinRequestPendingReportAction,
    getAllReportActions,
    getCardIssuedMessage,
    getDismissedViolationMessageText,
    getExportIntegrationLastMessageText,
    getIOUReportIDFromReportActionPreview,
    getLastClosedReportAction,
    getLastVisibleAction,
    getLastVisibleAction as getLastVisibleActionReportActionsUtils,
    getLastVisibleMessage as getLastVisibleMessageActionUtils,
    getLastVisibleMessage as getLastVisibleMessageReportActionsUtils,
    getMessageOfOldDotReportAction,
    getNumberOfMoneyRequests,
    getOneTransactionThreadReportID,
    getOriginalMessage,
    getPolicyChangeLogDefaultBillableMessage,
    getPolicyChangeLogDefaultTitleEnforcedMessage,
    getPolicyChangeLogMaxExpesnseAmountNoReceiptMessage,
    getReportAction,
    getReportActionHtml,
    getReportActionMessage as getReportActionMessageReportUtils,
    getReportActionMessageText,
    getReportActionText,
    getWorkspaceCurrencyUpdateMessage,
    getWorkspaceFrequencyUpdateMessage,
    getWorkspaceReportFieldAddMessage,
    getWorkspaceReportFieldDeleteMessage,
    getWorkspaceReportFieldUpdateMessage,
    getWorkspaceUpdateFieldMessage,
    isActionableJoinRequestPending,
    isActionableTrackExpense,
    isActionOfType,
    isApprovedAction,
    isApprovedOrSubmittedReportAction,
    isCardIssuedAction,
    isClosedAction,
    isCreatedTaskReportAction,
    isCurrentActionUnread,
    isDeletedAction,
    isDeletedParentAction,
    isExportIntegrationAction,
    isForwardedAction,
    isModifiedExpenseAction,
    isMoneyRequestAction,
    isOldDotReportAction,
    isPendingRemove,
    isPolicyChangeLogAction,
    isReimbursementQueuedAction,
    isReportActionAttachment,
    isReportPreviewAction,
    isReversedTransaction,
    isRoomChangeLogAction,
    isSentMoneyReportAction,
    isSplitBillAction as isSplitBillReportAction,
    isSubmittedAction,
    isSubmittedAndClosedAction,
    isThreadParentMessage,
    isTrackExpenseAction,
    isTransactionThread,
    isTripPreview,
    isUnapprovedAction,
    isWhisperAction,
    shouldReportActionBeVisible,
    wasActionTakenByCurrentUser,
} from './ReportActionsUtils';
import type {LastVisibleMessage} from './ReportActionsUtils';
import {shouldRestrictUserBillableActions} from './SubscriptionUtils';
import {getNavatticURL} from './TourUtils';
import {
    getAttendees,
    getBillable,
    getCardID,
    getCategory,
    getCurrency,
    getDescription,
    getFormattedCreated,
    getFormattedPostedDate,
    getMCCGroup,
    getMerchant,
    getMerchantOrDescription,
    getOriginalAmount,
    getOriginalCurrency,
    getRateID,
    getRecentTransactions,
    getReimbursable,
    getTag,
    getTaxAmount,
    getTaxCode,
    getTransaction,
    getAmount as getTransactionAmount,
    getWaypoints,
    hasMissingSmartscanFields as hasMissingSmartscanFieldsTransactionUtils,
    hasNoticeTypeViolation,
    hasReceipt as hasReceiptTransactionUtils,
    hasViolation,
    hasWarningTypeViolation,
    isCardTransaction as isCardTransactionTransactionUtils,
    isDistanceRequest,
    isDuplicate,
    isExpensifyCardTransaction,
    isFetchingWaypointsFromServer,
    isOnHold as isOnHoldTransactionUtils,
    isPayAtEndExpense,
    isPending,
    isPerDiemRequest,
    isReceiptBeingScanned,
    isScanRequest as isScanRequestTransactionUtils,
} from './TransactionUtils';
import {addTrailingForwardSlash} from './Url';
import type {AvatarSource} from './UserUtils';
import {generateAccountID, getDefaultAvatarURL} from './UserUtils';

// Dynamic Import to avoid circular dependency
const UnreadIndicatorUpdaterHelper = () => import('./UnreadIndicatorUpdater');

type AvatarRange = 1 | 2 | 3 | 4 | 5 | 6 | 7 | 8 | 9 | 10 | 11 | 12 | 13 | 14 | 15 | 16 | 17 | 18;

type SpendBreakdown = {
    nonReimbursableSpend: number;
    reimbursableSpend: number;
    totalDisplaySpend: number;
};

type ParticipantDetails = [number, string, AvatarSource, AvatarSource];

type OptimisticAddCommentReportAction = Pick<
    ReportAction<typeof CONST.REPORT.ACTIONS.TYPE.ADD_COMMENT>,
    | 'reportActionID'
    | 'actionName'
    | 'actorAccountID'
    | 'person'
    | 'automatic'
    | 'avatar'
    | 'created'
    | 'message'
    | 'isFirstItem'
    | 'isAttachmentOnly'
    | 'isAttachmentWithText'
    | 'pendingAction'
    | 'shouldShow'
    | 'originalMessage'
    | 'childReportID'
    | 'parentReportID'
    | 'childType'
    | 'childReportName'
    | 'childManagerAccountID'
    | 'childStatusNum'
    | 'childStateNum'
    | 'errors'
    | 'childVisibleActionCount'
    | 'childCommenterCount'
    | 'childLastVisibleActionCreated'
    | 'childOldestFourAccountIDs'
    | 'delegateAccountID'
> & {isOptimisticAction: boolean};

type OptimisticReportAction = {
    commentText: string;
    reportAction: OptimisticAddCommentReportAction;
};

type UpdateOptimisticParentReportAction = {
    childVisibleActionCount: number;
    childCommenterCount: number;
    childLastVisibleActionCreated: string;
    childOldestFourAccountIDs: string | undefined;
};

type OptimisticExpenseReport = Pick<
    Report,
    | 'reportID'
    | 'chatReportID'
    | 'policyID'
    | 'type'
    | 'ownerAccountID'
    | 'managerID'
    | 'currency'
    | 'reportName'
    | 'stateNum'
    | 'statusNum'
    | 'total'
    | 'unheldTotal'
    | 'nonReimbursableTotal'
    | 'unheldNonReimbursableTotal'
    | 'parentReportID'
    | 'lastVisibleActionCreated'
    | 'parentReportActionID'
    | 'participants'
    | 'fieldList'
>;

type OptimisticNewReport = Pick<
    Report,
    | 'reportID'
    | 'policyID'
    | 'type'
    | 'ownerAccountID'
    | 'reportName'
    | 'stateNum'
    | 'statusNum'
    | 'currency'
    | 'total'
    | 'nonReimbursableTotal'
    | 'parentReportID'
    | 'lastVisibleActionCreated'
    | 'parentReportActionID'
    | 'participants'
    | 'managerID'
    | 'pendingFields'
    | 'chatReportID'
> & {reportName: string};

type BuildOptimisticIOUReportActionParams = {
    type: ValueOf<typeof CONST.IOU.REPORT_ACTION_TYPE>;
    amount: number;
    currency: string;
    comment: string;
    participants: Participant[];
    transactionID: string;
    paymentType?: PaymentMethodType;
    iouReportID?: string;
    isSettlingUp?: boolean;
    isSendMoneyFlow?: boolean;
    isOwnPolicyExpenseChat?: boolean;
    created?: string;
    linkedExpenseReportAction?: OnyxEntry<ReportAction>;
};

type OptimisticIOUReportAction = Pick<
    ReportAction,
    | 'actionName'
    | 'actorAccountID'
    | 'automatic'
    | 'avatar'
    | 'isAttachmentOnly'
    | 'originalMessage'
    | 'message'
    | 'person'
    | 'reportActionID'
    | 'shouldShow'
    | 'created'
    | 'pendingAction'
    | 'receipt'
    | 'childReportID'
    | 'childVisibleActionCount'
    | 'childCommenterCount'
    | 'delegateAccountID'
>;

type PartialReportAction = OnyxInputOrEntry<ReportAction> | Partial<ReportAction> | OptimisticIOUReportAction | OptimisticApprovedReportAction | OptimisticSubmittedReportAction | undefined;

type ReportRouteParams = {
    reportID: string;
    isSubReportPageRoute: boolean;
};

type ReportOfflinePendingActionAndErrors = {
    reportPendingAction: PendingAction | undefined;
    reportErrors: Errors | null | undefined;
};

type OptimisticApprovedReportAction = Pick<
    ReportAction<typeof CONST.REPORT.ACTIONS.TYPE.APPROVED>,
    | 'actionName'
    | 'actorAccountID'
    | 'automatic'
    | 'avatar'
    | 'isAttachmentOnly'
    | 'originalMessage'
    | 'message'
    | 'person'
    | 'reportActionID'
    | 'shouldShow'
    | 'created'
    | 'pendingAction'
    | 'delegateAccountID'
>;

type OptimisticUnapprovedReportAction = Pick<
    ReportAction<typeof CONST.REPORT.ACTIONS.TYPE.UNAPPROVED>,
    | 'actionName'
    | 'actorAccountID'
    | 'automatic'
    | 'avatar'
    | 'isAttachmentOnly'
    | 'originalMessage'
    | 'message'
    | 'person'
    | 'reportActionID'
    | 'shouldShow'
    | 'created'
    | 'pendingAction'
    | 'delegateAccountID'
>;

type OptimisticSubmittedReportAction = Pick<
    ReportAction<typeof CONST.REPORT.ACTIONS.TYPE.SUBMITTED>,
    | 'actionName'
    | 'actorAccountID'
    | 'adminAccountID'
    | 'automatic'
    | 'avatar'
    | 'isAttachmentOnly'
    | 'originalMessage'
    | 'message'
    | 'person'
    | 'reportActionID'
    | 'shouldShow'
    | 'created'
    | 'pendingAction'
    | 'delegateAccountID'
>;

type OptimisticHoldReportAction = Pick<
    ReportAction,
    'actionName' | 'actorAccountID' | 'automatic' | 'avatar' | 'isAttachmentOnly' | 'originalMessage' | 'message' | 'person' | 'reportActionID' | 'shouldShow' | 'created' | 'pendingAction'
>;

type OptimisticCancelPaymentReportAction = Pick<
    ReportAction,
    'actionName' | 'actorAccountID' | 'message' | 'originalMessage' | 'person' | 'reportActionID' | 'shouldShow' | 'created' | 'pendingAction'
>;

type OptimisticChangeFieldAction = Pick<
    OldDotReportAction & ReportAction,
    'actionName' | 'actorAccountID' | 'originalMessage' | 'person' | 'reportActionID' | 'created' | 'pendingAction' | 'message'
>;

type OptimisticEditedTaskReportAction = Pick<
    ReportAction,
    'reportActionID' | 'actionName' | 'pendingAction' | 'actorAccountID' | 'automatic' | 'avatar' | 'created' | 'shouldShow' | 'message' | 'person' | 'delegateAccountID'
>;

type OptimisticClosedReportAction = Pick<
    ReportAction<typeof CONST.REPORT.ACTIONS.TYPE.CLOSED>,
    'actionName' | 'actorAccountID' | 'automatic' | 'avatar' | 'created' | 'message' | 'originalMessage' | 'pendingAction' | 'person' | 'reportActionID' | 'shouldShow'
>;

type OptimisticCardAssignedReportAction = Pick<
    ReportAction<typeof CONST.REPORT.ACTIONS.TYPE.CARD_ASSIGNED>,
    'actionName' | 'actorAccountID' | 'automatic' | 'avatar' | 'created' | 'message' | 'originalMessage' | 'pendingAction' | 'person' | 'reportActionID' | 'shouldShow'
>;

type OptimisticDismissedViolationReportAction = Pick<
    ReportAction,
    'actionName' | 'actorAccountID' | 'avatar' | 'created' | 'message' | 'originalMessage' | 'person' | 'reportActionID' | 'shouldShow' | 'pendingAction'
>;

type OptimisticCreatedReportAction = Pick<
    ReportAction<typeof CONST.REPORT.ACTIONS.TYPE.CREATED>,
    'actorAccountID' | 'automatic' | 'avatar' | 'created' | 'message' | 'person' | 'reportActionID' | 'shouldShow' | 'pendingAction' | 'actionName' | 'delegateAccountID'
>;

type OptimisticRenamedReportAction = Pick<
    ReportAction<typeof CONST.REPORT.ACTIONS.TYPE.RENAMED>,
    'actorAccountID' | 'automatic' | 'avatar' | 'created' | 'message' | 'person' | 'reportActionID' | 'shouldShow' | 'pendingAction' | 'actionName' | 'originalMessage'
>;

type OptimisticRoomDescriptionUpdatedReportAction = Pick<
    ReportAction<typeof CONST.REPORT.ACTIONS.TYPE.ROOM_CHANGE_LOG.UPDATE_ROOM_DESCRIPTION>,
    'actorAccountID' | 'created' | 'message' | 'person' | 'reportActionID' | 'pendingAction' | 'actionName' | 'originalMessage'
>;

type OptimisticChatReport = Pick<
    Report,
    | 'type'
    | 'chatType'
    | 'chatReportID'
    | 'iouReportID'
    | 'isOwnPolicyExpenseChat'
    | 'isPinned'
    | 'lastActorAccountID'
    | 'lastMessageHtml'
    | 'lastMessageText'
    | 'lastReadTime'
    | 'lastVisibleActionCreated'
    | 'oldPolicyName'
    | 'ownerAccountID'
    | 'pendingFields'
    | 'parentReportActionID'
    | 'parentReportID'
    | 'participants'
    | 'policyID'
    | 'reportID'
    | 'reportName'
    | 'stateNum'
    | 'statusNum'
    | 'visibility'
    | 'description'
    | 'writeCapability'
    | 'avatarUrl'
    | 'invoiceReceiver'
>;

type OptimisticExportIntegrationAction = OriginalMessageExportedToIntegration &
    Pick<
        ReportAction<typeof CONST.REPORT.ACTIONS.TYPE.EXPORTED_TO_INTEGRATION>,
        'reportActionID' | 'actorAccountID' | 'avatar' | 'created' | 'lastModified' | 'message' | 'person' | 'shouldShow' | 'pendingAction' | 'errors' | 'automatic'
    >;

type OptimisticTaskReportAction = Pick<
    ReportAction,
    | 'reportActionID'
    | 'actionName'
    | 'actorAccountID'
    | 'automatic'
    | 'avatar'
    | 'created'
    | 'isAttachmentOnly'
    | 'message'
    | 'originalMessage'
    | 'person'
    | 'pendingAction'
    | 'shouldShow'
    | 'isFirstItem'
    | 'previousMessage'
    | 'errors'
    | 'linkMetadata'
    | 'delegateAccountID'
>;

type AnnounceRoomOnyxData = {
    onyxOptimisticData: OnyxUpdate[];
    onyxSuccessData: OnyxUpdate[];
    onyxFailureData: OnyxUpdate[];
};

type OptimisticAnnounceChat = {
    announceChatReportID: string;
    announceChatReportActionID: string;
    announceChatData: AnnounceRoomOnyxData;
};

type OptimisticWorkspaceChats = {
    adminsChatReportID: string;
    adminsChatData: OptimisticChatReport;
    adminsReportActionData: Record<string, OptimisticCreatedReportAction>;
    adminsCreatedReportActionID: string;
    expenseChatReportID: string;
    expenseChatData: OptimisticChatReport;
    expenseReportActionData: Record<string, OptimisticCreatedReportAction>;
    expenseCreatedReportActionID: string;
    pendingChatMembers: PendingChatMember[];
};

type OptimisticModifiedExpenseReportAction = Pick<
    ReportAction<typeof CONST.REPORT.ACTIONS.TYPE.MODIFIED_EXPENSE>,
    | 'actionName'
    | 'actorAccountID'
    | 'automatic'
    | 'avatar'
    | 'created'
    | 'isAttachmentOnly'
    | 'message'
    | 'originalMessage'
    | 'person'
    | 'pendingAction'
    | 'reportActionID'
    | 'shouldShow'
    | 'delegateAccountID'
> & {reportID?: string};

type OptimisticMoneyRequestEntities = {
    iouReport: Report;
    type: ValueOf<typeof CONST.IOU.REPORT_ACTION_TYPE>;
    amount: number;
    currency: string;
    comment: string;
    payeeEmail: string;
    participants: Participant[];
    transactionID: string;
    paymentType?: PaymentMethodType;
    isSettlingUp?: boolean;
    isSendMoneyFlow?: boolean;
    isOwnPolicyExpenseChat?: boolean;
    isPersonalTrackingExpense?: boolean;
    existingTransactionThreadReportID?: string;
    linkedTrackedExpenseReportAction?: ReportAction;
};

type OptimisticTaskReport = SetRequired<
    Pick<
        Report,
        | 'reportID'
        | 'reportName'
        | 'description'
        | 'ownerAccountID'
        | 'participants'
        | 'managerID'
        | 'type'
        | 'parentReportID'
        | 'policyID'
        | 'stateNum'
        | 'statusNum'
        | 'parentReportActionID'
        | 'lastVisibleActionCreated'
        | 'hasParentAccess'
    >,
    'parentReportID'
>;

type TransactionDetails = {
    created: string;
    amount: number;
    attendees: Attendee[] | string;
    taxAmount?: number;
    taxCode?: string;
    currency: string;
    merchant: string;
    waypoints?: WaypointCollection | string;
    customUnitRateID?: string;
    comment: string;
    category: string;
    billable: boolean;
    tag: string;
    mccGroup?: ValueOf<typeof CONST.MCC_GROUPS>;
    description?: string;
    cardID: number;
    originalAmount: number;
    originalCurrency: string;
    postedDate: string;
};

type OptimisticIOUReport = Pick<
    Report,
    | 'type'
    | 'chatReportID'
    | 'currency'
    | 'managerID'
    | 'policyID'
    | 'ownerAccountID'
    | 'participants'
    | 'reportID'
    | 'stateNum'
    | 'statusNum'
    | 'total'
    | 'unheldTotal'
    | 'nonReimbursableTotal'
    | 'unheldNonReimbursableTotal'
    | 'reportName'
    | 'parentReportID'
    | 'lastVisibleActionCreated'
    | 'fieldList'
    | 'parentReportActionID'
>;
type DisplayNameWithTooltips = Array<Pick<PersonalDetails, 'accountID' | 'pronouns' | 'displayName' | 'login' | 'avatar'>>;

type CustomIcon = {
    src: IconAsset;
    color?: string;
};

type OptionData = {
    text?: string;
    alternateText?: string;
    allReportErrors?: Errors;
    brickRoadIndicator?: ValueOf<typeof CONST.BRICK_ROAD_INDICATOR_STATUS> | '' | null;
    tooltipText?: string | null;
    alternateTextMaxLines?: number;
    boldStyle?: boolean;
    customIcon?: CustomIcon;
    subtitle?: string;
    login?: string;
    accountID?: number;
    pronouns?: string;
    status?: Status | null;
    phoneNumber?: string;
    isUnread?: boolean | null;
    isUnreadWithMention?: boolean | null;
    hasDraftComment?: boolean | null;
    keyForList?: string;
    searchText?: string;
    isIOUReportOwner?: boolean | null;
    shouldShowSubscript?: boolean | null;
    isPolicyExpenseChat?: boolean;
    isMoneyRequestReport?: boolean | null;
    isInvoiceReport?: boolean;
    isExpenseRequest?: boolean | null;
    isAllowedToComment?: boolean | null;
    isThread?: boolean | null;
    isTaskReport?: boolean | null;
    parentReportAction?: OnyxEntry<ReportAction>;
    displayNamesWithTooltips?: DisplayNameWithTooltips | null;
    isDefaultRoom?: boolean;
    isInvoiceRoom?: boolean;
    isExpenseReport?: boolean;
    isOptimisticPersonalDetail?: boolean;
    selected?: boolean;
    isOptimisticAccount?: boolean;
    isSelected?: boolean;
    descriptiveText?: string;
    notificationPreference?: NotificationPreference | null;
    isDisabled?: boolean | null;
    name?: string | null;
    isSelfDM?: boolean;
    isOneOnOneChat?: boolean;
    reportID?: string;
    enabled?: boolean;
    code?: string;
    transactionThreadReportID?: string | null;
    shouldShowAmountInput?: boolean;
    amountInputProps?: MoneyRequestAmountInputProps;
    tabIndex?: 0 | -1;
    isConciergeChat?: boolean;
    isBold?: boolean;
    lastIOUCreationDate?: string;
    isChatRoom?: boolean;
    participantsList?: PersonalDetails[];
    icons?: Icon[];
    iouReportAmount?: number;
    displayName?: string;
} & Report &
    ReportNameValuePairs;

type OnyxDataTaskAssigneeChat = {
    optimisticData: OnyxUpdate[];
    successData: OnyxUpdate[];
    failureData: OnyxUpdate[];
    optimisticAssigneeAddComment?: OptimisticReportAction;
    optimisticChatCreatedReportAction?: OptimisticCreatedReportAction;
};

type Ancestor = {
    report: Report;
    reportAction: ReportAction;
    shouldDisplayNewMarker: boolean;
};

type AncestorIDs = {
    reportIDs: string[];
    reportActionsIDs: string[];
};

type MissingPaymentMethod = 'bankAccount' | 'wallet';

type OutstandingChildRequest = {
    hasOutstandingChildRequest?: boolean;
};

type ParsingDetails = {
    shouldEscapeText?: boolean;
    reportID?: string;
    policyID?: string;
};

type NonHeldAndFullAmount = {
    nonHeldAmount: string;
    fullAmount: string;
    /**
     * nonHeldAmount is valid if not negative;
     * It can be negative if the unheld transaction comes from the current user
     */
    hasValidNonHeldAmount: boolean;
};

type Thread = {
    parentReportID: string;
    parentReportActionID: string;
} & Report;

type GetChatRoomSubtitleConfig = {
    isCreateExpenseFlow?: boolean;
};

type GetPolicyNameParams = {
    report: OnyxInputOrEntry<Report>;
    returnEmptyIfNotFound?: boolean;
    policy?: OnyxInputOrEntry<Policy> | SearchPolicy;
    policies?: SearchPolicy[];
    reports?: SearchReport[];
};

type GetReportNameParams = {
    report: OnyxEntry<Report>;
    policy?: OnyxEntry<Policy> | SearchPolicy;
    parentReportActionParam?: OnyxInputOrEntry<ReportAction>;
    personalDetails?: Partial<PersonalDetailsList>;
    invoiceReceiverPolicy?: OnyxEntry<Policy> | SearchPolicy;
    transactions?: SearchTransaction[];
    reports?: SearchReport[];
    draftReports?: OnyxCollection<Report>;
    reportNameValuePairs?: OnyxCollection<ReportNameValuePairs>;
    policies?: SearchPolicy[];
};

type ReportByPolicyMap = Record<string, Report[]>;

let currentUserEmail: string | undefined;
let currentUserPrivateDomain: string | undefined;
let currentUserAccountID: number | undefined;
let isAnonymousUser = false;

let environmentURL: string;
getEnvironmentURL().then((url: string) => (environmentURL = url));
let environment: EnvironmentType;
getEnvironment().then((env) => {
    environment = env;
});

// This cache is used to save parse result of report action html message into text
// to prevent unnecessary parsing when the report action is not changed/modified.
// Example case: when we need to get a report name of a thread which is dependent on a report action message.
const parsedReportActionMessageCache: Record<string, string> = {};

let conciergeChatReportID: OnyxEntry<string>;
Onyx.connect({
    key: ONYXKEYS.DERIVED.CONCIERGE_CHAT_REPORT_ID,
    callback: (value) => {
        conciergeChatReportID = value;
    },
});

const defaultAvatarBuildingIconTestID = 'SvgDefaultAvatarBuilding Icon';
Onyx.connect({
    key: ONYXKEYS.SESSION,
    callback: (value) => {
        // When signed out, val is undefined
        if (!value) {
            return;
        }

        currentUserEmail = value.email;
        currentUserAccountID = value.accountID;
        isAnonymousUser = value.authTokenType === CONST.AUTH_TOKEN_TYPES.ANONYMOUS;
        currentUserPrivateDomain = isEmailPublicDomain(currentUserEmail ?? '') ? '' : Str.extractEmailDomain(currentUserEmail ?? '');
    },
});

let allPersonalDetails: OnyxEntry<PersonalDetailsList>;
let allPersonalDetailLogins: string[];
let currentUserPersonalDetails: OnyxEntry<PersonalDetails>;
Onyx.connect({
    key: ONYXKEYS.PERSONAL_DETAILS_LIST,
    callback: (value) => {
        if (currentUserAccountID) {
            currentUserPersonalDetails = value?.[currentUserAccountID] ?? undefined;
        }
        allPersonalDetails = value ?? {};
        allPersonalDetailLogins = Object.values(allPersonalDetails).map((personalDetail) => personalDetail?.login ?? '');
    },
});

let allReportsDraft: OnyxCollection<Report>;
Onyx.connect({
    key: ONYXKEYS.COLLECTION.REPORT_DRAFT,
    waitForCollectionCallback: true,
    callback: (value) => (allReportsDraft = value),
});

let allPolicies: OnyxCollection<Policy>;
Onyx.connect({
    key: ONYXKEYS.COLLECTION.POLICY,
    waitForCollectionCallback: true,
    callback: (value) => (allPolicies = value),
});

let allReports: OnyxCollection<Report>;
let reportsByPolicyID: ReportByPolicyMap;
Onyx.connect({
    key: ONYXKEYS.COLLECTION.REPORT,
    waitForCollectionCallback: true,
    callback: (value) => {
        allReports = value;
        UnreadIndicatorUpdaterHelper().then((module) => {
            module.triggerUnreadUpdate();
        });

        // Each time a new report is added we will check to see if the user should be switched
        autoSwitchToFocusMode();

        if (!value) {
            return;
        }

        reportsByPolicyID = Object.values(value).reduce<ReportByPolicyMap>((acc, report) => {
            if (!report) {
                return acc;
            }

            handleReportChanged(report);

            // Get all reports, which are the ones that are:
            // - Owned by the same user
            // - Are either open or submitted
            // - Belong to the same workspace
            if (report.policyID && report.ownerAccountID === currentUserAccountID && (report.stateNum ?? 0) <= 1) {
                if (!acc[report.policyID]) {
                    acc[report.policyID] = [];
                }
                acc[report.policyID].push(report);
            }

            return acc;
        }, {});
    },
});

let allBetas: OnyxEntry<Beta[]>;
Onyx.connect({
    key: ONYXKEYS.BETAS,
    callback: (value) => (allBetas = value),
});

let allTransactions: OnyxCollection<Transaction> = {};
let reportsTransactions: Record<string, Transaction[]> = {};
Onyx.connect({
    key: ONYXKEYS.COLLECTION.TRANSACTION,
    waitForCollectionCallback: true,
    callback: (value) => {
        if (!value) {
            return;
        }
        allTransactions = Object.fromEntries(Object.entries(value).filter(([, transaction]) => transaction));

        reportsTransactions = Object.values(value).reduce<Record<string, Transaction[]>>((all, transaction) => {
            const reportsMap = all;
            if (!transaction?.reportID) {
                return reportsMap;
            }

            if (!reportsMap[transaction.reportID]) {
                reportsMap[transaction.reportID] = [];
            }
            reportsMap[transaction.reportID].push(transaction);

            return all;
        }, {});
    },
});

let allReportActions: OnyxCollection<ReportActions>;
Onyx.connect({
    key: ONYXKEYS.COLLECTION.REPORT_ACTIONS,
    waitForCollectionCallback: true,
    callback: (actions) => {
        if (!actions) {
            return;
        }
        allReportActions = actions;
    },
});

let allReportMetadata: OnyxCollection<ReportMetadata>;
const allReportMetadataKeyValue: Record<string, ReportMetadata> = {};
Onyx.connect({
    key: ONYXKEYS.COLLECTION.REPORT_METADATA,
    waitForCollectionCallback: true,
    callback: (value) => {
        if (!value) {
            return;
        }
        allReportMetadata = value;

        Object.entries(value).forEach(([reportID, reportMetadata]) => {
            if (!reportMetadata) {
                return;
            }

            const [, id] = reportID.split('_');
            allReportMetadataKeyValue[id] = reportMetadata;
        });
    },
});

let allReportNameValuePair: OnyxCollection<ReportNameValuePairs>;
Onyx.connect({
    key: ONYXKEYS.COLLECTION.REPORT_NAME_VALUE_PAIRS,
    waitForCollectionCallback: true,
    callback: (value) => {
        if (!value) {
            return;
        }
        allReportNameValuePair = value;
    },
});

let allReportsViolations: OnyxCollection<ReportViolations>;
Onyx.connect({
    key: ONYXKEYS.COLLECTION.REPORT_VIOLATIONS,
    waitForCollectionCallback: true,
    callback: (value) => {
        if (!value) {
            return;
        }
        allReportsViolations = value;
    },
});

let onboarding: OnyxEntry<Onboarding>;
Onyx.connect({
    key: ONYXKEYS.NVP_ONBOARDING,
    callback: (value) => (onboarding = value),
});

let delegateEmail = '';
Onyx.connect({
    key: ONYXKEYS.ACCOUNT,
    callback: (value) => {
        delegateEmail = value?.delegatedAccess?.delegate ?? '';
    },
});

let activePolicyID: OnyxEntry<string>;
Onyx.connect({
    key: ONYXKEYS.NVP_ACTIVE_POLICY_ID,
    callback: (value) => (activePolicyID = value),
});

let reportAttributes: OnyxEntry<Record<string, ReportAttributes>>;
Onyx.connect({
    key: ONYXKEYS.DERIVED.REPORT_ATTRIBUTES,
    callback: (value) => {
        if (!value) {
            return;
        }
        reportAttributes = value;
    },
});

let newGroupChatDraft: OnyxEntry<NewGroupChatDraft>;
Onyx.connect({
    key: ONYXKEYS.NEW_GROUP_CHAT_DRAFT,
    callback: (value) => (newGroupChatDraft = value),
});

function getCurrentUserAvatar(): AvatarSource | undefined {
    return currentUserPersonalDetails?.avatar;
}

function getCurrentUserDisplayNameOrEmail(): string | undefined {
    return currentUserPersonalDetails?.displayName ?? currentUserEmail;
}

function getChatType(report: OnyxInputOrEntry<Report> | Participant): ValueOf<typeof CONST.REPORT.CHAT_TYPE> | undefined {
    return report?.chatType;
}

/**
 * Get the report or draft report given a reportID
 */
function getReportOrDraftReport(reportID: string | undefined, searchReports?: SearchReport[]): OnyxEntry<Report> | SearchReport {
    const searchReport = searchReports?.find((report) => report.reportID === reportID);
    const onyxReport = allReports?.[`${ONYXKEYS.COLLECTION.REPORT}${reportID}`];
    return searchReport ?? onyxReport ?? allReportsDraft?.[`${ONYXKEYS.COLLECTION.REPORT_DRAFT}${reportID}`];
}

function reportTransactionsSelector(transactions: OnyxCollection<Transaction>, reportID: string | undefined): Transaction[] {
    if (!transactions || !reportID) {
        return [];
    }

    return Object.values(transactions).filter((transaction): transaction is Transaction => !!transaction && transaction.reportID === reportID);
}

function getReportTransactions(reportID: string | undefined, allReportsTransactions: Record<string, Transaction[]> = reportsTransactions): Transaction[] {
    if (!reportID) {
        return [];
    }

    return allReportsTransactions[reportID] ?? [];
}

/**
 * Check if a report is a draft report
 */
function isDraftReport(reportID: string | undefined): boolean {
    const draftReport = allReportsDraft?.[`${ONYXKEYS.COLLECTION.REPORT_DRAFT}${reportID}`];

    return !!draftReport;
}
/**
 * @private
 */
function isSearchReportArray(object: SearchReport[] | OnyxCollection<Report>): object is SearchReport[] {
    if (!Array.isArray(object)) {
        return false;
    }
    const firstItem = object.at(0);
    return firstItem !== undefined && 'private_isArchived' in firstItem;
}

/**
 * @private
 * Returns the report
 */
function getReport(reportID: string, reports: SearchReport[] | OnyxCollection<Report>): OnyxEntry<Report> | SearchReport {
    if (isSearchReportArray(reports)) {
        reports?.find((report) => report.reportID === reportID);
    } else {
        return reports?.[`${ONYXKEYS.COLLECTION.REPORT}${reportID}`];
    }
}

/**
 * Returns the report
 */
function getReportNameValuePairs(reportID?: string, reportNameValuePairs: OnyxCollection<ReportNameValuePairs> = allReportNameValuePair): OnyxEntry<ReportNameValuePairs> {
    return reportNameValuePairs?.[`${ONYXKEYS.COLLECTION.REPORT_NAME_VALUE_PAIRS}${reportID}`];
}

/**
 * Returns the parentReport if the given report is a thread
 */
function getParentReport(report: OnyxEntry<Report>): OnyxEntry<Report> {
    if (!report?.parentReportID) {
        return undefined;
    }
    return getReport(report.parentReportID, allReports);
}

/**
 * Returns the root parentReport if the given report is nested.
 * Uses recursion to iterate any depth of nested reports.
 */

function getRootParentReport({
    report,
    reports,
    visitedReportIDs = new Set<string>(),
}: {
    report: OnyxEntry<Report>;
    reports?: SearchReport[];
    visitedReportIDs?: Set<string>;
}): OnyxEntry<Report> {
    if (!report) {
        return undefined;
    }

    // Returns the current report as the root report, because it does not have a parentReportID
    if (!report?.parentReportID) {
        return report;
    }

    // Detect and prevent an infinite loop caused by a cycle in the ancestry. This should normally
    // never happen
    if (visitedReportIDs.has(report.reportID)) {
        Log.alert('Report ancestry cycle detected.', {reportID: report.reportID, ancestry: Array.from(visitedReportIDs)});
        return undefined;
    }
    visitedReportIDs.add(report.reportID);

    const parentReport = getReportOrDraftReport(report?.parentReportID, reports);

    // Runs recursion to iterate a parent report
    return getRootParentReport({report: !isEmptyObject(parentReport) ? parentReport : undefined, visitedReportIDs, reports});
}

/**
 * Returns the policy of the report
 */
function getPolicy(policyID: string | undefined): OnyxEntry<Policy> {
    if (!allPolicies || !policyID) {
        return undefined;
    }
    return allPolicies[`${ONYXKEYS.COLLECTION.POLICY}${policyID}`];
}

/**
 * Get the policy type from a given report
 * @param policies must have Onyxkey prefix (i.e 'policy_') for keys
 */
function getPolicyType(report: OnyxInputOrEntry<Report>, policies: OnyxCollection<Policy>): string {
    return policies?.[`${ONYXKEYS.COLLECTION.POLICY}${report?.policyID}`]?.type ?? '';
}

const unavailableTranslation = translateLocal('workspace.common.unavailable');
/**
 * Get the policy name from a given report
 */
function getPolicyName({report, returnEmptyIfNotFound = false, policy, policies, reports}: GetPolicyNameParams): string {
    const noPolicyFound = returnEmptyIfNotFound ? '' : unavailableTranslation;
    if (isEmptyObject(report) || (isEmptyObject(policies) && isEmptyObject(allPolicies) && !report?.policyName)) {
        return noPolicyFound;
    }
    const finalPolicy = (() => {
        if (isEmptyObject(policy)) {
            if (policies) {
                return policies.find((p) => p.id === report.policyID);
            }
            return allPolicies?.[`${ONYXKEYS.COLLECTION.POLICY}${report.policyID}`];
        }
        return policy ?? policies?.find((p) => p.id === report.policyID);
    })();

    const parentReport = getRootParentReport({report, reports});

    // Rooms send back the policy name with the reportSummary,
    // since they can also be accessed by people who aren't in the workspace
    // eslint-disable-next-line @typescript-eslint/prefer-nullish-coalescing
    const policyName = finalPolicy?.name || report?.policyName || report?.oldPolicyName || parentReport?.oldPolicyName || noPolicyFound;

    return policyName;
}

/**
 * Returns the concatenated title for the PrimaryLogins of a report
 */
function getReportParticipantsTitle(accountIDs: number[]): string {
    // Somehow it's possible for the logins coming from report.participantAccountIDs to contain undefined values so we use .filter(Boolean) to remove them.
    return accountIDs.filter(Boolean).join(', ');
}

/**
 * Checks if a report is a chat report.
 */
function isChatReport(report: OnyxEntry<Report>): boolean {
    return report?.type === CONST.REPORT.TYPE.CHAT;
}

function isInvoiceReport(report: OnyxInputOrEntry<Report> | SearchReport): boolean {
    return report?.type === CONST.REPORT.TYPE.INVOICE;
}

function isNewDotInvoice(invoiceRoomID: string | undefined): boolean {
    if (!invoiceRoomID) {
        return false;
    }

    return isInvoiceRoom(getReport(invoiceRoomID, allReports));
}

/**
 * Checks if the report with supplied ID has been approved or not
 */
function isReportIDApproved(reportID: string | undefined) {
    if (!reportID) {
        return;
    }
    const report = getReport(reportID, allReports);
    if (!report) {
        return;
    }
    return isReportApproved({report});
}

/**
 * Checks if a report is an Expense report.
 */
function isExpenseReport(report: OnyxInputOrEntry<Report> | SearchReport): boolean {
    return report?.type === CONST.REPORT.TYPE.EXPENSE;
}

/**
 * Checks if a report is an IOU report using report or reportID
 */
function isIOUReport(reportOrID: OnyxInputOrEntry<Report> | SearchReport | string): boolean {
    const report = typeof reportOrID === 'string' ? getReport(reportOrID, allReports) ?? null : reportOrID;
    return report?.type === CONST.REPORT.TYPE.IOU;
}

/**
 * Checks if a report is an IOU report using report
 */
function isIOUReportUsingReport(report: OnyxEntry<Report>): report is Report {
    return report?.type === CONST.REPORT.TYPE.IOU;
}
/**
 * Checks if a report is a task report.
 */
function isTaskReport(report: OnyxInputOrEntry<Report>): boolean {
    return report?.type === CONST.REPORT.TYPE.TASK;
}

/**
 * Checks if a task has been cancelled
 * When a task is deleted, the parentReportAction is updated to have a isDeletedParentAction deleted flag
 * This is because when you delete a task, we still allow you to chat on the report itself
 * There's another situation where you don't have access to the parentReportAction (because it was created in a chat you don't have access to)
 * In this case, we have added the key to the report itself
 */
function isCanceledTaskReport(report: OnyxInputOrEntry<Report>, parentReportAction: OnyxInputOrEntry<ReportAction> = null): boolean {
    if (!isEmptyObject(parentReportAction) && (getReportActionMessageReportUtils(parentReportAction)?.isDeletedParentAction ?? false)) {
        return true;
    }

    if (!isEmptyObject(report) && report?.isDeletedParentAction) {
        return true;
    }

    return false;
}

/**
 * Checks if a report is an open task report.
 *
 * @param parentReportAction - The parent report action of the report (Used to check if the task has been canceled)
 */
function isOpenTaskReport(report: OnyxInputOrEntry<Report>, parentReportAction: OnyxInputOrEntry<ReportAction> = null): boolean {
    return (
        isTaskReport(report) && !isCanceledTaskReport(report, parentReportAction) && report?.stateNum === CONST.REPORT.STATE_NUM.OPEN && report?.statusNum === CONST.REPORT.STATUS_NUM.OPEN
    );
}

/**
 * Checks if a report is a completed task report.
 */
function isCompletedTaskReport(report: OnyxEntry<Report>): boolean {
    return isTaskReport(report) && report?.stateNum === CONST.REPORT.STATE_NUM.APPROVED && report?.statusNum === CONST.REPORT.STATUS_NUM.APPROVED;
}

/**
 * Checks if the current user is the manager of the supplied report
 */
function isReportManager(report: OnyxEntry<Report>): boolean {
    return !!(report && report.managerID === currentUserAccountID);
}

/**
 * Checks if the supplied report has been approved
 */
function isReportApproved({report, parentReportAction = undefined}: {report: OnyxInputOrEntry<Report>; parentReportAction?: OnyxEntry<ReportAction> | undefined}): boolean {
    if (!report) {
        return parentReportAction?.childStateNum === CONST.REPORT.STATE_NUM.APPROVED && parentReportAction?.childStatusNum === CONST.REPORT.STATUS_NUM.APPROVED;
    }
    return report?.stateNum === CONST.REPORT.STATE_NUM.APPROVED && report?.statusNum === CONST.REPORT.STATUS_NUM.APPROVED;
}

/**
 * Checks if the supplied report has been manually reimbursed
 */
function isReportManuallyReimbursed(report: OnyxEntry<Report>): boolean {
    return report?.stateNum === CONST.REPORT.STATE_NUM.APPROVED && report?.statusNum === CONST.REPORT.STATUS_NUM.REIMBURSED;
}

/**
 * Checks if the supplied report is an expense report in Open state and status.
 */
function isOpenExpenseReport(report: OnyxInputOrEntry<Report>): boolean {
    return isExpenseReport(report) && report?.stateNum === CONST.REPORT.STATE_NUM.OPEN && report?.statusNum === CONST.REPORT.STATUS_NUM.OPEN;
}

/**
 * Checks if the supplied report has a member with the array passed in params.
 */
function hasParticipantInArray(report: OnyxEntry<Report>, memberAccountIDs: number[]) {
    if (!report?.participants) {
        return false;
    }

    const memberAccountIDsSet = new Set(memberAccountIDs);

    for (const accountID in report.participants) {
        if (memberAccountIDsSet.has(Number(accountID))) {
            return true;
        }
    }

    return false;
}

/**
 * Whether the Money Request report is settled
 */
function isSettled(reportOrID: OnyxInputOrEntry<Report> | SearchReport | string | undefined, reports?: SearchReport[] | OnyxCollection<Report>): boolean {
    if (!reportOrID) {
        return false;
    }
    const report = typeof reportOrID === 'string' ? getReport(reportOrID, reports ?? allReports) ?? null : reportOrID;
    if (!report) {
        return false;
    }

    if (isEmptyObject(report)) {
        return false;
    }

    // In case the payment is scheduled and we are waiting for the payee to set up their wallet,
    // consider the report as paid as well.
    if (report.isWaitingOnBankAccount && report.statusNum === CONST.REPORT.STATUS_NUM.APPROVED) {
        return false;
    }

    return report?.statusNum === CONST.REPORT.STATUS_NUM.REIMBURSED;
}

/**
 * Whether the current user is the submitter of the report
 */
function isCurrentUserSubmitter(reportID: string | undefined): boolean {
    if (!allReports || !reportID) {
        return false;
    }
    const report = allReports[`${ONYXKEYS.COLLECTION.REPORT}${reportID}`];
    return !!(report && report.ownerAccountID === currentUserAccountID);
}

/**
 * Whether the provided report is an Admin room
 */
function isAdminRoom(report: OnyxEntry<Report>): boolean {
    return getChatType(report) === CONST.REPORT.CHAT_TYPE.POLICY_ADMINS;
}

/**
 * Whether the provided report is an Admin-only posting room
 */
function isAdminsOnlyPostingRoom(report: OnyxEntry<Report>): boolean {
    return report?.writeCapability === CONST.REPORT.WRITE_CAPABILITIES.ADMINS;
}

/**
 * Whether the provided report is a Announce room
 */
function isAnnounceRoom(report: OnyxEntry<Report>): boolean {
    return getChatType(report) === CONST.REPORT.CHAT_TYPE.POLICY_ANNOUNCE;
}

/**
 * Whether the provided report is a default room
 */
function isDefaultRoom(report: OnyxEntry<Report>): boolean {
    return CONST.DEFAULT_POLICY_ROOM_CHAT_TYPES.some((type) => type === getChatType(report));
}

/**
 * Whether the provided report is a Domain room
 */
function isDomainRoom(report: OnyxEntry<Report>): boolean {
    return getChatType(report) === CONST.REPORT.CHAT_TYPE.DOMAIN_ALL;
}

/**
 * Whether the provided report is a user created policy room
 */
function isUserCreatedPolicyRoom(report: OnyxEntry<Report>): boolean {
    return getChatType(report) === CONST.REPORT.CHAT_TYPE.POLICY_ROOM;
}

/**
 * Whether the provided report is a Policy Expense chat.
 */
function isPolicyExpenseChat(option: OnyxInputOrEntry<Report> | OptionData | Participant): boolean {
    return getChatType(option) === CONST.REPORT.CHAT_TYPE.POLICY_EXPENSE_CHAT || !!(option && 'isPolicyExpenseChat' in option && option.isPolicyExpenseChat);
}

function isInvoiceRoom(report: OnyxEntry<Report>): boolean {
    return getChatType(report) === CONST.REPORT.CHAT_TYPE.INVOICE;
}

function isInvoiceRoomWithID(reportID?: string): boolean {
    if (!reportID) {
        return false;
    }
    const report = getReport(reportID, allReports);
    return isInvoiceRoom(report);
}

/**
 * Checks if a report is a completed task report.
 */
function isTripRoom(report: OnyxEntry<Report>): boolean {
    return isChatReport(report) && getChatType(report) === CONST.REPORT.CHAT_TYPE.TRIP_ROOM;
}

function isIndividualInvoiceRoom(report: OnyxEntry<Report>): boolean {
    return isInvoiceRoom(report) && report?.invoiceReceiver?.type === CONST.REPORT.INVOICE_RECEIVER_TYPE.INDIVIDUAL;
}

function isCurrentUserInvoiceReceiver(report: OnyxEntry<Report>): boolean {
    if (report?.invoiceReceiver?.type === CONST.REPORT.INVOICE_RECEIVER_TYPE.INDIVIDUAL) {
        return currentUserAccountID === report.invoiceReceiver.accountID;
    }

    if (report?.invoiceReceiver?.type === CONST.REPORT.INVOICE_RECEIVER_TYPE.BUSINESS) {
        const policy = getPolicy(report.invoiceReceiver.policyID);
        return isPolicyAdminPolicyUtils(policy);
    }

    return false;
}

/**
 * Whether the provided report belongs to a Control policy and is an expense chat
 */
function isControlPolicyExpenseChat(report: OnyxEntry<Report>): boolean {
    return isPolicyExpenseChat(report) && getPolicyType(report, allPolicies) === CONST.POLICY.TYPE.CORPORATE;
}

/**
 * Whether the provided policyType is a Free, Collect or Control policy type
 */
function isGroupPolicy(policyType: string): boolean {
    return policyType === CONST.POLICY.TYPE.CORPORATE || policyType === CONST.POLICY.TYPE.TEAM;
}

/**
 * Whether the provided report belongs to a Free, Collect or Control policy
 */
function isReportInGroupPolicy(report: OnyxInputOrEntry<Report>, policy?: OnyxInputOrEntry<Policy>): boolean {
    const policyType = policy?.type ?? getPolicyType(report, allPolicies);
    return isGroupPolicy(policyType);
}

/**
 * Whether the provided report belongs to a Control or Collect policy
 */
function isPaidGroupPolicy(report: OnyxEntry<Report>): boolean {
    const policyType = getPolicyType(report, allPolicies);
    return policyType === CONST.POLICY.TYPE.CORPORATE || policyType === CONST.POLICY.TYPE.TEAM;
}

/**
 * Whether the provided report belongs to a Control or Collect policy and is an expense chat
 */
function isPaidGroupPolicyExpenseChat(report: OnyxEntry<Report>): boolean {
    return isPolicyExpenseChat(report) && isPaidGroupPolicy(report);
}

/**
 * Whether the provided report belongs to a Control policy and is an expense report
 */
function isControlPolicyExpenseReport(report: OnyxEntry<Report>): boolean {
    return isExpenseReport(report) && getPolicyType(report, allPolicies) === CONST.POLICY.TYPE.CORPORATE;
}

/**
 * Whether the provided report belongs to a Control or Collect policy and is an expense report
 */
function isPaidGroupPolicyExpenseReport(report: OnyxEntry<Report>): boolean {
    return isExpenseReport(report) && isPaidGroupPolicy(report);
}

/**
 * Checks if the supplied report is an invoice report in Open state and status.
 */
function isOpenInvoiceReport(report: OnyxEntry<Report>): boolean {
    return isInvoiceReport(report) && report?.statusNum === CONST.REPORT.STATUS_NUM.OPEN;
}

/**
 * Whether the provided report is a chat room
 */
function isChatRoom(report: OnyxEntry<Report>): boolean {
    return isUserCreatedPolicyRoom(report) || isDefaultRoom(report) || isInvoiceRoom(report) || isTripRoom(report);
}

/**
 * Whether the provided report is a public room
 */
function isPublicRoom(report: OnyxEntry<Report>): boolean {
    return report?.visibility === CONST.REPORT.VISIBILITY.PUBLIC || report?.visibility === CONST.REPORT.VISIBILITY.PUBLIC_ANNOUNCE;
}

/**
 * Whether the provided report is a public announce room
 */
function isPublicAnnounceRoom(report: OnyxEntry<Report>): boolean {
    return report?.visibility === CONST.REPORT.VISIBILITY.PUBLIC_ANNOUNCE;
}

/**
 * If the report is a policy expense, the route should be for adding bank account for that policy
 * else since the report is a personal IOU, the route should be for personal bank account.
 */
function getBankAccountRoute(report: OnyxEntry<Report>): Route {
    if (isPolicyExpenseChat(report)) {
        return ROUTES.BANK_ACCOUNT_WITH_STEP_TO_OPEN.getRoute(report?.policyID);
    }

    if (isInvoiceRoom(report) && report?.invoiceReceiver?.type === CONST.REPORT.INVOICE_RECEIVER_TYPE.BUSINESS) {
        return ROUTES.WORKSPACE_INVOICES.getRoute(report?.invoiceReceiver?.policyID);
    }

    return ROUTES.SETTINGS_ADD_BANK_ACCOUNT;
}

/**
 * Check if personal detail of accountID is empty or optimistic data
 */
function isOptimisticPersonalDetail(accountID: number): boolean {
    return isEmptyObject(allPersonalDetails?.[accountID]) || !!allPersonalDetails?.[accountID]?.isOptimisticPersonalDetail;
}

/**
 * Checks if a report is a task report from a policy expense chat.
 */
function isWorkspaceTaskReport(report: OnyxEntry<Report>): boolean {
    if (!isTaskReport(report)) {
        return false;
    }
    const parentReport = report?.parentReportID ? getReport(report?.parentReportID, allReports) : undefined;
    return isPolicyExpenseChat(parentReport);
}

/**
 * Returns true if report has a parent
 */
function isThread(report: OnyxInputOrEntry<Report>): report is Thread {
    return !!(report?.parentReportID && report?.parentReportActionID);
}

/**
 * Returns true if report is of type chat and has a parent and is therefore a Thread.
 */
function isChatThread(report: OnyxInputOrEntry<Report>): report is Thread {
    return isThread(report) && report?.type === CONST.REPORT.TYPE.CHAT;
}

function isDM(report: OnyxEntry<Report>): boolean {
    return isChatReport(report) && !getChatType(report) && !isThread(report);
}

function isSelfDM(report: OnyxInputOrEntry<Report>): boolean {
    return getChatType(report) === CONST.REPORT.CHAT_TYPE.SELF_DM;
}

function isGroupChat(report: OnyxEntry<Report> | Partial<Report>): boolean {
    return getChatType(report) === CONST.REPORT.CHAT_TYPE.GROUP;
}

/**
 * Only returns true if this is the Expensify DM report.
 *
 * Note that this chat is no longer used for new users. We still need this function for users who have this chat.
 */
function isSystemChat(report: OnyxEntry<Report>): boolean {
    return getChatType(report) === CONST.REPORT.CHAT_TYPE.SYSTEM;
}

function getDefaultNotificationPreferenceForReport(report: OnyxEntry<Report>): ValueOf<typeof CONST.REPORT.NOTIFICATION_PREFERENCE> {
    if (isAnnounceRoom(report)) {
        return CONST.REPORT.NOTIFICATION_PREFERENCE.ALWAYS;
    }
    if (isPublicRoom(report)) {
        return CONST.REPORT.NOTIFICATION_PREFERENCE.DAILY;
    }
    if (!getChatType(report) || isGroupChat(report)) {
        return CONST.REPORT.NOTIFICATION_PREFERENCE.ALWAYS;
    }
    if (isAdminRoom(report) || isPolicyExpenseChat(report) || isInvoiceRoom(report)) {
        return CONST.REPORT.NOTIFICATION_PREFERENCE.ALWAYS;
    }
    if (isSelfDM(report)) {
        return CONST.REPORT.NOTIFICATION_PREFERENCE.MUTE;
    }
    return CONST.REPORT.NOTIFICATION_PREFERENCE.DAILY;
}

/**
 * Get the notification preference given a report. This should ALWAYS default to 'hidden'. Do not change this!
 */
function getReportNotificationPreference(report: OnyxEntry<Report>): ValueOf<typeof CONST.REPORT.NOTIFICATION_PREFERENCE> {
    const participant = currentUserAccountID ? report?.participants?.[currentUserAccountID] : undefined;
    return participant?.notificationPreference ?? CONST.REPORT.NOTIFICATION_PREFERENCE.HIDDEN;
}

/**
 * Only returns true if this is our main 1:1 DM report with Concierge.
 */
function isConciergeChatReport(report: OnyxInputOrEntry<Report>): boolean {
    return !!report && report?.reportID === conciergeChatReportID;
}

function findSelfDMReportID(): string | undefined {
    if (!allReports) {
        return;
    }

    const selfDMReport = Object.values(allReports).find((report) => isSelfDM(report) && !isThread(report));
    return selfDMReport?.reportID;
}

/**
 * Checks if the supplied report is from a policy or is an invoice report from a policy
 */
function isPolicyRelatedReport(report: OnyxEntry<Report>, policyID?: string) {
    return report?.policyID === policyID || !!(report?.invoiceReceiver && 'policyID' in report.invoiceReceiver && report.invoiceReceiver.policyID === policyID);
}

/**
 * Checks if the supplied report belongs to workspace based on the provided params. If the report's policyID is _FAKE_ or has no value, it means this report is a DM.
 * In this case report and workspace members must be compared to determine whether the report belongs to the workspace.
 */
function doesReportBelongToWorkspace(report: OnyxEntry<Report>, policyMemberAccountIDs: number[], policyID?: string) {
    return (
        isConciergeChatReport(report) ||
        (report?.policyID === CONST.POLICY.ID_FAKE || !report?.policyID ? hasParticipantInArray(report, policyMemberAccountIDs) : isPolicyRelatedReport(report, policyID))
    );
}

/**
 * Given an array of reports, return them filtered by a policyID and policyMemberAccountIDs.
 */
function filterReportsByPolicyIDAndMemberAccountIDs(reports: Array<OnyxEntry<Report>>, policyMemberAccountIDs: number[] = [], policyID?: string) {
    return reports.filter((report) => !!report && doesReportBelongToWorkspace(report, policyMemberAccountIDs, policyID));
}

/**
 * Returns true if report is still being processed
 */
function isProcessingReport(report: OnyxEntry<Report>): boolean {
    return report?.stateNum === CONST.REPORT.STATE_NUM.SUBMITTED && report?.statusNum === CONST.REPORT.STATUS_NUM.SUBMITTED;
}

function isOpenReport(report: OnyxEntry<Report>): boolean {
    return report?.stateNum === CONST.REPORT.STATE_NUM.OPEN && report?.statusNum === CONST.REPORT.STATUS_NUM.OPEN;
}

function isAwaitingFirstLevelApproval(report: OnyxEntry<Report>): boolean {
    if (!report) {
        return false;
    }

    const submitsToAccountID = getSubmitToAccountID(getPolicy(report.policyID), report);

    return isProcessingReport(report) && submitsToAccountID === report.managerID;
}

/**
 * Check if the report is a single chat report that isn't a thread
 * and personal detail of participant is optimistic data
 */
function shouldDisableDetailPage(report: OnyxEntry<Report>): boolean {
    if (isChatRoom(report) || isPolicyExpenseChat(report) || isChatThread(report) || isTaskReport(report)) {
        return false;
    }
    if (isOneOnOneChat(report)) {
        const participantAccountIDs = Object.keys(report?.participants ?? {})
            .map(Number)
            .filter((accountID) => accountID !== currentUserAccountID);
        return isOptimisticPersonalDetail(participantAccountIDs.at(0) ?? -1);
    }
    return false;
}

/**
 * Returns true if this report has only one participant and it's an Expensify account.
 */
function isExpensifyOnlyParticipantInReport(report: OnyxEntry<Report>): boolean {
    const otherParticipants = Object.keys(report?.participants ?? {})
        .map(Number)
        .filter((accountID) => accountID !== currentUserAccountID);
    return otherParticipants.length === 1 && otherParticipants.some((accountID) => CONST.EXPENSIFY_ACCOUNT_IDS.includes(accountID));
}

/**
 * Returns whether a given report can have tasks created in it.
 * We only prevent the task option if it's a DM/group-DM and the other users are all special Expensify accounts
 *
 */
function canCreateTaskInReport(report: OnyxEntry<Report>): boolean {
    const otherParticipants = Object.keys(report?.participants ?? {})
        .map(Number)
        .filter((accountID) => accountID !== currentUserAccountID);
    const areExpensifyAccountsOnlyOtherParticipants = otherParticipants.length >= 1 && otherParticipants.every((accountID) => CONST.EXPENSIFY_ACCOUNT_IDS.includes(accountID));
    if (areExpensifyAccountsOnlyOtherParticipants && isDM(report)) {
        return false;
    }

    return true;
}

/**
 * For all intents and purposes a report that has no notificationPreference at all should be considered "hidden".
 * We will remove the 'hidden' field entirely once the backend changes for https://github.com/Expensify/Expensify/issues/450891 are done.
 */
function isHiddenForCurrentUser(notificationPreference: string | null | undefined): boolean;
function isHiddenForCurrentUser(report: OnyxEntry<Report>): boolean;
function isHiddenForCurrentUser(reportOrPreference: OnyxEntry<Report> | string | null | undefined): boolean {
    if (typeof reportOrPreference === 'object' && reportOrPreference !== null) {
        const notificationPreference = getReportNotificationPreference(reportOrPreference);
        return isHiddenForCurrentUser(notificationPreference);
    }
    if (reportOrPreference === undefined || reportOrPreference === null || reportOrPreference === '') {
        return true;
    }
    return reportOrPreference === CONST.REPORT.NOTIFICATION_PREFERENCE.HIDDEN;
}

/**
 * Returns true if there are any guides accounts (team.expensify.com) in a list of accountIDs
 * by cross-referencing the accountIDs with personalDetails since guides that are participants
 * of the user's chats should have their personal details in Onyx.
 */
function hasExpensifyGuidesEmails(accountIDs: number[]): boolean {
    return accountIDs.some((accountID) => Str.extractEmailDomain(allPersonalDetails?.[accountID]?.login ?? '') === CONST.EMAIL.GUIDES_DOMAIN);
}

function getMostRecentlyVisitedReport(reports: Array<OnyxEntry<Report>>, reportMetadata: OnyxCollection<ReportMetadata>): OnyxEntry<Report> {
    const filteredReports = reports.filter((report) => {
        const shouldKeep = !isChatThread(report) || !isHiddenForCurrentUser(report);
        return shouldKeep && !!report?.reportID && !!(reportMetadata?.[`${ONYXKEYS.COLLECTION.REPORT_METADATA}${report.reportID}`]?.lastVisitTime ?? report?.lastReadTime);
    });
    return lodashMaxBy(filteredReports, (a) => [reportMetadata?.[`${ONYXKEYS.COLLECTION.REPORT_METADATA}${a?.reportID}`]?.lastVisitTime ?? '', a?.lastReadTime ?? '']);
}

function findLastAccessedReport(ignoreDomainRooms: boolean, openOnAdminRoom = false, policyID?: string, excludeReportID?: string): OnyxEntry<Report> {
    // If it's the user's first time using New Expensify, then they could either have:
    //   - just a Concierge report, if so we'll return that
    //   - their Concierge report, and a separate report that must have deeplinked them to the app before they created their account.
    // If it's the latter, we'll use the deeplinked report over the Concierge report,
    // since the Concierge report would be incorrectly selected over the deep-linked report in the logic below.

    const policyMemberAccountIDs = getPolicyEmployeeListByIdWithoutCurrentUser(allPolicies, policyID, currentUserAccountID);

    let reportsValues = Object.values(allReports ?? {});

    if (!!policyID || policyMemberAccountIDs.length > 0) {
        reportsValues = filterReportsByPolicyIDAndMemberAccountIDs(reportsValues, policyMemberAccountIDs, policyID);
    }

    let adminReport: OnyxEntry<Report>;
    if (openOnAdminRoom) {
        adminReport = reportsValues.find((report) => {
            const chatType = getChatType(report);
            return chatType === CONST.REPORT.CHAT_TYPE.POLICY_ADMINS;
        });
    }
    if (adminReport) {
        return adminReport;
    }

    // eslint-disable-next-line @typescript-eslint/prefer-nullish-coalescing
    const shouldFilter = excludeReportID || ignoreDomainRooms;
    if (shouldFilter) {
        reportsValues = reportsValues.filter((report) => {
            if (excludeReportID && report?.reportID === excludeReportID) {
                return false;
            }

            // We allow public announce rooms, admins, and announce rooms through since we bypass the default rooms beta for them.
            // Check where findLastAccessedReport is called in MainDrawerNavigator.js for more context.
            // Domain rooms are now the only type of default room that are on the defaultRooms beta.
            if (ignoreDomainRooms && isDomainRoom(report) && !hasExpensifyGuidesEmails(Object.keys(report?.participants ?? {}).map(Number))) {
                return false;
            }

            return true;
        });
    }

    // Filter out the system chat (Expensify chat) because the composer is disabled in it,
    // and it prompts the user to use the Concierge chat instead.
    reportsValues = reportsValues.filter((report) => !isSystemChat(report) && !isArchivedReportWithID(report?.reportID)) ?? [];

    // At least two reports remain: self DM and Concierge chat.
    // Return the most recently visited report. Get the last read report from the report metadata.
    // If allReportMetadata is empty we'll return most recent report owned by user
    if (isEmptyObject(allReportMetadata)) {
        const ownedReports = reportsValues.filter((report) => report?.ownerAccountID === currentUserAccountID);
        if (ownedReports.length > 0) {
            return lodashMaxBy(ownedReports, (a) => a?.lastReadTime ?? '');
        }
        return lodashMaxBy(reportsValues, (a) => a?.lastReadTime ?? '');
    }
    return getMostRecentlyVisitedReport(reportsValues, allReportMetadata);
}

/**
 * Whether the provided report has expenses
 */
function hasExpenses(reportID?: string, transactions?: SearchTransaction[]): boolean {
    if (transactions) {
        return !!transactions?.find((transaction) => transaction?.reportID === reportID);
    }
    return !!Object.values(allTransactions ?? {}).find((transaction) => transaction?.reportID === reportID);
}

/**
 * Whether the provided report is a closed expense report with no expenses
 */
function isClosedExpenseReportWithNoExpenses(report: OnyxEntry<Report>, transactions?: SearchTransaction[]): boolean {
    return report?.statusNum === CONST.REPORT.STATUS_NUM.CLOSED && isExpenseReport(report) && !hasExpenses(report.reportID, transactions);
}

/**
 * Whether the provided report is an archived room
 */
// eslint-disable-next-line @typescript-eslint/no-unused-vars
function isArchivedNonExpenseReport(report: OnyxInputOrEntry<Report> | SearchReport, reportNameValuePairs?: OnyxInputOrEntry<ReportNameValuePairs>): boolean {
    return !(isExpenseReport(report) || isExpenseRequest(report)) && !!reportNameValuePairs?.private_isArchived;
}

/**
 * Whether the provided report is an archived report
 */
// eslint-disable-next-line @typescript-eslint/no-unused-vars
function isArchivedReport(reportNameValuePairs?: OnyxInputOrEntry<ReportNameValuePairs>): boolean {
    return !!reportNameValuePairs?.private_isArchived;
}

/**
 * Whether the report with the provided reportID is an archived non-expense report
 */
function isArchivedNonExpenseReportWithID(reportOrID?: string | SearchReport) {
    if (!reportOrID) {
        return false;
    }

    const report = typeof reportOrID === 'string' ? getReport(reportOrID, allReports) : reportOrID;
    const reportNameValuePairs = typeof reportOrID === 'string' ? getReportNameValuePairs(reportOrID) : getReportNameValuePairs(reportOrID.reportID);
    return isArchivedNonExpenseReport(report, reportNameValuePairs);
}

/**
 * Whether the report with the provided reportID is an archived report
 */
function isArchivedReportWithID(reportOrID?: string | SearchReport) {
    if (!reportOrID) {
        return false;
    }

    const reportNameValuePairs = typeof reportOrID === 'string' ? getReportNameValuePairs(reportOrID) : getReportNameValuePairs(reportOrID.reportID);
    return isArchivedReport(reportNameValuePairs);
}

/**
 * Whether the provided report is a closed report
 */
function isClosedReport(report: OnyxInputOrEntry<Report> | SearchReport): boolean {
    return report?.statusNum === CONST.REPORT.STATUS_NUM.CLOSED;
}
/**
 * Whether the provided report is the admin's room
 */
function isJoinRequestInAdminRoom(report: OnyxEntry<Report>): boolean {
    if (!report) {
        return false;
    }
    // If this policy isn't owned by Expensify,
    // Account manager/guide should not have the workspace join request pinned to their LHN,
    // since they are not a part of the company, and should not action it on their behalf.
    if (report.policyID) {
        const policy = getPolicy(report.policyID);
        if (!isExpensifyTeam(policy?.owner) && isExpensifyTeam(currentUserPersonalDetails?.login)) {
            return false;
        }
    }
    return isActionableJoinRequestPending(report.reportID);
}

/**
 * Checks if the user has auditor permission in the provided report
 */
function isAuditor(report: OnyxEntry<Report>): boolean {
    if (report?.policyID) {
        const policy = getPolicy(report.policyID);
        return isPolicyAuditor(policy);
    }

    if (Array.isArray(report?.permissions) && report?.permissions.length > 0) {
        return report?.permissions?.includes(CONST.REPORT.PERMISSIONS.AUDITOR);
    }

    return false;
}

/**
 * Checks if the user can write in the provided report
 */
function canWriteInReport(report: OnyxEntry<Report>): boolean {
    if (Array.isArray(report?.permissions) && report?.permissions.length > 0 && !report?.permissions?.includes(CONST.REPORT.PERMISSIONS.AUDITOR)) {
        return report?.permissions?.includes(CONST.REPORT.PERMISSIONS.WRITE);
    }

    return true;
}

/**
 * Checks if the current user is allowed to comment on the given report.
 */
function isAllowedToComment(report: OnyxEntry<Report>): boolean {
    if (isAuditor(report)) {
        return true;
    }

    if (!canWriteInReport(report)) {
        return false;
    }

    // Default to allowing all users to post
    const capability = report?.writeCapability ?? CONST.REPORT.WRITE_CAPABILITIES.ALL;

    if (capability === CONST.REPORT.WRITE_CAPABILITIES.ALL) {
        return true;
    }

    // If unauthenticated user opens public chat room using deeplink, they do not have policies available and they cannot comment
    if (!allPolicies) {
        return false;
    }

    // If we've made it here, commenting on this report is restricted.
    // If the user is an admin, allow them to post.
    const policy = allPolicies[`${ONYXKEYS.COLLECTION.POLICY}${report?.policyID}`];
    return policy?.role === CONST.POLICY.ROLE.ADMIN;
}

/**
 * Checks if the current user is the admin of the policy given the policy expense chat.
 */
function isPolicyExpenseChatAdmin(report: OnyxEntry<Report>, policies: OnyxCollection<Policy>): boolean {
    if (!isPolicyExpenseChat(report)) {
        return false;
    }

    const policyRole = policies?.[`${ONYXKEYS.COLLECTION.POLICY}${report?.policyID}`]?.role;

    return policyRole === CONST.POLICY.ROLE.ADMIN;
}

/**
 * Checks if the current user is the admin of the policy.
 */
function isPolicyAdmin(policyID: string | undefined, policies: OnyxCollection<Policy>): boolean {
    if (!policyID) {
        return false;
    }

    const policyRole = policies?.[`${ONYXKEYS.COLLECTION.POLICY}${policyID}`]?.role;

    return policyRole === CONST.POLICY.ROLE.ADMIN;
}

/**
 * Checks whether all the transactions linked to the IOU report are of the Distance Request type with pending routes
 */
function hasOnlyTransactionsWithPendingRoutes(iouReportID: string | undefined): boolean {
    const transactions = getReportTransactions(iouReportID);

    // Early return false in case not having any transaction
    if (!transactions || transactions.length === 0) {
        return false;
    }

    return transactions.every((transaction) => isFetchingWaypointsFromServer(transaction));
}

/**
 * If the report is a thread and has a chat type set, it is a workspace chat.
 */
function isWorkspaceThread(report: OnyxEntry<Report>): boolean {
    const chatType = getChatType(report);
    return isThread(report) && isChatReport(report) && CONST.WORKSPACE_ROOM_TYPES.some((type) => chatType === type);
}

/**
 * Checks if a report is a child report.
 */
function isChildReport(report: OnyxEntry<Report>): boolean {
    return isThread(report) || isTaskReport(report);
}

/**
 * An Expense Request is a thread where the parent report is an Expense Report and
 * the parentReportAction is a transaction.
 */
function isExpenseRequest(report: OnyxInputOrEntry<Report>): report is Thread {
    if (isThread(report)) {
        const parentReportAction = allReportActions?.[`${ONYXKEYS.COLLECTION.REPORT_ACTIONS}${report.parentReportID}`]?.[report.parentReportActionID];
        const parentReport = getReport(report?.parentReportID, allReports);
        return isExpenseReport(parentReport) && !isEmptyObject(parentReportAction) && isTransactionThread(parentReportAction);
    }
    return false;
}

/**
 * An IOU Request is a thread where the parent report is an IOU Report and
 * the parentReportAction is a transaction.
 */
function isIOURequest(report: OnyxInputOrEntry<Report>): boolean {
    if (isThread(report)) {
        const parentReportAction = allReportActions?.[`${ONYXKEYS.COLLECTION.REPORT_ACTIONS}${report.parentReportID}`]?.[report.parentReportActionID];
        const parentReport = getReport(report?.parentReportID, allReports);
        return isIOUReport(parentReport) && !isEmptyObject(parentReportAction) && isTransactionThread(parentReportAction);
    }
    return false;
}

/**
 * A Track Expense Report is a thread where the parent the parentReportAction is a transaction, and
 * parentReportAction has type of track.
 */
function isTrackExpenseReport(report: OnyxInputOrEntry<Report>): boolean {
    if (isThread(report)) {
        const selfDMReportID = findSelfDMReportID();
        const parentReportAction = allReportActions?.[`${ONYXKEYS.COLLECTION.REPORT_ACTIONS}${report.parentReportID}`]?.[report.parentReportActionID];
        return !isEmptyObject(parentReportAction) && selfDMReportID === report.parentReportID && isTrackExpenseAction(parentReportAction);
    }
    return false;
}

/**
 * Checks if a report is an IOU or expense request.
 */
function isMoneyRequest(reportOrID: OnyxEntry<Report> | string): boolean {
    const report = typeof reportOrID === 'string' ? getReport(reportOrID, allReports) ?? null : reportOrID;
    return isIOURequest(report) || isExpenseRequest(report);
}

/**
 * Checks if a report is an IOU or expense report.
 */
function isMoneyRequestReport(reportOrID: OnyxInputOrEntry<Report> | SearchReport | string, reports?: SearchReport[]): boolean {
    const report = typeof reportOrID === 'string' ? getReport(reportOrID, reports ?? allReports) ?? null : reportOrID;
    return isIOUReport(report) || isExpenseReport(report);
}

/**
 * Determines the Help Panel report type based on the given report.
 */
function getHelpPaneReportType(report: OnyxEntry<Report>): ValueOf<typeof CONST.REPORT.HELP_TYPE> | undefined {
    if (!report) {
        return undefined;
    }

    if (isConciergeChatReport(report)) {
        return CONST.REPORT.HELP_TYPE.CHAT_CONCIERGE;
    }

    if (report?.chatType) {
        return getChatType(report);
    }

    switch (report?.type) {
        case CONST.REPORT.TYPE.EXPENSE:
            return CONST.REPORT.HELP_TYPE.EXPENSE_REPORT;
        case CONST.REPORT.TYPE.CHAT:
            return CONST.REPORT.HELP_TYPE.CHAT;
        case CONST.REPORT.TYPE.IOU:
            return CONST.REPORT.HELP_TYPE.IOU;
        case CONST.REPORT.TYPE.INVOICE:
            return CONST.REPORT.HELP_TYPE.INVOICE;
        case CONST.REPORT.TYPE.TASK:
            return CONST.REPORT.HELP_TYPE.TASK;
        default:
            return undefined;
    }
}

/**
 * Checks if a report contains only Non-Reimbursable transactions
 */
function hasOnlyNonReimbursableTransactions(iouReportID: string | undefined): boolean {
    const transactions = getReportTransactions(iouReportID);
    if (!transactions || transactions.length === 0) {
        return false;
    }

    return transactions.every((transaction) => !getReimbursable(transaction));
}

/**
 * Checks if a report has only one transaction associated with it
 */
function isOneTransactionReport(reportID: string | undefined): boolean {
    const reportActions = allReportActions?.[`${ONYXKEYS.COLLECTION.REPORT_ACTIONS}${reportID}`] ?? ([] as ReportAction[]);
    return getOneTransactionThreadReportID(reportID, reportActions) !== null;
}

/*
 * Whether the report contains only one expense and the expense should be paid later
 */
function isPayAtEndExpenseReport(reportID: string | undefined, transactions: Transaction[] | undefined): boolean {
    if ((!!transactions && transactions.length !== 1) || !isOneTransactionReport(reportID)) {
        return false;
    }

    return isPayAtEndExpense(transactions?.[0] ?? getReportTransactions(reportID).at(0));
}

/**
 * Checks if a report is a transaction thread associated with a report that has only one transaction
 */
function isOneTransactionThread(reportID: string | undefined, parentReportID: string | undefined, threadParentReportAction: OnyxEntry<ReportAction>): boolean {
    if (!reportID || !parentReportID) {
        return false;
    }

    const parentReportActions = allReportActions?.[`${ONYXKEYS.COLLECTION.REPORT_ACTIONS}${parentReportID}`] ?? ([] as ReportAction[]);
    const transactionThreadReportID = getOneTransactionThreadReportID(parentReportID, parentReportActions);
    return reportID === transactionThreadReportID && !isSentMoneyReportAction(threadParentReportAction);
}

/**
 * Get displayed report ID, it will be parentReportID if the report is one transaction thread
 */
function getDisplayedReportID(reportID: string): string {
    const report = getReport(reportID, allReports);
    const parentReportID = report?.parentReportID;
    const parentReportAction = getReportAction(parentReportID, report?.parentReportActionID);
    return parentReportID && isOneTransactionThread(reportID, parentReportID, parentReportAction) ? parentReportID : reportID;
}

/**
 * Should return true only for personal 1:1 report
 *
 */
function isOneOnOneChat(report: OnyxEntry<Report>): boolean {
    const participants = report?.participants ?? {};
    const participant = currentUserAccountID ? participants[currentUserAccountID] : undefined;
    const isCurrentUserParticipant = participant ? 1 : 0;
    const participantAmount = Object.keys(participants).length - isCurrentUserParticipant;
    if (participantAmount !== 1) {
        return false;
    }
    return !isChatRoom(report) && !isExpenseRequest(report) && !isMoneyRequestReport(report) && !isPolicyExpenseChat(report) && !isTaskReport(report) && isDM(report) && !isIOUReport(report);
}

/**
 * Checks if the current user is a payer of the expense
 */

function isPayer(session: OnyxEntry<Session>, iouReport: OnyxEntry<Report>, onlyShowPayElsewhere = false, reportPolicy?: OnyxInputOrEntry<Policy> | SearchPolicy) {
    const isApproved = isReportApproved({report: iouReport});
    const policy = reportPolicy ?? allPolicies?.[`${ONYXKEYS.COLLECTION.POLICY}${iouReport?.policyID}`] ?? null;
    const policyType = policy?.type;
    const isAdmin = policyType !== CONST.POLICY.TYPE.PERSONAL && policy?.role === CONST.POLICY.ROLE.ADMIN;
    const isManager = iouReport?.managerID === session?.accountID;
    if (isPaidGroupPolicy(iouReport)) {
        if (policy?.reimbursementChoice === CONST.POLICY.REIMBURSEMENT_CHOICES.REIMBURSEMENT_YES) {
            const isReimburser = session?.email === policy?.achAccount?.reimburser;
            return (!policy?.achAccount?.reimburser || isReimburser) && (isApproved || isManager);
        }
        if (policy?.reimbursementChoice === CONST.POLICY.REIMBURSEMENT_CHOICES.REIMBURSEMENT_MANUAL || onlyShowPayElsewhere) {
            return isAdmin && (isApproved || isManager);
        }
        return false;
    }
    return isAdmin || (isMoneyRequestReport(iouReport) && isManager);
}

/**
 * Checks if the current user is the action's author
 */
function isActionCreator(reportAction: OnyxInputOrEntry<ReportAction> | Partial<ReportAction>): boolean {
    return reportAction?.actorAccountID === currentUserAccountID;
}

/**
 * Returns the notification preference of the action's child report if it exists.
 * Otherwise, calculates it based on the action's authorship.
 */
function getChildReportNotificationPreference(reportAction: OnyxInputOrEntry<ReportAction> | Partial<ReportAction>): NotificationPreference {
    const childReportNotificationPreference = reportAction?.childReportNotificationPreference ?? '';
    if (childReportNotificationPreference) {
        return childReportNotificationPreference;
    }

    return isActionCreator(reportAction) ? CONST.REPORT.NOTIFICATION_PREFERENCE.ALWAYS : CONST.REPORT.NOTIFICATION_PREFERENCE.HIDDEN;
}

function canAddOrDeleteTransactions(moneyRequestReport: OnyxEntry<Report>): boolean {
    if (!isMoneyRequestReport(moneyRequestReport) || isArchivedReportWithID(moneyRequestReport?.reportID)) {
        return false;
    }

    const policy = getPolicy(moneyRequestReport?.policyID);

    if (isInstantSubmitEnabled(policy) && isSubmitAndClose(policy) && !arePaymentsEnabled(policy)) {
        return false;
    }

    if (isInstantSubmitEnabled(policy) && isProcessingReport(moneyRequestReport)) {
        return isAwaitingFirstLevelApproval(moneyRequestReport);
    }

    if (isReportApproved({report: moneyRequestReport}) || isClosedReport(moneyRequestReport) || isSettled(moneyRequestReport?.reportID)) {
        return false;
    }

    return true;
}

/**
 * Checks whether the supplied report supports adding more transactions to it.
 * Return true if:
 * - report is a non-settled IOU
 * - report is a draft
 * - report is a processing expense report and its policy has Instant reporting frequency
 */
function canAddTransaction(moneyRequestReport: OnyxEntry<Report>): boolean {
    if (!isMoneyRequestReport(moneyRequestReport)) {
        return false;
    }

    if (isReportInGroupPolicy(moneyRequestReport) && isProcessingReport(moneyRequestReport) && !isInstantSubmitEnabled(getPolicy(moneyRequestReport?.policyID))) {
        return false;
    }

    const policy = getPolicy(moneyRequestReport?.policyID);
    if (isInstantSubmitEnabled(policy) && isSubmitAndClose(policy) && hasOnlyNonReimbursableTransactions(moneyRequestReport?.reportID)) {
        return false;
    }

    return canAddOrDeleteTransactions(moneyRequestReport);
}

/**
 * Checks whether the supplied report supports deleting more transactions from it.
 * Return true if:
 * - report is a non-settled IOU
 * - report is a non-approved IOU
 */
function canDeleteTransaction(moneyRequestReport: OnyxEntry<Report>): boolean {
    return canAddOrDeleteTransactions(moneyRequestReport);
}

/**
 * Checks whether the card transaction support deleting based on liability type
 */
function canDeleteCardTransactionByLiabilityType(iouTransactionID?: string): boolean {
    const transaction = getTransaction(iouTransactionID ?? CONST.DEFAULT_NUMBER_ID);
    const isCardTransaction = isCardTransactionTransactionUtils(transaction);
    if (!isCardTransaction) {
        return true;
    }
    return transaction?.comment?.liabilityType === CONST.TRANSACTION.LIABILITY_TYPE.ALLOW;
}

/**
 * Can only delete if the author is this user and the action is an ADD_COMMENT action or an IOU action in an unsettled report, or if the user is a
 * policy admin
 */
function canDeleteReportAction(reportAction: OnyxInputOrEntry<ReportAction>, reportID: string | undefined): boolean {
    const report = getReportOrDraftReport(reportID);
    const isActionOwner = reportAction?.actorAccountID === currentUserAccountID;
    const policy = allPolicies?.[`${ONYXKEYS.COLLECTION.POLICY}${report?.policyID}`] ?? null;

    if (isMoneyRequestAction(reportAction)) {
        const iouTransactionID = getOriginalMessage(reportAction)?.IOUTransactionID;
        const isCardTransactionCanBeDeleted = canDeleteCardTransactionByLiabilityType(iouTransactionID);
        // For now, users cannot delete split actions
        const isSplitAction = getOriginalMessage(reportAction)?.type === CONST.IOU.REPORT_ACTION_TYPE.SPLIT;

        if (isSplitAction) {
            return false;
        }

        if (isActionOwner) {
            if (!isEmptyObject(report) && (isMoneyRequestReport(report) || isInvoiceReport(report))) {
                return canDeleteTransaction(report) && isCardTransactionCanBeDeleted;
            }
            return true;
        }
    }

    if (
        reportAction?.actionName !== CONST.REPORT.ACTIONS.TYPE.ADD_COMMENT ||
        reportAction?.pendingAction === CONST.RED_BRICK_ROAD_PENDING_ACTION.DELETE ||
        isCreatedTaskReportAction(reportAction) ||
        reportAction?.actorAccountID === CONST.ACCOUNT_ID.CONCIERGE
    ) {
        return false;
    }

    const isAdmin = policy?.role === CONST.POLICY.ROLE.ADMIN && !isEmptyObject(report) && !isDM(report);

    return isActionOwner || isAdmin;
}

/**
 * Returns true if Concierge is one of the chat participants (1:1 as well as group chats)
 */
function chatIncludesConcierge(report: Partial<OnyxEntry<Report>>): boolean {
    const participantAccountIDs = Object.keys(report?.participants ?? {}).map(Number);
    return participantAccountIDs.includes(CONST.ACCOUNT_ID.CONCIERGE);
}

/**
 * Returns true if there is any automated expensify account `in accountIDs
 */
function hasAutomatedExpensifyAccountIDs(accountIDs: number[]): boolean {
    return accountIDs.some((accountID) => CONST.EXPENSIFY_ACCOUNT_IDS.includes(accountID));
}

function getReportRecipientAccountIDs(report: OnyxEntry<Report>, currentLoginAccountID: number): number[] {
    let finalReport: OnyxEntry<Report> = report;
    // In 1:1 chat threads, the participants will be the same as parent report. If a report is specifically a 1:1 chat thread then we will
    // get parent report and use its participants array.
    if (isThread(report) && !(isTaskReport(report) || isMoneyRequestReport(report))) {
        const parentReport = getReport(report?.parentReportID, allReports);
        if (isOneOnOneChat(parentReport)) {
            finalReport = parentReport;
        }
    }

    let finalParticipantAccountIDs: number[] = [];
    if (isTaskReport(report)) {
        // Task reports `managerID` will change when assignee is changed, in that case the old `managerID` is still present in `participants`
        // along with the new one. We only need the `managerID` as a participant here.
        finalParticipantAccountIDs = report?.managerID ? [report?.managerID] : [];
    } else {
        finalParticipantAccountIDs = Object.keys(finalReport?.participants ?? {}).map(Number);
    }

    const otherParticipantsWithoutExpensifyAccountIDs = finalParticipantAccountIDs.filter((accountID) => {
        if (accountID === currentLoginAccountID) {
            return false;
        }
        if (CONST.EXPENSIFY_ACCOUNT_IDS.includes(accountID)) {
            return false;
        }
        return true;
    });

    return otherParticipantsWithoutExpensifyAccountIDs;
}

/**
 * Whether the time row should be shown for a report.
 */
function canShowReportRecipientLocalTime(personalDetails: OnyxEntry<PersonalDetailsList>, report: OnyxEntry<Report>, accountID: number): boolean {
    const reportRecipientAccountIDs = getReportRecipientAccountIDs(report, accountID);
    const hasMultipleParticipants = reportRecipientAccountIDs.length > 1;
    const reportRecipient = personalDetails?.[reportRecipientAccountIDs[0]];
    const reportRecipientTimezone = reportRecipient?.timezone ?? CONST.DEFAULT_TIME_ZONE;
    const isReportParticipantValidated = reportRecipient?.validated ?? false;
    return !!(
        !hasMultipleParticipants &&
        !isChatRoom(report) &&
        !isPolicyExpenseChat(getRootParentReport({report})) &&
        reportRecipient &&
        reportRecipientTimezone?.selected &&
        isReportParticipantValidated
    );
}

/**
 * Shorten last message text to fixed length and trim spaces.
 */
function formatReportLastMessageText(lastMessageText: string | undefined, isModifiedExpenseMessage = false): string {
    if (isModifiedExpenseMessage) {
        return String(lastMessageText).trim().replace(CONST.REGEX.LINE_BREAK, '').trim();
    }

    return formatLastMessageText(lastMessageText);
}

/**
 * Helper method to return the default avatar associated with the given login
 */
function getDefaultWorkspaceAvatar(workspaceName?: string): React.FC<SvgProps> {
    if (!workspaceName) {
        return defaultWorkspaceAvatars.WorkspaceBuilding;
    }

    // Remove all chars not A-Z or 0-9 including underscore
    const alphaNumeric = workspaceName
        .normalize('NFD')
        .replace(/[^0-9a-z]/gi, '')
        .toUpperCase();

    const workspace = `Workspace${alphaNumeric[0]}` as keyof typeof defaultWorkspaceAvatars;
    const defaultWorkspaceAvatar = defaultWorkspaceAvatars[workspace];

    return !alphaNumeric ? defaultWorkspaceAvatars.WorkspaceBuilding : defaultWorkspaceAvatar;
}

/**
 * Helper method to return the default avatar testID associated with the given login
 */
function getDefaultWorkspaceAvatarTestID(workspaceName: string): string {
    if (!workspaceName) {
        return defaultAvatarBuildingIconTestID;
    }

    // Remove all chars not A-Z or 0-9 including underscore
    const alphaNumeric = workspaceName
        .normalize('NFD')
        .replace(/[^0-9a-z]/gi, '')
        .toLowerCase();

    return !alphaNumeric ? defaultAvatarBuildingIconTestID : `SvgDefaultAvatar_${alphaNumeric[0]} Icon`;
}

/**
 * Helper method to return the default avatar associated with the given reportID
 */
function getDefaultGroupAvatar(reportID?: string): IconAsset {
    if (!reportID) {
        return defaultGroupAvatars.Avatar1;
    }
    const reportIDHashBucket: AvatarRange = ((Number(reportID) % CONST.DEFAULT_GROUP_AVATAR_COUNT) + 1) as AvatarRange;
    return defaultGroupAvatars[`Avatar${reportIDHashBucket}`];
}

/**
 * Returns the appropriate icons for the given chat report using the stored personalDetails.
 * The Avatar sources can be URLs or Icon components according to the chat type.
 */
function getIconsForParticipants(participants: number[], personalDetails: OnyxInputOrEntry<PersonalDetailsList>): Icon[] {
    const participantDetails: ParticipantDetails[] = [];
    const participantsList = participants || [];

    for (const accountID of participantsList) {
        const avatarSource = personalDetails?.[accountID]?.avatar ?? FallbackAvatar;
        const displayNameLogin = personalDetails?.[accountID]?.displayName ? personalDetails?.[accountID]?.displayName : personalDetails?.[accountID]?.login;
        participantDetails.push([accountID, displayNameLogin ?? '', avatarSource, personalDetails?.[accountID]?.fallbackIcon ?? '']);
    }

    const sortedParticipantDetails = participantDetails.sort((first, second) => {
        // First sort by displayName/login
        const displayNameLoginOrder = localeCompare(first[1], second[1]);
        if (displayNameLoginOrder !== 0) {
            return displayNameLoginOrder;
        }

        // Then fallback on accountID as the final sorting criteria.
        // This will ensure that the order of avatars with same login/displayName
        // stay consistent across all users and devices
        return first[0] - second[0];
    });

    // Now that things are sorted, gather only the avatars (second element in the array) and return those
    const avatars: Icon[] = [];

    for (const sortedParticipantDetail of sortedParticipantDetails) {
        const userIcon = {
            id: sortedParticipantDetail[0],
            source: sortedParticipantDetail[2],
            type: CONST.ICON_TYPE_AVATAR,
            name: sortedParticipantDetail[1],
            fallbackIcon: sortedParticipantDetail[3],
        };
        avatars.push(userIcon);
    }

    return avatars;
}

/**
 * Cache the workspace icons
 */
const workSpaceIconsCache = new Map<string, {name: string; icon: Icon}>();

/**
 * Given a report, return the associated workspace icon.
 */
function getWorkspaceIcon(report: OnyxInputOrEntry<Report>, policy?: OnyxInputOrEntry<Policy>): Icon {
    const workspaceName = getPolicyName({report, policy});
    const cacheKey = report?.policyID ?? workspaceName;
    const iconFromCache = workSpaceIconsCache.get(cacheKey);
    const reportPolicy = policy ?? allPolicies?.[`${ONYXKEYS.COLLECTION.POLICY}${report?.policyID}`];
    const policyAvatarURL = reportPolicy ? reportPolicy?.avatarURL : report?.policyAvatar;
    // eslint-disable-next-line @typescript-eslint/prefer-nullish-coalescing
    const policyExpenseChatAvatarSource = policyAvatarURL || getDefaultWorkspaceAvatar(workspaceName);

    const isSameAvatarURL = iconFromCache?.icon?.source === policyExpenseChatAvatarSource;
    const hasWorkSpaceNameChanged = iconFromCache?.name !== workspaceName;

    if (iconFromCache && (isSameAvatarURL || policyAvatarURL === undefined) && !hasWorkSpaceNameChanged) {
        return iconFromCache.icon;
    }

    const workspaceIcon: Icon = {
        source: policyExpenseChatAvatarSource ?? '',
        type: CONST.ICON_TYPE_WORKSPACE,
        name: workspaceName,
        id: report?.policyID,
    };
    workSpaceIconsCache.set(cacheKey, {name: workspaceName, icon: workspaceIcon});
    return workspaceIcon;
}

/**
 * Gets the personal details for a login by looking in the ONYXKEYS.PERSONAL_DETAILS_LIST Onyx key (stored in the local variable, allPersonalDetails). If it doesn't exist in Onyx,
 * then a default object is constructed.
 */
function getPersonalDetailsForAccountID(accountID: number | undefined, personalDetailsData?: Partial<PersonalDetailsList>): Partial<PersonalDetails> {
    if (!accountID) {
        return {};
    }

    const defaultDetails = {
        isOptimisticPersonalDetail: true,
    };

    if (!personalDetailsData) {
        return allPersonalDetails?.[accountID] ?? defaultDetails;
    }

    return personalDetailsData?.[accountID] ?? defaultDetails;
}

/**
 * Returns the personal details or a default object if the personal details are not available.
 */
function getPersonalDetailsOrDefault(personalDetails: Partial<PersonalDetails> | undefined | null): Partial<PersonalDetails> {
    return personalDetails ?? {isOptimisticPersonalDetail: true};
}

const hiddenTranslation = translateLocal('common.hidden');

const phoneNumberCache: Record<string, string> = {};

/**
 * Get the displayName for a single report participant.
 */
function getDisplayNameForParticipant({
    accountID,
    shouldUseShortForm = false,
    shouldFallbackToHidden = true,
    shouldAddCurrentUserPostfix = false,
    personalDetailsData = allPersonalDetails,
    shouldRemoveDomain = false,
}: {
    accountID?: number;
    shouldUseShortForm?: boolean;
    shouldFallbackToHidden?: boolean;
    shouldAddCurrentUserPostfix?: boolean;
    personalDetailsData?: Partial<PersonalDetailsList>;
    shouldRemoveDomain?: boolean;
}): string {
    if (!accountID) {
        return '';
    }

    const personalDetails = getPersonalDetailsOrDefault(personalDetailsData?.[accountID]);
    if (!personalDetails) {
        return '';
    }

    const login = personalDetails.login ?? '';

    // Check if the phone number is already cached
    let formattedLogin = phoneNumberCache[login];
    if (!formattedLogin) {
        formattedLogin = formatPhoneNumber(login);
        // Store the formatted phone number in the cache
        phoneNumberCache[login] = formattedLogin;
    }

    // This is to check if account is an invite/optimistically created one
    // and prevent from falling back to 'Hidden', so a correct value is shown
    // when searching for a new user
    if (personalDetails.isOptimisticPersonalDetail === true) {
        return formattedLogin;
    }

    // For selfDM, we display the user's displayName followed by '(you)' as a postfix
    const shouldAddPostfix = shouldAddCurrentUserPostfix && accountID === currentUserAccountID;

    let longName = getDisplayNameOrDefault(personalDetails, formattedLogin, shouldFallbackToHidden, shouldAddPostfix);

    if (shouldRemoveDomain && longName === formattedLogin) {
        longName = longName.split('@').at(0) ?? '';
    }

    // If the user's personal details (first name) should be hidden, make sure we return "hidden" instead of the short name
    if (shouldFallbackToHidden && longName === hiddenTranslation) {
        return formatPhoneNumber(longName);
    }

    const shortName = personalDetails.firstName ? personalDetails.firstName : longName;
    return shouldUseShortForm ? shortName : longName;
}

function getParticipantsAccountIDsForDisplay(report: OnyxEntry<Report>, shouldExcludeHidden = false, shouldExcludeDeleted = false, shouldForceExcludeCurrentUser = false): number[] {
    const reportParticipants = report?.participants ?? {};
    const reportMetadata = getReportMetadata(report?.reportID);
    let participantsEntries = Object.entries(reportParticipants);

    // We should not show participants that have an optimistic entry with the same login in the personal details
    const nonOptimisticLoginMap: Record<string, boolean | undefined> = {};

    for (const entry of participantsEntries) {
        const [accountID] = entry;
        const personalDetail = allPersonalDetails?.[accountID];
        if (personalDetail?.login && !personalDetail.isOptimisticPersonalDetail) {
            nonOptimisticLoginMap[personalDetail.login] = true;
        }
    }

    participantsEntries = participantsEntries.filter(([accountID]) => {
        const personalDetail = allPersonalDetails?.[accountID];
        if (personalDetail?.login && personalDetail.isOptimisticPersonalDetail) {
            return !nonOptimisticLoginMap[personalDetail.login];
        }
        return true;
    });

    let participantsIds = participantsEntries.map(([accountID]) => Number(accountID));

    // For 1:1 chat, we don't want to include the current user as a participant in order to not mark 1:1 chats as having multiple participants
    // For system chat, we want to display Expensify as the only participant
    const shouldExcludeCurrentUser = isOneOnOneChat(report) || isSystemChat(report) || shouldForceExcludeCurrentUser;

    if (shouldExcludeCurrentUser || shouldExcludeHidden || shouldExcludeDeleted) {
        participantsIds = participantsIds.filter((accountID) => {
            if (shouldExcludeCurrentUser && accountID === currentUserAccountID) {
                return false;
            }

            if (shouldExcludeHidden && isHiddenForCurrentUser(reportParticipants[accountID]?.notificationPreference)) {
                return false;
            }

            if (
                shouldExcludeDeleted &&
                reportMetadata?.pendingChatMembers?.findLast((member) => Number(member.accountID) === accountID)?.pendingAction === CONST.RED_BRICK_ROAD_PENDING_ACTION.DELETE
            ) {
                return false;
            }

            return true;
        });
    }

    return participantsIds.filter((accountID) => isNumber(accountID));
}

function getParticipantsList(report: Report, personalDetails: OnyxEntry<PersonalDetailsList>, isRoomMembersList = false): number[] {
    const isReportGroupChat = isGroupChat(report);
    const isReportIOU = isIOUReport(report);
    const shouldExcludeHiddenParticipants = !isReportGroupChat && !isReportIOU;
    const chatParticipants = getParticipantsAccountIDsForDisplay(report, isRoomMembersList || shouldExcludeHiddenParticipants);

    return chatParticipants.filter((accountID) => {
        const details = personalDetails?.[accountID];

        if (!isRoomMembersList) {
            if (!details) {
                Log.hmmm(`[ReportParticipantsPage] no personal details found for Group chat member with accountID: ${accountID}`);
                return false;
            }
        } else {
            // When adding a new member to a room (whose personal detail does not exist in Onyx), an optimistic personal detail
            // is created. However, when the real personal detail is returned from the backend, a duplicate member may appear
            // briefly before the optimistic personal detail is deleted. To address this, we filter out the optimistically created
            // member here.
            const isDuplicateOptimisticDetail =
                details?.isOptimisticPersonalDetail && chatParticipants.some((accID) => accID !== accountID && details.login === personalDetails?.[accID]?.login);

            if (!details || isDuplicateOptimisticDetail) {
                Log.hmmm(`[RoomMembersPage] no personal details found for room member with accountID: ${accountID}`);
                return false;
            }
        }
        return true;
    });
}

function buildParticipantsFromAccountIDs(accountIDs: number[]): Participants {
    const finalParticipants: Participants = {};
    return accountIDs.reduce((participants, accountID) => {
        // eslint-disable-next-line no-param-reassign
        participants[accountID] = {notificationPreference: CONST.REPORT.NOTIFICATION_PREFERENCE.ALWAYS};
        return participants;
    }, finalParticipants);
}

/**
 * Returns the report name if the report is a group chat
 */
function getGroupChatName(participants?: SelectedParticipant[], shouldApplyLimit = false, report?: OnyxEntry<Report>): string | undefined {
    // If we have a report always try to get the name from the report.
    if (report?.reportName) {
        return report.reportName;
    }

    const reportMetadata = getReportMetadata(report?.reportID);

    const pendingMemberAccountIDs = new Set(
        reportMetadata?.pendingChatMembers?.filter((member) => member.pendingAction === CONST.RED_BRICK_ROAD_PENDING_ACTION.DELETE).map((member) => member.accountID),
    );
    let participantAccountIDs =
        participants?.map((participant) => participant.accountID) ??
        Object.keys(report?.participants ?? {})
            .map(Number)
            .filter((accountID) => !pendingMemberAccountIDs.has(accountID.toString()));
    const shouldAddEllipsis = participantAccountIDs.length > CONST.DISPLAY_PARTICIPANTS_LIMIT && shouldApplyLimit;
    if (shouldApplyLimit) {
        participantAccountIDs = participantAccountIDs.slice(0, CONST.DISPLAY_PARTICIPANTS_LIMIT);
    }
    const isMultipleParticipantReport = participantAccountIDs.length > 1;

    if (isMultipleParticipantReport) {
        return participantAccountIDs
            .map(
                (participantAccountID, index) =>
                    getDisplayNameForParticipant({accountID: participantAccountID, shouldUseShortForm: isMultipleParticipantReport}) || formatPhoneNumber(participants?.[index]?.login ?? ''),
            )
            .sort((first, second) => localeCompare(first ?? '', second ?? ''))
            .filter(Boolean)
            .join(', ')
            .slice(0, CONST.REPORT_NAME_LIMIT)
            .concat(shouldAddEllipsis ? '...' : '');
    }

    return translateLocal('groupChat.defaultReportName', {displayName: getDisplayNameForParticipant({accountID: participantAccountIDs.at(0)})});
}

function getParticipants(reportID: string) {
    const report = getReportOrDraftReport(reportID);
    if (!report) {
        return {};
    }

    return report.participants;
}

/**
 * Returns the appropriate icons for the given chat report using the stored personalDetails.
 * The Avatar sources can be URLs or Icon components according to the chat type.
 */
function getIcons(
    report: OnyxInputOrEntry<Report>,
    personalDetails: OnyxInputOrEntry<PersonalDetailsList>,
    defaultIcon: AvatarSource | null = null,
    defaultName = '',
    defaultAccountID = -1,
    policy?: OnyxInputOrEntry<Policy>,
    invoiceReceiverPolicy?: OnyxInputOrEntry<Policy>,
): Icon[] {
    const ownerDetails = report?.ownerAccountID ? personalDetails?.[report.ownerAccountID] : undefined;

    if (isEmptyObject(report)) {
        const fallbackIcon: Icon = {
            source: defaultIcon ?? FallbackAvatar,
            type: CONST.ICON_TYPE_AVATAR,
            name: defaultName,
            id: defaultAccountID,
        };
        return [fallbackIcon];
    }
    if (isExpenseRequest(report)) {
        const parentReportAction = allReportActions?.[`${ONYXKEYS.COLLECTION.REPORT_ACTIONS}${report.parentReportID}`]?.[report.parentReportActionID];
        const workspaceIcon = getWorkspaceIcon(report, policy);
        const actorDetails = parentReportAction?.actorAccountID ? personalDetails?.[parentReportAction.actorAccountID] : undefined;
        const memberIcon = {
            source: actorDetails?.avatar ?? FallbackAvatar,
            id: parentReportAction?.actorAccountID,
            type: CONST.ICON_TYPE_AVATAR,
            name: actorDetails?.displayName ?? '',
            fallbackIcon: actorDetails?.fallbackIcon,
        };

        return [memberIcon, workspaceIcon];
    }
    if (isChatThread(report)) {
        const parentReportAction = allReportActions?.[`${ONYXKEYS.COLLECTION.REPORT_ACTIONS}${report.parentReportID}`]?.[report.parentReportActionID];

        const actorAccountID = getReportActionActorAccountID(parentReportAction, report, report);
        const actorDetails = actorAccountID ? personalDetails?.[actorAccountID] : undefined;
        const actorDisplayName = getDisplayNameOrDefault(actorDetails, '', false);
        const actorIcon = {
            id: actorAccountID,
            source: actorDetails?.avatar ?? FallbackAvatar,
            name: formatPhoneNumber(actorDisplayName),
            type: CONST.ICON_TYPE_AVATAR,
            fallbackIcon: actorDetails?.fallbackIcon,
        };

        if (isWorkspaceThread(report)) {
            const workspaceIcon = getWorkspaceIcon(report, policy);
            return [actorIcon, workspaceIcon];
        }
        return [actorIcon];
    }
    if (isTaskReport(report)) {
        const ownerIcon = {
            id: report?.ownerAccountID,
            source: ownerDetails?.avatar ?? FallbackAvatar,
            type: CONST.ICON_TYPE_AVATAR,
            name: ownerDetails?.displayName ?? '',
            fallbackIcon: ownerDetails?.fallbackIcon,
        };

        if (isWorkspaceTaskReport(report)) {
            const workspaceIcon = getWorkspaceIcon(report, policy);
            return [ownerIcon, workspaceIcon];
        }

        return [ownerIcon];
    }
    if (isDomainRoom(report)) {
        // Get domain name after the #. Domain Rooms use our default workspace avatar pattern.
        const domainName = report?.reportName?.substring(1);
        const policyExpenseChatAvatarSource = getDefaultWorkspaceAvatar(domainName);
        const domainIcon: Icon = {
            source: policyExpenseChatAvatarSource,
            type: CONST.ICON_TYPE_WORKSPACE,
            name: domainName ?? '',
            id: report?.policyID,
        };
        return [domainIcon];
    }
    if (isAdminRoom(report) || isAnnounceRoom(report) || isChatRoom(report) || isArchivedNonExpenseReport(report, getReportNameValuePairs(report?.reportID))) {
        const icons = [getWorkspaceIcon(report, policy)];

        if (isInvoiceRoom(report)) {
            if (report?.invoiceReceiver?.type === CONST.REPORT.INVOICE_RECEIVER_TYPE.INDIVIDUAL) {
                icons.push(...getIconsForParticipants([report?.invoiceReceiver.accountID], personalDetails));
            } else {
                const receiverPolicyID = report?.invoiceReceiver?.policyID;
                const receiverPolicy = invoiceReceiverPolicy ?? getPolicy(receiverPolicyID);
                if (!isEmptyObject(receiverPolicy)) {
                    icons.push({
                        source: receiverPolicy?.avatarURL ?? getDefaultWorkspaceAvatar(receiverPolicy.name),
                        type: CONST.ICON_TYPE_WORKSPACE,
                        name: receiverPolicy.name,
                        id: receiverPolicyID,
                    });
                }
            }
        }

        return icons;
    }
    if (isPolicyExpenseChat(report) || isExpenseReport(report)) {
        const workspaceIcon = getWorkspaceIcon(report, policy);
        const memberIcon = {
            source: ownerDetails?.avatar ?? FallbackAvatar,
            id: report?.ownerAccountID,
            type: CONST.ICON_TYPE_AVATAR,
            name: ownerDetails?.displayName ?? '',
            fallbackIcon: ownerDetails?.fallbackIcon,
        };
        return isExpenseReport(report) ? [memberIcon, workspaceIcon] : [workspaceIcon, memberIcon];
    }
    if (isIOUReport(report)) {
        const managerDetails = report?.managerID ? personalDetails?.[report.managerID] : undefined;
        const managerIcon = {
            source: managerDetails?.avatar ?? FallbackAvatar,
            id: report?.managerID,
            type: CONST.ICON_TYPE_AVATAR,
            name: managerDetails?.displayName ?? '',
            fallbackIcon: managerDetails?.fallbackIcon,
        };
        const ownerIcon = {
            id: report?.ownerAccountID,
            source: ownerDetails?.avatar ?? FallbackAvatar,
            type: CONST.ICON_TYPE_AVATAR,
            name: ownerDetails?.displayName ?? '',
            fallbackIcon: ownerDetails?.fallbackIcon,
        };
        const isManager = currentUserAccountID === report?.managerID;

        // For one transaction IOUs, display a simplified report icon
        if (isOneTransactionReport(report?.reportID)) {
            return [ownerIcon];
        }

        return isManager ? [managerIcon, ownerIcon] : [ownerIcon, managerIcon];
    }

    if (isSelfDM(report)) {
        return getIconsForParticipants(currentUserAccountID ? [currentUserAccountID] : [], personalDetails);
    }

    if (isSystemChat(report)) {
        return getIconsForParticipants([CONST.ACCOUNT_ID.NOTIFICATIONS ?? 0], personalDetails);
    }

    if (isGroupChat(report)) {
        const groupChatIcon = {
            // eslint-disable-next-line @typescript-eslint/prefer-nullish-coalescing
            source: report.avatarUrl || getDefaultGroupAvatar(report.reportID),
            id: -1,
            type: CONST.ICON_TYPE_AVATAR,
            name: getGroupChatName(undefined, true, report),
        };
        return [groupChatIcon];
    }

    if (isInvoiceReport(report)) {
        const invoiceRoomReport = getReportOrDraftReport(report.chatReportID);
        const icons = [getWorkspaceIcon(invoiceRoomReport, policy)];

        if (invoiceRoomReport?.invoiceReceiver?.type === CONST.REPORT.INVOICE_RECEIVER_TYPE.INDIVIDUAL) {
            icons.push(...getIconsForParticipants([invoiceRoomReport?.invoiceReceiver.accountID], personalDetails));

            return icons;
        }

        const receiverPolicyID = invoiceRoomReport?.invoiceReceiver?.policyID;
        const receiverPolicy = invoiceReceiverPolicy ?? getPolicy(receiverPolicyID);

        if (!isEmptyObject(receiverPolicy)) {
            icons.push({
                source: receiverPolicy?.avatarURL ?? getDefaultWorkspaceAvatar(receiverPolicy.name),
                type: CONST.ICON_TYPE_WORKSPACE,
                name: receiverPolicy.name,
                id: receiverPolicyID,
            });
        }

        return icons;
    }

    if (isOneOnOneChat(report)) {
        const otherParticipantsAccountIDs = Object.keys(report.participants ?? {})
            .map(Number)
            .filter((accountID) => accountID !== currentUserAccountID);
        return getIconsForParticipants(otherParticipantsAccountIDs, personalDetails);
    }

    const participantAccountIDs = Object.keys(report.participants ?? {}).map(Number);
    return getIconsForParticipants(participantAccountIDs, personalDetails);
}

function getDisplayNamesWithTooltips(
    personalDetailsList: PersonalDetails[] | PersonalDetailsList | OptionData[],
    shouldUseShortForm: boolean,
    shouldFallbackToHidden = true,
    shouldAddCurrentUserPostfix = false,
): DisplayNameWithTooltips {
    const personalDetailsListArray = Array.isArray(personalDetailsList) ? personalDetailsList : Object.values(personalDetailsList);

    return personalDetailsListArray
        .map((user) => {
            const accountID = Number(user?.accountID);
            // eslint-disable-next-line @typescript-eslint/prefer-nullish-coalescing
            const displayName = getDisplayNameForParticipant({accountID, shouldUseShortForm, shouldFallbackToHidden, shouldAddCurrentUserPostfix}) || user?.login || '';
            const avatar = user && 'avatar' in user ? user.avatar : undefined;

            let pronouns = user?.pronouns ?? undefined;
            if (pronouns?.startsWith(CONST.PRONOUNS.PREFIX)) {
                const pronounTranslationKey = pronouns.replace(CONST.PRONOUNS.PREFIX, '');
                pronouns = translateLocal(`pronouns.${pronounTranslationKey}` as TranslationPaths);
            }

            return {
                displayName,
                avatar,
                login: user?.login ?? '',
                accountID,
                pronouns,
            };
        })
        .sort((first, second) => {
            // First sort by displayName/login
            const displayNameLoginOrder = localeCompare(first.displayName, second.displayName);
            if (displayNameLoginOrder !== 0) {
                return displayNameLoginOrder;
            }

            // Then fallback on accountID as the final sorting criteria.
            return first.accountID - second.accountID;
        });
}

/**
 * Returns the the display names of the given user accountIDs
 */
function getUserDetailTooltipText(accountID: number, fallbackUserDisplayName = ''): string {
    const displayNameForParticipant = getDisplayNameForParticipant({accountID});
    return displayNameForParticipant || fallbackUserDisplayName;
}

/**
 * For a deleted parent report action within a chat report,
 * let us return the appropriate display message
 *
 * @param reportAction - The deleted report action of a chat report for which we need to return message.
 */
function getDeletedParentActionMessageForChatReport(reportAction: OnyxEntry<ReportAction>): string {
    // By default, let us display [Deleted message]
    let deletedMessageText = translateLocal('parentReportAction.deletedMessage');
    if (isCreatedTaskReportAction(reportAction)) {
        // For canceled task report, let us display [Deleted task]
        deletedMessageText = translateLocal('parentReportAction.deletedTask');
    }
    return deletedMessageText;
}

/**
 * Returns the preview message for `REIMBURSEMENT_QUEUED` action
 */
function getReimbursementQueuedActionMessage({
    reportAction,
    reportOrID,
    shouldUseShortDisplayName = true,
    reports,
    personalDetails,
}: {
    reportAction: OnyxEntry<ReportAction<typeof CONST.REPORT.ACTIONS.TYPE.REIMBURSEMENT_QUEUED>>;
    reportOrID: OnyxEntry<Report> | string | SearchReport;
    shouldUseShortDisplayName?: boolean;
    reports?: SearchReport[];
    personalDetails?: Partial<PersonalDetailsList>;
}): string {
    const report = typeof reportOrID === 'string' ? getReport(reportOrID, reports ?? allReports) : reportOrID;
    const submitterDisplayName = getDisplayNameForParticipant({accountID: report?.ownerAccountID, shouldUseShortForm: shouldUseShortDisplayName, personalDetailsData: personalDetails}) ?? '';
    const originalMessage = getOriginalMessage(reportAction);
    let messageKey: TranslationPaths;
    if (originalMessage?.paymentType === CONST.IOU.PAYMENT_TYPE.EXPENSIFY) {
        messageKey = 'iou.waitingOnEnabledWallet';
    } else {
        messageKey = 'iou.waitingOnBankAccount';
    }

    return translateLocal(messageKey, {submitterDisplayName});
}

/**
 * Returns the preview message for `REIMBURSEMENT_DEQUEUED` or `REIMBURSEMENT_ACH_CANCELED` action
 */
function getReimbursementDeQueuedOrCanceledActionMessage(
    reportAction: OnyxEntry<ReportAction<typeof CONST.REPORT.ACTIONS.TYPE.REIMBURSEMENT_DEQUEUED | typeof CONST.REPORT.ACTIONS.TYPE.REIMBURSEMENT_ACH_CANCELED>>,
    reportOrID: OnyxEntry<Report> | string | SearchReport,
    isLHNPreview = false,
): string {
    const report = typeof reportOrID === 'string' ? getReport(reportOrID, allReports) : reportOrID;
    const originalMessage = getOriginalMessage(reportAction);
    const amount = originalMessage?.amount;
    const currency = originalMessage?.currency;
    const formattedAmount = convertToDisplayString(amount, currency);
    if (originalMessage?.cancellationReason === CONST.REPORT.CANCEL_PAYMENT_REASONS.ADMIN || originalMessage?.cancellationReason === CONST.REPORT.CANCEL_PAYMENT_REASONS.USER) {
        const payerOrApproverName = report?.managerID === currentUserAccountID || !isLHNPreview ? '' : getDisplayNameForParticipant({accountID: report?.managerID, shouldUseShortForm: true});
        return translateLocal('iou.adminCanceledRequest', {manager: payerOrApproverName, amount: formattedAmount});
    }
    const submitterDisplayName = getDisplayNameForParticipant({accountID: report?.ownerAccountID, shouldUseShortForm: true}) ?? '';
    return translateLocal('iou.canceledRequest', {submitterDisplayName, amount: formattedAmount});
}

/**
 * Builds an optimistic REIMBURSEMENT_DEQUEUED report action with a randomly generated reportActionID.
 *
 */
function buildOptimisticChangeFieldAction(reportField: PolicyReportField, previousReportField: PolicyReportField): OptimisticChangeFieldAction {
    return {
        actionName: CONST.REPORT.ACTIONS.TYPE.CHANGE_FIELD,
        actorAccountID: currentUserAccountID,
        message: [
            {
                type: 'TEXT',
                style: 'strong',
                text: 'You',
            },
            {
                type: 'TEXT',
                style: 'normal',
                text: ` modified field '${reportField.name}'.`,
            },
            {
                type: 'TEXT',
                style: 'normal',
                text: ` New value is '${reportField.value}'`,
            },
            {
                type: 'TEXT',
                style: 'normal',
                text: ` (previously '${previousReportField.value}').`,
            },
        ],
        originalMessage: {
            fieldName: reportField.name,
            newType: reportField.type,
            newValue: reportField.value,
            oldType: previousReportField.type,
            oldValue: previousReportField.value,
        },
        person: [
            {
                style: 'strong',
                text: getCurrentUserDisplayNameOrEmail(),
                type: 'TEXT',
            },
        ],
        reportActionID: rand64(),
        created: DateUtils.getDBTime(),
        pendingAction: CONST.RED_BRICK_ROAD_PENDING_ACTION.ADD,
    };
}

/**
 * Builds an optimistic REIMBURSEMENT_DEQUEUED report action with a randomly generated reportActionID.
 *
 */
function buildOptimisticCancelPaymentReportAction(expenseReportID: string, amount: number, currency: string): OptimisticCancelPaymentReportAction {
    return {
        actionName: CONST.REPORT.ACTIONS.TYPE.REIMBURSEMENT_DEQUEUED,
        actorAccountID: currentUserAccountID,
        message: [
            {
                cancellationReason: CONST.REPORT.CANCEL_PAYMENT_REASONS.ADMIN,
                expenseReportID,
                type: CONST.REPORT.MESSAGE.TYPE.COMMENT,
                text: '',
                amount,
                currency,
            },
        ],
        originalMessage: {
            cancellationReason: CONST.REPORT.CANCEL_PAYMENT_REASONS.ADMIN,
            expenseReportID,
            amount,
            currency,
        },
        person: [
            {
                style: 'strong',
                text: getCurrentUserDisplayNameOrEmail(),
                type: 'TEXT',
            },
        ],
        reportActionID: rand64(),
        shouldShow: true,
        created: DateUtils.getDBTime(),
        pendingAction: CONST.RED_BRICK_ROAD_PENDING_ACTION.ADD,
    };
}

/**
 * Returns the last visible message for a given report after considering the given optimistic actions
 *
 * @param reportID - the report for which last visible message has to be fetched
 * @param [actionsToMerge] - the optimistic merge actions that needs to be considered while fetching last visible message

 */
function getLastVisibleMessage(reportID: string | undefined, actionsToMerge: ReportActions = {}): LastVisibleMessage {
    const report = getReportOrDraftReport(reportID);
    const lastVisibleAction = getLastVisibleActionReportActionsUtils(reportID, canUserPerformWriteAction(report), actionsToMerge);

    // For Chat Report with deleted parent actions, let us fetch the correct message
    if (isDeletedParentAction(lastVisibleAction) && !isEmptyObject(report) && isChatReport(report)) {
        const lastMessageText = getDeletedParentActionMessageForChatReport(lastVisibleAction);
        return {
            lastMessageText,
        };
    }

    // Fetch the last visible message for report represented by reportID and based on actions to merge.
    return getLastVisibleMessageReportActionsUtils(reportID, canUserPerformWriteAction(report), actionsToMerge);
}

/**
 * Checks if a report is waiting for the manager to complete an action.
 * Example: the assignee of an open task report or the manager of a processing expense report.
 *
 * @param [parentReportAction] - The parent report action of the report (Used to check if the task has been canceled)
 */
function isWaitingForAssigneeToCompleteAction(report: OnyxEntry<Report>, parentReportAction: OnyxEntry<ReportAction>): boolean {
    if (report?.hasOutstandingChildTask) {
        return true;
    }

    if (report?.hasParentAccess === false && isReportManager(report)) {
        if (isOpenTaskReport(report, parentReportAction)) {
            return true;
        }

        if (isProcessingReport(report) && isExpenseReport(report)) {
            return true;
        }
    }

    return false;
}

function isUnreadWithMention(reportOrOption: OnyxEntry<Report> | OptionData): boolean {
    if (!reportOrOption) {
        return false;
    }
    // lastMentionedTime and lastReadTime are both datetime strings and can be compared directly
    const lastMentionedTime = reportOrOption.lastMentionedTime ?? '';
    const lastReadTime = reportOrOption.lastReadTime ?? '';
    return !!('isUnreadWithMention' in reportOrOption && reportOrOption.isUnreadWithMention) || lastReadTime < lastMentionedTime;
}

type ReasonAndReportActionThatRequiresAttention = {
    reason: ValueOf<typeof CONST.REQUIRES_ATTENTION_REASONS>;
    reportAction?: OnyxEntry<ReportAction>;
};

function getReasonAndReportActionThatRequiresAttention(
    optionOrReport: OnyxEntry<Report> | OptionData,
    parentReportAction?: OnyxEntry<ReportAction>,
): ReasonAndReportActionThatRequiresAttention | null {
    if (!optionOrReport) {
        return null;
    }

    const reportActions = getAllReportActions(optionOrReport.reportID);

    if (isJoinRequestInAdminRoom(optionOrReport)) {
        return {
            reason: CONST.REQUIRES_ATTENTION_REASONS.HAS_JOIN_REQUEST,
            reportAction: getActionableJoinRequestPendingReportAction(optionOrReport.reportID),
        };
    }

    if (isArchivedReport(getReportNameValuePairs(optionOrReport?.reportID)) || isArchivedReport(getReportNameValuePairs(optionOrReport?.reportID))) {
        return null;
    }

    if (isUnreadWithMention(optionOrReport)) {
        return {
            reason: CONST.REQUIRES_ATTENTION_REASONS.IS_UNREAD_WITH_MENTION,
        };
    }

    if (isWaitingForAssigneeToCompleteAction(optionOrReport, parentReportAction)) {
        return {
            reason: CONST.REQUIRES_ATTENTION_REASONS.IS_WAITING_FOR_ASSIGNEE_TO_COMPLETE_ACTION,
            reportAction: Object.values(reportActions).find((action) => action.childType === CONST.REPORT.TYPE.TASK),
        };
    }

    const iouReportActionToApproveOrPay = getIOUReportActionToApproveOrPay(optionOrReport, optionOrReport.reportID);
    const iouReportID = getIOUReportIDFromReportActionPreview(iouReportActionToApproveOrPay);
    const transactions = getReportTransactions(iouReportID);
    const hasOnlyPendingTransactions = transactions.length > 0 && transactions.every((t) => isExpensifyCardTransaction(t) && isPending(t));

    // Has a child report that is awaiting action (e.g. approve, pay, add bank account) from current user
    if (optionOrReport.hasOutstandingChildRequest && !hasOnlyPendingTransactions) {
        return {
            reason: CONST.REQUIRES_ATTENTION_REASONS.HAS_CHILD_REPORT_AWAITING_ACTION,
            reportAction: iouReportActionToApproveOrPay,
        };
    }

    if (hasMissingInvoiceBankAccount(optionOrReport.reportID) && !isSettled(optionOrReport.reportID)) {
        return {
            reason: CONST.REQUIRES_ATTENTION_REASONS.HAS_MISSING_INVOICE_BANK_ACCOUNT,
        };
    }

    if (isInvoiceRoom(optionOrReport)) {
        const reportAction = Object.values(reportActions).find(
            (action) =>
                action.actionName === CONST.REPORT.ACTIONS.TYPE.REPORT_PREVIEW &&
                action.childReportID &&
                hasMissingInvoiceBankAccount(action.childReportID) &&
                !isSettled(action.childReportID),
        );

        return reportAction
            ? {
                  reason: CONST.REQUIRES_ATTENTION_REASONS.HAS_MISSING_INVOICE_BANK_ACCOUNT,
                  reportAction,
              }
            : null;
    }

    return null;
}

/**
 * Determines if the option requires action from the current user. This can happen when it:
 *  - is unread and the user was mentioned in one of the unread comments
 *  - is for an outstanding task waiting on the user
 *  - has an outstanding child expense that is waiting for an action from the current user (e.g. pay, approve, add bank account)
 *  - is either the system or concierge chat, the user free trial has ended and it didn't add a payment card yet
 *
 * @param option (report or optionItem)
 * @param parentReportAction (the report action the current report is a thread of)
 */
function requiresAttentionFromCurrentUser(optionOrReport: OnyxEntry<Report> | OptionData, parentReportAction?: OnyxEntry<ReportAction>) {
    return !!getReasonAndReportActionThatRequiresAttention(optionOrReport, parentReportAction);
}

/**
 * Checks if the report contains at least one Non-Reimbursable transaction
 */
function hasNonReimbursableTransactions(iouReportID: string | undefined, reportsTransactionsParam: Record<string, Transaction[]> = reportsTransactions): boolean {
    const transactions = getReportTransactions(iouReportID, reportsTransactionsParam);
    return transactions.filter((transaction) => transaction.reimbursable === false).length > 0;
}

function getMoneyRequestSpendBreakdown(report: OnyxInputOrEntry<Report>, searchReports?: SearchReport[]): SpendBreakdown {
    const reports = searchReports ?? allReports;
    let moneyRequestReport: OnyxEntry<Report>;
    if (report && (isMoneyRequestReport(report, searchReports) || isInvoiceReport(report))) {
        moneyRequestReport = report;
    }
    if (reports && report?.iouReportID) {
        moneyRequestReport = getReport(report.iouReportID, allReports);
    }
    if (moneyRequestReport) {
        let nonReimbursableSpend = moneyRequestReport.nonReimbursableTotal ?? 0;
        let totalSpend = moneyRequestReport.total ?? 0;

        if (nonReimbursableSpend + totalSpend !== 0) {
            // There is a possibility that if the Expense report has a negative total.
            // This is because there are instances where you can get a credit back on your card,
            // or you enter a negative expense to “offset” future expenses
            nonReimbursableSpend = isExpenseReport(moneyRequestReport) ? nonReimbursableSpend * -1 : Math.abs(nonReimbursableSpend);
            totalSpend = isExpenseReport(moneyRequestReport) ? totalSpend * -1 : Math.abs(totalSpend);

            const totalDisplaySpend = totalSpend;
            const reimbursableSpend = totalDisplaySpend - nonReimbursableSpend;

            return {
                nonReimbursableSpend,
                reimbursableSpend,
                totalDisplaySpend,
            };
        }
    }
    return {
        nonReimbursableSpend: 0,
        reimbursableSpend: 0,
        totalDisplaySpend: 0,
    };
}

/**
 * Get the title for a policy expense chat which depends on the role of the policy member seeing this report
 */
function getPolicyExpenseChatName({
    report,
    policy,
    personalDetailsList = allPersonalDetails,
    policies,
    reports,
}: {
    report: OnyxEntry<Report>;
    policy?: OnyxEntry<Policy> | SearchPolicy;
    personalDetailsList?: Partial<PersonalDetailsList>;
    policies?: SearchPolicy[];
    reports?: SearchReport[];
}): string | undefined {
    const ownerAccountID = report?.ownerAccountID;
    const personalDetails = ownerAccountID ? personalDetailsList?.[ownerAccountID] : undefined;
    const login = personalDetails ? personalDetails.login : null;
    // eslint-disable-next-line @typescript-eslint/prefer-nullish-coalescing
    const reportOwnerDisplayName = getDisplayNameForParticipant({accountID: ownerAccountID, shouldRemoveDomain: true}) || login;

    if (reportOwnerDisplayName) {
        return translateLocal('workspace.common.policyExpenseChatName', {displayName: reportOwnerDisplayName});
    }

    let policyExpenseChatRole = 'user';

    const policyItem = policies ? policies.find((p) => p.id === report?.policyID) : allPolicies?.[`${ONYXKEYS.COLLECTION.POLICY}${report?.policyID}`];
    if (policyItem) {
        policyExpenseChatRole = policyItem.role || 'user';
    }

    // If this user is not admin and this policy expense chat has been archived because of account merging, this must be an old workspace chat
    // of the account which was merged into the current user's account. Use the name of the policy as the name of the report.
    if (isArchivedNonExpenseReport(report, getReportNameValuePairs(report?.reportID))) {
        const lastAction = getLastVisibleActionReportActionsUtils(report?.reportID);
        const archiveReason = isClosedAction(lastAction) ? getOriginalMessage(lastAction)?.reason : CONST.REPORT.ARCHIVE_REASON.DEFAULT;
        if (archiveReason === CONST.REPORT.ARCHIVE_REASON.ACCOUNT_MERGED && policyExpenseChatRole !== CONST.POLICY.ROLE.ADMIN) {
            return getPolicyName({report, policy, policies, reports});
        }
    }
    return report?.reportName;
}

function getArchiveReason(reportActions: OnyxEntry<ReportActions>): ValueOf<typeof CONST.REPORT.ARCHIVE_REASON> | undefined {
    const lastClosedReportAction = getLastClosedReportAction(reportActions);

    if (!lastClosedReportAction) {
        return undefined;
    }

    return isClosedAction(lastClosedReportAction) ? getOriginalMessage(lastClosedReportAction)?.reason : CONST.REPORT.ARCHIVE_REASON.DEFAULT;
}

/**
 * Given a report field, check if the field is for the report title.
 */
function isReportFieldOfTypeTitle(reportField: OnyxEntry<PolicyReportField>): boolean {
    return reportField?.fieldID === CONST.REPORT_FIELD_TITLE_FIELD_ID;
}

/**
 * Check if Report has any held expenses
 */
function isHoldCreator(transaction: OnyxEntry<Transaction>, reportID: string | undefined): boolean {
    const holdReportAction = getReportAction(reportID, `${transaction?.comment?.hold ?? ''}`);
    return isActionCreator(holdReportAction);
}

/**
 * Given a report field, check if the field can be edited or not.
 * For title fields, its considered disabled if `deletable` prop is `true` (https://github.com/Expensify/App/issues/35043#issuecomment-1911275433)
 * For non title fields, its considered disabled if:
 * 1. The user is not admin of the report
 * 2. Report is settled or it is closed
 */
function isReportFieldDisabled(report: OnyxEntry<Report>, reportField: OnyxEntry<PolicyReportField>, policy: OnyxEntry<Policy>): boolean {
    if (isInvoiceReport(report)) {
        return true;
    }
    const isReportSettled = isSettled(report?.reportID);
    const isReportClosed = isClosedReport(report);
    const isTitleField = isReportFieldOfTypeTitle(reportField);
    const isAdmin = isPolicyAdmin(report?.policyID, {[`${ONYXKEYS.COLLECTION.POLICY}${policy?.id}`]: policy});
    return isTitleField ? !reportField?.deletable : !isAdmin && (isReportSettled || isReportClosed);
}

/**
 * Given a set of report fields, return the field that refers to title
 */
function getTitleReportField(reportFields: Record<string, PolicyReportField>) {
    return Object.values(reportFields).find((field) => isReportFieldOfTypeTitle(field));
}

/**
 * Get the key for a report field
 */
function getReportFieldKey(reportFieldId: string | undefined) {
    if (!reportFieldId) {
        return '';
    }

    // We don't need to add `expensify_` prefix to the title field key, because backend stored title under a unique key `text_title`,
    // and all the other report field keys are stored under `expensify_FIELD_ID`.
    if (reportFieldId === CONST.REPORT_FIELD_TITLE_FIELD_ID) {
        return reportFieldId;
    }

    return `expensify_${reportFieldId}`;
}

/**
 * Get the report fields attached to the policy given policyID
 */
function getReportFieldsByPolicyID(policyID: string | undefined): Record<string, PolicyReportField> {
    if (!policyID) {
        return {};
    }

    const policyReportFields = Object.entries(allPolicies ?? {}).find(([key]) => key.replace(ONYXKEYS.COLLECTION.POLICY, '') === policyID);
    const fieldList = policyReportFields?.[1]?.fieldList;

    if (!policyReportFields || !fieldList) {
        return {};
    }

    return fieldList;
}

/**
 * Get the report fields that we should display a MoneyReportView gets opened
 */

function getAvailableReportFields(report: OnyxEntry<Report>, policyReportFields: PolicyReportField[]): PolicyReportField[] {
    // Get the report fields that are attached to a report. These will persist even if a field is deleted from the policy.
    const reportFields = Object.values(report?.fieldList ?? {});
    const reportIsSettled = isSettled(report?.reportID);

    // If the report is settled, we don't want to show any new field that gets added to the policy.
    if (reportIsSettled) {
        return reportFields;
    }

    // If the report is unsettled, we want to merge the new fields that get added to the policy with the fields that
    // are attached to the report.
    const mergedFieldIds = Array.from(new Set([...policyReportFields.map(({fieldID}) => fieldID), ...reportFields.map(({fieldID}) => fieldID)]));

    const fields = mergedFieldIds.map((id) => {
        const field = report?.fieldList?.[getReportFieldKey(id)];

        if (field) {
            return field;
        }

        const policyReportField = policyReportFields.find(({fieldID}) => fieldID === id);

        if (policyReportField) {
            return policyReportField;
        }

        return null;
    });

    return fields.filter(Boolean) as PolicyReportField[];
}

/**
 * Get the title for an IOU or expense chat which will be showing the payer and the amount
 */
function getMoneyRequestReportName({
    report,
    policy,
    invoiceReceiverPolicy,
}: {
    report: OnyxEntry<Report>;
    policy?: OnyxEntry<Policy> | SearchPolicy;
    invoiceReceiverPolicy?: OnyxEntry<Policy> | SearchPolicy;
}): string {
    const reportFields = getReportFieldsByPolicyID(report?.policyID);
    const titleReportField = Object.values(reportFields ?? {}).find((reportField) => reportField?.fieldID === CONST.REPORT_FIELD_TITLE_FIELD_ID);

    if (titleReportField && report?.reportName && isPaidGroupPolicyExpenseReport(report)) {
        return report.reportName;
    }

    const moneyRequestTotal = getMoneyRequestSpendBreakdown(report).totalDisplaySpend;
    const formattedAmount = convertToDisplayString(moneyRequestTotal, report?.currency);

    let payerOrApproverName;
    if (isExpenseReport(report)) {
        const parentReport = getParentReport(report);
        payerOrApproverName = getPolicyName({report: parentReport ?? report, policy});
    } else if (isInvoiceReport(report)) {
        const chatReport = getReportOrDraftReport(report?.chatReportID);
        payerOrApproverName = getInvoicePayerName(chatReport, invoiceReceiverPolicy);
    } else {
        payerOrApproverName = getDisplayNameForParticipant({accountID: report?.managerID}) ?? '';
    }

    const payerPaidAmountMessage = translateLocal('iou.payerPaidAmount', {
        payer: payerOrApproverName,
        amount: formattedAmount,
    });

    if (isReportApproved({report})) {
        return translateLocal('iou.managerApprovedAmount', {
            manager: payerOrApproverName,
            amount: formattedAmount,
        });
    }

    if (report?.isWaitingOnBankAccount) {
        return `${payerPaidAmountMessage} ${CONST.DOT_SEPARATOR} ${translateLocal('iou.pending')}`;
    }

    if (!isSettled(report?.reportID) && hasNonReimbursableTransactions(report?.reportID)) {
        payerOrApproverName = getDisplayNameForParticipant({accountID: report?.ownerAccountID}) ?? '';
        return translateLocal('iou.payerSpentAmount', {payer: payerOrApproverName, amount: formattedAmount});
    }

    if (isProcessingReport(report) || isOpenExpenseReport(report) || isOpenInvoiceReport(report) || moneyRequestTotal === 0) {
        return translateLocal('iou.payerOwesAmount', {payer: payerOrApproverName, amount: formattedAmount});
    }

    return payerPaidAmountMessage;
}

/**
 * Gets transaction created, amount, currency, comment, and waypoints (for distance expense)
 * into a flat object. Used for displaying transactions and sending them in API commands
 */

function getTransactionDetails(transaction: OnyxInputOrEntry<Transaction>, createdDateFormat: string = CONST.DATE.FNS_FORMAT_STRING): TransactionDetails | undefined {
    if (!transaction) {
        return;
    }
    const report = getReportOrDraftReport(transaction?.reportID);
    return {
        created: getFormattedCreated(transaction, createdDateFormat),
        amount: getTransactionAmount(transaction, !isEmptyObject(report) && isExpenseReport(report)),
        attendees: getAttendees(transaction),
        taxAmount: getTaxAmount(transaction, !isEmptyObject(report) && isExpenseReport(report)),
        taxCode: getTaxCode(transaction),
        currency: getCurrency(transaction),
        comment: getDescription(transaction),
        merchant: getMerchant(transaction),
        waypoints: getWaypoints(transaction),
        customUnitRateID: getRateID(transaction),
        category: getCategory(transaction),
        billable: getBillable(transaction),
        tag: getTag(transaction),
        mccGroup: getMCCGroup(transaction),
        cardID: getCardID(transaction),
        originalAmount: getOriginalAmount(transaction),
        originalCurrency: getOriginalCurrency(transaction),
        postedDate: getFormattedPostedDate(transaction),
    };
}

function getTransactionCommentObject(transaction: OnyxEntry<Transaction>): Comment {
    return {
        ...transaction?.comment,
        comment: Parser.htmlToMarkdown(transaction?.comment?.comment ?? ''),
        waypoints: getWaypoints(transaction),
    };
}

/**
 * Can only edit if:
 *
 * - in case of IOU report
 *    - the current user is the requestor and is not settled yet
 * - in case of expense report
 *    - the current user is the requestor and is not settled yet
 *    - the current user is the manager of the report
 *    - or the current user is an admin on the policy the expense report is tied to
 *
 *    This is used in conjunction with canEditRestrictedField to control editing of specific fields like amount, currency, created, receipt, and distance.
 *    On its own, it only controls allowing/disallowing navigating to the editing pages or showing/hiding the 'Edit' icon on report actions
 */
function canEditMoneyRequest(reportAction: OnyxInputOrEntry<ReportAction<typeof CONST.REPORT.ACTIONS.TYPE.IOU>>, linkedTransaction?: OnyxEntry<Transaction>): boolean {
    const isDeleted = isDeletedAction(reportAction);

    if (isDeleted) {
        return false;
    }

    const allowedReportActionType: Array<ValueOf<typeof CONST.IOU.REPORT_ACTION_TYPE>> = [CONST.IOU.REPORT_ACTION_TYPE.TRACK, CONST.IOU.REPORT_ACTION_TYPE.CREATE];
    const originalMessage = getOriginalMessage(reportAction);
    const actionType = originalMessage?.type;

    if (!actionType || !allowedReportActionType.includes(actionType)) {
        return false;
    }

    const transaction = linkedTransaction ?? getLinkedTransaction(reportAction ?? undefined);

    // In case the transaction is failed to be created, we should disable editing the money request
    if (!transaction?.transactionID || (transaction?.pendingAction === CONST.RED_BRICK_ROAD_PENDING_ACTION.ADD && !isEmptyObject(transaction.errors))) {
        return false;
    }

    const moneyRequestReportID = originalMessage?.IOUReportID;

    if (!moneyRequestReportID) {
        return actionType === CONST.IOU.REPORT_ACTION_TYPE.TRACK;
    }

    const moneyRequestReport = getReportOrDraftReport(String(moneyRequestReportID));
    const isRequestor = currentUserAccountID === reportAction?.actorAccountID;

    const isSubmitted = isProcessingReport(moneyRequestReport);
    if (isIOUReport(moneyRequestReport)) {
        return isSubmitted && isRequestor;
    }

    const policy = getPolicy(moneyRequestReport?.policyID);
    const isAdmin = policy?.role === CONST.POLICY.ROLE.ADMIN;
    const isManager = currentUserAccountID === moneyRequestReport?.managerID;

    if (isInvoiceReport(moneyRequestReport) && isManager) {
        return false;
    }

    // Admin & managers can always edit coding fields such as tag, category, billable, etc.
    if (isAdmin || isManager) {
        return true;
    }

    if (policy?.type === CONST.POLICY.TYPE.CORPORATE && moneyRequestReport && isSubmitted && isCurrentUserSubmitter(moneyRequestReport.reportID)) {
        const isForwarded = getSubmitToAccountID(policy, moneyRequestReport) !== moneyRequestReport.managerID;
        return !isForwarded;
    }

    return !isReportApproved({report: moneyRequestReport}) && !isSettled(moneyRequestReport?.reportID) && !isClosedReport(moneyRequestReport) && isRequestor;
}

/**
 * Checks if the current user can edit the provided property of an expense
 *
 */
function canEditFieldOfMoneyRequest(reportAction: OnyxInputOrEntry<ReportAction>, fieldToEdit: ValueOf<typeof CONST.EDIT_REQUEST_FIELD>, isDeleteAction?: boolean): boolean {
    // A list of fields that cannot be edited by anyone, once an expense has been settled
    const restrictedFields: string[] = [
        CONST.EDIT_REQUEST_FIELD.AMOUNT,
        CONST.EDIT_REQUEST_FIELD.CURRENCY,
        CONST.EDIT_REQUEST_FIELD.MERCHANT,
        CONST.EDIT_REQUEST_FIELD.DATE,
        CONST.EDIT_REQUEST_FIELD.RECEIPT,
        CONST.EDIT_REQUEST_FIELD.DISTANCE,
        CONST.EDIT_REQUEST_FIELD.DISTANCE_RATE,
    ];

    if (!isMoneyRequestAction(reportAction) || !canEditMoneyRequest(reportAction)) {
        return false;
    }

    // If we're editing fields such as category, tag, description, etc. the check above should be enough for handling the permission
    if (!restrictedFields.includes(fieldToEdit)) {
        return true;
    }

    const iouMessage = getOriginalMessage(reportAction);
    const moneyRequestReport = iouMessage?.IOUReportID ? getReport(iouMessage?.IOUReportID, allReports) ?? ({} as Report) : ({} as Report);
    const transaction = allTransactions?.[`${ONYXKEYS.COLLECTION.TRANSACTION}${iouMessage?.IOUTransactionID}`] ?? ({} as Transaction);

    if (isSettled(String(moneyRequestReport.reportID)) || isReportIDApproved(String(moneyRequestReport.reportID))) {
        return false;
    }

    if (
        (fieldToEdit === CONST.EDIT_REQUEST_FIELD.AMOUNT || fieldToEdit === CONST.EDIT_REQUEST_FIELD.CURRENCY || fieldToEdit === CONST.EDIT_REQUEST_FIELD.DATE) &&
        isCardTransactionTransactionUtils(transaction)
    ) {
        return false;
    }

    const policy = getPolicy(moneyRequestReport?.policyID);
    const isAdmin = isExpenseReport(moneyRequestReport) && policy?.role === CONST.POLICY.ROLE.ADMIN;
    const isManager = isExpenseReport(moneyRequestReport) && currentUserAccountID === moneyRequestReport?.managerID;

    if ((fieldToEdit === CONST.EDIT_REQUEST_FIELD.AMOUNT || fieldToEdit === CONST.EDIT_REQUEST_FIELD.CURRENCY) && isDistanceRequest(transaction)) {
        return isAdmin || isManager;
    }

    if (
        (fieldToEdit === CONST.EDIT_REQUEST_FIELD.AMOUNT || fieldToEdit === CONST.EDIT_REQUEST_FIELD.CURRENCY || fieldToEdit === CONST.EDIT_REQUEST_FIELD.MERCHANT) &&
        isPerDiemRequest(transaction)
    ) {
        return false;
    }

    if (fieldToEdit === CONST.EDIT_REQUEST_FIELD.RECEIPT) {
        const isRequestor = currentUserAccountID === reportAction?.actorAccountID;
        return (
            !isInvoiceReport(moneyRequestReport) &&
            !isReceiptBeingScanned(transaction) &&
            !isDistanceRequest(transaction) &&
            !isPerDiemRequest(transaction) &&
            (isAdmin || isManager || isRequestor) &&
            (isDeleteAction ? isRequestor : true)
        );
    }

    if (fieldToEdit === CONST.EDIT_REQUEST_FIELD.DISTANCE_RATE) {
        // The distance rate can be modified only on the distance expense reports
        return isExpenseReport(moneyRequestReport) && isDistanceRequest(transaction);
    }

    return true;
}

/**
 * Can only edit if:
 *
 * - It was written by the current user
 * - It's an ADD_COMMENT that is not an attachment
 * - It's an expense where conditions for editability are defined in canEditMoneyRequest method
 * - It's not pending deletion
 */
function canEditReportAction(reportAction: OnyxInputOrEntry<ReportAction>): boolean {
    const isCommentOrIOU = reportAction?.actionName === CONST.REPORT.ACTIONS.TYPE.ADD_COMMENT || reportAction?.actionName === CONST.REPORT.ACTIONS.TYPE.IOU;
    const message = reportAction ? getReportActionMessageReportUtils(reportAction) : undefined;

    return !!(
        reportAction?.actorAccountID === currentUserAccountID &&
        isCommentOrIOU &&
        (!isMoneyRequestAction(reportAction) || canEditMoneyRequest(reportAction)) && // Returns true for non-IOU actions
        !isReportMessageAttachment(message) &&
        ((!reportAction.isAttachmentWithText && !reportAction.isAttachmentOnly) || !reportAction.isOptimisticAction) &&
        !isDeletedAction(reportAction) &&
        !isCreatedTaskReportAction(reportAction) &&
        reportAction?.pendingAction !== CONST.RED_BRICK_ROAD_PENDING_ACTION.DELETE
    );
}

function canHoldUnholdReportAction(reportAction: OnyxInputOrEntry<ReportAction>): {canHoldRequest: boolean; canUnholdRequest: boolean} {
    if (!isMoneyRequestAction(reportAction)) {
        return {canHoldRequest: false, canUnholdRequest: false};
    }

    const moneyRequestReportID = getOriginalMessage(reportAction)?.IOUReportID;
    const moneyRequestReport = getReportOrDraftReport(String(moneyRequestReportID));

    if (!moneyRequestReportID || !moneyRequestReport) {
        return {canHoldRequest: false, canUnholdRequest: false};
    }

    if (isInvoiceReport(moneyRequestReport)) {
        return {
            canHoldRequest: false,
            canUnholdRequest: false,
        };
    }

    const isRequestSettled = isSettled(moneyRequestReport?.reportID);
    const isApproved = isReportApproved({report: moneyRequestReport});
    const transactionID = moneyRequestReport ? getOriginalMessage(reportAction)?.IOUTransactionID : undefined;
    const transaction = allTransactions?.[`${ONYXKEYS.COLLECTION.TRANSACTION}${transactionID}`] ?? ({} as Transaction);

    const parentReportAction = isThread(moneyRequestReport)
        ? allReportActions?.[`${ONYXKEYS.COLLECTION.REPORT_ACTIONS}${moneyRequestReport.parentReportID}`]?.[moneyRequestReport.parentReportActionID]
        : undefined;

    const isRequestIOU = isIOUReport(moneyRequestReport);
    const isHoldActionCreator = isHoldCreator(transaction, reportAction.childReportID);

    const isTrackExpenseMoneyReport = isTrackExpenseReport(moneyRequestReport);
    const isActionOwner =
        typeof parentReportAction?.actorAccountID === 'number' &&
        typeof currentUserPersonalDetails?.accountID === 'number' &&
        parentReportAction.actorAccountID === currentUserPersonalDetails?.accountID;
    const isApprover = isMoneyRequestReport(moneyRequestReport) && moneyRequestReport?.managerID !== null && currentUserPersonalDetails?.accountID === moneyRequestReport?.managerID;
    const isAdmin = isPolicyAdmin(moneyRequestReport.policyID, allPolicies);
    const isOnHold = isOnHoldTransactionUtils(transaction);
    const isScanning = hasReceiptTransactionUtils(transaction) && isReceiptBeingScanned(transaction);
    const isClosed = isClosedReport(moneyRequestReport);

    const canModifyStatus = !isTrackExpenseMoneyReport && (isAdmin || isActionOwner || isApprover);
    const canModifyUnholdStatus = !isTrackExpenseMoneyReport && (isAdmin || (isActionOwner && isHoldActionCreator) || isApprover);
    const isDeletedParentActionLocal = isEmptyObject(parentReportAction) || isDeletedAction(parentReportAction);

    const canHoldOrUnholdRequest = !isRequestSettled && !isApproved && !isDeletedParentActionLocal && !isClosed && !isDeletedParentAction(reportAction);
    const canHoldRequest = canHoldOrUnholdRequest && !isOnHold && (isRequestIOU || canModifyStatus) && !isScanning;
    const canUnholdRequest = !!(canHoldOrUnholdRequest && isOnHold && !isDuplicate(transaction.transactionID, true) && (isRequestIOU ? isHoldActionCreator : canModifyUnholdStatus));

    return {canHoldRequest, canUnholdRequest};
}

const changeMoneyRequestHoldStatus = (reportAction: OnyxEntry<ReportAction>, searchHash?: number): void => {
    if (!isMoneyRequestAction(reportAction)) {
        return;
    }
    const moneyRequestReportID = getOriginalMessage(reportAction)?.IOUReportID;

    const moneyRequestReport = getReportOrDraftReport(String(moneyRequestReportID));
    if (!moneyRequestReportID || !moneyRequestReport) {
        return;
    }

    const transactionID = getOriginalMessage(reportAction)?.IOUTransactionID;

    if (!transactionID || !reportAction.childReportID) {
        Log.warn('Missing transactionID and reportAction.childReportID during the change of the money request hold status');
        return;
    }

    const transaction = allTransactions?.[`${ONYXKEYS.COLLECTION.TRANSACTION}${transactionID}`] ?? ({} as Transaction);
    const isOnHold = isOnHoldTransactionUtils(transaction);
    const policy = allPolicies?.[`${ONYXKEYS.COLLECTION.POLICY}${moneyRequestReport.policyID}`] ?? null;

    if (isOnHold) {
        unholdRequest(transactionID, reportAction.childReportID, searchHash);
    } else {
        const activeRoute = encodeURIComponent(Navigation.getActiveRoute());
        Navigation.navigate(ROUTES.MONEY_REQUEST_HOLD_REASON.getRoute(policy?.type ?? CONST.POLICY.TYPE.PERSONAL, transactionID, reportAction.childReportID, activeRoute, searchHash));
    }
};

/**
 * Gets all transactions on an IOU report with a receipt
 */
function getTransactionsWithReceipts(iouReportID: string | undefined): Transaction[] {
    const transactions = getReportTransactions(iouReportID);
    return transactions.filter((transaction) => hasReceiptTransactionUtils(transaction));
}

/**
 * For report previews, we display a "Receipt scan in progress" indicator
 * instead of the report total only when we have no report total ready to show. This is the case when
 * all requests are receipts that are being SmartScanned. As soon as we have a non-receipt request,
 * or as soon as one receipt request is done scanning, we have at least one
 * "ready" expense, and we remove this indicator to show the partial report total.
 */
function areAllRequestsBeingSmartScanned(iouReportID: string | undefined, reportPreviewAction: OnyxEntry<ReportAction>): boolean {
    const transactionsWithReceipts = getTransactionsWithReceipts(iouReportID);
    // If we have more requests than requests with receipts, we have some manual requests
    if (getNumberOfMoneyRequests(reportPreviewAction) > transactionsWithReceipts.length) {
        return false;
    }
    return transactionsWithReceipts.every((transaction) => isReceiptBeingScanned(transaction));
}

/**
 * Get the transactions related to a report preview with receipts
 * Get the details linked to the IOU reportAction
 *
 * NOTE: This method is only meant to be used inside this action file. Do not export and use it elsewhere. Use withOnyx or Onyx.connect() instead.
 */
function getLinkedTransaction(reportAction: OnyxEntry<ReportAction | OptimisticIOUReportAction>, transactions?: SearchTransaction[]): OnyxEntry<Transaction> | SearchTransaction {
    let transactionID: string | undefined;

    if (isMoneyRequestAction(reportAction)) {
        transactionID = getOriginalMessage(reportAction)?.IOUTransactionID;
    }

    return transactions ? transactions.find((transaction) => transaction.transactionID === transactionID) : allTransactions?.[`${ONYXKEYS.COLLECTION.TRANSACTION}${transactionID}`];
}

/**
 * Check if any of the transactions in the report has required missing fields
 */
function hasMissingSmartscanFields(iouReportID: string | undefined, transactions?: Transaction[]): boolean {
    const reportTransactions = transactions ?? getReportTransactions(iouReportID);

    return reportTransactions.some(hasMissingSmartscanFieldsTransactionUtils);
}

/**
 * Get report action which is missing smartscan fields
 */
function getReportActionWithMissingSmartscanFields(iouReportID: string | undefined): ReportAction | undefined {
    const reportActions = Object.values(getAllReportActions(iouReportID));
    return reportActions.find((action) => {
        if (!isMoneyRequestAction(action)) {
            return false;
        }
        const transaction = getLinkedTransaction(action);
        if (isEmptyObject(transaction)) {
            return false;
        }
        if (!wasActionTakenByCurrentUser(action)) {
            return false;
        }
        return hasMissingSmartscanFieldsTransactionUtils(transaction);
    });
}

/**
 * Check if iouReportID has required missing fields
 */
function shouldShowRBRForMissingSmartscanFields(iouReportID: string | undefined): boolean {
    return !!getReportActionWithMissingSmartscanFields(iouReportID);
}

/**
 * Given a parent IOU report action get report name for the LHN.
 */
function getTransactionReportName({
    reportAction,
    transactions,
    reports,
}: {
    reportAction: OnyxEntry<ReportAction | OptimisticIOUReportAction>;
    transactions?: SearchTransaction[];
    reports?: SearchReport[];
}): string {
    if (isReversedTransaction(reportAction)) {
        return translateLocal('parentReportAction.reversedTransaction');
    }

    if (isDeletedAction(reportAction)) {
        return translateLocal('parentReportAction.deletedExpense');
    }

    const transaction = getLinkedTransaction(reportAction, transactions);

    if (isEmptyObject(transaction)) {
        // Transaction data might be empty on app's first load, if so we fallback to Expense/Track Expense
        return isTrackExpenseAction(reportAction) ? translateLocal('iou.createExpense') : translateLocal('iou.expense');
    }

    if (hasReceiptTransactionUtils(transaction) && isReceiptBeingScanned(transaction)) {
        return translateLocal('iou.receiptScanning', {count: 1});
    }

    if (hasMissingSmartscanFieldsTransactionUtils(transaction)) {
        return translateLocal('iou.receiptMissingDetails');
    }

    if (isFetchingWaypointsFromServer(transaction) && getMerchant(transaction) === translateLocal('iou.fieldPending')) {
        return translateLocal('iou.fieldPending');
    }

    if (isSentMoneyReportAction(reportAction)) {
        return getIOUReportActionDisplayMessage(reportAction as ReportAction, transaction);
    }

    const report = getReportOrDraftReport(transaction?.reportID, reports);
    const amount = getTransactionAmount(transaction, !isEmptyObject(report) && isExpenseReport(report)) ?? 0;
    const formattedAmount = convertToDisplayString(amount, getCurrency(transaction)) ?? '';
    const comment = getMerchantOrDescription(transaction);
    if (isTrackExpenseAction(reportAction)) {
        return translateLocal('iou.threadTrackReportName', {formattedAmount, comment});
    }
    return translateLocal('iou.threadExpenseReportName', {formattedAmount, comment});
}

/**
 * Get expense message for an IOU report
 *
 * @param [iouReportAction] This is always an IOU action. When necessary, report preview actions will be unwrapped and the child iou report action is passed here (the original report preview
 *     action will be passed as `originalReportAction` in this case).
 * @param [originalReportAction] This can be either a report preview action or the IOU action. This will be the original report preview action in cases where `iouReportAction` was unwrapped
 *     from a report preview action. Otherwise, it will be the same as `iouReportAction`.
 */
function getReportPreviewMessage(
    reportOrID: OnyxInputOrEntry<Report> | string,
    iouReportAction: OnyxInputOrEntry<ReportAction> = null,
    shouldConsiderScanningReceiptOrPendingRoute = false,
    isPreviewMessageForParentChatReport = false,
    policy?: OnyxInputOrEntry<Policy>,
    isForListPreview = false,
    originalReportAction: OnyxInputOrEntry<ReportAction> = iouReportAction,
): string {
    const report = typeof reportOrID === 'string' ? getReport(reportOrID, allReports) : reportOrID;
    const reportActionMessage = getReportActionHtml(iouReportAction);

    if (isEmptyObject(report) || !report?.reportID) {
        // This iouReport may be unavailable for one of the following reasons:
        // 1. After SignIn, the OpenApp API won't return iouReports if they're settled.
        // 2. The iouReport exists in local storage but hasn't been loaded into the allReports. It will be loaded automatically when the user opens the iouReport.
        // Until we know how to solve this the best, we just display the report action message.
        return reportActionMessage;
    }

    const allReportTransactions = getReportTransactions(report.reportID);
    const transactionsWithReceipts = allReportTransactions.filter(hasReceiptTransactionUtils);
    const numberOfScanningReceipts = transactionsWithReceipts.filter(isReceiptBeingScanned).length;

    if (!isEmptyObject(iouReportAction) && !isIOUReport(report) && iouReportAction && isSplitBillReportAction(iouReportAction)) {
        // This covers group chats where the last action is a split expense action
        const linkedTransaction = getLinkedTransaction(iouReportAction);
        if (isEmptyObject(linkedTransaction)) {
            return reportActionMessage;
        }

        if (!isEmptyObject(linkedTransaction)) {
            if (isReceiptBeingScanned(linkedTransaction)) {
                return translateLocal('iou.receiptScanning', {count: 1});
            }

            if (hasMissingSmartscanFieldsTransactionUtils(linkedTransaction)) {
                return translateLocal('iou.receiptMissingDetails');
            }

            const amount = getTransactionAmount(linkedTransaction, !isEmptyObject(report) && isExpenseReport(report)) ?? 0;
            const formattedAmount = convertToDisplayString(amount, getCurrency(linkedTransaction)) ?? '';
            return translateLocal('iou.didSplitAmount', {formattedAmount, comment: getMerchantOrDescription(linkedTransaction)});
        }
    }

    if (!isEmptyObject(iouReportAction) && !isIOUReport(report) && iouReportAction && isTrackExpenseAction(iouReportAction)) {
        // This covers group chats where the last action is a track expense action
        const linkedTransaction = getLinkedTransaction(iouReportAction);
        if (isEmptyObject(linkedTransaction)) {
            return reportActionMessage;
        }

        if (!isEmptyObject(linkedTransaction)) {
            if (isReceiptBeingScanned(linkedTransaction)) {
                return translateLocal('iou.receiptScanning', {count: 1});
            }

            if (hasMissingSmartscanFieldsTransactionUtils(linkedTransaction)) {
                return translateLocal('iou.receiptMissingDetails');
            }

            const amount = getTransactionAmount(linkedTransaction, !isEmptyObject(report) && isExpenseReport(report)) ?? 0;
            const formattedAmount = convertToDisplayString(amount, getCurrency(linkedTransaction)) ?? '';
            return translateLocal('iou.trackedAmount', {formattedAmount, comment: getMerchantOrDescription(linkedTransaction)});
        }
    }

    const containsNonReimbursable = hasNonReimbursableTransactions(report.reportID);
    const totalAmount = getMoneyRequestSpendBreakdown(report).totalDisplaySpend;

    const parentReport = getParentReport(report);
    const policyName = getPolicyName({report: parentReport ?? report, policy});
    const payerName = isExpenseReport(report) ? policyName : getDisplayNameForParticipant({accountID: report.managerID, shouldUseShortForm: !isPreviewMessageForParentChatReport});

    const formattedAmount = convertToDisplayString(totalAmount, report.currency);

    if (isReportApproved({report}) && isPaidGroupPolicy(report)) {
        return translateLocal('iou.managerApprovedAmount', {
            manager: payerName ?? '',
            amount: formattedAmount,
        });
    }

    let linkedTransaction;
    if (!isEmptyObject(iouReportAction) && shouldConsiderScanningReceiptOrPendingRoute && iouReportAction && isMoneyRequestAction(iouReportAction)) {
        linkedTransaction = getLinkedTransaction(iouReportAction);
    }

    if (!isEmptyObject(linkedTransaction) && hasReceiptTransactionUtils(linkedTransaction) && isReceiptBeingScanned(linkedTransaction)) {
        return translateLocal('iou.receiptScanning', {count: numberOfScanningReceipts});
    }

    if (!isEmptyObject(linkedTransaction) && isFetchingWaypointsFromServer(linkedTransaction) && !getTransactionAmount(linkedTransaction)) {
        return translateLocal('iou.fieldPending');
    }

    const originalMessage = !isEmptyObject(iouReportAction) && isMoneyRequestAction(iouReportAction) ? getOriginalMessage(iouReportAction) : undefined;

    // Show Paid preview message if it's settled or if the amount is paid & stuck at receivers end for only chat reports.
    if (isSettled(report.reportID) || (report.isWaitingOnBankAccount && isPreviewMessageForParentChatReport)) {
        // A settled report preview message can come in three formats "paid ... elsewhere" or "paid ... with Expensify"
        let translatePhraseKey: TranslationPaths = 'iou.paidElsewhereWithAmount';
        if (isPreviewMessageForParentChatReport) {
            translatePhraseKey = 'iou.payerPaidAmount';
        } else if (
            [CONST.IOU.PAYMENT_TYPE.VBBA, CONST.IOU.PAYMENT_TYPE.EXPENSIFY].some((paymentType) => paymentType === originalMessage?.paymentType) ||
            !!reportActionMessage.match(/ (with Expensify|using Expensify)$/) ||
            report.isWaitingOnBankAccount
        ) {
            translatePhraseKey = 'iou.paidWithExpensifyWithAmount';
            if (originalMessage?.automaticAction) {
                translatePhraseKey = 'iou.automaticallyPaidWithExpensify';
            }
        }

        let actualPayerName = report.managerID === currentUserAccountID ? '' : getDisplayNameForParticipant({accountID: report.managerID, shouldUseShortForm: true});
        actualPayerName = actualPayerName && isForListPreview && !isPreviewMessageForParentChatReport ? `${actualPayerName}:` : actualPayerName;
        const payerDisplayName = isPreviewMessageForParentChatReport ? payerName : actualPayerName;

        return translateLocal(translatePhraseKey, {amount: formattedAmount, payer: payerDisplayName ?? ''});
    }

    if (report.isWaitingOnBankAccount) {
        const submitterDisplayName = getDisplayNameForParticipant({accountID: report.ownerAccountID, shouldUseShortForm: true}) ?? '';
        return translateLocal('iou.waitingOnBankAccount', {submitterDisplayName});
    }

    const lastActorID = iouReportAction?.actorAccountID;
    let amount = originalMessage?.amount;
    let currency = originalMessage?.currency ? originalMessage?.currency : report.currency;

    if (!isEmptyObject(linkedTransaction)) {
        amount = getTransactionAmount(linkedTransaction, isExpenseReport(report));
        currency = getCurrency(linkedTransaction);
    }

    if (isEmptyObject(linkedTransaction) && !isEmptyObject(iouReportAction)) {
        linkedTransaction = getLinkedTransaction(iouReportAction);
    }

    let comment = !isEmptyObject(linkedTransaction) ? getMerchantOrDescription(linkedTransaction) : undefined;
    if (!isEmptyObject(originalReportAction) && isReportPreviewAction(originalReportAction) && getNumberOfMoneyRequests(originalReportAction) !== 1) {
        comment = undefined;
    }

    // if we have the amount in the originalMessage and lastActorID, we can use that to display the preview message for the latest expense
    if (amount !== undefined && lastActorID && !isPreviewMessageForParentChatReport) {
        const amountToDisplay = convertToDisplayString(Math.abs(amount), currency);

        // We only want to show the actor name in the preview if it's not the current user who took the action
        const requestorName =
            lastActorID && lastActorID !== currentUserAccountID ? getDisplayNameForParticipant({accountID: lastActorID, shouldUseShortForm: !isPreviewMessageForParentChatReport}) : '';
        return `${requestorName ? `${requestorName}: ` : ''}${translateLocal('iou.submittedAmount', {formattedAmount: amountToDisplay, comment})}`;
    }

    if (containsNonReimbursable) {
        return translateLocal('iou.payerSpentAmount', {payer: getDisplayNameForParticipant({accountID: report.ownerAccountID}) ?? '', amount: formattedAmount});
    }

    return translateLocal('iou.payerOwesAmount', {payer: payerName ?? '', amount: formattedAmount, comment});
}

/**
 * Given the updates user made to the expense, compose the originalMessage
 * object of the modified expense action.
 *
 * At the moment, we only allow changing one transaction field at a time.
 */
function getModifiedExpenseOriginalMessage(
    oldTransaction: OnyxInputOrEntry<Transaction>,
    transactionChanges: TransactionChanges,
    isFromExpenseReport: boolean,
    policy: OnyxInputOrEntry<Policy>,
    updatedTransaction?: OnyxInputOrEntry<Transaction>,
): OriginalMessageModifiedExpense {
    const originalMessage: OriginalMessageModifiedExpense = {};
    // Remark: Comment field is the only one which has new/old prefixes for the keys (newComment/ oldComment),
    // all others have old/- pattern such as oldCreated/created
    if ('comment' in transactionChanges) {
        originalMessage.oldComment = getDescription(oldTransaction);
        originalMessage.newComment = transactionChanges?.comment;
    }
    if ('created' in transactionChanges) {
        originalMessage.oldCreated = getFormattedCreated(oldTransaction);
        originalMessage.created = transactionChanges?.created;
    }
    if ('merchant' in transactionChanges) {
        originalMessage.oldMerchant = getMerchant(oldTransaction);
        originalMessage.merchant = transactionChanges?.merchant;
    }
    if ('attendees' in transactionChanges) {
        originalMessage.oldAttendees = getAttendees(oldTransaction);
        originalMessage.newAttendees = transactionChanges?.attendees;
    }

    // The amount is always a combination of the currency and the number value so when one changes we need to store both
    // to match how we handle the modified expense action in oldDot
    const didAmountOrCurrencyChange = 'amount' in transactionChanges || 'currency' in transactionChanges;
    if (didAmountOrCurrencyChange) {
        originalMessage.oldAmount = getTransactionAmount(oldTransaction, isFromExpenseReport);
        originalMessage.amount = transactionChanges?.amount ?? transactionChanges.oldAmount;
        originalMessage.oldCurrency = getCurrency(oldTransaction);
        originalMessage.currency = transactionChanges?.currency ?? transactionChanges.oldCurrency;
    }

    if ('category' in transactionChanges) {
        originalMessage.oldCategory = getCategory(oldTransaction);
        originalMessage.category = transactionChanges?.category;
    }

    if ('tag' in transactionChanges) {
        originalMessage.oldTag = getTag(oldTransaction);
        originalMessage.tag = transactionChanges?.tag;
    }

    // We only want to display a tax rate update system message when tax rate is updated by user.
    // Tax rate can change as a result of currency update. In such cases, we want to skip displaying a system message, as discussed.
    const didTaxCodeChange = 'taxCode' in transactionChanges;
    if (didTaxCodeChange && !didAmountOrCurrencyChange) {
        originalMessage.oldTaxRate = policy?.taxRates?.taxes[getTaxCode(oldTransaction)]?.value;
        originalMessage.taxRate = transactionChanges?.taxCode && policy?.taxRates?.taxes[transactionChanges?.taxCode]?.value;
    }

    // We only want to display a tax amount update system message when tax amount is updated by user.
    // Tax amount can change as a result of amount, currency or tax rate update. In such cases, we want to skip displaying a system message, as discussed.
    if ('taxAmount' in transactionChanges && !(didAmountOrCurrencyChange || didTaxCodeChange)) {
        originalMessage.oldTaxAmount = getTaxAmount(oldTransaction, isFromExpenseReport);
        originalMessage.taxAmount = transactionChanges?.taxAmount;
        originalMessage.currency = getCurrency(oldTransaction);
    }

    if ('billable' in transactionChanges) {
        const oldBillable = getBillable(oldTransaction);
        originalMessage.oldBillable = oldBillable ? translateLocal('common.billable').toLowerCase() : translateLocal('common.nonBillable').toLowerCase();
        originalMessage.billable = transactionChanges?.billable ? translateLocal('common.billable').toLowerCase() : translateLocal('common.nonBillable').toLowerCase();
    }

    if ('customUnitRateID' in transactionChanges && updatedTransaction?.comment?.customUnit?.customUnitRateID) {
        originalMessage.oldAmount = getTransactionAmount(oldTransaction, isFromExpenseReport);
        originalMessage.oldCurrency = getCurrency(oldTransaction);
        originalMessage.oldMerchant = getMerchant(oldTransaction);

        // For the originalMessage, we should use the non-negative amount, similar to what getAmount does for oldAmount
        originalMessage.amount = Math.abs(updatedTransaction.modifiedAmount ?? 0);
        originalMessage.currency = updatedTransaction.modifiedCurrency ?? CONST.CURRENCY.USD;
        originalMessage.merchant = updatedTransaction.modifiedMerchant;
    }

    return originalMessage;
}

/**
 * Check if original message is an object and can be used as a ChangeLog type
 * @param originalMessage
 */
function isChangeLogObject(originalMessage?: OriginalMessageChangeLog): OriginalMessageChangeLog | undefined {
    if (originalMessage && typeof originalMessage === 'object') {
        return originalMessage;
    }
    return undefined;
}

/**
 * Build invited usernames for admin chat threads
 * @param parentReportAction
 * @param parentReportActionMessage
 */
function getAdminRoomInvitedParticipants(parentReportAction: OnyxEntry<ReportAction>, parentReportActionMessage: string) {
    if (isEmptyObject(parentReportAction)) {
        return parentReportActionMessage || translateLocal('parentReportAction.deletedMessage');
    }
    if (!getOriginalMessage(parentReportAction)) {
        return parentReportActionMessage || translateLocal('parentReportAction.deletedMessage');
    }
    if (!isPolicyChangeLogAction(parentReportAction) && !isRoomChangeLogAction(parentReportAction)) {
        return parentReportActionMessage || translateLocal('parentReportAction.deletedMessage');
    }

    const originalMessage = isChangeLogObject(getOriginalMessage(parentReportAction));
    const personalDetails = getPersonalDetailsByIDs({accountIDs: originalMessage?.targetAccountIDs ?? [], currentUserAccountID: 0});

    const participants = personalDetails.map((personalDetail) => {
        const name = getEffectiveDisplayName(personalDetail);
        if (name && name?.length > 0) {
            return name;
        }
        return translateLocal('common.hidden');
    });
    const users = participants.length > 1 ? participants.join(` ${translateLocal('common.and')} `) : participants.at(0);
    if (!users) {
        return parentReportActionMessage;
    }
    const actionType = parentReportAction.actionName;
    const isInviteAction = actionType === CONST.REPORT.ACTIONS.TYPE.ROOM_CHANGE_LOG.INVITE_TO_ROOM || actionType === CONST.REPORT.ACTIONS.TYPE.POLICY_CHANGE_LOG.INVITE_TO_ROOM;

    const verbKey = isInviteAction ? 'workspace.invite.invited' : 'workspace.invite.removed';
    const prepositionKey = isInviteAction ? 'workspace.invite.to' : 'workspace.invite.from';

    const verb = translateLocal(verbKey);
    const preposition = translateLocal(prepositionKey);

    const roomName = originalMessage?.roomName ?? '';

    return roomName ? `${verb} ${users} ${preposition} ${roomName}` : `${verb} ${users}`;
}

/**
 * Get the invoice payer name based on its type:
 * - Individual - a receiver display name.
 * - Policy - a receiver policy name.
 */
function getInvoicePayerName(report: OnyxEntry<Report>, invoiceReceiverPolicy?: OnyxEntry<Policy> | SearchPolicy, invoiceReceiverPersonalDetail?: PersonalDetails): string {
    const invoiceReceiver = report?.invoiceReceiver;
    const isIndividual = invoiceReceiver?.type === CONST.REPORT.INVOICE_RECEIVER_TYPE.INDIVIDUAL;

    if (isIndividual) {
        return formatPhoneNumber(getDisplayNameOrDefault(invoiceReceiverPersonalDetail ?? allPersonalDetails?.[invoiceReceiver.accountID]));
    }

    return getPolicyName({report, policy: invoiceReceiverPolicy ?? allPolicies?.[`${ONYXKEYS.COLLECTION.POLICY}${invoiceReceiver?.policyID}`]});
}

/**
 * Parse html of reportAction into text
 */
function parseReportActionHtmlToText(reportAction: OnyxEntry<ReportAction>, reportID: string | undefined, childReportID?: string): string {
    if (!reportAction) {
        return '';
    }
    const key = `${reportID}_${reportAction.reportActionID}_${reportAction.lastModified}`;
    const cachedText = parsedReportActionMessageCache[key];
    if (cachedText !== undefined) {
        return cachedText;
    }

    const {html, text} = getReportActionMessageReportUtils(reportAction) ?? {};

    if (!html) {
        return text ?? '';
    }

    const mentionReportRegex = /<mention-report reportID="?(\d+)"?(?: *\/>|><\/mention-report>)/gi;
    const matches = html.matchAll(mentionReportRegex);

    const reportIDToName: Record<string, string> = {};
    for (const match of matches) {
        if (match[1] !== childReportID) {
            // eslint-disable-next-line @typescript-eslint/no-use-before-define
            reportIDToName[match[1]] = getReportName(getReportOrDraftReport(match[1])) ?? '';
        }
    }

    const mentionUserRegex = /(?:<mention-user accountID="?(\d+)"?(?: *\/>|><\/mention-user>))/gi;
    const accountIDToName: Record<string, string> = {};
    const accountIDs = Array.from(html.matchAll(mentionUserRegex), (mention) => Number(mention[1]));
    const logins = getLoginsByAccountIDs(accountIDs);
    accountIDs.forEach((id, index) => {
        const login = logins.at(index);
        const user = allPersonalDetails?.[id];
        const displayName = formatPhoneNumber(login ?? '') || getDisplayNameOrDefault(user);
        accountIDToName[id] = getShortMentionIfFound(displayName, id.toString(), currentUserPersonalDetails, login) ?? '';
    });

    const textMessage = Str.removeSMSDomain(Parser.htmlToText(html, {reportIDToName, accountIDToName}));
    parsedReportActionMessageCache[key] = textMessage;

    return textMessage;
}

/**
 * Get the report action message for a report action.
 */
function getReportActionMessage({
    reportAction,
    reportID,
    childReportID,
    reports,
    personalDetails,
}: {
    reportAction: OnyxEntry<ReportAction>;
    reportID?: string;
    childReportID?: string;
    reports?: SearchReport[];
    personalDetails?: Partial<PersonalDetailsList>;
}) {
    if (isEmptyObject(reportAction)) {
        return '';
    }
    if (reportAction.actionName === CONST.REPORT.ACTIONS.TYPE.HOLD) {
        return translateLocal('iou.heldExpense');
    }

    if (reportAction.actionName === CONST.REPORT.ACTIONS.TYPE.EXPORTED_TO_INTEGRATION) {
        return getExportIntegrationLastMessageText(reportAction);
    }

    if (reportAction.actionName === CONST.REPORT.ACTIONS.TYPE.UNHOLD) {
        return translateLocal('iou.unheldExpense');
    }
    if (isApprovedOrSubmittedReportAction(reportAction) || isActionOfType(reportAction, CONST.REPORT.ACTIONS.TYPE.REIMBURSED)) {
        return getReportActionMessageText(reportAction);
    }
    if (isReimbursementQueuedAction(reportAction)) {
        return getReimbursementQueuedActionMessage({
            reportAction,
            reportOrID: getReportOrDraftReport(reportID, reports),
            shouldUseShortDisplayName: false,
            reports,
            personalDetails,
        });
    }

    return parseReportActionHtmlToText(reportAction, reportID, childReportID);
}

/**
 * Get the title for an invoice room.
 */
function getInvoicesChatName({
    report,
    receiverPolicy,
    personalDetails,
    policies,
}: {
    report: OnyxEntry<Report>;
    receiverPolicy: OnyxEntry<Policy> | SearchPolicy;
    personalDetails?: Partial<PersonalDetailsList>;
    policies?: SearchPolicy[];
}): string {
    const invoiceReceiver = report?.invoiceReceiver;
    const isIndividual = invoiceReceiver?.type === CONST.REPORT.INVOICE_RECEIVER_TYPE.INDIVIDUAL;
    const invoiceReceiverAccountID = isIndividual ? invoiceReceiver.accountID : CONST.DEFAULT_NUMBER_ID;
    const invoiceReceiverPolicyID = isIndividual ? undefined : invoiceReceiver?.policyID;
    const invoiceReceiverPolicy = receiverPolicy ?? getPolicy(invoiceReceiverPolicyID);
    const isCurrentUserReceiver = (isIndividual && invoiceReceiverAccountID === currentUserAccountID) || (!isIndividual && isPolicyAdminPolicyUtils(invoiceReceiverPolicy));

    if (isCurrentUserReceiver) {
        return getPolicyName({report, policies});
    }

    if (isIndividual) {
        return formatPhoneNumber(getDisplayNameOrDefault((personalDetails ?? allPersonalDetails)?.[invoiceReceiverAccountID]));
    }

    return getPolicyName({report, policy: invoiceReceiverPolicy, policies});
}

/**
 * Get the title for a report using only participant names. This may be used for 1:1 DMs and other non-categorized chats.
 */
function buildReportNameFromParticipantNames({report, personalDetails}: {report: OnyxEntry<Report>; personalDetails?: Partial<PersonalDetailsList>}) {
    const participantsWithoutCurrentUser: number[] = [];
    Object.keys(report?.participants ?? {}).forEach((accountID) => {
        const accID = Number(accountID);
        if (accID !== currentUserAccountID && participantsWithoutCurrentUser.length < 5) {
            participantsWithoutCurrentUser.push(accID);
        }
    });
    const isMultipleParticipantReport = participantsWithoutCurrentUser.length > 1;
    return participantsWithoutCurrentUser
        .map((accountID) => getDisplayNameForParticipant({accountID, shouldUseShortForm: isMultipleParticipantReport, personalDetailsData: personalDetails}))
        .join(', ');
}

function generateReportName(report: OnyxEntry<Report>): string {
    if (!report) {
        return '';
    }
    return getReportNameInternal({report});
}

/**
 * Get the title for a report.
 */
function getReportName(
    report: OnyxEntry<Report>,
    policy?: OnyxEntry<Policy>,
    parentReportActionParam?: OnyxInputOrEntry<ReportAction>,
    personalDetails?: Partial<PersonalDetailsList>,
    invoiceReceiverPolicy?: OnyxEntry<Policy>,
): string {
    // Check if we can use report name in derived values - only when we have report but no other params
    const canUseDerivedValue = report && policy === undefined && parentReportActionParam === undefined && personalDetails === undefined && invoiceReceiverPolicy === undefined;

    if (canUseDerivedValue && reportAttributes?.[report.reportID]) {
        return reportAttributes[report.reportID].reportName;
    }
    return getReportNameInternal({report, policy, parentReportActionParam, personalDetails, invoiceReceiverPolicy});
}

function getSearchReportName(props: GetReportNameParams): string {
    const {report, policy} = props;
    if (isChatThread(report) && policy?.name) {
        return policy.name;
    }
    return getReportNameInternal(props);
}

function getInvoiceReportName(report: OnyxEntry<Report>, policy?: OnyxEntry<Policy | SearchPolicy>, invoiceReceiverPolicy?: OnyxEntry<Policy | SearchPolicy>): string {
    const moneyRequestReportName = getMoneyRequestReportName({report, policy, invoiceReceiverPolicy});
    const oldDotInvoiceName = report?.reportName ?? moneyRequestReportName;
    return isNewDotInvoice(report?.chatReportID) ? moneyRequestReportName : oldDotInvoiceName;
}

function getReportNameInternal({
    report,
    policy,
    parentReportActionParam,
    personalDetails,
    invoiceReceiverPolicy,
    transactions,
    reports,
    reportNameValuePairs,
    policies,
}: GetReportNameParams): string {
    const reportID = report?.reportID;

    let formattedName: string | undefined;
    let parentReportAction: OnyxEntry<ReportAction>;
    if (parentReportActionParam) {
        parentReportAction = parentReportActionParam;
    } else {
        parentReportAction = isThread(report) ? allReportActions?.[`${ONYXKEYS.COLLECTION.REPORT_ACTIONS}${report.parentReportID}`]?.[report.parentReportActionID] : undefined;
    }
    const parentReportActionMessage = getReportActionMessageReportUtils(parentReportAction);

    if (isActionOfType(parentReportAction, CONST.REPORT.ACTIONS.TYPE.SUBMITTED) || isActionOfType(parentReportAction, CONST.REPORT.ACTIONS.TYPE.SUBMITTED_AND_CLOSED)) {
        const {harvesting} = getOriginalMessage(parentReportAction) ?? {};
        if (harvesting) {
            return Parser.htmlToText(getReportAutomaticallySubmittedMessage(parentReportAction));
        }
        return getIOUSubmittedMessage(parentReportAction);
    }
    if (isActionOfType(parentReportAction, CONST.REPORT.ACTIONS.TYPE.FORWARDED)) {
        const {automaticAction} = getOriginalMessage(parentReportAction) ?? {};
        if (automaticAction) {
            return Parser.htmlToText(getReportAutomaticallyForwardedMessage(parentReportAction, reportID));
        }
        return getIOUForwardedMessage(parentReportAction, report, reports);
    }
    if (parentReportAction?.actionName === CONST.REPORT.ACTIONS.TYPE.REJECTED) {
        return getRejectedReportMessage();
    }
    if (parentReportAction?.actionName === CONST.REPORT.ACTIONS.TYPE.POLICY_CHANGE_LOG.CORPORATE_UPGRADE) {
        return getUpgradeWorkspaceMessage();
    }
    if (parentReportAction?.actionName === CONST.REPORT.ACTIONS.TYPE.POLICY_CHANGE_LOG.TEAM_DOWNGRADE) {
        return getDowngradeWorkspaceMessage();
    }
    if (parentReportAction?.actionName === CONST.REPORT.ACTIONS.TYPE.POLICY_CHANGE_LOG.UPDATE_CURRENCY) {
        return getWorkspaceCurrencyUpdateMessage(parentReportAction);
    }
    if (parentReportAction?.actionName === CONST.REPORT.ACTIONS.TYPE.POLICY_CHANGE_LOG.UPDATE_FIELD) {
        return getWorkspaceUpdateFieldMessage(parentReportAction);
    }
    if (parentReportAction?.actionName === CONST.REPORT.ACTIONS.TYPE.MERGED_WITH_CASH_TRANSACTION) {
        return translateLocal('systemMessage.mergedWithCashTransaction');
    }
    if (parentReportAction?.actionName === CONST.REPORT.ACTIONS.TYPE.POLICY_CHANGE_LOG.UPDATE_NAME) {
        return Str.htmlDecode(getWorkspaceNameUpdatedMessage(parentReportAction));
    }
    if (parentReportAction?.actionName === CONST.REPORT.ACTIONS.TYPE.POLICY_CHANGE_LOG.UPDATE_AUTO_REPORTING_FREQUENCY) {
        return getWorkspaceFrequencyUpdateMessage(parentReportAction);
    }
    if (parentReportAction?.actionName === CONST.REPORT.ACTIONS.TYPE.POLICY_CHANGE_LOG.ADD_REPORT_FIELD) {
        return getWorkspaceReportFieldAddMessage(parentReportAction);
    }
    if (parentReportAction?.actionName === CONST.REPORT.ACTIONS.TYPE.POLICY_CHANGE_LOG.UPDATE_REPORT_FIELD) {
        return getWorkspaceReportFieldUpdateMessage(parentReportAction);
    }
    if (parentReportAction?.actionName === CONST.REPORT.ACTIONS.TYPE.POLICY_CHANGE_LOG.DELETE_REPORT_FIELD) {
        return getWorkspaceReportFieldDeleteMessage(parentReportAction);
    }

    if (isActionOfType(parentReportAction, CONST.REPORT.ACTIONS.TYPE.POLICY_CHANGE_LOG.UPDATE_MAX_EXPENSE_AMOUNT_NO_RECEIPT)) {
        return getPolicyChangeLogMaxExpesnseAmountNoReceiptMessage(parentReportAction);
    }

    if (isActionOfType(parentReportAction, CONST.REPORT.ACTIONS.TYPE.POLICY_CHANGE_LOG.UPDATE_DEFAULT_BILLABLE)) {
        return getPolicyChangeLogDefaultBillableMessage(parentReportAction);
    }
    if (isActionOfType(parentReportAction, CONST.REPORT.ACTIONS.TYPE.POLICY_CHANGE_LOG.UPDATE_DEFAULT_TITLE_ENFORCED)) {
        return getPolicyChangeLogDefaultTitleEnforcedMessage(parentReportAction);
    }

    if (isActionOfType(parentReportAction, CONST.REPORT.ACTIONS.TYPE.APPROVED)) {
        const {automaticAction} = getOriginalMessage(parentReportAction) ?? {};
        if (automaticAction) {
            return Parser.htmlToText(getReportAutomaticallyApprovedMessage(parentReportAction));
        }
        return getIOUApprovedMessage(parentReportAction);
    }
    if (isUnapprovedAction(parentReportAction)) {
        return getIOUUnapprovedMessage(parentReportAction);
    }

    if (isTaskReport(report) && isCanceledTaskReport(report, parentReportAction)) {
        return translateLocal('parentReportAction.deletedTask');
    }

    if (isTaskReport(report)) {
        return Parser.htmlToText(report?.reportName ?? '').trim();
    }

    if (isChatThread(report)) {
        if (!isEmptyObject(parentReportAction) && isTransactionThread(parentReportAction)) {
            formattedName = getTransactionReportName({reportAction: parentReportAction, transactions, reports});
            if (isArchivedNonExpenseReport(report, getReportNameValuePairs(report?.reportID, reportNameValuePairs))) {
                formattedName += ` (${translateLocal('common.archived')})`;
            }
            return formatReportLastMessageText(formattedName);
        }

        if (!isEmptyObject(parentReportAction) && isOldDotReportAction(parentReportAction)) {
            return getMessageOfOldDotReportAction(parentReportAction);
        }

        if (parentReportActionMessage?.isDeletedParentAction) {
            return translateLocal('parentReportAction.deletedMessage');
        }

        if (parentReportAction?.actionName === CONST.REPORT.ACTIONS.TYPE.RESOLVED_DUPLICATES) {
            return translateLocal('violations.resolvedDuplicates');
        }

        const isAttachment = isReportActionAttachment(!isEmptyObject(parentReportAction) ? parentReportAction : undefined);
        const reportActionMessage = getReportActionMessage({
            reportAction: parentReportAction,
            reportID: report?.parentReportID,
            childReportID: report?.reportID,
            reports,
            personalDetails,
        }).replace(/(\n+|\r\n|\n|\r)/gm, ' ');
        if (isAttachment && reportActionMessage) {
            return `[${translateLocal('common.attachment')}]`;
        }
        if (
            parentReportActionMessage?.moderationDecision?.decision === CONST.MODERATION.MODERATOR_DECISION_PENDING_HIDE ||
            parentReportActionMessage?.moderationDecision?.decision === CONST.MODERATION.MODERATOR_DECISION_HIDDEN ||
            parentReportActionMessage?.moderationDecision?.decision === CONST.MODERATION.MODERATOR_DECISION_PENDING_REMOVE
        ) {
            return translateLocal('parentReportAction.hiddenMessage');
        }
        if (isAdminRoom(report) || isUserCreatedPolicyRoom(report)) {
            return getAdminRoomInvitedParticipants(parentReportAction, reportActionMessage);
        }
        if (reportActionMessage && isArchivedNonExpenseReport(report, getReportNameValuePairs(report?.reportID, reportNameValuePairs))) {
            return `${reportActionMessage} (${translateLocal('common.archived')})`;
        }
        if (!isEmptyObject(parentReportAction) && isModifiedExpenseAction(parentReportAction)) {
            const modifiedMessage = ModifiedExpenseMessage.getForReportAction({reportOrID: report?.reportID, reportAction: parentReportAction, searchReports: reports});
            return formatReportLastMessageText(modifiedMessage);
        }
        if (isTripRoom(report) && report?.reportName !== CONST.REPORT.DEFAULT_REPORT_NAME) {
            return report?.reportName ?? '';
        }
        if (isCardIssuedAction(parentReportAction)) {
            return getCardIssuedMessage({reportAction: parentReportAction});
        }
        return reportActionMessage;
    }

    if (isClosedExpenseReportWithNoExpenses(report, transactions)) {
        return translateLocal('parentReportAction.deletedReport');
    }

    if (isGroupChat(report)) {
        return getGroupChatName(undefined, true, report) ?? '';
    }

    if (isChatRoom(report)) {
        formattedName = report?.reportName;
    }

    if (isPolicyExpenseChat(report)) {
        formattedName = getPolicyExpenseChatName({report, policy, personalDetailsList: personalDetails, reports});
    }

    if (isMoneyRequestReport(report)) {
        formattedName = getMoneyRequestReportName({report, policy});
    }

    if (isInvoiceReport(report)) {
        formattedName = getInvoiceReportName(report, policy, invoiceReceiverPolicy);
    }

    if (isInvoiceRoom(report)) {
        formattedName = getInvoicesChatName({report, receiverPolicy: invoiceReceiverPolicy, personalDetails, policies});
    }

    if (isArchivedNonExpenseReport(report, getReportNameValuePairs(report?.reportID))) {
        formattedName += ` (${translateLocal('common.archived')})`;
    }

    if (isSelfDM(report)) {
        formattedName = getDisplayNameForParticipant({accountID: currentUserAccountID, shouldAddCurrentUserPostfix: true, personalDetailsData: personalDetails});
    }

    if (formattedName) {
        return formatReportLastMessageText(formattedName);
    }

    // Not a room or PolicyExpenseChat, generate title from first 5 other participants
    formattedName = buildReportNameFromParticipantNames({report, personalDetails});

    return formattedName;
}

/**
 * Get the payee name given a report.
 */
function getPayeeName(report: OnyxEntry<Report>): string | undefined {
    if (isEmptyObject(report)) {
        return undefined;
    }

    const participantsWithoutCurrentUser = Object.keys(report?.participants ?? {})
        .map(Number)
        .filter((accountID) => accountID !== currentUserAccountID);

    if (participantsWithoutCurrentUser.length === 0) {
        return undefined;
    }
    return getDisplayNameForParticipant({accountID: participantsWithoutCurrentUser.at(0), shouldUseShortForm: true});
}

function getReportSubtitlePrefix(report: OnyxEntry<Report>): string {
    if ((!isChatRoom(report) && !isPolicyExpenseChat(report)) || isThread(report)) {
        return '';
    }

    const filteredPolicies = Object.values(allPolicies ?? {}).filter((policy) => shouldShowPolicy(policy, false, currentUserEmail));
    if (filteredPolicies.length < 2) {
        return '';
    }

    const policyName = getPolicyName({report, returnEmptyIfNotFound: true});
    if (!policyName) {
        return '';
    }
    return `${policyName} ${CONST.DOT_SEPARATOR} `;
}

/**
 * Get either the policyName or domainName the chat is tied to
 */
function getChatRoomSubtitle(report: OnyxEntry<Report>, config: GetChatRoomSubtitleConfig = {isCreateExpenseFlow: false}): string | undefined {
    if (isChatThread(report)) {
        return '';
    }
    if (isSelfDM(report)) {
        return translateLocal('reportActionsView.yourSpace');
    }
    if (isInvoiceRoom(report)) {
        return translateLocal('workspace.common.invoices');
    }
    if (isConciergeChatReport(report)) {
        return translateLocal('reportActionsView.conciergeSupport');
    }
    if (!isDefaultRoom(report) && !isUserCreatedPolicyRoom(report) && !isPolicyExpenseChat(report)) {
        return '';
    }
    if (getChatType(report) === CONST.REPORT.CHAT_TYPE.DOMAIN_ALL) {
        // The domainAll rooms are just #domainName, so we ignore the prefix '#' to get the domainName
        return report?.reportName?.substring(1) ?? '';
    }
    if ((isPolicyExpenseChat(report) && !!report?.isOwnPolicyExpenseChat) || isExpenseReport(report)) {
        const policy = allPolicies?.[`${ONYXKEYS.COLLECTION.POLICY}${report?.policyID}`];
        const submitToAccountID = getSubmitToAccountID(policy, report);
        const submitsToAccountDetails = allPersonalDetails?.[submitToAccountID];
        const subtitle = submitsToAccountDetails?.displayName ?? submitsToAccountDetails?.login;

        if (!subtitle || !config.isCreateExpenseFlow) {
            return getPolicyName({report});
        }

        return `${getReportSubtitlePrefix(report)}${translateLocal('iou.submitsTo', {name: subtitle ?? ''})}`;
    }
    if (isArchivedReport(getReportNameValuePairs(report?.reportID))) {
        return report?.oldPolicyName ?? '';
    }
    return getPolicyName({report});
}

/**
 * Get pending members for reports
 */
function getPendingChatMembers(accountIDs: number[], previousPendingChatMembers: PendingChatMember[], pendingAction: PendingAction): PendingChatMember[] {
    const pendingChatMembers = accountIDs.map((accountID) => ({accountID: accountID.toString(), pendingAction}));
    return [...previousPendingChatMembers, ...pendingChatMembers];
}

/**
 * Gets the parent navigation subtitle for the report
 */
function getParentNavigationSubtitle(report: OnyxEntry<Report>, invoiceReceiverPolicy?: OnyxEntry<Policy>): ParentNavigationSummaryParams {
    const parentReport = getParentReport(report);
    if (isEmptyObject(parentReport)) {
        return {};
    }

    if (isInvoiceReport(report) || isInvoiceRoom(parentReport)) {
        let reportName = `${getPolicyName({report: parentReport})} & ${getInvoicePayerName(parentReport, invoiceReceiverPolicy)}`;

        if (isArchivedNonExpenseReport(parentReport, getReportNameValuePairs(parentReport?.reportID))) {
            reportName += ` (${translateLocal('common.archived')})`;
        }

        return {
            reportName,
        };
    }

    return {
        reportName: getReportName(parentReport),
        workspaceName: getPolicyName({report: parentReport, returnEmptyIfNotFound: true}),
    };
}

/**
 * Navigate to the details page of a given report
 */
function navigateToDetailsPage(report: OnyxEntry<Report>, backTo?: string) {
    const isSelfDMReport = isSelfDM(report);
    const isOneOnOneChatReport = isOneOnOneChat(report);
    const participantAccountID = getParticipantsAccountIDsForDisplay(report);

    if (isSelfDMReport || isOneOnOneChatReport) {
        Navigation.navigate(ROUTES.PROFILE.getRoute(participantAccountID.at(0), isSelfDMReport ? Navigation.getActiveRoute() : backTo));
        return;
    }

    if (report?.reportID) {
        Navigation.navigate(ROUTES.REPORT_WITH_ID_DETAILS.getRoute(report?.reportID, backTo));
    }
}

/**
 * Go back to the details page of a given report
 */
function goBackToDetailsPage(report: OnyxEntry<Report>, backTo?: string, shouldGoBackToDetailsPage = false) {
    const isOneOnOneChatReport = isOneOnOneChat(report);
    const participantAccountID = getParticipantsAccountIDsForDisplay(report);

    if (isOneOnOneChatReport) {
        Navigation.goBack(ROUTES.PROFILE.getRoute(participantAccountID.at(0), backTo));
        return;
    }

    if (report?.reportID) {
        if (shouldGoBackToDetailsPage) {
            Navigation.goBack(ROUTES.REPORT_WITH_ID_DETAILS.getRoute(report.reportID, backTo));
        } else {
            Navigation.goBack(ROUTES.REPORT_SETTINGS.getRoute(report.reportID, backTo));
        }
    } else {
        Log.warn('Missing reportID during navigation back to the details page');
    }
}

function navigateBackOnDeleteTransaction(backRoute: Route | undefined, isFromRHP?: boolean) {
    if (!backRoute) {
        return;
    }

    const rootState = navigationRef.current?.getRootState();
    const lastFullScreenRoute = rootState?.routes.findLast((route) => isFullScreenName(route.name));
    if (lastFullScreenRoute?.name === NAVIGATORS.SEARCH_FULLSCREEN_NAVIGATOR) {
        Navigation.dismissModal();
        return;
    }
    if (isFromRHP) {
        Navigation.dismissModal();
    }
    Navigation.isNavigationReady().then(() => {
        Navigation.goBack(backRoute);
    });
}

/**
 * Go back to the previous page from the edit private page of a given report
 */
function goBackFromPrivateNotes(report: OnyxEntry<Report>, accountID?: number, backTo?: string) {
    if (isEmpty(report) || !accountID) {
        return;
    }
    const currentUserPrivateNote = report.privateNotes?.[accountID]?.note ?? '';
    if (isEmpty(currentUserPrivateNote)) {
        const participantAccountIDs = getParticipantsAccountIDsForDisplay(report);

        if (isOneOnOneChat(report)) {
            Navigation.goBack(ROUTES.PROFILE.getRoute(participantAccountIDs.at(0), backTo));
            return;
        }

        if (report?.reportID) {
            Navigation.goBack(ROUTES.REPORT_WITH_ID_DETAILS.getRoute(report?.reportID, backTo));
            return;
        }
    }
    Navigation.goBack(ROUTES.PRIVATE_NOTES_LIST.getRoute(report.reportID, backTo));
}

/**
 * Generate a random reportID up to 53 bits aka 9,007,199,254,740,991 (Number.MAX_SAFE_INTEGER).
 * There were approximately 98,000,000 reports with sequential IDs generated before we started using this approach, those make up roughly one billionth of the space for these numbers,
 * so we live with the 1 in a billion chance of a collision with an older ID until we can switch to 64-bit IDs.
 *
 * In a test of 500M reports (28 years of reports at our current max rate) we got 20-40 collisions meaning that
 * this is more than random enough for our needs.
 */
function generateReportID(): string {
    return (Math.floor(Math.random() * 2 ** 21) * 2 ** 32 + Math.floor(Math.random() * 2 ** 32)).toString();
}

function hasReportNameError(report: OnyxEntry<Report>): boolean {
    return !isEmptyObject(report?.errorFields?.reportName);
}

/**
 * Adds a domain to a short mention, converting it into a full mention with email or SMS domain.
 * @param mention The user mention to be converted.
 * @returns The converted mention as a full mention string or undefined if conversion is not applicable.
 */
function addDomainToShortMention(mention: string): string | undefined {
    if (!Str.isValidEmail(mention) && currentUserPrivateDomain) {
        const mentionWithEmailDomain = `${mention}@${currentUserPrivateDomain}`;
        if (allPersonalDetailLogins.includes(mentionWithEmailDomain)) {
            return mentionWithEmailDomain;
        }
    }
    if (Str.isValidE164Phone(mention)) {
        const mentionWithSmsDomain = addSMSDomainIfPhoneNumber(mention);
        if (allPersonalDetailLogins.includes(mentionWithSmsDomain)) {
            return mentionWithSmsDomain;
        }
    }
    return undefined;
}

/**
 * Replaces all valid short mention found in a text to a full mention
 *
 * Example:
 * "Hello \@example -> Hello \@example\@expensify.com"
 */
function completeShortMention(text: string): string {
    return text.replace(CONST.REGEX.SHORT_MENTION, (match) => {
        if (!Str.isValidMention(match)) {
            return match;
        }
        const mention = match.substring(1);
        const mentionWithDomain = addDomainToShortMention(mention);
        return mentionWithDomain ? `@${mentionWithDomain}` : match;
    });
}

/**
 * For comments shorter than or equal to 10k chars, convert the comment from MD into HTML because that's how it is stored in the database
 * For longer comments, skip parsing, but still escape the text, and display plaintext for performance reasons. It takes over 40s to parse a 100k long string!!
 */
function getParsedComment(text: string, parsingDetails?: ParsingDetails, mediaAttributes?: Record<string, string>, disabledRules?: string[]): string {
    let isGroupPolicyReport = false;
    if (parsingDetails?.reportID) {
        const currentReport = getReportOrDraftReport(parsingDetails?.reportID);
        isGroupPolicyReport = isReportInGroupPolicy(currentReport);
    }

    if (parsingDetails?.policyID) {
        const policyType = getPolicy(parsingDetails?.policyID)?.type;
        if (policyType) {
            isGroupPolicyReport = isGroupPolicy(policyType);
        }
    }

    const textWithMention = completeShortMention(text);
    const rules = disabledRules ?? [];

    return text.length <= CONST.MAX_MARKUP_LENGTH
        ? Parser.replace(textWithMention, {
              shouldEscapeText: parsingDetails?.shouldEscapeText,
              disabledRules: isGroupPolicyReport ? [...rules] : ['reportMentions', ...rules],
              extras: {mediaAttributeCache: mediaAttributes},
          })
        : lodashEscape(text);
}

function getUploadingAttachmentHtml(file?: FileObject): string {
    if (!file || typeof file.uri !== 'string') {
        return '';
    }

    const dataAttributes = [
        `${CONST.ATTACHMENT_OPTIMISTIC_SOURCE_ATTRIBUTE}="${file.uri}"`,
        `${CONST.ATTACHMENT_SOURCE_ATTRIBUTE}="${file.uri}"`,
        `${CONST.ATTACHMENT_ORIGINAL_FILENAME_ATTRIBUTE}="${file.name}"`,
        'width' in file && `${CONST.ATTACHMENT_THUMBNAIL_WIDTH_ATTRIBUTE}="${file.width}"`,
        'height' in file && `${CONST.ATTACHMENT_THUMBNAIL_HEIGHT_ATTRIBUTE}="${file.height}"`,
    ]
        .filter((x) => !!x)
        .join(' ');

    // file.type is a known mime type like image/png, image/jpeg, video/mp4 etc.
    if (file.type?.startsWith('image')) {
        return `<img src="${file.uri}" alt="${file.name}" ${dataAttributes} />`;
    }
    if (file.type?.startsWith('video')) {
        return `<video src="${file.uri}" ${dataAttributes}>${file.name}</video>`;
    }

    // For all other types, we present a generic download link
    return `<a href="${file.uri}" ${dataAttributes}>${file.name}</a>`;
}

function getReportDescription(report: OnyxEntry<Report>): string {
    if (!report?.description) {
        return '';
    }
    try {
        const reportDescription = report?.description;
        const objectDescription = JSON.parse(reportDescription) as {html: string};
        return objectDescription.html ?? reportDescription ?? '';
    } catch (error) {
        return report?.description ?? '';
    }
}

function getPolicyDescriptionText(policy: OnyxEntry<Policy>): string {
    if (!policy?.description) {
        return '';
    }

    return Parser.htmlToText(policy.description);
}

function buildOptimisticAddCommentReportAction(
    text?: string,
    file?: FileObject,
    actorAccountID?: number,
    createdOffset = 0,
    shouldEscapeText?: boolean,
    reportID?: string,
): OptimisticReportAction {
    const commentText = getParsedComment(text ?? '', {shouldEscapeText, reportID});
    const attachmentHtml = getUploadingAttachmentHtml(file);

    const htmlForNewComment = `${commentText}${commentText && attachmentHtml ? '<br /><br />' : ''}${attachmentHtml}`;
    const textForNewComment = Parser.htmlToText(htmlForNewComment);

    const isAttachmentOnly = file && !text;
    const isAttachmentWithText = !!text && file !== undefined;
    const accountID = actorAccountID ?? currentUserAccountID ?? CONST.DEFAULT_NUMBER_ID;
    const delegateAccountDetails = getPersonalDetailByEmail(delegateEmail);

    // Remove HTML from text when applying optimistic offline comment
    return {
        commentText,
        reportAction: {
            reportActionID: rand64(),
            actionName: CONST.REPORT.ACTIONS.TYPE.ADD_COMMENT,
            actorAccountID: accountID,
            person: [
                {
                    style: 'strong',
                    text: allPersonalDetails?.[accountID]?.displayName ?? currentUserEmail,
                    type: 'TEXT',
                },
            ],
            automatic: false,
            avatar: allPersonalDetails?.[accountID]?.avatar,
            created: DateUtils.getDBTimeWithSkew(Date.now() + createdOffset),
            message: [
                {
                    translationKey: isAttachmentOnly ? CONST.TRANSLATION_KEYS.ATTACHMENT : '',
                    type: CONST.REPORT.MESSAGE.TYPE.COMMENT,
                    html: htmlForNewComment,
                    text: textForNewComment,
                },
            ],
            originalMessage: {
                html: htmlForNewComment,
                whisperedTo: [],
            },
            isFirstItem: false,
            isAttachmentOnly,
            isAttachmentWithText,
            pendingAction: CONST.RED_BRICK_ROAD_PENDING_ACTION.ADD,
            shouldShow: true,
            isOptimisticAction: true,
            delegateAccountID: delegateAccountDetails?.accountID,
        },
    };
}

/**
 * update optimistic parent reportAction when a comment is added or remove in the child report
 * @param parentReportAction - Parent report action of the child report
 * @param lastVisibleActionCreated - Last visible action created of the child report
 * @param type - The type of action in the child report
 */

function updateOptimisticParentReportAction(parentReportAction: OnyxEntry<ReportAction>, lastVisibleActionCreated: string, type: string): UpdateOptimisticParentReportAction {
    let childVisibleActionCount = parentReportAction?.childVisibleActionCount ?? 0;
    let childCommenterCount = parentReportAction?.childCommenterCount ?? 0;
    let childOldestFourAccountIDs = parentReportAction?.childOldestFourAccountIDs;

    if (type === CONST.RED_BRICK_ROAD_PENDING_ACTION.ADD) {
        childVisibleActionCount += 1;
        const oldestFourAccountIDs = childOldestFourAccountIDs ? childOldestFourAccountIDs.split(',') : [];
        if (oldestFourAccountIDs.length < 4) {
            const index = oldestFourAccountIDs.findIndex((accountID) => accountID === currentUserAccountID?.toString());
            if (index === -1) {
                childCommenterCount += 1;
                oldestFourAccountIDs.push(currentUserAccountID?.toString() ?? '');
            }
        }
        childOldestFourAccountIDs = oldestFourAccountIDs.join(',');
    } else if (type === CONST.RED_BRICK_ROAD_PENDING_ACTION.DELETE) {
        if (childVisibleActionCount > 0) {
            childVisibleActionCount -= 1;
        }

        if (childVisibleActionCount === 0) {
            childCommenterCount = 0;
            childOldestFourAccountIDs = '';
        }
    }

    return {
        childVisibleActionCount,
        childCommenterCount,
        childLastVisibleActionCreated: lastVisibleActionCreated,
        childOldestFourAccountIDs,
    };
}

/**
 * Builds an optimistic reportAction for the parent report when a task is created
 * @param taskReportID - Report ID of the task
 * @param taskTitle - Title of the task
 * @param taskAssigneeAccountID - AccountID of the person assigned to the task
 * @param text - Text of the comment
 * @param parentReportID - Report ID of the parent report
 * @param createdOffset - The offset for task's created time that created via a loop
 */
function buildOptimisticTaskCommentReportAction(
    taskReportID: string,
    taskTitle: string,
    taskAssigneeAccountID: number,
    text: string,
    parentReportID: string | undefined,
    actorAccountID?: number,
    createdOffset = 0,
): OptimisticReportAction {
    const reportAction = buildOptimisticAddCommentReportAction(text, undefined, undefined, createdOffset, undefined, taskReportID);
    if (Array.isArray(reportAction.reportAction.message)) {
        const message = reportAction.reportAction.message.at(0);
        if (message) {
            message.taskReportID = taskReportID;
        }
    } else if (!Array.isArray(reportAction.reportAction.message) && reportAction.reportAction.message) {
        reportAction.reportAction.message.taskReportID = taskReportID;
    }

    // These parameters are not saved on the reportAction, but are used to display the task in the UI
    // Added when we fetch the reportActions on a report
    // eslint-disable-next-line
    reportAction.reportAction.originalMessage = {
        html: getReportActionHtml(reportAction.reportAction),
        taskReportID: getReportActionMessageReportUtils(reportAction.reportAction)?.taskReportID,
        whisperedTo: [],
    };
    reportAction.reportAction.childReportID = taskReportID;
    reportAction.reportAction.parentReportID = parentReportID;
    reportAction.reportAction.childType = CONST.REPORT.TYPE.TASK;
    reportAction.reportAction.childReportName = taskTitle;
    reportAction.reportAction.childManagerAccountID = taskAssigneeAccountID;
    reportAction.reportAction.childStatusNum = CONST.REPORT.STATUS_NUM.OPEN;
    reportAction.reportAction.childStateNum = CONST.REPORT.STATE_NUM.OPEN;

    if (actorAccountID) {
        reportAction.reportAction.actorAccountID = actorAccountID;
    }

    return reportAction;
}

function buildOptimisticSelfDMReport(created: string): Report {
    return {
        reportID: generateReportID(),
        participants: {
            [currentUserAccountID ?? CONST.DEFAULT_NUMBER_ID]: {
                notificationPreference: CONST.REPORT.NOTIFICATION_PREFERENCE.MUTE,
            },
        },
        type: CONST.REPORT.TYPE.CHAT,
        chatType: CONST.REPORT.CHAT_TYPE.SELF_DM,
        isOwnPolicyExpenseChat: false,
        lastActorAccountID: 0,
        lastMessageHtml: '',
        lastMessageText: undefined,
        lastReadTime: created,
        lastVisibleActionCreated: created,
        ownerAccountID: currentUserAccountID,
        reportName: '',
        stateNum: 0,
        statusNum: 0,
        writeCapability: CONST.REPORT.WRITE_CAPABILITIES.ALL,
    };
}

/**
 * Builds an optimistic IOU report with a randomly generated reportID
 *
 * @param payeeAccountID - AccountID of the person generating the IOU.
 * @param payerAccountID - AccountID of the other person participating in the IOU.
 * @param total - IOU amount in the smallest unit of the currency.
 * @param chatReportID - Report ID of the chat where the IOU is.
 * @param currency - IOU currency.
 * @param isSendingMoney - If we pay someone the IOU should be created as settled
 * @param parentReportActionID - The parent report action ID of the IOU report
 */

function buildOptimisticIOUReport(
    payeeAccountID: number,
    payerAccountID: number,
    total: number,
    chatReportID: string | undefined,
    currency: string,
    isSendingMoney = false,
    parentReportActionID?: string,
): OptimisticIOUReport {
    const formattedTotal = convertToDisplayString(total, currency);
    const personalDetails = getPersonalDetailsForAccountID(payerAccountID);
    const payerEmail = 'login' in personalDetails ? personalDetails.login : '';
    const policyID = chatReportID ? getReport(chatReportID, allReports)?.policyID : undefined;
    const policy = getPolicy(policyID);

    const participants: Participants = {
        [payeeAccountID]: {notificationPreference: CONST.REPORT.NOTIFICATION_PREFERENCE.HIDDEN},
        [payerAccountID]: {notificationPreference: CONST.REPORT.NOTIFICATION_PREFERENCE.HIDDEN},
    };

    return {
        type: CONST.REPORT.TYPE.IOU,
        chatReportID,
        currency,
        managerID: payerAccountID,
        ownerAccountID: payeeAccountID,
        participants,
        reportID: generateReportID(),
        stateNum: isSendingMoney ? CONST.REPORT.STATE_NUM.APPROVED : CONST.REPORT.STATE_NUM.SUBMITTED,
        statusNum: isSendingMoney ? CONST.REPORT.STATUS_NUM.REIMBURSED : CONST.REPORT.STATE_NUM.SUBMITTED,
        total,
        unheldTotal: total,
        nonReimbursableTotal: 0,
        unheldNonReimbursableTotal: 0,

        // We don't translate reportName because the server response is always in English
        reportName: `${payerEmail} owes ${formattedTotal}`,
        parentReportID: chatReportID,
        lastVisibleActionCreated: DateUtils.getDBTime(),
        fieldList: policy?.fieldList,
        parentReportActionID,
    };
}

function getHumanReadableStatus(statusNum: number): string {
    const status = Object.keys(CONST.REPORT.STATUS_NUM).find((key) => CONST.REPORT.STATUS_NUM[key as keyof typeof CONST.REPORT.STATUS_NUM] === statusNum);
    return status ? `${status.charAt(0)}${status.slice(1).toLowerCase()}` : '';
}

/**
 * Populates the report field formula with the values from the report and policy.
 * Currently, this only supports optimistic expense reports.
 * Each formula field is either replaced with a value, or removed.
 * If after all replacements the formula is empty, the original formula is returned.
 * See {@link https://help.expensify.com/articles/expensify-classic/insights-and-custom-reporting/Custom-Templates}
 */
function populateOptimisticReportFormula(formula: string, report: OptimisticExpenseReport, policy: OnyxEntry<Policy>): string {
    const createdDate = report.lastVisibleActionCreated ? new Date(report.lastVisibleActionCreated) : undefined;
    const result = formula
        // We don't translate because the server response is always in English
        .replaceAll('{report:type}', 'Expense Report')
        .replaceAll('{report:startdate}', createdDate ? format(createdDate, CONST.DATE.FNS_FORMAT_STRING) : '')
        .replaceAll('{report:total}', report.total !== undefined ? convertToDisplayString(Math.abs(report.total), report.currency).toString() : '')
        .replaceAll('{report:currency}', report.currency ?? '')
        .replaceAll('{report:policyname}', policy?.name ?? '')
        .replaceAll('{report:created}', createdDate ? format(createdDate, CONST.DATE.FNS_DATE_TIME_FORMAT_STRING) : '')
        .replaceAll('{report:created:yyyy-MM-dd}', createdDate ? format(createdDate, CONST.DATE.FNS_FORMAT_STRING) : '')
        .replaceAll('{report:status}', report.statusNum !== undefined ? getHumanReadableStatus(report.statusNum) : '')
        .replaceAll('{user:email}', currentUserEmail ?? '')
        .replaceAll('{user:email|frontPart}', (currentUserEmail ? currentUserEmail.split('@').at(0) : '') ?? '')
        .replaceAll(/\{report:(.+)}/g, '');

    return result.trim().length ? result : formula;
}

/** Builds an optimistic invoice report with a randomly generated reportID */
function buildOptimisticInvoiceReport(
    chatReportID: string,
    policyID: string | undefined,
    receiverAccountID: number,
    receiverName: string,
    total: number,
    currency: string,
): OptimisticExpenseReport {
    const formattedTotal = convertToDisplayString(total, currency);
    const invoiceReport = {
        reportID: generateReportID(),
        chatReportID,
        policyID,
        type: CONST.REPORT.TYPE.INVOICE,
        ownerAccountID: currentUserAccountID,
        managerID: receiverAccountID,
        currency,
        // We don’t translate reportName because the server response is always in English
        reportName: `${receiverName} owes ${formattedTotal}`,
        stateNum: CONST.REPORT.STATE_NUM.SUBMITTED,
        statusNum: CONST.REPORT.STATUS_NUM.OPEN,
        total,
        participants: {
            [receiverAccountID]: {
                notificationPreference: CONST.REPORT.NOTIFICATION_PREFERENCE.HIDDEN,
            },
        },
        parentReportID: chatReportID,
        lastVisibleActionCreated: DateUtils.getDBTime(),
    };

    if (currentUserAccountID) {
        invoiceReport.participants[currentUserAccountID] = {notificationPreference: CONST.REPORT.NOTIFICATION_PREFERENCE.HIDDEN};
    }

    return invoiceReport;
}

/**
 * Returns the stateNum and statusNum for an expense report based on the policy settings
 * @param policy
 */
function getExpenseReportStateAndStatus(policy: OnyxEntry<Policy>) {
    const isInstantSubmitEnabledLocal = isInstantSubmitEnabled(policy);
    const isSubmitAndCloseLocal = isSubmitAndClose(policy);
    const arePaymentsDisabled = policy?.reimbursementChoice === CONST.POLICY.REIMBURSEMENT_CHOICES.REIMBURSEMENT_NO;

    if (isInstantSubmitEnabledLocal && arePaymentsDisabled && isSubmitAndCloseLocal) {
        return {
            stateNum: CONST.REPORT.STATE_NUM.APPROVED,
            statusNum: CONST.REPORT.STATUS_NUM.CLOSED,
        };
    }

    if (isInstantSubmitEnabledLocal) {
        return {
            stateNum: CONST.REPORT.STATE_NUM.SUBMITTED,
            statusNum: CONST.REPORT.STATUS_NUM.SUBMITTED,
        };
    }

    return {
        stateNum: CONST.REPORT.STATE_NUM.OPEN,
        statusNum: CONST.REPORT.STATUS_NUM.OPEN,
    };
}

/**
 * Builds an optimistic Expense report with a randomly generated reportID
 *
 * @param chatReportID - Report ID of the PolicyExpenseChat where the Expense Report is
 * @param policyID - The policy ID of the PolicyExpenseChat
 * @param payeeAccountID - AccountID of the employee (payee)
 * @param total - Amount in cents
 * @param currency
 * @param reimbursable – Whether the expense is reimbursable
 * @param parentReportActionID – The parent ReportActionID of the PolicyExpenseChat
 */
function buildOptimisticExpenseReport(
    chatReportID: string | undefined,
    policyID: string | undefined,
    payeeAccountID: number,
    total: number,
    currency: string,
    nonReimbursableTotal = 0,
    parentReportActionID?: string,
): OptimisticExpenseReport {
    // The amount for Expense reports are stored as negative value in the database
    const storedTotal = total * -1;
    const storedNonReimbursableTotal = nonReimbursableTotal * -1;
    const report = chatReportID ? getReport(chatReportID, allReports) : undefined;
    const policyName = getPolicyName({report});
    const formattedTotal = convertToDisplayString(storedTotal, currency);
    const policy = getPolicy(policyID);

    const {stateNum, statusNum} = getExpenseReportStateAndStatus(policy);

    const expenseReport: OptimisticExpenseReport = {
        reportID: generateReportID(),
        chatReportID,
        policyID,
        type: CONST.REPORT.TYPE.EXPENSE,
        ownerAccountID: payeeAccountID,
        currency,
        // We don't translate reportName because the server response is always in English
        reportName: `${policyName} owes ${formattedTotal}`,
        stateNum,
        statusNum,
        total: storedTotal,
        unheldTotal: storedTotal,
        nonReimbursableTotal: storedNonReimbursableTotal,
        unheldNonReimbursableTotal: storedNonReimbursableTotal,
        participants: {
            [payeeAccountID]: {
                notificationPreference: CONST.REPORT.NOTIFICATION_PREFERENCE.HIDDEN,
            },
        },
        parentReportID: chatReportID,
        lastVisibleActionCreated: DateUtils.getDBTime(),
        parentReportActionID,
    };

    // Get the approver/manager for this report to properly display the optimistic data
    const submitToAccountID = getSubmitToAccountID(policy, expenseReport);
    if (submitToAccountID) {
        expenseReport.managerID = submitToAccountID;
    }

    const titleReportField = getTitleReportField(getReportFieldsByPolicyID(policyID) ?? {});
    if (!!titleReportField && isPaidGroupPolicyExpenseReport(expenseReport)) {
        expenseReport.reportName = populateOptimisticReportFormula(titleReportField.defaultValue, expenseReport, policy);
    }

    expenseReport.fieldList = policy?.fieldList;

    return expenseReport;
}

function buildOptimisticEmptyReport(reportID: string, accountID: number, parentReport: OnyxEntry<Report>, parentReportActionID: string, policy: OnyxEntry<Policy>, timeOfCreation: string) {
    const {stateNum, statusNum} = getExpenseReportStateAndStatus(policy);
    const titleReportField = getTitleReportField(getReportFieldsByPolicyID(policy?.id) ?? {});
    const optimisticEmptyReport: OptimisticNewReport = {
        reportName: '',
        reportID,
        policyID: policy?.id,
        type: CONST.REPORT.TYPE.EXPENSE,
        currency: policy?.outputCurrency,
        ownerAccountID: accountID,
        stateNum,
        statusNum,
        total: 0,
        nonReimbursableTotal: 0,
        participants: {},
        lastVisibleActionCreated: timeOfCreation,
        pendingFields: {createReport: CONST.RED_BRICK_ROAD_PENDING_ACTION.ADD},
        parentReportID: parentReport?.reportID,
        parentReportActionID,
        chatReportID: parentReport?.reportID,
        managerID: getSubmitToAccountID(policy, undefined),
    };

    const optimisticReportName = populateOptimisticReportFormula(titleReportField?.defaultValue ?? CONST.POLICY.DEFAULT_REPORT_NAME_PATTERN, optimisticEmptyReport, policy);
    optimisticEmptyReport.reportName = optimisticReportName;

    optimisticEmptyReport.participants = accountID
        ? {
              [accountID]: {
                  notificationPreference: CONST.REPORT.NOTIFICATION_PREFERENCE.HIDDEN,
              },
          }
        : {};
    optimisticEmptyReport.ownerAccountID = accountID;
    return optimisticEmptyReport;
}

function getFormattedAmount(reportAction: ReportAction, report?: Report | null) {
    if (
        !isSubmittedAction(reportAction) &&
        !isForwardedAction(reportAction) &&
        !isApprovedAction(reportAction) &&
        !isUnapprovedAction(reportAction) &&
        !isSubmittedAndClosedAction(reportAction)
    ) {
        return '';
    }
    const originalMessage = getOriginalMessage(reportAction);

    // Expense reports can have a negative amount and we need to display it as negative in the UI
    // the amount found in originalMessage does not accurately track this so we need to use the total from the report instead
    const amount = report && isExpenseReport(report) ? (report?.total ?? 0) * -1 : Math.abs(originalMessage?.amount ?? 0);
    const formattedAmount = convertToDisplayString(amount, originalMessage?.currency);
    return formattedAmount;
}

function getReportAutomaticallySubmittedMessage(
    reportAction: ReportAction<typeof CONST.REPORT.ACTIONS.TYPE.SUBMITTED> | ReportAction<typeof CONST.REPORT.ACTIONS.TYPE.SUBMITTED_AND_CLOSED>,
    report?: Report,
) {
    return translateLocal('iou.automaticallySubmittedAmount', {formattedAmount: getFormattedAmount(reportAction, report)});
}

function getIOUSubmittedMessage(
    reportAction: ReportAction<typeof CONST.REPORT.ACTIONS.TYPE.SUBMITTED> | ReportAction<typeof CONST.REPORT.ACTIONS.TYPE.SUBMITTED_AND_CLOSED>,
    report?: Report,
) {
    return translateLocal('iou.submittedAmount', {formattedAmount: getFormattedAmount(reportAction, report)});
}

function getReportAutomaticallyApprovedMessage(reportAction: ReportAction<typeof CONST.REPORT.ACTIONS.TYPE.APPROVED>, report?: Report) {
    return translateLocal('iou.automaticallyApprovedAmount', {amount: getFormattedAmount(reportAction, report)});
}

function getIOUUnapprovedMessage(reportAction: ReportAction<typeof CONST.REPORT.ACTIONS.TYPE.UNAPPROVED>, report?: Report) {
    return translateLocal('iou.unapprovedAmount', {amount: getFormattedAmount(reportAction, report)});
}

function getIOUApprovedMessage(reportAction: ReportAction<typeof CONST.REPORT.ACTIONS.TYPE.APPROVED>, report?: Report) {
    return translateLocal('iou.approvedAmount', {amount: getFormattedAmount(reportAction, report)});
}

/**
 * We pass the reportID as older FORWARDED actions do not have the amount & currency stored in the message
 * so we retrieve the amount from the report instead
 */
function getReportAutomaticallyForwardedMessage(reportAction: ReportAction<typeof CONST.REPORT.ACTIONS.TYPE.FORWARDED>, reportOrID: OnyxInputOrEntry<Report> | string | SearchReport) {
    const expenseReport = typeof reportOrID === 'string' ? getReport(reportOrID, allReports) : reportOrID;
    const originalMessage = getOriginalMessage(reportAction) as OriginalMessageIOU;
    let formattedAmount;

    // Older FORWARDED action might not have the amount stored in the original message, we'll fallback to getting the amount from the report instead.
    if (originalMessage?.amount) {
        formattedAmount = getFormattedAmount(reportAction, expenseReport);
    } else {
        formattedAmount = convertToDisplayString(getMoneyRequestSpendBreakdown(expenseReport).totalDisplaySpend, expenseReport?.currency);
    }

    return translateLocal('iou.automaticallyForwardedAmount', {amount: formattedAmount});
}

/**
 * We pass the reportID as older FORWARDED actions do not have the amount & currency stored in the message
 * so we retrieve the amount from the report instead
 */
function getIOUForwardedMessage(
    reportAction: ReportAction<typeof CONST.REPORT.ACTIONS.TYPE.FORWARDED>,
    reportOrID: OnyxInputOrEntry<Report> | string | SearchReport,
    reports?: SearchReport[],
) {
    const expenseReport = typeof reportOrID === 'string' ? getReport(reportOrID, reports ?? allReports) : reportOrID;
    const originalMessage = getOriginalMessage(reportAction) as OriginalMessageIOU;
    let formattedAmount;

    // Older FORWARDED action might not have the amount stored in the original message, we'll fallback to getting the amount from the report instead.
    if (originalMessage?.amount) {
        formattedAmount = getFormattedAmount(reportAction, expenseReport);
    } else {
        formattedAmount = convertToDisplayString(getMoneyRequestSpendBreakdown(expenseReport, reports).totalDisplaySpend, expenseReport?.currency);
    }

    return translateLocal('iou.forwardedAmount', {amount: formattedAmount});
}

function getRejectedReportMessage() {
    return translateLocal('iou.rejectedThisReport');
}

function getUpgradeWorkspaceMessage() {
    return translateLocal('workspaceActions.upgradedWorkspace');
}

function getDowngradeWorkspaceMessage() {
    return translateLocal('workspaceActions.downgradedWorkspace');
}

function getWorkspaceNameUpdatedMessage(action: ReportAction) {
    const {oldName, newName} = getOriginalMessage(action as ReportAction<typeof CONST.REPORT.ACTIONS.TYPE.POLICY_CHANGE_LOG.UPDATE_NAME>) ?? {};
    const message = oldName && newName ? translateLocal('workspaceActions.renamedWorkspaceNameAction', {oldName, newName}) : getReportActionText(action);
    return Str.htmlEncode(message);
}

function getDeletedTransactionMessage(action: ReportAction) {
    const deletedTransactionOriginalMessage = getOriginalMessage(action as ReportAction<typeof CONST.REPORT.ACTIONS.TYPE.DELETED_TRANSACTION>) ?? {};
    const amount = Math.abs(deletedTransactionOriginalMessage.amount ?? 0);
    const currency = deletedTransactionOriginalMessage.currency ?? '';
    const formattedAmount = convertToDisplayString(amount, currency) ?? '';
    const message = translateLocal('iou.deletedTransaction', {
        amount: formattedAmount,
        merchant: deletedTransactionOriginalMessage.merchant ?? '',
    });
    return message;
}

function getReportDetails(reportID: string): {reportName: string; reportUrl: string} {
    const report = allReports?.[`${ONYXKEYS.COLLECTION.REPORT}${reportID}`];
    return {
        reportName: report?.reportName ?? '',
        reportUrl: `${environmentURL}/r/${reportID}`,
    };
}

function getMovedTransactionMessage(action: ReportAction) {
    const movedTransactionOriginalMessage = getOriginalMessage(action as ReportAction<typeof CONST.REPORT.ACTIONS.TYPE.MOVED_TRANSACTION>) ?? {};
    const {toReportID} = movedTransactionOriginalMessage as OriginalMessageMovedTransaction;
    const {reportName, reportUrl} = getReportDetails(toReportID);
    const message = translateLocal('iou.movedTransaction', {
        reportUrl,
        reportName,
    });
    return message;
}

function getUnreportedTransactionMessage(action: ReportAction) {
    const unreportedTransactionOriginalMessage = getOriginalMessage(action as ReportAction<typeof CONST.REPORT.ACTIONS.TYPE.UNREPORTED_TRANSACTION>) ?? {};
    const {fromReportID} = unreportedTransactionOriginalMessage as OriginalMessageUnreportedTransaction;
    const {reportName, reportUrl} = getReportDetails(fromReportID);
    const message = translateLocal('iou.unreportedTransaction', {
        reportUrl,
        reportName,
    });
    return message;
}

function getPolicyChangeMessage(action: ReportAction) {
    const PolicyChangeOriginalMessage = getOriginalMessage(action as ReportAction<typeof CONST.REPORT.ACTIONS.TYPE.CHANGE_POLICY>) ?? {};
    const {fromPolicy: fromPolicyID, toPolicy: toPolicyID} = PolicyChangeOriginalMessage as OriginalMessageChangePolicy;
    const message = translateLocal('report.actions.type.changeReportPolicy', {
        fromPolicyName: fromPolicyID ? getPolicyNameByID(fromPolicyID) : undefined,
        toPolicyName: getPolicyNameByID(toPolicyID),
    });
    return message;
}

/**
 * @param iouReportID - the report ID of the IOU report the action belongs to
 * @param type - IOUReportAction type. Can be oneOf(create, decline, cancel, pay, split)
 * @param total - IOU total in cents
 * @param comment - IOU comment
 * @param currency - IOU currency
 * @param paymentType - IOU paymentMethodType. Can be oneOf(Elsewhere, Expensify)
 * @param isSettlingUp - Whether we are settling up an IOU
 */
function getIOUReportActionMessage(iouReportID: string, type: string, total: number, comment: string, currency: string, paymentType = '', isSettlingUp = false): Message[] {
    const report = getReportOrDraftReport(iouReportID);
    const amount =
        type === CONST.IOU.REPORT_ACTION_TYPE.PAY && !isEmptyObject(report)
            ? convertToDisplayString(getMoneyRequestSpendBreakdown(report).totalDisplaySpend, currency)
            : convertToDisplayString(total, currency);

    let paymentMethodMessage;
    switch (paymentType) {
        case CONST.IOU.PAYMENT_TYPE.VBBA:
        case CONST.IOU.PAYMENT_TYPE.EXPENSIFY:
            paymentMethodMessage = ' with Expensify';
            break;
        default:
            paymentMethodMessage = ` elsewhere`;
            break;
    }

    let iouMessage;
    switch (type) {
        case CONST.REPORT.ACTIONS.TYPE.APPROVED:
            iouMessage = `approved ${amount}`;
            break;
        case CONST.REPORT.ACTIONS.TYPE.FORWARDED:
            iouMessage = translateLocal('iou.forwardedAmount', {amount});
            break;
        case CONST.REPORT.ACTIONS.TYPE.UNAPPROVED:
            iouMessage = `unapproved ${amount}`;
            break;
        case CONST.IOU.REPORT_ACTION_TYPE.CREATE:
            iouMessage = `submitted ${amount}${comment && ` for ${comment}`}`;
            break;
        case CONST.IOU.REPORT_ACTION_TYPE.TRACK:
            iouMessage = `tracking ${amount}${comment && ` for ${comment}`}`;
            break;
        case CONST.IOU.REPORT_ACTION_TYPE.SPLIT:
            iouMessage = `split ${amount}${comment && ` for ${comment}`}`;
            break;
        case CONST.IOU.REPORT_ACTION_TYPE.DELETE:
            iouMessage = `deleted the ${amount} expense${comment && ` for ${comment}`}`;
            break;
        case CONST.IOU.REPORT_ACTION_TYPE.PAY:
            iouMessage = isSettlingUp ? `paid ${amount}${paymentMethodMessage}` : `sent ${amount}${comment && ` for ${comment}`}${paymentMethodMessage}`;
            break;
        case CONST.REPORT.ACTIONS.TYPE.SUBMITTED:
            iouMessage = translateLocal('iou.submittedAmount', {formattedAmount: amount});
            break;
        default:
            break;
    }

    return [
        {
            html: lodashEscape(iouMessage),
            text: iouMessage ?? '',
            isEdited: false,
            type: CONST.REPORT.MESSAGE.TYPE.COMMENT,
        },
    ];
}

/**
 * Builds an optimistic IOU reportAction object
 *
 * @param type - IOUReportAction type. Can be oneOf(create, delete, pay, split).
 * @param amount - IOU amount in cents.
 * @param currency
 * @param comment - User comment for the IOU.
 * @param participants - An array with participants details.
 * @param [transactionID] - Not required if the IOUReportAction type is 'pay'
 * @param [paymentType] - Only required if the IOUReportAction type is 'pay'. Can be oneOf(elsewhere, Expensify).
 * @param [iouReportID] - Only required if the IOUReportActions type is oneOf(decline, cancel, pay). Generates a randomID as default.
 * @param [isSettlingUp] - Whether we are settling up an IOU.
 * @param [isSendMoneyFlow] - Whether this is pay someone flow
 * @param [receipt]
 * @param [isOwnPolicyExpenseChat] - Whether this is an expense report create from the current user's policy expense chat
 */
function buildOptimisticIOUReportAction(params: BuildOptimisticIOUReportActionParams): OptimisticIOUReportAction {
    const {
        type,
        amount,
        currency,
        comment,
        participants,
        transactionID,
        paymentType,
        iouReportID = '',
        isSettlingUp = false,
        isSendMoneyFlow = false,
        isOwnPolicyExpenseChat = false,
        created = DateUtils.getDBTime(),
        linkedExpenseReportAction,
    } = params;

    const IOUReportID = iouReportID || generateReportID();

    const originalMessage: ReportAction<typeof CONST.REPORT.ACTIONS.TYPE.IOU>['originalMessage'] = {
        amount,
        comment,
        currency,
        IOUTransactionID: transactionID,
        IOUReportID,
        type,
    };

    const delegateAccountDetails = getPersonalDetailByEmail(delegateEmail);

    if (type === CONST.IOU.REPORT_ACTION_TYPE.PAY) {
        // In pay someone flow, we store amount, comment, currency in IOUDetails when type = pay
        if (isSendMoneyFlow) {
            const keys = ['amount', 'comment', 'currency'] as const;
            keys.forEach((key) => {
                delete originalMessage[key];
            });
            originalMessage.IOUDetails = {amount, comment, currency};
            originalMessage.paymentType = paymentType;
        } else {
            // In case of pay someone action, we dont store the comment
            // and there is no single transctionID to link the action to.
            delete originalMessage.IOUTransactionID;
            delete originalMessage.comment;
            originalMessage.paymentType = paymentType;
        }
    }

    // IOUs of type split only exist in group DMs and those don't have an iouReport so we need to delete the IOUReportID key
    if (type === CONST.IOU.REPORT_ACTION_TYPE.SPLIT) {
        delete originalMessage.IOUReportID;
        // Split expense made from a policy expense chat only have the payee's accountID as the participant because the payer could be any policy admin
        if (isOwnPolicyExpenseChat) {
            originalMessage.participantAccountIDs = currentUserAccountID ? [currentUserAccountID] : [];
        } else {
            originalMessage.participantAccountIDs = currentUserAccountID
                ? [currentUserAccountID, ...participants.map((participant) => participant.accountID ?? CONST.DEFAULT_NUMBER_ID)]
                : participants.map((participant) => participant.accountID ?? CONST.DEFAULT_NUMBER_ID);
        }
    }

    const iouReportAction = {
        ...linkedExpenseReportAction,
        actionName: CONST.REPORT.ACTIONS.TYPE.IOU,
        actorAccountID: currentUserAccountID,
        automatic: false,
        isAttachmentOnly: false,
        originalMessage,
        reportActionID: rand64(),
        shouldShow: true,
        created,
        pendingAction: CONST.RED_BRICK_ROAD_PENDING_ACTION.ADD,
        delegateAccountID: delegateAccountDetails?.accountID,
        person: [
            {
                style: 'strong',
                text: getCurrentUserDisplayNameOrEmail(),
                type: 'TEXT',
            },
        ],
        avatar: getCurrentUserAvatar(),
        message: getIOUReportActionMessage(iouReportID, type, amount, comment, currency, paymentType, isSettlingUp),
    };

    const managerMcTestParticipant = participants.find((participant) => isSelectedManagerMcTest(participant.login));
    if (managerMcTestParticipant) {
        return {
            ...iouReportAction,
            actorAccountID: managerMcTestParticipant.accountID,
            avatar: managerMcTestParticipant.icons?.[0]?.source,
            person: [
                {
                    style: 'strong',
                    text: getDisplayNameForParticipant(managerMcTestParticipant),
                    type: 'TEXT',
                },
            ],
        };
    }

    return iouReportAction;
}

/**
 * Builds an optimistic APPROVED report action with a randomly generated reportActionID.
 */
function buildOptimisticApprovedReportAction(amount: number, currency: string, expenseReportID: string): OptimisticApprovedReportAction {
    const originalMessage = {
        amount,
        currency,
        expenseReportID,
    };
    const delegateAccountDetails = getPersonalDetailByEmail(delegateEmail);

    return {
        actionName: CONST.REPORT.ACTIONS.TYPE.APPROVED,
        actorAccountID: currentUserAccountID,
        automatic: false,
        avatar: getCurrentUserAvatar(),
        isAttachmentOnly: false,
        originalMessage,
        message: getIOUReportActionMessage(expenseReportID, CONST.REPORT.ACTIONS.TYPE.APPROVED, Math.abs(amount), '', currency),
        person: [
            {
                style: 'strong',
                text: getCurrentUserDisplayNameOrEmail(),
                type: 'TEXT',
            },
        ],
        reportActionID: rand64(),
        shouldShow: true,
        created: DateUtils.getDBTime(),
        pendingAction: CONST.RED_BRICK_ROAD_PENDING_ACTION.ADD,
        delegateAccountID: delegateAccountDetails?.accountID,
    };
}

/**
 * Builds an optimistic APPROVED report action with a randomly generated reportActionID.
 */
function buildOptimisticUnapprovedReportAction(amount: number, currency: string, expenseReportID: string): OptimisticUnapprovedReportAction {
    const delegateAccountDetails = getPersonalDetailByEmail(delegateEmail);
    return {
        actionName: CONST.REPORT.ACTIONS.TYPE.UNAPPROVED,
        actorAccountID: currentUserAccountID,
        automatic: false,
        avatar: getCurrentUserAvatar(),
        isAttachmentOnly: false,
        originalMessage: {
            amount,
            currency,
            expenseReportID,
        },
        message: getIOUReportActionMessage(expenseReportID, CONST.REPORT.ACTIONS.TYPE.UNAPPROVED, Math.abs(amount), '', currency),
        person: [
            {
                style: 'strong',
                text: getCurrentUserDisplayNameOrEmail(),
                type: 'TEXT',
            },
        ],
        reportActionID: rand64(),
        shouldShow: true,
        created: DateUtils.getDBTime(),
        pendingAction: CONST.RED_BRICK_ROAD_PENDING_ACTION.ADD,
        delegateAccountID: delegateAccountDetails?.accountID,
    };
}

/**
 * Builds an optimistic MOVED report action with a randomly generated reportActionID.
 * This action is used when we move reports across workspaces.
 */
function buildOptimisticMovedReportAction(fromPolicyID: string | undefined, toPolicyID: string, newParentReportID: string, movedReportID: string, policyName: string): ReportAction {
    const originalMessage = {
        fromPolicyID,
        toPolicyID,
        newParentReportID,
        movedReportID,
    };

    const movedActionMessage = [
        {
            html: `moved the report to the <a href='${CONST.NEW_EXPENSIFY_URL}r/${newParentReportID}' target='_blank' rel='noreferrer noopener'>${policyName}</a> workspace`,
            text: `moved the report to the ${policyName} workspace`,
            type: CONST.REPORT.MESSAGE.TYPE.COMMENT,
        },
    ];

    return {
        actionName: CONST.REPORT.ACTIONS.TYPE.MOVED,
        actorAccountID: currentUserAccountID,
        automatic: false,
        avatar: getCurrentUserAvatar(),
        isAttachmentOnly: false,
        originalMessage,
        message: movedActionMessage,
        person: [
            {
                style: 'strong',
                text: getCurrentUserDisplayNameOrEmail(),
                type: 'TEXT',
            },
        ],
        reportActionID: rand64(),
        shouldShow: true,
        created: DateUtils.getDBTime(),
        pendingAction: CONST.RED_BRICK_ROAD_PENDING_ACTION.ADD,
    };
}

/**
 * Builds an optimistic CHANGEPOLICY report action with a randomly generated reportActionID.
 * This action is used when we change the workspace of a report.
 */
function buildOptimisticChangePolicyReportAction(fromPolicyID: string | undefined, toPolicyID: string, automaticAction = false): ReportAction {
    const originalMessage = {
        fromPolicy: fromPolicyID,
        toPolicy: toPolicyID,
        automaticAction,
    };

    const fromPolicy = getPolicy(fromPolicyID);
    const toPolicy = getPolicy(toPolicyID);

    const changePolicyReportActionMessage = [
        {
            type: CONST.REPORT.MESSAGE.TYPE.TEXT,
            text: `changed the workspace to ${toPolicy?.name}`,
        },
        ...(fromPolicyID
            ? [
                  {
                      type: CONST.REPORT.MESSAGE.TYPE.TEXT,
                      text: ` (previously ${fromPolicy?.name})`,
                  },
              ]
            : []),
    ];

    return {
        actionName: CONST.REPORT.ACTIONS.TYPE.CHANGE_POLICY,
        actorAccountID: currentUserAccountID,
        avatar: getCurrentUserAvatar(),
        created: DateUtils.getDBTime(),
        originalMessage,
        message: changePolicyReportActionMessage,
        person: [
            {
                style: 'strong',
                text: getCurrentUserDisplayNameOrEmail(),
                type: 'TEXT',
            },
        ],
        reportActionID: rand64(),
        shouldShow: true,
        pendingAction: CONST.RED_BRICK_ROAD_PENDING_ACTION.ADD,
    };
}

function buildOptimisticTransactionAction(type: 'MOVEDTRANSACTION' | 'UNREPORTEDTRANSACTION', transactionThreadReportID: string | undefined, targetReportID: string): ReportAction {
    const reportName = allReports?.[targetReportID]?.reportName ?? '';
    const url = `${environmentURL}/r/${targetReportID}`;
    const [actionText, messageHtml] =
        type === CONST.REPORT.ACTIONS.TYPE.MOVED_TRANSACTION
            ? [`moved this expense to ${reportName}`, `moved this expense to <a href='${url}' target='_blank' rel='noreferrer noopener'>${reportName}</a>`]
            : [`removed this expense from ${reportName}`, `removed this expense from <a href='${url}' target='_blank' rel='noreferrer noopener'>${reportName}</a>`];

    return {
        actionName: type,
        reportID: transactionThreadReportID,
        actorAccountID: currentUserAccountID,
        avatar: getCurrentUserAvatar(),
        created: DateUtils.getDBTime(),
        originalMessage: type === CONST.REPORT.ACTIONS.TYPE.MOVED_TRANSACTION ? {toReportID: targetReportID} : {fromReportID: targetReportID},
        message: [
            {
                type: CONST.REPORT.MESSAGE.TYPE.TEXT,
                html: messageHtml,
                text: actionText,
            },
        ],
        person: [
            {
                style: 'strong',
                text: getCurrentUserDisplayNameOrEmail(),
                type: 'TEXT',
            },
        ],
        reportActionID: rand64(),
        shouldShow: true,
        pendingAction: CONST.RED_BRICK_ROAD_PENDING_ACTION.ADD,
    };
}

/**
 * Builds an optimistic MOVED_TRANSACTION report action with a randomly generated reportActionID.
 * This action is used when we change the workspace of a report.
 */
function buildOptimisticMovedTransactionAction(transactionThreadReportID: string | undefined, toReportID: string) {
    return buildOptimisticTransactionAction(CONST.REPORT.ACTIONS.TYPE.MOVED_TRANSACTION, transactionThreadReportID, toReportID);
}

/**
 * Builds an optimistic UNREPORTED_TRANSACTION report action with a randomly generated reportActionID.
 * This action is used when we unreport a transaction.
 */
function buildOptimisticUnreportedTransactionAction(transactionThreadReportID: string | undefined, fromReportID: string) {
    return buildOptimisticTransactionAction(CONST.REPORT.ACTIONS.TYPE.UNREPORTED_TRANSACTION, transactionThreadReportID, fromReportID);
}

/**
 * Builds an optimistic SUBMITTED report action with a randomly generated reportActionID.
 *
 */
function buildOptimisticSubmittedReportAction(amount: number, currency: string, expenseReportID: string, adminAccountID: number | undefined): OptimisticSubmittedReportAction {
    const originalMessage = {
        amount,
        currency,
        expenseReportID,
    };

    const delegateAccountDetails = getPersonalDetailByEmail(delegateEmail);

    return {
        actionName: CONST.REPORT.ACTIONS.TYPE.SUBMITTED,
        actorAccountID: currentUserAccountID,
        adminAccountID,
        automatic: false,
        avatar: getCurrentUserAvatar(),
        isAttachmentOnly: false,
        originalMessage,
        message: getIOUReportActionMessage(expenseReportID, CONST.REPORT.ACTIONS.TYPE.SUBMITTED, Math.abs(amount), '', currency),
        person: [
            {
                style: 'strong',
                text: getCurrentUserDisplayNameOrEmail(),
                type: 'TEXT',
            },
        ],
        reportActionID: rand64(),
        shouldShow: true,
        created: DateUtils.getDBTime(),
        pendingAction: CONST.RED_BRICK_ROAD_PENDING_ACTION.ADD,
        delegateAccountID: delegateAccountDetails?.accountID,
    };
}

/**
 * Builds an optimistic report preview action with a randomly generated reportActionID.
 *
 * @param chatReport
 * @param iouReport
 * @param [comment] - User comment for the IOU.
 * @param [transaction] - optimistic first transaction of preview
 * @param reportActionID
 */
function buildOptimisticReportPreview(
    chatReport: OnyxInputOrEntry<Report>,
    iouReport: Report,
    comment = '',
    transaction: OnyxInputOrEntry<Transaction> = null,
    childReportID?: string,
    reportActionID?: string,
): ReportAction<typeof CONST.REPORT.ACTIONS.TYPE.REPORT_PREVIEW> {
    const hasReceipt = hasReceiptTransactionUtils(transaction);
    const message = getReportPreviewMessage(iouReport);
    const created = DateUtils.getDBTime();
    const reportActorAccountID = (isInvoiceReport(iouReport) || isExpenseReport(iouReport) ? iouReport?.ownerAccountID : iouReport?.managerID) ?? -1;
    const delegateAccountDetails = getPersonalDetailByEmail(delegateEmail);
    const isTestTransaction = isTestTransactionReport(iouReport);
    const isScanRequest = transaction ? isScanRequestTransactionUtils(transaction) : false;
    return {
        reportActionID: reportActionID ?? rand64(),
        reportID: chatReport?.reportID,
        actionName: CONST.REPORT.ACTIONS.TYPE.REPORT_PREVIEW,
        pendingAction: CONST.RED_BRICK_ROAD_PENDING_ACTION.ADD,
        originalMessage: {
            linkedReportID: iouReport?.reportID,
        },
        message: [
            {
                html: message,
                text: message,
                isEdited: false,
                type: CONST.REPORT.MESSAGE.TYPE.COMMENT,
            },
        ],
        delegateAccountID: delegateAccountDetails?.accountID,
        created,
        accountID: iouReport?.managerID,
        // The preview is initially whispered if created with a receipt, so the actor is the current user as well
        actorAccountID: hasReceipt ? currentUserAccountID : reportActorAccountID,
        childReportID: childReportID ?? iouReport?.reportID,
        childMoneyRequestCount: 1,
        childLastActorAccountID: currentUserAccountID,
        childLastMoneyRequestComment: comment,
        childRecentReceiptTransactionIDs: hasReceipt && !isEmptyObject(transaction) && transaction?.transactionID ? {[transaction.transactionID]: created} : undefined,
        ...(isTestTransaction && !isScanRequest && {childStateNum: 2, childStatusNum: 4}),
    };
}

/**
 * Builds an optimistic ACTIONABLETRACKEXPENSEWHISPER action with a randomly generated reportActionID.
 */
function buildOptimisticActionableTrackExpenseWhisper(iouAction: OptimisticIOUReportAction, transactionID: string): ReportAction {
    const currentTime = DateUtils.getDBTime();
    const targetEmail = CONST.EMAIL.CONCIERGE;
    const actorAccountID = getAccountIDsByLogins([targetEmail]).at(0);
    const reportActionID = rand64();
    return {
        actionName: CONST.REPORT.ACTIONS.TYPE.ACTIONABLE_TRACK_EXPENSE_WHISPER,
        actorAccountID,
        avatar: getDefaultAvatarURL(actorAccountID),
        created: DateUtils.addMillisecondsFromDateTime(currentTime, 1),
        lastModified: DateUtils.addMillisecondsFromDateTime(currentTime, 1),
        message: [
            {
                html: CONST.ACTIONABLE_TRACK_EXPENSE_WHISPER_MESSAGE,
                text: CONST.ACTIONABLE_TRACK_EXPENSE_WHISPER_MESSAGE,
                whisperedTo: [],
                type: CONST.REPORT.MESSAGE.TYPE.COMMENT,
            },
        ],
        originalMessage: {
            lastModified: DateUtils.addMillisecondsFromDateTime(currentTime, 1),
            transactionID,
        },
        person: [
            {
                text: CONST.DISPLAY_NAME.EXPENSIFY_CONCIERGE,
                type: 'TEXT',
            },
        ],
        reportActionID,
        shouldShow: true,
        pendingAction: CONST.RED_BRICK_ROAD_PENDING_ACTION.ADD,
    };
}

/**
 * Builds an optimistic modified expense action with a randomly generated reportActionID.
 */
function buildOptimisticModifiedExpenseReportAction(
    transactionThread: OnyxInputOrEntry<Report>,
    oldTransaction: OnyxInputOrEntry<Transaction>,
    transactionChanges: TransactionChanges,
    isFromExpenseReport: boolean,
    policy: OnyxInputOrEntry<Policy>,
    updatedTransaction?: OnyxInputOrEntry<Transaction>,
): OptimisticModifiedExpenseReportAction {
    const originalMessage = getModifiedExpenseOriginalMessage(oldTransaction, transactionChanges, isFromExpenseReport, policy, updatedTransaction);
    const delegateAccountDetails = getPersonalDetailByEmail(delegateEmail);

    return {
        actionName: CONST.REPORT.ACTIONS.TYPE.MODIFIED_EXPENSE,
        actorAccountID: currentUserAccountID,
        automatic: false,
        avatar: getCurrentUserAvatar(),
        created: DateUtils.getDBTime(),
        isAttachmentOnly: false,
        message: [
            {
                // Currently we are composing the message from the originalMessage and message is only used in OldDot and not in the App
                text: 'You',
                style: 'strong',
                type: CONST.REPORT.MESSAGE.TYPE.TEXT,
            },
        ],
        originalMessage,
        person: [
            {
                style: 'strong',
                text: currentUserPersonalDetails?.displayName ?? String(currentUserAccountID),
                type: 'TEXT',
            },
        ],
        pendingAction: CONST.RED_BRICK_ROAD_PENDING_ACTION.ADD,
        reportActionID: rand64(),
        reportID: transactionThread?.reportID,
        shouldShow: true,
        delegateAccountID: delegateAccountDetails?.accountID,
    };
}

/**
 * Builds an optimistic DETACH_RECEIPT report action with a randomly generated reportActionID.
 */
function buildOptimisticDetachReceipt(reportID: string | undefined, transactionID: string, merchant: string = CONST.TRANSACTION.PARTIAL_TRANSACTION_MERCHANT) {
    return {
        actionName: CONST.REPORT.ACTIONS.TYPE.MANAGER_DETACH_RECEIPT,
        actorAccountID: currentUserAccountID,
        automatic: false,
        avatar: getCurrentUserAvatar(),
        created: DateUtils.getDBTime(),
        isAttachmentOnly: false,
        originalMessage: {
            transactionID,
            merchant: `${merchant}`,
        },
        message: [
            {
                type: 'COMMENT',
                html: `detached a receipt from expense '${merchant}'`,
                text: `detached a receipt from expense '${merchant}'`,
                whisperedTo: [],
            },
        ],
        person: [
            {
                style: 'strong',
                text: currentUserPersonalDetails?.displayName ?? String(currentUserAccountID),
                type: 'TEXT',
            },
        ],
        pendingAction: CONST.RED_BRICK_ROAD_PENDING_ACTION.ADD,
        reportActionID: rand64(),
        reportID,
        shouldShow: true,
    };
}

/**
 * Builds an optimistic modified expense action for a tracked expense move with a randomly generated reportActionID.
 * @param transactionThreadID - The reportID of the transaction thread
 * @param movedToReportID - The reportID of the report the transaction is moved to
 */
function buildOptimisticMovedTrackedExpenseModifiedReportAction(transactionThreadID: string | undefined, movedToReportID: string | undefined): OptimisticModifiedExpenseReportAction {
    const delegateAccountDetails = getPersonalDetailByEmail(delegateEmail);

    return {
        actionName: CONST.REPORT.ACTIONS.TYPE.MODIFIED_EXPENSE,
        actorAccountID: currentUserAccountID,
        automatic: false,
        avatar: getCurrentUserAvatar(),
        created: DateUtils.getDBTime(),
        isAttachmentOnly: false,
        message: [
            {
                // Currently we are composing the message from the originalMessage and message is only used in OldDot and not in the App
                text: 'You',
                style: 'strong',
                type: CONST.REPORT.MESSAGE.TYPE.TEXT,
            },
        ],
        originalMessage: {
            movedToReportID,
        },
        person: [
            {
                style: 'strong',
                text: currentUserPersonalDetails?.displayName ?? String(currentUserAccountID),
                type: 'TEXT',
            },
        ],
        pendingAction: CONST.RED_BRICK_ROAD_PENDING_ACTION.ADD,
        reportActionID: rand64(),
        reportID: transactionThreadID,
        shouldShow: true,
        delegateAccountID: delegateAccountDetails?.accountID,
    };
}

/**
 * Updates a report preview action that exists for an IOU report.
 *
 * @param [comment] - User comment for the IOU.
 * @param [transaction] - optimistic newest transaction of a report preview
 *
 */
function updateReportPreview(
    iouReport: OnyxEntry<Report>,
    reportPreviewAction: ReportAction<typeof CONST.REPORT.ACTIONS.TYPE.REPORT_PREVIEW>,
    isPayRequest = false,
    comment = '',
    transaction?: OnyxEntry<Transaction>,
): ReportAction<typeof CONST.REPORT.ACTIONS.TYPE.REPORT_PREVIEW> {
    const hasReceipt = hasReceiptTransactionUtils(transaction);
    const recentReceiptTransactions = reportPreviewAction?.childRecentReceiptTransactionIDs ?? {};
    const transactionsToKeep = getRecentTransactions(recentReceiptTransactions);
    const previousTransactionsArray = Object.entries(recentReceiptTransactions ?? {}).map(([key, value]) => (transactionsToKeep.includes(key) ? {[key]: value} : null));
    const previousTransactions: Record<string, string> = {};

    for (const obj of previousTransactionsArray) {
        for (const key in obj) {
            if (obj) {
                previousTransactions[key] = obj[key];
            }
        }
    }

    const message = getReportPreviewMessage(iouReport, reportPreviewAction);
    const originalMessage = getOriginalMessage(reportPreviewAction);
    return {
        ...reportPreviewAction,
        message: [
            {
                html: message,
                text: message,
                isEdited: false,
                type: CONST.REPORT.MESSAGE.TYPE.COMMENT,
            },
        ],
        childLastMoneyRequestComment: comment || reportPreviewAction?.childLastMoneyRequestComment,
        childMoneyRequestCount: (reportPreviewAction?.childMoneyRequestCount ?? 0) + (isPayRequest ? 0 : 1),
        childRecentReceiptTransactionIDs: hasReceipt
            ? {
                  ...(transaction && {[transaction.transactionID]: transaction?.created}),
                  ...previousTransactions,
              }
            : recentReceiptTransactions,
        // As soon as we add a transaction without a receipt to the report, it will have ready expenses,
        // so we remove the whisper
        originalMessage: originalMessage
            ? {
                  ...originalMessage,
                  whisperedTo: hasReceipt ? originalMessage.whisperedTo : [],
                  linkedReportID: originalMessage.linkedReportID,
              }
            : undefined,
    };
}

function buildOptimisticTaskReportAction(
    taskReportID: string,
    actionName: typeof CONST.REPORT.ACTIONS.TYPE.TASK_COMPLETED | typeof CONST.REPORT.ACTIONS.TYPE.TASK_REOPENED | typeof CONST.REPORT.ACTIONS.TYPE.TASK_CANCELLED,
    message = '',
    actorAccountID = currentUserAccountID,
    createdOffset = 0,
): OptimisticTaskReportAction {
    const originalMessage = {
        taskReportID,
        type: actionName,
        text: message,
        html: message,
        whisperedTo: [],
    };
    const delegateAccountDetails = getPersonalDetailByEmail(delegateEmail);

    return {
        actionName,
        actorAccountID,
        automatic: false,
        avatar: getCurrentUserAvatar(),
        isAttachmentOnly: false,
        originalMessage,
        message: [
            {
                text: message,
                taskReportID,
                type: CONST.REPORT.MESSAGE.TYPE.TEXT,
            },
        ],
        person: [
            {
                style: 'strong',
                text: currentUserPersonalDetails?.displayName ?? String(currentUserAccountID),
                type: 'TEXT',
            },
        ],
        reportActionID: rand64(),
        shouldShow: true,
        created: DateUtils.getDBTimeWithSkew(Date.now() + createdOffset),
        isFirstItem: false,
        pendingAction: CONST.RED_BRICK_ROAD_PENDING_ACTION.ADD,
        delegateAccountID: delegateAccountDetails?.accountID,
    };
}

function isWorkspaceChat(chatType: string) {
    return chatType === CONST.REPORT.CHAT_TYPE.POLICY_ADMINS || chatType === CONST.REPORT.CHAT_TYPE.POLICY_ANNOUNCE || chatType === CONST.REPORT.CHAT_TYPE.POLICY_EXPENSE_CHAT;
}

/**
 * Builds an optimistic chat report with a randomly generated reportID and as much information as we currently have
 */
type BuildOptimisticChatReportParams = {
    participantList: number[];
    reportName?: string;
    chatType?: ValueOf<typeof CONST.REPORT.CHAT_TYPE>;
    policyID?: string;
    ownerAccountID?: number;
    isOwnPolicyExpenseChat?: boolean;
    oldPolicyName?: string;
    visibility?: ValueOf<typeof CONST.REPORT.VISIBILITY>;
    writeCapability?: ValueOf<typeof CONST.REPORT.WRITE_CAPABILITIES>;
    notificationPreference?: NotificationPreference;
    parentReportActionID?: string;
    parentReportID?: string;
    description?: string;
    avatarUrl?: string;
    optimisticReportID?: string;
};

function buildOptimisticChatReport({
    participantList,
    reportName = CONST.REPORT.DEFAULT_REPORT_NAME,
    chatType,
    policyID = CONST.POLICY.OWNER_EMAIL_FAKE,
    ownerAccountID = CONST.REPORT.OWNER_ACCOUNT_ID_FAKE,
    isOwnPolicyExpenseChat = false,
    oldPolicyName = '',
    visibility,
    writeCapability,
    notificationPreference = CONST.REPORT.NOTIFICATION_PREFERENCE.ALWAYS,
    parentReportActionID = '',
    parentReportID = '',
    description = '',
    avatarUrl = '',
    optimisticReportID = '',
}: BuildOptimisticChatReportParams): OptimisticChatReport {
    const isWorkspaceChatType = chatType && isWorkspaceChat(chatType);
    const participants = participantList.reduce((reportParticipants: Participants, accountID: number) => {
        const participant: ReportParticipant = {
            notificationPreference,
            ...(!isWorkspaceChatType && {role: accountID === currentUserAccountID ? CONST.REPORT.ROLE.ADMIN : CONST.REPORT.ROLE.MEMBER}),
        };
        // eslint-disable-next-line no-param-reassign
        reportParticipants[accountID] = participant;
        return reportParticipants;
    }, {} as Participants);
    const currentTime = DateUtils.getDBTime();
    const optimisticChatReport: OptimisticChatReport = {
        type: CONST.REPORT.TYPE.CHAT,
        chatType,
        isOwnPolicyExpenseChat,
        isPinned: false,
        lastActorAccountID: 0,
        lastMessageHtml: '',
        lastMessageText: undefined,
        lastReadTime: currentTime,
        lastVisibleActionCreated: currentTime,
        oldPolicyName,
        ownerAccountID: ownerAccountID || CONST.REPORT.OWNER_ACCOUNT_ID_FAKE,
        parentReportActionID,
        parentReportID,
        participants,
        policyID,
        reportID: optimisticReportID || generateReportID(),
        reportName,
        stateNum: 0,
        statusNum: 0,
        visibility,
        description,
        writeCapability,
        avatarUrl,
    };

    if (chatType === CONST.REPORT.CHAT_TYPE.INVOICE) {
        // TODO: update to support workspace as an invoice receiver when workspace-to-workspace invoice room implemented
        optimisticChatReport.invoiceReceiver = {
            type: 'individual',
            accountID: participantList.at(0) ?? -1,
        };
    }

    return optimisticChatReport;
}

function buildOptimisticGroupChatReport(
    participantAccountIDs: number[],
    reportName: string,
    avatarUri: string,
    optimisticReportID?: string,
    notificationPreference?: NotificationPreference,
) {
    return buildOptimisticChatReport({
        participantList: participantAccountIDs,
        reportName,
        chatType: CONST.REPORT.CHAT_TYPE.GROUP,
        notificationPreference,
        avatarUrl: avatarUri,
        optimisticReportID,
    });
}

/**
 * Returns the necessary reportAction onyx data to indicate that the chat has been created optimistically
 * @param [created] - Action created time
 */
function buildOptimisticCreatedReportAction(emailCreatingAction: string, created = DateUtils.getDBTime()): OptimisticCreatedReportAction {
    return {
        reportActionID: rand64(),
        actionName: CONST.REPORT.ACTIONS.TYPE.CREATED,
        pendingAction: CONST.RED_BRICK_ROAD_PENDING_ACTION.ADD,
        actorAccountID: currentUserAccountID,
        message: [
            {
                type: CONST.REPORT.MESSAGE.TYPE.TEXT,
                style: 'strong',
                text: emailCreatingAction,
            },
            {
                type: CONST.REPORT.MESSAGE.TYPE.TEXT,
                style: 'normal',
                text: ' created this report',
            },
        ],
        person: [
            {
                type: CONST.REPORT.MESSAGE.TYPE.TEXT,
                style: 'strong',
                text: getCurrentUserDisplayNameOrEmail(),
            },
        ],
        automatic: false,
        avatar: getCurrentUserAvatar(),
        created,
        shouldShow: true,
    };
}

/**
 * Returns the necessary reportAction onyx data to indicate that the room has been renamed
 */
function buildOptimisticRenamedRoomReportAction(newName: string, oldName: string): OptimisticRenamedReportAction {
    const now = DateUtils.getDBTime();
    return {
        reportActionID: rand64(),
        actionName: CONST.REPORT.ACTIONS.TYPE.RENAMED,
        pendingAction: CONST.RED_BRICK_ROAD_PENDING_ACTION.ADD,
        actorAccountID: currentUserAccountID,
        message: [
            {
                type: CONST.REPORT.MESSAGE.TYPE.TEXT,
                style: 'strong',
                text: 'You',
            },
            {
                type: CONST.REPORT.MESSAGE.TYPE.TEXT,
                style: 'normal',
                text: ` renamed this report. New title is '${newName}' (previously '${oldName}').`,
            },
        ],
        person: [
            {
                type: CONST.REPORT.MESSAGE.TYPE.TEXT,
                style: 'strong',
                text: getCurrentUserDisplayNameOrEmail(),
            },
        ],
        originalMessage: {
            oldName,
            newName,
            html: `Room renamed to ${newName}`,
            lastModified: now,
        },
        automatic: false,
        avatar: getCurrentUserAvatar(),
        created: now,
        shouldShow: true,
    };
}

/**
 * Returns the necessary reportAction onyx data to indicate that the room description has been updated
 */
function buildOptimisticRoomDescriptionUpdatedReportAction(description: string): OptimisticRoomDescriptionUpdatedReportAction {
    const now = DateUtils.getDBTime();
    return {
        reportActionID: rand64(),
        actionName: CONST.REPORT.ACTIONS.TYPE.ROOM_CHANGE_LOG.UPDATE_ROOM_DESCRIPTION,
        pendingAction: CONST.RED_BRICK_ROAD_PENDING_ACTION.ADD,
        actorAccountID: currentUserAccountID,
        message: [
            {
                type: CONST.REPORT.MESSAGE.TYPE.COMMENT,
                text: description ? `set the room description to: ${Parser.htmlToText(description)}` : 'cleared the room description',
                html: description ? `<muted-text>set the room description to: ${description}</muted-text>` : '<muted-text>cleared the room description</muted-text>',
            },
        ],
        person: [
            {
                type: CONST.REPORT.MESSAGE.TYPE.TEXT,
                style: 'strong',
                text: getCurrentUserDisplayNameOrEmail(),
            },
        ],
        originalMessage: {
            description,
            lastModified: now,
        },
        created: now,
    };
}

/**
 * Returns the necessary reportAction onyx data to indicate that the transaction has been put on hold optimistically
 * @param [created] - Action created time
 */
function buildOptimisticHoldReportAction(created = DateUtils.getDBTime()): OptimisticHoldReportAction {
    return {
        reportActionID: rand64(),
        actionName: CONST.REPORT.ACTIONS.TYPE.HOLD,
        pendingAction: CONST.RED_BRICK_ROAD_PENDING_ACTION.ADD,
        actorAccountID: currentUserAccountID,
        message: [
            {
                type: CONST.REPORT.MESSAGE.TYPE.TEXT,
                style: 'normal',
                text: translateLocal('iou.heldExpense'),
            },
        ],
        person: [
            {
                type: CONST.REPORT.MESSAGE.TYPE.TEXT,
                style: 'strong',
                text: getCurrentUserDisplayNameOrEmail(),
            },
        ],
        automatic: false,
        avatar: getCurrentUserAvatar(),
        created,
        shouldShow: true,
    };
}

/**
 * Returns the necessary reportAction onyx data to indicate that the transaction has been put on hold optimistically
 * @param [created] - Action created time
 */
function buildOptimisticHoldReportActionComment(comment: string, created = DateUtils.getDBTime()): OptimisticHoldReportAction {
    return {
        reportActionID: rand64(),
        actionName: CONST.REPORT.ACTIONS.TYPE.ADD_COMMENT,
        pendingAction: CONST.RED_BRICK_ROAD_PENDING_ACTION.ADD,
        actorAccountID: currentUserAccountID,
        message: [
            {
                type: CONST.REPORT.MESSAGE.TYPE.COMMENT,
                text: comment,
                html: comment, // as discussed on https://github.com/Expensify/App/pull/39452 we will not support HTML for now
            },
        ],
        person: [
            {
                type: CONST.REPORT.MESSAGE.TYPE.TEXT,
                style: 'strong',
                text: getCurrentUserDisplayNameOrEmail(),
            },
        ],
        automatic: false,
        avatar: getCurrentUserAvatar(),
        created,
        shouldShow: true,
    };
}

/**
 * Returns the necessary reportAction onyx data to indicate that the transaction has been removed from hold optimistically
 * @param [created] - Action created time
 */
function buildOptimisticUnHoldReportAction(created = DateUtils.getDBTime()): OptimisticHoldReportAction {
    return {
        reportActionID: rand64(),
        actionName: CONST.REPORT.ACTIONS.TYPE.UNHOLD,
        pendingAction: CONST.RED_BRICK_ROAD_PENDING_ACTION.ADD,
        actorAccountID: currentUserAccountID,
        message: [
            {
                type: CONST.REPORT.MESSAGE.TYPE.TEXT,
                style: 'normal',
                text: translateLocal('iou.unheldExpense'),
            },
        ],
        person: [
            {
                type: CONST.REPORT.MESSAGE.TYPE.TEXT,
                style: 'normal',
                text: getCurrentUserDisplayNameOrEmail(),
            },
        ],
        automatic: false,
        avatar: getCurrentUserAvatar(),
        created,
        shouldShow: true,
    };
}

function buildOptimisticEditedTaskFieldReportAction({title, description}: Task): OptimisticEditedTaskReportAction {
    // We do not modify title & description in one request, so we need to create a different optimistic action for each field modification
    let field = '';
    let value = '';
    if (title !== undefined) {
        field = 'task title';
        value = title;
    } else if (description !== undefined) {
        field = 'description';
        value = description;
    }

    let changelog = 'edited this task';
    if (field && value) {
        changelog = `updated the ${field} to ${value}`;
    } else if (field) {
        changelog = `removed the ${field}`;
    }
    const delegateAccountDetails = getPersonalDetailByEmail(delegateEmail);

    return {
        reportActionID: rand64(),
        actionName: CONST.REPORT.ACTIONS.TYPE.TASK_EDITED,
        pendingAction: CONST.RED_BRICK_ROAD_PENDING_ACTION.ADD,
        actorAccountID: currentUserAccountID,
        message: [
            {
                type: CONST.REPORT.MESSAGE.TYPE.COMMENT,
                text: changelog,
                html: getParsedComment(changelog, undefined, undefined, title !== undefined ? [...CONST.TASK_TITLE_DISABLED_RULES] : undefined),
            },
        ],
        person: [
            {
                type: CONST.REPORT.MESSAGE.TYPE.TEXT,
                style: 'strong',
                text: getCurrentUserDisplayNameOrEmail(),
            },
        ],
        automatic: false,
        avatar: getCurrentUserAvatar(),
        created: DateUtils.getDBTime(),
        shouldShow: false,
        delegateAccountID: delegateAccountDetails?.accountID,
    };
}

function buildOptimisticCardAssignedReportAction(assigneeAccountID: number): OptimisticCardAssignedReportAction {
    return {
        actionName: CONST.REPORT.ACTIONS.TYPE.CARD_ASSIGNED,
        actorAccountID: currentUserAccountID,
        avatar: getCurrentUserAvatar(),
        created: DateUtils.getDBTime(),
        originalMessage: {assigneeAccountID, cardID: -1},
        message: [{type: CONST.REPORT.MESSAGE.TYPE.COMMENT, text: '', html: ''}],
        pendingAction: CONST.RED_BRICK_ROAD_PENDING_ACTION.ADD,
        person: [
            {
                type: CONST.REPORT.MESSAGE.TYPE.TEXT,
                style: 'strong',
                text: getCurrentUserDisplayNameOrEmail(),
            },
        ],
        reportActionID: rand64(),
        shouldShow: true,
    };
}

function buildOptimisticChangedTaskAssigneeReportAction(assigneeAccountID: number): OptimisticEditedTaskReportAction {
    const delegateAccountDetails = getPersonalDetailByEmail(delegateEmail);

    return {
        reportActionID: rand64(),
        actionName: CONST.REPORT.ACTIONS.TYPE.TASK_EDITED,
        pendingAction: CONST.RED_BRICK_ROAD_PENDING_ACTION.ADD,
        actorAccountID: currentUserAccountID,
        message: [
            {
                type: CONST.REPORT.MESSAGE.TYPE.COMMENT,
                text: `assigned to ${getDisplayNameForParticipant({accountID: assigneeAccountID})}`,
                html: `assigned to <mention-user accountID="${assigneeAccountID}"/>`,
            },
        ],
        person: [
            {
                type: CONST.REPORT.MESSAGE.TYPE.TEXT,
                style: 'strong',
                text: getCurrentUserDisplayNameOrEmail(),
            },
        ],
        automatic: false,
        avatar: getCurrentUserAvatar(),
        created: DateUtils.getDBTime(),
        shouldShow: false,
        delegateAccountID: delegateAccountDetails?.accountID,
    };
}

/**
 * Returns the necessary reportAction onyx data to indicate that a chat has been archived
 *
 * @param reason - A reason why the chat has been archived
 */
function buildOptimisticClosedReportAction(
    emailClosingReport: string,
    policyName: string,
    reason: ValueOf<typeof CONST.REPORT.ARCHIVE_REASON> = CONST.REPORT.ARCHIVE_REASON.DEFAULT,
): OptimisticClosedReportAction {
    return {
        actionName: CONST.REPORT.ACTIONS.TYPE.CLOSED,
        actorAccountID: currentUserAccountID,
        automatic: false,
        avatar: getCurrentUserAvatar(),
        created: DateUtils.getDBTime(),
        message: [
            {
                type: CONST.REPORT.MESSAGE.TYPE.TEXT,
                style: 'strong',
                text: emailClosingReport,
            },
            {
                type: CONST.REPORT.MESSAGE.TYPE.TEXT,
                style: 'normal',
                text: ' closed this report',
            },
        ],
        originalMessage: {
            policyName,
            reason,
        },
        pendingAction: CONST.RED_BRICK_ROAD_PENDING_ACTION.ADD,
        person: [
            {
                type: CONST.REPORT.MESSAGE.TYPE.TEXT,
                style: 'strong',
                text: getCurrentUserDisplayNameOrEmail(),
            },
        ],
        reportActionID: rand64(),
        shouldShow: true,
    };
}

/**
 * Returns an optimistic Dismissed Violation Report Action. Use the originalMessage customize this to the type of
 * violation being dismissed.
 */
function buildOptimisticDismissedViolationReportAction(
    originalMessage: ReportAction<typeof CONST.REPORT.ACTIONS.TYPE.DISMISSED_VIOLATION>['originalMessage'],
): OptimisticDismissedViolationReportAction {
    return {
        actionName: CONST.REPORT.ACTIONS.TYPE.DISMISSED_VIOLATION,
        actorAccountID: currentUserAccountID,
        avatar: getCurrentUserAvatar(),
        created: DateUtils.getDBTime(),
        message: [
            {
                type: CONST.REPORT.MESSAGE.TYPE.TEXT,
                style: 'normal',
                text: getDismissedViolationMessageText(originalMessage),
            },
        ],
        originalMessage,
        pendingAction: CONST.RED_BRICK_ROAD_PENDING_ACTION.ADD,
        person: [
            {
                type: CONST.REPORT.MESSAGE.TYPE.TEXT,
                style: 'strong',
                text: getCurrentUserDisplayNameOrEmail(),
            },
        ],
        reportActionID: rand64(),
        shouldShow: true,
    };
}

function buildOptimisticResolvedDuplicatesReportAction(): OptimisticDismissedViolationReportAction {
    return {
        actionName: CONST.REPORT.ACTIONS.TYPE.RESOLVED_DUPLICATES,
        actorAccountID: currentUserAccountID,
        avatar: getCurrentUserAvatar(),
        created: DateUtils.getDBTime(),
        message: [
            {
                type: CONST.REPORT.MESSAGE.TYPE.TEXT,
                style: 'normal',
                text: translateLocal('violations.resolvedDuplicates'),
            },
        ],
        pendingAction: CONST.RED_BRICK_ROAD_PENDING_ACTION.ADD,
        person: [
            {
                type: CONST.REPORT.MESSAGE.TYPE.TEXT,
                style: 'strong',
                text: getCurrentUserDisplayNameOrEmail(),
            },
        ],
        reportActionID: rand64(),
        shouldShow: true,
    };
}

function buildOptimisticAnnounceChat(policyID: string, accountIDs: number[]): OptimisticAnnounceChat {
    const announceReport = getRoom(CONST.REPORT.CHAT_TYPE.POLICY_ANNOUNCE, policyID);
    const policy = getPolicy(policyID);
    const announceRoomOnyxData: AnnounceRoomOnyxData = {
        onyxOptimisticData: [],
        onyxSuccessData: [],
        onyxFailureData: [],
    };

    // Do not create #announce room if the room already exists or if there are less than 3 participants in workspace
    if (accountIDs.length < 3 || announceReport) {
        return {
            announceChatReportID: '',
            announceChatReportActionID: '',
            announceChatData: announceRoomOnyxData,
        };
    }

    const announceChatData = buildOptimisticChatReport({
        participantList: accountIDs,
        reportName: CONST.REPORT.WORKSPACE_CHAT_ROOMS.ANNOUNCE,
        chatType: CONST.REPORT.CHAT_TYPE.POLICY_ANNOUNCE,
        policyID,
        ownerAccountID: CONST.POLICY.OWNER_ACCOUNT_ID_FAKE,
        oldPolicyName: policy?.name,
        writeCapability: CONST.REPORT.WRITE_CAPABILITIES.ADMINS,
        notificationPreference: CONST.REPORT.NOTIFICATION_PREFERENCE.ALWAYS,
    });

    const announceCreatedAction = buildOptimisticCreatedReportAction(CONST.POLICY.OWNER_EMAIL_FAKE);
    announceRoomOnyxData.onyxOptimisticData.push(
        {
            onyxMethod: Onyx.METHOD.SET,
            key: `${ONYXKEYS.COLLECTION.REPORT}${announceChatData.reportID}`,
            value: {
                pendingFields: {
                    addWorkspaceRoom: CONST.RED_BRICK_ROAD_PENDING_ACTION.ADD,
                },
                ...announceChatData,
            },
        },
        {
            onyxMethod: Onyx.METHOD.SET,
            key: `${ONYXKEYS.COLLECTION.REPORT_DRAFT}${announceChatData.reportID}`,
            value: null,
        },
        {
            onyxMethod: Onyx.METHOD.SET,
            key: `${ONYXKEYS.COLLECTION.REPORT_ACTIONS}${announceChatData.reportID}`,
            value: {
                [announceCreatedAction.reportActionID]: announceCreatedAction,
            },
        },
    );
    announceRoomOnyxData.onyxSuccessData.push(
        {
            onyxMethod: Onyx.METHOD.MERGE,
            key: `${ONYXKEYS.COLLECTION.REPORT}${announceChatData.reportID}`,
            value: {
                pendingFields: {
                    addWorkspaceRoom: null,
                },
                pendingAction: null,
            },
        },
        {
            onyxMethod: Onyx.METHOD.MERGE,
            key: `${ONYXKEYS.COLLECTION.REPORT_METADATA}${announceChatData.reportID}`,
            value: {
                isOptimisticReport: false,
            },
        },
        {
            onyxMethod: Onyx.METHOD.MERGE,
            key: `${ONYXKEYS.COLLECTION.REPORT_ACTIONS}${announceChatData.reportID}`,
            value: {
                [announceCreatedAction.reportActionID]: {
                    pendingAction: null,
                },
            },
        },
    );
    announceRoomOnyxData.onyxFailureData.push(
        {
            onyxMethod: Onyx.METHOD.MERGE,
            key: `${ONYXKEYS.COLLECTION.REPORT}${announceChatData.reportID}`,
            value: {
                pendingFields: {
                    addWorkspaceRoom: null,
                },
                pendingAction: null,
            },
        },
        {
            onyxMethod: Onyx.METHOD.MERGE,
            key: `${ONYXKEYS.COLLECTION.REPORT_METADATA}${announceChatData.reportID}`,
            value: {
                isOptimisticReport: false,
            },
        },
        {
            onyxMethod: Onyx.METHOD.MERGE,
            key: `${ONYXKEYS.COLLECTION.REPORT_ACTIONS}${announceChatData.reportID}`,
            value: {
                [announceCreatedAction.reportActionID]: {
                    pendingAction: null,
                },
            },
        },
    );
    return {
        announceChatReportID: announceChatData.reportID,
        announceChatReportActionID: announceCreatedAction.reportActionID,
        announceChatData: announceRoomOnyxData,
    };
}

function buildOptimisticWorkspaceChats(policyID: string, policyName: string, expenseReportId?: string): OptimisticWorkspaceChats {
    const pendingChatMembers = getPendingChatMembers(currentUserAccountID ? [currentUserAccountID] : [], [], CONST.RED_BRICK_ROAD_PENDING_ACTION.ADD);
    const adminsChatData = {
        ...buildOptimisticChatReport({
            participantList: currentUserAccountID ? [currentUserAccountID] : [],
            reportName: CONST.REPORT.WORKSPACE_CHAT_ROOMS.ADMINS,
            chatType: CONST.REPORT.CHAT_TYPE.POLICY_ADMINS,
            policyID,
            ownerAccountID: CONST.POLICY.OWNER_ACCOUNT_ID_FAKE,
            oldPolicyName: policyName,
        }),
    };
    const adminsChatReportID = adminsChatData.reportID;
    const adminsCreatedAction = buildOptimisticCreatedReportAction(CONST.POLICY.OWNER_EMAIL_FAKE);
    const adminsReportActionData = {
        [adminsCreatedAction.reportActionID]: adminsCreatedAction,
    };

    const expenseChatData = buildOptimisticChatReport({
        participantList: currentUserAccountID ? [currentUserAccountID] : [],
        reportName: '',
        chatType: CONST.REPORT.CHAT_TYPE.POLICY_EXPENSE_CHAT,
        policyID,
        ownerAccountID: currentUserAccountID,
        isOwnPolicyExpenseChat: true,
        oldPolicyName: policyName,
        optimisticReportID: expenseReportId,
    });

    const expenseChatReportID = expenseChatData.reportID;
    const expenseReportCreatedAction = buildOptimisticCreatedReportAction(currentUserEmail ?? '');
    const expenseReportActionData = {
        [expenseReportCreatedAction.reportActionID]: expenseReportCreatedAction,
    };

    return {
        adminsChatReportID,
        adminsChatData,
        adminsReportActionData,
        adminsCreatedReportActionID: adminsCreatedAction.reportActionID,
        expenseChatReportID,
        expenseChatData,
        expenseReportActionData,
        expenseCreatedReportActionID: expenseReportCreatedAction.reportActionID,
        pendingChatMembers,
    };
}

/**
 * Builds an optimistic Task Report with a randomly generated reportID
 *
 * @param ownerAccountID - Account ID of the person generating the Task.
 * @param assigneeAccountID - AccountID of the other person participating in the Task.
 * @param parentReportID - Report ID of the chat where the Task is.
 * @param title - Task title.
 * @param description - Task description.
 * @param policyID - PolicyID of the parent report
 */

function buildOptimisticTaskReport(
    ownerAccountID: number,
    parentReportID: string,
    assigneeAccountID = 0,
    title?: string,
    description?: string,
    policyID: string = CONST.POLICY.OWNER_EMAIL_FAKE,
    notificationPreference: NotificationPreference = CONST.REPORT.NOTIFICATION_PREFERENCE.HIDDEN,
    mediaAttributes?: Record<string, string>,
): OptimisticTaskReport {
    const participants: Participants = {
        [ownerAccountID]: {
            notificationPreference,
        },
    };

    if (assigneeAccountID) {
        participants[assigneeAccountID] = {notificationPreference};
    }

    return {
        reportID: generateReportID(),
        reportName: getParsedComment(title ?? '', undefined, undefined, [...CONST.TASK_TITLE_DISABLED_RULES]),
        description: getParsedComment(description ?? '', {}, mediaAttributes),
        ownerAccountID,
        participants,
        managerID: assigneeAccountID,
        type: CONST.REPORT.TYPE.TASK,
        parentReportID,
        policyID,
        stateNum: CONST.REPORT.STATE_NUM.OPEN,
        statusNum: CONST.REPORT.STATUS_NUM.OPEN,
        lastVisibleActionCreated: DateUtils.getDBTime(),
        hasParentAccess: true,
    };
}

/**
 * Builds an optimistic EXPORTED_TO_INTEGRATION report action
 *
 * @param integration - The connectionName of the integration
 * @param markedManually - Whether the integration was marked as manually exported
 */
function buildOptimisticExportIntegrationAction(integration: ConnectionName, markedManually = false): OptimisticExportIntegrationAction {
    const label = CONST.POLICY.CONNECTIONS.NAME_USER_FRIENDLY[integration];
    return {
        reportActionID: rand64(),
        actionName: CONST.REPORT.ACTIONS.TYPE.EXPORTED_TO_INTEGRATION,
        pendingAction: CONST.RED_BRICK_ROAD_PENDING_ACTION.ADD,
        actorAccountID: currentUserAccountID,
        message: [],
        person: [
            {
                type: CONST.REPORT.MESSAGE.TYPE.TEXT,
                style: 'strong',
                text: getCurrentUserDisplayNameOrEmail(),
            },
        ],
        automatic: false,
        avatar: getCurrentUserAvatar(),
        created: DateUtils.getDBTime(),
        shouldShow: true,
        originalMessage: {
            label,
            lastModified: DateUtils.getDBTime(),
            markedManually,
            inProgress: true,
        },
    };
}

/**
 * A helper method to create transaction thread
 *
 * @param reportAction - the parent IOU report action from which to create the thread
 * @param moneyRequestReport - the report which the report action belongs to
 */
function buildTransactionThread(
    reportAction: OnyxEntry<ReportAction | OptimisticIOUReportAction>,
    moneyRequestReport: OnyxEntry<Report>,
    existingTransactionThreadReportID?: string,
): OptimisticChatReport {
    const participantAccountIDs = [...new Set([currentUserAccountID, Number(reportAction?.actorAccountID)])].filter(Boolean) as number[];
    const existingTransactionThreadReport = getReportOrDraftReport(existingTransactionThreadReportID);

    if (existingTransactionThreadReportID && existingTransactionThreadReport) {
        return {
            ...existingTransactionThreadReport,
            parentReportActionID: reportAction?.reportActionID,
            parentReportID: moneyRequestReport?.reportID,
            reportName: getTransactionReportName({reportAction}),
            policyID: moneyRequestReport?.policyID,
        };
    }

    return buildOptimisticChatReport({
        participantList: participantAccountIDs,
        reportName: getTransactionReportName({reportAction}),
        policyID: moneyRequestReport?.policyID,
        ownerAccountID: CONST.POLICY.OWNER_ACCOUNT_ID_FAKE,
        notificationPreference: CONST.REPORT.NOTIFICATION_PREFERENCE.HIDDEN,
        parentReportActionID: reportAction?.reportActionID,
        parentReportID: moneyRequestReport?.reportID,
    });
}

/**
 * Build optimistic expense entities:
 *
 * 1. CREATED action for the chatReport
 * 2. CREATED action for the iouReport
 * 3. IOU action for the iouReport linked to the transaction thread via `childReportID`
 * 4. Transaction Thread linked to the IOU action via `parentReportActionID`
 * 5. CREATED action for the Transaction Thread
 */
function buildOptimisticMoneyRequestEntities({
    iouReport,
    type,
    amount,
    currency,
    comment,
    payeeEmail,
    participants,
    transactionID,
    paymentType,
    isSettlingUp = false,
    isSendMoneyFlow = false,
    isOwnPolicyExpenseChat = false,
    isPersonalTrackingExpense,
    existingTransactionThreadReportID,
    linkedTrackedExpenseReportAction,
}: OptimisticMoneyRequestEntities): [OptimisticCreatedReportAction, OptimisticCreatedReportAction, OptimisticIOUReportAction, OptimisticChatReport, OptimisticCreatedReportAction | null] {
    const createdActionForChat = buildOptimisticCreatedReportAction(payeeEmail);

    // The `CREATED` action must be optimistically generated before the IOU action so that it won't appear after the IOU action in the chat.
    const iouActionCreationTime = DateUtils.getDBTime();
    const createdActionForIOUReport = buildOptimisticCreatedReportAction(payeeEmail, DateUtils.subtractMillisecondsFromDateTime(iouActionCreationTime, 1));

    const iouAction = buildOptimisticIOUReportAction({
        type,
        amount,
        currency,
        comment,
        participants,
        transactionID,
        paymentType,
        iouReportID: isPersonalTrackingExpense ? '0' : iouReport.reportID,
        isSettlingUp,
        isSendMoneyFlow,
        isOwnPolicyExpenseChat,
        created: iouActionCreationTime,
        linkedExpenseReportAction: linkedTrackedExpenseReportAction,
    });

    // Create optimistic transactionThread and the `CREATED` action for it, if existingTransactionThreadReportID is undefined
    const transactionThread = buildTransactionThread(iouAction, iouReport, existingTransactionThreadReportID);
    const createdActionForTransactionThread = existingTransactionThreadReportID ? null : buildOptimisticCreatedReportAction(payeeEmail);

    // The IOU action and the transactionThread are co-dependent as parent-child, so we need to link them together
    iouAction.childReportID = existingTransactionThreadReportID ?? transactionThread.reportID;

    return [createdActionForChat, createdActionForIOUReport, iouAction, transactionThread, createdActionForTransactionThread];
}

// Check if the report is empty, meaning it has no visible messages (i.e. only a "created" report action).
function isEmptyReport(report: OnyxEntry<Report>): boolean {
    if (!report) {
        return true;
    }

    if (report.lastMessageText) {
        return false;
    }

    const lastVisibleMessage = getLastVisibleMessage(report.reportID);
    return !lastVisibleMessage.lastMessageText;
}

// We need oneTransactionThreadReport to get the correct last visible action created
function isUnread(report: OnyxEntry<Report>, oneTransactionThreadReport: OnyxEntry<Report>): boolean {
    if (!report) {
        return false;
    }

    if (isEmptyReport(report)) {
        return false;
    }
    // lastVisibleActionCreated and lastReadTime are both datetime strings and can be compared directly
    const lastVisibleActionCreated = getReportLastVisibleActionCreated(report, oneTransactionThreadReport);
    const lastReadTime = report.lastReadTime ?? '';
    const lastMentionedTime = report.lastMentionedTime ?? '';

    // If the user was mentioned and the comment got deleted the lastMentionedTime will be more recent than the lastVisibleActionCreated
    return lastReadTime < (lastVisibleActionCreated ?? '') || lastReadTime < lastMentionedTime;
}

function isIOUOwnedByCurrentUser(report: OnyxEntry<Report>, allReportsDict?: OnyxCollection<Report>): boolean {
    const allAvailableReports = allReportsDict ?? allReports;
    if (!report || !allAvailableReports) {
        return false;
    }

    let reportToLook = report;
    if (report.iouReportID) {
        const iouReport = allAvailableReports[`${ONYXKEYS.COLLECTION.REPORT}${report.iouReportID}`];
        if (iouReport) {
            reportToLook = iouReport;
        }
    }

    return reportToLook.ownerAccountID === currentUserAccountID;
}

/**
 * Assuming the passed in report is a default room, lets us know whether we can see it or not, based on permissions and
 * the various subsets of users we've allowed to use default rooms.
 */
function canSeeDefaultRoom(report: OnyxEntry<Report>, policies: OnyxCollection<Policy>, betas: OnyxEntry<Beta[]>): boolean {
    // Include archived rooms
    if (isArchivedNonExpenseReport(report, getReportNameValuePairs(report?.reportID))) {
        return true;
    }

    // If the room has an assigned guide, it can be seen.
    if (hasExpensifyGuidesEmails(Object.keys(report?.participants ?? {}).map(Number))) {
        return true;
    }

    // Include any admins and announce rooms, since only non partner-managed domain rooms are on the beta now.
    if (isAdminRoom(report) || isAnnounceRoom(report)) {
        return true;
    }

    // For all other cases, just check that the user belongs to the default rooms beta
    return Permissions.canUseDefaultRooms(betas ?? []);
}

function canAccessReport(report: OnyxEntry<Report>, policies: OnyxCollection<Policy>, betas: OnyxEntry<Beta[]>): boolean {
    // We hide default rooms (it's basically just domain rooms now) from people who aren't on the defaultRooms beta.
    if (isDefaultRoom(report) && !canSeeDefaultRoom(report, policies, betas)) {
        return false;
    }

    if (report?.errorFields?.notFound) {
        return false;
    }

    return true;
}

// eslint-disable-next-line rulesdir/no-negated-variables
function isReportNotFound(report: OnyxEntry<Report>): boolean {
    return !!report?.errorFields?.notFound;
}

/**
 * Check if the report is the parent report of the currently viewed report or at least one child report has report action
 */
function shouldHideReport(report: OnyxEntry<Report>, currentReportId: string | undefined): boolean {
    const currentReport = getReportOrDraftReport(currentReportId);
    const parentReport = getParentReport(!isEmptyObject(currentReport) ? currentReport : undefined);
    const reportActions = allReportActions?.[`${ONYXKEYS.COLLECTION.REPORT_ACTIONS}${report?.reportID}`] ?? {};
    const isChildReportHasComment = Object.values(reportActions ?? {})?.some((reportAction) => (reportAction?.childVisibleActionCount ?? 0) > 0);
    return parentReport?.reportID !== report?.reportID && !isChildReportHasComment;
}

/**
 * Should we display a RBR on the LHN on this report due to violations?
 */
function shouldDisplayViolationsRBRInLHN(report: OnyxEntry<Report>, transactionViolations: OnyxCollection<TransactionViolation[]>): boolean {
    // We only show the RBR in the highest level, which is the workspace chat
    if (!report || !isPolicyExpenseChat(report)) {
        return false;
    }

    // We only show the RBR to the submitter
    if (!isCurrentUserSubmitter(report.reportID)) {
        return false;
    }
    if (!report.policyID || !reportsByPolicyID) {
        return false;
    }

    // If any report has a violation, then it should have a RBR
    const potentialReports = reportsByPolicyID[report.policyID] ?? [];
    return potentialReports.some((potentialReport) => {
        return (
            hasViolations(potentialReport.reportID, transactionViolations, true) ||
            hasWarningTypeViolations(potentialReport.reportID, transactionViolations, true) ||
            hasNoticeTypeViolations(potentialReport.reportID, transactionViolations, true)
        );
    });
}

/**
 * Checks to see if a report contains a violation
 */
function hasViolations(
    reportID: string | undefined,
    transactionViolations: OnyxCollection<TransactionViolation[]>,
    shouldShowInReview?: boolean,
    reportTransactions?: SearchTransaction[],
): boolean {
    const transactions = reportTransactions ?? getReportTransactions(reportID);
    return transactions.some((transaction) => hasViolation(transaction, transactionViolations, shouldShowInReview));
}

/**
 * Checks to see if a report contains a violation of type `warning`
 */
function hasWarningTypeViolations(reportID: string | undefined, transactionViolations: OnyxCollection<TransactionViolation[]>, shouldShowInReview?: boolean): boolean {
    const transactions = getReportTransactions(reportID);
    return transactions.some((transaction) => hasWarningTypeViolation(transaction.transactionID, transactionViolations, shouldShowInReview));
}

/**
 * Checks to see if a transaction contains receipt error
 */
function hasReceiptError(transaction: OnyxInputOrEntry<Transaction>): boolean {
    const errors = {
        ...(transaction?.errorFields?.route ?? transaction?.errorFields?.waypoints ?? transaction?.errors),
    };
    const errorEntries = Object.entries(errors ?? {});
    const errorMessages = mapValues(Object.fromEntries(errorEntries), (error) => error);
    return Object.values(errorMessages).some((error) => isReceiptError(error));
}

/**
 * Checks to see if a report contains receipt error
 */
function hasReceiptErrors(reportID: string | undefined): boolean {
    const transactions = getReportTransactions(reportID);
    return transactions.some(hasReceiptError);
}

/**
 * Checks to see if a report contains a violation of type `notice`
 */
function hasNoticeTypeViolations(reportID: string | undefined, transactionViolations: OnyxCollection<TransactionViolation[]>, shouldShowInReview?: boolean): boolean {
    const transactions = getReportTransactions(reportID);
    return transactions.some((transaction) => hasNoticeTypeViolation(transaction.transactionID, transactionViolations, shouldShowInReview));
}

function hasReportViolations(reportID: string | undefined) {
    if (!reportID) {
        return false;
    }
    const reportViolations = allReportsViolations?.[`${ONYXKEYS.COLLECTION.REPORT_VIOLATIONS}${reportID}`];
    return Object.values(reportViolations ?? {}).some((violations) => !isEmptyObject(violations));
}

type ReportErrorsAndReportActionThatRequiresAttention = {
    errors: ErrorFields;
    reportAction?: OnyxEntry<ReportAction>;
};

function getAllReportActionsErrorsAndReportActionThatRequiresAttention(report: OnyxEntry<Report>, reportActions: OnyxEntry<ReportActions>): ReportErrorsAndReportActionThatRequiresAttention {
    const reportActionsArray = Object.values(reportActions ?? {}).filter((action) => !isDeletedAction(action));
    const reportActionErrors: ErrorFields = {};
    let reportAction: OnyxEntry<ReportAction>;

    for (const action of reportActionsArray) {
        if (action && !isEmptyObject(action.errors)) {
            Object.assign(reportActionErrors, action.errors);

            if (!reportAction) {
                reportAction = action;
            }
        }
    }
    const parentReportAction: OnyxEntry<ReportAction> =
        !report?.parentReportID || !report?.parentReportActionID
            ? undefined
            : allReportActions?.[`${ONYXKEYS.COLLECTION.REPORT_ACTIONS}${report.parentReportID}`]?.[report.parentReportActionID];

    if (!isArchivedReportWithID(report?.reportID)) {
        if (wasActionTakenByCurrentUser(parentReportAction) && isTransactionThread(parentReportAction)) {
            const transactionID = isMoneyRequestAction(parentReportAction) ? getOriginalMessage(parentReportAction)?.IOUTransactionID : null;
            const transaction = allTransactions?.[`${ONYXKEYS.COLLECTION.TRANSACTION}${transactionID}`];
            if (hasMissingSmartscanFieldsTransactionUtils(transaction ?? null) && !isSettled(transaction?.reportID)) {
                reportActionErrors.smartscan = getMicroSecondOnyxErrorWithTranslationKey('iou.error.genericSmartscanFailureMessage');
                reportAction = undefined;
            }
        } else if ((isIOUReport(report) || isExpenseReport(report)) && report?.ownerAccountID === currentUserAccountID) {
            if (shouldShowRBRForMissingSmartscanFields(report?.reportID) && !isSettled(report?.reportID)) {
                reportActionErrors.smartscan = getMicroSecondOnyxErrorWithTranslationKey('iou.error.genericSmartscanFailureMessage');
                reportAction = getReportActionWithMissingSmartscanFields(report?.reportID);
            }
        } else if (hasSmartscanError(reportActionsArray)) {
            reportActionErrors.smartscan = getMicroSecondOnyxErrorWithTranslationKey('iou.error.genericSmartscanFailureMessage');
            reportAction = getReportActionWithSmartscanError(reportActionsArray);
        }
    }

    return {
        errors: reportActionErrors,
        reportAction,
    };
}

/**
 * Get an object of error messages keyed by microtime by combining all error objects related to the report.
 */
function getAllReportErrors(report: OnyxEntry<Report>, reportActions: OnyxEntry<ReportActions>): Errors {
    const reportErrorFields = report?.errorFields ?? {};
    const {errors: reportActionErrors} = getAllReportActionsErrorsAndReportActionThatRequiresAttention(report, reportActions);

    // All error objects related to the report. Each object in the sources contains error messages keyed by microtime
    const errorSources = {
        ...reportErrorFields,
        ...reportActionErrors,
    };

    // Combine all error messages keyed by microtime into one object
    const errorSourcesArray = Object.values(errorSources ?? {});
    const allReportErrors = {};

    for (const errors of errorSourcesArray) {
        if (!isEmptyObject(errors)) {
            Object.assign(allReportErrors, errors);
        }
    }
    return allReportErrors;
}

function hasReportErrorsOtherThanFailedReceipt(report: Report, doesReportHaveViolations: boolean, transactionViolations: OnyxCollection<TransactionViolation[]>) {
    const reportActions = allReportActions?.[`${ONYXKEYS.COLLECTION.REPORT_ACTIONS}${report.reportID}`] ?? {};
    const allReportErrors = getAllReportErrors(report, reportActions) ?? {};
    const transactionReportActions = getAllReportActions(report.reportID);
    const oneTransactionThreadReportID = getOneTransactionThreadReportID(report.reportID, transactionReportActions, undefined);
    let doesTransactionThreadReportHasViolations = false;
    if (oneTransactionThreadReportID) {
        const transactionReport = getReport(oneTransactionThreadReportID, allReports);
        doesTransactionThreadReportHasViolations = !!transactionReport && shouldDisplayViolationsRBRInLHN(transactionReport, transactionViolations);
    }
    return (
        doesTransactionThreadReportHasViolations ||
        doesReportHaveViolations ||
        Object.values(allReportErrors).some((error) => error?.[0] !== translateLocal('iou.error.genericSmartscanFailureMessage'))
    );
}

type ShouldReportBeInOptionListParams = {
    report: OnyxEntry<Report>;
    currentReportId: string | undefined;
    isInFocusMode: boolean;
    betas: OnyxEntry<Beta[]>;
    policies: OnyxCollection<Policy>;
    excludeEmptyChats: boolean;
    doesReportHaveViolations: boolean;
    includeSelfDM?: boolean;
    login?: string;
    includeDomainEmail?: boolean;
};

function reasonForReportToBeInOptionList({
    report,
    currentReportId,
    isInFocusMode,
    betas,
    policies,
    excludeEmptyChats,
    doesReportHaveViolations,
    includeSelfDM = false,
    login,
    includeDomainEmail = false,
}: ShouldReportBeInOptionListParams): ValueOf<typeof CONST.REPORT_IN_LHN_REASONS> | null {
    const isInDefaultMode = !isInFocusMode;
    // Exclude reports that have no data because there wouldn't be anything to show in the option item.
    // This can happen if data is currently loading from the server or a report is in various stages of being created.
    // This can also happen for anyone accessing a public room or archived room for which they don't have access to the underlying policy.
    // Optionally exclude reports that do not belong to currently active workspace

    const parentReportAction = isThread(report) ? allReportActions?.[`${ONYXKEYS.COLLECTION.REPORT_ACTIONS}${report.parentReportID}`]?.[report.parentReportActionID] : undefined;

    if (
        !report?.reportID ||
        !report?.type ||
        report?.reportName === undefined ||
        (!report?.participants &&
            // We omit sending back participants for chat rooms when searching for reports since they aren't needed to display the results and can get very large.
            // So we allow showing rooms with no participants–in any other circumstances we should never have these reports with no participants in Onyx.
            !isChatRoom(report) &&
            !isChatThread(report) &&
            !isArchivedReport(getReportNameValuePairs(report?.reportID)) &&
            !isMoneyRequestReport(report) &&
            !isTaskReport(report) &&
            !isSelfDM(report) &&
            !isSystemChat(report) &&
            !isGroupChat(report))
    ) {
        return null;
    }

    const currentReportActions = allReportActions?.[`${ONYXKEYS.COLLECTION.REPORT_ACTIONS}${report?.reportID}`] ?? {};
    const reportActionValues = Object.values(currentReportActions);
    const hasOnlyCreatedAction = reportActionValues.length === 1 && reportActionValues.at(0)?.actionName === CONST.REPORT.ACTIONS.TYPE.CREATED;

    // Hide empty reports that have only a `CREATED` action, a total of 0, and are in a submitted state
    // These reports should be hidden because they appear empty to users and there is nothing actionable for them to do
    if (report?.total === 0 && report?.stateNum === CONST.REPORT.STATE_NUM.SUBMITTED && report?.statusNum === CONST.REPORT.STATUS_NUM.SUBMITTED && hasOnlyCreatedAction) {
        return null;
    }

    // We used to use the system DM for A/B testing onboarding tasks, but now only create them in the Concierge chat. We
    // still need to allow existing users who have tasks in the system DM to see them, but otherwise we don't need to
    // show that chat
    if (report?.participants?.[CONST.ACCOUNT_ID.NOTIFICATIONS] && isEmptyReport(report)) {
        return null;
    }

    if (!canAccessReport(report, policies, betas)) {
        return null;
    }

    // If this is a transaction thread associated with a report that only has one transaction, omit it
    if (isOneTransactionThread(report.reportID, report.parentReportID, parentReportAction)) {
        return null;
    }

    if ((Object.values(CONST.REPORT.UNSUPPORTED_TYPE) as string[]).includes(report?.type ?? '')) {
        return null;
    }

    // Include the currently viewed report. If we excluded the currently viewed report, then there
    // would be no way to highlight it in the options list and it would be confusing to users because they lose
    // a sense of context.
    if (report.reportID === currentReportId) {
        return CONST.REPORT_IN_LHN_REASONS.IS_FOCUSED;
    }

    // Retrieve the draft comment for the report and convert it to a boolean
    const hasDraftComment = hasValidDraftComment(report.reportID);

    // Include reports that are relevant to the user in any view mode. Criteria include having a draft or having a GBR showing.
    // eslint-disable-next-line @typescript-eslint/prefer-nullish-coalescing
    if (hasDraftComment) {
        return CONST.REPORT_IN_LHN_REASONS.HAS_DRAFT_COMMENT;
    }

    if (requiresAttentionFromCurrentUser(report)) {
        return CONST.REPORT_IN_LHN_REASONS.HAS_GBR;
    }

    const isEmptyChat = isEmptyReport(report);
    const canHideReport = shouldHideReport(report, currentReportId);

    // Include reports if they are pinned
    if (report.isPinned) {
        return CONST.REPORT_IN_LHN_REASONS.PINNED_BY_USER;
    }

    const reportIsSettled = report.statusNum === CONST.REPORT.STATUS_NUM.REIMBURSED;

    // Always show IOU reports with violations unless they are reimbursed
    if (isExpenseRequest(report) && doesReportHaveViolations && !reportIsSettled) {
        return CONST.REPORT_IN_LHN_REASONS.HAS_IOU_VIOLATIONS;
    }

    // Hide only chat threads that haven't been commented on (other threads are actionable)
    if (isChatThread(report) && canHideReport && isEmptyChat) {
        return null;
    }

    // Include reports that have errors from trying to add a workspace
    // If we excluded it, then the red-brock-road pattern wouldn't work for the user to resolve the error
    if (report.errorFields?.addWorkspaceRoom) {
        return CONST.REPORT_IN_LHN_REASONS.HAS_ADD_WORKSPACE_ROOM_ERRORS;
    }

    // All unread chats (even archived ones) in GSD mode will be shown. This is because GSD mode is specifically for focusing the user on the most relevant chats, primarily, the unread ones
    if (isInFocusMode) {
        const oneTransactionThreadReportID = getOneTransactionThreadReportID(report.reportID, allReportActions?.[`${ONYXKEYS.COLLECTION.REPORT_ACTIONS}${report.reportID}`]);
        const oneTransactionThreadReport = allReports?.[`${ONYXKEYS.COLLECTION.REPORT}${oneTransactionThreadReportID}`];
        return isUnread(report, oneTransactionThreadReport) && getReportNotificationPreference(report) !== CONST.REPORT.NOTIFICATION_PREFERENCE.MUTE
            ? CONST.REPORT_IN_LHN_REASONS.IS_UNREAD
            : null;
    }

    // Archived reports should always be shown when in default (most recent) mode. This is because you should still be able to access and search for the chats to find them.
    if (isInDefaultMode && isArchivedNonExpenseReport(report, getReportNameValuePairs(report?.reportID))) {
        return CONST.REPORT_IN_LHN_REASONS.IS_ARCHIVED;
    }

    // Hide chats between two users that haven't been commented on from the LNH
    if (excludeEmptyChats && isEmptyChat && isChatReport(report) && !isPolicyExpenseChat(report) && !isSystemChat(report) && canHideReport) {
        return null;
    }

    if (isSelfDM(report)) {
        return includeSelfDM ? CONST.REPORT_IN_LHN_REASONS.IS_SELF_DM : null;
    }

    if (Str.isDomainEmail(login ?? '') && !includeDomainEmail) {
        return null;
    }

    // Hide chat threads where the parent message is pending removal
    if (!isEmptyObject(parentReportAction) && isPendingRemove(parentReportAction) && isThreadParentMessage(parentReportAction, report?.reportID)) {
        return null;
    }

    return CONST.REPORT_IN_LHN_REASONS.DEFAULT;
}

/**
 * Takes several pieces of data from Onyx and evaluates if a report should be shown in the option list (either when searching
 * for reports or the reports shown in the LHN).
 *
 * This logic is very specific and the order of the logic is very important. It should fail quickly in most cases and also
 * filter out the majority of reports before filtering out very specific minority of reports.
 */
function shouldReportBeInOptionList(params: ShouldReportBeInOptionListParams) {
    return reasonForReportToBeInOptionList(params) !== null;
}

/**
 * Attempts to find a report in onyx with the provided list of participants. Does not include threads, task, expense, room, and policy expense chat.
 */
function getChatByParticipants(
    newParticipantList: number[],
    reports: OnyxCollection<Report> = allReports,
    shouldIncludeGroupChats = false,
    shouldExcludeClosedReports = false,
): OnyxEntry<Report> {
    const sortedNewParticipantList = newParticipantList.sort();
    return Object.values(reports ?? {}).find((report) => {
        const participantAccountIDs = Object.keys(report?.participants ?? {});

        if (shouldExcludeClosedReports && isArchivedReportWithID(report?.reportID)) {
            return false;
        }

        // Skip if it's not a 1:1 chat
        if (!shouldIncludeGroupChats && !isOneOnOneChat(report) && !isSystemChat(report)) {
            return false;
        }

        // If we are looking for a group chat, then skip non-group chat report
        if (shouldIncludeGroupChats && !isGroupChat(report)) {
            return false;
        }

        const sortedParticipantsAccountIDs = participantAccountIDs.map(Number).sort();

        // Only return the chat if it has all the participants
        return lodashIsEqual(sortedNewParticipantList, sortedParticipantsAccountIDs);
    });
}

/**
 * Attempts to find an invoice chat report in onyx with the provided policyID and receiverID.
 */
function getInvoiceChatByParticipants(receiverID: string | number, receiverType: InvoiceReceiverType, policyID?: string, reports: OnyxCollection<Report> = allReports): OnyxEntry<Report> {
    return Object.values(reports ?? {}).find((report) => {
        if (!report || !isInvoiceRoom(report) || isArchivedNonExpenseReportWithID(report?.reportID)) {
            return false;
        }

        const isSameReceiver =
            report.invoiceReceiver &&
            report.invoiceReceiver.type === receiverType &&
            (('accountID' in report.invoiceReceiver && report.invoiceReceiver.accountID === receiverID) ||
                ('policyID' in report.invoiceReceiver && report.invoiceReceiver.policyID === receiverID));

        return report.policyID === policyID && isSameReceiver;
    });
}

/**
 * Attempts to find a policy expense report in onyx that is owned by ownerAccountID in a given policy
 */
function getPolicyExpenseChat(ownerAccountID: number | undefined, policyID: string | undefined): OnyxEntry<Report> {
    if (!ownerAccountID || !policyID) {
        return;
    }

    return Object.values(allReports ?? {}).find((report: OnyxEntry<Report>) => {
        // If the report has been deleted, then skip it
        if (!report) {
            return false;
        }

        return report.policyID === policyID && isPolicyExpenseChat(report) && !isThread(report) && report.ownerAccountID === ownerAccountID;
    });
}

function getAllPolicyReports(policyID: string): Array<OnyxEntry<Report>> {
    return Object.values(allReports ?? {}).filter((report) => report?.policyID === policyID);
}

/**
 * Returns true if Chronos is one of the chat participants (1:1)
 */
function chatIncludesChronos(report: OnyxInputOrEntry<Report> | SearchReport): boolean {
    const participantAccountIDs = Object.keys(report?.participants ?? {}).map(Number);
    return participantAccountIDs.includes(CONST.ACCOUNT_ID.CHRONOS);
}

function chatIncludesChronosWithID(reportOrID?: string | SearchReport): boolean {
    if (!reportOrID) {
        return false;
    }

    const report = typeof reportOrID === 'string' ? getReport(reportOrID, allReports) : reportOrID;
    return chatIncludesChronos(report);
}

/**
 * Can only flag if:
 *
 * - It was written by someone else and isn't a whisper
 * - It's a welcome message whisper
 * - It's an ADD_COMMENT that is not an attachment
 */
function canFlagReportAction(reportAction: OnyxInputOrEntry<ReportAction>, reportID: string | undefined): boolean {
    let report = getReportOrDraftReport(reportID);

    // If the childReportID exists in reportAction and is equal to the reportID,
    // the report action being evaluated is the parent report action in a thread, and we should get the parent report to evaluate instead.
    if (reportAction?.childReportID?.toString() === reportID?.toString()) {
        report = getReportOrDraftReport(report?.parentReportID);
    }
    const isCurrentUserAction = reportAction?.actorAccountID === currentUserAccountID;
    if (isWhisperAction(reportAction)) {
        // Allow flagging whispers that are sent by other users
        if (!isCurrentUserAction && reportAction?.actorAccountID !== CONST.ACCOUNT_ID.CONCIERGE) {
            return true;
        }

        // Disallow flagging the rest of whisper as they are sent by us
        return false;
    }

    return !!(
        !isCurrentUserAction &&
        reportAction?.actionName === CONST.REPORT.ACTIONS.TYPE.ADD_COMMENT &&
        !isDeletedAction(reportAction) &&
        !isCreatedTaskReportAction(reportAction) &&
        !isEmptyObject(report) &&
        report &&
        isAllowedToComment(report)
    );
}

/**
 * Whether flag comment page should show
 */
function shouldShowFlagComment(reportAction: OnyxInputOrEntry<ReportAction>, report: OnyxInputOrEntry<Report>): boolean {
    return (
        canFlagReportAction(reportAction, report?.reportID) &&
        !isArchivedNonExpenseReport(report, getReportNameValuePairs(report?.reportID)) &&
        !chatIncludesChronos(report) &&
        !isConciergeChatReport(report) &&
        reportAction?.actorAccountID !== CONST.ACCOUNT_ID.CONCIERGE
    );
}

/**
 * Performs the markdown conversion, and replaces code points > 127 with C escape sequences
 * Used for compatibility with the backend auth validator for AddComment, and to account for MD in comments
 * @returns The comment's total length as seen from the backend
 */
function getCommentLength(textComment: string, parsingDetails?: ParsingDetails): number {
    return getParsedComment(textComment, parsingDetails)
        .replace(/[^ -~]/g, '\\u????')
        .trim().length;
}

function getRouteFromLink(url: string | null): string {
    if (!url) {
        return '';
    }

    // Get the reportID from URL
    let route = url;
    const localWebAndroidRegEx = /^(https:\/\/([0-9]{1,3})\.([0-9]{1,3})\.([0-9]{1,3})\.([0-9]{1,3}))/;
    linkingConfig.prefixes.forEach((prefix) => {
        if (route.startsWith(prefix)) {
            route = route.replace(prefix, '');
        } else if (localWebAndroidRegEx.test(route)) {
            route = route.replace(localWebAndroidRegEx, '');
        } else {
            return;
        }

        // Remove the port if it's a localhost URL
        if (/^:\d+/.test(route)) {
            route = route.replace(/:\d+/, '');
        }

        // Remove the leading slash if exists
        if (route.startsWith('/')) {
            route = route.replace('/', '');
        }
    });
    return route;
}

function parseReportRouteParams(route: string): ReportRouteParams {
    let parsingRoute = route;
    if (parsingRoute.at(0) === '/') {
        // remove the first slash
        parsingRoute = parsingRoute.slice(1);
    }

    if (!parsingRoute.startsWith(addTrailingForwardSlash(ROUTES.REPORT))) {
        return {reportID: '', isSubReportPageRoute: false};
    }

    const pathSegments = parsingRoute.split('/');

    const reportIDSegment = pathSegments.at(1);
    const hasRouteReportActionID = !Number.isNaN(Number(reportIDSegment));

    // Check for "undefined" or any other unwanted string values
    if (!reportIDSegment || reportIDSegment === 'undefined') {
        return {reportID: '', isSubReportPageRoute: false};
    }

    return {
        reportID: reportIDSegment,
        isSubReportPageRoute: pathSegments.length > 2 && !hasRouteReportActionID,
    };
}

function getReportIDFromLink(url: string | null): string {
    const route = getRouteFromLink(url);
    const {reportID, isSubReportPageRoute} = parseReportRouteParams(route);
    if (isSubReportPageRoute) {
        // We allow the Sub-Report deep link routes (settings, details, etc.) to be handled by their respective component pages
        return '';
    }
    return reportID;
}

/**
 * Check if the chat report is linked to an iou that is waiting for the current user to add a credit bank account.
 */
function hasIOUWaitingOnCurrentUserBankAccount(chatReport: OnyxInputOrEntry<Report>): boolean {
    if (chatReport?.iouReportID) {
        const iouReport = getReport(chatReport.iouReportID, allReports);
        if (iouReport?.isWaitingOnBankAccount && iouReport?.ownerAccountID === currentUserAccountID) {
            return true;
        }
    }

    return false;
}

/**
 * Users can submit an expense:
 * - in policy expense chats only if they are in a role of a member in the chat (in other words, if it's their policy expense chat)
 * - in an open or submitted expense report tied to a policy expense chat the user owns
 *     - employee can submit expenses in a submitted expense report only if the policy has Instant Submit settings turned on
 * - in an IOU report, which is not settled yet
 * - in a 1:1 DM chat
 */
function canRequestMoney(report: OnyxEntry<Report>, policy: OnyxEntry<Policy>, otherParticipants: number[]): boolean {
    // User cannot submit expenses in a chat thread, task report or in a chat room
    if (isChatThread(report) || isTaskReport(report) || isChatRoom(report) || isSelfDM(report) || isGroupChat(report)) {
        return false;
    }

    // Users can only submit expenses in DMs if they are a 1:1 DM
    if (isDM(report)) {
        return otherParticipants.length === 1;
    }

    // Prevent requesting money if pending IOU report waiting for their bank account already exists
    if (hasIOUWaitingOnCurrentUserBankAccount(report)) {
        return false;
    }

    let isOwnPolicyExpenseChat = report?.isOwnPolicyExpenseChat ?? false;
    if (isExpenseReport(report) && getParentReport(report)) {
        isOwnPolicyExpenseChat = !!getParentReport(report)?.isOwnPolicyExpenseChat;
    }

    // In case there are no other participants than the current user and it's not user's own policy expense chat, they can't submit expenses from such report
    if (otherParticipants.length === 0 && !isOwnPolicyExpenseChat) {
        return false;
    }

    // Current user must be a manager or owner of this IOU
    if (isIOUReport(report) && currentUserAccountID !== report?.managerID && currentUserAccountID !== report?.ownerAccountID) {
        return false;
    }

    // User can submit expenses in any IOU report, unless paid, but the user can only submit expenses in an expense report
    // which is tied to their workspace chat.
    if (isMoneyRequestReport(report)) {
        const canAddTransactions = canAddTransaction(report);
        return isReportInGroupPolicy(report) ? isOwnPolicyExpenseChat && canAddTransactions : canAddTransactions;
    }

    // In the case of policy expense chat, users can only submit expenses from their own policy expense chat
    return !isPolicyExpenseChat(report) || isOwnPolicyExpenseChat;
}

function isGroupChatAdmin(report: OnyxEntry<Report>, accountID: number) {
    if (!report?.participants) {
        return false;
    }

    const reportParticipants = report.participants ?? {};
    const participant = reportParticipants[accountID];
    return participant?.role === CONST.REPORT.ROLE.ADMIN;
}

/**
 * Helper method to define what expense options we want to show for particular method.
 * There are 4 expense options: Submit, Split, Pay and Track expense:
 * - Submit option should show for:
 *     - DMs
 *     - own policy expense chats
 *     - open and processing expense reports tied to own policy expense chat
 *     - unsettled IOU reports
 * - Pay option should show for:
 *     - DMs
 * - Split options should show for:
 *     - DMs
 *     - chat/policy rooms with more than 1 participant
 *     - groups chats with 2 and more participants
 *     - corporate workspace chats
 * - Track expense option should show for:
 *    - Self DMs
 *    - own policy expense chats
 *    - open and processing expense reports tied to own policy expense chat
 * - Send invoice option should show for:
 *    - invoice rooms if the user is an admin of the sender workspace
 * None of the options should show in chat threads or if there is some special Expensify account
 * as a participant of the report.
 */
function getMoneyRequestOptions(report: OnyxEntry<Report>, policy: OnyxEntry<Policy>, reportParticipants: number[], filterDeprecatedTypes = false): IOUType[] {
    // In any thread, task report or trip room, we do not allow any new expenses
    if (isChatThread(report) || isTaskReport(report) || isInvoiceReport(report) || isSystemChat(report) || isArchivedReportWithID(report?.reportID) || isTripRoom(report)) {
        return [];
    }

    if (isInvoiceRoom(report)) {
        if (canSendInvoiceFromWorkspace(policy?.id) && isPolicyAdmin(report?.policyID, allPolicies)) {
            return [CONST.IOU.TYPE.INVOICE];
        }
        return [];
    }

    // We don't allow IOU actions if an Expensify account is a participant of the report, unless the policy that the report is on is owned by an Expensify account
    const doParticipantsIncludeExpensifyAccounts = lodashIntersection(reportParticipants, CONST.EXPENSIFY_ACCOUNT_IDS).length > 0;
    const policyOwnerAccountID = getPolicy(report?.policyID)?.ownerAccountID;
    const isPolicyOwnedByExpensifyAccounts = policyOwnerAccountID ? CONST.EXPENSIFY_ACCOUNT_IDS.includes(policyOwnerAccountID) : false;
    if (doParticipantsIncludeExpensifyAccounts && !isPolicyOwnedByExpensifyAccounts) {
        // Allow create expense option for Manager McTest report
        if (reportParticipants.some((accountID) => accountID === CONST.ACCOUNT_ID.MANAGER_MCTEST) && Permissions.canUseManagerMcTest(allBetas)) {
            return [CONST.IOU.TYPE.SUBMIT];
        }
        return [];
    }

    const otherParticipants = reportParticipants.filter((accountID) => currentUserPersonalDetails?.accountID !== accountID);
    const hasSingleParticipantInReport = otherParticipants.length === 1;
    let options: IOUType[] = [];

    if (isSelfDM(report)) {
        options = [CONST.IOU.TYPE.TRACK];
    }

    if (canRequestMoney(report, policy, otherParticipants)) {
        options = [...options, CONST.IOU.TYPE.SUBMIT];
        if (!filterDeprecatedTypes) {
            options = [...options, CONST.IOU.TYPE.REQUEST];
        }

        // If the user can request money from the workspace report, they can also track expenses
        if (isPolicyExpenseChat(report) || isExpenseReport(report)) {
            options = [...options, CONST.IOU.TYPE.TRACK];
        }
    }

    // User created policy rooms and default rooms like #admins or #announce will always have the Split Expense option
    // unless there are no other participants at all (e.g. #admins room for a policy with only 1 admin)
    // DM chats will have the Split Expense option.
    // Your own workspace chats will have the split expense option.
    if (
        (isChatRoom(report) && !isAnnounceRoom(report) && otherParticipants.length > 0) ||
        (isDM(report) && otherParticipants.length > 0) ||
        (isGroupChat(report) && otherParticipants.length > 0) ||
        (isPolicyExpenseChat(report) && report?.isOwnPolicyExpenseChat)
    ) {
        options = [...options, CONST.IOU.TYPE.SPLIT];
    }

    // Pay someone option should be visible only in 1:1 DMs
    if (isDM(report) && hasSingleParticipantInReport) {
        options = [...options, CONST.IOU.TYPE.PAY];
        if (!filterDeprecatedTypes) {
            options = [...options, CONST.IOU.TYPE.SEND];
        }
    }

    return options;
}

/**
 * This is a temporary function to help with the smooth transition with the oldDot.
 * This function will be removed once the transition occurs in oldDot to new links.
 */
// eslint-disable-next-line @typescript-eslint/naming-convention
function temporary_getMoneyRequestOptions(
    report: OnyxEntry<Report>,
    policy: OnyxEntry<Policy>,
    reportParticipants: number[],
): Array<Exclude<IOUType, typeof CONST.IOU.TYPE.REQUEST | typeof CONST.IOU.TYPE.SEND | typeof CONST.IOU.TYPE.CREATE>> {
    return getMoneyRequestOptions(report, policy, reportParticipants, true) as Array<
        Exclude<IOUType, typeof CONST.IOU.TYPE.REQUEST | typeof CONST.IOU.TYPE.SEND | typeof CONST.IOU.TYPE.CREATE>
    >;
}

/**
 * Invoice sender, invoice receiver and auto-invited admins cannot leave
 */
function canLeaveInvoiceRoom(report: OnyxEntry<Report>): boolean {
    if (!report || !report?.invoiceReceiver) {
        return false;
    }

    if (report?.statusNum === CONST.REPORT.STATUS_NUM.CLOSED) {
        return false;
    }

    const isSenderPolicyAdmin = getPolicy(report.policyID)?.role === CONST.POLICY.ROLE.ADMIN;

    if (isSenderPolicyAdmin) {
        return false;
    }

    if (report.invoiceReceiver.type === CONST.REPORT.INVOICE_RECEIVER_TYPE.INDIVIDUAL) {
        return report?.invoiceReceiver?.accountID !== currentUserAccountID;
    }

    const isReceiverPolicyAdmin = getPolicy(report.invoiceReceiver.policyID)?.role === CONST.POLICY.ROLE.ADMIN;

    if (isReceiverPolicyAdmin) {
        return false;
    }

    return true;
}

/**
 * Allows a user to leave a policy room according to the following conditions of the visibility or chatType rNVP:
 * `public` - Anyone can leave (because anybody can join)
 * `public_announce` - Only non-policy members can leave (it's auto-shared with policy members)
 * `policy_admins` - Nobody can leave (it's auto-shared with all policy admins)
 * `policy_announce` - Nobody can leave (it's auto-shared with all policy members)
 * `policyExpenseChat` - Nobody can leave (it's auto-shared with all policy members)
 * `policy` - Anyone can leave (though only policy members can join)
 * `domain` - Nobody can leave (it's auto-shared with domain members)
 * `dm` - Nobody can leave (it's auto-shared with users)
 * `private` - Anybody can leave (though you can only be invited to join)
 * `invoice` - Invoice sender, invoice receiver and auto-invited admins cannot leave
 */
function canLeaveRoom(report: OnyxEntry<Report>, isPolicyEmployee: boolean): boolean {
    if (isInvoiceRoom(report)) {
        if (isArchivedNonExpenseReport(report, getReportNameValuePairs(report?.reportID))) {
            return false;
        }

        const invoiceReport = getReportOrDraftReport(report?.iouReportID);

        if (invoiceReport?.ownerAccountID === currentUserAccountID) {
            return false;
        }

        if (invoiceReport?.managerID === currentUserAccountID) {
            return false;
        }

        const isSenderPolicyAdmin = getPolicy(report?.policyID)?.role === CONST.POLICY.ROLE.ADMIN;

        if (isSenderPolicyAdmin) {
            return false;
        }

        const isReceiverPolicyAdmin =
            report?.invoiceReceiver?.type === CONST.REPORT.INVOICE_RECEIVER_TYPE.BUSINESS ? getPolicy(report?.invoiceReceiver?.policyID)?.role === CONST.POLICY.ROLE.ADMIN : false;

        if (isReceiverPolicyAdmin) {
            return false;
        }

        return true;
    }

    if (!report?.visibility) {
        if (
            report?.chatType === CONST.REPORT.CHAT_TYPE.POLICY_ADMINS ||
            report?.chatType === CONST.REPORT.CHAT_TYPE.POLICY_ANNOUNCE ||
            report?.chatType === CONST.REPORT.CHAT_TYPE.POLICY_EXPENSE_CHAT ||
            report?.chatType === CONST.REPORT.CHAT_TYPE.DOMAIN_ALL ||
            report?.chatType === CONST.REPORT.CHAT_TYPE.SELF_DM ||
            !report?.chatType
        ) {
            // DM chats don't have a chatType
            return false;
        }
    } else if (isPublicAnnounceRoom(report) && isPolicyEmployee) {
        return false;
    }
    return true;
}

function isCurrentUserTheOnlyParticipant(participantAccountIDs?: number[]): boolean {
    return !!(participantAccountIDs?.length === 1 && participantAccountIDs?.at(0) === currentUserAccountID);
}

/**
 * Returns display names for those that can see the whisper.
 * However, it returns "you" if the current user is the only one who can see it besides the person that sent it.
 */
function getWhisperDisplayNames(participantAccountIDs?: number[]): string | undefined {
    const isWhisperOnlyVisibleToCurrentUser = isCurrentUserTheOnlyParticipant(participantAccountIDs);

    // When the current user is the only participant, the display name needs to be "you" because that's the only person reading it
    if (isWhisperOnlyVisibleToCurrentUser) {
        return translateLocal('common.youAfterPreposition');
    }

    return participantAccountIDs?.map((accountID) => getDisplayNameForParticipant({accountID, shouldUseShortForm: !isWhisperOnlyVisibleToCurrentUser})).join(', ');
}

/**
 * Show subscript on workspace chats / threads and expense requests
 */
function shouldReportShowSubscript(report: OnyxEntry<Report>): boolean {
    if (isArchivedNonExpenseReport(report, getReportNameValuePairs(report?.reportID)) && !isWorkspaceThread(report)) {
        return false;
    }

    if (isPolicyExpenseChat(report) && !isChatThread(report) && !isTaskReport(report) && !report?.isOwnPolicyExpenseChat) {
        return true;
    }

    if (isPolicyExpenseChat(report) && !isThread(report) && !isTaskReport(report)) {
        return true;
    }

    if (isExpenseRequest(report)) {
        return true;
    }

    if (isExpenseReport(report) && isOneTransactionReport(report?.reportID)) {
        return true;
    }

    if (isWorkspaceTaskReport(report)) {
        return true;
    }

    if (isWorkspaceThread(report)) {
        return true;
    }

    if (isInvoiceRoom(report) || isInvoiceReport(report)) {
        return true;
    }

    return false;
}

/**
 * Return true if reports data exists
 */
function isReportDataReady(): boolean {
    return !isEmptyObject(allReports) && Object.keys(allReports ?? {}).some((key) => allReports?.[key]?.reportID);
}

/**
 * Return true if reportID from path is valid
 */
function isValidReportIDFromPath(reportIDFromPath: string | undefined): boolean {
    return !!reportIDFromPath && !['', 'null', 'undefined', '0', '-1'].includes(reportIDFromPath);
}

/**
 * Return the errors we have when creating a chat, a workspace room, or a new empty report
 */
function getCreationReportErrors(report: OnyxEntry<Report>): Errors | null | undefined {
    // We are either adding a workspace room, creating a chat, or we're creating a report, it isn't possible for all of these to have errors for the same report at the same time, so
    // simply looking up the first truthy value will get the relevant property if it's set.
    return report?.errorFields?.addWorkspaceRoom ?? report?.errorFields?.createChat ?? report?.errorFields?.createReport;
}

/**
 * Return true if the expense report is marked for deletion.
 */
function isMoneyRequestReportPendingDeletion(reportOrID: OnyxEntry<Report> | string): boolean {
    const report = typeof reportOrID === 'string' ? getReport(reportOrID, allReports) : reportOrID;
    if (!isMoneyRequestReport(report)) {
        return false;
    }

    const parentReportAction = getReportAction(report?.parentReportID, report?.parentReportActionID);
    return parentReportAction?.pendingAction === CONST.RED_BRICK_ROAD_PENDING_ACTION.DELETE;
}

function navigateToLinkedReportAction(ancestor: Ancestor, isInNarrowPaneModal: boolean, canUserPerformWrite: boolean | undefined, isOffline: boolean) {
    if (isInNarrowPaneModal) {
        Navigation.navigate(
            ROUTES.SEARCH_REPORT.getRoute({
                reportID: ancestor.report.reportID,
                reportActionID: ancestor.reportAction.reportActionID,
                backTo: SCREENS.SEARCH.REPORT_RHP,
            }),
        );
        return;
    }

    // Pop the thread report screen before navigating to the chat report.
    Navigation.goBack(ROUTES.REPORT_WITH_ID.getRoute(ancestor.report.reportID));

    const isVisibleAction = shouldReportActionBeVisible(ancestor.reportAction, ancestor.reportAction.reportActionID, canUserPerformWrite);

    if (isVisibleAction && !isOffline) {
        // Pop the chat report screen before navigating to the linked report action.
        Navigation.goBack(ROUTES.REPORT_WITH_ID.getRoute(ancestor.report.reportID, ancestor.reportAction.reportActionID));
    }
}

function canUserPerformWriteAction(report: OnyxEntry<Report>) {
    const reportErrors = getCreationReportErrors(report);

    // If the expense report is marked for deletion, let us prevent any further write action.
    if (isMoneyRequestReportPendingDeletion(report)) {
        return false;
    }

    const reportNameValuePairs = getReportNameValuePairs(report?.reportID);
    return !isArchivedNonExpenseReport(report, reportNameValuePairs) && isEmptyObject(reportErrors) && report && isAllowedToComment(report) && !isAnonymousUser && canWriteInReport(report);
}

/**
 * Returns ID of the original report from which the given reportAction is first created.
 */
function getOriginalReportID(reportID: string | undefined, reportAction: OnyxInputOrEntry<ReportAction>): string | undefined {
    if (!reportID) {
        return undefined;
    }
    const reportActions = allReportActions?.[`${ONYXKEYS.COLLECTION.REPORT_ACTIONS}${reportID}`];
    const currentReportAction = reportAction?.reportActionID ? reportActions?.[reportAction.reportActionID] : undefined;
    const transactionThreadReportID = getOneTransactionThreadReportID(reportID, reportActions ?? ([] as ReportAction[]));
    const isThreadReportParentAction = reportAction?.childReportID?.toString() === reportID;
    if (Object.keys(currentReportAction ?? {}).length === 0) {
        return isThreadReportParentAction ? getReport(reportID, allReports)?.parentReportID : transactionThreadReportID ?? reportID;
    }
    return reportID;
}

/**
 * Return the pendingAction and the errors resulting from either
 *
 * - creating a workspace room
 * - starting a chat
 * - paying the expense
 *
 * while being offline
 */
function getReportOfflinePendingActionAndErrors(report: OnyxEntry<Report>): ReportOfflinePendingActionAndErrors {
    // It shouldn't be possible for all of these actions to be pending (or to have errors) for the same report at the same time, so just take the first that exists
    const reportPendingAction = report?.pendingFields?.addWorkspaceRoom ?? report?.pendingFields?.createChat ?? report?.pendingFields?.reimbursed ?? report?.pendingFields?.createReport;
    const reportErrors = getCreationReportErrors(report);
    return {reportPendingAction, reportErrors};
}

/**
 * Check if the report can create the expense with type is iouType
 */
function canCreateRequest(report: OnyxEntry<Report>, policy: OnyxEntry<Policy>, iouType: ValueOf<typeof CONST.IOU.TYPE>): boolean {
    const participantAccountIDs = Object.keys(report?.participants ?? {}).map(Number);

    if (!canUserPerformWriteAction(report)) {
        return false;
    }

    const requestOptions = getMoneyRequestOptions(report, policy, participantAccountIDs);
    requestOptions.push(CONST.IOU.TYPE.CREATE);

    return requestOptions.includes(iouType);
}

function getWorkspaceChats(policyID: string, accountIDs: number[], reports: OnyxCollection<Report> = allReports): Array<OnyxEntry<Report>> {
    return Object.values(reports ?? {}).filter(
        (report) => isPolicyExpenseChat(report) && report?.policyID === policyID && report?.ownerAccountID && accountIDs.includes(report?.ownerAccountID),
    );
}

/**
 * Gets all reports that relate to the policy
 *
 * @param policyID - the workspace ID to get all associated reports
 */
function getAllWorkspaceReports(policyID?: string): Array<OnyxEntry<Report>> {
    if (!policyID) {
        return [];
    }
    return Object.values(allReports ?? {}).filter((report) => report?.policyID === policyID);
}

/**
 * @param policy - the workspace the report is on, null if the user isn't a member of the workspace
 */
function shouldDisableRename(report: OnyxEntry<Report>): boolean {
    if (
        isDefaultRoom(report) ||
        isArchivedReport(getReportNameValuePairs(report?.reportID)) ||
        isPublicRoom(report) ||
        isThread(report) ||
        isMoneyRequest(report) ||
        isMoneyRequestReport(report) ||
        isPolicyExpenseChat(report) ||
        isInvoiceRoom(report) ||
        isInvoiceReport(report) ||
        isSystemChat(report)
    ) {
        return true;
    }

    if (isGroupChat(report)) {
        return false;
    }

    if (isDeprecatedGroupDM(report) || isTaskReport(report)) {
        return true;
    }

    return false;
}

/**
 * @param policy - the workspace the report is on, null if the user isn't a member of the workspace
 */
function canEditWriteCapability(report: OnyxEntry<Report>, policy: OnyxEntry<Policy>): boolean {
    return (
        isPolicyAdminPolicyUtils(policy) &&
        !isAdminRoom(report) &&
        !isArchivedReport(getReportNameValuePairs(report?.reportID)) &&
        !isThread(report) &&
        !isInvoiceRoom(report) &&
        !isPolicyExpenseChat(report)
    );
}

/**
 * @param policy - the workspace the report is on, null if the user isn't a member of the workspace
 */
function canEditRoomVisibility(report: OnyxEntry<Report>, policy: OnyxEntry<Policy>): boolean {
    return isPolicyAdminPolicyUtils(policy) && !isArchivedNonExpenseReport(report, getReportNameValuePairs(report?.reportID));
}

/**
 * Returns the onyx data needed for the task assignee chat
 */
function getTaskAssigneeChatOnyxData(
    accountID: number,
    assigneeAccountID: number,
    taskReportID: string,
    assigneeChatReportID: string,
    parentReportID: string | undefined,
    title: string,
    assigneeChatReport: OnyxEntry<Report>,
): OnyxDataTaskAssigneeChat {
    // Set if we need to add a comment to the assignee chat notifying them that they have been assigned a task
    let optimisticAssigneeAddComment: OptimisticReportAction | undefined;
    // Set if this is a new chat that needs to be created for the assignee
    let optimisticChatCreatedReportAction: OptimisticCreatedReportAction | undefined;
    const assigneeChatReportMetadata = getReportMetadata(assigneeChatReportID);
    const currentTime = DateUtils.getDBTime();
    const optimisticData: OnyxUpdate[] = [];
    const successData: OnyxUpdate[] = [];
    const failureData: OnyxUpdate[] = [];

    // You're able to assign a task to someone you haven't chatted with before - so we need to optimistically create the chat and the chat reportActions
    // Only add the assignee chat report to onyx if we haven't already set it optimistically
    if (assigneeChatReportMetadata?.isOptimisticReport && assigneeChatReport?.pendingFields?.createChat !== CONST.RED_BRICK_ROAD_PENDING_ACTION.ADD) {
        optimisticChatCreatedReportAction = buildOptimisticCreatedReportAction(assigneeChatReportID);
        optimisticData.push(
            {
                onyxMethod: Onyx.METHOD.MERGE,
                key: `${ONYXKEYS.COLLECTION.REPORT}${assigneeChatReportID}`,
                value: {
                    pendingFields: {
                        createChat: CONST.RED_BRICK_ROAD_PENDING_ACTION.ADD,
                    },
                },
            },
            {
                onyxMethod: Onyx.METHOD.MERGE,
                key: `${ONYXKEYS.COLLECTION.REPORT_METADATA}${assigneeChatReportID}`,
                value: {
                    isOptimisticReport: true,
                },
            },
            {
                onyxMethod: Onyx.METHOD.MERGE,
                key: `${ONYXKEYS.COLLECTION.REPORT_ACTIONS}${assigneeChatReportID}`,
                value: {[optimisticChatCreatedReportAction.reportActionID]: optimisticChatCreatedReportAction as Partial<ReportAction>},
            },
        );

        successData.push(
            {
                onyxMethod: Onyx.METHOD.MERGE,
                key: `${ONYXKEYS.COLLECTION.REPORT}${assigneeChatReportID}`,
                value: {
                    pendingFields: {
                        createChat: null,
                    },
                    // BE will send a different participant. We clear the optimistic one to avoid duplicated entries
                    participants: {[assigneeAccountID]: null},
                },
            },
            {
                onyxMethod: Onyx.METHOD.MERGE,
                key: `${ONYXKEYS.COLLECTION.REPORT_METADATA}${assigneeChatReportID}`,
                value: {
                    isOptimisticReport: false,
                },
            },
            {
                onyxMethod: Onyx.METHOD.MERGE,
                key: `${ONYXKEYS.COLLECTION.REPORT_METADATA}${assigneeChatReportID}`,
                value: {
                    isOptimisticReport: false,
                },
            },
        );

        failureData.push(
            {
                onyxMethod: Onyx.METHOD.SET,
                key: `${ONYXKEYS.COLLECTION.REPORT}${assigneeChatReportID}`,
                value: null,
            },
            {
                onyxMethod: Onyx.METHOD.MERGE,
                key: `${ONYXKEYS.COLLECTION.REPORT_ACTIONS}${assigneeChatReportID}`,
                value: {[optimisticChatCreatedReportAction.reportActionID]: {pendingAction: null}},
            },
            // If we failed, we want to remove the optimistic personal details as it was likely due to an invalid login
            {
                onyxMethod: Onyx.METHOD.MERGE,
                key: ONYXKEYS.PERSONAL_DETAILS_LIST,
                value: {
                    [assigneeAccountID]: null,
                },
            },
        );
    }

    // If you're choosing to share the task in the same DM as the assignee then we don't need to create another reportAction indicating that you've been assigned
    if (assigneeChatReportID !== parentReportID) {
        // eslint-disable-next-line @typescript-eslint/prefer-nullish-coalescing
        const displayname = allPersonalDetails?.[assigneeAccountID]?.displayName || allPersonalDetails?.[assigneeAccountID]?.login || '';
        optimisticAssigneeAddComment = buildOptimisticTaskCommentReportAction(taskReportID, title, assigneeAccountID, `assigned to ${displayname}`, parentReportID);
        const lastAssigneeCommentText = formatReportLastMessageText(getReportActionText(optimisticAssigneeAddComment.reportAction as ReportAction));
        const optimisticAssigneeReport = {
            lastVisibleActionCreated: currentTime,
            lastMessageText: lastAssigneeCommentText,
            lastActorAccountID: accountID,
            lastReadTime: currentTime,
        };

        optimisticData.push(
            {
                onyxMethod: Onyx.METHOD.MERGE,
                key: `${ONYXKEYS.COLLECTION.REPORT_ACTIONS}${assigneeChatReportID}`,
                value: {[optimisticAssigneeAddComment.reportAction.reportActionID]: optimisticAssigneeAddComment.reportAction as ReportAction},
            },
            {
                onyxMethod: Onyx.METHOD.MERGE,
                key: `${ONYXKEYS.COLLECTION.REPORT}${assigneeChatReportID}`,
                value: optimisticAssigneeReport,
            },
        );
        successData.push({
            onyxMethod: Onyx.METHOD.MERGE,
            key: `${ONYXKEYS.COLLECTION.REPORT_ACTIONS}${assigneeChatReportID}`,
            value: {[optimisticAssigneeAddComment.reportAction.reportActionID]: {isOptimisticAction: null}},
        });
        failureData.push({
            onyxMethod: Onyx.METHOD.MERGE,
            key: `${ONYXKEYS.COLLECTION.REPORT_ACTIONS}${assigneeChatReportID}`,
            value: {[optimisticAssigneeAddComment.reportAction.reportActionID]: {pendingAction: null}},
        });
    }

    return {
        optimisticData,
        successData,
        failureData,
        optimisticAssigneeAddComment,
        optimisticChatCreatedReportAction,
    };
}

/**
 * Return iou report action display message
 */
function getIOUReportActionDisplayMessage(reportAction: OnyxEntry<ReportAction>, transaction?: OnyxEntry<Transaction>): string {
    if (!isMoneyRequestAction(reportAction)) {
        return '';
    }
    const originalMessage = getOriginalMessage(reportAction);
    const {IOUReportID, automaticAction} = originalMessage ?? {};
    const iouReport = getReportOrDraftReport(IOUReportID);
    let translationKey: TranslationPaths;
    if (originalMessage?.type === CONST.IOU.REPORT_ACTION_TYPE.PAY) {
        // The `REPORT_ACTION_TYPE.PAY` action type is used for both fulfilling existing requests and sending money. To
        // differentiate between these two scenarios, we check if the `originalMessage` contains the `IOUDetails`
        // property. If it does, it indicates that this is a 'Pay someone' action.
        const {amount, currency} = originalMessage?.IOUDetails ?? originalMessage ?? {};
        const formattedAmount = convertToDisplayString(Math.abs(amount), currency) ?? '';

        switch (originalMessage.paymentType) {
            case CONST.IOU.PAYMENT_TYPE.ELSEWHERE:
                translationKey = hasMissingInvoiceBankAccount(IOUReportID) ? 'iou.payerSettledWithMissingBankAccount' : 'iou.paidElsewhereWithAmount';
                break;
            case CONST.IOU.PAYMENT_TYPE.EXPENSIFY:
            case CONST.IOU.PAYMENT_TYPE.VBBA:
                translationKey = 'iou.paidWithExpensifyWithAmount';
                if (automaticAction) {
                    translationKey = 'iou.automaticallyPaidWithExpensify';
                }
                break;
            default:
                translationKey = 'iou.payerPaidAmount';
                break;
        }
        return translateLocal(translationKey, {amount: formattedAmount, payer: ''});
    }

    const amount = getTransactionAmount(transaction, !isEmptyObject(iouReport) && isExpenseReport(iouReport)) ?? 0;
    const formattedAmount = convertToDisplayString(amount, getCurrency(transaction)) ?? '';
    const isRequestSettled = isSettled(IOUReportID);
    const isApproved = isReportApproved({report: iouReport});
    if (isRequestSettled) {
        return translateLocal('iou.payerSettled', {
            amount: formattedAmount,
        });
    }
    if (isApproved) {
        return translateLocal('iou.approvedAmount', {
            amount: formattedAmount,
        });
    }
    if (isSplitBillReportAction(reportAction)) {
        translationKey = 'iou.didSplitAmount';
    } else if (isTrackExpenseAction(reportAction)) {
        translationKey = 'iou.trackedAmount';
    } else {
        translationKey = 'iou.submittedAmount';
    }
    return translateLocal(translationKey, {
        formattedAmount,
        comment: getMerchantOrDescription(transaction),
    });
}

/**
 * Checks if a report is a group chat.
 *
 * A report is a group chat if it meets the following conditions:
 * - Not a chat thread.
 * - Not a task report.
 * - Not an expense / IOU report.
 * - Not an archived room.
 * - Not a public / admin / announce chat room (chat type doesn't match any of the specified types).
 * - More than 2 participants.
 *
 */
function isDeprecatedGroupDM(report: OnyxEntry<Report>): boolean {
    return !!(
        report &&
        !isChatThread(report) &&
        !isTaskReport(report) &&
        !isInvoiceReport(report) &&
        !isMoneyRequestReport(report) &&
        !isArchivedReport(getReportNameValuePairs(report?.reportID)) &&
        !Object.values(CONST.REPORT.CHAT_TYPE).some((chatType) => chatType === getChatType(report)) &&
        Object.keys(report.participants ?? {})
            .map(Number)
            .filter((accountID) => accountID !== currentUserAccountID).length > 1
    );
}

/**
 * A "root" group chat is the top level group chat and does not refer to any threads off of a Group Chat
 */
function isRootGroupChat(report: OnyxEntry<Report>): boolean {
    return !isChatThread(report) && (isGroupChat(report) || isDeprecatedGroupDM(report));
}

/**
 * Assume any report without a reportID is unusable.
 */
function isValidReport(report?: OnyxEntry<Report>): boolean {
    return !!report?.reportID;
}

/**
 * Check to see if we are a participant of this report.
 */
function isReportParticipant(accountID: number | undefined, report: OnyxEntry<Report>): boolean {
    if (!accountID) {
        return false;
    }

    const possibleAccountIDs = Object.keys(report?.participants ?? {}).map(Number);
    if (report?.ownerAccountID) {
        possibleAccountIDs.push(report?.ownerAccountID);
    }
    if (report?.managerID) {
        possibleAccountIDs.push(report?.managerID);
    }
    return possibleAccountIDs.includes(accountID);
}

/**
 * Check to see if the current user has access to view the report.
 */
function canCurrentUserOpenReport(report: OnyxEntry<Report>): boolean {
    return (isReportParticipant(currentUserAccountID, report) || isPublicRoom(report)) && canAccessReport(report, allPolicies, allBetas);
}

function shouldUseFullTitleToDisplay(report: OnyxEntry<Report>): boolean {
    return (
        isMoneyRequestReport(report) || isPolicyExpenseChat(report) || isChatRoom(report) || isChatThread(report) || isTaskReport(report) || isGroupChat(report) || isInvoiceReport(report)
    );
}

function getRoom(type: ValueOf<typeof CONST.REPORT.CHAT_TYPE>, policyID: string): OnyxEntry<Report> {
    const room = Object.values(allReports ?? {}).find((report) => report?.policyID === policyID && report?.chatType === type && !isThread(report));
    return room;
}

/**
 *  We only want policy members who are members of the report to be able to modify the report description, but not in thread chat.
 */
function canEditReportDescription(report: OnyxEntry<Report>, policy: OnyxEntry<Policy>): boolean {
    return (
        !isMoneyRequestReport(report) &&
        !isArchivedReport(getReportNameValuePairs(report?.reportID)) &&
        isChatRoom(report) &&
        !isChatThread(report) &&
        !isEmpty(policy) &&
        hasParticipantInArray(report, currentUserAccountID ? [currentUserAccountID] : []) &&
        !isAuditor(report)
    );
}

function canEditPolicyDescription(policy: OnyxEntry<Policy>): boolean {
    return isPolicyAdminPolicyUtils(policy);
}

function getReportActionWithSmartscanError(reportActions: ReportAction[]): ReportAction | undefined {
    return reportActions.find((action) => {
        const isReportPreview = isReportPreviewAction(action);
        const isSplitReportAction = isSplitBillReportAction(action);
        if (!isSplitReportAction && !isReportPreview) {
            return false;
        }
        const IOUReportID = getIOUReportIDFromReportActionPreview(action);
        const isReportPreviewError = isReportPreview && shouldShowRBRForMissingSmartscanFields(IOUReportID) && !isSettled(IOUReportID);
        if (isReportPreviewError) {
            return true;
        }

        const transactionID = isMoneyRequestAction(action) ? getOriginalMessage(action)?.IOUTransactionID : undefined;
        const transaction = allTransactions?.[`${ONYXKEYS.COLLECTION.TRANSACTION}${transactionID}`] ?? {};
        const isSplitBillError = isSplitReportAction && hasMissingSmartscanFieldsTransactionUtils(transaction as Transaction);

        return isSplitBillError;
    });
}

/**
 * Checks if report action has error when smart scanning
 */
function hasSmartscanError(reportActions: ReportAction[]): boolean {
    return !!getReportActionWithSmartscanError(reportActions);
}

function shouldAutoFocusOnKeyPress(event: KeyboardEvent): boolean {
    if (event.key.length > 1) {
        return false;
    }

    // If a key is pressed in combination with Meta, Control or Alt do not focus
    if (event.ctrlKey || event.metaKey) {
        return false;
    }

    if (event.code === 'Space') {
        return false;
    }

    return true;
}

/**
 * Navigates to the appropriate screen based on the presence of a private note for the current user.
 */
function navigateToPrivateNotes(report: OnyxEntry<Report>, session: OnyxEntry<Session>, backTo?: string) {
    if (isEmpty(report) || isEmpty(session) || !session.accountID) {
        return;
    }
    const currentUserPrivateNote = report.privateNotes?.[session.accountID]?.note ?? '';
    if (isEmpty(currentUserPrivateNote)) {
        Navigation.navigate(ROUTES.PRIVATE_NOTES_EDIT.getRoute(report.reportID, session.accountID, backTo));
        return;
    }
    Navigation.navigate(ROUTES.PRIVATE_NOTES_LIST.getRoute(report.reportID, backTo));
}

/**
 * Get all held transactions of a iouReport
 */
function getAllHeldTransactions(iouReportID?: string): Transaction[] {
    const transactions = getReportTransactions(iouReportID);
    return transactions.filter((transaction) => isOnHoldTransactionUtils(transaction));
}

/**
 * Check if Report has any held expenses
 */
function hasHeldExpenses(iouReportID?: string, allReportTransactions?: SearchTransaction[]): boolean {
    const iouReportTransactions = getReportTransactions(iouReportID);
    const transactions = allReportTransactions ?? iouReportTransactions;
    return transactions.some((transaction) => isOnHoldTransactionUtils(transaction));
}

/**
 * Check if all expenses in the Report are on hold
 */
function hasOnlyHeldExpenses(iouReportID?: string, allReportTransactions?: SearchTransaction[]): boolean {
    const transactionsByIouReportID = getReportTransactions(iouReportID);
    const reportTransactions = allReportTransactions ?? transactionsByIouReportID;
    return reportTransactions.length > 0 && !reportTransactions.some((transaction) => !isOnHoldTransactionUtils(transaction));
}

/**
 * Checks if thread replies should be displayed
 */
function shouldDisplayThreadReplies(reportAction: OnyxInputOrEntry<ReportAction>, isThreadReportParentAction: boolean): boolean {
    const hasReplies = (reportAction?.childVisibleActionCount ?? 0) > 0;
    return hasReplies && !!reportAction?.childCommenterCount && !isThreadReportParentAction;
}

/**
 * Check if money report has any transactions updated optimistically
 */
function hasUpdatedTotal(report: OnyxInputOrEntry<Report>, policy: OnyxInputOrEntry<Policy>): boolean {
    if (!report) {
        return true;
    }

    const allReportTransactions = getReportTransactions(report.reportID);

    const hasPendingTransaction = allReportTransactions.some((transaction) => !!transaction.pendingAction);
    const hasTransactionWithDifferentCurrency = allReportTransactions.some((transaction) => transaction.currency !== report.currency);
    const hasDifferentWorkspaceCurrency = report.pendingFields?.createChat && isExpenseReport(report) && report.currency !== policy?.outputCurrency;
    const hasOptimisticHeldExpense = hasHeldExpenses(report.reportID) && report?.unheldTotal === undefined;

    return !(hasPendingTransaction && (hasTransactionWithDifferentCurrency || hasDifferentWorkspaceCurrency)) && !hasOptimisticHeldExpense && !report.pendingFields?.total;
}

/**
 * Return held and full amount formatted with used currency
 */
function getNonHeldAndFullAmount(iouReport: OnyxEntry<Report>, shouldExcludeNonReimbursables: boolean): NonHeldAndFullAmount {
    // if the report is an expense report, the total amount should be negated
    const coefficient = isExpenseReport(iouReport) ? -1 : 1;

    let total = iouReport?.total ?? 0;
    let unheldTotal = iouReport?.unheldTotal ?? 0;
    if (shouldExcludeNonReimbursables) {
        total -= iouReport?.nonReimbursableTotal ?? 0;
        unheldTotal -= iouReport?.unheldNonReimbursableTotal ?? 0;
    }

    return {
        nonHeldAmount: convertToDisplayString(unheldTotal * coefficient, iouReport?.currency),
        fullAmount: convertToDisplayString(total * coefficient, iouReport?.currency),
        hasValidNonHeldAmount: unheldTotal * coefficient >= 0,
    };
}

/**
 * Disable reply in thread action if:
 *
 * - The action is listed in the thread-disabled list
 * - The action is a split expense action
 * - The action is deleted and is not threaded
 * - The report is archived and the action is not threaded
 * - The action is a whisper action and it's neither a report preview nor IOU action
 * - The action is the thread's first chat
 */
function shouldDisableThread(reportAction: OnyxInputOrEntry<ReportAction>, reportID: string, isThreadReportParentAction: boolean): boolean {
    const isSplitBillAction = isSplitBillReportAction(reportAction);
    const isDeletedActionLocal = isDeletedAction(reportAction);
    const isReportPreviewActionLocal = isReportPreviewAction(reportAction);
    const isIOUAction = isMoneyRequestAction(reportAction);
    const isWhisperActionLocal = isWhisperAction(reportAction) || isActionableTrackExpense(reportAction);
    const isArchived = isArchivedNonExpenseReport(getReportOrDraftReport(reportID), getReportNameValuePairs(reportID));
    const isActionDisabled = CONST.REPORT.ACTIONS.THREAD_DISABLED.some((action: string) => action === reportAction?.actionName);

    return (
        isActionDisabled ||
        isSplitBillAction ||
        (isDeletedActionLocal && !reportAction?.childVisibleActionCount) ||
        (isArchived && !reportAction?.childVisibleActionCount) ||
        (isWhisperActionLocal && !isReportPreviewActionLocal && !isIOUAction) ||
        isThreadReportParentAction
    );
}

function getAllAncestorReportActions(report: Report | null | undefined, currentUpdatedReport?: OnyxEntry<Report>): Ancestor[] {
    if (!report) {
        return [];
    }
    const allAncestors: Ancestor[] = [];
    let parentReportID = report.parentReportID;
    let parentReportActionID = report.parentReportActionID;

    while (parentReportID) {
        const parentReport = currentUpdatedReport && currentUpdatedReport.reportID === parentReportID ? currentUpdatedReport : getReportOrDraftReport(parentReportID);
        const parentReportAction = getReportAction(parentReportID, parentReportActionID);

        if (!parentReport || !parentReportAction || (isTransactionThread(parentReportAction) && !isSentMoneyReportAction(parentReportAction)) || isReportPreviewAction(parentReportAction)) {
            break;
        }

        // For threads, we don't want to display trip summary
        if (isTripPreview(parentReportAction) && allAncestors.length > 0) {
            break;
        }

        const isParentReportActionUnread = isCurrentActionUnread(parentReport, parentReportAction);
        allAncestors.push({
            report: parentReport,
            reportAction: parentReportAction,
            shouldDisplayNewMarker: isParentReportActionUnread,
        });

        parentReportID = parentReport?.parentReportID;
        parentReportActionID = parentReport?.parentReportActionID;
    }

    return allAncestors.reverse();
}

function getAllAncestorReportActionIDs(report: Report | null | undefined, includeTransactionThread = false): AncestorIDs {
    if (!report) {
        return {
            reportIDs: [],
            reportActionsIDs: [],
        };
    }

    const allAncestorIDs: AncestorIDs = {
        reportIDs: [],
        reportActionsIDs: [],
    };
    let parentReportID = report.parentReportID;
    let parentReportActionID = report.parentReportActionID;

    while (parentReportID) {
        const parentReport = getReportOrDraftReport(parentReportID);
        const parentReportAction = getReportAction(parentReportID, parentReportActionID);

        if (
            !parentReportAction ||
            (!includeTransactionThread && ((isTransactionThread(parentReportAction) && !isSentMoneyReportAction(parentReportAction)) || isReportPreviewAction(parentReportAction)))
        ) {
            break;
        }

        allAncestorIDs.reportIDs.push(parentReportID);
        if (parentReportActionID) {
            allAncestorIDs.reportActionsIDs.push(parentReportActionID);
        }

        if (!parentReport) {
            break;
        }

        parentReportID = parentReport?.parentReportID;
        parentReportActionID = parentReport?.parentReportActionID;
    }

    return allAncestorIDs;
}

/**
 * Get optimistic data of parent report action
 * @param reportID The reportID of the report that is updated
 * @param lastVisibleActionCreated Last visible action created of the child report
 * @param type The type of action in the child report
 */
function getOptimisticDataForParentReportAction(reportID: string | undefined, lastVisibleActionCreated: string, type: string): Array<OnyxUpdate | null> {
    const report = getReportOrDraftReport(reportID);

    if (!report || isEmptyObject(report)) {
        return [];
    }

    const ancestors = getAllAncestorReportActionIDs(report, true);
    const totalAncestor = ancestors.reportIDs.length;

    return Array.from(Array(totalAncestor), (_, index) => {
        const ancestorReport = getReportOrDraftReport(ancestors.reportIDs.at(index));

        if (!ancestorReport || isEmptyObject(ancestorReport)) {
            return null;
        }

        const ancestorReportAction = getReportAction(ancestorReport.reportID, ancestors.reportActionsIDs.at(index) ?? '');

        if (!ancestorReportAction?.reportActionID || isEmptyObject(ancestorReportAction)) {
            return null;
        }

        return {
            onyxMethod: Onyx.METHOD.MERGE,
            key: `${ONYXKEYS.COLLECTION.REPORT_ACTIONS}${ancestorReport.reportID}`,
            value: {
                [ancestorReportAction.reportActionID]: updateOptimisticParentReportAction(ancestorReportAction, lastVisibleActionCreated, type),
            },
        };
    });
}

function getQuickActionDetails(
    quickActionReport: Report,
    personalDetails: PersonalDetailsList | undefined,
    policyChatForActivePolicy: Report | undefined,
    reportNameValuePairs: ReportNameValuePairs,
): {quickActionAvatars: Icon[]; hideQABSubtitle: boolean} {
    const isValidQuickActionReport = !(isEmptyObject(quickActionReport) || isArchivedReport(reportNameValuePairs));
    let hideQABSubtitle = false;
    let quickActionAvatars: Icon[] = [];
    if (isValidQuickActionReport) {
        const avatars = getIcons(quickActionReport, personalDetails);
        quickActionAvatars = avatars.length <= 1 || isPolicyExpenseChat(quickActionReport) ? avatars : avatars.filter((avatar) => avatar.id !== currentUserAccountID);
    } else {
        hideQABSubtitle = true;
    }
    if (!isEmptyObject(policyChatForActivePolicy)) {
        quickActionAvatars = getIcons(policyChatForActivePolicy, personalDetails);
    }
    return {
        quickActionAvatars,
        hideQABSubtitle,
    };
}

function canBeAutoReimbursed(report: OnyxInputOrEntry<Report>, policy: OnyxInputOrEntry<Policy> | SearchPolicy): boolean {
    if (isEmptyObject(policy)) {
        return false;
    }
    type CurrencyType = TupleToUnion<typeof CONST.DIRECT_REIMBURSEMENT_CURRENCIES>;
    const reimbursableTotal = getMoneyRequestSpendBreakdown(report).totalDisplaySpend;
    const autoReimbursementLimit = policy?.autoReimbursement?.limit ?? policy?.autoReimbursementLimit ?? 0;
    const isAutoReimbursable =
        isReportInGroupPolicy(report) &&
        policy.reimbursementChoice === CONST.POLICY.REIMBURSEMENT_CHOICES.REIMBURSEMENT_YES &&
        autoReimbursementLimit >= reimbursableTotal &&
        reimbursableTotal > 0 &&
        CONST.DIRECT_REIMBURSEMENT_CURRENCIES.includes(report?.currency as CurrencyType);
    return isAutoReimbursable;
}

/** Check if the current user is an owner of the report */
function isReportOwner(report: OnyxInputOrEntry<Report>): boolean {
    return report?.ownerAccountID === currentUserPersonalDetails?.accountID;
}

function isAllowedToApproveExpenseReport(report: OnyxEntry<Report>, approverAccountID?: number, reportPolicy?: OnyxEntry<Policy> | SearchPolicy): boolean {
    const policy = reportPolicy ?? getPolicy(report?.policyID);
    const isOwner = (approverAccountID ?? currentUserAccountID) === report?.ownerAccountID;
    return !(policy?.preventSelfApproval && isOwner);
}

function isAllowedToSubmitDraftExpenseReport(report: OnyxEntry<Report>): boolean {
    const policy = getPolicy(report?.policyID);
    const submitToAccountID = getSubmitToAccountID(policy, report);

    return isAllowedToApproveExpenseReport(report, submitToAccountID);
}

/**
 * What missing payment method does this report action indicate, if any?
 */
function getIndicatedMissingPaymentMethod(userWallet: OnyxEntry<UserWallet>, reportId: string | undefined, reportAction: ReportAction): MissingPaymentMethod | undefined {
    const isSubmitterOfUnsettledReport = isCurrentUserSubmitter(reportId) && !isSettled(reportId);
    if (!reportId || !isSubmitterOfUnsettledReport || !isReimbursementQueuedAction(reportAction)) {
        return undefined;
    }
    const paymentType = getOriginalMessage(reportAction)?.paymentType;
    if (paymentType === CONST.IOU.PAYMENT_TYPE.EXPENSIFY) {
        return isEmpty(userWallet) || userWallet.tierName === CONST.WALLET.TIER_NAME.SILVER ? 'wallet' : undefined;
    }

    return !hasCreditBankAccount() ? 'bankAccount' : undefined;
}

/**
 * Checks if report chat contains missing payment method
 */
function hasMissingPaymentMethod(userWallet: OnyxEntry<UserWallet>, iouReportID: string | undefined): boolean {
    const reportActions = allReportActions?.[`${ONYXKEYS.COLLECTION.REPORT_ACTIONS}${iouReportID}`] ?? {};
    return Object.values(reportActions)
        .filter(Boolean)
        .some((action) => getIndicatedMissingPaymentMethod(userWallet, iouReportID, action) !== undefined);
}

/**
 * Used from expense actions to decide if we need to build an optimistic expense report.
 * Create a new report if:
 * - we don't have an iouReport set in the chatReport
 * - we have one, but it's waiting on the payee adding a bank account
 * - we have one, but we can't add more transactions to it due to: report is approved or settled, or report is processing and policy isn't on Instant submit reporting frequency
 */
function shouldCreateNewMoneyRequestReport(existingIOUReport: OnyxInputOrEntry<Report> | undefined, chatReport: OnyxInputOrEntry<Report>): boolean {
    return !existingIOUReport || hasIOUWaitingOnCurrentUserBankAccount(chatReport) || !canAddTransaction(existingIOUReport);
}

function getTripIDFromTransactionParentReportID(transactionParentReportID: string | undefined): string | undefined {
    return (getReportOrDraftReport(transactionParentReportID) as OnyxEntry<Report>)?.tripData?.tripID;
}

/**
 * Checks if report contains actions with errors
 */
function hasActionsWithErrors(reportID: string | undefined): boolean {
    if (!reportID) {
        return false;
    }
    const reportActions = allReportActions?.[`${ONYXKEYS.COLLECTION.REPORT_ACTIONS}${reportID}`] ?? {};
    return Object.values(reportActions)
        .filter(Boolean)
        .some((action) => !isEmptyObject(action.errors));
}

function isNonAdminOrOwnerOfPolicyExpenseChat(report: OnyxInputOrEntry<Report>, policy: OnyxInputOrEntry<Policy>): boolean {
    return isPolicyExpenseChat(report) && !(isPolicyAdminPolicyUtils(policy) || isPolicyOwner(policy, currentUserAccountID) || isReportOwner(report));
}

function isAdminOwnerApproverOrReportOwner(report: OnyxEntry<Report>, policy: OnyxEntry<Policy>): boolean {
    const isApprover = isMoneyRequestReport(report) && report?.managerID !== null && currentUserPersonalDetails?.accountID === report?.managerID;

    return isPolicyAdminPolicyUtils(policy) || isPolicyOwner(policy, currentUserAccountID) || isReportOwner(report) || isApprover;
}

/**
 * Whether the user can join a report
 */
function canJoinChat(report: OnyxEntry<Report>, parentReportAction: OnyxInputOrEntry<ReportAction>, policy: OnyxInputOrEntry<Policy>): boolean {
    // We disabled thread functions for whisper action
    // So we should not show join option for existing thread on whisper message that has already been left, or manually leave it
    if (isWhisperAction(parentReportAction)) {
        return false;
    }

    // If the notification preference of the chat is not hidden that means we have already joined the chat
    if (!isHiddenForCurrentUser(report)) {
        return false;
    }

    const isExpenseChat = isMoneyRequestReport(report) || isMoneyRequest(report) || isInvoiceReport(report) || isTrackExpenseReport(report);
    // Anyone viewing these chat types is already a participant and therefore cannot join
    if (isRootGroupChat(report) || isSelfDM(report) || isInvoiceRoom(report) || isSystemChat(report) || isExpenseChat) {
        return false;
    }

    // The user who is a member of the workspace has already joined the public announce room.
    if (isPublicAnnounceRoom(report) && !isEmptyObject(policy)) {
        return false;
    }

    return isChatThread(report) || isUserCreatedPolicyRoom(report) || isNonAdminOrOwnerOfPolicyExpenseChat(report, policy);
}

/**
 * Whether the user can leave a report
 */
function canLeaveChat(report: OnyxEntry<Report>, policy: OnyxEntry<Policy>): boolean {
    if (isRootGroupChat(report)) {
        return true;
    }

    if (isPolicyExpenseChat(report) && !report?.isOwnPolicyExpenseChat && !isPolicyAdminPolicyUtils(policy)) {
        return true;
    }

    if (isPublicRoom(report) && isAnonymousUserSession()) {
        return false;
    }

    if (isHiddenForCurrentUser(report)) {
        return false;
    }

    // Anyone viewing these chat types is already a participant and therefore cannot leave
    if (isSelfDM(report)) {
        return false;
    }

    // The user who is a member of the workspace cannot leave the public announce room.
    if (isPublicAnnounceRoom(report) && !isEmptyObject(policy)) {
        return false;
    }

    if (isInvoiceRoom(report)) {
        return canLeaveInvoiceRoom(report);
    }

    return (isChatThread(report) && !!getReportNotificationPreference(report)) || isUserCreatedPolicyRoom(report) || isNonAdminOrOwnerOfPolicyExpenseChat(report, policy);
}

function getReportActionActorAccountID(
    reportAction: OnyxEntry<ReportAction>,
    iouReport: OnyxEntry<Report>,
    report: OnyxEntry<Report>,
    delegatePersonalDetails?: PersonalDetails | undefined | null,
): number | undefined {
    switch (reportAction?.actionName) {
        case CONST.REPORT.ACTIONS.TYPE.REPORT_PREVIEW: {
            const ownerAccountID = iouReport?.ownerAccountID ?? reportAction?.childOwnerAccountID;
            const actorAccountID = iouReport?.managerID ?? reportAction?.childManagerAccountID;

            if (isPolicyExpenseChat(report) || delegatePersonalDetails) {
                return ownerAccountID;
            }

            return actorAccountID;
        }

        case CONST.REPORT.ACTIONS.TYPE.SUBMITTED:
            return reportAction?.adminAccountID ?? reportAction?.actorAccountID;

        default:
            return reportAction?.actorAccountID;
    }
}

function createDraftWorkspaceAndNavigateToConfirmationScreen(transactionID: string, actionName: IOUAction): void {
    const isCategorizing = actionName === CONST.IOU.ACTION.CATEGORIZE;
    const {expenseChatReportID, policyID, policyName} = createDraftWorkspace();
    setMoneyRequestParticipants(transactionID, [
        {
            selected: true,
            accountID: 0,
            isPolicyExpenseChat: true,
            reportID: expenseChatReportID,
            policyID,
            searchText: policyName,
        },
    ]);
    if (isCategorizing) {
        Navigation.navigate(ROUTES.MONEY_REQUEST_STEP_CATEGORY.getRoute(actionName, CONST.IOU.TYPE.SUBMIT, transactionID, expenseChatReportID));
    } else {
        Navigation.navigate(ROUTES.MONEY_REQUEST_STEP_CONFIRMATION.getRoute(actionName, CONST.IOU.TYPE.SUBMIT, transactionID, expenseChatReportID, true));
    }
}

function createDraftTransactionAndNavigateToParticipantSelector(
    transactionID: string | undefined,
    reportID: string | undefined,
    actionName: IOUAction,
    reportActionID: string | undefined,
): void {
    if (!transactionID || !reportID) {
        return;
    }

    const transaction = allTransactions?.[`${ONYXKEYS.COLLECTION.TRANSACTION}${transactionID}`] ?? ({} as Transaction);
    const reportActions = allReportActions?.[`${ONYXKEYS.COLLECTION.REPORT_ACTIONS}${reportID}`] ?? ([] as ReportAction[]);

    if (!transaction || !reportActions) {
        return;
    }

    const linkedTrackedExpenseReportAction = Object.values(reportActions)
        .filter(Boolean)
        .find((action) => isMoneyRequestAction(action) && getOriginalMessage(action)?.IOUTransactionID === transactionID);

    const {created, amount, currency, merchant, mccGroup} = getTransactionDetails(transaction) ?? {};
    const comment = getTransactionCommentObject(transaction);

    createDraftTransaction({
        ...transaction,
        actionableWhisperReportActionID: reportActionID,
        linkedTrackedExpenseReportAction,
        linkedTrackedExpenseReportID: reportID,
        created,
        modifiedCreated: undefined,
        modifiedAmount: undefined,
        modifiedCurrency: undefined,
        amount,
        currency,
        comment,
        merchant,
        modifiedMerchant: '',
        mccGroup,
    } as Transaction);

    const filteredPolicies = Object.values(allPolicies ?? {}).filter((policy) => shouldShowPolicy(policy, false, currentUserEmail));

    if (actionName === CONST.IOU.ACTION.CATEGORIZE) {
        const activePolicy = getPolicy(activePolicyID);
        if (activePolicy && shouldRestrictUserBillableActions(activePolicy.id)) {
            Navigation.navigate(ROUTES.RESTRICTED_ACTION.getRoute(activePolicy.id));
            return;
        }

        if (shouldShowPolicy(activePolicy, false, currentUserEmail)) {
            const policyExpenseReportID = getPolicyExpenseChat(currentUserAccountID, activePolicyID)?.reportID;
            setMoneyRequestParticipants(transactionID, [
                {
                    selected: true,
                    accountID: 0,
                    isPolicyExpenseChat: true,
                    reportID: policyExpenseReportID,
                    policyID: activePolicyID,
                    searchText: activePolicy?.name,
                },
            ]);
            if (policyExpenseReportID) {
                Navigation.navigate(ROUTES.MONEY_REQUEST_STEP_CATEGORY.getRoute(actionName, CONST.IOU.TYPE.SUBMIT, transactionID, policyExpenseReportID));
            } else {
                Log.warn('policyExpenseReportID is not valid during expense categorizing');
            }
            return;
        }
        if (filteredPolicies.length === 0 || filteredPolicies.length > 1) {
            Navigation.navigate(ROUTES.MONEY_REQUEST_UPGRADE.getRoute(actionName, CONST.IOU.TYPE.SUBMIT, transactionID, reportID));
            return;
        }

        const policyID = filteredPolicies.at(0)?.id;
        const policyExpenseReportID = getPolicyExpenseChat(currentUserAccountID, policyID)?.reportID;
        setMoneyRequestParticipants(transactionID, [
            {
                selected: true,
                accountID: 0,
                isPolicyExpenseChat: true,
                reportID: policyExpenseReportID,
                policyID,
                searchText: activePolicy?.name,
            },
        ]);
        if (policyExpenseReportID) {
            Navigation.navigate(ROUTES.MONEY_REQUEST_STEP_CATEGORY.getRoute(actionName, CONST.IOU.TYPE.SUBMIT, transactionID, policyExpenseReportID));
        } else {
            Log.warn('policyExpenseReportID is not valid during expense categorizing');
        }
        return;
    }

    if (actionName === CONST.IOU.ACTION.SUBMIT || (allPolicies && filteredPolicies.length > 0)) {
        Navigation.navigate(ROUTES.MONEY_REQUEST_STEP_PARTICIPANTS.getRoute(CONST.IOU.TYPE.SUBMIT, transactionID, reportID, undefined, actionName));
        return;
    }

    return createDraftWorkspaceAndNavigateToConfirmationScreen(transactionID, actionName);
}

/**
 * Check if a report has any forwarded actions
 */
function hasForwardedAction(reportID: string): boolean {
    const reportActions = getAllReportActions(reportID);
    return Object.values(reportActions).some((action) => action?.actionName === CONST.REPORT.ACTIONS.TYPE.FORWARDED);
}

function isReportOutsanding(iouReport: OnyxInputOrEntry<Report>, policyID: string | undefined): boolean {
    if (!iouReport || isEmptyObject(iouReport)) {
        return false;
    }
    if (
        isExpenseReport(iouReport) &&
        iouReport?.stateNum !== undefined &&
        iouReport?.statusNum !== undefined &&
        iouReport?.policyID === policyID &&
        iouReport?.stateNum <= CONST.REPORT.STATE_NUM.SUBMITTED &&
        iouReport?.statusNum <= CONST.REPORT.STATUS_NUM.SUBMITTED &&
        !hasForwardedAction(iouReport.reportID)
    ) {
        return true;
    }
    return false;
}

/**
 * Get outstanding expense reports for a given policy ID
 * @param policyID - The policy ID to filter reports by
 * @param reports - Collection of reports to filter
 * @returns Array of outstanding expense reports sorted by name
 */
function getOutstandingReports(policyID: string | undefined, reports: OnyxCollection<Report> = allReports): Array<OnyxEntry<Report>> {
    if (!reports) {
        return [];
    }
    return Object.values(reports)
        .filter((report) => isReportOutsanding(report, policyID))
        .sort((a, b) => a?.reportName?.localeCompare(b?.reportName?.toLowerCase() ?? '') ?? 0);
}

/**
 * @returns the object to update `report.hasOutstandingChildRequest`
 */
function getOutstandingChildRequest(iouReport: OnyxInputOrEntry<Report>): OutstandingChildRequest {
    if (!iouReport || isEmptyObject(iouReport)) {
        return {};
    }

    if (!isExpenseReport(iouReport)) {
        const {reimbursableSpend} = getMoneyRequestSpendBreakdown(iouReport);
        return {
            hasOutstandingChildRequest: iouReport.managerID === currentUserAccountID && reimbursableSpend !== 0,
        };
    }

    const policy = getPolicy(iouReport.policyID);
    const shouldBeManuallySubmitted = isPaidGroupPolicyPolicyUtils(policy) && !policy?.harvesting?.enabled;
    if (shouldBeManuallySubmitted) {
        return {
            hasOutstandingChildRequest: true,
        };
    }

    // We don't need to update hasOutstandingChildRequest in this case
    return {};
}

function canReportBeMentionedWithinPolicy(report: OnyxEntry<Report>, policyID: string | undefined): boolean {
    if (!policyID || report?.policyID !== policyID) {
        return false;
    }

    return isChatRoom(report) && !isInvoiceRoom(report) && !isThread(report);
}

function prepareOnboardingOnyxData(
    introSelected: OnyxEntry<IntroSelected>,
    engagementChoice: OnboardingPurpose,
    onboardingMessage: ValueOf<typeof CONST.ONBOARDING_MESSAGES>,
    adminsChatReportID?: string,
    onboardingPolicyID?: string,
    userReportedIntegration?: OnboardingAccounting,
    wasInvited?: boolean,
) {
    if (engagementChoice === CONST.ONBOARDING_CHOICES.PERSONAL_SPEND) {
        // eslint-disable-next-line no-param-reassign
        onboardingMessage = CONST.CREATE_EXPENSE_ONBOARDING_MESSAGES[CONST.ONBOARDING_CHOICES.PERSONAL_SPEND];
    }

    if (engagementChoice === CONST.ONBOARDING_CHOICES.EMPLOYER || engagementChoice === CONST.ONBOARDING_CHOICES.SUBMIT) {
        // eslint-disable-next-line no-param-reassign
        onboardingMessage = CONST.CREATE_EXPENSE_ONBOARDING_MESSAGES[CONST.ONBOARDING_CHOICES.SUBMIT];
    }

    // Guides are assigned and tasks are posted in the #admins room for the MANAGE_TEAM and TRACK_WORKSPACE onboarding actions, except for emails that have a '+'.
    type PostTasksInAdminsRoomOnboardingChoices = 'newDotManageTeam' | 'newDotTrackWorkspace';
    const shouldPostTasksInAdminsRoom =
        [CONST.ONBOARDING_CHOICES.MANAGE_TEAM, CONST.ONBOARDING_CHOICES.TRACK_WORKSPACE].includes(engagementChoice as PostTasksInAdminsRoomOnboardingChoices) &&
        !currentUserEmail?.includes('+');
    const adminsChatReport = allReports?.[`${ONYXKEYS.COLLECTION.REPORT}${adminsChatReportID}`];
    const targetChatReport = shouldPostTasksInAdminsRoom
        ? adminsChatReport ?? {reportID: adminsChatReportID, policyID: onboardingPolicyID}
        : getChatByParticipants([CONST.ACCOUNT_ID.CONCIERGE, currentUserAccountID ?? CONST.DEFAULT_NUMBER_ID], allReports, false, true);
    const {reportID: targetChatReportID = '', policyID: targetChatPolicyID = ''} = targetChatReport ?? {};

    if (!targetChatReportID) {
        Log.warn('Missing reportID for onboarding optimistic data');
        return;
    }

    const integrationName = userReportedIntegration ? CONST.ONBOARDING_ACCOUNTING_MAPPING[userReportedIntegration] : '';
    const assignedGuideEmail = getPolicy(targetChatPolicyID)?.assignedGuide?.email ?? 'Setup Specialist';
    const assignedGuidePersonalDetail = Object.values(allPersonalDetails ?? {}).find((personalDetail) => personalDetail?.login === assignedGuideEmail);
    let assignedGuideAccountID: number;
    if (assignedGuidePersonalDetail && assignedGuidePersonalDetail.accountID) {
        assignedGuideAccountID = assignedGuidePersonalDetail.accountID;
    } else {
        assignedGuideAccountID = generateAccountID(assignedGuideEmail);
        // eslint-disable-next-line rulesdir/prefer-actions-set-data
        Onyx.merge(ONYXKEYS.PERSONAL_DETAILS_LIST, {
            [assignedGuideAccountID]: {
                isOptimisticPersonalDetail: assignedGuideEmail === CONST.SETUP_SPECIALIST_LOGIN,
                login: assignedGuideEmail,
                displayName: assignedGuideEmail,
            },
        });
    }
    const actorAccountID = shouldPostTasksInAdminsRoom ? assignedGuideAccountID : CONST.ACCOUNT_ID.CONCIERGE;

    // Text message
    const textComment = buildOptimisticAddCommentReportAction(onboardingMessage.message, undefined, actorAccountID, 1);
    const textCommentAction: OptimisticAddCommentReportAction = textComment.reportAction;
    const textMessage: AddCommentOrAttachementParams = {
        reportID: targetChatReportID,
        reportActionID: textCommentAction.reportActionID,
        reportComment: textComment.commentText,
    };

    const onboardingTaskParams = {
        integrationName,
        workspaceSettingsLink: `${environmentURL}/${ROUTES.WORKSPACE_INITIAL.getRoute(onboardingPolicyID)}`,
        workspaceCategoriesLink: `${environmentURL}/${ROUTES.WORKSPACE_CATEGORIES.getRoute(onboardingPolicyID)}`,
        workspaceMembersLink: `${environmentURL}/${ROUTES.WORKSPACE_MEMBERS.getRoute(onboardingPolicyID)}`,
        workspaceMoreFeaturesLink: `${environmentURL}/${ROUTES.WORKSPACE_MORE_FEATURES.getRoute(onboardingPolicyID)}`,
        navatticURL: getNavatticURL(environment, engagementChoice),
        workspaceAccountingLink: `${environmentURL}/${ROUTES.POLICY_ACCOUNTING.getRoute(onboardingPolicyID)}`,
    };

    let createWorkspaceTaskReportID;
    const tasksData = onboardingMessage.tasks
        .filter((task) => {
            if (['setupCategories', 'setupTags'].includes(task.type) && userReportedIntegration) {
                return false;
            }

            if (['addAccountingIntegration', 'setupCategoriesAndTags'].includes(task.type) && !userReportedIntegration) {
                return false;
            }
            type SkipViewTourOnboardingChoices = 'newDotSubmit' | 'newDotSplitChat' | 'newDotPersonalSpend' | 'newDotEmployer';
            if (
                task.type === 'viewTour' &&
                [
                    CONST.ONBOARDING_CHOICES.EMPLOYER,
                    CONST.ONBOARDING_CHOICES.PERSONAL_SPEND,
                    CONST.ONBOARDING_CHOICES.SUBMIT,
                    CONST.ONBOARDING_CHOICES.CHAT_SPLIT,
                    CONST.ONBOARDING_CHOICES.MANAGE_TEAM,
                ].includes(introSelected?.choice as SkipViewTourOnboardingChoices) &&
                engagementChoice === CONST.ONBOARDING_CHOICES.MANAGE_TEAM
            ) {
                return false;
            }
            return true;
        })
        .map((task, index) => {
            const taskDescription = typeof task.description === 'function' ? task.description(onboardingTaskParams) : task.description;
            const taskTitle = typeof task.title === 'function' ? task.title(onboardingTaskParams) : task.title;
            const currentTask = buildOptimisticTaskReport(
                actorAccountID,
                targetChatReportID,
                currentUserAccountID,
                taskTitle,
                taskDescription,
                targetChatPolicyID,
                CONST.REPORT.NOTIFICATION_PREFERENCE.HIDDEN,
                task.mediaAttributes,
            );
            const emailCreatingAction =
                engagementChoice === CONST.ONBOARDING_CHOICES.MANAGE_TEAM ? allPersonalDetails?.[actorAccountID]?.login ?? CONST.EMAIL.CONCIERGE : CONST.EMAIL.CONCIERGE;
            const taskCreatedAction = buildOptimisticCreatedReportAction(emailCreatingAction);
            const taskReportAction = buildOptimisticTaskCommentReportAction(currentTask.reportID, taskTitle, 0, `task for ${taskTitle}`, targetChatReportID, actorAccountID, index + 3);
            currentTask.parentReportActionID = taskReportAction.reportAction.reportActionID;

            const completedTaskReportAction = task.autoCompleted
                ? buildOptimisticTaskReportAction(currentTask.reportID, CONST.REPORT.ACTIONS.TYPE.TASK_COMPLETED, 'marked as complete', actorAccountID, 2)
                : null;
            if (task.type === 'createWorkspace') {
                createWorkspaceTaskReportID = currentTask.reportID;
            }

            return {
                task,
                currentTask,
                taskCreatedAction,
                taskReportAction,
                taskDescription: currentTask.description,
                completedTaskReportAction,
            };
        });

    // Sign-off welcome message
    const welcomeSignOffComment = buildOptimisticAddCommentReportAction(translateLocal('onboarding.welcomeSignOffTitle'), undefined, actorAccountID, tasksData.length + 3);
    const welcomeSignOffCommentAction: OptimisticAddCommentReportAction = welcomeSignOffComment.reportAction;
    const welcomeSignOffMessage = {
        reportID: targetChatReportID,
        reportActionID: welcomeSignOffCommentAction.reportActionID,
        reportComment: welcomeSignOffComment.commentText,
    };

    const tasksForParameters = tasksData.map<TaskForParameters>(({task, currentTask, taskCreatedAction, taskReportAction, taskDescription, completedTaskReportAction}) => ({
        type: 'task',
        task: task.type,
        taskReportID: currentTask.reportID,
        parentReportID: currentTask.parentReportID,
        parentReportActionID: taskReportAction.reportAction.reportActionID,
        createdTaskReportActionID: taskCreatedAction.reportActionID,
        completedTaskReportActionID: completedTaskReportAction?.reportActionID,
        title: currentTask.reportName ?? '',
        description: taskDescription ?? '',
    }));

    const hasOutstandingChildTask = tasksData.some((task) => !task.completedTaskReportAction);

    const tasksForOptimisticData = tasksData.reduce<OnyxUpdate[]>((acc, {currentTask, taskCreatedAction, taskReportAction, taskDescription, completedTaskReportAction}) => {
        acc.push(
            {
                onyxMethod: Onyx.METHOD.MERGE,
                key: `${ONYXKEYS.COLLECTION.REPORT_ACTIONS}${targetChatReportID}`,
                value: {
                    [taskReportAction.reportAction.reportActionID]: taskReportAction.reportAction as ReportAction,
                },
            },
            {
                onyxMethod: Onyx.METHOD.SET,
                key: `${ONYXKEYS.COLLECTION.REPORT}${currentTask.reportID}`,
                value: {
                    ...currentTask,
                    description: taskDescription,
                    pendingFields: {
                        createChat: CONST.RED_BRICK_ROAD_PENDING_ACTION.ADD,
                        reportName: CONST.RED_BRICK_ROAD_PENDING_ACTION.ADD,
                        description: CONST.RED_BRICK_ROAD_PENDING_ACTION.ADD,
                        managerID: CONST.RED_BRICK_ROAD_PENDING_ACTION.ADD,
                    },
                    managerID: currentUserAccountID,
                },
            },
            {
                onyxMethod: Onyx.METHOD.MERGE,
                key: `${ONYXKEYS.COLLECTION.REPORT_METADATA}${currentTask.reportID}`,
                value: {
                    isOptimisticReport: true,
                },
            },
            {
                onyxMethod: Onyx.METHOD.MERGE,
                key: `${ONYXKEYS.COLLECTION.REPORT_ACTIONS}${currentTask.reportID}`,
                value: {
                    [taskCreatedAction.reportActionID]: taskCreatedAction as ReportAction,
                },
            },
        );

        if (completedTaskReportAction) {
            acc.push({
                onyxMethod: Onyx.METHOD.MERGE,
                key: `${ONYXKEYS.COLLECTION.REPORT_ACTIONS}${currentTask.reportID}`,
                value: {
                    [completedTaskReportAction.reportActionID]: completedTaskReportAction as ReportAction,
                },
            });

            acc.push({
                onyxMethod: Onyx.METHOD.MERGE,
                key: `${ONYXKEYS.COLLECTION.REPORT}${currentTask.reportID}`,
                value: {
                    stateNum: CONST.REPORT.STATE_NUM.APPROVED,
                    statusNum: CONST.REPORT.STATUS_NUM.APPROVED,
                    managerID: currentUserAccountID,
                },
            });
        }

        return acc;
    }, []);

    const tasksForFailureData = tasksData.reduce<OnyxUpdate[]>((acc, {currentTask, taskReportAction}) => {
        acc.push(
            {
                onyxMethod: Onyx.METHOD.MERGE,
                key: `${ONYXKEYS.COLLECTION.REPORT_ACTIONS}${targetChatReportID}`,
                value: {
                    [taskReportAction.reportAction.reportActionID]: {
                        errors: getMicroSecondOnyxErrorWithTranslationKey('report.genericAddCommentFailureMessage'),
                    } as ReportAction,
                },
            },
            {
                onyxMethod: Onyx.METHOD.MERGE,
                key: `${ONYXKEYS.COLLECTION.REPORT}${currentTask.reportID}`,
                value: null,
            },
            {
                onyxMethod: Onyx.METHOD.MERGE,
                key: `${ONYXKEYS.COLLECTION.REPORT_ACTIONS}${currentTask.reportID}`,
                value: null,
            },
        );

        return acc;
    }, []);

    const tasksForSuccessData = tasksData.reduce<OnyxUpdate[]>((acc, {currentTask, taskCreatedAction, taskReportAction, completedTaskReportAction}) => {
        acc.push(
            {
                onyxMethod: Onyx.METHOD.MERGE,
                key: `${ONYXKEYS.COLLECTION.REPORT_ACTIONS}${targetChatReportID}`,
                value: {
                    [taskReportAction.reportAction.reportActionID]: {pendingAction: null},
                },
            },
            {
                onyxMethod: Onyx.METHOD.MERGE,
                key: `${ONYXKEYS.COLLECTION.REPORT}${currentTask.reportID}`,
                value: {
                    pendingFields: {
                        createChat: null,
                        reportName: null,
                        description: null,
                        managerID: null,
                    },
                },
            },
            {
                onyxMethod: Onyx.METHOD.MERGE,
                key: `${ONYXKEYS.COLLECTION.REPORT_METADATA}${currentTask.reportID}`,
                value: {
                    isOptimisticReport: false,
                },
            },
            {
                onyxMethod: Onyx.METHOD.MERGE,
                key: `${ONYXKEYS.COLLECTION.REPORT_ACTIONS}${currentTask.reportID}`,
                value: {
                    [taskCreatedAction.reportActionID]: {pendingAction: null},
                },
            },
        );

        if (completedTaskReportAction) {
            acc.push({
                onyxMethod: Onyx.METHOD.MERGE,
                key: `${ONYXKEYS.COLLECTION.REPORT_ACTIONS}${currentTask.reportID}`,
                value: {
                    [completedTaskReportAction.reportActionID]: {pendingAction: null},
                },
            });
        }

        return acc;
    }, []);

    const optimisticData: OnyxUpdate[] = [...tasksForOptimisticData];
    const lastVisibleActionCreated = welcomeSignOffCommentAction.created;
    optimisticData.push(
        {
            onyxMethod: Onyx.METHOD.MERGE,
            key: `${ONYXKEYS.COLLECTION.REPORT}${targetChatReportID}`,
            value: {
                lastMentionedTime: DateUtils.getDBTime(),
                hasOutstandingChildTask,
                lastVisibleActionCreated,
                lastActorAccountID: actorAccountID,
            },
        },
        {
            onyxMethod: Onyx.METHOD.MERGE,
            key: ONYXKEYS.NVP_INTRO_SELECTED,
            value: {
                choice: engagementChoice,
                createWorkspace: createWorkspaceTaskReportID,
            },
        },
    );

    // If we post tasks in the #admins room and introSelected?.choice does not exist, it means that a guide is assigned and all messages except tasks are handled by the backend
    if (!shouldPostTasksInAdminsRoom || !!introSelected?.choice) {
        optimisticData.push({
            onyxMethod: Onyx.METHOD.MERGE,
            key: `${ONYXKEYS.COLLECTION.REPORT_ACTIONS}${targetChatReportID}`,
            value: {
                [textCommentAction.reportActionID]: textCommentAction as ReportAction,
            },
        });
    }

    if (!wasInvited) {
        optimisticData.push({
            onyxMethod: Onyx.METHOD.MERGE,
            key: ONYXKEYS.NVP_ONBOARDING,
            value: {hasCompletedGuidedSetupFlow: true},
        });
    }

    const successData: OnyxUpdate[] = [...tasksForSuccessData];

    // If we post tasks in the #admins room and introSelected?.choice does not exist, it means that a guide is assigned and all messages except tasks are handled by the backend
    if (!shouldPostTasksInAdminsRoom || !!introSelected?.choice) {
        successData.push({
            onyxMethod: Onyx.METHOD.MERGE,
            key: `${ONYXKEYS.COLLECTION.REPORT_ACTIONS}${targetChatReportID}`,
            value: {
                [textCommentAction.reportActionID]: {pendingAction: null},
            },
        });
    }

    let failureReport: Partial<Report> = {
        lastMessageText: '',
        lastVisibleActionCreated: '',
        hasOutstandingChildTask: false,
    };
    const report = allReports?.[`${ONYXKEYS.COLLECTION.REPORT}${targetChatReportID}`];
    const canUserPerformWriteAction1 = canUserPerformWriteAction(report);
    const {lastMessageText = ''} = getLastVisibleMessageActionUtils(targetChatReportID, canUserPerformWriteAction1);
    if (lastMessageText) {
        const lastVisibleAction = getLastVisibleAction(targetChatReportID, canUserPerformWriteAction1);
        const prevLastVisibleActionCreated = lastVisibleAction?.created;
        const lastActorAccountID = lastVisibleAction?.actorAccountID;
        failureReport = {
            lastMessageText,
            lastVisibleActionCreated: prevLastVisibleActionCreated,
            lastActorAccountID,
        };
    }

    const failureData: OnyxUpdate[] = [...tasksForFailureData];
    failureData.push(
        {
            onyxMethod: Onyx.METHOD.MERGE,
            key: `${ONYXKEYS.COLLECTION.REPORT}${targetChatReportID}`,
            value: failureReport,
        },

        {
            onyxMethod: Onyx.METHOD.MERGE,
            key: ONYXKEYS.NVP_INTRO_SELECTED,
            value: {
                choice: null,
                createWorkspace: null,
            },
        },
    );
    // If we post tasks in the #admins room and introSelected?.choice does not exist, it means that a guide is assigned and all messages except tasks are handled by the backend
    if (!shouldPostTasksInAdminsRoom || !!introSelected?.choice) {
        failureData.push({
            onyxMethod: Onyx.METHOD.MERGE,
            key: `${ONYXKEYS.COLLECTION.REPORT_ACTIONS}${targetChatReportID}`,
            value: {
                [textCommentAction.reportActionID]: {
                    errors: getMicroSecondOnyxErrorWithTranslationKey('report.genericAddCommentFailureMessage'),
                } as ReportAction,
            },
        });
    }

    if (!wasInvited) {
        failureData.push({
            onyxMethod: Onyx.METHOD.MERGE,
            key: ONYXKEYS.NVP_ONBOARDING,
            value: {hasCompletedGuidedSetupFlow: onboarding?.hasCompletedGuidedSetupFlow ?? null},
        });
    }

    if (userReportedIntegration) {
        optimisticData.push({
            onyxMethod: Onyx.METHOD.MERGE,
            key: `${ONYXKEYS.COLLECTION.POLICY}${onboardingPolicyID}`,
            value: {
                areConnectionsEnabled: true,
                pendingFields: {
                    areConnectionsEnabled: CONST.RED_BRICK_ROAD_PENDING_ACTION.UPDATE,
                },
            },
        });
        successData.push({
            onyxMethod: Onyx.METHOD.MERGE,
            key: `${ONYXKEYS.COLLECTION.POLICY}${onboardingPolicyID}`,
            value: {
                pendingFields: {
                    areConnectionsEnabled: null,
                },
            },
        });
        failureData.push({
            onyxMethod: Onyx.METHOD.MERGE,
            key: `${ONYXKEYS.COLLECTION.POLICY}${onboardingPolicyID}`,
            value: {
                areConnectionsEnabled: getPolicy(onboardingPolicyID)?.areConnectionsEnabled,
                pendingFields: {
                    areConnectionsEnabled: null,
                },
            },
        });
    }

    // If we post tasks in the #admins room and introSelected?.choice does not exist, it means that a guide is assigned and all messages except tasks are handled by the backend
    const guidedSetupData: GuidedSetupData = [];

    if (!shouldPostTasksInAdminsRoom || !!introSelected?.choice) {
        guidedSetupData.push({type: 'message', ...textMessage});
    }

    type SelfDMParameters = {
        reportID?: string;
        createdReportActionID?: string;
    };

    let selfDMParameters: SelfDMParameters = {};
    if (engagementChoice === CONST.ONBOARDING_CHOICES.PERSONAL_SPEND) {
        const selfDMReportID = findSelfDMReportID();
        let selfDMReport = allReports?.[`${ONYXKEYS.COLLECTION.REPORT}${selfDMReportID}`];
        let createdAction: ReportAction;
        if (!selfDMReport) {
            const currentTime = DateUtils.getDBTime();
            selfDMReport = buildOptimisticSelfDMReport(currentTime);
            createdAction = buildOptimisticCreatedReportAction(currentUserEmail ?? '', currentTime);
            selfDMParameters = {reportID: selfDMReport.reportID, createdReportActionID: createdAction.reportActionID};
            optimisticData.push(
                {
                    onyxMethod: Onyx.METHOD.SET,
                    key: `${ONYXKEYS.COLLECTION.REPORT}${selfDMReport.reportID}`,
                    value: {
                        ...selfDMReport,
                        pendingFields: {
                            createChat: CONST.RED_BRICK_ROAD_PENDING_ACTION.ADD,
                        },
                    },
                },
                {
                    onyxMethod: Onyx.METHOD.MERGE,
                    key: `${ONYXKEYS.COLLECTION.REPORT_METADATA}${selfDMReport.reportID}`,
                    value: {
                        isOptimisticReport: true,
                    },
                },
                {
                    onyxMethod: Onyx.METHOD.SET,
                    key: `${ONYXKEYS.COLLECTION.REPORT_ACTIONS}${selfDMReport.reportID}`,
                    value: {
                        [createdAction.reportActionID]: createdAction,
                    },
                },
            );

            successData.push(
                {
                    onyxMethod: Onyx.METHOD.MERGE,
                    key: `${ONYXKEYS.COLLECTION.REPORT}${selfDMReport.reportID}`,
                    value: {
                        pendingFields: {
                            createChat: null,
                        },
                    },
                },
                {
                    onyxMethod: Onyx.METHOD.MERGE,
                    key: `${ONYXKEYS.COLLECTION.REPORT_METADATA}${selfDMReport.reportID}`,
                    value: {
                        isOptimisticReport: false,
                    },
                },
                {
                    onyxMethod: Onyx.METHOD.MERGE,
                    key: `${ONYXKEYS.COLLECTION.REPORT_ACTIONS}${selfDMReport.reportID}`,
                    value: {
                        [createdAction.reportActionID]: {
                            pendingAction: null,
                        },
                    },
                },
            );
        }
    }

    guidedSetupData.push(...tasksForParameters);

    if (!introSelected?.choice) {
        optimisticData.push({
            onyxMethod: Onyx.METHOD.MERGE,
            key: `${ONYXKEYS.COLLECTION.REPORT_ACTIONS}${targetChatReportID}`,
            value: {
                [welcomeSignOffCommentAction.reportActionID]: welcomeSignOffCommentAction as ReportAction,
            },
        });

        successData.push({
            onyxMethod: Onyx.METHOD.MERGE,
            key: `${ONYXKEYS.COLLECTION.REPORT_ACTIONS}${targetChatReportID}`,
            value: {
                [welcomeSignOffCommentAction.reportActionID]: {pendingAction: null},
            },
        });

        failureData.push({
            onyxMethod: Onyx.METHOD.MERGE,
            key: `${ONYXKEYS.COLLECTION.REPORT_ACTIONS}${targetChatReportID}`,
            value: {
                [welcomeSignOffCommentAction.reportActionID]: {
                    errors: getMicroSecondOnyxErrorWithTranslationKey('report.genericAddCommentFailureMessage'),
                } as ReportAction,
            },
        });
        guidedSetupData.push({type: 'message', ...welcomeSignOffMessage});
    }

    return {optimisticData, successData, failureData, guidedSetupData, actorAccountID, selfDMParameters};
}

/**
 * Whether a given report is used for onboarding tasks. In the past, it could be either the Concierge chat or the system
 * DM, and we saved the report ID in the user's `onboarding` NVP. As a fallback for users who don't have the NVP, we now
 * only use the Concierge chat.
 */
function isChatUsedForOnboarding(optionOrReport: OnyxEntry<Report> | OptionData, onboardingPurposeSelected?: OnboardingPurpose): boolean {
    // onboarding can be an empty object for old accounts and accounts created from olddot
    if (onboarding && !isEmptyObject(onboarding) && onboarding.chatReportID) {
        return onboarding.chatReportID === optionOrReport?.reportID;
    }
    if (isEmptyObject(onboarding)) {
        return (optionOrReport as OptionData)?.isConciergeChat ?? isConciergeChatReport(optionOrReport);
    }

    // Onboarding guides are assigned to signups with emails that do not contain a '+' and select the "Manage my team's expenses" intent.
    // Guides and onboarding tasks are posted to the #admins room to facilitate the onboarding process.
    return onboardingPurposeSelected === CONST.ONBOARDING_CHOICES.MANAGE_TEAM && !currentUserEmail?.includes('+')
        ? isAdminRoom(optionOrReport)
        : (optionOrReport as OptionData)?.isConciergeChat ?? isConciergeChatReport(optionOrReport);
}

/**
 * Get the report used for the user's onboarding process. For most users it is the Concierge chat, however in the past
 * we also used the system DM for A/B tests.
 */
function getChatUsedForOnboarding(): OnyxEntry<Report> {
    return Object.values(allReports ?? {}).find((report) => isChatUsedForOnboarding(report));
}

/**
 * Checks if given field has any violations and returns name of the first encountered one
 */
function getFieldViolation(violations: OnyxEntry<ReportViolations>, reportField: PolicyReportField): ReportViolationName | undefined {
    if (!violations || !reportField) {
        return undefined;
    }

    return Object.values(CONST.REPORT_VIOLATIONS).find((violation) => !!violations[violation] && violations[violation][reportField.fieldID]);
}

/**
 * Returns translation for given field violation
 */
function getFieldViolationTranslation(reportField: PolicyReportField, violation?: ReportViolationName): string {
    if (!violation) {
        return '';
    }

    switch (violation) {
        case 'fieldRequired':
            return translateLocal('reportViolations.fieldRequired', {fieldName: reportField.name});
        default:
            return '';
    }
}

/**
 * Returns all violations for report
 */
function getReportViolations(reportID: string): ReportViolations | undefined {
    if (!allReportsViolations) {
        return undefined;
    }

    return allReportsViolations[`${ONYXKEYS.COLLECTION.REPORT_VIOLATIONS}${reportID}`];
}

function findPolicyExpenseChatByPolicyID(policyID: string): OnyxEntry<Report> {
    return Object.values(allReports ?? {}).find((report) => isPolicyExpenseChat(report) && report?.policyID === policyID);
}

/**
 * A function to get the report last message. This is usually used to restore the report message preview in LHN after report actions change.
 * @param reportID
 * @param actionsToMerge
 * @param canUserPerformWriteActionInReport
 * @returns containing the calculated message preview data of the report
 */
function getReportLastMessage(reportID: string, actionsToMerge?: ReportActions) {
    let result: Partial<Report> = {
        lastMessageText: '',
        lastVisibleActionCreated: '',
    };

    const {lastMessageText = ''} = getLastVisibleMessage(reportID, actionsToMerge);

    if (lastMessageText) {
        const report = getReport(reportID, allReports);
        const lastVisibleAction = getLastVisibleActionReportActionsUtils(reportID, canUserPerformWriteAction(report), actionsToMerge);
        const lastVisibleActionCreated = lastVisibleAction?.created;
        const lastActorAccountID = lastVisibleAction?.actorAccountID;
        result = {
            lastMessageText,
            lastVisibleActionCreated,
            lastActorAccountID,
        };
    }

    return result;
}

function getReportLastVisibleActionCreated(report: OnyxEntry<Report>, oneTransactionThreadReport: OnyxEntry<Report>) {
    const lastVisibleActionCreated =
        (oneTransactionThreadReport?.lastVisibleActionCreated ?? '') > (report?.lastVisibleActionCreated ?? '')
            ? oneTransactionThreadReport?.lastVisibleActionCreated
            : report?.lastVisibleActionCreated;

    return lastVisibleActionCreated;
}

function getSourceIDFromReportAction(reportAction: OnyxEntry<ReportAction>): string {
    const message = Array.isArray(reportAction?.message) ? reportAction?.message?.at(-1) ?? null : reportAction?.message ?? null;
    const html = message?.html ?? '';
    const {sourceURL} = getAttachmentDetails(html);
    const sourceID = (sourceURL?.match(CONST.REGEX.ATTACHMENT_ID) ?? [])[1];
    return sourceID;
}

function getIntegrationIcon(connectionName?: ConnectionName) {
    if (connectionName === CONST.POLICY.CONNECTIONS.NAME.XERO) {
        return XeroSquare;
    }
    if (connectionName === CONST.POLICY.CONNECTIONS.NAME.QBO) {
        return QBOSquare;
    }
    if (connectionName === CONST.POLICY.CONNECTIONS.NAME.NETSUITE) {
        return NetSuiteSquare;
    }
    if (connectionName === CONST.POLICY.CONNECTIONS.NAME.SAGE_INTACCT) {
        return IntacctSquare;
    }

    return undefined;
}

function canBeExported(report: OnyxEntry<Report>) {
    if (!report?.statusNum) {
        return false;
    }
    const isCorrectState = [CONST.REPORT.STATUS_NUM.APPROVED, CONST.REPORT.STATUS_NUM.CLOSED, CONST.REPORT.STATUS_NUM.REIMBURSED].some((status) => status === report.statusNum);
    return isExpenseReport(report) && isCorrectState;
}

function isExported(reportActions: OnyxEntry<ReportActions>) {
    if (!reportActions) {
        return false;
    }
    return Object.values(reportActions).some((action) => isExportIntegrationAction(action));
}

function getApprovalChain(policy: OnyxEntry<Policy>, expenseReport: OnyxEntry<Report>): string[] {
    const approvalChain: string[] = [];
    const fullApprovalChain: string[] = [];
    const reportTotal = expenseReport?.total ?? 0;
    const submitterEmail = getLoginsByAccountIDs([expenseReport?.ownerAccountID ?? CONST.DEFAULT_NUMBER_ID]).at(0) ?? '';

    if (isSubmitAndClose(policy)) {
        return approvalChain;
    }

    // Get category/tag approver list
    const ruleApprovers = getRuleApprovers(policy, expenseReport);

    // Push rule approvers to approvalChain list before submitsTo/forwardsTo approvers
    ruleApprovers.forEach((ruleApprover) => {
        // Don't push submiiter to approve as a rule approver
        if (fullApprovalChain.includes(ruleApprover) || ruleApprover === submitterEmail) {
            return;
        }
        fullApprovalChain.push(ruleApprover);
    });

    let nextApproverEmail = getManagerAccountEmail(policy, expenseReport);

    while (nextApproverEmail && !approvalChain.includes(nextApproverEmail)) {
        approvalChain.push(nextApproverEmail);
        nextApproverEmail = getForwardsToAccount(policy, nextApproverEmail, reportTotal);
    }

    approvalChain.forEach((approver) => {
        if (fullApprovalChain.includes(approver)) {
            return;
        }

        fullApprovalChain.push(approver);
    });

    if (fullApprovalChain.at(-1) === submitterEmail && policy?.preventSelfApproval) {
        fullApprovalChain.pop();
    }
    return fullApprovalChain;
}

/**
 * Checks if the user has missing bank account for the invoice room.
 */
function hasMissingInvoiceBankAccount(iouReportID: string | undefined): boolean {
    if (!iouReportID) {
        return false;
    }

    const invoiceReport = getReport(iouReportID, allReports);

    if (!isInvoiceReport(invoiceReport)) {
        return false;
    }

    return invoiceReport?.ownerAccountID === currentUserAccountID && !getPolicy(invoiceReport?.policyID)?.invoice?.bankAccount?.transferBankAccountID && isSettled(iouReportID);
}

function hasInvoiceReports() {
    const reports = Object.values(allReports ?? {});
    return reports.some((report) => isInvoiceReport(report));
}

function shouldUnmaskChat(participantsContext: OnyxEntry<PersonalDetailsList>, report: OnyxInputOrEntry<Report>): boolean {
    if (!report?.participants) {
        return true;
    }

    if (isThread(report) && report?.chatType && report?.chatType === CONST.REPORT.CHAT_TYPE.POLICY_EXPENSE_CHAT) {
        return true;
    }

    if (isThread(report) && report?.type === CONST.REPORT.TYPE.EXPENSE) {
        return true;
    }

    if (isAdminRoom(report)) {
        return true;
    }

    const participantAccountIDs = Object.keys(report.participants);

    if (participantAccountIDs.length > 2) {
        return false;
    }

    if (participantsContext) {
        let teamInChat = false;
        let userInChat = false;

        for (const participantAccountID of participantAccountIDs) {
            const id = Number(participantAccountID);
            const contextAccountData = participantsContext[id];

            if (contextAccountData) {
                const login = contextAccountData.login ?? '';

                if (login.endsWith(CONST.EMAIL.EXPENSIFY_EMAIL_DOMAIN) || login.endsWith(CONST.EMAIL.EXPENSIFY_TEAM_EMAIL_DOMAIN)) {
                    teamInChat = true;
                } else {
                    userInChat = true;
                }
            }
        }

        // exclude teamOnly chat
        if (teamInChat && userInChat) {
            return true;
        }
    }

    return false;
}

function getReportMetadata(reportID: string | undefined) {
    return reportID ? allReportMetadataKeyValue[reportID] : undefined;
}

/**
 * Helper method to check if participant email is Manager McTest
 */
function isSelectedManagerMcTest(email: string | null | undefined): boolean {
    return email === CONST.EMAIL.MANAGER_MCTEST;
}

/**
 *  Helper method to check if the report is a test transaction report
 */
function isTestTransactionReport(report: OnyxEntry<Report>): boolean {
    const managerID = report?.managerID ?? CONST.DEFAULT_NUMBER_ID;
    const persionalDetails = allPersonalDetails?.[managerID];
    return isSelectedManagerMcTest(persionalDetails?.login);
}

function isWaitingForSubmissionFromCurrentUser(chatReport: OnyxEntry<Report>, policy: OnyxEntry<Policy>) {
    return chatReport?.isOwnPolicyExpenseChat && !policy?.harvesting?.enabled;
}

function getGroupChatDraft() {
    return newGroupChatDraft;
}

function getChatListItemReportName(action: ReportAction & {reportName?: string}, report: SearchReport | undefined): string {
    if (report && isInvoiceReport(report)) {
        const properInvoiceReport = report;
        properInvoiceReport.chatReportID = report.parentReportID;

        return getInvoiceReportName(properInvoiceReport);
    }

    return action?.reportName ?? '';
}

export {
    addDomainToShortMention,
    completeShortMention,
    areAllRequestsBeingSmartScanned,
    buildOptimisticAddCommentReportAction,
    buildOptimisticApprovedReportAction,
    buildOptimisticUnapprovedReportAction,
    buildOptimisticCancelPaymentReportAction,
    buildOptimisticChangedTaskAssigneeReportAction,
    buildOptimisticChatReport,
    buildOptimisticClosedReportAction,
    buildOptimisticCreatedReportAction,
    buildOptimisticDismissedViolationReportAction,
    buildOptimisticEditedTaskFieldReportAction,
    buildOptimisticExpenseReport,
    buildOptimisticEmptyReport,
    buildOptimisticGroupChatReport,
    buildOptimisticHoldReportAction,
    buildOptimisticHoldReportActionComment,
    buildOptimisticIOUReport,
    buildOptimisticIOUReportAction,
    buildOptimisticModifiedExpenseReportAction,
    buildOptimisticMoneyRequestEntities,
    buildOptimisticMovedReportAction,
    buildOptimisticChangePolicyReportAction,
    buildOptimisticMovedTrackedExpenseModifiedReportAction,
    buildOptimisticRenamedRoomReportAction,
    buildOptimisticRoomDescriptionUpdatedReportAction,
    buildOptimisticReportPreview,
    buildOptimisticActionableTrackExpenseWhisper,
    buildOptimisticSubmittedReportAction,
    buildOptimisticTaskCommentReportAction,
    buildOptimisticTaskReport,
    buildOptimisticTaskReportAction,
    buildOptimisticUnHoldReportAction,
    buildOptimisticAnnounceChat,
    buildOptimisticWorkspaceChats,
    buildOptimisticCardAssignedReportAction,
    buildOptimisticDetachReceipt,
    buildParticipantsFromAccountIDs,
    buildReportNameFromParticipantNames,
    buildTransactionThread,
    canAccessReport,
    isReportNotFound,
    canAddTransaction,
    canDeleteTransaction,
    canBeAutoReimbursed,
    canCreateRequest,
    canCreateTaskInReport,
    canCurrentUserOpenReport,
    canDeleteReportAction,
    canHoldUnholdReportAction,
    canEditFieldOfMoneyRequest,
    canEditMoneyRequest,
    canEditPolicyDescription,
    canEditReportAction,
    canEditReportDescription,
    canEditRoomVisibility,
    canEditWriteCapability,
    canFlagReportAction,
    isNonAdminOrOwnerOfPolicyExpenseChat,
    canLeaveRoom,
    canJoinChat,
    canLeaveChat,
    canReportBeMentionedWithinPolicy,
    canRequestMoney,
    canSeeDefaultRoom,
    canShowReportRecipientLocalTime,
    canUserPerformWriteAction,
    chatIncludesChronos,
    chatIncludesChronosWithID,
    chatIncludesConcierge,
    createDraftTransactionAndNavigateToParticipantSelector,
    doesReportBelongToWorkspace,
    findLastAccessedReport,
    findSelfDMReportID,
    formatReportLastMessageText,
    generateReportID,
    getCreationReportErrors,
    getAllAncestorReportActionIDs,
    getAllAncestorReportActions,
    getAllHeldTransactions,
    getAllPolicyReports,
    getAllWorkspaceReports,
    getAvailableReportFields,
    getBankAccountRoute,
    getChatByParticipants,
    getChatRoomSubtitle,
    getChildReportNotificationPreference,
    getCommentLength,
    getDefaultGroupAvatar,
    getDefaultWorkspaceAvatar,
    getDefaultWorkspaceAvatarTestID,
    getDeletedParentActionMessageForChatReport,
    getDisplayNameForParticipant,
    getDisplayNamesWithTooltips,
    getGroupChatName,
    prepareOnboardingOnyxData,
    getIOUReportActionDisplayMessage,
    getIOUReportActionMessage,
    getReportAutomaticallyApprovedMessage,
    getIOUUnapprovedMessage,
    getIOUApprovedMessage,
    getReportAutomaticallyForwardedMessage,
    getIOUForwardedMessage,
    getRejectedReportMessage,
    getWorkspaceNameUpdatedMessage,
    getDeletedTransactionMessage,
    getUpgradeWorkspaceMessage,
    getDowngradeWorkspaceMessage,
    getReportAutomaticallySubmittedMessage,
    getIOUSubmittedMessage,
    getIcons,
    getIconsForParticipants,
    getIndicatedMissingPaymentMethod,
    getLastVisibleMessage,
    getMoneyRequestOptions,
    getMoneyRequestSpendBreakdown,
    getNonHeldAndFullAmount,
    getOptimisticDataForParentReportAction,
    getOriginalReportID,
    getOutstandingChildRequest,
    getParentNavigationSubtitle,
    getParsedComment,
    getParticipantsAccountIDsForDisplay,
    getParticipantsList,
    getParticipants,
    getPendingChatMembers,
    getPersonalDetailsForAccountID,
    getPolicyDescriptionText,
    getPolicyExpenseChat,
    getPolicyExpenseChatName,
    getPolicyName,
    getPolicyType,
    getReimbursementDeQueuedOrCanceledActionMessage,
    getReimbursementQueuedActionMessage,
    getReportActionActorAccountID,
    getReportDescription,
    getReportFieldKey,
    getReportIDFromLink,
    getReportName,
    getSearchReportName,
    getReportTransactions,
    reportTransactionsSelector,
    getReportNotificationPreference,
    getReportOfflinePendingActionAndErrors,
    getReportParticipantsTitle,
    getReportPreviewMessage,
    getReportRecipientAccountIDs,
    getReportOrDraftReport,
    getRoom,
    getRootParentReport,
    getRouteFromLink,
    canDeleteCardTransactionByLiabilityType,
    getTaskAssigneeChatOnyxData,
    getTransactionDetails,
    getTransactionReportName,
    getDisplayedReportID,
    getTransactionsWithReceipts,
    getUserDetailTooltipText,
    getWhisperDisplayNames,
    getWorkspaceChats,
    getWorkspaceIcon,
    goBackToDetailsPage,
    goBackFromPrivateNotes,
    getInvoicePayerName,
    getInvoicesChatName,
    getPayeeName,
    getQuickActionDetails,
    hasActionsWithErrors,
    hasAutomatedExpensifyAccountIDs,
    hasExpensifyGuidesEmails,
    hasHeldExpenses,
    hasIOUWaitingOnCurrentUserBankAccount,
    hasMissingPaymentMethod,
    hasMissingSmartscanFields,
    hasNonReimbursableTransactions,
    hasOnlyHeldExpenses,
    hasOnlyTransactionsWithPendingRoutes,
    hasReceiptError,
    hasReceiptErrors,
    hasReportNameError,
    getReportActionWithSmartscanError,
    hasSmartscanError,
    hasUpdatedTotal,
    hasViolations,
    hasWarningTypeViolations,
    hasNoticeTypeViolations,
    isActionCreator,
    isAdminRoom,
    isAdminsOnlyPostingRoom,
    isAllowedToApproveExpenseReport,
    isAllowedToComment,
    isAllowedToSubmitDraftExpenseReport,
    isAnnounceRoom,
    isArchivedNonExpenseReport,
    isArchivedReport,
    isArchivedNonExpenseReportWithID,
    isArchivedReportWithID,
    isClosedReport,
    isCanceledTaskReport,
    isChatReport,
    isChatRoom,
    isTripRoom,
    isChatThread,
    isChildReport,
    isClosedExpenseReportWithNoExpenses,
    isCompletedTaskReport,
    isConciergeChatReport,
    isControlPolicyExpenseChat,
    isControlPolicyExpenseReport,
    isCurrentUserSubmitter,
    isCurrentUserTheOnlyParticipant,
    isDM,
    isDefaultRoom,
    isDeprecatedGroupDM,
    isEmptyReport,
    isRootGroupChat,
    isExpenseReport,
    isExpenseRequest,
    isExpensifyOnlyParticipantInReport,
    isGroupChat,
    isGroupChatAdmin,
    isGroupPolicy,
    isReportInGroupPolicy,
    isHoldCreator,
    isIOUOwnedByCurrentUser,
    isIOUReport,
    isIOUReportUsingReport,
    isJoinRequestInAdminRoom,
    isDomainRoom,
    isMoneyRequest,
    isMoneyRequestReport,
    isMoneyRequestReportPendingDeletion,
    isOneOnOneChat,
    isOneTransactionThread,
    isOpenExpenseReport,
    isOpenTaskReport,
    isOptimisticPersonalDetail,
    isPaidGroupPolicy,
    isPaidGroupPolicyExpenseChat,
    isPaidGroupPolicyExpenseReport,
    isPayer,
    isPolicyAdmin,
    isPolicyExpenseChat,
    isPolicyExpenseChatAdmin,
    isProcessingReport,
    isOpenReport,
    isReportIDApproved,
    isAwaitingFirstLevelApproval,
    isPublicAnnounceRoom,
    isPublicRoom,
    isReportApproved,
    isReportManuallyReimbursed,
    isReportDataReady,
    isReportFieldDisabled,
    isReportFieldOfTypeTitle,
    isReportManager,
    isReportOwner,
    isReportParticipant,
    isSelfDM,
    isSettled,
    isSystemChat,
    isTaskReport,
    isThread,
    isTrackExpenseReport,
    isUnread,
    isUnreadWithMention,
    isUserCreatedPolicyRoom,
    isValidReport,
    isValidReportIDFromPath,
    isWaitingForAssigneeToCompleteAction,
    isWaitingForSubmissionFromCurrentUser,
    isInvoiceRoom,
    isInvoiceRoomWithID,
    isInvoiceReport,
    isNewDotInvoice,
    isOpenInvoiceReport,
    getDefaultNotificationPreferenceForReport,
    canWriteInReport,
    navigateToDetailsPage,
    navigateToPrivateNotes,
    navigateBackOnDeleteTransaction,
    parseReportRouteParams,
    parseReportActionHtmlToText,
    requiresAttentionFromCurrentUser,
    shouldAutoFocusOnKeyPress,
    shouldCreateNewMoneyRequestReport,
    shouldDisableDetailPage,
    shouldDisableRename,
    shouldDisableThread,
    shouldDisplayThreadReplies,
    shouldDisplayViolationsRBRInLHN,
    shouldReportBeInOptionList,
    shouldReportShowSubscript,
    shouldShowFlagComment,
    getReportActionWithMissingSmartscanFields,
    shouldShowRBRForMissingSmartscanFields,
    shouldUseFullTitleToDisplay,
    updateOptimisticParentReportAction,
    updateReportPreview,
    temporary_getMoneyRequestOptions,
    getTripIDFromTransactionParentReportID,
    buildOptimisticInvoiceReport,
    getInvoiceChatByParticipants,
    isCurrentUserInvoiceReceiver,
    isDraftReport,
    changeMoneyRequestHoldStatus,
    isAdminOwnerApproverOrReportOwner,
    createDraftWorkspaceAndNavigateToConfirmationScreen,
    isChatUsedForOnboarding,
    buildOptimisticExportIntegrationAction,
    getChatUsedForOnboarding,
    getFieldViolationTranslation,
    getFieldViolation,
    getReportViolations,
    findPolicyExpenseChatByPolicyID,
    getIntegrationIcon,
    canBeExported,
    isExported,
    getHelpPaneReportType,
    hasOnlyNonReimbursableTransactions,
    getReportLastMessage,
    getReportLastVisibleActionCreated,
    getMostRecentlyVisitedReport,
    getSourceIDFromReportAction,
    getReportNameValuePairs,
    hasReportViolations,
    isPayAtEndExpenseReport,
    getArchiveReason,
    getApprovalChain,
    isIndividualInvoiceRoom,
    isAuditor,
    hasMissingInvoiceBankAccount,
    reasonForReportToBeInOptionList,
    getReasonAndReportActionThatRequiresAttention,
    buildOptimisticChangeFieldAction,
    isPolicyRelatedReport,
    hasReportErrorsOtherThanFailedReceipt,
    getAllReportErrors,
    getAllReportActionsErrorsAndReportActionThatRequiresAttention,
    hasInvoiceReports,
    shouldUnmaskChat,
    getReportMetadata,
    buildOptimisticSelfDMReport,
    isHiddenForCurrentUser,
    isSelectedManagerMcTest,
    isTestTransactionReport,
    getReportSubtitlePrefix,
    getPolicyChangeMessage,
    getMovedTransactionMessage,
    getUnreportedTransactionMessage,
    getExpenseReportStateAndStatus,
<<<<<<< HEAD
    generateReportName,
    navigateToLinkedReportAction,
=======
    buildOptimisticUnreportedTransactionAction,
>>>>>>> 31543a62
    buildOptimisticResolvedDuplicatesReportAction,
    getTitleReportField,
    getReportFieldsByPolicyID,
    getGroupChatDraft,
    getInvoiceReportName,
    getChatListItemReportName,
    buildOptimisticMovedTransactionAction,
    navigateToLinkedReportAction,
    populateOptimisticReportFormula,
    getOutstandingReports,
    isReportOutsanding,
};

export type {
    Ancestor,
    DisplayNameWithTooltips,
    OptimisticAddCommentReportAction,
    OptimisticChatReport,
    OptimisticClosedReportAction,
    OptimisticCreatedReportAction,
    OptimisticIOUReportAction,
    OptimisticTaskReportAction,
    OptionData,
    TransactionDetails,
    PartialReportAction,
    ParsingDetails,
    MissingPaymentMethod,
    OptimisticNewReport,
};<|MERGE_RESOLUTION|>--- conflicted
+++ resolved
@@ -10715,12 +10715,9 @@
     getMovedTransactionMessage,
     getUnreportedTransactionMessage,
     getExpenseReportStateAndStatus,
-<<<<<<< HEAD
     generateReportName,
     navigateToLinkedReportAction,
-=======
     buildOptimisticUnreportedTransactionAction,
->>>>>>> 31543a62
     buildOptimisticResolvedDuplicatesReportAction,
     getTitleReportField,
     getReportFieldsByPolicyID,
@@ -10728,7 +10725,6 @@
     getInvoiceReportName,
     getChatListItemReportName,
     buildOptimisticMovedTransactionAction,
-    navigateToLinkedReportAction,
     populateOptimisticReportFormula,
     getOutstandingReports,
     isReportOutsanding,
