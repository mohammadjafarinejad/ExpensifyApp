--- conflicted
+++ resolved
@@ -5502,15 +5502,8 @@
         false,
         policyName,
         undefined,
-<<<<<<< HEAD
         CONST.REPORT.WRITE_CAPABILITIES.ADMINS,
-
-        // #announce contains all policy members so notifying always should be opt-in only.
-        CONST.REPORT.NOTIFICATION_PREFERENCE.DAILY,
-=======
-        undefined,
         CONST.REPORT.NOTIFICATION_PREFERENCE.ALWAYS,
->>>>>>> aaa60b91
     );
     const announceChatReportID = announceChatData.reportID;
     const announceCreatedAction = buildOptimisticCreatedReportAction(CONST.POLICY.OWNER_EMAIL_FAKE);
