import {format} from 'date-fns';
import {Str} from 'expensify-common';
import lodashEscape from 'lodash/escape';
import lodashIntersection from 'lodash/intersection';
import isEmpty from 'lodash/isEmpty';
import lodashIsEqual from 'lodash/isEqual';
import isNumber from 'lodash/isNumber';
import lodashMaxBy from 'lodash/maxBy';
import type {OnyxCollection, OnyxEntry, OnyxUpdate} from 'react-native-onyx';
import Onyx from 'react-native-onyx';
import type {SvgProps} from 'react-native-svg';
import type {OriginalMessageChangePolicy, OriginalMessageIOU, OriginalMessageModifiedExpense} from 'src/types/onyx/OriginalMessage';
import type {SetRequired, TupleToUnion, ValueOf} from 'type-fest';
import type {FileObject} from '@components/AttachmentModal';
import {FallbackAvatar, IntacctSquare, NetSuiteSquare, QBOSquare, XeroSquare} from '@components/Icon/Expensicons';
import * as defaultGroupAvatars from '@components/Icon/GroupDefaultAvatars';
import * as defaultWorkspaceAvatars from '@components/Icon/WorkspaceDefaultAvatars';
import type {MoneyRequestAmountInputProps} from '@components/MoneyRequestAmountInput';
import type {IOUAction, IOUType, OnboardingAccounting, OnboardingPurpose} from '@src/CONST';
import CONST from '@src/CONST';
import type {ParentNavigationSummaryParams} from '@src/languages/params';
import type {TranslationPaths} from '@src/languages/types';
import NAVIGATORS from '@src/NAVIGATORS';
import ONYXKEYS from '@src/ONYXKEYS';
import type {Route} from '@src/ROUTES';
import ROUTES from '@src/ROUTES';
import type {
    Beta,
    IntroSelected,
    NewGroupChatDraft,
    OnyxInputOrEntry,
    PersonalDetails,
    PersonalDetailsList,
    Policy,
    PolicyReportField,
    Report,
    ReportAction,
    ReportMetadata,
    ReportNameValuePairs,
    ReportViolationName,
    ReportViolations,
    Session,
    Task,
    Transaction,
    TransactionViolation,
    UserWallet,
} from '@src/types/onyx';
import type {Attendee, Participant} from '@src/types/onyx/IOU';
import type {SelectedParticipant} from '@src/types/onyx/NewGroupChatDraft';
import type {OriginalMessageExportedToIntegration} from '@src/types/onyx/OldDotAction';
import type Onboarding from '@src/types/onyx/Onboarding';
import type {ErrorFields, Errors, Icon, PendingAction} from '@src/types/onyx/OnyxCommon';
import type {OriginalMessageChangeLog, PaymentMethodType} from '@src/types/onyx/OriginalMessage';
import type {Status} from '@src/types/onyx/PersonalDetails';
import type {ConnectionName} from '@src/types/onyx/Policy';
import type {InvoiceReceiverType, NotificationPreference, Participants, Participant as ReportParticipant} from '@src/types/onyx/Report';
import type {Message, OldDotReportAction, ReportActions} from '@src/types/onyx/ReportAction';
import type {PendingChatMember} from '@src/types/onyx/ReportMetadata';
import type {SearchPolicy, SearchReport, SearchTransaction} from '@src/types/onyx/SearchResults';
import type {Comment, TransactionChanges, WaypointCollection} from '@src/types/onyx/Transaction';
import {isEmptyObject} from '@src/types/utils/EmptyObject';
import type IconAsset from '@src/types/utils/IconAsset';
import {createDraftTransaction, getIOUReportActionToApproveOrPay, setMoneyRequestParticipants, unholdRequest} from './actions/IOU';
import {createDraftWorkspace} from './actions/Policy/Policy';
import {autoSwitchToFocusMode} from './actions/PriorityMode';
import {hasCreditBankAccount} from './actions/ReimbursementAccount/store';
import {handleReportChanged} from './actions/Report';
import type {GuidedSetupData, TaskForParameters} from './actions/Report';
import {isAnonymousUser as isAnonymousUserSession} from './actions/Session';
import type {AddCommentOrAttachementParams} from './API/parameters';
import {convertToDisplayString} from './CurrencyUtils';
import DateUtils from './DateUtils';
import {hasValidDraftComment} from './DraftCommentUtils';
import {getEnvironment, getEnvironmentURL} from './Environment/Environment';
import type EnvironmentType from './Environment/getEnvironment/types';
import {getMicroSecondOnyxErrorWithTranslationKey} from './ErrorUtils';
import getAttachmentDetails from './fileDownload/getAttachmentDetails';
import {isReportMessageAttachment} from './isReportMessageAttachment';
import localeCompare from './LocaleCompare';
import {formatPhoneNumber} from './LocalePhoneNumber';
import {translateLocal} from './Localize';
import Log from './Log';
import {isEmailPublicDomain} from './LoginUtils';
// eslint-disable-next-line import/no-cycle
import ModifiedExpenseMessage from './ModifiedExpenseMessage';
import {isFullScreenName} from './Navigation/helpers/isNavigatorName';
import {linkingConfig} from './Navigation/linkingConfig';
import Navigation, {navigationRef} from './Navigation/Navigation';
import {rand64} from './NumberUtils';
import Parser from './Parser';
import Permissions from './Permissions';
import {
    getAccountIDsByLogins,
    getDisplayNameOrDefault,
    getEffectiveDisplayName,
    getLoginsByAccountIDs,
    getPersonalDetailByEmail,
    getPersonalDetailsByIDs,
    getShortMentionIfFound,
} from './PersonalDetailsUtils';
import {addSMSDomainIfPhoneNumber} from './PhoneNumber';
import {
    arePaymentsEnabled,
    canSendInvoiceFromWorkspace,
    getForwardsToAccount,
    getManagerAccountEmail,
    getPolicyEmployeeListByIdWithoutCurrentUser,
    getPolicyNameByID,
    getRuleApprovers,
    getSubmitToAccountID,
    isExpensifyTeam,
    isInstantSubmitEnabled,
    isPaidGroupPolicy as isPaidGroupPolicyPolicyUtils,
    isPolicyAdmin as isPolicyAdminPolicyUtils,
    isPolicyAuditor,
    isPolicyOwner,
    isSubmitAndClose,
    shouldShowPolicy,
} from './PolicyUtils';
import {
    formatLastMessageText,
    getActionableJoinRequestPendingReportAction,
    getAllReportActions,
    getCardIssuedMessage,
    getDismissedViolationMessageText,
    getExportIntegrationLastMessageText,
    getIOUReportIDFromReportActionPreview,
    getLastClosedReportAction,
    getLastVisibleAction,
    getLastVisibleAction as getLastVisibleActionReportActionsUtils,
    getLastVisibleMessage as getLastVisibleMessageActionUtils,
    getLastVisibleMessage as getLastVisibleMessageReportActionsUtils,
    getMessageOfOldDotReportAction,
    getNumberOfMoneyRequests,
    getOneTransactionThreadReportID,
    getOriginalMessage,
<<<<<<< HEAD
    getRenamedAction,
=======
    getPolicyChangeLogDefaultBillableMessage,
    getPolicyChangeLogDefaultTitleEnforcedMessage,
    getPolicyChangeLogMaxExpesnseAmountNoReceiptMessage,
>>>>>>> 689e60c4
    getReportAction,
    getReportActionHtml,
    getReportActionMessage as getReportActionMessageReportUtils,
    getReportActionMessageText,
    getReportActionText,
    getWorkspaceCurrencyUpdateMessage,
    getWorkspaceFrequencyUpdateMessage,
    getWorkspaceReportFieldAddMessage,
    getWorkspaceReportFieldDeleteMessage,
    getWorkspaceReportFieldUpdateMessage,
    getWorkspaceUpdateFieldMessage,
    isActionableJoinRequestPending,
    isActionableTrackExpense,
    isActionOfType,
    isApprovedAction,
    isApprovedOrSubmittedReportAction,
    isCardIssuedAction,
    isClosedAction,
    isCreatedAction,
    isCreatedTaskReportAction,
    isCurrentActionUnread,
    isDeletedAction,
    isDeletedParentAction,
    isExportIntegrationAction,
    isForwardedAction,
    isModifiedExpenseAction,
    isMoneyRequestAction,
    isOldDotReportAction,
    isPendingRemove,
    isPolicyChangeLogAction,
    isReimbursementQueuedAction,
    isRenamedAction,
    isReportActionAttachment,
    isReportPreviewAction,
    isReversedTransaction,
    isRoomChangeLogAction,
    isSentMoneyReportAction,
    isSplitBillAction as isSplitBillReportAction,
    isSubmittedAction,
    isSubmittedAndClosedAction,
    isThreadParentMessage,
    isTrackExpenseAction,
    isTransactionThread,
    isTripPreview,
    isUnapprovedAction,
    isWhisperAction,
    wasActionTakenByCurrentUser,
} from './ReportActionsUtils';
import type {LastVisibleMessage} from './ReportActionsUtils';
import {shouldRestrictUserBillableActions} from './SubscriptionUtils';
import {getNavatticURL} from './TourUtils';
import {
    getAttendees,
    getBillable,
    getCardID,
    getCategory,
    getCurrency,
    getDescription,
    getFormattedCreated,
    getFormattedPostedDate,
    getMCCGroup,
    getMerchant,
    getMerchantOrDescription,
    getOriginalAmount,
    getOriginalCurrency,
    getRateID,
    getRecentTransactions,
    getReimbursable,
    getTag,
    getTaxAmount,
    getTaxCode,
    getTransaction,
    getAmount as getTransactionAmount,
    getWaypoints,
    hasMissingSmartscanFields as hasMissingSmartscanFieldsTransactionUtils,
    hasNoticeTypeViolation,
    hasReceipt as hasReceiptTransactionUtils,
    hasViolation,
    hasWarningTypeViolation,
    isCardTransaction as isCardTransactionTransactionUtils,
    isDistanceRequest,
    isDuplicate,
    isExpensifyCardTransaction,
    isFetchingWaypointsFromServer,
    isOnHold as isOnHoldTransactionUtils,
    isPayAtEndExpense,
    isPending,
    isPerDiemRequest,
    isReceiptBeingScanned,
    isScanRequest as isScanRequestTransactionUtils,
} from './TransactionUtils';
import {addTrailingForwardSlash} from './Url';
import type {AvatarSource} from './UserUtils';
import {generateAccountID, getDefaultAvatarURL} from './UserUtils';

// Dynamic Import to avoid circular dependency
const UnreadIndicatorUpdaterHelper = () => import('./UnreadIndicatorUpdater');

type AvatarRange = 1 | 2 | 3 | 4 | 5 | 6 | 7 | 8 | 9 | 10 | 11 | 12 | 13 | 14 | 15 | 16 | 17 | 18;

type SpendBreakdown = {
    nonReimbursableSpend: number;
    reimbursableSpend: number;
    totalDisplaySpend: number;
};

type ParticipantDetails = [number, string, AvatarSource, AvatarSource];

type OptimisticAddCommentReportAction = Pick<
    ReportAction<typeof CONST.REPORT.ACTIONS.TYPE.ADD_COMMENT>,
    | 'reportActionID'
    | 'actionName'
    | 'actorAccountID'
    | 'person'
    | 'automatic'
    | 'avatar'
    | 'created'
    | 'message'
    | 'isFirstItem'
    | 'isAttachmentOnly'
    | 'isAttachmentWithText'
    | 'pendingAction'
    | 'shouldShow'
    | 'originalMessage'
    | 'childReportID'
    | 'parentReportID'
    | 'childType'
    | 'childReportName'
    | 'childManagerAccountID'
    | 'childStatusNum'
    | 'childStateNum'
    | 'errors'
    | 'childVisibleActionCount'
    | 'childCommenterCount'
    | 'childLastVisibleActionCreated'
    | 'childOldestFourAccountIDs'
    | 'delegateAccountID'
> & {isOptimisticAction: boolean};

type OptimisticReportAction = {
    commentText: string;
    reportAction: OptimisticAddCommentReportAction;
};

type UpdateOptimisticParentReportAction = {
    childVisibleActionCount: number;
    childCommenterCount: number;
    childLastVisibleActionCreated: string;
    childOldestFourAccountIDs: string | undefined;
};

type OptimisticExpenseReport = Pick<
    Report,
    | 'reportID'
    | 'chatReportID'
    | 'policyID'
    | 'type'
    | 'ownerAccountID'
    | 'managerID'
    | 'currency'
    | 'reportName'
    | 'stateNum'
    | 'statusNum'
    | 'total'
    | 'unheldTotal'
    | 'nonReimbursableTotal'
    | 'unheldNonReimbursableTotal'
    | 'parentReportID'
    | 'lastVisibleActionCreated'
    | 'parentReportActionID'
    | 'participants'
    | 'fieldList'
>;

type OptimisticNewReport = Pick<
    Report,
    | 'reportID'
    | 'policyID'
    | 'type'
    | 'ownerAccountID'
    | 'reportName'
    | 'stateNum'
    | 'statusNum'
    | 'currency'
    | 'total'
    | 'nonReimbursableTotal'
    | 'parentReportID'
    | 'lastVisibleActionCreated'
    | 'parentReportActionID'
    | 'participants'
    | 'managerID'
    | 'pendingFields'
    | 'chatReportID'
> & {reportName: string};

type BuildOptimisticIOUReportActionParams = {
    type: ValueOf<typeof CONST.IOU.REPORT_ACTION_TYPE>;
    amount: number;
    currency: string;
    comment: string;
    participants: Participant[];
    transactionID: string;
    paymentType?: PaymentMethodType;
    iouReportID?: string;
    isSettlingUp?: boolean;
    isSendMoneyFlow?: boolean;
    isOwnPolicyExpenseChat?: boolean;
    created?: string;
    linkedExpenseReportAction?: OnyxEntry<ReportAction>;
};

type OptimisticIOUReportAction = Pick<
    ReportAction,
    | 'actionName'
    | 'actorAccountID'
    | 'automatic'
    | 'avatar'
    | 'isAttachmentOnly'
    | 'originalMessage'
    | 'message'
    | 'person'
    | 'reportActionID'
    | 'shouldShow'
    | 'created'
    | 'pendingAction'
    | 'receipt'
    | 'childReportID'
    | 'childVisibleActionCount'
    | 'childCommenterCount'
    | 'delegateAccountID'
>;

type PartialReportAction = OnyxInputOrEntry<ReportAction> | Partial<ReportAction> | OptimisticIOUReportAction | OptimisticApprovedReportAction | OptimisticSubmittedReportAction | undefined;

type ReportRouteParams = {
    reportID: string;
    isSubReportPageRoute: boolean;
};

type ReportOfflinePendingActionAndErrors = {
    reportPendingAction: PendingAction | undefined;
    reportErrors: Errors | null | undefined;
};

type OptimisticApprovedReportAction = Pick<
    ReportAction<typeof CONST.REPORT.ACTIONS.TYPE.APPROVED>,
    | 'actionName'
    | 'actorAccountID'
    | 'automatic'
    | 'avatar'
    | 'isAttachmentOnly'
    | 'originalMessage'
    | 'message'
    | 'person'
    | 'reportActionID'
    | 'shouldShow'
    | 'created'
    | 'pendingAction'
    | 'delegateAccountID'
>;

type OptimisticUnapprovedReportAction = Pick<
    ReportAction<typeof CONST.REPORT.ACTIONS.TYPE.UNAPPROVED>,
    | 'actionName'
    | 'actorAccountID'
    | 'automatic'
    | 'avatar'
    | 'isAttachmentOnly'
    | 'originalMessage'
    | 'message'
    | 'person'
    | 'reportActionID'
    | 'shouldShow'
    | 'created'
    | 'pendingAction'
    | 'delegateAccountID'
>;

type OptimisticSubmittedReportAction = Pick<
    ReportAction<typeof CONST.REPORT.ACTIONS.TYPE.SUBMITTED>,
    | 'actionName'
    | 'actorAccountID'
    | 'adminAccountID'
    | 'automatic'
    | 'avatar'
    | 'isAttachmentOnly'
    | 'originalMessage'
    | 'message'
    | 'person'
    | 'reportActionID'
    | 'shouldShow'
    | 'created'
    | 'pendingAction'
    | 'delegateAccountID'
>;

type OptimisticHoldReportAction = Pick<
    ReportAction,
    'actionName' | 'actorAccountID' | 'automatic' | 'avatar' | 'isAttachmentOnly' | 'originalMessage' | 'message' | 'person' | 'reportActionID' | 'shouldShow' | 'created' | 'pendingAction'
>;

type OptimisticCancelPaymentReportAction = Pick<
    ReportAction,
    'actionName' | 'actorAccountID' | 'message' | 'originalMessage' | 'person' | 'reportActionID' | 'shouldShow' | 'created' | 'pendingAction'
>;

type OptimisticChangeFieldAction = Pick<
    OldDotReportAction & ReportAction,
    'actionName' | 'actorAccountID' | 'originalMessage' | 'person' | 'reportActionID' | 'created' | 'pendingAction' | 'message'
>;

type OptimisticEditedTaskReportAction = Pick<
    ReportAction,
    'reportActionID' | 'actionName' | 'pendingAction' | 'actorAccountID' | 'automatic' | 'avatar' | 'created' | 'shouldShow' | 'message' | 'person' | 'delegateAccountID'
>;

type OptimisticClosedReportAction = Pick<
    ReportAction<typeof CONST.REPORT.ACTIONS.TYPE.CLOSED>,
    'actionName' | 'actorAccountID' | 'automatic' | 'avatar' | 'created' | 'message' | 'originalMessage' | 'pendingAction' | 'person' | 'reportActionID' | 'shouldShow'
>;

type OptimisticCardAssignedReportAction = Pick<
    ReportAction<typeof CONST.REPORT.ACTIONS.TYPE.CARD_ASSIGNED>,
    'actionName' | 'actorAccountID' | 'automatic' | 'avatar' | 'created' | 'message' | 'originalMessage' | 'pendingAction' | 'person' | 'reportActionID' | 'shouldShow'
>;

type OptimisticDismissedViolationReportAction = Pick<
    ReportAction,
    'actionName' | 'actorAccountID' | 'avatar' | 'created' | 'message' | 'originalMessage' | 'person' | 'reportActionID' | 'shouldShow' | 'pendingAction'
>;

type OptimisticCreatedReportAction = Pick<
    ReportAction<typeof CONST.REPORT.ACTIONS.TYPE.CREATED>,
    'actorAccountID' | 'automatic' | 'avatar' | 'created' | 'message' | 'person' | 'reportActionID' | 'shouldShow' | 'pendingAction' | 'actionName' | 'delegateAccountID'
>;

type OptimisticRenamedReportAction = Pick<
    ReportAction<typeof CONST.REPORT.ACTIONS.TYPE.RENAMED>,
    'actorAccountID' | 'automatic' | 'avatar' | 'created' | 'message' | 'person' | 'reportActionID' | 'shouldShow' | 'pendingAction' | 'actionName' | 'originalMessage'
>;

type OptimisticRoomDescriptionUpdatedReportAction = Pick<
    ReportAction<typeof CONST.REPORT.ACTIONS.TYPE.ROOM_CHANGE_LOG.UPDATE_ROOM_DESCRIPTION>,
    'actorAccountID' | 'created' | 'message' | 'person' | 'reportActionID' | 'pendingAction' | 'actionName' | 'originalMessage'
>;

type OptimisticChatReport = Pick<
    Report,
    | 'type'
    | 'chatType'
    | 'chatReportID'
    | 'iouReportID'
    | 'isOwnPolicyExpenseChat'
    | 'isPinned'
    | 'lastActorAccountID'
    | 'lastMessageHtml'
    | 'lastMessageText'
    | 'lastReadTime'
    | 'lastVisibleActionCreated'
    | 'oldPolicyName'
    | 'ownerAccountID'
    | 'pendingFields'
    | 'parentReportActionID'
    | 'parentReportID'
    | 'participants'
    | 'policyID'
    | 'reportID'
    | 'reportName'
    | 'stateNum'
    | 'statusNum'
    | 'visibility'
    | 'description'
    | 'writeCapability'
    | 'avatarUrl'
    | 'invoiceReceiver'
>;

type OptimisticExportIntegrationAction = OriginalMessageExportedToIntegration &
    Pick<
        ReportAction<typeof CONST.REPORT.ACTIONS.TYPE.EXPORTED_TO_INTEGRATION>,
        'reportActionID' | 'actorAccountID' | 'avatar' | 'created' | 'lastModified' | 'message' | 'person' | 'shouldShow' | 'pendingAction' | 'errors' | 'automatic'
    >;

type OptimisticTaskReportAction = Pick<
    ReportAction,
    | 'reportActionID'
    | 'actionName'
    | 'actorAccountID'
    | 'automatic'
    | 'avatar'
    | 'created'
    | 'isAttachmentOnly'
    | 'message'
    | 'originalMessage'
    | 'person'
    | 'pendingAction'
    | 'shouldShow'
    | 'isFirstItem'
    | 'previousMessage'
    | 'errors'
    | 'linkMetadata'
    | 'delegateAccountID'
>;

type AnnounceRoomOnyxData = {
    onyxOptimisticData: OnyxUpdate[];
    onyxSuccessData: OnyxUpdate[];
    onyxFailureData: OnyxUpdate[];
};

type OptimisticAnnounceChat = {
    announceChatReportID: string;
    announceChatReportActionID: string;
    announceChatData: AnnounceRoomOnyxData;
};

type OptimisticWorkspaceChats = {
    adminsChatReportID: string;
    adminsChatData: OptimisticChatReport;
    adminsReportActionData: Record<string, OptimisticCreatedReportAction>;
    adminsCreatedReportActionID: string;
    expenseChatReportID: string;
    expenseChatData: OptimisticChatReport;
    expenseReportActionData: Record<string, OptimisticCreatedReportAction>;
    expenseCreatedReportActionID: string;
    pendingChatMembers: PendingChatMember[];
};

type OptimisticModifiedExpenseReportAction = Pick<
    ReportAction<typeof CONST.REPORT.ACTIONS.TYPE.MODIFIED_EXPENSE>,
    | 'actionName'
    | 'actorAccountID'
    | 'automatic'
    | 'avatar'
    | 'created'
    | 'isAttachmentOnly'
    | 'message'
    | 'originalMessage'
    | 'person'
    | 'pendingAction'
    | 'reportActionID'
    | 'shouldShow'
    | 'delegateAccountID'
> & {reportID?: string};

type OptimisticMoneyRequestEntities = {
    iouReport: Report;
    type: ValueOf<typeof CONST.IOU.REPORT_ACTION_TYPE>;
    amount: number;
    currency: string;
    comment: string;
    payeeEmail: string;
    participants: Participant[];
    transactionID: string;
    paymentType?: PaymentMethodType;
    isSettlingUp?: boolean;
    isSendMoneyFlow?: boolean;
    isOwnPolicyExpenseChat?: boolean;
    isPersonalTrackingExpense?: boolean;
    existingTransactionThreadReportID?: string;
    linkedTrackedExpenseReportAction?: ReportAction;
};

type OptimisticTaskReport = SetRequired<
    Pick<
        Report,
        | 'reportID'
        | 'reportName'
        | 'description'
        | 'ownerAccountID'
        | 'participants'
        | 'managerID'
        | 'type'
        | 'parentReportID'
        | 'policyID'
        | 'stateNum'
        | 'statusNum'
        | 'parentReportActionID'
        | 'lastVisibleActionCreated'
        | 'hasParentAccess'
    >,
    'parentReportID'
>;

type TransactionDetails = {
    created: string;
    amount: number;
    attendees: Attendee[] | string;
    taxAmount?: number;
    taxCode?: string;
    currency: string;
    merchant: string;
    waypoints?: WaypointCollection | string;
    customUnitRateID?: string;
    comment: string;
    category: string;
    billable: boolean;
    tag: string;
    mccGroup?: ValueOf<typeof CONST.MCC_GROUPS>;
    description?: string;
    cardID: number;
    originalAmount: number;
    originalCurrency: string;
    postedDate: string;
};

type OptimisticIOUReport = Pick<
    Report,
    | 'type'
    | 'chatReportID'
    | 'currency'
    | 'managerID'
    | 'policyID'
    | 'ownerAccountID'
    | 'participants'
    | 'reportID'
    | 'stateNum'
    | 'statusNum'
    | 'total'
    | 'unheldTotal'
    | 'nonReimbursableTotal'
    | 'unheldNonReimbursableTotal'
    | 'reportName'
    | 'parentReportID'
    | 'lastVisibleActionCreated'
    | 'fieldList'
    | 'parentReportActionID'
>;
type DisplayNameWithTooltips = Array<Pick<PersonalDetails, 'accountID' | 'pronouns' | 'displayName' | 'login' | 'avatar'>>;

type CustomIcon = {
    src: IconAsset;
    color?: string;
};

type OptionData = {
    text?: string;
    alternateText?: string;
    allReportErrors?: Errors;
    brickRoadIndicator?: ValueOf<typeof CONST.BRICK_ROAD_INDICATOR_STATUS> | '' | null;
    tooltipText?: string | null;
    alternateTextMaxLines?: number;
    boldStyle?: boolean;
    customIcon?: CustomIcon;
    subtitle?: string;
    login?: string;
    accountID?: number;
    pronouns?: string;
    status?: Status | null;
    phoneNumber?: string;
    isUnread?: boolean | null;
    isUnreadWithMention?: boolean | null;
    hasDraftComment?: boolean | null;
    keyForList?: string;
    searchText?: string;
    isIOUReportOwner?: boolean | null;
    shouldShowSubscript?: boolean | null;
    isPolicyExpenseChat?: boolean;
    isMoneyRequestReport?: boolean | null;
    isInvoiceReport?: boolean;
    isExpenseRequest?: boolean | null;
    isAllowedToComment?: boolean | null;
    isThread?: boolean | null;
    isTaskReport?: boolean | null;
    parentReportAction?: OnyxEntry<ReportAction>;
    displayNamesWithTooltips?: DisplayNameWithTooltips | null;
    isDefaultRoom?: boolean;
    isInvoiceRoom?: boolean;
    isExpenseReport?: boolean;
    isOptimisticPersonalDetail?: boolean;
    selected?: boolean;
    isOptimisticAccount?: boolean;
    isSelected?: boolean;
    descriptiveText?: string;
    notificationPreference?: NotificationPreference | null;
    isDisabled?: boolean | null;
    name?: string | null;
    isSelfDM?: boolean;
    isOneOnOneChat?: boolean;
    reportID?: string;
    enabled?: boolean;
    code?: string;
    transactionThreadReportID?: string | null;
    shouldShowAmountInput?: boolean;
    amountInputProps?: MoneyRequestAmountInputProps;
    tabIndex?: 0 | -1;
    isConciergeChat?: boolean;
    isBold?: boolean;
    lastIOUCreationDate?: string;
    isChatRoom?: boolean;
    participantsList?: PersonalDetails[];
    icons?: Icon[];
    iouReportAmount?: number;
    displayName?: string;
} & Report &
    ReportNameValuePairs;

type OnyxDataTaskAssigneeChat = {
    optimisticData: OnyxUpdate[];
    successData: OnyxUpdate[];
    failureData: OnyxUpdate[];
    optimisticAssigneeAddComment?: OptimisticReportAction;
    optimisticChatCreatedReportAction?: OptimisticCreatedReportAction;
};

type Ancestor = {
    report: Report;
    reportAction: ReportAction;
    shouldDisplayNewMarker: boolean;
};

type AncestorIDs = {
    reportIDs: string[];
    reportActionsIDs: string[];
};

type MissingPaymentMethod = 'bankAccount' | 'wallet';

type OutstandingChildRequest = {
    hasOutstandingChildRequest?: boolean;
};

type ParsingDetails = {
    shouldEscapeText?: boolean;
    reportID?: string;
    policyID?: string;
};

type NonHeldAndFullAmount = {
    nonHeldAmount: string;
    fullAmount: string;
    /**
     * nonHeldAmount is valid if not negative;
     * It can be negative if the unheld transaction comes from the current user
     */
    hasValidNonHeldAmount: boolean;
};

type Thread = {
    parentReportID: string;
    parentReportActionID: string;
} & Report;

type GetChatRoomSubtitleConfig = {
    isCreateExpenseFlow?: boolean;
};

type GetPolicyNameParams = {
    report: OnyxInputOrEntry<Report>;
    returnEmptyIfNotFound?: boolean;
    policy?: OnyxInputOrEntry<Policy> | SearchPolicy;
    policies?: SearchPolicy[];
    reports?: SearchReport[];
};

type GetReportNameParams = {
    report: OnyxEntry<Report>;
    policy?: OnyxEntry<Policy> | SearchPolicy;
    parentReportActionParam?: OnyxInputOrEntry<ReportAction>;
    personalDetails?: Partial<PersonalDetailsList>;
    invoiceReceiverPolicy?: OnyxEntry<Policy> | SearchPolicy;
    transactions?: SearchTransaction[];
    reports?: SearchReport[];
    draftReports?: OnyxCollection<Report>;
    reportNameValuePairs?: OnyxCollection<ReportNameValuePairs>;
    policies?: SearchPolicy[];
};

type ReportByPolicyMap = Record<string, Report[]>;

let currentUserEmail: string | undefined;
let currentUserPrivateDomain: string | undefined;
let currentUserAccountID: number | undefined;
let isAnonymousUser = false;

let environmentURL: string;
getEnvironmentURL().then((url: string) => (environmentURL = url));
let environment: EnvironmentType;
getEnvironment().then((env) => {
    environment = env;
});

// This cache is used to save parse result of report action html message into text
// to prevent unnecessary parsing when the report action is not changed/modified.
// Example case: when we need to get a report name of a thread which is dependent on a report action message.
const parsedReportActionMessageCache: Record<string, string> = {};

let conciergeChatReportID: OnyxEntry<string>;
Onyx.connect({
    key: ONYXKEYS.DERIVED.CONCIERGE_CHAT_REPORT_ID,
    callback: (value) => {
        conciergeChatReportID = value;
    },
});

const defaultAvatarBuildingIconTestID = 'SvgDefaultAvatarBuilding Icon';
Onyx.connect({
    key: ONYXKEYS.SESSION,
    callback: (value) => {
        // When signed out, val is undefined
        if (!value) {
            return;
        }

        currentUserEmail = value.email;
        currentUserAccountID = value.accountID;
        isAnonymousUser = value.authTokenType === CONST.AUTH_TOKEN_TYPES.ANONYMOUS;
        currentUserPrivateDomain = isEmailPublicDomain(currentUserEmail ?? '') ? '' : Str.extractEmailDomain(currentUserEmail ?? '');
    },
});

let allPersonalDetails: OnyxEntry<PersonalDetailsList>;
let allPersonalDetailLogins: string[];
let currentUserPersonalDetails: OnyxEntry<PersonalDetails>;
Onyx.connect({
    key: ONYXKEYS.PERSONAL_DETAILS_LIST,
    callback: (value) => {
        if (currentUserAccountID) {
            currentUserPersonalDetails = value?.[currentUserAccountID] ?? undefined;
        }
        allPersonalDetails = value ?? {};
        allPersonalDetailLogins = Object.values(allPersonalDetails).map((personalDetail) => personalDetail?.login ?? '');
    },
});

let allReportsDraft: OnyxCollection<Report>;
Onyx.connect({
    key: ONYXKEYS.COLLECTION.REPORT_DRAFT,
    waitForCollectionCallback: true,
    callback: (value) => (allReportsDraft = value),
});

let allPolicies: OnyxCollection<Policy>;
Onyx.connect({
    key: ONYXKEYS.COLLECTION.POLICY,
    waitForCollectionCallback: true,
    callback: (value) => (allPolicies = value),
});

let allReports: OnyxCollection<Report>;
let reportsByPolicyID: ReportByPolicyMap;
Onyx.connect({
    key: ONYXKEYS.COLLECTION.REPORT,
    waitForCollectionCallback: true,
    callback: (value) => {
        allReports = value;
        UnreadIndicatorUpdaterHelper().then((module) => {
            module.triggerUnreadUpdate();
        });

        // Each time a new report is added we will check to see if the user should be switched
        autoSwitchToFocusMode();

        if (!value) {
            return;
        }

        reportsByPolicyID = Object.values(value).reduce<ReportByPolicyMap>((acc, report) => {
            if (!report) {
                return acc;
            }

            handleReportChanged(report);

            // Get all reports, which are the ones that are:
            // - Owned by the same user
            // - Are either open or submitted
            // - Belong to the same workspace
            if (report.policyID && report.ownerAccountID === currentUserAccountID && (report.stateNum ?? 0) <= 1) {
                if (!acc[report.policyID]) {
                    acc[report.policyID] = [];
                }
                acc[report.policyID].push(report);
            }

            return acc;
        }, {});
    },
});

let allBetas: OnyxEntry<Beta[]>;
Onyx.connect({
    key: ONYXKEYS.BETAS,
    callback: (value) => (allBetas = value),
});

let allTransactions: OnyxCollection<Transaction> = {};
let reportsTransactions: Record<string, Transaction[]> = {};
Onyx.connect({
    key: ONYXKEYS.COLLECTION.TRANSACTION,
    waitForCollectionCallback: true,
    callback: (value) => {
        if (!value) {
            return;
        }
        allTransactions = Object.fromEntries(Object.entries(value).filter(([, transaction]) => transaction));

        reportsTransactions = Object.values(value).reduce<Record<string, Transaction[]>>((all, transaction) => {
            const reportsMap = all;
            if (!transaction?.reportID) {
                return reportsMap;
            }

            if (!reportsMap[transaction.reportID]) {
                reportsMap[transaction.reportID] = [];
            }
            reportsMap[transaction.reportID].push(transaction);

            return all;
        }, {});
    },
});

let allReportActions: OnyxCollection<ReportActions>;
Onyx.connect({
    key: ONYXKEYS.COLLECTION.REPORT_ACTIONS,
    waitForCollectionCallback: true,
    callback: (actions) => {
        if (!actions) {
            return;
        }
        allReportActions = actions;
    },
});

let allReportMetadata: OnyxCollection<ReportMetadata>;
const allReportMetadataKeyValue: Record<string, ReportMetadata> = {};
Onyx.connect({
    key: ONYXKEYS.COLLECTION.REPORT_METADATA,
    waitForCollectionCallback: true,
    callback: (value) => {
        if (!value) {
            return;
        }
        allReportMetadata = value;

        Object.entries(value).forEach(([reportID, reportMetadata]) => {
            if (!reportMetadata) {
                return;
            }

            const [, id] = reportID.split('_');
            allReportMetadataKeyValue[id] = reportMetadata;
        });
    },
});

let allReportNameValuePair: OnyxCollection<ReportNameValuePairs>;
Onyx.connect({
    key: ONYXKEYS.COLLECTION.REPORT_NAME_VALUE_PAIRS,
    waitForCollectionCallback: true,
    callback: (value) => {
        if (!value) {
            return;
        }
        allReportNameValuePair = value;
    },
});

let allReportsViolations: OnyxCollection<ReportViolations>;
Onyx.connect({
    key: ONYXKEYS.COLLECTION.REPORT_VIOLATIONS,
    waitForCollectionCallback: true,
    callback: (value) => {
        if (!value) {
            return;
        }
        allReportsViolations = value;
    },
});

let onboarding: OnyxEntry<Onboarding>;
Onyx.connect({
    key: ONYXKEYS.NVP_ONBOARDING,
    callback: (value) => (onboarding = value),
});

let delegateEmail = '';
Onyx.connect({
    key: ONYXKEYS.ACCOUNT,
    callback: (value) => {
        delegateEmail = value?.delegatedAccess?.delegate ?? '';
    },
});

let activePolicyID: OnyxEntry<string>;
Onyx.connect({
    key: ONYXKEYS.NVP_ACTIVE_POLICY_ID,
    callback: (value) => (activePolicyID = value),
});

let newGroupChatDraft: OnyxEntry<NewGroupChatDraft>;
Onyx.connect({
    key: ONYXKEYS.NEW_GROUP_CHAT_DRAFT,
    callback: (value) => (newGroupChatDraft = value),
});

function getCurrentUserAvatar(): AvatarSource | undefined {
    return currentUserPersonalDetails?.avatar;
}

function getCurrentUserDisplayNameOrEmail(): string | undefined {
    return currentUserPersonalDetails?.displayName ?? currentUserEmail;
}

function getChatType(report: OnyxInputOrEntry<Report> | Participant): ValueOf<typeof CONST.REPORT.CHAT_TYPE> | undefined {
    return report?.chatType;
}

/**
 * Get the report or draft report given a reportID
 */
function getReportOrDraftReport(reportID: string | undefined, searchReports?: SearchReport[]): OnyxEntry<Report> | SearchReport {
    const searchReport = searchReports?.find((report) => report.reportID === reportID);
    const onyxReport = allReports?.[`${ONYXKEYS.COLLECTION.REPORT}${reportID}`];
    return searchReport ?? onyxReport ?? allReportsDraft?.[`${ONYXKEYS.COLLECTION.REPORT_DRAFT}${reportID}`];
}

function reportTransactionsSelector(transactions: OnyxCollection<Transaction>, reportID: string | undefined): Transaction[] {
    if (!transactions || !reportID) {
        return [];
    }

    return Object.values(transactions).filter((transaction): transaction is Transaction => !!transaction && transaction.reportID === reportID);
}

function getReportTransactions(reportID: string | undefined, allReportsTransactions: Record<string, Transaction[]> = reportsTransactions): Transaction[] {
    if (!reportID) {
        return [];
    }

    return allReportsTransactions[reportID] ?? [];
}

/**
 * Check if a report is a draft report
 */
function isDraftReport(reportID: string | undefined): boolean {
    const draftReport = allReportsDraft?.[`${ONYXKEYS.COLLECTION.REPORT_DRAFT}${reportID}`];

    return !!draftReport;
}
/**
 * @private
 */
function isSearchReportArray(object: SearchReport[] | OnyxCollection<Report>): object is SearchReport[] {
    if (!Array.isArray(object)) {
        return false;
    }
    const firstItem = object.at(0);
    return firstItem !== undefined && 'private_isArchived' in firstItem;
}

/**
 * @private
 * Returns the report
 */
function getReport(reportID: string, reports: SearchReport[] | OnyxCollection<Report>): OnyxEntry<Report> | SearchReport {
    if (isSearchReportArray(reports)) {
        reports?.find((report) => report.reportID === reportID);
    } else {
        return reports?.[`${ONYXKEYS.COLLECTION.REPORT}${reportID}`];
    }
}

/**
 * Returns the report
 */
function getReportNameValuePairs(reportID?: string, reportNameValuePairs: OnyxCollection<ReportNameValuePairs> = allReportNameValuePair): OnyxEntry<ReportNameValuePairs> {
    return reportNameValuePairs?.[`${ONYXKEYS.COLLECTION.REPORT_NAME_VALUE_PAIRS}${reportID}`];
}

/**
 * Returns the parentReport if the given report is a thread
 */
function getParentReport(report: OnyxEntry<Report>): OnyxEntry<Report> {
    if (!report?.parentReportID) {
        return undefined;
    }
    return getReport(report.parentReportID, allReports);
}

/**
 * Returns the root parentReport if the given report is nested.
 * Uses recursion to iterate any depth of nested reports.
 */

function getRootParentReport({
    report,
    reports,
    visitedReportIDs = new Set<string>(),
}: {
    report: OnyxEntry<Report>;
    reports?: SearchReport[];
    visitedReportIDs?: Set<string>;
}): OnyxEntry<Report> {
    if (!report) {
        return undefined;
    }

    // Returns the current report as the root report, because it does not have a parentReportID
    if (!report?.parentReportID) {
        return report;
    }

    // Detect and prevent an infinite loop caused by a cycle in the ancestry. This should normally
    // never happen
    if (visitedReportIDs.has(report.reportID)) {
        Log.alert('Report ancestry cycle detected.', {reportID: report.reportID, ancestry: Array.from(visitedReportIDs)});
        return undefined;
    }
    visitedReportIDs.add(report.reportID);

    const parentReport = getReportOrDraftReport(report?.parentReportID, reports);

    // Runs recursion to iterate a parent report
    return getRootParentReport({report: !isEmptyObject(parentReport) ? parentReport : undefined, visitedReportIDs, reports});
}

/**
 * Returns the policy of the report
 */
function getPolicy(policyID: string | undefined): OnyxEntry<Policy> {
    if (!allPolicies || !policyID) {
        return undefined;
    }
    return allPolicies[`${ONYXKEYS.COLLECTION.POLICY}${policyID}`];
}

/**
 * Get the policy type from a given report
 * @param policies must have Onyxkey prefix (i.e 'policy_') for keys
 */
function getPolicyType(report: OnyxInputOrEntry<Report>, policies: OnyxCollection<Policy>): string {
    return policies?.[`${ONYXKEYS.COLLECTION.POLICY}${report?.policyID}`]?.type ?? '';
}

const unavailableTranslation = translateLocal('workspace.common.unavailable');
/**
 * Get the policy name from a given report
 */
function getPolicyName({report, returnEmptyIfNotFound = false, policy, policies, reports}: GetPolicyNameParams): string {
    const noPolicyFound = returnEmptyIfNotFound ? '' : unavailableTranslation;
    if (isEmptyObject(report) || (isEmptyObject(policies) && isEmptyObject(allPolicies) && !report?.policyName)) {
        return noPolicyFound;
    }
    const finalPolicy = isEmptyObject(policy) ? allPolicies?.[`${ONYXKEYS.COLLECTION.POLICY}${report.policyID}`] : policy ?? policies?.find((p) => p.id === report.policyID);

    const parentReport = getRootParentReport({report, reports});

    // Rooms send back the policy name with the reportSummary,
    // since they can also be accessed by people who aren't in the workspace
    // eslint-disable-next-line @typescript-eslint/prefer-nullish-coalescing
    const policyName = finalPolicy?.name || report?.policyName || report?.oldPolicyName || parentReport?.oldPolicyName || noPolicyFound;

    return policyName;
}

/**
 * Returns the concatenated title for the PrimaryLogins of a report
 */
function getReportParticipantsTitle(accountIDs: number[]): string {
    // Somehow it's possible for the logins coming from report.participantAccountIDs to contain undefined values so we use .filter(Boolean) to remove them.
    return accountIDs.filter(Boolean).join(', ');
}

/**
 * Checks if a report is a chat report.
 */
function isChatReport(report: OnyxEntry<Report>): boolean {
    return report?.type === CONST.REPORT.TYPE.CHAT;
}

function isInvoiceReport(report: OnyxInputOrEntry<Report> | SearchReport): boolean {
    return report?.type === CONST.REPORT.TYPE.INVOICE;
}

function isNewDotInvoice(invoiceRoomID: string | undefined): boolean {
    if (!invoiceRoomID) {
        return false;
    }

    return isInvoiceRoom(getReport(invoiceRoomID, allReports));
}

/**
 * Checks if the report with supplied ID has been approved or not
 */
function isReportIDApproved(reportID: string | undefined) {
    if (!reportID) {
        return;
    }
    const report = getReport(reportID, allReports);
    if (!report) {
        return;
    }
    return isReportApproved({report});
}

/**
 * Checks if a report is an Expense report.
 */
function isExpenseReport(report: OnyxInputOrEntry<Report> | SearchReport): boolean {
    return report?.type === CONST.REPORT.TYPE.EXPENSE;
}

/**
 * Checks if a report is an IOU report using report or reportID
 */
function isIOUReport(reportOrID: OnyxInputOrEntry<Report> | SearchReport | string): boolean {
    const report = typeof reportOrID === 'string' ? getReport(reportOrID, allReports) ?? null : reportOrID;
    return report?.type === CONST.REPORT.TYPE.IOU;
}

/**
 * Checks if a report is an IOU report using report
 */
function isIOUReportUsingReport(report: OnyxEntry<Report>): report is Report {
    return report?.type === CONST.REPORT.TYPE.IOU;
}
/**
 * Checks if a report is a task report.
 */
function isTaskReport(report: OnyxInputOrEntry<Report>): boolean {
    return report?.type === CONST.REPORT.TYPE.TASK;
}

/**
 * Checks if a task has been cancelled
 * When a task is deleted, the parentReportAction is updated to have a isDeletedParentAction deleted flag
 * This is because when you delete a task, we still allow you to chat on the report itself
 * There's another situation where you don't have access to the parentReportAction (because it was created in a chat you don't have access to)
 * In this case, we have added the key to the report itself
 */
function isCanceledTaskReport(report: OnyxInputOrEntry<Report>, parentReportAction: OnyxInputOrEntry<ReportAction> = null): boolean {
    if (!isEmptyObject(parentReportAction) && (getReportActionMessageReportUtils(parentReportAction)?.isDeletedParentAction ?? false)) {
        return true;
    }

    if (!isEmptyObject(report) && report?.isDeletedParentAction) {
        return true;
    }

    return false;
}

/**
 * Checks if a report is an open task report.
 *
 * @param parentReportAction - The parent report action of the report (Used to check if the task has been canceled)
 */
function isOpenTaskReport(report: OnyxInputOrEntry<Report>, parentReportAction: OnyxInputOrEntry<ReportAction> = null): boolean {
    return (
        isTaskReport(report) && !isCanceledTaskReport(report, parentReportAction) && report?.stateNum === CONST.REPORT.STATE_NUM.OPEN && report?.statusNum === CONST.REPORT.STATUS_NUM.OPEN
    );
}

/**
 * Checks if a report is a completed task report.
 */
function isCompletedTaskReport(report: OnyxEntry<Report>): boolean {
    return isTaskReport(report) && report?.stateNum === CONST.REPORT.STATE_NUM.APPROVED && report?.statusNum === CONST.REPORT.STATUS_NUM.APPROVED;
}

/**
 * Checks if the current user is the manager of the supplied report
 */
function isReportManager(report: OnyxEntry<Report>): boolean {
    return !!(report && report.managerID === currentUserAccountID);
}

/**
 * Checks if the supplied report has been approved
 */
function isReportApproved({report, parentReportAction = undefined}: {report: OnyxInputOrEntry<Report>; parentReportAction?: OnyxEntry<ReportAction> | undefined}): boolean {
    if (!report) {
        return parentReportAction?.childStateNum === CONST.REPORT.STATE_NUM.APPROVED && parentReportAction?.childStatusNum === CONST.REPORT.STATUS_NUM.APPROVED;
    }
    return report?.stateNum === CONST.REPORT.STATE_NUM.APPROVED && report?.statusNum === CONST.REPORT.STATUS_NUM.APPROVED;
}

/**
 * Checks if the supplied report has been manually reimbursed
 */
function isReportManuallyReimbursed(report: OnyxEntry<Report>): boolean {
    return report?.stateNum === CONST.REPORT.STATE_NUM.APPROVED && report?.statusNum === CONST.REPORT.STATUS_NUM.REIMBURSED;
}

/**
 * Checks if the supplied report is an expense report in Open state and status.
 */
function isOpenExpenseReport(report: OnyxInputOrEntry<Report>): boolean {
    return isExpenseReport(report) && report?.stateNum === CONST.REPORT.STATE_NUM.OPEN && report?.statusNum === CONST.REPORT.STATUS_NUM.OPEN;
}

/**
 * Checks if the supplied report has a member with the array passed in params.
 */
function hasParticipantInArray(report: OnyxEntry<Report>, memberAccountIDs: number[]) {
    if (!report?.participants) {
        return false;
    }

    const memberAccountIDsSet = new Set(memberAccountIDs);

    for (const accountID in report.participants) {
        if (memberAccountIDsSet.has(Number(accountID))) {
            return true;
        }
    }

    return false;
}

/**
 * Whether the Money Request report is settled
 */
function isSettled(reportOrID: OnyxInputOrEntry<Report> | SearchReport | string | undefined, reports?: SearchReport[]): boolean {
    if (!reportOrID) {
        return false;
    }
    const report = typeof reportOrID === 'string' ? getReport(reportOrID, reports ?? allReports) ?? null : reportOrID;
    if (!report) {
        return false;
    }

    if (isEmptyObject(report)) {
        return false;
    }

    // In case the payment is scheduled and we are waiting for the payee to set up their wallet,
    // consider the report as paid as well.
    if (report.isWaitingOnBankAccount && report.statusNum === CONST.REPORT.STATUS_NUM.APPROVED) {
        return true;
    }

    return report?.statusNum === CONST.REPORT.STATUS_NUM.REIMBURSED;
}

/**
 * Whether the current user is the submitter of the report
 */
function isCurrentUserSubmitter(reportID: string | undefined): boolean {
    if (!allReports || !reportID) {
        return false;
    }
    const report = allReports[`${ONYXKEYS.COLLECTION.REPORT}${reportID}`];
    return !!(report && report.ownerAccountID === currentUserAccountID);
}

/**
 * Whether the provided report is an Admin room
 */
function isAdminRoom(report: OnyxEntry<Report>): boolean {
    return getChatType(report) === CONST.REPORT.CHAT_TYPE.POLICY_ADMINS;
}

/**
 * Whether the provided report is an Admin-only posting room
 */
function isAdminsOnlyPostingRoom(report: OnyxEntry<Report>): boolean {
    return report?.writeCapability === CONST.REPORT.WRITE_CAPABILITIES.ADMINS;
}

/**
 * Whether the provided report is a Announce room
 */
function isAnnounceRoom(report: OnyxEntry<Report>): boolean {
    return getChatType(report) === CONST.REPORT.CHAT_TYPE.POLICY_ANNOUNCE;
}

/**
 * Whether the provided report is a default room
 */
function isDefaultRoom(report: OnyxEntry<Report>): boolean {
    return CONST.DEFAULT_POLICY_ROOM_CHAT_TYPES.some((type) => type === getChatType(report));
}

/**
 * Whether the provided report is a Domain room
 */
function isDomainRoom(report: OnyxEntry<Report>): boolean {
    return getChatType(report) === CONST.REPORT.CHAT_TYPE.DOMAIN_ALL;
}

/**
 * Whether the provided report is a user created policy room
 */
function isUserCreatedPolicyRoom(report: OnyxEntry<Report>): boolean {
    return getChatType(report) === CONST.REPORT.CHAT_TYPE.POLICY_ROOM;
}

/**
 * Whether the provided report is a Policy Expense chat.
 */
function isPolicyExpenseChat(option: OnyxInputOrEntry<Report> | OptionData | Participant): boolean {
    return getChatType(option) === CONST.REPORT.CHAT_TYPE.POLICY_EXPENSE_CHAT || !!(option && 'isPolicyExpenseChat' in option && option.isPolicyExpenseChat);
}

function isInvoiceRoom(report: OnyxEntry<Report>): boolean {
    return getChatType(report) === CONST.REPORT.CHAT_TYPE.INVOICE;
}

function isInvoiceRoomWithID(reportID?: string): boolean {
    if (!reportID) {
        return false;
    }
    const report = getReport(reportID, allReports);
    return isInvoiceRoom(report);
}

/**
 * Checks if a report is a completed task report.
 */
function isTripRoom(report: OnyxEntry<Report>): boolean {
    return isChatReport(report) && getChatType(report) === CONST.REPORT.CHAT_TYPE.TRIP_ROOM;
}

function isIndividualInvoiceRoom(report: OnyxEntry<Report>): boolean {
    return isInvoiceRoom(report) && report?.invoiceReceiver?.type === CONST.REPORT.INVOICE_RECEIVER_TYPE.INDIVIDUAL;
}

function isCurrentUserInvoiceReceiver(report: OnyxEntry<Report>): boolean {
    if (report?.invoiceReceiver?.type === CONST.REPORT.INVOICE_RECEIVER_TYPE.INDIVIDUAL) {
        return currentUserAccountID === report.invoiceReceiver.accountID;
    }

    if (report?.invoiceReceiver?.type === CONST.REPORT.INVOICE_RECEIVER_TYPE.BUSINESS) {
        const policy = getPolicy(report.invoiceReceiver.policyID);
        return isPolicyAdminPolicyUtils(policy);
    }

    return false;
}

/**
 * Whether the provided report belongs to a Control policy and is an expense chat
 */
function isControlPolicyExpenseChat(report: OnyxEntry<Report>): boolean {
    return isPolicyExpenseChat(report) && getPolicyType(report, allPolicies) === CONST.POLICY.TYPE.CORPORATE;
}

/**
 * Whether the provided policyType is a Free, Collect or Control policy type
 */
function isGroupPolicy(policyType: string): boolean {
    return policyType === CONST.POLICY.TYPE.CORPORATE || policyType === CONST.POLICY.TYPE.TEAM;
}

/**
 * Whether the provided report belongs to a Free, Collect or Control policy
 */
function isReportInGroupPolicy(report: OnyxInputOrEntry<Report>, policy?: OnyxInputOrEntry<Policy>): boolean {
    const policyType = policy?.type ?? getPolicyType(report, allPolicies);
    return isGroupPolicy(policyType);
}

/**
 * Whether the provided report belongs to a Control or Collect policy
 */
function isPaidGroupPolicy(report: OnyxEntry<Report>): boolean {
    const policyType = getPolicyType(report, allPolicies);
    return policyType === CONST.POLICY.TYPE.CORPORATE || policyType === CONST.POLICY.TYPE.TEAM;
}

/**
 * Whether the provided report belongs to a Control or Collect policy and is an expense chat
 */
function isPaidGroupPolicyExpenseChat(report: OnyxEntry<Report>): boolean {
    return isPolicyExpenseChat(report) && isPaidGroupPolicy(report);
}

/**
 * Whether the provided report belongs to a Control policy and is an expense report
 */
function isControlPolicyExpenseReport(report: OnyxEntry<Report>): boolean {
    return isExpenseReport(report) && getPolicyType(report, allPolicies) === CONST.POLICY.TYPE.CORPORATE;
}

/**
 * Whether the provided report belongs to a Control or Collect policy and is an expense report
 */
function isPaidGroupPolicyExpenseReport(report: OnyxEntry<Report>): boolean {
    return isExpenseReport(report) && isPaidGroupPolicy(report);
}

/**
 * Checks if the supplied report is an invoice report in Open state and status.
 */
function isOpenInvoiceReport(report: OnyxEntry<Report>): boolean {
    return isInvoiceReport(report) && report?.statusNum === CONST.REPORT.STATUS_NUM.OPEN;
}

/**
 * Whether the provided report is a chat room
 */
function isChatRoom(report: OnyxEntry<Report>): boolean {
    return isUserCreatedPolicyRoom(report) || isDefaultRoom(report) || isInvoiceRoom(report) || isTripRoom(report);
}

/**
 * Whether the provided report is a public room
 */
function isPublicRoom(report: OnyxEntry<Report>): boolean {
    return report?.visibility === CONST.REPORT.VISIBILITY.PUBLIC || report?.visibility === CONST.REPORT.VISIBILITY.PUBLIC_ANNOUNCE;
}

/**
 * Whether the provided report is a public announce room
 */
function isPublicAnnounceRoom(report: OnyxEntry<Report>): boolean {
    return report?.visibility === CONST.REPORT.VISIBILITY.PUBLIC_ANNOUNCE;
}

/**
 * If the report is a policy expense, the route should be for adding bank account for that policy
 * else since the report is a personal IOU, the route should be for personal bank account.
 */
function getBankAccountRoute(report: OnyxEntry<Report>): Route {
    if (isPolicyExpenseChat(report)) {
        return ROUTES.BANK_ACCOUNT_WITH_STEP_TO_OPEN.getRoute(report?.policyID);
    }

    if (isInvoiceRoom(report) && report?.invoiceReceiver?.type === CONST.REPORT.INVOICE_RECEIVER_TYPE.BUSINESS) {
        return ROUTES.WORKSPACE_INVOICES.getRoute(report?.invoiceReceiver?.policyID);
    }

    return ROUTES.SETTINGS_ADD_BANK_ACCOUNT;
}

/**
 * Check if personal detail of accountID is empty or optimistic data
 */
function isOptimisticPersonalDetail(accountID: number): boolean {
    return isEmptyObject(allPersonalDetails?.[accountID]) || !!allPersonalDetails?.[accountID]?.isOptimisticPersonalDetail;
}

/**
 * Checks if a report is a task report from a policy expense chat.
 */
function isWorkspaceTaskReport(report: OnyxEntry<Report>): boolean {
    if (!isTaskReport(report)) {
        return false;
    }
    const parentReport = report?.parentReportID ? getReport(report?.parentReportID, allReports) : undefined;
    return isPolicyExpenseChat(parentReport);
}

/**
 * Returns true if report has a parent
 */
function isThread(report: OnyxInputOrEntry<Report>): report is Thread {
    return !!(report?.parentReportID && report?.parentReportActionID);
}

/**
 * Returns true if report is of type chat and has a parent and is therefore a Thread.
 */
function isChatThread(report: OnyxInputOrEntry<Report>): report is Thread {
    return isThread(report) && report?.type === CONST.REPORT.TYPE.CHAT;
}

function isDM(report: OnyxEntry<Report>): boolean {
    return isChatReport(report) && !getChatType(report) && !isThread(report);
}

function isSelfDM(report: OnyxInputOrEntry<Report>): boolean {
    return getChatType(report) === CONST.REPORT.CHAT_TYPE.SELF_DM;
}

function isGroupChat(report: OnyxEntry<Report> | Partial<Report>): boolean {
    return getChatType(report) === CONST.REPORT.CHAT_TYPE.GROUP;
}

/**
 * Only returns true if this is the Expensify DM report.
 *
 * Note that this chat is no longer used for new users. We still need this function for users who have this chat.
 */
function isSystemChat(report: OnyxEntry<Report>): boolean {
    return getChatType(report) === CONST.REPORT.CHAT_TYPE.SYSTEM;
}

function getDefaultNotificationPreferenceForReport(report: OnyxEntry<Report>): ValueOf<typeof CONST.REPORT.NOTIFICATION_PREFERENCE> {
    if (isAnnounceRoom(report)) {
        return CONST.REPORT.NOTIFICATION_PREFERENCE.ALWAYS;
    }
    if (isPublicRoom(report)) {
        return CONST.REPORT.NOTIFICATION_PREFERENCE.DAILY;
    }
    if (!getChatType(report) || isGroupChat(report)) {
        return CONST.REPORT.NOTIFICATION_PREFERENCE.ALWAYS;
    }
    if (isAdminRoom(report) || isPolicyExpenseChat(report) || isInvoiceRoom(report)) {
        return CONST.REPORT.NOTIFICATION_PREFERENCE.ALWAYS;
    }
    if (isSelfDM(report)) {
        return CONST.REPORT.NOTIFICATION_PREFERENCE.MUTE;
    }
    return CONST.REPORT.NOTIFICATION_PREFERENCE.DAILY;
}

/**
 * Get the notification preference given a report. This should ALWAYS default to 'hidden'. Do not change this!
 */
function getReportNotificationPreference(report: OnyxEntry<Report>): ValueOf<typeof CONST.REPORT.NOTIFICATION_PREFERENCE> {
    const participant = currentUserAccountID ? report?.participants?.[currentUserAccountID] : undefined;
    return participant?.notificationPreference ?? CONST.REPORT.NOTIFICATION_PREFERENCE.HIDDEN;
}

/**
 * Only returns true if this is our main 1:1 DM report with Concierge.
 */
function isConciergeChatReport(report: OnyxInputOrEntry<Report>): boolean {
    return !!report && report?.reportID === conciergeChatReportID;
}

function findSelfDMReportID(): string | undefined {
    if (!allReports) {
        return;
    }

    const selfDMReport = Object.values(allReports).find((report) => isSelfDM(report) && !isThread(report));
    return selfDMReport?.reportID;
}

/**
 * Checks if the supplied report is from a policy or is an invoice report from a policy
 */
function isPolicyRelatedReport(report: OnyxEntry<Report>, policyID?: string) {
    return report?.policyID === policyID || !!(report?.invoiceReceiver && 'policyID' in report.invoiceReceiver && report.invoiceReceiver.policyID === policyID);
}

/**
 * Checks if the supplied report belongs to workspace based on the provided params. If the report's policyID is _FAKE_ or has no value, it means this report is a DM.
 * In this case report and workspace members must be compared to determine whether the report belongs to the workspace.
 */
function doesReportBelongToWorkspace(report: OnyxEntry<Report>, policyMemberAccountIDs: number[], policyID?: string) {
    return (
        isConciergeChatReport(report) ||
        (report?.policyID === CONST.POLICY.ID_FAKE || !report?.policyID ? hasParticipantInArray(report, policyMemberAccountIDs) : isPolicyRelatedReport(report, policyID))
    );
}

/**
 * Given an array of reports, return them filtered by a policyID and policyMemberAccountIDs.
 */
function filterReportsByPolicyIDAndMemberAccountIDs(reports: Array<OnyxEntry<Report>>, policyMemberAccountIDs: number[] = [], policyID?: string) {
    return reports.filter((report) => !!report && doesReportBelongToWorkspace(report, policyMemberAccountIDs, policyID));
}

/**
 * Returns true if report is still being processed
 */
function isProcessingReport(report: OnyxEntry<Report>): boolean {
    return report?.stateNum === CONST.REPORT.STATE_NUM.SUBMITTED && report?.statusNum === CONST.REPORT.STATUS_NUM.SUBMITTED;
}

function isOpenReport(report: OnyxEntry<Report>): boolean {
    return report?.stateNum === CONST.REPORT.STATE_NUM.OPEN && report?.statusNum === CONST.REPORT.STATUS_NUM.OPEN;
}

function isAwaitingFirstLevelApproval(report: OnyxEntry<Report>): boolean {
    if (!report) {
        return false;
    }

    const submitsToAccountID = getSubmitToAccountID(getPolicy(report.policyID), report);

    return isProcessingReport(report) && submitsToAccountID === report.managerID;
}

/**
 * Check if the report is a single chat report that isn't a thread
 * and personal detail of participant is optimistic data
 */
function shouldDisableDetailPage(report: OnyxEntry<Report>): boolean {
    if (isChatRoom(report) || isPolicyExpenseChat(report) || isChatThread(report) || isTaskReport(report)) {
        return false;
    }
    if (isOneOnOneChat(report)) {
        const participantAccountIDs = Object.keys(report?.participants ?? {})
            .map(Number)
            .filter((accountID) => accountID !== currentUserAccountID);
        return isOptimisticPersonalDetail(participantAccountIDs.at(0) ?? -1);
    }
    return false;
}

/**
 * Returns true if this report has only one participant and it's an Expensify account.
 */
function isExpensifyOnlyParticipantInReport(report: OnyxEntry<Report>): boolean {
    const otherParticipants = Object.keys(report?.participants ?? {})
        .map(Number)
        .filter((accountID) => accountID !== currentUserAccountID);
    return otherParticipants.length === 1 && otherParticipants.some((accountID) => CONST.EXPENSIFY_ACCOUNT_IDS.includes(accountID));
}

/**
 * Returns whether a given report can have tasks created in it.
 * We only prevent the task option if it's a DM/group-DM and the other users are all special Expensify accounts
 *
 */
function canCreateTaskInReport(report: OnyxEntry<Report>): boolean {
    const otherParticipants = Object.keys(report?.participants ?? {})
        .map(Number)
        .filter((accountID) => accountID !== currentUserAccountID);
    const areExpensifyAccountsOnlyOtherParticipants = otherParticipants.length >= 1 && otherParticipants.every((accountID) => CONST.EXPENSIFY_ACCOUNT_IDS.includes(accountID));
    if (areExpensifyAccountsOnlyOtherParticipants && isDM(report)) {
        return false;
    }

    return true;
}

/**
 * For all intents and purposes a report that has no notificationPreference at all should be considered "hidden".
 * We will remove the 'hidden' field entirely once the backend changes for https://github.com/Expensify/Expensify/issues/450891 are done.
 */
function isHiddenForCurrentUser(notificationPreference: string | null | undefined): boolean;
function isHiddenForCurrentUser(report: OnyxEntry<Report>): boolean;
function isHiddenForCurrentUser(reportOrPreference: OnyxEntry<Report> | string | null | undefined): boolean {
    if (typeof reportOrPreference === 'object' && reportOrPreference !== null) {
        const notificationPreference = getReportNotificationPreference(reportOrPreference);
        return isHiddenForCurrentUser(notificationPreference);
    }
    if (reportOrPreference === undefined || reportOrPreference === null || reportOrPreference === '') {
        return true;
    }
    return reportOrPreference === CONST.REPORT.NOTIFICATION_PREFERENCE.HIDDEN;
}

/**
 * Returns true if there are any guides accounts (team.expensify.com) in a list of accountIDs
 * by cross-referencing the accountIDs with personalDetails since guides that are participants
 * of the user's chats should have their personal details in Onyx.
 */
function hasExpensifyGuidesEmails(accountIDs: number[]): boolean {
    return accountIDs.some((accountID) => Str.extractEmailDomain(allPersonalDetails?.[accountID]?.login ?? '') === CONST.EMAIL.GUIDES_DOMAIN);
}

function getMostRecentlyVisitedReport(reports: Array<OnyxEntry<Report>>, reportMetadata: OnyxCollection<ReportMetadata>): OnyxEntry<Report> {
    const filteredReports = reports.filter((report) => {
        const shouldKeep = !isChatThread(report) || !isHiddenForCurrentUser(report);
        return shouldKeep && !!report?.reportID && !!(reportMetadata?.[`${ONYXKEYS.COLLECTION.REPORT_METADATA}${report.reportID}`]?.lastVisitTime ?? report?.lastReadTime);
    });
    return lodashMaxBy(filteredReports, (a) => [reportMetadata?.[`${ONYXKEYS.COLLECTION.REPORT_METADATA}${a?.reportID}`]?.lastVisitTime ?? '', a?.lastReadTime ?? '']);
}

function findLastAccessedReport(ignoreDomainRooms: boolean, openOnAdminRoom = false, policyID?: string, excludeReportID?: string): OnyxEntry<Report> {
    // If it's the user's first time using New Expensify, then they could either have:
    //   - just a Concierge report, if so we'll return that
    //   - their Concierge report, and a separate report that must have deeplinked them to the app before they created their account.
    // If it's the latter, we'll use the deeplinked report over the Concierge report,
    // since the Concierge report would be incorrectly selected over the deep-linked report in the logic below.

    const policyMemberAccountIDs = getPolicyEmployeeListByIdWithoutCurrentUser(allPolicies, policyID, currentUserAccountID);

    let reportsValues = Object.values(allReports ?? {});

    if (!!policyID || policyMemberAccountIDs.length > 0) {
        reportsValues = filterReportsByPolicyIDAndMemberAccountIDs(reportsValues, policyMemberAccountIDs, policyID);
    }

    let adminReport: OnyxEntry<Report>;
    if (openOnAdminRoom) {
        adminReport = reportsValues.find((report) => {
            const chatType = getChatType(report);
            return chatType === CONST.REPORT.CHAT_TYPE.POLICY_ADMINS;
        });
    }

    // eslint-disable-next-line @typescript-eslint/prefer-nullish-coalescing
    const shouldFilter = excludeReportID || ignoreDomainRooms;
    if (shouldFilter) {
        reportsValues = reportsValues.filter((report) => {
            if (excludeReportID && report?.reportID === excludeReportID) {
                return false;
            }

            // We allow public announce rooms, admins, and announce rooms through since we bypass the default rooms beta for them.
            // Check where findLastAccessedReport is called in MainDrawerNavigator.js for more context.
            // Domain rooms are now the only type of default room that are on the defaultRooms beta.
            if (ignoreDomainRooms && isDomainRoom(report) && !hasExpensifyGuidesEmails(Object.keys(report?.participants ?? {}).map(Number))) {
                return false;
            }

            return true;
        });
    }

    // Filter out the system chat (Expensify chat) because the composer is disabled in it,
    // and it prompts the user to use the Concierge chat instead.
    reportsValues = reportsValues.filter((report) => !isSystemChat(report) && !isArchivedReportWithID(report?.reportID)) ?? [];

    // At least two reports remain: self DM and Concierge chat.
    // Return the most recently visited report. Get the last read report from the report metadata.
    const lastRead = getMostRecentlyVisitedReport(reportsValues, allReportMetadata);
    return adminReport ?? lastRead;
}

/**
 * Whether the provided report has expenses
 */
function hasExpenses(reportID?: string, transactions?: SearchTransaction[]): boolean {
    if (transactions) {
        return !!transactions?.find((transaction) => transaction?.reportID === reportID);
    }
    return !!Object.values(allTransactions ?? {}).find((transaction) => transaction?.reportID === reportID);
}

/**
 * Whether the provided report is a closed expense report with no expenses
 */
function isClosedExpenseReportWithNoExpenses(report: OnyxEntry<Report>, transactions?: SearchTransaction[]): boolean {
    return report?.statusNum === CONST.REPORT.STATUS_NUM.CLOSED && isExpenseReport(report) && !hasExpenses(report.reportID, transactions);
}

/**
 * Whether the provided report is an archived room
 */
// eslint-disable-next-line @typescript-eslint/no-unused-vars
function isArchivedNonExpenseReport(report: OnyxInputOrEntry<Report> | SearchReport, reportNameValuePairs?: OnyxInputOrEntry<ReportNameValuePairs>): boolean {
    return !(isExpenseReport(report) || isExpenseRequest(report)) && !!reportNameValuePairs?.private_isArchived;
}

/**
 * Whether the provided report is an archived report
 */
// eslint-disable-next-line @typescript-eslint/no-unused-vars
function isArchivedReport(reportNameValuePairs?: OnyxInputOrEntry<ReportNameValuePairs>): boolean {
    return !!reportNameValuePairs?.private_isArchived;
}

/**
 * Whether the report with the provided reportID is an archived non-expense report
 */
function isArchivedNonExpenseReportWithID(reportOrID?: string | SearchReport) {
    if (!reportOrID) {
        return false;
    }

    const report = typeof reportOrID === 'string' ? getReport(reportOrID, allReports) : reportOrID;
    const reportNameValuePairs = typeof reportOrID === 'string' ? getReportNameValuePairs(reportOrID) : getReportNameValuePairs(reportOrID.reportID);
    return isArchivedNonExpenseReport(report, reportNameValuePairs);
}

/**
 * Whether the report with the provided reportID is an archived report
 */
function isArchivedReportWithID(reportOrID?: string | SearchReport) {
    if (!reportOrID) {
        return false;
    }

    const reportNameValuePairs = typeof reportOrID === 'string' ? getReportNameValuePairs(reportOrID) : getReportNameValuePairs(reportOrID.reportID);
    return isArchivedReport(reportNameValuePairs);
}

/**
 * Whether the provided report is a closed report
 */
function isClosedReport(report: OnyxInputOrEntry<Report> | SearchReport): boolean {
    return report?.statusNum === CONST.REPORT.STATUS_NUM.CLOSED;
}
/**
 * Whether the provided report is the admin's room
 */
function isJoinRequestInAdminRoom(report: OnyxEntry<Report>): boolean {
    if (!report) {
        return false;
    }
    // If this policy isn't owned by Expensify,
    // Account manager/guide should not have the workspace join request pinned to their LHN,
    // since they are not a part of the company, and should not action it on their behalf.
    if (report.policyID) {
        const policy = getPolicy(report.policyID);
        if (!isExpensifyTeam(policy?.owner) && isExpensifyTeam(currentUserPersonalDetails?.login)) {
            return false;
        }
    }
    return isActionableJoinRequestPending(report.reportID);
}

/**
 * Checks if the user has auditor permission in the provided report
 */
function isAuditor(report: OnyxEntry<Report>): boolean {
    if (report?.policyID) {
        const policy = getPolicy(report.policyID);
        return isPolicyAuditor(policy);
    }

    if (Array.isArray(report?.permissions) && report?.permissions.length > 0) {
        return report?.permissions?.includes(CONST.REPORT.PERMISSIONS.AUDITOR);
    }

    return false;
}

/**
 * Checks if the user can write in the provided report
 */
function canWriteInReport(report: OnyxEntry<Report>): boolean {
    if (Array.isArray(report?.permissions) && report?.permissions.length > 0 && !report?.permissions?.includes(CONST.REPORT.PERMISSIONS.AUDITOR)) {
        return report?.permissions?.includes(CONST.REPORT.PERMISSIONS.WRITE);
    }

    return true;
}

/**
 * Checks if the current user is allowed to comment on the given report.
 */
function isAllowedToComment(report: OnyxEntry<Report>): boolean {
    if (isAuditor(report)) {
        return true;
    }

    if (!canWriteInReport(report)) {
        return false;
    }

    // Default to allowing all users to post
    const capability = report?.writeCapability ?? CONST.REPORT.WRITE_CAPABILITIES.ALL;

    if (capability === CONST.REPORT.WRITE_CAPABILITIES.ALL) {
        return true;
    }

    // If unauthenticated user opens public chat room using deeplink, they do not have policies available and they cannot comment
    if (!allPolicies) {
        return false;
    }

    // If we've made it here, commenting on this report is restricted.
    // If the user is an admin, allow them to post.
    const policy = allPolicies[`${ONYXKEYS.COLLECTION.POLICY}${report?.policyID}`];
    return policy?.role === CONST.POLICY.ROLE.ADMIN;
}

/**
 * Checks if the current user is the admin of the policy given the policy expense chat.
 */
function isPolicyExpenseChatAdmin(report: OnyxEntry<Report>, policies: OnyxCollection<Policy>): boolean {
    if (!isPolicyExpenseChat(report)) {
        return false;
    }

    const policyRole = policies?.[`${ONYXKEYS.COLLECTION.POLICY}${report?.policyID}`]?.role;

    return policyRole === CONST.POLICY.ROLE.ADMIN;
}

/**
 * Checks if the current user is the admin of the policy.
 */
function isPolicyAdmin(policyID: string | undefined, policies: OnyxCollection<Policy>): boolean {
    if (!policyID) {
        return false;
    }

    const policyRole = policies?.[`${ONYXKEYS.COLLECTION.POLICY}${policyID}`]?.role;

    return policyRole === CONST.POLICY.ROLE.ADMIN;
}

/**
 * Checks whether all the transactions linked to the IOU report are of the Distance Request type with pending routes
 */
function hasOnlyTransactionsWithPendingRoutes(iouReportID: string | undefined): boolean {
    const transactions = getReportTransactions(iouReportID);

    // Early return false in case not having any transaction
    if (!transactions || transactions.length === 0) {
        return false;
    }

    return transactions.every((transaction) => isFetchingWaypointsFromServer(transaction));
}

/**
 * If the report is a thread and has a chat type set, it is a workspace chat.
 */
function isWorkspaceThread(report: OnyxEntry<Report>): boolean {
    const chatType = getChatType(report);
    return isThread(report) && isChatReport(report) && CONST.WORKSPACE_ROOM_TYPES.some((type) => chatType === type);
}

/**
 * Checks if a report is a child report.
 */
function isChildReport(report: OnyxEntry<Report>): boolean {
    return isThread(report) || isTaskReport(report);
}

/**
 * An Expense Request is a thread where the parent report is an Expense Report and
 * the parentReportAction is a transaction.
 */
function isExpenseRequest(report: OnyxInputOrEntry<Report>): report is Thread {
    if (isThread(report)) {
        const parentReportAction = allReportActions?.[`${ONYXKEYS.COLLECTION.REPORT_ACTIONS}${report.parentReportID}`]?.[report.parentReportActionID];
        const parentReport = getReport(report?.parentReportID, allReports);
        return isExpenseReport(parentReport) && !isEmptyObject(parentReportAction) && isTransactionThread(parentReportAction);
    }
    return false;
}

/**
 * An IOU Request is a thread where the parent report is an IOU Report and
 * the parentReportAction is a transaction.
 */
function isIOURequest(report: OnyxInputOrEntry<Report>): boolean {
    if (isThread(report)) {
        const parentReportAction = allReportActions?.[`${ONYXKEYS.COLLECTION.REPORT_ACTIONS}${report.parentReportID}`]?.[report.parentReportActionID];
        const parentReport = getReport(report?.parentReportID, allReports);
        return isIOUReport(parentReport) && !isEmptyObject(parentReportAction) && isTransactionThread(parentReportAction);
    }
    return false;
}

/**
 * A Track Expense Report is a thread where the parent the parentReportAction is a transaction, and
 * parentReportAction has type of track.
 */
function isTrackExpenseReport(report: OnyxInputOrEntry<Report>): boolean {
    if (isThread(report)) {
        const selfDMReportID = findSelfDMReportID();
        const parentReportAction = allReportActions?.[`${ONYXKEYS.COLLECTION.REPORT_ACTIONS}${report.parentReportID}`]?.[report.parentReportActionID];
        return !isEmptyObject(parentReportAction) && selfDMReportID === report.parentReportID && isTrackExpenseAction(parentReportAction);
    }
    return false;
}

/**
 * Checks if a report is an IOU or expense request.
 */
function isMoneyRequest(reportOrID: OnyxEntry<Report> | string): boolean {
    const report = typeof reportOrID === 'string' ? getReport(reportOrID, allReports) ?? null : reportOrID;
    return isIOURequest(report) || isExpenseRequest(report);
}

/**
 * Checks if a report is an IOU or expense report.
 */
function isMoneyRequestReport(reportOrID: OnyxInputOrEntry<Report> | SearchReport | string, reports?: SearchReport[]): boolean {
    const report = typeof reportOrID === 'string' ? getReport(reportOrID, reports ?? allReports) ?? null : reportOrID;
    return isIOUReport(report) || isExpenseReport(report);
}

/**
 * Determines the Help Panel report type based on the given report.
 */
function getHelpPaneReportType(report: OnyxEntry<Report>): ValueOf<typeof CONST.REPORT.HELP_TYPE> | undefined {
    if (!report) {
        return undefined;
    }

    if (isConciergeChatReport(report)) {
        return CONST.REPORT.HELP_TYPE.CHAT_CONCIERGE;
    }

    if (report?.chatType) {
        return getChatType(report);
    }

    switch (report?.type) {
        case CONST.REPORT.TYPE.EXPENSE:
            return CONST.REPORT.HELP_TYPE.EXPENSE_REPORT;
        case CONST.REPORT.TYPE.CHAT:
            return CONST.REPORT.HELP_TYPE.CHAT;
        case CONST.REPORT.TYPE.IOU:
            return CONST.REPORT.HELP_TYPE.IOU;
        case CONST.REPORT.TYPE.INVOICE:
            return CONST.REPORT.HELP_TYPE.INVOICE;
        case CONST.REPORT.TYPE.TASK:
            return CONST.REPORT.HELP_TYPE.TASK;
        default:
            return undefined;
    }
}

/**
 * Checks if a report contains only Non-Reimbursable transactions
 */
function hasOnlyNonReimbursableTransactions(iouReportID: string | undefined): boolean {
    const transactions = getReportTransactions(iouReportID);
    if (!transactions || transactions.length === 0) {
        return false;
    }

    return transactions.every((transaction) => !getReimbursable(transaction));
}

/**
 * Checks if a report has only one transaction associated with it
 */
function isOneTransactionReport(reportID: string | undefined): boolean {
    const reportActions = allReportActions?.[`${ONYXKEYS.COLLECTION.REPORT_ACTIONS}${reportID}`] ?? ([] as ReportAction[]);
    return getOneTransactionThreadReportID(reportID, reportActions) !== null;
}

/*
 * Whether the report contains only one expense and the expense should be paid later
 */
function isPayAtEndExpenseReport(reportID: string | undefined, transactions: Transaction[] | undefined): boolean {
    if ((!!transactions && transactions.length !== 1) || !isOneTransactionReport(reportID)) {
        return false;
    }

    return isPayAtEndExpense(transactions?.[0] ?? getReportTransactions(reportID).at(0));
}

/**
 * Checks if a report is a transaction thread associated with a report that has only one transaction
 */
function isOneTransactionThread(reportID: string | undefined, parentReportID: string | undefined, threadParentReportAction: OnyxEntry<ReportAction>): boolean {
    if (!reportID || !parentReportID) {
        return false;
    }

    const parentReportActions = allReportActions?.[`${ONYXKEYS.COLLECTION.REPORT_ACTIONS}${parentReportID}`] ?? ([] as ReportAction[]);
    const transactionThreadReportID = getOneTransactionThreadReportID(parentReportID, parentReportActions);
    return reportID === transactionThreadReportID && !isSentMoneyReportAction(threadParentReportAction);
}

/**
 * Get displayed report ID, it will be parentReportID if the report is one transaction thread
 */
function getDisplayedReportID(reportID: string): string {
    const report = getReport(reportID, allReports);
    const parentReportID = report?.parentReportID;
    const parentReportAction = getReportAction(parentReportID, report?.parentReportActionID);
    return parentReportID && isOneTransactionThread(reportID, parentReportID, parentReportAction) ? parentReportID : reportID;
}

/**
 * Should return true only for personal 1:1 report
 *
 */
function isOneOnOneChat(report: OnyxEntry<Report>): boolean {
    const participants = report?.participants ?? {};
    const participant = currentUserAccountID ? participants[currentUserAccountID] : undefined;
    const isCurrentUserParticipant = participant ? 1 : 0;
    const participantAmount = Object.keys(participants).length - isCurrentUserParticipant;
    if (participantAmount !== 1) {
        return false;
    }
    return !isChatRoom(report) && !isExpenseRequest(report) && !isMoneyRequestReport(report) && !isPolicyExpenseChat(report) && !isTaskReport(report) && isDM(report) && !isIOUReport(report);
}

/**
 * Checks if the current user is a payer of the expense
 */

function isPayer(session: OnyxEntry<Session>, iouReport: OnyxEntry<Report>, onlyShowPayElsewhere = false, reportPolicy?: OnyxInputOrEntry<Policy> | SearchPolicy) {
    const isApproved = isReportApproved({report: iouReport});
    const policy = reportPolicy ?? allPolicies?.[`${ONYXKEYS.COLLECTION.POLICY}${iouReport?.policyID}`] ?? null;
    const policyType = policy?.type;
    const isAdmin = policyType !== CONST.POLICY.TYPE.PERSONAL && policy?.role === CONST.POLICY.ROLE.ADMIN;
    const isManager = iouReport?.managerID === session?.accountID;
    if (isPaidGroupPolicy(iouReport)) {
        if (policy?.reimbursementChoice === CONST.POLICY.REIMBURSEMENT_CHOICES.REIMBURSEMENT_YES) {
            const isReimburser = session?.email === policy?.achAccount?.reimburser;
            return (!policy?.achAccount?.reimburser || isReimburser) && (isApproved || isManager);
        }
        if (policy?.reimbursementChoice === CONST.POLICY.REIMBURSEMENT_CHOICES.REIMBURSEMENT_MANUAL || onlyShowPayElsewhere) {
            return isAdmin && (isApproved || isManager);
        }
        return false;
    }
    return isAdmin || (isMoneyRequestReport(iouReport) && isManager);
}

/**
 * Checks if the current user is the action's author
 */
function isActionCreator(reportAction: OnyxInputOrEntry<ReportAction> | Partial<ReportAction>): boolean {
    return reportAction?.actorAccountID === currentUserAccountID;
}

/**
 * Returns the notification preference of the action's child report if it exists.
 * Otherwise, calculates it based on the action's authorship.
 */
function getChildReportNotificationPreference(reportAction: OnyxInputOrEntry<ReportAction> | Partial<ReportAction>): NotificationPreference {
    const childReportNotificationPreference = reportAction?.childReportNotificationPreference ?? '';
    if (childReportNotificationPreference) {
        return childReportNotificationPreference;
    }

    return isActionCreator(reportAction) ? CONST.REPORT.NOTIFICATION_PREFERENCE.ALWAYS : CONST.REPORT.NOTIFICATION_PREFERENCE.HIDDEN;
}

function canAddOrDeleteTransactions(moneyRequestReport: OnyxEntry<Report>): boolean {
    if (!isMoneyRequestReport(moneyRequestReport) || isArchivedReportWithID(moneyRequestReport?.reportID)) {
        return false;
    }

    const policy = getPolicy(moneyRequestReport?.policyID);

    if (isInstantSubmitEnabled(policy) && isSubmitAndClose(policy) && !arePaymentsEnabled(policy)) {
        return false;
    }

    if (isInstantSubmitEnabled(policy) && isProcessingReport(moneyRequestReport)) {
        return isAwaitingFirstLevelApproval(moneyRequestReport);
    }

    if (isReportApproved({report: moneyRequestReport}) || isClosedReport(moneyRequestReport) || isSettled(moneyRequestReport?.reportID)) {
        return false;
    }

    return true;
}

/**
 * Checks whether the supplied report supports adding more transactions to it.
 * Return true if:
 * - report is a non-settled IOU
 * - report is a draft
 * - report is a processing expense report and its policy has Instant reporting frequency
 */
function canAddTransaction(moneyRequestReport: OnyxEntry<Report>): boolean {
    if (!isMoneyRequestReport(moneyRequestReport)) {
        return false;
    }

    if (isReportInGroupPolicy(moneyRequestReport) && isProcessingReport(moneyRequestReport) && !isInstantSubmitEnabled(getPolicy(moneyRequestReport?.policyID))) {
        return false;
    }

    const policy = getPolicy(moneyRequestReport?.policyID);
    if (isInstantSubmitEnabled(policy) && isSubmitAndClose(policy) && hasOnlyNonReimbursableTransactions(moneyRequestReport?.reportID)) {
        return false;
    }

    return canAddOrDeleteTransactions(moneyRequestReport);
}

/**
 * Checks whether the supplied report supports deleting more transactions from it.
 * Return true if:
 * - report is a non-settled IOU
 * - report is a non-approved IOU
 */
function canDeleteTransaction(moneyRequestReport: OnyxEntry<Report>): boolean {
    return canAddOrDeleteTransactions(moneyRequestReport);
}

/**
 * Checks whether the card transaction support deleting based on liability type
 */
function canDeleteCardTransactionByLiabilityType(iouTransactionID?: string): boolean {
    const transaction = getTransaction(iouTransactionID ?? CONST.DEFAULT_NUMBER_ID);
    const isCardTransaction = isCardTransactionTransactionUtils(transaction);
    if (!isCardTransaction) {
        return true;
    }
    return transaction?.comment?.liabilityType === CONST.TRANSACTION.LIABILITY_TYPE.ALLOW;
}

/**
 * Can only delete if the author is this user and the action is an ADD_COMMENT action or an IOU action in an unsettled report, or if the user is a
 * policy admin
 */
function canDeleteReportAction(reportAction: OnyxInputOrEntry<ReportAction>, reportID: string | undefined): boolean {
    const report = getReportOrDraftReport(reportID);
    const isActionOwner = reportAction?.actorAccountID === currentUserAccountID;
    const policy = allPolicies?.[`${ONYXKEYS.COLLECTION.POLICY}${report?.policyID}`] ?? null;

    if (isMoneyRequestAction(reportAction)) {
        const iouTransactionID = getOriginalMessage(reportAction)?.IOUTransactionID;
        const isCardTransactionCanBeDeleted = canDeleteCardTransactionByLiabilityType(iouTransactionID);
        // For now, users cannot delete split actions
        const isSplitAction = getOriginalMessage(reportAction)?.type === CONST.IOU.REPORT_ACTION_TYPE.SPLIT;

        if (isSplitAction) {
            return false;
        }

        if (isActionOwner) {
            if (!isEmptyObject(report) && (isMoneyRequestReport(report) || isInvoiceReport(report))) {
                return canDeleteTransaction(report) && isCardTransactionCanBeDeleted;
            }
            return true;
        }
    }

    if (
        reportAction?.actionName !== CONST.REPORT.ACTIONS.TYPE.ADD_COMMENT ||
        reportAction?.pendingAction === CONST.RED_BRICK_ROAD_PENDING_ACTION.DELETE ||
        isCreatedTaskReportAction(reportAction) ||
        reportAction?.actorAccountID === CONST.ACCOUNT_ID.CONCIERGE
    ) {
        return false;
    }

    const isAdmin = policy?.role === CONST.POLICY.ROLE.ADMIN && !isEmptyObject(report) && !isDM(report);

    return isActionOwner || isAdmin;
}

/**
 * Returns true if Concierge is one of the chat participants (1:1 as well as group chats)
 */
function chatIncludesConcierge(report: Partial<OnyxEntry<Report>>): boolean {
    const participantAccountIDs = Object.keys(report?.participants ?? {}).map(Number);
    return participantAccountIDs.includes(CONST.ACCOUNT_ID.CONCIERGE);
}

/**
 * Returns true if there is any automated expensify account `in accountIDs
 */
function hasAutomatedExpensifyAccountIDs(accountIDs: number[]): boolean {
    return accountIDs.some((accountID) => CONST.EXPENSIFY_ACCOUNT_IDS.includes(accountID));
}

function getReportRecipientAccountIDs(report: OnyxEntry<Report>, currentLoginAccountID: number): number[] {
    let finalReport: OnyxEntry<Report> = report;
    // In 1:1 chat threads, the participants will be the same as parent report. If a report is specifically a 1:1 chat thread then we will
    // get parent report and use its participants array.
    if (isThread(report) && !(isTaskReport(report) || isMoneyRequestReport(report))) {
        const parentReport = getReport(report?.parentReportID, allReports);
        if (isOneOnOneChat(parentReport)) {
            finalReport = parentReport;
        }
    }

    let finalParticipantAccountIDs: number[] = [];
    if (isTaskReport(report)) {
        // Task reports `managerID` will change when assignee is changed, in that case the old `managerID` is still present in `participants`
        // along with the new one. We only need the `managerID` as a participant here.
        finalParticipantAccountIDs = report?.managerID ? [report?.managerID] : [];
    } else {
        finalParticipantAccountIDs = Object.keys(finalReport?.participants ?? {}).map(Number);
    }

    const otherParticipantsWithoutExpensifyAccountIDs = finalParticipantAccountIDs.filter((accountID) => {
        if (accountID === currentLoginAccountID) {
            return false;
        }
        if (CONST.EXPENSIFY_ACCOUNT_IDS.includes(accountID)) {
            return false;
        }
        return true;
    });

    return otherParticipantsWithoutExpensifyAccountIDs;
}

/**
 * Whether the time row should be shown for a report.
 */
function canShowReportRecipientLocalTime(personalDetails: OnyxEntry<PersonalDetailsList>, report: OnyxEntry<Report>, accountID: number): boolean {
    const reportRecipientAccountIDs = getReportRecipientAccountIDs(report, accountID);
    const hasMultipleParticipants = reportRecipientAccountIDs.length > 1;
    const reportRecipient = personalDetails?.[reportRecipientAccountIDs[0]];
    const reportRecipientTimezone = reportRecipient?.timezone ?? CONST.DEFAULT_TIME_ZONE;
    const isReportParticipantValidated = reportRecipient?.validated ?? false;
    return !!(
        !hasMultipleParticipants &&
        !isChatRoom(report) &&
        !isPolicyExpenseChat(getRootParentReport({report})) &&
        reportRecipient &&
        reportRecipientTimezone?.selected &&
        isReportParticipantValidated
    );
}

/**
 * Shorten last message text to fixed length and trim spaces.
 */
function formatReportLastMessageText(lastMessageText: string | undefined, isModifiedExpenseMessage = false): string {
    if (isModifiedExpenseMessage) {
        return String(lastMessageText).trim().replace(CONST.REGEX.LINE_BREAK, '').trim();
    }

    return formatLastMessageText(lastMessageText);
}

/**
 * Helper method to return the default avatar associated with the given login
 */
function getDefaultWorkspaceAvatar(workspaceName?: string): React.FC<SvgProps> {
    if (!workspaceName) {
        return defaultWorkspaceAvatars.WorkspaceBuilding;
    }

    // Remove all chars not A-Z or 0-9 including underscore
    const alphaNumeric = workspaceName
        .normalize('NFD')
        .replace(/[^0-9a-z]/gi, '')
        .toUpperCase();

    const workspace = `Workspace${alphaNumeric[0]}` as keyof typeof defaultWorkspaceAvatars;
    const defaultWorkspaceAvatar = defaultWorkspaceAvatars[workspace];

    return !alphaNumeric ? defaultWorkspaceAvatars.WorkspaceBuilding : defaultWorkspaceAvatar;
}

/**
 * Helper method to return the default avatar testID associated with the given login
 */
function getDefaultWorkspaceAvatarTestID(workspaceName: string): string {
    if (!workspaceName) {
        return defaultAvatarBuildingIconTestID;
    }

    // Remove all chars not A-Z or 0-9 including underscore
    const alphaNumeric = workspaceName
        .normalize('NFD')
        .replace(/[^0-9a-z]/gi, '')
        .toLowerCase();

    return !alphaNumeric ? defaultAvatarBuildingIconTestID : `SvgDefaultAvatar_${alphaNumeric[0]} Icon`;
}

/**
 * Helper method to return the default avatar associated with the given reportID
 */
function getDefaultGroupAvatar(reportID?: string): IconAsset {
    if (!reportID) {
        return defaultGroupAvatars.Avatar1;
    }
    const reportIDHashBucket: AvatarRange = ((Number(reportID) % CONST.DEFAULT_GROUP_AVATAR_COUNT) + 1) as AvatarRange;
    return defaultGroupAvatars[`Avatar${reportIDHashBucket}`];
}

/**
 * Returns the appropriate icons for the given chat report using the stored personalDetails.
 * The Avatar sources can be URLs or Icon components according to the chat type.
 */
function getIconsForParticipants(participants: number[], personalDetails: OnyxInputOrEntry<PersonalDetailsList>): Icon[] {
    const participantDetails: ParticipantDetails[] = [];
    const participantsList = participants || [];

    for (const accountID of participantsList) {
        const avatarSource = personalDetails?.[accountID]?.avatar ?? FallbackAvatar;
        const displayNameLogin = personalDetails?.[accountID]?.displayName ? personalDetails?.[accountID]?.displayName : personalDetails?.[accountID]?.login;
        participantDetails.push([accountID, displayNameLogin ?? '', avatarSource, personalDetails?.[accountID]?.fallbackIcon ?? '']);
    }

    const sortedParticipantDetails = participantDetails.sort((first, second) => {
        // First sort by displayName/login
        const displayNameLoginOrder = localeCompare(first[1], second[1]);
        if (displayNameLoginOrder !== 0) {
            return displayNameLoginOrder;
        }

        // Then fallback on accountID as the final sorting criteria.
        // This will ensure that the order of avatars with same login/displayName
        // stay consistent across all users and devices
        return first[0] - second[0];
    });

    // Now that things are sorted, gather only the avatars (second element in the array) and return those
    const avatars: Icon[] = [];

    for (const sortedParticipantDetail of sortedParticipantDetails) {
        const userIcon = {
            id: sortedParticipantDetail[0],
            source: sortedParticipantDetail[2],
            type: CONST.ICON_TYPE_AVATAR,
            name: sortedParticipantDetail[1],
            fallbackIcon: sortedParticipantDetail[3],
        };
        avatars.push(userIcon);
    }

    return avatars;
}

/**
 * Cache the workspace icons
 */
const workSpaceIconsCache = new Map<string, {name: string; icon: Icon}>();

/**
 * Given a report, return the associated workspace icon.
 */
function getWorkspaceIcon(report: OnyxInputOrEntry<Report>, policy?: OnyxInputOrEntry<Policy>): Icon {
    const workspaceName = getPolicyName({report, policy});
    const cacheKey = report?.policyID ?? workspaceName;
    const iconFromCache = workSpaceIconsCache.get(cacheKey);
    const reportPolicy = policy ?? allPolicies?.[`${ONYXKEYS.COLLECTION.POLICY}${report?.policyID}`];
    const policyAvatarURL = reportPolicy ? reportPolicy?.avatarURL : report?.policyAvatar;
    // eslint-disable-next-line @typescript-eslint/prefer-nullish-coalescing
    const policyExpenseChatAvatarSource = policyAvatarURL || getDefaultWorkspaceAvatar(workspaceName);

    const isSameAvatarURL = iconFromCache?.icon?.source === policyExpenseChatAvatarSource;
    const hasWorkSpaceNameChanged = iconFromCache?.name !== workspaceName;

    if (iconFromCache && (isSameAvatarURL || policyAvatarURL === undefined) && !hasWorkSpaceNameChanged) {
        return iconFromCache.icon;
    }

    const workspaceIcon: Icon = {
        source: policyExpenseChatAvatarSource ?? '',
        type: CONST.ICON_TYPE_WORKSPACE,
        name: workspaceName,
        id: report?.policyID,
    };
    workSpaceIconsCache.set(cacheKey, {name: workspaceName, icon: workspaceIcon});
    return workspaceIcon;
}

/**
 * Gets the personal details for a login by looking in the ONYXKEYS.PERSONAL_DETAILS_LIST Onyx key (stored in the local variable, allPersonalDetails). If it doesn't exist in Onyx,
 * then a default object is constructed.
 */
function getPersonalDetailsForAccountID(accountID: number | undefined, personalDetailsData?: Partial<PersonalDetailsList>): Partial<PersonalDetails> {
    if (!accountID) {
        return {};
    }

    const defaultDetails = {
        isOptimisticPersonalDetail: true,
    };

    if (!personalDetailsData) {
        return allPersonalDetails?.[accountID] ?? defaultDetails;
    }

    return personalDetailsData?.[accountID] ?? defaultDetails;
}

/**
 * Returns the personal details or a default object if the personal details are not available.
 */
function getPersonalDetailsOrDefault(personalDetails: Partial<PersonalDetails> | undefined | null): Partial<PersonalDetails> {
    return personalDetails ?? {isOptimisticPersonalDetail: true};
}

const hiddenTranslation = translateLocal('common.hidden');

const phoneNumberCache: Record<string, string> = {};

/**
 * Get the displayName for a single report participant.
 */
function getDisplayNameForParticipant({
    accountID,
    shouldUseShortForm = false,
    shouldFallbackToHidden = true,
    shouldAddCurrentUserPostfix = false,
    personalDetailsData = allPersonalDetails,
    shouldRemoveDomain = false,
}: {
    accountID?: number;
    shouldUseShortForm?: boolean;
    shouldFallbackToHidden?: boolean;
    shouldAddCurrentUserPostfix?: boolean;
    personalDetailsData?: Partial<PersonalDetailsList>;
    shouldRemoveDomain?: boolean;
}): string {
    if (!accountID) {
        return '';
    }

    const personalDetails = getPersonalDetailsOrDefault(personalDetailsData?.[accountID]);
    if (!personalDetails) {
        return '';
    }

    const login = personalDetails.login ?? '';

    // Check if the phone number is already cached
    let formattedLogin = phoneNumberCache[login];
    if (!formattedLogin) {
        formattedLogin = formatPhoneNumber(login);
        // Store the formatted phone number in the cache
        phoneNumberCache[login] = formattedLogin;
    }

    // This is to check if account is an invite/optimistically created one
    // and prevent from falling back to 'Hidden', so a correct value is shown
    // when searching for a new user
    if (personalDetails.isOptimisticPersonalDetail === true) {
        return formattedLogin;
    }

    // For selfDM, we display the user's displayName followed by '(you)' as a postfix
    const shouldAddPostfix = shouldAddCurrentUserPostfix && accountID === currentUserAccountID;

    let longName = getDisplayNameOrDefault(personalDetails, formattedLogin, shouldFallbackToHidden, shouldAddPostfix);

    if (shouldRemoveDomain && longName === formattedLogin) {
        longName = longName.split('@').at(0) ?? '';
    }

    // If the user's personal details (first name) should be hidden, make sure we return "hidden" instead of the short name
    if (shouldFallbackToHidden && longName === hiddenTranslation) {
        return formatPhoneNumber(longName);
    }

    const shortName = personalDetails.firstName ? personalDetails.firstName : longName;
    return shouldUseShortForm ? shortName : longName;
}

function getParticipantsAccountIDsForDisplay(report: OnyxEntry<Report>, shouldExcludeHidden = false, shouldExcludeDeleted = false, shouldForceExcludeCurrentUser = false): number[] {
    const reportParticipants = report?.participants ?? {};
    const reportMetadata = getReportMetadata(report?.reportID);
    let participantsEntries = Object.entries(reportParticipants);

    // We should not show participants that have an optimistic entry with the same login in the personal details
    const nonOptimisticLoginMap: Record<string, boolean | undefined> = {};

    for (const entry of participantsEntries) {
        const [accountID] = entry;
        const personalDetail = allPersonalDetails?.[accountID];
        if (personalDetail?.login && !personalDetail.isOptimisticPersonalDetail) {
            nonOptimisticLoginMap[personalDetail.login] = true;
        }
    }

    participantsEntries = participantsEntries.filter(([accountID]) => {
        const personalDetail = allPersonalDetails?.[accountID];
        if (personalDetail?.login && personalDetail.isOptimisticPersonalDetail) {
            return !nonOptimisticLoginMap[personalDetail.login];
        }
        return true;
    });

    let participantsIds = participantsEntries.map(([accountID]) => Number(accountID));

    // For 1:1 chat, we don't want to include the current user as a participant in order to not mark 1:1 chats as having multiple participants
    // For system chat, we want to display Expensify as the only participant
    const shouldExcludeCurrentUser = isOneOnOneChat(report) || isSystemChat(report) || shouldForceExcludeCurrentUser;

    if (shouldExcludeCurrentUser || shouldExcludeHidden || shouldExcludeDeleted) {
        participantsIds = participantsIds.filter((accountID) => {
            if (shouldExcludeCurrentUser && accountID === currentUserAccountID) {
                return false;
            }

            if (shouldExcludeHidden && isHiddenForCurrentUser(reportParticipants[accountID]?.notificationPreference)) {
                return false;
            }

            if (
                shouldExcludeDeleted &&
                reportMetadata?.pendingChatMembers?.findLast((member) => Number(member.accountID) === accountID)?.pendingAction === CONST.RED_BRICK_ROAD_PENDING_ACTION.DELETE
            ) {
                return false;
            }

            return true;
        });
    }

    return participantsIds.filter((accountID) => isNumber(accountID));
}

function getParticipantsList(report: Report, personalDetails: OnyxEntry<PersonalDetailsList>, isRoomMembersList = false): number[] {
    const isReportGroupChat = isGroupChat(report);
    const isReportIOU = isIOUReport(report);
    const shouldExcludeHiddenParticipants = !isReportGroupChat && !isReportIOU;
    const chatParticipants = getParticipantsAccountIDsForDisplay(report, isRoomMembersList || shouldExcludeHiddenParticipants);

    return chatParticipants.filter((accountID) => {
        const details = personalDetails?.[accountID];

        if (!isRoomMembersList) {
            if (!details) {
                Log.hmmm(`[ReportParticipantsPage] no personal details found for Group chat member with accountID: ${accountID}`);
                return false;
            }
        } else {
            // When adding a new member to a room (whose personal detail does not exist in Onyx), an optimistic personal detail
            // is created. However, when the real personal detail is returned from the backend, a duplicate member may appear
            // briefly before the optimistic personal detail is deleted. To address this, we filter out the optimistically created
            // member here.
            const isDuplicateOptimisticDetail =
                details?.isOptimisticPersonalDetail && chatParticipants.some((accID) => accID !== accountID && details.login === personalDetails?.[accID]?.login);

            if (!details || isDuplicateOptimisticDetail) {
                Log.hmmm(`[RoomMembersPage] no personal details found for room member with accountID: ${accountID}`);
                return false;
            }
        }
        return true;
    });
}

function buildParticipantsFromAccountIDs(accountIDs: number[]): Participants {
    const finalParticipants: Participants = {};
    return accountIDs.reduce((participants, accountID) => {
        // eslint-disable-next-line no-param-reassign
        participants[accountID] = {notificationPreference: CONST.REPORT.NOTIFICATION_PREFERENCE.ALWAYS};
        return participants;
    }, finalParticipants);
}

/**
 * Returns the report name if the report is a group chat
 */
function getGroupChatName(participants?: SelectedParticipant[], shouldApplyLimit = false, report?: OnyxEntry<Report>): string | undefined {
    // If we have a report always try to get the name from the report.
    if (report?.reportName) {
        return report.reportName;
    }

    const reportMetadata = getReportMetadata(report?.reportID);

    const pendingMemberAccountIDs = new Set(
        reportMetadata?.pendingChatMembers?.filter((member) => member.pendingAction === CONST.RED_BRICK_ROAD_PENDING_ACTION.DELETE).map((member) => member.accountID),
    );
    let participantAccountIDs =
        participants?.map((participant) => participant.accountID) ??
        Object.keys(report?.participants ?? {})
            .map(Number)
            .filter((accountID) => !pendingMemberAccountIDs.has(accountID.toString()));
    const shouldAddEllipsis = participantAccountIDs.length > CONST.DISPLAY_PARTICIPANTS_LIMIT && shouldApplyLimit;
    if (shouldApplyLimit) {
        participantAccountIDs = participantAccountIDs.slice(0, CONST.DISPLAY_PARTICIPANTS_LIMIT);
    }
    const isMultipleParticipantReport = participantAccountIDs.length > 1;

    if (isMultipleParticipantReport) {
        return participantAccountIDs
            .map(
                (participantAccountID, index) =>
                    getDisplayNameForParticipant({accountID: participantAccountID, shouldUseShortForm: isMultipleParticipantReport}) || formatPhoneNumber(participants?.[index]?.login ?? ''),
            )
            .sort((first, second) => localeCompare(first ?? '', second ?? ''))
            .filter(Boolean)
            .join(', ')
            .slice(0, CONST.REPORT_NAME_LIMIT)
            .concat(shouldAddEllipsis ? '...' : '');
    }

    return translateLocal('groupChat.defaultReportName', {displayName: getDisplayNameForParticipant({accountID: participantAccountIDs.at(0)})});
}

function getParticipants(reportID: string) {
    const report = getReportOrDraftReport(reportID);
    if (!report) {
        return {};
    }

    return report.participants;
}

/**
 * Returns the appropriate icons for the given chat report using the stored personalDetails.
 * The Avatar sources can be URLs or Icon components according to the chat type.
 */
function getIcons(
    report: OnyxInputOrEntry<Report>,
    personalDetails: OnyxInputOrEntry<PersonalDetailsList>,
    defaultIcon: AvatarSource | null = null,
    defaultName = '',
    defaultAccountID = -1,
    policy?: OnyxInputOrEntry<Policy>,
    invoiceReceiverPolicy?: OnyxInputOrEntry<Policy>,
): Icon[] {
    const ownerDetails = report?.ownerAccountID ? personalDetails?.[report.ownerAccountID] : undefined;

    if (isEmptyObject(report)) {
        const fallbackIcon: Icon = {
            source: defaultIcon ?? FallbackAvatar,
            type: CONST.ICON_TYPE_AVATAR,
            name: defaultName,
            id: defaultAccountID,
        };
        return [fallbackIcon];
    }
    if (isExpenseRequest(report)) {
        const parentReportAction = allReportActions?.[`${ONYXKEYS.COLLECTION.REPORT_ACTIONS}${report.parentReportID}`]?.[report.parentReportActionID];
        const workspaceIcon = getWorkspaceIcon(report, policy);
        const actorDetails = parentReportAction?.actorAccountID ? personalDetails?.[parentReportAction.actorAccountID] : undefined;
        const memberIcon = {
            source: actorDetails?.avatar ?? FallbackAvatar,
            id: parentReportAction?.actorAccountID,
            type: CONST.ICON_TYPE_AVATAR,
            name: actorDetails?.displayName ?? '',
            fallbackIcon: actorDetails?.fallbackIcon,
        };

        return [memberIcon, workspaceIcon];
    }
    if (isChatThread(report)) {
        const parentReportAction = allReportActions?.[`${ONYXKEYS.COLLECTION.REPORT_ACTIONS}${report.parentReportID}`]?.[report.parentReportActionID];

        const actorAccountID = getReportActionActorAccountID(parentReportAction, report, report);
        const actorDetails = actorAccountID ? personalDetails?.[actorAccountID] : undefined;
        const actorDisplayName = getDisplayNameOrDefault(actorDetails, '', false);
        const actorIcon = {
            id: actorAccountID,
            source: actorDetails?.avatar ?? FallbackAvatar,
            name: formatPhoneNumber(actorDisplayName),
            type: CONST.ICON_TYPE_AVATAR,
            fallbackIcon: actorDetails?.fallbackIcon,
        };

        if (isWorkspaceThread(report)) {
            const workspaceIcon = getWorkspaceIcon(report, policy);
            return [actorIcon, workspaceIcon];
        }
        return [actorIcon];
    }
    if (isTaskReport(report)) {
        const ownerIcon = {
            id: report?.ownerAccountID,
            source: ownerDetails?.avatar ?? FallbackAvatar,
            type: CONST.ICON_TYPE_AVATAR,
            name: ownerDetails?.displayName ?? '',
            fallbackIcon: ownerDetails?.fallbackIcon,
        };

        if (isWorkspaceTaskReport(report)) {
            const workspaceIcon = getWorkspaceIcon(report, policy);
            return [ownerIcon, workspaceIcon];
        }

        return [ownerIcon];
    }
    if (isDomainRoom(report)) {
        // Get domain name after the #. Domain Rooms use our default workspace avatar pattern.
        const domainName = report?.reportName?.substring(1);
        const policyExpenseChatAvatarSource = getDefaultWorkspaceAvatar(domainName);
        const domainIcon: Icon = {
            source: policyExpenseChatAvatarSource,
            type: CONST.ICON_TYPE_WORKSPACE,
            name: domainName ?? '',
            id: report?.policyID,
        };
        return [domainIcon];
    }
    if (isAdminRoom(report) || isAnnounceRoom(report) || isChatRoom(report) || isArchivedNonExpenseReport(report, getReportNameValuePairs(report?.reportID))) {
        const icons = [getWorkspaceIcon(report, policy)];

        if (isInvoiceRoom(report)) {
            if (report?.invoiceReceiver?.type === CONST.REPORT.INVOICE_RECEIVER_TYPE.INDIVIDUAL) {
                icons.push(...getIconsForParticipants([report?.invoiceReceiver.accountID], personalDetails));
            } else {
                const receiverPolicyID = report?.invoiceReceiver?.policyID;
                const receiverPolicy = invoiceReceiverPolicy ?? getPolicy(receiverPolicyID);
                if (!isEmptyObject(receiverPolicy)) {
                    icons.push({
                        source: receiverPolicy?.avatarURL ?? getDefaultWorkspaceAvatar(receiverPolicy.name),
                        type: CONST.ICON_TYPE_WORKSPACE,
                        name: receiverPolicy.name,
                        id: receiverPolicyID,
                    });
                }
            }
        }

        return icons;
    }
    if (isPolicyExpenseChat(report) || isExpenseReport(report)) {
        const workspaceIcon = getWorkspaceIcon(report, policy);
        const memberIcon = {
            source: ownerDetails?.avatar ?? FallbackAvatar,
            id: report?.ownerAccountID,
            type: CONST.ICON_TYPE_AVATAR,
            name: ownerDetails?.displayName ?? '',
            fallbackIcon: ownerDetails?.fallbackIcon,
        };
        return isExpenseReport(report) ? [memberIcon, workspaceIcon] : [workspaceIcon, memberIcon];
    }
    if (isIOUReport(report)) {
        const managerDetails = report?.managerID ? personalDetails?.[report.managerID] : undefined;
        const managerIcon = {
            source: managerDetails?.avatar ?? FallbackAvatar,
            id: report?.managerID,
            type: CONST.ICON_TYPE_AVATAR,
            name: managerDetails?.displayName ?? '',
            fallbackIcon: managerDetails?.fallbackIcon,
        };
        const ownerIcon = {
            id: report?.ownerAccountID,
            source: ownerDetails?.avatar ?? FallbackAvatar,
            type: CONST.ICON_TYPE_AVATAR,
            name: ownerDetails?.displayName ?? '',
            fallbackIcon: ownerDetails?.fallbackIcon,
        };
        const isManager = currentUserAccountID === report?.managerID;

        // For one transaction IOUs, display a simplified report icon
        if (isOneTransactionReport(report?.reportID)) {
            return [ownerIcon];
        }

        return isManager ? [managerIcon, ownerIcon] : [ownerIcon, managerIcon];
    }

    if (isSelfDM(report)) {
        return getIconsForParticipants(currentUserAccountID ? [currentUserAccountID] : [], personalDetails);
    }

    if (isSystemChat(report)) {
        return getIconsForParticipants([CONST.ACCOUNT_ID.NOTIFICATIONS ?? 0], personalDetails);
    }

    if (isGroupChat(report)) {
        const groupChatIcon = {
            // eslint-disable-next-line @typescript-eslint/prefer-nullish-coalescing
            source: report.avatarUrl || getDefaultGroupAvatar(report.reportID),
            id: -1,
            type: CONST.ICON_TYPE_AVATAR,
            name: getGroupChatName(undefined, true, report),
        };
        return [groupChatIcon];
    }

    if (isInvoiceReport(report)) {
        const invoiceRoomReport = getReportOrDraftReport(report.chatReportID);
        const icons = [getWorkspaceIcon(invoiceRoomReport, policy)];

        if (invoiceRoomReport?.invoiceReceiver?.type === CONST.REPORT.INVOICE_RECEIVER_TYPE.INDIVIDUAL) {
            icons.push(...getIconsForParticipants([invoiceRoomReport?.invoiceReceiver.accountID], personalDetails));

            return icons;
        }

        const receiverPolicyID = invoiceRoomReport?.invoiceReceiver?.policyID;
        const receiverPolicy = invoiceReceiverPolicy ?? getPolicy(receiverPolicyID);

        if (!isEmptyObject(receiverPolicy)) {
            icons.push({
                source: receiverPolicy?.avatarURL ?? getDefaultWorkspaceAvatar(receiverPolicy.name),
                type: CONST.ICON_TYPE_WORKSPACE,
                name: receiverPolicy.name,
                id: receiverPolicyID,
            });
        }

        return icons;
    }

    if (isOneOnOneChat(report)) {
        const otherParticipantsAccountIDs = Object.keys(report.participants ?? {})
            .map(Number)
            .filter((accountID) => accountID !== currentUserAccountID);
        return getIconsForParticipants(otherParticipantsAccountIDs, personalDetails);
    }

    const participantAccountIDs = Object.keys(report.participants ?? {}).map(Number);
    return getIconsForParticipants(participantAccountIDs, personalDetails);
}

function getDisplayNamesWithTooltips(
    personalDetailsList: PersonalDetails[] | PersonalDetailsList | OptionData[],
    shouldUseShortForm: boolean,
    shouldFallbackToHidden = true,
    shouldAddCurrentUserPostfix = false,
): DisplayNameWithTooltips {
    const personalDetailsListArray = Array.isArray(personalDetailsList) ? personalDetailsList : Object.values(personalDetailsList);

    return personalDetailsListArray
        .map((user) => {
            const accountID = Number(user?.accountID);
            // eslint-disable-next-line @typescript-eslint/prefer-nullish-coalescing
            const displayName = getDisplayNameForParticipant({accountID, shouldUseShortForm, shouldFallbackToHidden, shouldAddCurrentUserPostfix}) || user?.login || '';
            const avatar = user && 'avatar' in user ? user.avatar : undefined;

            let pronouns = user?.pronouns ?? undefined;
            if (pronouns?.startsWith(CONST.PRONOUNS.PREFIX)) {
                const pronounTranslationKey = pronouns.replace(CONST.PRONOUNS.PREFIX, '');
                pronouns = translateLocal(`pronouns.${pronounTranslationKey}` as TranslationPaths);
            }

            return {
                displayName,
                avatar,
                login: user?.login ?? '',
                accountID,
                pronouns,
            };
        })
        .sort((first, second) => {
            // First sort by displayName/login
            const displayNameLoginOrder = localeCompare(first.displayName, second.displayName);
            if (displayNameLoginOrder !== 0) {
                return displayNameLoginOrder;
            }

            // Then fallback on accountID as the final sorting criteria.
            return first.accountID - second.accountID;
        });
}

/**
 * Returns the the display names of the given user accountIDs
 */
function getUserDetailTooltipText(accountID: number, fallbackUserDisplayName = ''): string {
    const displayNameForParticipant = getDisplayNameForParticipant({accountID});
    return displayNameForParticipant || fallbackUserDisplayName;
}

/**
 * For a deleted parent report action within a chat report,
 * let us return the appropriate display message
 *
 * @param reportAction - The deleted report action of a chat report for which we need to return message.
 */
function getDeletedParentActionMessageForChatReport(reportAction: OnyxEntry<ReportAction>): string {
    // By default, let us display [Deleted message]
    let deletedMessageText = translateLocal('parentReportAction.deletedMessage');
    if (isCreatedTaskReportAction(reportAction)) {
        // For canceled task report, let us display [Deleted task]
        deletedMessageText = translateLocal('parentReportAction.deletedTask');
    }
    return deletedMessageText;
}

/**
 * Returns the preview message for `REIMBURSEMENT_QUEUED` action
 */
function getReimbursementQueuedActionMessage({
    reportAction,
    reportOrID,
    shouldUseShortDisplayName = true,
    reports,
    personalDetails,
}: {
    reportAction: OnyxEntry<ReportAction<typeof CONST.REPORT.ACTIONS.TYPE.REIMBURSEMENT_QUEUED>>;
    reportOrID: OnyxEntry<Report> | string | SearchReport;
    shouldUseShortDisplayName?: boolean;
    reports?: SearchReport[];
    personalDetails?: Partial<PersonalDetailsList>;
}): string {
    const report = typeof reportOrID === 'string' ? getReport(reportOrID, reports ?? allReports) : reportOrID;
    const submitterDisplayName = getDisplayNameForParticipant({accountID: report?.ownerAccountID, shouldUseShortForm: shouldUseShortDisplayName, personalDetailsData: personalDetails}) ?? '';
    const originalMessage = getOriginalMessage(reportAction);
    let messageKey: TranslationPaths;
    if (originalMessage?.paymentType === CONST.IOU.PAYMENT_TYPE.EXPENSIFY) {
        messageKey = 'iou.waitingOnEnabledWallet';
    } else {
        messageKey = 'iou.waitingOnBankAccount';
    }

    return translateLocal(messageKey, {submitterDisplayName});
}

/**
 * Returns the preview message for `REIMBURSEMENT_DEQUEUED` or `REIMBURSEMENT_ACH_CANCELED` action
 */
function getReimbursementDeQueuedOrCanceledActionMessage(
    reportAction: OnyxEntry<ReportAction<typeof CONST.REPORT.ACTIONS.TYPE.REIMBURSEMENT_DEQUEUED | typeof CONST.REPORT.ACTIONS.TYPE.REIMBURSEMENT_ACH_CANCELED>>,
    reportOrID: OnyxEntry<Report> | string | SearchReport,
    isLHNPreview = false,
): string {
    const report = typeof reportOrID === 'string' ? getReport(reportOrID, allReports) : reportOrID;
    const originalMessage = getOriginalMessage(reportAction);
    const amount = originalMessage?.amount;
    const currency = originalMessage?.currency;
    const formattedAmount = convertToDisplayString(amount, currency);
    if (originalMessage?.cancellationReason === CONST.REPORT.CANCEL_PAYMENT_REASONS.ADMIN || originalMessage?.cancellationReason === CONST.REPORT.CANCEL_PAYMENT_REASONS.USER) {
        const payerOrApproverName = report?.managerID === currentUserAccountID || !isLHNPreview ? '' : getDisplayNameForParticipant({accountID: report?.managerID, shouldUseShortForm: true});
        return translateLocal('iou.adminCanceledRequest', {manager: payerOrApproverName, amount: formattedAmount});
    }
    const submitterDisplayName = getDisplayNameForParticipant({accountID: report?.ownerAccountID, shouldUseShortForm: true}) ?? '';
    return translateLocal('iou.canceledRequest', {submitterDisplayName, amount: formattedAmount});
}

/**
 * Builds an optimistic REIMBURSEMENT_DEQUEUED report action with a randomly generated reportActionID.
 *
 */
function buildOptimisticChangeFieldAction(reportField: PolicyReportField, previousReportField: PolicyReportField): OptimisticChangeFieldAction {
    return {
        actionName: CONST.REPORT.ACTIONS.TYPE.CHANGE_FIELD,
        actorAccountID: currentUserAccountID,
        message: [
            {
                type: 'TEXT',
                style: 'strong',
                text: 'You',
            },
            {
                type: 'TEXT',
                style: 'normal',
                text: ` modified field '${reportField.name}'.`,
            },
            {
                type: 'TEXT',
                style: 'normal',
                text: ` New value is '${reportField.value}'`,
            },
            {
                type: 'TEXT',
                style: 'normal',
                text: ` (previously '${previousReportField.value}').`,
            },
        ],
        originalMessage: {
            fieldName: reportField.name,
            newType: reportField.type,
            newValue: reportField.value,
            oldType: previousReportField.type,
            oldValue: previousReportField.value,
        },
        person: [
            {
                style: 'strong',
                text: getCurrentUserDisplayNameOrEmail(),
                type: 'TEXT',
            },
        ],
        reportActionID: rand64(),
        created: DateUtils.getDBTime(),
        pendingAction: CONST.RED_BRICK_ROAD_PENDING_ACTION.ADD,
    };
}

/**
 * Builds an optimistic REIMBURSEMENT_DEQUEUED report action with a randomly generated reportActionID.
 *
 */
function buildOptimisticCancelPaymentReportAction(expenseReportID: string, amount: number, currency: string): OptimisticCancelPaymentReportAction {
    return {
        actionName: CONST.REPORT.ACTIONS.TYPE.REIMBURSEMENT_DEQUEUED,
        actorAccountID: currentUserAccountID,
        message: [
            {
                cancellationReason: CONST.REPORT.CANCEL_PAYMENT_REASONS.ADMIN,
                expenseReportID,
                type: CONST.REPORT.MESSAGE.TYPE.COMMENT,
                text: '',
                amount,
                currency,
            },
        ],
        originalMessage: {
            cancellationReason: CONST.REPORT.CANCEL_PAYMENT_REASONS.ADMIN,
            expenseReportID,
            amount,
            currency,
        },
        person: [
            {
                style: 'strong',
                text: getCurrentUserDisplayNameOrEmail(),
                type: 'TEXT',
            },
        ],
        reportActionID: rand64(),
        shouldShow: true,
        created: DateUtils.getDBTime(),
        pendingAction: CONST.RED_BRICK_ROAD_PENDING_ACTION.ADD,
    };
}

/**
 * Returns the last visible message for a given report after considering the given optimistic actions
 *
 * @param reportID - the report for which last visible message has to be fetched
 * @param [actionsToMerge] - the optimistic merge actions that needs to be considered while fetching last visible message

 */
function getLastVisibleMessage(reportID: string | undefined, actionsToMerge: ReportActions = {}): LastVisibleMessage {
    const report = getReportOrDraftReport(reportID);
    const lastVisibleAction = getLastVisibleActionReportActionsUtils(reportID, canUserPerformWriteAction(report), actionsToMerge);

    // For Chat Report with deleted parent actions, let us fetch the correct message
    if (isDeletedParentAction(lastVisibleAction) && !isEmptyObject(report) && isChatReport(report)) {
        const lastMessageText = getDeletedParentActionMessageForChatReport(lastVisibleAction);
        return {
            lastMessageText,
        };
    }

    // Fetch the last visible message for report represented by reportID and based on actions to merge.
    return getLastVisibleMessageReportActionsUtils(reportID, canUserPerformWriteAction(report), actionsToMerge);
}

/**
 * Checks if a report is waiting for the manager to complete an action.
 * Example: the assignee of an open task report or the manager of a processing expense report.
 *
 * @param [parentReportAction] - The parent report action of the report (Used to check if the task has been canceled)
 */
function isWaitingForAssigneeToCompleteAction(report: OnyxEntry<Report>, parentReportAction: OnyxEntry<ReportAction>): boolean {
    if (report?.hasOutstandingChildTask) {
        return true;
    }

    if (report?.hasParentAccess === false && isReportManager(report)) {
        if (isOpenTaskReport(report, parentReportAction)) {
            return true;
        }

        if (isProcessingReport(report) && isExpenseReport(report)) {
            return true;
        }
    }

    return false;
}

function isUnreadWithMention(reportOrOption: OnyxEntry<Report> | OptionData): boolean {
    if (!reportOrOption) {
        return false;
    }
    // lastMentionedTime and lastReadTime are both datetime strings and can be compared directly
    const lastMentionedTime = reportOrOption.lastMentionedTime ?? '';
    const lastReadTime = reportOrOption.lastReadTime ?? '';
    return !!('isUnreadWithMention' in reportOrOption && reportOrOption.isUnreadWithMention) || lastReadTime < lastMentionedTime;
}

type ReasonAndReportActionThatRequiresAttention = {
    reason: ValueOf<typeof CONST.REQUIRES_ATTENTION_REASONS>;
    reportAction?: OnyxEntry<ReportAction>;
};

function getReasonAndReportActionThatRequiresAttention(
    optionOrReport: OnyxEntry<Report> | OptionData,
    parentReportAction?: OnyxEntry<ReportAction>,
): ReasonAndReportActionThatRequiresAttention | null {
    if (!optionOrReport) {
        return null;
    }

    const reportActions = getAllReportActions(optionOrReport.reportID);

    if (isJoinRequestInAdminRoom(optionOrReport)) {
        return {
            reason: CONST.REQUIRES_ATTENTION_REASONS.HAS_JOIN_REQUEST,
            reportAction: getActionableJoinRequestPendingReportAction(optionOrReport.reportID),
        };
    }

    if (isArchivedReport(getReportNameValuePairs(optionOrReport?.reportID)) || isArchivedReport(getReportNameValuePairs(optionOrReport?.reportID))) {
        return null;
    }

    if (isUnreadWithMention(optionOrReport)) {
        return {
            reason: CONST.REQUIRES_ATTENTION_REASONS.IS_UNREAD_WITH_MENTION,
        };
    }

    if (isWaitingForAssigneeToCompleteAction(optionOrReport, parentReportAction)) {
        return {
            reason: CONST.REQUIRES_ATTENTION_REASONS.IS_WAITING_FOR_ASSIGNEE_TO_COMPLETE_ACTION,
            reportAction: Object.values(reportActions).find((action) => action.childType === CONST.REPORT.TYPE.TASK),
        };
    }

    const iouReportActionToApproveOrPay = getIOUReportActionToApproveOrPay(optionOrReport, optionOrReport.reportID);
    const iouReportID = getIOUReportIDFromReportActionPreview(iouReportActionToApproveOrPay);
    const transactions = getReportTransactions(iouReportID);
    const hasOnlyPendingTransactions = transactions.length > 0 && transactions.every((t) => isExpensifyCardTransaction(t) && isPending(t));

    // Has a child report that is awaiting action (e.g. approve, pay, add bank account) from current user
    if (optionOrReport.hasOutstandingChildRequest && !hasOnlyPendingTransactions) {
        return {
            reason: CONST.REQUIRES_ATTENTION_REASONS.HAS_CHILD_REPORT_AWAITING_ACTION,
            reportAction: iouReportActionToApproveOrPay,
        };
    }

    if (hasMissingInvoiceBankAccount(optionOrReport.reportID) && !isSettled(optionOrReport.reportID)) {
        return {
            reason: CONST.REQUIRES_ATTENTION_REASONS.HAS_MISSING_INVOICE_BANK_ACCOUNT,
        };
    }

    if (isInvoiceRoom(optionOrReport)) {
        const reportAction = Object.values(reportActions).find(
            (action) =>
                action.actionName === CONST.REPORT.ACTIONS.TYPE.REPORT_PREVIEW &&
                action.childReportID &&
                hasMissingInvoiceBankAccount(action.childReportID) &&
                !isSettled(action.childReportID),
        );

        return reportAction
            ? {
                  reason: CONST.REQUIRES_ATTENTION_REASONS.HAS_MISSING_INVOICE_BANK_ACCOUNT,
                  reportAction,
              }
            : null;
    }

    return null;
}

/**
 * Determines if the option requires action from the current user. This can happen when it:
 *  - is unread and the user was mentioned in one of the unread comments
 *  - is for an outstanding task waiting on the user
 *  - has an outstanding child expense that is waiting for an action from the current user (e.g. pay, approve, add bank account)
 *  - is either the system or concierge chat, the user free trial has ended and it didn't add a payment card yet
 *
 * @param option (report or optionItem)
 * @param parentReportAction (the report action the current report is a thread of)
 */
function requiresAttentionFromCurrentUser(optionOrReport: OnyxEntry<Report> | OptionData, parentReportAction?: OnyxEntry<ReportAction>) {
    return !!getReasonAndReportActionThatRequiresAttention(optionOrReport, parentReportAction);
}

/**
 * Checks if the report contains at least one Non-Reimbursable transaction
 */
function hasNonReimbursableTransactions(iouReportID: string | undefined, reportsTransactionsParam: Record<string, Transaction[]> = reportsTransactions): boolean {
    const transactions = getReportTransactions(iouReportID, reportsTransactionsParam);
    return transactions.filter((transaction) => transaction.reimbursable === false).length > 0;
}

function getMoneyRequestSpendBreakdown(report: OnyxInputOrEntry<Report>, searchReports?: SearchReport[]): SpendBreakdown {
    const reports = searchReports ?? allReports;
    let moneyRequestReport: OnyxEntry<Report>;
    if (report && (isMoneyRequestReport(report, searchReports) || isInvoiceReport(report))) {
        moneyRequestReport = report;
    }
    if (reports && report?.iouReportID) {
        moneyRequestReport = getReport(report.iouReportID, allReports);
    }
    if (moneyRequestReport) {
        let nonReimbursableSpend = moneyRequestReport.nonReimbursableTotal ?? 0;
        let totalSpend = moneyRequestReport.total ?? 0;

        if (nonReimbursableSpend + totalSpend !== 0) {
            // There is a possibility that if the Expense report has a negative total.
            // This is because there are instances where you can get a credit back on your card,
            // or you enter a negative expense to “offset” future expenses
            nonReimbursableSpend = isExpenseReport(moneyRequestReport) ? nonReimbursableSpend * -1 : Math.abs(nonReimbursableSpend);
            totalSpend = isExpenseReport(moneyRequestReport) ? totalSpend * -1 : Math.abs(totalSpend);

            const totalDisplaySpend = totalSpend;
            const reimbursableSpend = totalDisplaySpend - nonReimbursableSpend;

            return {
                nonReimbursableSpend,
                reimbursableSpend,
                totalDisplaySpend,
            };
        }
    }
    return {
        nonReimbursableSpend: 0,
        reimbursableSpend: 0,
        totalDisplaySpend: 0,
    };
}

/**
 * Get the title for a policy expense chat which depends on the role of the policy member seeing this report
 */
function getPolicyExpenseChatName({
    report,
    policy,
    personalDetailsList = allPersonalDetails,
    policies,
    reports,
}: {
    report: OnyxEntry<Report>;
    policy?: OnyxEntry<Policy> | SearchPolicy;
    personalDetailsList?: Partial<PersonalDetailsList>;
    policies?: SearchPolicy[];
    reports?: SearchReport[];
}): string | undefined {
    const ownerAccountID = report?.ownerAccountID;
    const personalDetails = ownerAccountID ? personalDetailsList?.[ownerAccountID] : undefined;
    const login = personalDetails ? personalDetails.login : null;
    // eslint-disable-next-line @typescript-eslint/prefer-nullish-coalescing
    const reportOwnerDisplayName = getDisplayNameForParticipant({accountID: ownerAccountID, shouldRemoveDomain: true}) || login;

    if (reportOwnerDisplayName) {
        return translateLocal('workspace.common.policyExpenseChatName', {displayName: reportOwnerDisplayName});
    }

    let policyExpenseChatRole = 'user';

    const policyItem = policies ? policies.find((p) => p.id === report?.policyID) : allPolicies?.[`${ONYXKEYS.COLLECTION.POLICY}${report?.policyID}`];
    if (policyItem) {
        policyExpenseChatRole = policyItem.role || 'user';
    }

    // If this user is not admin and this policy expense chat has been archived because of account merging, this must be an old workspace chat
    // of the account which was merged into the current user's account. Use the name of the policy as the name of the report.
    if (isArchivedNonExpenseReport(report, getReportNameValuePairs(report?.reportID))) {
        const lastAction = getLastVisibleActionReportActionsUtils(report?.reportID);
        const archiveReason = isClosedAction(lastAction) ? getOriginalMessage(lastAction)?.reason : CONST.REPORT.ARCHIVE_REASON.DEFAULT;
        if (archiveReason === CONST.REPORT.ARCHIVE_REASON.ACCOUNT_MERGED && policyExpenseChatRole !== CONST.POLICY.ROLE.ADMIN) {
            return getPolicyName({report, policy, policies, reports});
        }
    }
    return report?.reportName;
}

function getArchiveReason(reportActions: OnyxEntry<ReportActions>): ValueOf<typeof CONST.REPORT.ARCHIVE_REASON> | undefined {
    const lastClosedReportAction = getLastClosedReportAction(reportActions);

    if (!lastClosedReportAction) {
        return undefined;
    }

    return isClosedAction(lastClosedReportAction) ? getOriginalMessage(lastClosedReportAction)?.reason : CONST.REPORT.ARCHIVE_REASON.DEFAULT;
}

/**
 * Given a report field, check if the field is for the report title.
 */
function isReportFieldOfTypeTitle(reportField: OnyxEntry<PolicyReportField>): boolean {
    return reportField?.fieldID === CONST.REPORT_FIELD_TITLE_FIELD_ID;
}

/**
 * Check if Report has any held expenses
 */
function isHoldCreator(transaction: OnyxEntry<Transaction>, reportID: string | undefined): boolean {
    const holdReportAction = getReportAction(reportID, `${transaction?.comment?.hold ?? ''}`);
    return isActionCreator(holdReportAction);
}

/**
 * Given a report field, check if the field can be edited or not.
 * For title fields, its considered disabled if `deletable` prop is `true` (https://github.com/Expensify/App/issues/35043#issuecomment-1911275433)
 * For non title fields, its considered disabled if:
 * 1. The user is not admin of the report
 * 2. Report is settled or it is closed
 */
function isReportFieldDisabled(report: OnyxEntry<Report>, reportField: OnyxEntry<PolicyReportField>, policy: OnyxEntry<Policy>): boolean {
    if (isInvoiceReport(report)) {
        return true;
    }
    const isReportSettled = isSettled(report?.reportID);
    const isReportClosed = isClosedReport(report);
    const isTitleField = isReportFieldOfTypeTitle(reportField);
    const isAdmin = isPolicyAdmin(report?.policyID, {[`${ONYXKEYS.COLLECTION.POLICY}${policy?.id}`]: policy});
    return isTitleField ? !reportField?.deletable : !isAdmin && (isReportSettled || isReportClosed);
}

/**
 * Given a set of report fields, return the field that refers to title
 */
function getTitleReportField(reportFields: Record<string, PolicyReportField>) {
    return Object.values(reportFields).find((field) => isReportFieldOfTypeTitle(field));
}

/**
 * Get the key for a report field
 */
function getReportFieldKey(reportFieldId: string | undefined) {
    if (!reportFieldId) {
        return '';
    }

    // We don't need to add `expensify_` prefix to the title field key, because backend stored title under a unique key `text_title`,
    // and all the other report field keys are stored under `expensify_FIELD_ID`.
    if (reportFieldId === CONST.REPORT_FIELD_TITLE_FIELD_ID) {
        return reportFieldId;
    }

    return `expensify_${reportFieldId}`;
}

/**
 * Get the report fields attached to the policy given policyID
 */
function getReportFieldsByPolicyID(policyID: string | undefined): Record<string, PolicyReportField> {
    if (!policyID) {
        return {};
    }

    const policyReportFields = Object.entries(allPolicies ?? {}).find(([key]) => key.replace(ONYXKEYS.COLLECTION.POLICY, '') === policyID);
    const fieldList = policyReportFields?.[1]?.fieldList;

    if (!policyReportFields || !fieldList) {
        return {};
    }

    return fieldList;
}

/**
 * Get the report fields that we should display a MoneyReportView gets opened
 */

function getAvailableReportFields(report: OnyxEntry<Report>, policyReportFields: PolicyReportField[]): PolicyReportField[] {
    // Get the report fields that are attached to a report. These will persist even if a field is deleted from the policy.
    const reportFields = Object.values(report?.fieldList ?? {});
    const reportIsSettled = isSettled(report?.reportID);

    // If the report is settled, we don't want to show any new field that gets added to the policy.
    if (reportIsSettled) {
        return reportFields;
    }

    // If the report is unsettled, we want to merge the new fields that get added to the policy with the fields that
    // are attached to the report.
    const mergedFieldIds = Array.from(new Set([...policyReportFields.map(({fieldID}) => fieldID), ...reportFields.map(({fieldID}) => fieldID)]));

    const fields = mergedFieldIds.map((id) => {
        const field = report?.fieldList?.[getReportFieldKey(id)];

        if (field) {
            return field;
        }

        const policyReportField = policyReportFields.find(({fieldID}) => fieldID === id);

        if (policyReportField) {
            return policyReportField;
        }

        return null;
    });

    return fields.filter(Boolean) as PolicyReportField[];
}

/**
 * Get the title for an IOU or expense chat which will be showing the payer and the amount
 */
function getMoneyRequestReportName({
    report,
    policy,
    invoiceReceiverPolicy,
}: {
    report: OnyxEntry<Report>;
    policy?: OnyxEntry<Policy> | SearchPolicy;
    invoiceReceiverPolicy?: OnyxEntry<Policy> | SearchPolicy;
}): string {
    const reportFields = getReportFieldsByPolicyID(report?.policyID);
    const titleReportField = Object.values(reportFields ?? {}).find((reportField) => reportField?.fieldID === CONST.REPORT_FIELD_TITLE_FIELD_ID);

    if (titleReportField && report?.reportName && isPaidGroupPolicyExpenseReport(report)) {
        return report.reportName;
    }

    const moneyRequestTotal = getMoneyRequestSpendBreakdown(report).totalDisplaySpend;
    const formattedAmount = convertToDisplayString(moneyRequestTotal, report?.currency);

    let payerOrApproverName;
    if (isExpenseReport(report)) {
        const parentReport = getParentReport(report);
        payerOrApproverName = getPolicyName({report: parentReport ?? report, policy});
    } else if (isInvoiceReport(report)) {
        const chatReport = getReportOrDraftReport(report?.chatReportID);
        payerOrApproverName = getInvoicePayerName(chatReport, invoiceReceiverPolicy);
    } else {
        payerOrApproverName = getDisplayNameForParticipant({accountID: report?.managerID}) ?? '';
    }

    const payerPaidAmountMessage = translateLocal('iou.payerPaidAmount', {
        payer: payerOrApproverName,
        amount: formattedAmount,
    });

    if (isReportApproved({report})) {
        return translateLocal('iou.managerApprovedAmount', {
            manager: payerOrApproverName,
            amount: formattedAmount,
        });
    }

    if (report?.isWaitingOnBankAccount) {
        return `${payerPaidAmountMessage} ${CONST.DOT_SEPARATOR} ${translateLocal('iou.pending')}`;
    }

    if (!isSettled(report?.reportID) && hasNonReimbursableTransactions(report?.reportID)) {
        payerOrApproverName = getDisplayNameForParticipant({accountID: report?.ownerAccountID}) ?? '';
        return translateLocal('iou.payerSpentAmount', {payer: payerOrApproverName, amount: formattedAmount});
    }

    if (isProcessingReport(report) || isOpenExpenseReport(report) || isOpenInvoiceReport(report) || moneyRequestTotal === 0) {
        return translateLocal('iou.payerOwesAmount', {payer: payerOrApproverName, amount: formattedAmount});
    }

    return payerPaidAmountMessage;
}

/**
 * Gets transaction created, amount, currency, comment, and waypoints (for distance expense)
 * into a flat object. Used for displaying transactions and sending them in API commands
 */

function getTransactionDetails(transaction: OnyxInputOrEntry<Transaction>, createdDateFormat: string = CONST.DATE.FNS_FORMAT_STRING): TransactionDetails | undefined {
    if (!transaction) {
        return;
    }
    const report = getReportOrDraftReport(transaction?.reportID);
    return {
        created: getFormattedCreated(transaction, createdDateFormat),
        amount: getTransactionAmount(transaction, !isEmptyObject(report) && isExpenseReport(report)),
        attendees: getAttendees(transaction),
        taxAmount: getTaxAmount(transaction, !isEmptyObject(report) && isExpenseReport(report)),
        taxCode: getTaxCode(transaction),
        currency: getCurrency(transaction),
        comment: getDescription(transaction),
        merchant: getMerchant(transaction),
        waypoints: getWaypoints(transaction),
        customUnitRateID: getRateID(transaction),
        category: getCategory(transaction),
        billable: getBillable(transaction),
        tag: getTag(transaction),
        mccGroup: getMCCGroup(transaction),
        cardID: getCardID(transaction),
        originalAmount: getOriginalAmount(transaction),
        originalCurrency: getOriginalCurrency(transaction),
        postedDate: getFormattedPostedDate(transaction),
    };
}

function getTransactionCommentObject(transaction: OnyxEntry<Transaction>): Comment {
    return {
        ...transaction?.comment,
        comment: Parser.htmlToMarkdown(transaction?.comment?.comment ?? ''),
        waypoints: getWaypoints(transaction),
    };
}

/**
 * Can only edit if:
 *
 * - in case of IOU report
 *    - the current user is the requestor and is not settled yet
 * - in case of expense report
 *    - the current user is the requestor and is not settled yet
 *    - the current user is the manager of the report
 *    - or the current user is an admin on the policy the expense report is tied to
 *
 *    This is used in conjunction with canEditRestrictedField to control editing of specific fields like amount, currency, created, receipt, and distance.
 *    On its own, it only controls allowing/disallowing navigating to the editing pages or showing/hiding the 'Edit' icon on report actions
 */
function canEditMoneyRequest(reportAction: OnyxInputOrEntry<ReportAction<typeof CONST.REPORT.ACTIONS.TYPE.IOU>>, linkedTransaction?: OnyxEntry<Transaction>): boolean {
    const isDeleted = isDeletedAction(reportAction);

    if (isDeleted) {
        return false;
    }

    const allowedReportActionType: Array<ValueOf<typeof CONST.IOU.REPORT_ACTION_TYPE>> = [CONST.IOU.REPORT_ACTION_TYPE.TRACK, CONST.IOU.REPORT_ACTION_TYPE.CREATE];
    const originalMessage = getOriginalMessage(reportAction);
    const actionType = originalMessage?.type;

    if (!actionType || !allowedReportActionType.includes(actionType)) {
        return false;
    }

    const transaction = linkedTransaction ?? getLinkedTransaction(reportAction ?? undefined);

    // In case the transaction is failed to be created, we should disable editing the money request
    if (!transaction?.transactionID || (transaction?.pendingAction === CONST.RED_BRICK_ROAD_PENDING_ACTION.ADD && !isEmptyObject(transaction.errors))) {
        return false;
    }

    const moneyRequestReportID = originalMessage?.IOUReportID;

    if (!moneyRequestReportID) {
        return actionType === CONST.IOU.REPORT_ACTION_TYPE.TRACK;
    }

    const moneyRequestReport = getReportOrDraftReport(String(moneyRequestReportID));
    const isRequestor = currentUserAccountID === reportAction?.actorAccountID;

    const isSubmitted = isProcessingReport(moneyRequestReport);
    if (isIOUReport(moneyRequestReport)) {
        return isSubmitted && isRequestor;
    }

    const policy = getPolicy(moneyRequestReport?.policyID);
    const isAdmin = policy?.role === CONST.POLICY.ROLE.ADMIN;
    const isManager = currentUserAccountID === moneyRequestReport?.managerID;

    if (isInvoiceReport(moneyRequestReport) && isManager) {
        return false;
    }

    // Admin & managers can always edit coding fields such as tag, category, billable, etc.
    if (isAdmin || isManager) {
        return true;
    }

    if (policy?.type === CONST.POLICY.TYPE.CORPORATE && moneyRequestReport && isSubmitted && isCurrentUserSubmitter(moneyRequestReport.reportID)) {
        const isForwarded = getSubmitToAccountID(policy, moneyRequestReport) !== moneyRequestReport.managerID;
        return !isForwarded;
    }

    return !isReportApproved({report: moneyRequestReport}) && !isSettled(moneyRequestReport?.reportID) && !isClosedReport(moneyRequestReport) && isRequestor;
}

/**
 * Checks if the current user can edit the provided property of an expense
 *
 */
function canEditFieldOfMoneyRequest(reportAction: OnyxInputOrEntry<ReportAction>, fieldToEdit: ValueOf<typeof CONST.EDIT_REQUEST_FIELD>, isDeleteAction?: boolean): boolean {
    // A list of fields that cannot be edited by anyone, once an expense has been settled
    const restrictedFields: string[] = [
        CONST.EDIT_REQUEST_FIELD.AMOUNT,
        CONST.EDIT_REQUEST_FIELD.CURRENCY,
        CONST.EDIT_REQUEST_FIELD.MERCHANT,
        CONST.EDIT_REQUEST_FIELD.DATE,
        CONST.EDIT_REQUEST_FIELD.RECEIPT,
        CONST.EDIT_REQUEST_FIELD.DISTANCE,
        CONST.EDIT_REQUEST_FIELD.DISTANCE_RATE,
    ];

    if (!isMoneyRequestAction(reportAction) || !canEditMoneyRequest(reportAction)) {
        return false;
    }

    // If we're editing fields such as category, tag, description, etc. the check above should be enough for handling the permission
    if (!restrictedFields.includes(fieldToEdit)) {
        return true;
    }

    const iouMessage = getOriginalMessage(reportAction);
    const moneyRequestReport = iouMessage?.IOUReportID ? getReport(iouMessage?.IOUReportID, allReports) ?? ({} as Report) : ({} as Report);
    const transaction = allTransactions?.[`${ONYXKEYS.COLLECTION.TRANSACTION}${iouMessage?.IOUTransactionID}`] ?? ({} as Transaction);

    if (isSettled(String(moneyRequestReport.reportID)) || isReportIDApproved(String(moneyRequestReport.reportID))) {
        return false;
    }

    if (
        (fieldToEdit === CONST.EDIT_REQUEST_FIELD.AMOUNT || fieldToEdit === CONST.EDIT_REQUEST_FIELD.CURRENCY || fieldToEdit === CONST.EDIT_REQUEST_FIELD.DATE) &&
        isCardTransactionTransactionUtils(transaction)
    ) {
        return false;
    }

    const policy = getPolicy(moneyRequestReport?.policyID);
    const isAdmin = isExpenseReport(moneyRequestReport) && policy?.role === CONST.POLICY.ROLE.ADMIN;
    const isManager = isExpenseReport(moneyRequestReport) && currentUserAccountID === moneyRequestReport?.managerID;

    if ((fieldToEdit === CONST.EDIT_REQUEST_FIELD.AMOUNT || fieldToEdit === CONST.EDIT_REQUEST_FIELD.CURRENCY) && isDistanceRequest(transaction)) {
        return isAdmin || isManager;
    }

    if (
        (fieldToEdit === CONST.EDIT_REQUEST_FIELD.AMOUNT || fieldToEdit === CONST.EDIT_REQUEST_FIELD.CURRENCY || fieldToEdit === CONST.EDIT_REQUEST_FIELD.MERCHANT) &&
        isPerDiemRequest(transaction)
    ) {
        return false;
    }

    if (fieldToEdit === CONST.EDIT_REQUEST_FIELD.RECEIPT) {
        const isRequestor = currentUserAccountID === reportAction?.actorAccountID;
        return (
            !isInvoiceReport(moneyRequestReport) &&
            !isReceiptBeingScanned(transaction) &&
            !isDistanceRequest(transaction) &&
            !isPerDiemRequest(transaction) &&
            (isAdmin || isManager || isRequestor) &&
            (isDeleteAction ? isRequestor : true)
        );
    }

    if (fieldToEdit === CONST.EDIT_REQUEST_FIELD.DISTANCE_RATE) {
        // The distance rate can be modified only on the distance expense reports
        return isExpenseReport(moneyRequestReport) && isDistanceRequest(transaction);
    }

    return true;
}

/**
 * Can only edit if:
 *
 * - It was written by the current user
 * - It's an ADD_COMMENT that is not an attachment
 * - It's an expense where conditions for editability are defined in canEditMoneyRequest method
 * - It's not pending deletion
 */
function canEditReportAction(reportAction: OnyxInputOrEntry<ReportAction>): boolean {
    const isCommentOrIOU = reportAction?.actionName === CONST.REPORT.ACTIONS.TYPE.ADD_COMMENT || reportAction?.actionName === CONST.REPORT.ACTIONS.TYPE.IOU;
    const message = reportAction ? getReportActionMessageReportUtils(reportAction) : undefined;

    return !!(
        reportAction?.actorAccountID === currentUserAccountID &&
        isCommentOrIOU &&
        (!isMoneyRequestAction(reportAction) || canEditMoneyRequest(reportAction)) && // Returns true for non-IOU actions
        !isReportMessageAttachment(message) &&
        ((!reportAction.isAttachmentWithText && !reportAction.isAttachmentOnly) || !reportAction.isOptimisticAction) &&
        !isDeletedAction(reportAction) &&
        !isCreatedTaskReportAction(reportAction) &&
        reportAction?.pendingAction !== CONST.RED_BRICK_ROAD_PENDING_ACTION.DELETE
    );
}

function canHoldUnholdReportAction(reportAction: OnyxInputOrEntry<ReportAction>): {canHoldRequest: boolean; canUnholdRequest: boolean} {
    if (!isMoneyRequestAction(reportAction)) {
        return {canHoldRequest: false, canUnholdRequest: false};
    }

    const moneyRequestReportID = getOriginalMessage(reportAction)?.IOUReportID;
    const moneyRequestReport = getReportOrDraftReport(String(moneyRequestReportID));

    if (!moneyRequestReportID || !moneyRequestReport) {
        return {canHoldRequest: false, canUnholdRequest: false};
    }

    if (isInvoiceReport(moneyRequestReport)) {
        return {
            canHoldRequest: false,
            canUnholdRequest: false,
        };
    }

    const isRequestSettled = isSettled(moneyRequestReport?.reportID);
    const isApproved = isReportApproved({report: moneyRequestReport});
    const transactionID = moneyRequestReport ? getOriginalMessage(reportAction)?.IOUTransactionID : undefined;
    const transaction = allTransactions?.[`${ONYXKEYS.COLLECTION.TRANSACTION}${transactionID}`] ?? ({} as Transaction);

    const parentReportAction = isThread(moneyRequestReport)
        ? allReportActions?.[`${ONYXKEYS.COLLECTION.REPORT_ACTIONS}${moneyRequestReport.parentReportID}`]?.[moneyRequestReport.parentReportActionID]
        : undefined;

    const isRequestIOU = isIOUReport(moneyRequestReport);
    const isHoldActionCreator = isHoldCreator(transaction, reportAction.childReportID);

    const isTrackExpenseMoneyReport = isTrackExpenseReport(moneyRequestReport);
    const isActionOwner =
        typeof parentReportAction?.actorAccountID === 'number' &&
        typeof currentUserPersonalDetails?.accountID === 'number' &&
        parentReportAction.actorAccountID === currentUserPersonalDetails?.accountID;
    const isApprover = isMoneyRequestReport(moneyRequestReport) && moneyRequestReport?.managerID !== null && currentUserPersonalDetails?.accountID === moneyRequestReport?.managerID;
    const isAdmin = isPolicyAdmin(moneyRequestReport.policyID, allPolicies);
    const isOnHold = isOnHoldTransactionUtils(transaction);
    const isScanning = hasReceiptTransactionUtils(transaction) && isReceiptBeingScanned(transaction);
    const isClosed = isClosedReport(moneyRequestReport);

    const canModifyStatus = !isTrackExpenseMoneyReport && (isAdmin || isActionOwner || isApprover);
    const canModifyUnholdStatus = !isTrackExpenseMoneyReport && (isAdmin || (isActionOwner && isHoldActionCreator) || isApprover);
    const isDeletedParentActionLocal = isEmptyObject(parentReportAction) || isDeletedAction(parentReportAction);

    const canHoldOrUnholdRequest = !isRequestSettled && !isApproved && !isDeletedParentActionLocal && !isClosed && !isDeletedParentAction(reportAction);
    const canHoldRequest = canHoldOrUnholdRequest && !isOnHold && (isRequestIOU || canModifyStatus) && !isScanning;
    const canUnholdRequest = !!(canHoldOrUnholdRequest && isOnHold && !isDuplicate(transaction.transactionID, true) && (isRequestIOU ? isHoldActionCreator : canModifyUnholdStatus));

    return {canHoldRequest, canUnholdRequest};
}

const changeMoneyRequestHoldStatus = (reportAction: OnyxEntry<ReportAction>, searchHash?: number): void => {
    if (!isMoneyRequestAction(reportAction)) {
        return;
    }
    const moneyRequestReportID = getOriginalMessage(reportAction)?.IOUReportID;

    const moneyRequestReport = getReportOrDraftReport(String(moneyRequestReportID));
    if (!moneyRequestReportID || !moneyRequestReport) {
        return;
    }

    const transactionID = getOriginalMessage(reportAction)?.IOUTransactionID;

    if (!transactionID || !reportAction.childReportID) {
        Log.warn('Missing transactionID and reportAction.childReportID during the change of the money request hold status');
        return;
    }

    const transaction = allTransactions?.[`${ONYXKEYS.COLLECTION.TRANSACTION}${transactionID}`] ?? ({} as Transaction);
    const isOnHold = isOnHoldTransactionUtils(transaction);
    const policy = allPolicies?.[`${ONYXKEYS.COLLECTION.POLICY}${moneyRequestReport.policyID}`] ?? null;

    if (isOnHold) {
        unholdRequest(transactionID, reportAction.childReportID, searchHash);
    } else {
        const activeRoute = encodeURIComponent(Navigation.getActiveRoute());
        Navigation.navigate(ROUTES.MONEY_REQUEST_HOLD_REASON.getRoute(policy?.type ?? CONST.POLICY.TYPE.PERSONAL, transactionID, reportAction.childReportID, activeRoute, searchHash));
    }
};

/**
 * Gets all transactions on an IOU report with a receipt
 */
function getTransactionsWithReceipts(iouReportID: string | undefined): Transaction[] {
    const transactions = getReportTransactions(iouReportID);
    return transactions.filter((transaction) => hasReceiptTransactionUtils(transaction));
}

/**
 * For report previews, we display a "Receipt scan in progress" indicator
 * instead of the report total only when we have no report total ready to show. This is the case when
 * all requests are receipts that are being SmartScanned. As soon as we have a non-receipt request,
 * or as soon as one receipt request is done scanning, we have at least one
 * "ready" expense, and we remove this indicator to show the partial report total.
 */
function areAllRequestsBeingSmartScanned(iouReportID: string | undefined, reportPreviewAction: OnyxEntry<ReportAction>): boolean {
    const transactionsWithReceipts = getTransactionsWithReceipts(iouReportID);
    // If we have more requests than requests with receipts, we have some manual requests
    if (getNumberOfMoneyRequests(reportPreviewAction) > transactionsWithReceipts.length) {
        return false;
    }
    return transactionsWithReceipts.every((transaction) => isReceiptBeingScanned(transaction));
}

/**
 * Get the transactions related to a report preview with receipts
 * Get the details linked to the IOU reportAction
 *
 * NOTE: This method is only meant to be used inside this action file. Do not export and use it elsewhere. Use withOnyx or Onyx.connect() instead.
 */
function getLinkedTransaction(reportAction: OnyxEntry<ReportAction | OptimisticIOUReportAction>, transactions?: SearchTransaction[]): OnyxEntry<Transaction> | SearchTransaction {
    let transactionID: string | undefined;

    if (isMoneyRequestAction(reportAction)) {
        transactionID = getOriginalMessage(reportAction)?.IOUTransactionID;
    }

    return transactions ? transactions.find((transaction) => transaction.transactionID === transactionID) : allTransactions?.[`${ONYXKEYS.COLLECTION.TRANSACTION}${transactionID}`];
}

/**
 * Check if any of the transactions in the report has required missing fields
 */
function hasMissingSmartscanFields(iouReportID: string | undefined): boolean {
    const reportTransactions = getReportTransactions(iouReportID);

    return reportTransactions.some(hasMissingSmartscanFieldsTransactionUtils);
}

/**
 * Get report action which is missing smartscan fields
 */
function getReportActionWithMissingSmartscanFields(iouReportID: string | undefined): ReportAction | undefined {
    const reportActions = Object.values(getAllReportActions(iouReportID));
    return reportActions.find((action) => {
        if (!isMoneyRequestAction(action)) {
            return false;
        }
        const transaction = getLinkedTransaction(action);
        if (isEmptyObject(transaction)) {
            return false;
        }
        if (!wasActionTakenByCurrentUser(action)) {
            return false;
        }
        return hasMissingSmartscanFieldsTransactionUtils(transaction);
    });
}

/**
 * Check if iouReportID has required missing fields
 */
function shouldShowRBRForMissingSmartscanFields(iouReportID: string | undefined): boolean {
    return !!getReportActionWithMissingSmartscanFields(iouReportID);
}

/**
 * Given a parent IOU report action get report name for the LHN.
 */
function getTransactionReportName({
    reportAction,
    transactions,
    reports,
}: {
    reportAction: OnyxEntry<ReportAction | OptimisticIOUReportAction>;
    transactions?: SearchTransaction[];
    reports?: SearchReport[];
}): string {
    if (isReversedTransaction(reportAction)) {
        return translateLocal('parentReportAction.reversedTransaction');
    }

    if (isDeletedAction(reportAction)) {
        return translateLocal('parentReportAction.deletedExpense');
    }

    const transaction = getLinkedTransaction(reportAction, transactions);

    if (isEmptyObject(transaction)) {
        // Transaction data might be empty on app's first load, if so we fallback to Expense/Track Expense
        return isTrackExpenseAction(reportAction) ? translateLocal('iou.createExpense') : translateLocal('iou.expense');
    }

    if (hasReceiptTransactionUtils(transaction) && isReceiptBeingScanned(transaction)) {
        return translateLocal('iou.receiptScanning', {count: 1});
    }

    if (hasMissingSmartscanFieldsTransactionUtils(transaction)) {
        return translateLocal('iou.receiptMissingDetails');
    }

    if (isFetchingWaypointsFromServer(transaction) && getMerchant(transaction) === translateLocal('iou.fieldPending')) {
        return translateLocal('iou.fieldPending');
    }

    if (isSentMoneyReportAction(reportAction)) {
        return getIOUReportActionDisplayMessage(reportAction as ReportAction, transaction);
    }

    const report = getReportOrDraftReport(transaction?.reportID, reports);
    const amount = getTransactionAmount(transaction, !isEmptyObject(report) && isExpenseReport(report)) ?? 0;
    const formattedAmount = convertToDisplayString(amount, getCurrency(transaction)) ?? '';
    const comment = getMerchantOrDescription(transaction);
    if (isTrackExpenseAction(reportAction)) {
        return translateLocal('iou.threadTrackReportName', {formattedAmount, comment});
    }
    return translateLocal('iou.threadExpenseReportName', {formattedAmount, comment});
}

/**
 * Get expense message for an IOU report
 *
 * @param [iouReportAction] This is always an IOU action. When necessary, report preview actions will be unwrapped and the child iou report action is passed here (the original report preview
 *     action will be passed as `originalReportAction` in this case).
 * @param [originalReportAction] This can be either a report preview action or the IOU action. This will be the original report preview action in cases where `iouReportAction` was unwrapped
 *     from a report preview action. Otherwise, it will be the same as `iouReportAction`.
 */
function getReportPreviewMessage(
    reportOrID: OnyxInputOrEntry<Report> | string,
    iouReportAction: OnyxInputOrEntry<ReportAction> = null,
    shouldConsiderScanningReceiptOrPendingRoute = false,
    isPreviewMessageForParentChatReport = false,
    policy?: OnyxInputOrEntry<Policy>,
    isForListPreview = false,
    originalReportAction: OnyxInputOrEntry<ReportAction> = iouReportAction,
): string {
    const report = typeof reportOrID === 'string' ? getReport(reportOrID, allReports) : reportOrID;
    const reportActionMessage = getReportActionHtml(iouReportAction);

    if (isEmptyObject(report) || !report?.reportID) {
        // This iouReport may be unavailable for one of the following reasons:
        // 1. After SignIn, the OpenApp API won't return iouReports if they're settled.
        // 2. The iouReport exists in local storage but hasn't been loaded into the allReports. It will be loaded automatically when the user opens the iouReport.
        // Until we know how to solve this the best, we just display the report action message.
        return reportActionMessage;
    }

    const allReportTransactions = getReportTransactions(report.reportID);
    const transactionsWithReceipts = allReportTransactions.filter(hasReceiptTransactionUtils);
    const numberOfScanningReceipts = transactionsWithReceipts.filter(isReceiptBeingScanned).length;

    if (!isEmptyObject(iouReportAction) && !isIOUReport(report) && iouReportAction && isSplitBillReportAction(iouReportAction)) {
        // This covers group chats where the last action is a split expense action
        const linkedTransaction = getLinkedTransaction(iouReportAction);
        if (isEmptyObject(linkedTransaction)) {
            return reportActionMessage;
        }

        if (!isEmptyObject(linkedTransaction)) {
            if (isReceiptBeingScanned(linkedTransaction)) {
                return translateLocal('iou.receiptScanning', {count: 1});
            }

            if (hasMissingSmartscanFieldsTransactionUtils(linkedTransaction)) {
                return translateLocal('iou.receiptMissingDetails');
            }

            const amount = getTransactionAmount(linkedTransaction, !isEmptyObject(report) && isExpenseReport(report)) ?? 0;
            const formattedAmount = convertToDisplayString(amount, getCurrency(linkedTransaction)) ?? '';
            return translateLocal('iou.didSplitAmount', {formattedAmount, comment: getMerchantOrDescription(linkedTransaction)});
        }
    }

    if (!isEmptyObject(iouReportAction) && !isIOUReport(report) && iouReportAction && isTrackExpenseAction(iouReportAction)) {
        // This covers group chats where the last action is a track expense action
        const linkedTransaction = getLinkedTransaction(iouReportAction);
        if (isEmptyObject(linkedTransaction)) {
            return reportActionMessage;
        }

        if (!isEmptyObject(linkedTransaction)) {
            if (isReceiptBeingScanned(linkedTransaction)) {
                return translateLocal('iou.receiptScanning', {count: 1});
            }

            if (hasMissingSmartscanFieldsTransactionUtils(linkedTransaction)) {
                return translateLocal('iou.receiptMissingDetails');
            }

            const amount = getTransactionAmount(linkedTransaction, !isEmptyObject(report) && isExpenseReport(report)) ?? 0;
            const formattedAmount = convertToDisplayString(amount, getCurrency(linkedTransaction)) ?? '';
            return translateLocal('iou.trackedAmount', {formattedAmount, comment: getMerchantOrDescription(linkedTransaction)});
        }
    }

    const containsNonReimbursable = hasNonReimbursableTransactions(report.reportID);
    const totalAmount = getMoneyRequestSpendBreakdown(report).totalDisplaySpend;

    const parentReport = getParentReport(report);
    const policyName = getPolicyName({report: parentReport ?? report, policy});
    const payerName = isExpenseReport(report) ? policyName : getDisplayNameForParticipant({accountID: report.managerID, shouldUseShortForm: !isPreviewMessageForParentChatReport});

    const formattedAmount = convertToDisplayString(totalAmount, report.currency);

    if (isReportApproved({report}) && isPaidGroupPolicy(report)) {
        return translateLocal('iou.managerApprovedAmount', {
            manager: payerName ?? '',
            amount: formattedAmount,
        });
    }

    let linkedTransaction;
    if (!isEmptyObject(iouReportAction) && shouldConsiderScanningReceiptOrPendingRoute && iouReportAction && isMoneyRequestAction(iouReportAction)) {
        linkedTransaction = getLinkedTransaction(iouReportAction);
    }

    if (!isEmptyObject(linkedTransaction) && hasReceiptTransactionUtils(linkedTransaction) && isReceiptBeingScanned(linkedTransaction)) {
        return translateLocal('iou.receiptScanning', {count: numberOfScanningReceipts});
    }

    if (!isEmptyObject(linkedTransaction) && isFetchingWaypointsFromServer(linkedTransaction) && !getTransactionAmount(linkedTransaction)) {
        return translateLocal('iou.fieldPending');
    }

    const originalMessage = !isEmptyObject(iouReportAction) && isMoneyRequestAction(iouReportAction) ? getOriginalMessage(iouReportAction) : undefined;

    // Show Paid preview message if it's settled or if the amount is paid & stuck at receivers end for only chat reports.
    if (isSettled(report.reportID) || (report.isWaitingOnBankAccount && isPreviewMessageForParentChatReport)) {
        // A settled report preview message can come in three formats "paid ... elsewhere" or "paid ... with Expensify"
        let translatePhraseKey: TranslationPaths = 'iou.paidElsewhereWithAmount';
        if (isPreviewMessageForParentChatReport) {
            translatePhraseKey = 'iou.payerPaidAmount';
        } else if (
            [CONST.IOU.PAYMENT_TYPE.VBBA, CONST.IOU.PAYMENT_TYPE.EXPENSIFY].some((paymentType) => paymentType === originalMessage?.paymentType) ||
            !!reportActionMessage.match(/ (with Expensify|using Expensify)$/) ||
            report.isWaitingOnBankAccount
        ) {
            translatePhraseKey = 'iou.paidWithExpensifyWithAmount';
            if (originalMessage?.automaticAction) {
                translatePhraseKey = 'iou.automaticallyPaidWithExpensify';
            }
        }

        let actualPayerName = report.managerID === currentUserAccountID ? '' : getDisplayNameForParticipant({accountID: report.managerID, shouldUseShortForm: true});
        actualPayerName = actualPayerName && isForListPreview && !isPreviewMessageForParentChatReport ? `${actualPayerName}:` : actualPayerName;
        const payerDisplayName = isPreviewMessageForParentChatReport ? payerName : actualPayerName;

        return translateLocal(translatePhraseKey, {amount: formattedAmount, payer: payerDisplayName ?? ''});
    }

    if (report.isWaitingOnBankAccount) {
        const submitterDisplayName = getDisplayNameForParticipant({accountID: report.ownerAccountID, shouldUseShortForm: true}) ?? '';
        return translateLocal('iou.waitingOnBankAccount', {submitterDisplayName});
    }

    const lastActorID = iouReportAction?.actorAccountID;
    let amount = originalMessage?.amount;
    let currency = originalMessage?.currency ? originalMessage?.currency : report.currency;

    if (!isEmptyObject(linkedTransaction)) {
        amount = getTransactionAmount(linkedTransaction, isExpenseReport(report));
        currency = getCurrency(linkedTransaction);
    }

    if (isEmptyObject(linkedTransaction) && !isEmptyObject(iouReportAction)) {
        linkedTransaction = getLinkedTransaction(iouReportAction);
    }

    let comment = !isEmptyObject(linkedTransaction) ? getMerchantOrDescription(linkedTransaction) : undefined;
    if (!isEmptyObject(originalReportAction) && isReportPreviewAction(originalReportAction) && getNumberOfMoneyRequests(originalReportAction) !== 1) {
        comment = undefined;
    }

    // if we have the amount in the originalMessage and lastActorID, we can use that to display the preview message for the latest expense
    if (amount !== undefined && lastActorID && !isPreviewMessageForParentChatReport) {
        const amountToDisplay = convertToDisplayString(Math.abs(amount), currency);

        // We only want to show the actor name in the preview if it's not the current user who took the action
        const requestorName =
            lastActorID && lastActorID !== currentUserAccountID ? getDisplayNameForParticipant({accountID: lastActorID, shouldUseShortForm: !isPreviewMessageForParentChatReport}) : '';
        return `${requestorName ? `${requestorName}: ` : ''}${translateLocal('iou.submittedAmount', {formattedAmount: amountToDisplay, comment})}`;
    }

    if (containsNonReimbursable) {
        return translateLocal('iou.payerSpentAmount', {payer: getDisplayNameForParticipant({accountID: report.ownerAccountID}) ?? '', amount: formattedAmount});
    }

    return translateLocal('iou.payerOwesAmount', {payer: payerName ?? '', amount: formattedAmount, comment});
}

/**
 * Given the updates user made to the expense, compose the originalMessage
 * object of the modified expense action.
 *
 * At the moment, we only allow changing one transaction field at a time.
 */
function getModifiedExpenseOriginalMessage(
    oldTransaction: OnyxInputOrEntry<Transaction>,
    transactionChanges: TransactionChanges,
    isFromExpenseReport: boolean,
    policy: OnyxInputOrEntry<Policy>,
    updatedTransaction?: OnyxInputOrEntry<Transaction>,
): OriginalMessageModifiedExpense {
    const originalMessage: OriginalMessageModifiedExpense = {};
    // Remark: Comment field is the only one which has new/old prefixes for the keys (newComment/ oldComment),
    // all others have old/- pattern such as oldCreated/created
    if ('comment' in transactionChanges) {
        originalMessage.oldComment = getDescription(oldTransaction);
        originalMessage.newComment = transactionChanges?.comment;
    }
    if ('created' in transactionChanges) {
        originalMessage.oldCreated = getFormattedCreated(oldTransaction);
        originalMessage.created = transactionChanges?.created;
    }
    if ('merchant' in transactionChanges) {
        originalMessage.oldMerchant = getMerchant(oldTransaction);
        originalMessage.merchant = transactionChanges?.merchant;
    }
    if ('attendees' in transactionChanges) {
        originalMessage.oldAttendees = getAttendees(oldTransaction);
        originalMessage.newAttendees = transactionChanges?.attendees;
    }

    // The amount is always a combination of the currency and the number value so when one changes we need to store both
    // to match how we handle the modified expense action in oldDot
    const didAmountOrCurrencyChange = 'amount' in transactionChanges || 'currency' in transactionChanges;
    if (didAmountOrCurrencyChange) {
        originalMessage.oldAmount = getTransactionAmount(oldTransaction, isFromExpenseReport);
        originalMessage.amount = transactionChanges?.amount ?? transactionChanges.oldAmount;
        originalMessage.oldCurrency = getCurrency(oldTransaction);
        originalMessage.currency = transactionChanges?.currency ?? transactionChanges.oldCurrency;
    }

    if ('category' in transactionChanges) {
        originalMessage.oldCategory = getCategory(oldTransaction);
        originalMessage.category = transactionChanges?.category;
    }

    if ('tag' in transactionChanges) {
        originalMessage.oldTag = getTag(oldTransaction);
        originalMessage.tag = transactionChanges?.tag;
    }

    // We only want to display a tax rate update system message when tax rate is updated by user.
    // Tax rate can change as a result of currency update. In such cases, we want to skip displaying a system message, as discussed.
    const didTaxCodeChange = 'taxCode' in transactionChanges;
    if (didTaxCodeChange && !didAmountOrCurrencyChange) {
        originalMessage.oldTaxRate = policy?.taxRates?.taxes[getTaxCode(oldTransaction)]?.value;
        originalMessage.taxRate = transactionChanges?.taxCode && policy?.taxRates?.taxes[transactionChanges?.taxCode]?.value;
    }

    // We only want to display a tax amount update system message when tax amount is updated by user.
    // Tax amount can change as a result of amount, currency or tax rate update. In such cases, we want to skip displaying a system message, as discussed.
    if ('taxAmount' in transactionChanges && !(didAmountOrCurrencyChange || didTaxCodeChange)) {
        originalMessage.oldTaxAmount = getTaxAmount(oldTransaction, isFromExpenseReport);
        originalMessage.taxAmount = transactionChanges?.taxAmount;
        originalMessage.currency = getCurrency(oldTransaction);
    }

    if ('billable' in transactionChanges) {
        const oldBillable = getBillable(oldTransaction);
        originalMessage.oldBillable = oldBillable ? translateLocal('common.billable').toLowerCase() : translateLocal('common.nonBillable').toLowerCase();
        originalMessage.billable = transactionChanges?.billable ? translateLocal('common.billable').toLowerCase() : translateLocal('common.nonBillable').toLowerCase();
    }

    if ('customUnitRateID' in transactionChanges && updatedTransaction?.comment?.customUnit?.customUnitRateID) {
        originalMessage.oldAmount = getTransactionAmount(oldTransaction, isFromExpenseReport);
        originalMessage.oldCurrency = getCurrency(oldTransaction);
        originalMessage.oldMerchant = getMerchant(oldTransaction);

        // For the originalMessage, we should use the non-negative amount, similar to what getAmount does for oldAmount
        originalMessage.amount = Math.abs(updatedTransaction.modifiedAmount ?? 0);
        originalMessage.currency = updatedTransaction.modifiedCurrency ?? CONST.CURRENCY.USD;
        originalMessage.merchant = updatedTransaction.modifiedMerchant;
    }

    return originalMessage;
}

/**
 * Check if original message is an object and can be used as a ChangeLog type
 * @param originalMessage
 */
function isChangeLogObject(originalMessage?: OriginalMessageChangeLog): OriginalMessageChangeLog | undefined {
    if (originalMessage && typeof originalMessage === 'object') {
        return originalMessage;
    }
    return undefined;
}

/**
 * Build invited usernames for admin chat threads
 * @param parentReportAction
 * @param parentReportActionMessage
 */
function getAdminRoomInvitedParticipants(parentReportAction: OnyxEntry<ReportAction>, parentReportActionMessage: string) {
    if (isEmptyObject(parentReportAction)) {
        return parentReportActionMessage || translateLocal('parentReportAction.deletedMessage');
    }
    if (!getOriginalMessage(parentReportAction)) {
        return parentReportActionMessage || translateLocal('parentReportAction.deletedMessage');
    }
    if (!isPolicyChangeLogAction(parentReportAction) && !isRoomChangeLogAction(parentReportAction)) {
        return parentReportActionMessage || translateLocal('parentReportAction.deletedMessage');
    }

    const originalMessage = isChangeLogObject(getOriginalMessage(parentReportAction));
    const personalDetails = getPersonalDetailsByIDs({accountIDs: originalMessage?.targetAccountIDs ?? [], currentUserAccountID: 0});

    const participants = personalDetails.map((personalDetail) => {
        const name = getEffectiveDisplayName(personalDetail);
        if (name && name?.length > 0) {
            return name;
        }
        return translateLocal('common.hidden');
    });
    const users = participants.length > 1 ? participants.join(` ${translateLocal('common.and')} `) : participants.at(0);
    if (!users) {
        return parentReportActionMessage;
    }
    const actionType = parentReportAction.actionName;
    const isInviteAction = actionType === CONST.REPORT.ACTIONS.TYPE.ROOM_CHANGE_LOG.INVITE_TO_ROOM || actionType === CONST.REPORT.ACTIONS.TYPE.POLICY_CHANGE_LOG.INVITE_TO_ROOM;

    const verbKey = isInviteAction ? 'workspace.invite.invited' : 'workspace.invite.removed';
    const prepositionKey = isInviteAction ? 'workspace.invite.to' : 'workspace.invite.from';

    const verb = translateLocal(verbKey);
    const preposition = translateLocal(prepositionKey);

    const roomName = originalMessage?.roomName ?? '';

    return roomName ? `${verb} ${users} ${preposition} ${roomName}` : `${verb} ${users}`;
}

/**
 * Get the invoice payer name based on its type:
 * - Individual - a receiver display name.
 * - Policy - a receiver policy name.
 */
function getInvoicePayerName(report: OnyxEntry<Report>, invoiceReceiverPolicy?: OnyxEntry<Policy> | SearchPolicy, invoiceReceiverPersonalDetail?: PersonalDetails): string {
    const invoiceReceiver = report?.invoiceReceiver;
    const isIndividual = invoiceReceiver?.type === CONST.REPORT.INVOICE_RECEIVER_TYPE.INDIVIDUAL;

    if (isIndividual) {
        return formatPhoneNumber(getDisplayNameOrDefault(invoiceReceiverPersonalDetail ?? allPersonalDetails?.[invoiceReceiver.accountID]));
    }

    return getPolicyName({report, policy: invoiceReceiverPolicy ?? allPolicies?.[`${ONYXKEYS.COLLECTION.POLICY}${invoiceReceiver?.policyID}`]});
}

/**
 * Parse html of reportAction into text
 */
function parseReportActionHtmlToText(reportAction: OnyxEntry<ReportAction>, reportID: string | undefined, childReportID?: string): string {
    if (!reportAction) {
        return '';
    }
    const key = `${reportID}_${reportAction.reportActionID}_${reportAction.lastModified}`;
    const cachedText = parsedReportActionMessageCache[key];
    if (cachedText !== undefined) {
        return cachedText;
    }

    const {html, text} = getReportActionMessageReportUtils(reportAction) ?? {};

    if (!html) {
        return text ?? '';
    }

    const mentionReportRegex = /<mention-report reportID="?(\d+)"?(?: *\/>|><\/mention-report>)/gi;
    const matches = html.matchAll(mentionReportRegex);

    const reportIDToName: Record<string, string> = {};
    for (const match of matches) {
        if (match[1] !== childReportID) {
            // eslint-disable-next-line @typescript-eslint/no-use-before-define
            reportIDToName[match[1]] = getReportName(getReportOrDraftReport(match[1])) ?? '';
        }
    }

    const mentionUserRegex = /(?:<mention-user accountID="?(\d+)"?(?: *\/>|><\/mention-user>))/gi;
    const accountIDToName: Record<string, string> = {};
    const accountIDs = Array.from(html.matchAll(mentionUserRegex), (mention) => Number(mention[1]));
    const logins = getLoginsByAccountIDs(accountIDs);
    accountIDs.forEach((id, index) => {
        const login = logins.at(index);
        const user = allPersonalDetails?.[id];
        const displayName = formatPhoneNumber(login ?? '') || getDisplayNameOrDefault(user);
        accountIDToName[id] = getShortMentionIfFound(displayName, id.toString(), currentUserPersonalDetails, login) ?? '';
    });

    const textMessage = Str.removeSMSDomain(Parser.htmlToText(html, {reportIDToName, accountIDToName}));
    parsedReportActionMessageCache[key] = textMessage;

    return textMessage;
}

/**
 * Get the report action message for a report action.
 */
function getReportActionMessage({
    reportAction,
    reportID,
    childReportID,
    reports,
    personalDetails,
}: {
    reportAction: OnyxEntry<ReportAction>;
    reportID?: string;
    childReportID?: string;
    reports?: SearchReport[];
    personalDetails?: Partial<PersonalDetailsList>;
}) {
    if (isEmptyObject(reportAction)) {
        return '';
    }
    if (reportAction.actionName === CONST.REPORT.ACTIONS.TYPE.HOLD) {
        return translateLocal('iou.heldExpense');
    }

    if (reportAction.actionName === CONST.REPORT.ACTIONS.TYPE.EXPORTED_TO_INTEGRATION) {
        return getExportIntegrationLastMessageText(reportAction);
    }

    if (reportAction.actionName === CONST.REPORT.ACTIONS.TYPE.UNHOLD) {
        return translateLocal('iou.unheldExpense');
    }
    if (isApprovedOrSubmittedReportAction(reportAction) || isActionOfType(reportAction, CONST.REPORT.ACTIONS.TYPE.REIMBURSED)) {
        return getReportActionMessageText(reportAction);
    }
    if (isReimbursementQueuedAction(reportAction)) {
        return getReimbursementQueuedActionMessage({
            reportAction,
            reportOrID: getReportOrDraftReport(reportID, reports),
            shouldUseShortDisplayName: false,
            reports,
            personalDetails,
        });
    }

    return parseReportActionHtmlToText(reportAction, reportID, childReportID);
}

/**
 * Get the title for an invoice room.
 */
function getInvoicesChatName({
    report,
    receiverPolicy,
    personalDetails,
    policies,
}: {
    report: OnyxEntry<Report>;
    receiverPolicy: OnyxEntry<Policy> | SearchPolicy;
    personalDetails?: Partial<PersonalDetailsList>;
    policies?: SearchPolicy[];
}): string {
    const invoiceReceiver = report?.invoiceReceiver;
    const isIndividual = invoiceReceiver?.type === CONST.REPORT.INVOICE_RECEIVER_TYPE.INDIVIDUAL;
    const invoiceReceiverAccountID = isIndividual ? invoiceReceiver.accountID : CONST.DEFAULT_NUMBER_ID;
    const invoiceReceiverPolicyID = isIndividual ? undefined : invoiceReceiver?.policyID;
    const invoiceReceiverPolicy = receiverPolicy ?? getPolicy(invoiceReceiverPolicyID);
    const isCurrentUserReceiver = (isIndividual && invoiceReceiverAccountID === currentUserAccountID) || (!isIndividual && isPolicyAdminPolicyUtils(invoiceReceiverPolicy));

    if (isCurrentUserReceiver) {
        return getPolicyName({report});
    }

    if (isIndividual) {
        return formatPhoneNumber(getDisplayNameOrDefault((personalDetails ?? allPersonalDetails)?.[invoiceReceiverAccountID]));
    }

    return getPolicyName({report, policy: invoiceReceiverPolicy, policies});
}

const reportNameCache = new Map<string, {lastVisibleActionCreated: string; reportName: string}>();

/**
 * Get a cache key for the report name.
 */
const getCacheKey = (report: OnyxEntry<Report>): string => `${report?.reportID}-${report?.lastVisibleActionCreated}-${report?.reportName}`;

/**
 * Get the title for a report using only participant names. This may be used for 1:1 DMs and other non-categorized chats.
 */
function buildReportNameFromParticipantNames({report, personalDetails}: {report: OnyxEntry<Report>; personalDetails?: Partial<PersonalDetailsList>}) {
    const participantsWithoutCurrentUser: number[] = [];
    Object.keys(report?.participants ?? {}).forEach((accountID) => {
        const accID = Number(accountID);
        if (accID !== currentUserAccountID && participantsWithoutCurrentUser.length < 5) {
            participantsWithoutCurrentUser.push(accID);
        }
    });
    const isMultipleParticipantReport = participantsWithoutCurrentUser.length > 1;
    return participantsWithoutCurrentUser
        .map((accountID) => getDisplayNameForParticipant({accountID, shouldUseShortForm: isMultipleParticipantReport, personalDetailsData: personalDetails}))
        .join(', ');
}

/**
 * Get the title for a report.
 */
function getReportName(
    report: OnyxEntry<Report>,
    policy?: OnyxEntry<Policy>,
    parentReportActionParam?: OnyxInputOrEntry<ReportAction>,
    personalDetails?: Partial<PersonalDetailsList>,
    invoiceReceiverPolicy?: OnyxEntry<Policy>,
): string {
    return getReportNameInternal({report, policy, parentReportActionParam, personalDetails, invoiceReceiverPolicy});
}

function getSearchReportName(props: GetReportNameParams): string {
    const {report, policy} = props;
    if (isChatThread(report) && policy?.name) {
        return policy.name;
    }
    return getReportNameInternal(props);
}

function getInvoiceReportName(report: OnyxEntry<Report>, policy?: OnyxEntry<Policy | SearchPolicy>, invoiceReceiverPolicy?: OnyxEntry<Policy | SearchPolicy>): string {
    const moneyRequestReportName = getMoneyRequestReportName({report, policy, invoiceReceiverPolicy});
    const oldDotInvoiceName = report?.reportName ?? moneyRequestReportName;
    return isNewDotInvoice(report?.chatReportID) ? moneyRequestReportName : oldDotInvoiceName;
}

function getReportNameInternal({
    report,
    policy,
    parentReportActionParam,
    personalDetails,
    invoiceReceiverPolicy,
    transactions,
    reports,
    reportNameValuePairs,
    policies,
}: GetReportNameParams): string {
    const reportID = report?.reportID;
    const cacheKey = getCacheKey(report);

    if (reportID) {
        const reportNameFromCache = reportNameCache.get(cacheKey);

        if (reportNameFromCache?.reportName && reportNameFromCache.reportName === report?.reportName && reportNameFromCache.reportName !== CONST.REPORT.DEFAULT_REPORT_NAME) {
            return reportNameFromCache.reportName;
        }
    }

    let formattedName: string | undefined;
    let parentReportAction: OnyxEntry<ReportAction>;
    if (parentReportActionParam) {
        parentReportAction = parentReportActionParam;
    } else {
        parentReportAction = isThread(report) ? allReportActions?.[`${ONYXKEYS.COLLECTION.REPORT_ACTIONS}${report.parentReportID}`]?.[report.parentReportActionID] : undefined;
    }
    const parentReportActionMessage = getReportActionMessageReportUtils(parentReportAction);

    if (isActionOfType(parentReportAction, CONST.REPORT.ACTIONS.TYPE.SUBMITTED) || isActionOfType(parentReportAction, CONST.REPORT.ACTIONS.TYPE.SUBMITTED_AND_CLOSED)) {
        const {harvesting} = getOriginalMessage(parentReportAction) ?? {};
        if (harvesting) {
            return Parser.htmlToText(getReportAutomaticallySubmittedMessage(parentReportAction));
        }
        return getIOUSubmittedMessage(parentReportAction);
    }
    if (isActionOfType(parentReportAction, CONST.REPORT.ACTIONS.TYPE.FORWARDED)) {
        const {automaticAction} = getOriginalMessage(parentReportAction) ?? {};
        if (automaticAction) {
            return Parser.htmlToText(getReportAutomaticallyForwardedMessage(parentReportAction, reportID));
        }
        return getIOUForwardedMessage(parentReportAction, report, reports);
    }
    if (parentReportAction?.actionName === CONST.REPORT.ACTIONS.TYPE.REJECTED) {
        return getRejectedReportMessage();
    }
    if (parentReportAction?.actionName === CONST.REPORT.ACTIONS.TYPE.POLICY_CHANGE_LOG.CORPORATE_UPGRADE) {
        return getUpgradeWorkspaceMessage();
    }
    if (parentReportAction?.actionName === CONST.REPORT.ACTIONS.TYPE.POLICY_CHANGE_LOG.TEAM_DOWNGRADE) {
        return getDowngradeWorkspaceMessage();
    }
    if (parentReportAction?.actionName === CONST.REPORT.ACTIONS.TYPE.POLICY_CHANGE_LOG.UPDATE_CURRENCY) {
        return getWorkspaceCurrencyUpdateMessage(parentReportAction);
    }
    if (parentReportAction?.actionName === CONST.REPORT.ACTIONS.TYPE.POLICY_CHANGE_LOG.UPDATE_FIELD) {
        return getWorkspaceUpdateFieldMessage(parentReportAction);
    }
    if (parentReportAction?.actionName === CONST.REPORT.ACTIONS.TYPE.MERGED_WITH_CASH_TRANSACTION) {
        return translateLocal('systemMessage.mergedWithCashTransaction');
    }
    if (parentReportAction?.actionName === CONST.REPORT.ACTIONS.TYPE.POLICY_CHANGE_LOG.UPDATE_NAME) {
        return Str.htmlDecode(getWorkspaceNameUpdatedMessage(parentReportAction));
    }
    if (parentReportAction?.actionName === CONST.REPORT.ACTIONS.TYPE.POLICY_CHANGE_LOG.UPDATE_AUTO_REPORTING_FREQUENCY) {
        return getWorkspaceFrequencyUpdateMessage(parentReportAction);
    }
    if (parentReportAction?.actionName === CONST.REPORT.ACTIONS.TYPE.POLICY_CHANGE_LOG.ADD_REPORT_FIELD) {
        return getWorkspaceReportFieldAddMessage(parentReportAction);
    }
    if (parentReportAction?.actionName === CONST.REPORT.ACTIONS.TYPE.POLICY_CHANGE_LOG.UPDATE_REPORT_FIELD) {
        return getWorkspaceReportFieldUpdateMessage(parentReportAction);
    }
    if (parentReportAction?.actionName === CONST.REPORT.ACTIONS.TYPE.POLICY_CHANGE_LOG.DELETE_REPORT_FIELD) {
        return getWorkspaceReportFieldDeleteMessage(parentReportAction);
    }

    if (isActionOfType(parentReportAction, CONST.REPORT.ACTIONS.TYPE.POLICY_CHANGE_LOG.UPDATE_MAX_EXPENSE_AMOUNT_NO_RECEIPT)) {
        return getPolicyChangeLogMaxExpesnseAmountNoReceiptMessage(parentReportAction);
    }

    if (isActionOfType(parentReportAction, CONST.REPORT.ACTIONS.TYPE.POLICY_CHANGE_LOG.UPDATE_DEFAULT_BILLABLE)) {
        return getPolicyChangeLogDefaultBillableMessage(parentReportAction);
    }
    if (isActionOfType(parentReportAction, CONST.REPORT.ACTIONS.TYPE.POLICY_CHANGE_LOG.UPDATE_DEFAULT_TITLE_ENFORCED)) {
        return getPolicyChangeLogDefaultTitleEnforcedMessage(parentReportAction);
    }

    if (isActionOfType(parentReportAction, CONST.REPORT.ACTIONS.TYPE.APPROVED)) {
        const {automaticAction} = getOriginalMessage(parentReportAction) ?? {};
        if (automaticAction) {
            return Parser.htmlToText(getReportAutomaticallyApprovedMessage(parentReportAction));
        }
        return getIOUApprovedMessage(parentReportAction);
    }
    if (isUnapprovedAction(parentReportAction)) {
        return getIOUUnapprovedMessage(parentReportAction);
    }

    if (isTaskReport(report) && isCanceledTaskReport(report, parentReportAction)) {
        return translateLocal('parentReportAction.deletedTask');
    }

    if (isTaskReport(report)) {
        return Parser.htmlToText(report?.reportName ?? '').trim();
    }

    if (isChatThread(report)) {
        if (!isEmptyObject(parentReportAction) && isTransactionThread(parentReportAction)) {
            formattedName = getTransactionReportName({reportAction: parentReportAction, transactions, reports});
            if (isArchivedNonExpenseReport(report, getReportNameValuePairs(report?.reportID, reportNameValuePairs))) {
                formattedName += ` (${translateLocal('common.archived')})`;
            }
            return formatReportLastMessageText(formattedName);
        }

        if (!isEmptyObject(parentReportAction) && isOldDotReportAction(parentReportAction)) {
            return getMessageOfOldDotReportAction(parentReportAction);
        }

        if (isRenamedAction(parentReportAction)) {
            return getRenamedAction(parentReportAction);
        }

        if (parentReportActionMessage?.isDeletedParentAction) {
            return translateLocal('parentReportAction.deletedMessage');
        }

        if (parentReportAction?.actionName === CONST.REPORT.ACTIONS.TYPE.RESOLVED_DUPLICATES) {
            return translateLocal('violations.resolvedDuplicates');
        }

        const isAttachment = isReportActionAttachment(!isEmptyObject(parentReportAction) ? parentReportAction : undefined);
        const reportActionMessage = getReportActionMessage({
            reportAction: parentReportAction,
            reportID: report?.parentReportID,
            childReportID: report?.reportID,
            reports,
            personalDetails,
        }).replace(/(\n+|\r\n|\n|\r)/gm, ' ');
        if (isAttachment && reportActionMessage) {
            return `[${translateLocal('common.attachment')}]`;
        }
        if (
            parentReportActionMessage?.moderationDecision?.decision === CONST.MODERATION.MODERATOR_DECISION_PENDING_HIDE ||
            parentReportActionMessage?.moderationDecision?.decision === CONST.MODERATION.MODERATOR_DECISION_HIDDEN ||
            parentReportActionMessage?.moderationDecision?.decision === CONST.MODERATION.MODERATOR_DECISION_PENDING_REMOVE
        ) {
            return translateLocal('parentReportAction.hiddenMessage');
        }
        if (isAdminRoom(report) || isUserCreatedPolicyRoom(report)) {
            return getAdminRoomInvitedParticipants(parentReportAction, reportActionMessage);
        }
        if (reportActionMessage && isArchivedNonExpenseReport(report, getReportNameValuePairs(report?.reportID, reportNameValuePairs))) {
            return `${reportActionMessage} (${translateLocal('common.archived')})`;
        }
        if (!isEmptyObject(parentReportAction) && isModifiedExpenseAction(parentReportAction)) {
            const modifiedMessage = ModifiedExpenseMessage.getForReportAction({reportOrID: report?.reportID, reportAction: parentReportAction, searchReports: reports});
            return formatReportLastMessageText(modifiedMessage);
        }
        if (isTripRoom(report) && report?.reportName !== CONST.REPORT.DEFAULT_REPORT_NAME) {
            return report?.reportName ?? '';
        }
        if (isCardIssuedAction(parentReportAction)) {
            return getCardIssuedMessage({reportAction: parentReportAction});
        }
        return reportActionMessage;
    }

    if (isClosedExpenseReportWithNoExpenses(report, transactions)) {
        return translateLocal('parentReportAction.deletedReport');
    }

    if (isGroupChat(report)) {
        return getGroupChatName(undefined, true, report) ?? '';
    }

    if (isChatRoom(report)) {
        formattedName = report?.reportName;
    }

    if (isPolicyExpenseChat(report)) {
        formattedName = getPolicyExpenseChatName({report, policy, personalDetailsList: personalDetails, reports});
    }

    if (isMoneyRequestReport(report)) {
        formattedName = getMoneyRequestReportName({report, policy});
    }

    if (isInvoiceReport(report)) {
        formattedName = getInvoiceReportName(report, policy, invoiceReceiverPolicy);
    }

    if (isInvoiceRoom(report)) {
        formattedName = getInvoicesChatName({report, receiverPolicy: invoiceReceiverPolicy, personalDetails, policies});
    }

    if (isArchivedNonExpenseReport(report, getReportNameValuePairs(report?.reportID))) {
        formattedName += ` (${translateLocal('common.archived')})`;
    }

    if (isSelfDM(report)) {
        formattedName = getDisplayNameForParticipant({accountID: currentUserAccountID, shouldAddCurrentUserPostfix: true, personalDetailsData: personalDetails});
    }

    if (formattedName) {
        if (reportID) {
            reportNameCache.set(cacheKey, {lastVisibleActionCreated: report?.lastVisibleActionCreated ?? '', reportName: formattedName});
        }

        return formatReportLastMessageText(formattedName);
    }

    // Not a room or PolicyExpenseChat, generate title from first 5 other participants
    formattedName = buildReportNameFromParticipantNames({report, personalDetails});

    if (reportID) {
        reportNameCache.set(cacheKey, {lastVisibleActionCreated: report?.lastVisibleActionCreated ?? '', reportName: formattedName});
    }

    return formattedName;
}

/**
 * Get the payee name given a report.
 */
function getPayeeName(report: OnyxEntry<Report>): string | undefined {
    if (isEmptyObject(report)) {
        return undefined;
    }

    const participantsWithoutCurrentUser = Object.keys(report?.participants ?? {})
        .map(Number)
        .filter((accountID) => accountID !== currentUserAccountID);

    if (participantsWithoutCurrentUser.length === 0) {
        return undefined;
    }
    return getDisplayNameForParticipant({accountID: participantsWithoutCurrentUser.at(0), shouldUseShortForm: true});
}

function getReportSubtitlePrefix(report: OnyxEntry<Report>): string {
    if ((!isChatRoom(report) && !isPolicyExpenseChat(report)) || isThread(report)) {
        return '';
    }

    const filteredPolicies = Object.values(allPolicies ?? {}).filter((policy) => shouldShowPolicy(policy, false, currentUserEmail));
    if (filteredPolicies.length < 2) {
        return '';
    }

    const policyName = getPolicyName({report, returnEmptyIfNotFound: true});
    if (!policyName) {
        return '';
    }
    return `${policyName} ${CONST.DOT_SEPARATOR} `;
}

/**
 * Get either the policyName or domainName the chat is tied to
 */
function getChatRoomSubtitle(report: OnyxEntry<Report>, config: GetChatRoomSubtitleConfig = {isCreateExpenseFlow: false}): string | undefined {
    if (isChatThread(report)) {
        return '';
    }
    if (isSelfDM(report)) {
        return translateLocal('reportActionsView.yourSpace');
    }
    if (isInvoiceRoom(report)) {
        return translateLocal('workspace.common.invoices');
    }
    if (isConciergeChatReport(report)) {
        return translateLocal('reportActionsView.conciergeSupport');
    }
    if (!isDefaultRoom(report) && !isUserCreatedPolicyRoom(report) && !isPolicyExpenseChat(report)) {
        return '';
    }
    if (getChatType(report) === CONST.REPORT.CHAT_TYPE.DOMAIN_ALL) {
        // The domainAll rooms are just #domainName, so we ignore the prefix '#' to get the domainName
        return report?.reportName?.substring(1) ?? '';
    }
    if ((isPolicyExpenseChat(report) && !!report?.isOwnPolicyExpenseChat) || isExpenseReport(report)) {
        const policy = allPolicies?.[`${ONYXKEYS.COLLECTION.POLICY}${report?.policyID}`];
        const submitToAccountID = getSubmitToAccountID(policy, report);
        const submitsToAccountDetails = allPersonalDetails?.[submitToAccountID];
        const subtitle = submitsToAccountDetails?.displayName ?? submitsToAccountDetails?.login;

        if (!subtitle || !config.isCreateExpenseFlow) {
            return getPolicyName({report});
        }

        return `${getReportSubtitlePrefix(report)}${translateLocal('iou.submitsTo', {name: subtitle ?? ''})}`;
    }
    if (isArchivedReport(getReportNameValuePairs(report?.reportID))) {
        return report?.oldPolicyName ?? '';
    }
    return getPolicyName({report});
}

/**
 * Get pending members for reports
 */
function getPendingChatMembers(accountIDs: number[], previousPendingChatMembers: PendingChatMember[], pendingAction: PendingAction): PendingChatMember[] {
    const pendingChatMembers = accountIDs.map((accountID) => ({accountID: accountID.toString(), pendingAction}));
    return [...previousPendingChatMembers, ...pendingChatMembers];
}

/**
 * Gets the parent navigation subtitle for the report
 */
function getParentNavigationSubtitle(report: OnyxEntry<Report>, invoiceReceiverPolicy?: OnyxEntry<Policy>): ParentNavigationSummaryParams {
    const parentReport = getParentReport(report);
    if (isEmptyObject(parentReport)) {
        return {};
    }

    if (isInvoiceReport(report) || isInvoiceRoom(parentReport)) {
        let reportName = `${getPolicyName({report: parentReport})} & ${getInvoicePayerName(parentReport, invoiceReceiverPolicy)}`;

        if (isArchivedNonExpenseReport(parentReport, getReportNameValuePairs(parentReport?.reportID))) {
            reportName += ` (${translateLocal('common.archived')})`;
        }

        return {
            reportName,
        };
    }

    return {
        reportName: getReportName(parentReport),
        workspaceName: getPolicyName({report: parentReport, returnEmptyIfNotFound: true}),
    };
}

/**
 * Navigate to the details page of a given report
 */
function navigateToDetailsPage(report: OnyxEntry<Report>, backTo?: string) {
    const isSelfDMReport = isSelfDM(report);
    const isOneOnOneChatReport = isOneOnOneChat(report);
    const participantAccountID = getParticipantsAccountIDsForDisplay(report);

    if (isSelfDMReport || isOneOnOneChatReport) {
        Navigation.navigate(ROUTES.PROFILE.getRoute(participantAccountID.at(0), isSelfDMReport ? Navigation.getActiveRoute() : backTo));
        return;
    }

    if (report?.reportID) {
        Navigation.navigate(ROUTES.REPORT_WITH_ID_DETAILS.getRoute(report?.reportID, backTo));
    }
}

/**
 * Go back to the details page of a given report
 */
function goBackToDetailsPage(report: OnyxEntry<Report>, backTo?: string, shouldGoBackToDetailsPage = false) {
    const isOneOnOneChatReport = isOneOnOneChat(report);
    const participantAccountID = getParticipantsAccountIDsForDisplay(report);

    if (isOneOnOneChatReport) {
        Navigation.goBack(ROUTES.PROFILE.getRoute(participantAccountID.at(0), backTo));
        return;
    }

    if (report?.reportID) {
        if (shouldGoBackToDetailsPage) {
            Navigation.goBack(ROUTES.REPORT_WITH_ID_DETAILS.getRoute(report.reportID, backTo));
        } else {
            Navigation.goBack(ROUTES.REPORT_SETTINGS.getRoute(report.reportID, backTo));
        }
    } else {
        Log.warn('Missing reportID during navigation back to the details page');
    }
}

function navigateBackOnDeleteTransaction(backRoute: Route | undefined, isFromRHP?: boolean) {
    if (!backRoute) {
        return;
    }

    const rootState = navigationRef.current?.getRootState();
    const lastFullScreenRoute = rootState?.routes.findLast((route) => isFullScreenName(route.name));
    if (lastFullScreenRoute?.name === NAVIGATORS.SEARCH_FULLSCREEN_NAVIGATOR) {
        Navigation.dismissModal();
        return;
    }
    if (isFromRHP) {
        Navigation.dismissModal();
    }
    Navigation.isNavigationReady().then(() => {
        Navigation.goBack(backRoute);
    });
}

/**
 * Go back to the previous page from the edit private page of a given report
 */
function goBackFromPrivateNotes(report: OnyxEntry<Report>, accountID?: number, backTo?: string) {
    if (isEmpty(report) || !accountID) {
        return;
    }
    const currentUserPrivateNote = report.privateNotes?.[accountID]?.note ?? '';
    if (isEmpty(currentUserPrivateNote)) {
        const participantAccountIDs = getParticipantsAccountIDsForDisplay(report);

        if (isOneOnOneChat(report)) {
            Navigation.goBack(ROUTES.PROFILE.getRoute(participantAccountIDs.at(0), backTo));
            return;
        }

        if (report?.reportID) {
            Navigation.goBack(ROUTES.REPORT_WITH_ID_DETAILS.getRoute(report?.reportID, backTo));
            return;
        }
    }
    Navigation.goBack(ROUTES.PRIVATE_NOTES_LIST.getRoute(report.reportID, backTo));
}

/**
 * Generate a random reportID up to 53 bits aka 9,007,199,254,740,991 (Number.MAX_SAFE_INTEGER).
 * There were approximately 98,000,000 reports with sequential IDs generated before we started using this approach, those make up roughly one billionth of the space for these numbers,
 * so we live with the 1 in a billion chance of a collision with an older ID until we can switch to 64-bit IDs.
 *
 * In a test of 500M reports (28 years of reports at our current max rate) we got 20-40 collisions meaning that
 * this is more than random enough for our needs.
 */
function generateReportID(): string {
    return (Math.floor(Math.random() * 2 ** 21) * 2 ** 32 + Math.floor(Math.random() * 2 ** 32)).toString();
}

function hasReportNameError(report: OnyxEntry<Report>): boolean {
    return !isEmptyObject(report?.errorFields?.reportName);
}

/**
 * Adds a domain to a short mention, converting it into a full mention with email or SMS domain.
 * @param mention The user mention to be converted.
 * @returns The converted mention as a full mention string or undefined if conversion is not applicable.
 */
function addDomainToShortMention(mention: string): string | undefined {
    if (!Str.isValidEmail(mention) && currentUserPrivateDomain) {
        const mentionWithEmailDomain = `${mention}@${currentUserPrivateDomain}`;
        if (allPersonalDetailLogins.includes(mentionWithEmailDomain)) {
            return mentionWithEmailDomain;
        }
    }
    if (Str.isValidE164Phone(mention)) {
        const mentionWithSmsDomain = addSMSDomainIfPhoneNumber(mention);
        if (allPersonalDetailLogins.includes(mentionWithSmsDomain)) {
            return mentionWithSmsDomain;
        }
    }
    return undefined;
}

/**
 * Replaces all valid short mention found in a text to a full mention
 *
 * Example:
 * "Hello \@example -> Hello \@example\@expensify.com"
 */
function completeShortMention(text: string): string {
    return text.replace(CONST.REGEX.SHORT_MENTION, (match) => {
        if (!Str.isValidMention(match)) {
            return match;
        }
        const mention = match.substring(1);
        const mentionWithDomain = addDomainToShortMention(mention);
        return mentionWithDomain ? `@${mentionWithDomain}` : match;
    });
}

/**
 * For comments shorter than or equal to 10k chars, convert the comment from MD into HTML because that's how it is stored in the database
 * For longer comments, skip parsing, but still escape the text, and display plaintext for performance reasons. It takes over 40s to parse a 100k long string!!
 */
function getParsedComment(text: string, parsingDetails?: ParsingDetails, mediaAttributes?: Record<string, string>, disabledRules?: string[]): string {
    let isGroupPolicyReport = false;
    if (parsingDetails?.reportID) {
        const currentReport = getReportOrDraftReport(parsingDetails?.reportID);
        isGroupPolicyReport = isReportInGroupPolicy(currentReport);
    }

    if (parsingDetails?.policyID) {
        const policyType = getPolicy(parsingDetails?.policyID)?.type;
        if (policyType) {
            isGroupPolicyReport = isGroupPolicy(policyType);
        }
    }

    const textWithMention = completeShortMention(text);
    const rules = disabledRules ?? [];

    return text.length <= CONST.MAX_MARKUP_LENGTH
        ? Parser.replace(textWithMention, {
              shouldEscapeText: parsingDetails?.shouldEscapeText,
              disabledRules: isGroupPolicyReport ? [...rules] : ['reportMentions', ...rules],
              extras: {mediaAttributeCache: mediaAttributes},
          })
        : lodashEscape(text);
}

function getUploadingAttachmentHtml(file?: FileObject): string {
    if (!file || typeof file.uri !== 'string') {
        return '';
    }

    const dataAttributes = [
        `${CONST.ATTACHMENT_OPTIMISTIC_SOURCE_ATTRIBUTE}="${file.uri}"`,
        `${CONST.ATTACHMENT_SOURCE_ATTRIBUTE}="${file.uri}"`,
        `${CONST.ATTACHMENT_ORIGINAL_FILENAME_ATTRIBUTE}="${file.name}"`,
        'width' in file && `${CONST.ATTACHMENT_THUMBNAIL_WIDTH_ATTRIBUTE}="${file.width}"`,
        'height' in file && `${CONST.ATTACHMENT_THUMBNAIL_HEIGHT_ATTRIBUTE}="${file.height}"`,
    ]
        .filter((x) => !!x)
        .join(' ');

    // file.type is a known mime type like image/png, image/jpeg, video/mp4 etc.
    if (file.type?.startsWith('image')) {
        return `<img src="${file.uri}" alt="${file.name}" ${dataAttributes} />`;
    }
    if (file.type?.startsWith('video')) {
        return `<video src="${file.uri}" ${dataAttributes}>${file.name}</video>`;
    }

    // For all other types, we present a generic download link
    return `<a href="${file.uri}" ${dataAttributes}>${file.name}</a>`;
}

function getReportDescription(report: OnyxEntry<Report>): string {
    if (!report?.description) {
        return '';
    }
    try {
        const reportDescription = report?.description;
        const objectDescription = JSON.parse(reportDescription) as {html: string};
        return objectDescription.html ?? reportDescription ?? '';
    } catch (error) {
        return report?.description ?? '';
    }
}

function getPolicyDescriptionText(policy: OnyxEntry<Policy>): string {
    if (!policy?.description) {
        return '';
    }

    return Parser.htmlToText(policy.description);
}

function buildOptimisticAddCommentReportAction(
    text?: string,
    file?: FileObject,
    actorAccountID?: number,
    createdOffset = 0,
    shouldEscapeText?: boolean,
    reportID?: string,
): OptimisticReportAction {
    const commentText = getParsedComment(text ?? '', {shouldEscapeText, reportID});
    const attachmentHtml = getUploadingAttachmentHtml(file);

    const htmlForNewComment = `${commentText}${commentText && attachmentHtml ? '<br /><br />' : ''}${attachmentHtml}`;
    const textForNewComment = Parser.htmlToText(htmlForNewComment);

    const isAttachmentOnly = file && !text;
    const isAttachmentWithText = !!text && file !== undefined;
    const accountID = actorAccountID ?? currentUserAccountID ?? CONST.DEFAULT_NUMBER_ID;
    const delegateAccountDetails = getPersonalDetailByEmail(delegateEmail);

    // Remove HTML from text when applying optimistic offline comment
    return {
        commentText,
        reportAction: {
            reportActionID: rand64(),
            actionName: CONST.REPORT.ACTIONS.TYPE.ADD_COMMENT,
            actorAccountID: accountID,
            person: [
                {
                    style: 'strong',
                    text: allPersonalDetails?.[accountID]?.displayName ?? currentUserEmail,
                    type: 'TEXT',
                },
            ],
            automatic: false,
            avatar: allPersonalDetails?.[accountID]?.avatar,
            created: DateUtils.getDBTimeWithSkew(Date.now() + createdOffset),
            message: [
                {
                    translationKey: isAttachmentOnly ? CONST.TRANSLATION_KEYS.ATTACHMENT : '',
                    type: CONST.REPORT.MESSAGE.TYPE.COMMENT,
                    html: htmlForNewComment,
                    text: textForNewComment,
                },
            ],
            originalMessage: {
                html: htmlForNewComment,
                whisperedTo: [],
            },
            isFirstItem: false,
            isAttachmentOnly,
            isAttachmentWithText,
            pendingAction: CONST.RED_BRICK_ROAD_PENDING_ACTION.ADD,
            shouldShow: true,
            isOptimisticAction: true,
            delegateAccountID: delegateAccountDetails?.accountID,
        },
    };
}

/**
 * update optimistic parent reportAction when a comment is added or remove in the child report
 * @param parentReportAction - Parent report action of the child report
 * @param lastVisibleActionCreated - Last visible action created of the child report
 * @param type - The type of action in the child report
 */

function updateOptimisticParentReportAction(parentReportAction: OnyxEntry<ReportAction>, lastVisibleActionCreated: string, type: string): UpdateOptimisticParentReportAction {
    let childVisibleActionCount = parentReportAction?.childVisibleActionCount ?? 0;
    let childCommenterCount = parentReportAction?.childCommenterCount ?? 0;
    let childOldestFourAccountIDs = parentReportAction?.childOldestFourAccountIDs;

    if (type === CONST.RED_BRICK_ROAD_PENDING_ACTION.ADD) {
        childVisibleActionCount += 1;
        const oldestFourAccountIDs = childOldestFourAccountIDs ? childOldestFourAccountIDs.split(',') : [];
        if (oldestFourAccountIDs.length < 4) {
            const index = oldestFourAccountIDs.findIndex((accountID) => accountID === currentUserAccountID?.toString());
            if (index === -1) {
                childCommenterCount += 1;
                oldestFourAccountIDs.push(currentUserAccountID?.toString() ?? '');
            }
        }
        childOldestFourAccountIDs = oldestFourAccountIDs.join(',');
    } else if (type === CONST.RED_BRICK_ROAD_PENDING_ACTION.DELETE) {
        if (childVisibleActionCount > 0) {
            childVisibleActionCount -= 1;
        }

        if (childVisibleActionCount === 0) {
            childCommenterCount = 0;
            childOldestFourAccountIDs = '';
        }
    }

    return {
        childVisibleActionCount,
        childCommenterCount,
        childLastVisibleActionCreated: lastVisibleActionCreated,
        childOldestFourAccountIDs,
    };
}

/**
 * Builds an optimistic reportAction for the parent report when a task is created
 * @param taskReportID - Report ID of the task
 * @param taskTitle - Title of the task
 * @param taskAssigneeAccountID - AccountID of the person assigned to the task
 * @param text - Text of the comment
 * @param parentReportID - Report ID of the parent report
 * @param createdOffset - The offset for task's created time that created via a loop
 */
function buildOptimisticTaskCommentReportAction(
    taskReportID: string,
    taskTitle: string,
    taskAssigneeAccountID: number,
    text: string,
    parentReportID: string | undefined,
    actorAccountID?: number,
    createdOffset = 0,
): OptimisticReportAction {
    const reportAction = buildOptimisticAddCommentReportAction(text, undefined, undefined, createdOffset, undefined, taskReportID);
    if (Array.isArray(reportAction.reportAction.message)) {
        const message = reportAction.reportAction.message.at(0);
        if (message) {
            message.taskReportID = taskReportID;
        }
    } else if (!Array.isArray(reportAction.reportAction.message) && reportAction.reportAction.message) {
        reportAction.reportAction.message.taskReportID = taskReportID;
    }

    // These parameters are not saved on the reportAction, but are used to display the task in the UI
    // Added when we fetch the reportActions on a report
    // eslint-disable-next-line
    reportAction.reportAction.originalMessage = {
        html: getReportActionHtml(reportAction.reportAction),
        taskReportID: getReportActionMessageReportUtils(reportAction.reportAction)?.taskReportID,
        whisperedTo: [],
    };
    reportAction.reportAction.childReportID = taskReportID;
    reportAction.reportAction.parentReportID = parentReportID;
    reportAction.reportAction.childType = CONST.REPORT.TYPE.TASK;
    reportAction.reportAction.childReportName = taskTitle;
    reportAction.reportAction.childManagerAccountID = taskAssigneeAccountID;
    reportAction.reportAction.childStatusNum = CONST.REPORT.STATUS_NUM.OPEN;
    reportAction.reportAction.childStateNum = CONST.REPORT.STATE_NUM.OPEN;

    if (actorAccountID) {
        reportAction.reportAction.actorAccountID = actorAccountID;
    }

    return reportAction;
}

function buildOptimisticSelfDMReport(created: string): Report {
    return {
        reportID: generateReportID(),
        participants: {
            [currentUserAccountID ?? CONST.DEFAULT_NUMBER_ID]: {
                notificationPreference: CONST.REPORT.NOTIFICATION_PREFERENCE.MUTE,
            },
        },
        type: CONST.REPORT.TYPE.CHAT,
        chatType: CONST.REPORT.CHAT_TYPE.SELF_DM,
        isOwnPolicyExpenseChat: false,
        lastActorAccountID: 0,
        lastMessageHtml: '',
        lastMessageText: undefined,
        lastReadTime: created,
        lastVisibleActionCreated: created,
        ownerAccountID: currentUserAccountID,
        reportName: '',
        stateNum: 0,
        statusNum: 0,
        writeCapability: CONST.REPORT.WRITE_CAPABILITIES.ALL,
    };
}

/**
 * Builds an optimistic IOU report with a randomly generated reportID
 *
 * @param payeeAccountID - AccountID of the person generating the IOU.
 * @param payerAccountID - AccountID of the other person participating in the IOU.
 * @param total - IOU amount in the smallest unit of the currency.
 * @param chatReportID - Report ID of the chat where the IOU is.
 * @param currency - IOU currency.
 * @param isSendingMoney - If we pay someone the IOU should be created as settled
 * @param parentReportActionID - The parent report action ID of the IOU report
 */

function buildOptimisticIOUReport(
    payeeAccountID: number,
    payerAccountID: number,
    total: number,
    chatReportID: string | undefined,
    currency: string,
    isSendingMoney = false,
    parentReportActionID?: string,
): OptimisticIOUReport {
    const formattedTotal = convertToDisplayString(total, currency);
    const personalDetails = getPersonalDetailsForAccountID(payerAccountID);
    const payerEmail = 'login' in personalDetails ? personalDetails.login : '';
    const policyID = chatReportID ? getReport(chatReportID, allReports)?.policyID : undefined;
    const policy = getPolicy(policyID);

    const participants: Participants = {
        [payeeAccountID]: {notificationPreference: CONST.REPORT.NOTIFICATION_PREFERENCE.HIDDEN},
        [payerAccountID]: {notificationPreference: CONST.REPORT.NOTIFICATION_PREFERENCE.HIDDEN},
    };

    return {
        type: CONST.REPORT.TYPE.IOU,
        chatReportID,
        currency,
        managerID: payerAccountID,
        ownerAccountID: payeeAccountID,
        participants,
        reportID: generateReportID(),
        stateNum: isSendingMoney ? CONST.REPORT.STATE_NUM.APPROVED : CONST.REPORT.STATE_NUM.SUBMITTED,
        statusNum: isSendingMoney ? CONST.REPORT.STATUS_NUM.REIMBURSED : CONST.REPORT.STATE_NUM.SUBMITTED,
        total,
        unheldTotal: total,
        nonReimbursableTotal: 0,
        unheldNonReimbursableTotal: 0,

        // We don't translate reportName because the server response is always in English
        reportName: `${payerEmail} owes ${formattedTotal}`,
        parentReportID: chatReportID,
        lastVisibleActionCreated: DateUtils.getDBTime(),
        fieldList: policy?.fieldList,
        parentReportActionID,
    };
}

function getHumanReadableStatus(statusNum: number): string {
    const status = Object.keys(CONST.REPORT.STATUS_NUM).find((key) => CONST.REPORT.STATUS_NUM[key as keyof typeof CONST.REPORT.STATUS_NUM] === statusNum);
    return status ? `${status.charAt(0)}${status.slice(1).toLowerCase()}` : '';
}

/**
 * Populates the report field formula with the values from the report and policy.
 * Currently, this only supports optimistic expense reports.
 * Each formula field is either replaced with a value, or removed.
 * If after all replacements the formula is empty, the original formula is returned.
 * See {@link https://help.expensify.com/articles/expensify-classic/insights-and-custom-reporting/Custom-Templates}
 */
function populateOptimisticReportFormula(formula: string, report: OptimisticExpenseReport, policy: OnyxEntry<Policy>): string {
    const createdDate = report.lastVisibleActionCreated ? new Date(report.lastVisibleActionCreated) : undefined;
    const result = formula
        // We don't translate because the server response is always in English
        .replaceAll('{report:type}', 'Expense Report')
        .replaceAll('{report:startdate}', createdDate ? format(createdDate, CONST.DATE.FNS_FORMAT_STRING) : '')
        .replaceAll('{report:total}', report.total !== undefined ? convertToDisplayString(Math.abs(report.total), report.currency).toString() : '')
        .replaceAll('{report:currency}', report.currency ?? '')
        .replaceAll('{report:policyname}', policy?.name ?? '')
        .replaceAll('{report:created}', createdDate ? format(createdDate, CONST.DATE.FNS_DATE_TIME_FORMAT_STRING) : '')
        .replaceAll('{report:created:yyyy-MM-dd}', createdDate ? format(createdDate, CONST.DATE.FNS_FORMAT_STRING) : '')
        .replaceAll('{report:status}', report.statusNum !== undefined ? getHumanReadableStatus(report.statusNum) : '')
        .replaceAll('{user:email}', currentUserEmail ?? '')
        .replaceAll('{user:email|frontPart}', (currentUserEmail ? currentUserEmail.split('@').at(0) : '') ?? '')
        .replaceAll(/\{report:(.+)}/g, '');

    return result.trim().length ? result : formula;
}

/** Builds an optimistic invoice report with a randomly generated reportID */
function buildOptimisticInvoiceReport(
    chatReportID: string,
    policyID: string | undefined,
    receiverAccountID: number,
    receiverName: string,
    total: number,
    currency: string,
): OptimisticExpenseReport {
    const formattedTotal = convertToDisplayString(total, currency);
    const invoiceReport = {
        reportID: generateReportID(),
        chatReportID,
        policyID,
        type: CONST.REPORT.TYPE.INVOICE,
        ownerAccountID: currentUserAccountID,
        managerID: receiverAccountID,
        currency,
        // We don’t translate reportName because the server response is always in English
        reportName: `${receiverName} owes ${formattedTotal}`,
        stateNum: CONST.REPORT.STATE_NUM.SUBMITTED,
        statusNum: CONST.REPORT.STATUS_NUM.OPEN,
        total,
        participants: {
            [receiverAccountID]: {
                notificationPreference: CONST.REPORT.NOTIFICATION_PREFERENCE.HIDDEN,
            },
        },
        parentReportID: chatReportID,
        lastVisibleActionCreated: DateUtils.getDBTime(),
    };

    if (currentUserAccountID) {
        invoiceReport.participants[currentUserAccountID] = {notificationPreference: CONST.REPORT.NOTIFICATION_PREFERENCE.HIDDEN};
    }

    return invoiceReport;
}

/**
 * Returns the stateNum and statusNum for an expense report based on the policy settings
 * @param policy
 */
function getExpenseReportStateAndStatus(policy: OnyxEntry<Policy>) {
    const isInstantSubmitEnabledLocal = isInstantSubmitEnabled(policy);
    const isSubmitAndCloseLocal = isSubmitAndClose(policy);
    const arePaymentsDisabled = policy?.reimbursementChoice === CONST.POLICY.REIMBURSEMENT_CHOICES.REIMBURSEMENT_NO;

    if (isInstantSubmitEnabledLocal && arePaymentsDisabled && isSubmitAndCloseLocal) {
        return {
            stateNum: CONST.REPORT.STATE_NUM.APPROVED,
            statusNum: CONST.REPORT.STATUS_NUM.CLOSED,
        };
    }

    if (isInstantSubmitEnabledLocal) {
        return {
            stateNum: CONST.REPORT.STATE_NUM.SUBMITTED,
            statusNum: CONST.REPORT.STATUS_NUM.SUBMITTED,
        };
    }

    return {
        stateNum: CONST.REPORT.STATE_NUM.OPEN,
        statusNum: CONST.REPORT.STATUS_NUM.OPEN,
    };
}

/**
 * Builds an optimistic Expense report with a randomly generated reportID
 *
 * @param chatReportID - Report ID of the PolicyExpenseChat where the Expense Report is
 * @param policyID - The policy ID of the PolicyExpenseChat
 * @param payeeAccountID - AccountID of the employee (payee)
 * @param total - Amount in cents
 * @param currency
 * @param reimbursable – Whether the expense is reimbursable
 * @param parentReportActionID – The parent ReportActionID of the PolicyExpenseChat
 */
function buildOptimisticExpenseReport(
    chatReportID: string | undefined,
    policyID: string | undefined,
    payeeAccountID: number,
    total: number,
    currency: string,
    nonReimbursableTotal = 0,
    parentReportActionID?: string,
): OptimisticExpenseReport {
    // The amount for Expense reports are stored as negative value in the database
    const storedTotal = total * -1;
    const storedNonReimbursableTotal = nonReimbursableTotal * -1;
    const report = chatReportID ? getReport(chatReportID, allReports) : undefined;
    const policyName = getPolicyName({report});
    const formattedTotal = convertToDisplayString(storedTotal, currency);
    const policy = getPolicy(policyID);

    const {stateNum, statusNum} = getExpenseReportStateAndStatus(policy);

    const expenseReport: OptimisticExpenseReport = {
        reportID: generateReportID(),
        chatReportID,
        policyID,
        type: CONST.REPORT.TYPE.EXPENSE,
        ownerAccountID: payeeAccountID,
        currency,
        // We don't translate reportName because the server response is always in English
        reportName: `${policyName} owes ${formattedTotal}`,
        stateNum,
        statusNum,
        total: storedTotal,
        unheldTotal: storedTotal,
        nonReimbursableTotal: storedNonReimbursableTotal,
        unheldNonReimbursableTotal: storedNonReimbursableTotal,
        participants: {
            [payeeAccountID]: {
                notificationPreference: CONST.REPORT.NOTIFICATION_PREFERENCE.HIDDEN,
            },
        },
        parentReportID: chatReportID,
        lastVisibleActionCreated: DateUtils.getDBTime(),
        parentReportActionID,
    };

    // Get the approver/manager for this report to properly display the optimistic data
    const submitToAccountID = getSubmitToAccountID(policy, expenseReport);
    if (submitToAccountID) {
        expenseReport.managerID = submitToAccountID;
    }

    const titleReportField = getTitleReportField(getReportFieldsByPolicyID(policyID) ?? {});
    if (!!titleReportField && isPaidGroupPolicyExpenseReport(expenseReport)) {
        expenseReport.reportName = populateOptimisticReportFormula(titleReportField.defaultValue, expenseReport, policy);
    }

    expenseReport.fieldList = policy?.fieldList;

    return expenseReport;
}

function buildOptimisticEmptyReport(reportID: string, accountID: number, parentReportID: string | undefined, policy: OnyxEntry<Policy>, timeOfCreation: string) {
    const {stateNum, statusNum} = getExpenseReportStateAndStatus(policy);
    const titleReportField = getTitleReportField(getReportFieldsByPolicyID(policy?.id) ?? {});
    const optimisticEmptyReport: OptimisticNewReport = {
        reportName: '',
        reportID,
        policyID: policy?.id,
        type: CONST.REPORT.TYPE.EXPENSE,
        currency: policy?.outputCurrency,
        ownerAccountID: accountID,
        stateNum,
        statusNum,
        total: 0,
        nonReimbursableTotal: 0,
        participants: {},
        lastVisibleActionCreated: timeOfCreation,
        pendingFields: {createReport: CONST.RED_BRICK_ROAD_PENDING_ACTION.ADD},
        parentReportID,
        chatReportID: parentReportID,
    };

    const optimisticReportName = populateOptimisticReportFormula(titleReportField?.defaultValue ?? CONST.POLICY.DEFAULT_REPORT_NAME_PATTERN, optimisticEmptyReport, policy);
    optimisticEmptyReport.reportName = optimisticReportName;

    optimisticEmptyReport.participants = accountID
        ? {
              [accountID]: {
                  notificationPreference: CONST.REPORT.NOTIFICATION_PREFERENCE.HIDDEN,
              },
          }
        : {};
    optimisticEmptyReport.ownerAccountID = accountID;
    return optimisticEmptyReport;
}

function getFormattedAmount(reportAction: ReportAction, report?: Report | null) {
    if (
        !isSubmittedAction(reportAction) &&
        !isForwardedAction(reportAction) &&
        !isApprovedAction(reportAction) &&
        !isUnapprovedAction(reportAction) &&
        !isSubmittedAndClosedAction(reportAction)
    ) {
        return '';
    }
    const originalMessage = getOriginalMessage(reportAction);

    // Expense reports can have a negative amount and we need to display it as negative in the UI
    // the amount found in originalMessage does not accurately track this so we need to use the total from the report instead
    const amount = report && isExpenseReport(report) ? (report?.total ?? 0) * -1 : Math.abs(originalMessage?.amount ?? 0);
    const formattedAmount = convertToDisplayString(amount, originalMessage?.currency);
    return formattedAmount;
}

function getReportAutomaticallySubmittedMessage(
    reportAction: ReportAction<typeof CONST.REPORT.ACTIONS.TYPE.SUBMITTED> | ReportAction<typeof CONST.REPORT.ACTIONS.TYPE.SUBMITTED_AND_CLOSED>,
    report?: Report,
) {
    return translateLocal('iou.automaticallySubmittedAmount', {formattedAmount: getFormattedAmount(reportAction, report)});
}

function getIOUSubmittedMessage(
    reportAction: ReportAction<typeof CONST.REPORT.ACTIONS.TYPE.SUBMITTED> | ReportAction<typeof CONST.REPORT.ACTIONS.TYPE.SUBMITTED_AND_CLOSED>,
    report?: Report,
) {
    return translateLocal('iou.submittedAmount', {formattedAmount: getFormattedAmount(reportAction, report)});
}

function getReportAutomaticallyApprovedMessage(reportAction: ReportAction<typeof CONST.REPORT.ACTIONS.TYPE.APPROVED>, report?: Report) {
    return translateLocal('iou.automaticallyApprovedAmount', {amount: getFormattedAmount(reportAction, report)});
}

function getIOUUnapprovedMessage(reportAction: ReportAction<typeof CONST.REPORT.ACTIONS.TYPE.UNAPPROVED>, report?: Report) {
    return translateLocal('iou.unapprovedAmount', {amount: getFormattedAmount(reportAction, report)});
}

function getIOUApprovedMessage(reportAction: ReportAction<typeof CONST.REPORT.ACTIONS.TYPE.APPROVED>, report?: Report) {
    return translateLocal('iou.approvedAmount', {amount: getFormattedAmount(reportAction, report)});
}

/**
 * We pass the reportID as older FORWARDED actions do not have the amount & currency stored in the message
 * so we retrieve the amount from the report instead
 */
function getReportAutomaticallyForwardedMessage(reportAction: ReportAction<typeof CONST.REPORT.ACTIONS.TYPE.FORWARDED>, reportOrID: OnyxInputOrEntry<Report> | string | SearchReport) {
    const expenseReport = typeof reportOrID === 'string' ? getReport(reportOrID, allReports) : reportOrID;
    const originalMessage = getOriginalMessage(reportAction) as OriginalMessageIOU;
    let formattedAmount;

    // Older FORWARDED action might not have the amount stored in the original message, we'll fallback to getting the amount from the report instead.
    if (originalMessage?.amount) {
        formattedAmount = getFormattedAmount(reportAction, expenseReport);
    } else {
        formattedAmount = convertToDisplayString(getMoneyRequestSpendBreakdown(expenseReport).totalDisplaySpend, expenseReport?.currency);
    }

    return translateLocal('iou.automaticallyForwardedAmount', {amount: formattedAmount});
}

/**
 * We pass the reportID as older FORWARDED actions do not have the amount & currency stored in the message
 * so we retrieve the amount from the report instead
 */
function getIOUForwardedMessage(
    reportAction: ReportAction<typeof CONST.REPORT.ACTIONS.TYPE.FORWARDED>,
    reportOrID: OnyxInputOrEntry<Report> | string | SearchReport,
    reports?: SearchReport[],
) {
    const expenseReport = typeof reportOrID === 'string' ? getReport(reportOrID, reports ?? allReports) : reportOrID;
    const originalMessage = getOriginalMessage(reportAction) as OriginalMessageIOU;
    let formattedAmount;

    // Older FORWARDED action might not have the amount stored in the original message, we'll fallback to getting the amount from the report instead.
    if (originalMessage?.amount) {
        formattedAmount = getFormattedAmount(reportAction, expenseReport);
    } else {
        formattedAmount = convertToDisplayString(getMoneyRequestSpendBreakdown(expenseReport, reports).totalDisplaySpend, expenseReport?.currency);
    }

    return translateLocal('iou.forwardedAmount', {amount: formattedAmount});
}

function getRejectedReportMessage() {
    return translateLocal('iou.rejectedThisReport');
}

function getUpgradeWorkspaceMessage() {
    return translateLocal('workspaceActions.upgradedWorkspace');
}

function getDowngradeWorkspaceMessage() {
    return translateLocal('workspaceActions.downgradedWorkspace');
}

function getWorkspaceNameUpdatedMessage(action: ReportAction) {
    const {oldName, newName} = getOriginalMessage(action as ReportAction<typeof CONST.REPORT.ACTIONS.TYPE.POLICY_CHANGE_LOG.UPDATE_NAME>) ?? {};
    const message = oldName && newName ? translateLocal('workspaceActions.renamedWorkspaceNameAction', {oldName, newName}) : getReportActionText(action);
    return Str.htmlEncode(message);
}

function getDeletedTransactionMessage(action: ReportAction) {
    const deletedTransactionOriginalMessage = getOriginalMessage(action as ReportAction<typeof CONST.REPORT.ACTIONS.TYPE.DELETED_TRANSACTION>) ?? {};
    const amount = Math.abs(deletedTransactionOriginalMessage.amount ?? 0);
    const currency = deletedTransactionOriginalMessage.currency ?? '';
    const formattedAmount = convertToDisplayString(amount, currency) ?? '';
    const message = translateLocal('iou.deletedTransaction', {
        amount: formattedAmount,
        merchant: deletedTransactionOriginalMessage.merchant ?? '',
    });
    return message;
}

function getPolicyChangeMessage(action: ReportAction) {
    const PolicyChangeOriginalMessage = getOriginalMessage(action as ReportAction<typeof CONST.REPORT.ACTIONS.TYPE.CHANGE_POLICY>) ?? {};
    const {fromPolicy: fromPolicyID, toPolicy: toPolicyID} = PolicyChangeOriginalMessage as OriginalMessageChangePolicy;
    const message = translateLocal('report.actions.type.changeReportPolicy', {
        fromPolicyName: fromPolicyID ? getPolicyNameByID(fromPolicyID) : undefined,
        toPolicyName: getPolicyNameByID(toPolicyID),
    });
    return message;
}

/**
 * @param iouReportID - the report ID of the IOU report the action belongs to
 * @param type - IOUReportAction type. Can be oneOf(create, decline, cancel, pay, split)
 * @param total - IOU total in cents
 * @param comment - IOU comment
 * @param currency - IOU currency
 * @param paymentType - IOU paymentMethodType. Can be oneOf(Elsewhere, Expensify)
 * @param isSettlingUp - Whether we are settling up an IOU
 */
function getIOUReportActionMessage(iouReportID: string, type: string, total: number, comment: string, currency: string, paymentType = '', isSettlingUp = false): Message[] {
    const report = getReportOrDraftReport(iouReportID);
    const amount =
        type === CONST.IOU.REPORT_ACTION_TYPE.PAY && !isEmptyObject(report)
            ? convertToDisplayString(getMoneyRequestSpendBreakdown(report).totalDisplaySpend, currency)
            : convertToDisplayString(total, currency);

    let paymentMethodMessage;
    switch (paymentType) {
        case CONST.IOU.PAYMENT_TYPE.VBBA:
        case CONST.IOU.PAYMENT_TYPE.EXPENSIFY:
            paymentMethodMessage = ' with Expensify';
            break;
        default:
            paymentMethodMessage = ` elsewhere`;
            break;
    }

    let iouMessage;
    switch (type) {
        case CONST.REPORT.ACTIONS.TYPE.APPROVED:
            iouMessage = `approved ${amount}`;
            break;
        case CONST.REPORT.ACTIONS.TYPE.FORWARDED:
            iouMessage = translateLocal('iou.forwardedAmount', {amount});
            break;
        case CONST.REPORT.ACTIONS.TYPE.UNAPPROVED:
            iouMessage = `unapproved ${amount}`;
            break;
        case CONST.IOU.REPORT_ACTION_TYPE.CREATE:
            iouMessage = `submitted ${amount}${comment && ` for ${comment}`}`;
            break;
        case CONST.IOU.REPORT_ACTION_TYPE.TRACK:
            iouMessage = `tracking ${amount}${comment && ` for ${comment}`}`;
            break;
        case CONST.IOU.REPORT_ACTION_TYPE.SPLIT:
            iouMessage = `split ${amount}${comment && ` for ${comment}`}`;
            break;
        case CONST.IOU.REPORT_ACTION_TYPE.DELETE:
            iouMessage = `deleted the ${amount} expense${comment && ` for ${comment}`}`;
            break;
        case CONST.IOU.REPORT_ACTION_TYPE.PAY:
            iouMessage = isSettlingUp ? `paid ${amount}${paymentMethodMessage}` : `sent ${amount}${comment && ` for ${comment}`}${paymentMethodMessage}`;
            break;
        case CONST.REPORT.ACTIONS.TYPE.SUBMITTED:
            iouMessage = translateLocal('iou.submittedAmount', {formattedAmount: amount});
            break;
        default:
            break;
    }

    return [
        {
            html: lodashEscape(iouMessage),
            text: iouMessage ?? '',
            isEdited: false,
            type: CONST.REPORT.MESSAGE.TYPE.COMMENT,
        },
    ];
}

/**
 * Builds an optimistic IOU reportAction object
 *
 * @param type - IOUReportAction type. Can be oneOf(create, delete, pay, split).
 * @param amount - IOU amount in cents.
 * @param currency
 * @param comment - User comment for the IOU.
 * @param participants - An array with participants details.
 * @param [transactionID] - Not required if the IOUReportAction type is 'pay'
 * @param [paymentType] - Only required if the IOUReportAction type is 'pay'. Can be oneOf(elsewhere, Expensify).
 * @param [iouReportID] - Only required if the IOUReportActions type is oneOf(decline, cancel, pay). Generates a randomID as default.
 * @param [isSettlingUp] - Whether we are settling up an IOU.
 * @param [isSendMoneyFlow] - Whether this is pay someone flow
 * @param [receipt]
 * @param [isOwnPolicyExpenseChat] - Whether this is an expense report create from the current user's policy expense chat
 */
function buildOptimisticIOUReportAction(params: BuildOptimisticIOUReportActionParams): OptimisticIOUReportAction {
    const {
        type,
        amount,
        currency,
        comment,
        participants,
        transactionID,
        paymentType,
        iouReportID = '',
        isSettlingUp = false,
        isSendMoneyFlow = false,
        isOwnPolicyExpenseChat = false,
        created = DateUtils.getDBTime(),
        linkedExpenseReportAction,
    } = params;

    const IOUReportID = iouReportID || generateReportID();

    const originalMessage: ReportAction<typeof CONST.REPORT.ACTIONS.TYPE.IOU>['originalMessage'] = {
        amount,
        comment,
        currency,
        IOUTransactionID: transactionID,
        IOUReportID,
        type,
    };

    const delegateAccountDetails = getPersonalDetailByEmail(delegateEmail);

    if (type === CONST.IOU.REPORT_ACTION_TYPE.PAY) {
        // In pay someone flow, we store amount, comment, currency in IOUDetails when type = pay
        if (isSendMoneyFlow) {
            const keys = ['amount', 'comment', 'currency'] as const;
            keys.forEach((key) => {
                delete originalMessage[key];
            });
            originalMessage.IOUDetails = {amount, comment, currency};
            originalMessage.paymentType = paymentType;
        } else {
            // In case of pay someone action, we dont store the comment
            // and there is no single transctionID to link the action to.
            delete originalMessage.IOUTransactionID;
            delete originalMessage.comment;
            originalMessage.paymentType = paymentType;
        }
    }

    // IOUs of type split only exist in group DMs and those don't have an iouReport so we need to delete the IOUReportID key
    if (type === CONST.IOU.REPORT_ACTION_TYPE.SPLIT) {
        delete originalMessage.IOUReportID;
        // Split expense made from a policy expense chat only have the payee's accountID as the participant because the payer could be any policy admin
        if (isOwnPolicyExpenseChat) {
            originalMessage.participantAccountIDs = currentUserAccountID ? [currentUserAccountID] : [];
        } else {
            originalMessage.participantAccountIDs = currentUserAccountID
                ? [currentUserAccountID, ...participants.map((participant) => participant.accountID ?? CONST.DEFAULT_NUMBER_ID)]
                : participants.map((participant) => participant.accountID ?? CONST.DEFAULT_NUMBER_ID);
        }
    }

    const iouReportAction = {
        ...linkedExpenseReportAction,
        actionName: CONST.REPORT.ACTIONS.TYPE.IOU,
        actorAccountID: currentUserAccountID,
        automatic: false,
        isAttachmentOnly: false,
        originalMessage,
        reportActionID: rand64(),
        shouldShow: true,
        created,
        pendingAction: CONST.RED_BRICK_ROAD_PENDING_ACTION.ADD,
        delegateAccountID: delegateAccountDetails?.accountID,
        person: [
            {
                style: 'strong',
                text: getCurrentUserDisplayNameOrEmail(),
                type: 'TEXT',
            },
        ],
        avatar: getCurrentUserAvatar(),
        message: getIOUReportActionMessage(iouReportID, type, amount, comment, currency, paymentType, isSettlingUp),
    };

    const managerMcTestParticipant = participants.find((participant) => isSelectedManagerMcTest(participant.login));
    if (managerMcTestParticipant) {
        return {
            ...iouReportAction,
            actorAccountID: managerMcTestParticipant.accountID,
            avatar: managerMcTestParticipant.icons?.[0]?.source,
            person: [
                {
                    style: 'strong',
                    text: getDisplayNameForParticipant(managerMcTestParticipant),
                    type: 'TEXT',
                },
            ],
        };
    }

    return iouReportAction;
}

/**
 * Builds an optimistic APPROVED report action with a randomly generated reportActionID.
 */
function buildOptimisticApprovedReportAction(amount: number, currency: string, expenseReportID: string): OptimisticApprovedReportAction {
    const originalMessage = {
        amount,
        currency,
        expenseReportID,
    };
    const delegateAccountDetails = getPersonalDetailByEmail(delegateEmail);

    return {
        actionName: CONST.REPORT.ACTIONS.TYPE.APPROVED,
        actorAccountID: currentUserAccountID,
        automatic: false,
        avatar: getCurrentUserAvatar(),
        isAttachmentOnly: false,
        originalMessage,
        message: getIOUReportActionMessage(expenseReportID, CONST.REPORT.ACTIONS.TYPE.APPROVED, Math.abs(amount), '', currency),
        person: [
            {
                style: 'strong',
                text: getCurrentUserDisplayNameOrEmail(),
                type: 'TEXT',
            },
        ],
        reportActionID: rand64(),
        shouldShow: true,
        created: DateUtils.getDBTime(),
        pendingAction: CONST.RED_BRICK_ROAD_PENDING_ACTION.ADD,
        delegateAccountID: delegateAccountDetails?.accountID,
    };
}

/**
 * Builds an optimistic APPROVED report action with a randomly generated reportActionID.
 */
function buildOptimisticUnapprovedReportAction(amount: number, currency: string, expenseReportID: string): OptimisticUnapprovedReportAction {
    const delegateAccountDetails = getPersonalDetailByEmail(delegateEmail);
    return {
        actionName: CONST.REPORT.ACTIONS.TYPE.UNAPPROVED,
        actorAccountID: currentUserAccountID,
        automatic: false,
        avatar: getCurrentUserAvatar(),
        isAttachmentOnly: false,
        originalMessage: {
            amount,
            currency,
            expenseReportID,
        },
        message: getIOUReportActionMessage(expenseReportID, CONST.REPORT.ACTIONS.TYPE.UNAPPROVED, Math.abs(amount), '', currency),
        person: [
            {
                style: 'strong',
                text: getCurrentUserDisplayNameOrEmail(),
                type: 'TEXT',
            },
        ],
        reportActionID: rand64(),
        shouldShow: true,
        created: DateUtils.getDBTime(),
        pendingAction: CONST.RED_BRICK_ROAD_PENDING_ACTION.ADD,
        delegateAccountID: delegateAccountDetails?.accountID,
    };
}

/**
 * Builds an optimistic MOVED report action with a randomly generated reportActionID.
 * This action is used when we move reports across workspaces.
 */
function buildOptimisticMovedReportAction(fromPolicyID: string | undefined, toPolicyID: string, newParentReportID: string, movedReportID: string, policyName: string): ReportAction {
    const originalMessage = {
        fromPolicyID,
        toPolicyID,
        newParentReportID,
        movedReportID,
    };

    const movedActionMessage = [
        {
            html: `moved the report to the <a href='${CONST.NEW_EXPENSIFY_URL}r/${newParentReportID}' target='_blank' rel='noreferrer noopener'>${policyName}</a> workspace`,
            text: `moved the report to the ${policyName} workspace`,
            type: CONST.REPORT.MESSAGE.TYPE.COMMENT,
        },
    ];

    return {
        actionName: CONST.REPORT.ACTIONS.TYPE.MOVED,
        actorAccountID: currentUserAccountID,
        automatic: false,
        avatar: getCurrentUserAvatar(),
        isAttachmentOnly: false,
        originalMessage,
        message: movedActionMessage,
        person: [
            {
                style: 'strong',
                text: getCurrentUserDisplayNameOrEmail(),
                type: 'TEXT',
            },
        ],
        reportActionID: rand64(),
        shouldShow: true,
        created: DateUtils.getDBTime(),
        pendingAction: CONST.RED_BRICK_ROAD_PENDING_ACTION.ADD,
    };
}

/**
 * Builds an optimistic CHANGEPOLICY report action with a randomly generated reportActionID.
 * This action is used when we change the workspace of a report.
 */
function buildOptimisticChangePolicyReportAction(fromPolicyID: string | undefined, toPolicyID: string, automaticAction = false): ReportAction {
    const originalMessage = {
        fromPolicy: fromPolicyID,
        toPolicy: toPolicyID,
        automaticAction,
    };

    const fromPolicy = getPolicy(fromPolicyID);
    const toPolicy = getPolicy(toPolicyID);

    const changePolicyReportActionMessage = [
        {
            type: CONST.REPORT.MESSAGE.TYPE.TEXT,
            text: `changed the workspace to ${toPolicy?.name}`,
        },
        ...(fromPolicyID
            ? [
                  {
                      type: CONST.REPORT.MESSAGE.TYPE.TEXT,
                      text: ` (previously ${fromPolicy?.name})`,
                  },
              ]
            : []),
    ];

    return {
        actionName: CONST.REPORT.ACTIONS.TYPE.CHANGE_POLICY,
        actorAccountID: currentUserAccountID,
        avatar: getCurrentUserAvatar(),
        created: DateUtils.getDBTime(),
        originalMessage,
        message: changePolicyReportActionMessage,
        person: [
            {
                style: 'strong',
                text: getCurrentUserDisplayNameOrEmail(),
                type: 'TEXT',
            },
        ],
        reportActionID: rand64(),
        shouldShow: true,
        pendingAction: CONST.RED_BRICK_ROAD_PENDING_ACTION.ADD,
    };
}

/**
 * Builds an optimistic SUBMITTED report action with a randomly generated reportActionID.
 *
 */
function buildOptimisticSubmittedReportAction(amount: number, currency: string, expenseReportID: string, adminAccountID: number | undefined): OptimisticSubmittedReportAction {
    const originalMessage = {
        amount,
        currency,
        expenseReportID,
    };

    const delegateAccountDetails = getPersonalDetailByEmail(delegateEmail);

    return {
        actionName: CONST.REPORT.ACTIONS.TYPE.SUBMITTED,
        actorAccountID: currentUserAccountID,
        adminAccountID,
        automatic: false,
        avatar: getCurrentUserAvatar(),
        isAttachmentOnly: false,
        originalMessage,
        message: getIOUReportActionMessage(expenseReportID, CONST.REPORT.ACTIONS.TYPE.SUBMITTED, Math.abs(amount), '', currency),
        person: [
            {
                style: 'strong',
                text: getCurrentUserDisplayNameOrEmail(),
                type: 'TEXT',
            },
        ],
        reportActionID: rand64(),
        shouldShow: true,
        created: DateUtils.getDBTime(),
        pendingAction: CONST.RED_BRICK_ROAD_PENDING_ACTION.ADD,
        delegateAccountID: delegateAccountDetails?.accountID,
    };
}

/**
 * Builds an optimistic report preview action with a randomly generated reportActionID.
 *
 * @param chatReport
 * @param iouReport
 * @param [comment] - User comment for the IOU.
 * @param [transaction] - optimistic first transaction of preview
 * @param reportActionID
 */
function buildOptimisticReportPreview(
    chatReport: OnyxInputOrEntry<Report>,
    iouReport: Report,
    comment = '',
    transaction: OnyxInputOrEntry<Transaction> = null,
    childReportID?: string,
    reportActionID?: string,
): ReportAction<typeof CONST.REPORT.ACTIONS.TYPE.REPORT_PREVIEW> {
    const hasReceipt = hasReceiptTransactionUtils(transaction);
    const message = getReportPreviewMessage(iouReport);
    const created = DateUtils.getDBTime();
    const reportActorAccountID = (isInvoiceReport(iouReport) || isExpenseReport(iouReport) ? iouReport?.ownerAccountID : iouReport?.managerID) ?? -1;
    const delegateAccountDetails = getPersonalDetailByEmail(delegateEmail);
    const isTestTransaction = isTestTransactionReport(iouReport);
    const isScanRequest = transaction ? isScanRequestTransactionUtils(transaction) : false;
    return {
        reportActionID: reportActionID ?? rand64(),
        reportID: chatReport?.reportID,
        actionName: CONST.REPORT.ACTIONS.TYPE.REPORT_PREVIEW,
        pendingAction: CONST.RED_BRICK_ROAD_PENDING_ACTION.ADD,
        originalMessage: {
            linkedReportID: iouReport?.reportID,
        },
        message: [
            {
                html: message,
                text: message,
                isEdited: false,
                type: CONST.REPORT.MESSAGE.TYPE.COMMENT,
            },
        ],
        delegateAccountID: delegateAccountDetails?.accountID,
        created,
        accountID: iouReport?.managerID,
        // The preview is initially whispered if created with a receipt, so the actor is the current user as well
        actorAccountID: hasReceipt ? currentUserAccountID : reportActorAccountID,
        childReportID: childReportID ?? iouReport?.reportID,
        childMoneyRequestCount: 1,
        childLastActorAccountID: currentUserAccountID,
        childLastMoneyRequestComment: comment,
        childRecentReceiptTransactionIDs: hasReceipt && !isEmptyObject(transaction) && transaction?.transactionID ? {[transaction.transactionID]: created} : undefined,
        ...(isTestTransaction && !isScanRequest && {childStateNum: 2, childStatusNum: 4}),
    };
}

/**
 * Builds an optimistic ACTIONABLETRACKEXPENSEWHISPER action with a randomly generated reportActionID.
 */
function buildOptimisticActionableTrackExpenseWhisper(iouAction: OptimisticIOUReportAction, transactionID: string): ReportAction {
    const currentTime = DateUtils.getDBTime();
    const targetEmail = CONST.EMAIL.CONCIERGE;
    const actorAccountID = getAccountIDsByLogins([targetEmail]).at(0);
    const reportActionID = rand64();
    return {
        actionName: CONST.REPORT.ACTIONS.TYPE.ACTIONABLE_TRACK_EXPENSE_WHISPER,
        actorAccountID,
        avatar: getDefaultAvatarURL(actorAccountID),
        created: DateUtils.addMillisecondsFromDateTime(currentTime, 1),
        lastModified: DateUtils.addMillisecondsFromDateTime(currentTime, 1),
        message: [
            {
                html: CONST.ACTIONABLE_TRACK_EXPENSE_WHISPER_MESSAGE,
                text: CONST.ACTIONABLE_TRACK_EXPENSE_WHISPER_MESSAGE,
                whisperedTo: [],
                type: CONST.REPORT.MESSAGE.TYPE.COMMENT,
            },
        ],
        originalMessage: {
            lastModified: DateUtils.addMillisecondsFromDateTime(currentTime, 1),
            transactionID,
        },
        person: [
            {
                text: CONST.DISPLAY_NAME.EXPENSIFY_CONCIERGE,
                type: 'TEXT',
            },
        ],
        reportActionID,
        shouldShow: true,
        pendingAction: CONST.RED_BRICK_ROAD_PENDING_ACTION.ADD,
    };
}

/**
 * Builds an optimistic modified expense action with a randomly generated reportActionID.
 */
function buildOptimisticModifiedExpenseReportAction(
    transactionThread: OnyxInputOrEntry<Report>,
    oldTransaction: OnyxInputOrEntry<Transaction>,
    transactionChanges: TransactionChanges,
    isFromExpenseReport: boolean,
    policy: OnyxInputOrEntry<Policy>,
    updatedTransaction?: OnyxInputOrEntry<Transaction>,
): OptimisticModifiedExpenseReportAction {
    const originalMessage = getModifiedExpenseOriginalMessage(oldTransaction, transactionChanges, isFromExpenseReport, policy, updatedTransaction);
    const delegateAccountDetails = getPersonalDetailByEmail(delegateEmail);

    return {
        actionName: CONST.REPORT.ACTIONS.TYPE.MODIFIED_EXPENSE,
        actorAccountID: currentUserAccountID,
        automatic: false,
        avatar: getCurrentUserAvatar(),
        created: DateUtils.getDBTime(),
        isAttachmentOnly: false,
        message: [
            {
                // Currently we are composing the message from the originalMessage and message is only used in OldDot and not in the App
                text: 'You',
                style: 'strong',
                type: CONST.REPORT.MESSAGE.TYPE.TEXT,
            },
        ],
        originalMessage,
        person: [
            {
                style: 'strong',
                text: currentUserPersonalDetails?.displayName ?? String(currentUserAccountID),
                type: 'TEXT',
            },
        ],
        pendingAction: CONST.RED_BRICK_ROAD_PENDING_ACTION.ADD,
        reportActionID: rand64(),
        reportID: transactionThread?.reportID,
        shouldShow: true,
        delegateAccountID: delegateAccountDetails?.accountID,
    };
}

/**
 * Builds an optimistic DETACH_RECEIPT report action with a randomly generated reportActionID.
 */
function buildOptimisticDetachReceipt(reportID: string | undefined, transactionID: string, merchant: string = CONST.TRANSACTION.PARTIAL_TRANSACTION_MERCHANT) {
    return {
        actionName: CONST.REPORT.ACTIONS.TYPE.MANAGER_DETACH_RECEIPT,
        actorAccountID: currentUserAccountID,
        automatic: false,
        avatar: getCurrentUserAvatar(),
        created: DateUtils.getDBTime(),
        isAttachmentOnly: false,
        originalMessage: {
            transactionID,
            merchant: `${merchant}`,
        },
        message: [
            {
                type: 'COMMENT',
                html: `detached a receipt from expense '${merchant}'`,
                text: `detached a receipt from expense '${merchant}'`,
                whisperedTo: [],
            },
        ],
        person: [
            {
                style: 'strong',
                text: currentUserPersonalDetails?.displayName ?? String(currentUserAccountID),
                type: 'TEXT',
            },
        ],
        pendingAction: CONST.RED_BRICK_ROAD_PENDING_ACTION.ADD,
        reportActionID: rand64(),
        reportID,
        shouldShow: true,
    };
}

/**
 * Builds an optimistic modified expense action for a tracked expense move with a randomly generated reportActionID.
 * @param transactionThreadID - The reportID of the transaction thread
 * @param movedToReportID - The reportID of the report the transaction is moved to
 */
function buildOptimisticMovedTrackedExpenseModifiedReportAction(transactionThreadID: string | undefined, movedToReportID: string | undefined): OptimisticModifiedExpenseReportAction {
    const delegateAccountDetails = getPersonalDetailByEmail(delegateEmail);

    return {
        actionName: CONST.REPORT.ACTIONS.TYPE.MODIFIED_EXPENSE,
        actorAccountID: currentUserAccountID,
        automatic: false,
        avatar: getCurrentUserAvatar(),
        created: DateUtils.getDBTime(),
        isAttachmentOnly: false,
        message: [
            {
                // Currently we are composing the message from the originalMessage and message is only used in OldDot and not in the App
                text: 'You',
                style: 'strong',
                type: CONST.REPORT.MESSAGE.TYPE.TEXT,
            },
        ],
        originalMessage: {
            movedToReportID,
        },
        person: [
            {
                style: 'strong',
                text: currentUserPersonalDetails?.displayName ?? String(currentUserAccountID),
                type: 'TEXT',
            },
        ],
        pendingAction: CONST.RED_BRICK_ROAD_PENDING_ACTION.ADD,
        reportActionID: rand64(),
        reportID: transactionThreadID,
        shouldShow: true,
        delegateAccountID: delegateAccountDetails?.accountID,
    };
}

/**
 * Updates a report preview action that exists for an IOU report.
 *
 * @param [comment] - User comment for the IOU.
 * @param [transaction] - optimistic newest transaction of a report preview
 *
 */
function updateReportPreview(
    iouReport: OnyxEntry<Report>,
    reportPreviewAction: ReportAction<typeof CONST.REPORT.ACTIONS.TYPE.REPORT_PREVIEW>,
    isPayRequest = false,
    comment = '',
    transaction?: OnyxEntry<Transaction>,
): ReportAction<typeof CONST.REPORT.ACTIONS.TYPE.REPORT_PREVIEW> {
    const hasReceipt = hasReceiptTransactionUtils(transaction);
    const recentReceiptTransactions = reportPreviewAction?.childRecentReceiptTransactionIDs ?? {};
    const transactionsToKeep = getRecentTransactions(recentReceiptTransactions);
    const previousTransactionsArray = Object.entries(recentReceiptTransactions ?? {}).map(([key, value]) => (transactionsToKeep.includes(key) ? {[key]: value} : null));
    const previousTransactions: Record<string, string> = {};

    for (const obj of previousTransactionsArray) {
        for (const key in obj) {
            if (obj) {
                previousTransactions[key] = obj[key];
            }
        }
    }

    const message = getReportPreviewMessage(iouReport, reportPreviewAction);
    const originalMessage = getOriginalMessage(reportPreviewAction);
    return {
        ...reportPreviewAction,
        message: [
            {
                html: message,
                text: message,
                isEdited: false,
                type: CONST.REPORT.MESSAGE.TYPE.COMMENT,
            },
        ],
        childLastMoneyRequestComment: comment || reportPreviewAction?.childLastMoneyRequestComment,
        childMoneyRequestCount: (reportPreviewAction?.childMoneyRequestCount ?? 0) + (isPayRequest ? 0 : 1),
        childRecentReceiptTransactionIDs: hasReceipt
            ? {
                  ...(transaction && {[transaction.transactionID]: transaction?.created}),
                  ...previousTransactions,
              }
            : recentReceiptTransactions,
        // As soon as we add a transaction without a receipt to the report, it will have ready expenses,
        // so we remove the whisper
        originalMessage: originalMessage
            ? {
                  ...originalMessage,
                  whisperedTo: hasReceipt ? originalMessage.whisperedTo : [],
                  linkedReportID: originalMessage.linkedReportID,
              }
            : undefined,
    };
}

function buildOptimisticTaskReportAction(
    taskReportID: string,
    actionName: typeof CONST.REPORT.ACTIONS.TYPE.TASK_COMPLETED | typeof CONST.REPORT.ACTIONS.TYPE.TASK_REOPENED | typeof CONST.REPORT.ACTIONS.TYPE.TASK_CANCELLED,
    message = '',
    actorAccountID = currentUserAccountID,
    createdOffset = 0,
): OptimisticTaskReportAction {
    const originalMessage = {
        taskReportID,
        type: actionName,
        text: message,
        html: message,
        whisperedTo: [],
    };
    const delegateAccountDetails = getPersonalDetailByEmail(delegateEmail);

    return {
        actionName,
        actorAccountID,
        automatic: false,
        avatar: getCurrentUserAvatar(),
        isAttachmentOnly: false,
        originalMessage,
        message: [
            {
                text: message,
                taskReportID,
                type: CONST.REPORT.MESSAGE.TYPE.TEXT,
            },
        ],
        person: [
            {
                style: 'strong',
                text: currentUserPersonalDetails?.displayName ?? String(currentUserAccountID),
                type: 'TEXT',
            },
        ],
        reportActionID: rand64(),
        shouldShow: true,
        created: DateUtils.getDBTimeWithSkew(Date.now() + createdOffset),
        isFirstItem: false,
        pendingAction: CONST.RED_BRICK_ROAD_PENDING_ACTION.ADD,
        delegateAccountID: delegateAccountDetails?.accountID,
    };
}

function isWorkspaceChat(chatType: string) {
    return chatType === CONST.REPORT.CHAT_TYPE.POLICY_ADMINS || chatType === CONST.REPORT.CHAT_TYPE.POLICY_ANNOUNCE || chatType === CONST.REPORT.CHAT_TYPE.POLICY_EXPENSE_CHAT;
}

/**
 * Builds an optimistic chat report with a randomly generated reportID and as much information as we currently have
 */
type BuildOptimisticChatReportParams = {
    participantList: number[];
    reportName?: string;
    chatType?: ValueOf<typeof CONST.REPORT.CHAT_TYPE>;
    policyID?: string;
    ownerAccountID?: number;
    isOwnPolicyExpenseChat?: boolean;
    oldPolicyName?: string;
    visibility?: ValueOf<typeof CONST.REPORT.VISIBILITY>;
    writeCapability?: ValueOf<typeof CONST.REPORT.WRITE_CAPABILITIES>;
    notificationPreference?: NotificationPreference;
    parentReportActionID?: string;
    parentReportID?: string;
    description?: string;
    avatarUrl?: string;
    optimisticReportID?: string;
};

function buildOptimisticChatReport({
    participantList,
    reportName = CONST.REPORT.DEFAULT_REPORT_NAME,
    chatType,
    policyID = CONST.POLICY.OWNER_EMAIL_FAKE,
    ownerAccountID = CONST.REPORT.OWNER_ACCOUNT_ID_FAKE,
    isOwnPolicyExpenseChat = false,
    oldPolicyName = '',
    visibility,
    writeCapability,
    notificationPreference = CONST.REPORT.NOTIFICATION_PREFERENCE.ALWAYS,
    parentReportActionID = '',
    parentReportID = '',
    description = '',
    avatarUrl = '',
    optimisticReportID = '',
}: BuildOptimisticChatReportParams): OptimisticChatReport {
    const isWorkspaceChatType = chatType && isWorkspaceChat(chatType);
    const participants = participantList.reduce((reportParticipants: Participants, accountID: number) => {
        const participant: ReportParticipant = {
            notificationPreference,
            ...(!isWorkspaceChatType && {role: accountID === currentUserAccountID ? CONST.REPORT.ROLE.ADMIN : CONST.REPORT.ROLE.MEMBER}),
        };
        // eslint-disable-next-line no-param-reassign
        reportParticipants[accountID] = participant;
        return reportParticipants;
    }, {} as Participants);
    const currentTime = DateUtils.getDBTime();
    const optimisticChatReport: OptimisticChatReport = {
        type: CONST.REPORT.TYPE.CHAT,
        chatType,
        isOwnPolicyExpenseChat,
        isPinned: false,
        lastActorAccountID: 0,
        lastMessageHtml: '',
        lastMessageText: undefined,
        lastReadTime: currentTime,
        lastVisibleActionCreated: currentTime,
        oldPolicyName,
        ownerAccountID: ownerAccountID || CONST.REPORT.OWNER_ACCOUNT_ID_FAKE,
        parentReportActionID,
        parentReportID,
        participants,
        policyID,
        reportID: optimisticReportID || generateReportID(),
        reportName,
        stateNum: 0,
        statusNum: 0,
        visibility,
        description,
        writeCapability,
        avatarUrl,
    };

    if (chatType === CONST.REPORT.CHAT_TYPE.INVOICE) {
        // TODO: update to support workspace as an invoice receiver when workspace-to-workspace invoice room implemented
        optimisticChatReport.invoiceReceiver = {
            type: 'individual',
            accountID: participantList.at(0) ?? -1,
        };
    }

    return optimisticChatReport;
}

function buildOptimisticGroupChatReport(
    participantAccountIDs: number[],
    reportName: string,
    avatarUri: string,
    optimisticReportID?: string,
    notificationPreference?: NotificationPreference,
) {
    return buildOptimisticChatReport({
        participantList: participantAccountIDs,
        reportName,
        chatType: CONST.REPORT.CHAT_TYPE.GROUP,
        notificationPreference,
        avatarUrl: avatarUri,
        optimisticReportID,
    });
}

/**
 * Returns the necessary reportAction onyx data to indicate that the chat has been created optimistically
 * @param [created] - Action created time
 */
function buildOptimisticCreatedReportAction(emailCreatingAction: string, created = DateUtils.getDBTime()): OptimisticCreatedReportAction {
    return {
        reportActionID: rand64(),
        actionName: CONST.REPORT.ACTIONS.TYPE.CREATED,
        pendingAction: CONST.RED_BRICK_ROAD_PENDING_ACTION.ADD,
        actorAccountID: currentUserAccountID,
        message: [
            {
                type: CONST.REPORT.MESSAGE.TYPE.TEXT,
                style: 'strong',
                text: emailCreatingAction,
            },
            {
                type: CONST.REPORT.MESSAGE.TYPE.TEXT,
                style: 'normal',
                text: ' created this report',
            },
        ],
        person: [
            {
                type: CONST.REPORT.MESSAGE.TYPE.TEXT,
                style: 'strong',
                text: getCurrentUserDisplayNameOrEmail(),
            },
        ],
        automatic: false,
        avatar: getCurrentUserAvatar(),
        created,
        shouldShow: true,
    };
}

/**
 * Returns the necessary reportAction onyx data to indicate that the room has been renamed
 */
function buildOptimisticRenamedRoomReportAction(newName: string, oldName: string): OptimisticRenamedReportAction {
    const now = DateUtils.getDBTime();
    return {
        reportActionID: rand64(),
        actionName: CONST.REPORT.ACTIONS.TYPE.RENAMED,
        pendingAction: CONST.RED_BRICK_ROAD_PENDING_ACTION.ADD,
        actorAccountID: currentUserAccountID,
        message: [
            {
                type: CONST.REPORT.MESSAGE.TYPE.TEXT,
                style: 'strong',
                text: 'You',
            },
            {
                type: CONST.REPORT.MESSAGE.TYPE.TEXT,
                style: 'normal',
                text: ` renamed this report. New title is '${newName}' (previously '${oldName}').`,
            },
        ],
        person: [
            {
                type: CONST.REPORT.MESSAGE.TYPE.TEXT,
                style: 'strong',
                text: getCurrentUserDisplayNameOrEmail(),
            },
        ],
        originalMessage: {
            oldName,
            newName,
            html: `Room renamed to ${newName}`,
            lastModified: now,
        },
        automatic: false,
        avatar: getCurrentUserAvatar(),
        created: now,
        shouldShow: true,
    };
}

/**
 * Returns the necessary reportAction onyx data to indicate that the room description has been updated
 */
function buildOptimisticRoomDescriptionUpdatedReportAction(description: string): OptimisticRoomDescriptionUpdatedReportAction {
    const now = DateUtils.getDBTime();
    return {
        reportActionID: rand64(),
        actionName: CONST.REPORT.ACTIONS.TYPE.ROOM_CHANGE_LOG.UPDATE_ROOM_DESCRIPTION,
        pendingAction: CONST.RED_BRICK_ROAD_PENDING_ACTION.ADD,
        actorAccountID: currentUserAccountID,
        message: [
            {
                type: CONST.REPORT.MESSAGE.TYPE.COMMENT,
                text: description ? `set the room description to: ${Parser.htmlToText(description)}` : 'cleared the room description',
                html: description ? `<muted-text>set the room description to: ${description}</muted-text>` : '<muted-text>cleared the room description</muted-text>',
            },
        ],
        person: [
            {
                type: CONST.REPORT.MESSAGE.TYPE.TEXT,
                style: 'strong',
                text: getCurrentUserDisplayNameOrEmail(),
            },
        ],
        originalMessage: {
            description,
            lastModified: now,
        },
        created: now,
    };
}

/**
 * Returns the necessary reportAction onyx data to indicate that the transaction has been put on hold optimistically
 * @param [created] - Action created time
 */
function buildOptimisticHoldReportAction(created = DateUtils.getDBTime()): OptimisticHoldReportAction {
    return {
        reportActionID: rand64(),
        actionName: CONST.REPORT.ACTIONS.TYPE.HOLD,
        pendingAction: CONST.RED_BRICK_ROAD_PENDING_ACTION.ADD,
        actorAccountID: currentUserAccountID,
        message: [
            {
                type: CONST.REPORT.MESSAGE.TYPE.TEXT,
                style: 'normal',
                text: translateLocal('iou.heldExpense'),
            },
        ],
        person: [
            {
                type: CONST.REPORT.MESSAGE.TYPE.TEXT,
                style: 'strong',
                text: getCurrentUserDisplayNameOrEmail(),
            },
        ],
        automatic: false,
        avatar: getCurrentUserAvatar(),
        created,
        shouldShow: true,
    };
}

/**
 * Returns the necessary reportAction onyx data to indicate that the transaction has been put on hold optimistically
 * @param [created] - Action created time
 */
function buildOptimisticHoldReportActionComment(comment: string, created = DateUtils.getDBTime()): OptimisticHoldReportAction {
    return {
        reportActionID: rand64(),
        actionName: CONST.REPORT.ACTIONS.TYPE.ADD_COMMENT,
        pendingAction: CONST.RED_BRICK_ROAD_PENDING_ACTION.ADD,
        actorAccountID: currentUserAccountID,
        message: [
            {
                type: CONST.REPORT.MESSAGE.TYPE.COMMENT,
                text: comment,
                html: comment, // as discussed on https://github.com/Expensify/App/pull/39452 we will not support HTML for now
            },
        ],
        person: [
            {
                type: CONST.REPORT.MESSAGE.TYPE.TEXT,
                style: 'strong',
                text: getCurrentUserDisplayNameOrEmail(),
            },
        ],
        automatic: false,
        avatar: getCurrentUserAvatar(),
        created,
        shouldShow: true,
    };
}

/**
 * Returns the necessary reportAction onyx data to indicate that the transaction has been removed from hold optimistically
 * @param [created] - Action created time
 */
function buildOptimisticUnHoldReportAction(created = DateUtils.getDBTime()): OptimisticHoldReportAction {
    return {
        reportActionID: rand64(),
        actionName: CONST.REPORT.ACTIONS.TYPE.UNHOLD,
        pendingAction: CONST.RED_BRICK_ROAD_PENDING_ACTION.ADD,
        actorAccountID: currentUserAccountID,
        message: [
            {
                type: CONST.REPORT.MESSAGE.TYPE.TEXT,
                style: 'normal',
                text: translateLocal('iou.unheldExpense'),
            },
        ],
        person: [
            {
                type: CONST.REPORT.MESSAGE.TYPE.TEXT,
                style: 'normal',
                text: getCurrentUserDisplayNameOrEmail(),
            },
        ],
        automatic: false,
        avatar: getCurrentUserAvatar(),
        created,
        shouldShow: true,
    };
}

function buildOptimisticEditedTaskFieldReportAction({title, description}: Task): OptimisticEditedTaskReportAction {
    // We do not modify title & description in one request, so we need to create a different optimistic action for each field modification
    let field = '';
    let value = '';
    if (title !== undefined) {
        field = 'task title';
        value = title;
    } else if (description !== undefined) {
        field = 'description';
        value = description;
    }

    let changelog = 'edited this task';
    if (field && value) {
        changelog = `updated the ${field} to ${value}`;
    } else if (field) {
        changelog = `removed the ${field}`;
    }
    const delegateAccountDetails = getPersonalDetailByEmail(delegateEmail);

    return {
        reportActionID: rand64(),
        actionName: CONST.REPORT.ACTIONS.TYPE.TASK_EDITED,
        pendingAction: CONST.RED_BRICK_ROAD_PENDING_ACTION.ADD,
        actorAccountID: currentUserAccountID,
        message: [
            {
                type: CONST.REPORT.MESSAGE.TYPE.COMMENT,
                text: changelog,
                html: getParsedComment(changelog, undefined, undefined, title !== undefined ? [...CONST.TASK_TITLE_DISABLED_RULES] : undefined),
            },
        ],
        person: [
            {
                type: CONST.REPORT.MESSAGE.TYPE.TEXT,
                style: 'strong',
                text: getCurrentUserDisplayNameOrEmail(),
            },
        ],
        automatic: false,
        avatar: getCurrentUserAvatar(),
        created: DateUtils.getDBTime(),
        shouldShow: false,
        delegateAccountID: delegateAccountDetails?.accountID,
    };
}

function buildOptimisticCardAssignedReportAction(assigneeAccountID: number): OptimisticCardAssignedReportAction {
    return {
        actionName: CONST.REPORT.ACTIONS.TYPE.CARD_ASSIGNED,
        actorAccountID: currentUserAccountID,
        avatar: getCurrentUserAvatar(),
        created: DateUtils.getDBTime(),
        originalMessage: {assigneeAccountID, cardID: -1},
        message: [{type: CONST.REPORT.MESSAGE.TYPE.COMMENT, text: '', html: ''}],
        pendingAction: CONST.RED_BRICK_ROAD_PENDING_ACTION.ADD,
        person: [
            {
                type: CONST.REPORT.MESSAGE.TYPE.TEXT,
                style: 'strong',
                text: getCurrentUserDisplayNameOrEmail(),
            },
        ],
        reportActionID: rand64(),
        shouldShow: true,
    };
}

function buildOptimisticChangedTaskAssigneeReportAction(assigneeAccountID: number): OptimisticEditedTaskReportAction {
    const delegateAccountDetails = getPersonalDetailByEmail(delegateEmail);

    return {
        reportActionID: rand64(),
        actionName: CONST.REPORT.ACTIONS.TYPE.TASK_EDITED,
        pendingAction: CONST.RED_BRICK_ROAD_PENDING_ACTION.ADD,
        actorAccountID: currentUserAccountID,
        message: [
            {
                type: CONST.REPORT.MESSAGE.TYPE.COMMENT,
                text: `assigned to ${getDisplayNameForParticipant({accountID: assigneeAccountID})}`,
                html: `assigned to <mention-user accountID="${assigneeAccountID}"/>`,
            },
        ],
        person: [
            {
                type: CONST.REPORT.MESSAGE.TYPE.TEXT,
                style: 'strong',
                text: getCurrentUserDisplayNameOrEmail(),
            },
        ],
        automatic: false,
        avatar: getCurrentUserAvatar(),
        created: DateUtils.getDBTime(),
        shouldShow: false,
        delegateAccountID: delegateAccountDetails?.accountID,
    };
}

/**
 * Returns the necessary reportAction onyx data to indicate that a chat has been archived
 *
 * @param reason - A reason why the chat has been archived
 */
function buildOptimisticClosedReportAction(
    emailClosingReport: string,
    policyName: string,
    reason: ValueOf<typeof CONST.REPORT.ARCHIVE_REASON> = CONST.REPORT.ARCHIVE_REASON.DEFAULT,
): OptimisticClosedReportAction {
    return {
        actionName: CONST.REPORT.ACTIONS.TYPE.CLOSED,
        actorAccountID: currentUserAccountID,
        automatic: false,
        avatar: getCurrentUserAvatar(),
        created: DateUtils.getDBTime(),
        message: [
            {
                type: CONST.REPORT.MESSAGE.TYPE.TEXT,
                style: 'strong',
                text: emailClosingReport,
            },
            {
                type: CONST.REPORT.MESSAGE.TYPE.TEXT,
                style: 'normal',
                text: ' closed this report',
            },
        ],
        originalMessage: {
            policyName,
            reason,
        },
        pendingAction: CONST.RED_BRICK_ROAD_PENDING_ACTION.ADD,
        person: [
            {
                type: CONST.REPORT.MESSAGE.TYPE.TEXT,
                style: 'strong',
                text: getCurrentUserDisplayNameOrEmail(),
            },
        ],
        reportActionID: rand64(),
        shouldShow: true,
    };
}

/**
 * Returns an optimistic Dismissed Violation Report Action. Use the originalMessage customize this to the type of
 * violation being dismissed.
 */
function buildOptimisticDismissedViolationReportAction(
    originalMessage: ReportAction<typeof CONST.REPORT.ACTIONS.TYPE.DISMISSED_VIOLATION>['originalMessage'],
): OptimisticDismissedViolationReportAction {
    return {
        actionName: CONST.REPORT.ACTIONS.TYPE.DISMISSED_VIOLATION,
        actorAccountID: currentUserAccountID,
        avatar: getCurrentUserAvatar(),
        created: DateUtils.getDBTime(),
        message: [
            {
                type: CONST.REPORT.MESSAGE.TYPE.TEXT,
                style: 'normal',
                text: getDismissedViolationMessageText(originalMessage),
            },
        ],
        originalMessage,
        pendingAction: CONST.RED_BRICK_ROAD_PENDING_ACTION.ADD,
        person: [
            {
                type: CONST.REPORT.MESSAGE.TYPE.TEXT,
                style: 'strong',
                text: getCurrentUserDisplayNameOrEmail(),
            },
        ],
        reportActionID: rand64(),
        shouldShow: true,
    };
}

function buildOptimisticResolvedDuplicatesReportAction(): OptimisticDismissedViolationReportAction {
    return {
        actionName: CONST.REPORT.ACTIONS.TYPE.RESOLVED_DUPLICATES,
        actorAccountID: currentUserAccountID,
        avatar: getCurrentUserAvatar(),
        created: DateUtils.getDBTime(),
        message: [
            {
                type: CONST.REPORT.MESSAGE.TYPE.TEXT,
                style: 'normal',
                text: translateLocal('violations.resolvedDuplicates'),
            },
        ],
        pendingAction: CONST.RED_BRICK_ROAD_PENDING_ACTION.ADD,
        person: [
            {
                type: CONST.REPORT.MESSAGE.TYPE.TEXT,
                style: 'strong',
                text: getCurrentUserDisplayNameOrEmail(),
            },
        ],
        reportActionID: rand64(),
        shouldShow: true,
    };
}

function buildOptimisticAnnounceChat(policyID: string, accountIDs: number[]): OptimisticAnnounceChat {
    const announceReport = getRoom(CONST.REPORT.CHAT_TYPE.POLICY_ANNOUNCE, policyID);
    const policy = getPolicy(policyID);
    const announceRoomOnyxData: AnnounceRoomOnyxData = {
        onyxOptimisticData: [],
        onyxSuccessData: [],
        onyxFailureData: [],
    };

    // Do not create #announce room if the room already exists or if there are less than 3 participants in workspace
    if (accountIDs.length < 3 || announceReport) {
        return {
            announceChatReportID: '',
            announceChatReportActionID: '',
            announceChatData: announceRoomOnyxData,
        };
    }

    const announceChatData = buildOptimisticChatReport({
        participantList: accountIDs,
        reportName: CONST.REPORT.WORKSPACE_CHAT_ROOMS.ANNOUNCE,
        chatType: CONST.REPORT.CHAT_TYPE.POLICY_ANNOUNCE,
        policyID,
        ownerAccountID: CONST.POLICY.OWNER_ACCOUNT_ID_FAKE,
        oldPolicyName: policy?.name,
        writeCapability: CONST.REPORT.WRITE_CAPABILITIES.ADMINS,
        notificationPreference: CONST.REPORT.NOTIFICATION_PREFERENCE.ALWAYS,
    });

    const announceCreatedAction = buildOptimisticCreatedReportAction(CONST.POLICY.OWNER_EMAIL_FAKE);
    announceRoomOnyxData.onyxOptimisticData.push(
        {
            onyxMethod: Onyx.METHOD.SET,
            key: `${ONYXKEYS.COLLECTION.REPORT}${announceChatData.reportID}`,
            value: {
                pendingFields: {
                    addWorkspaceRoom: CONST.RED_BRICK_ROAD_PENDING_ACTION.ADD,
                },
                ...announceChatData,
            },
        },
        {
            onyxMethod: Onyx.METHOD.SET,
            key: `${ONYXKEYS.COLLECTION.REPORT_DRAFT}${announceChatData.reportID}`,
            value: null,
        },
        {
            onyxMethod: Onyx.METHOD.SET,
            key: `${ONYXKEYS.COLLECTION.REPORT_ACTIONS}${announceChatData.reportID}`,
            value: {
                [announceCreatedAction.reportActionID]: announceCreatedAction,
            },
        },
    );
    announceRoomOnyxData.onyxSuccessData.push(
        {
            onyxMethod: Onyx.METHOD.MERGE,
            key: `${ONYXKEYS.COLLECTION.REPORT}${announceChatData.reportID}`,
            value: {
                pendingFields: {
                    addWorkspaceRoom: null,
                },
                pendingAction: null,
            },
        },
        {
            onyxMethod: Onyx.METHOD.MERGE,
            key: `${ONYXKEYS.COLLECTION.REPORT_METADATA}${announceChatData.reportID}`,
            value: {
                isOptimisticReport: false,
            },
        },
        {
            onyxMethod: Onyx.METHOD.MERGE,
            key: `${ONYXKEYS.COLLECTION.REPORT_ACTIONS}${announceChatData.reportID}`,
            value: {
                [announceCreatedAction.reportActionID]: {
                    pendingAction: null,
                },
            },
        },
    );
    announceRoomOnyxData.onyxFailureData.push(
        {
            onyxMethod: Onyx.METHOD.MERGE,
            key: `${ONYXKEYS.COLLECTION.REPORT}${announceChatData.reportID}`,
            value: {
                pendingFields: {
                    addWorkspaceRoom: null,
                },
                pendingAction: null,
            },
        },
        {
            onyxMethod: Onyx.METHOD.MERGE,
            key: `${ONYXKEYS.COLLECTION.REPORT_METADATA}${announceChatData.reportID}`,
            value: {
                isOptimisticReport: false,
            },
        },
        {
            onyxMethod: Onyx.METHOD.MERGE,
            key: `${ONYXKEYS.COLLECTION.REPORT_ACTIONS}${announceChatData.reportID}`,
            value: {
                [announceCreatedAction.reportActionID]: {
                    pendingAction: null,
                },
            },
        },
    );
    return {
        announceChatReportID: announceChatData.reportID,
        announceChatReportActionID: announceCreatedAction.reportActionID,
        announceChatData: announceRoomOnyxData,
    };
}

function buildOptimisticWorkspaceChats(policyID: string, policyName: string, expenseReportId?: string): OptimisticWorkspaceChats {
    const pendingChatMembers = getPendingChatMembers(currentUserAccountID ? [currentUserAccountID] : [], [], CONST.RED_BRICK_ROAD_PENDING_ACTION.ADD);
    const adminsChatData = {
        ...buildOptimisticChatReport({
            participantList: currentUserAccountID ? [currentUserAccountID] : [],
            reportName: CONST.REPORT.WORKSPACE_CHAT_ROOMS.ADMINS,
            chatType: CONST.REPORT.CHAT_TYPE.POLICY_ADMINS,
            policyID,
            ownerAccountID: CONST.POLICY.OWNER_ACCOUNT_ID_FAKE,
            oldPolicyName: policyName,
        }),
    };
    const adminsChatReportID = adminsChatData.reportID;
    const adminsCreatedAction = buildOptimisticCreatedReportAction(CONST.POLICY.OWNER_EMAIL_FAKE);
    const adminsReportActionData = {
        [adminsCreatedAction.reportActionID]: adminsCreatedAction,
    };

    const expenseChatData = buildOptimisticChatReport({
        participantList: currentUserAccountID ? [currentUserAccountID] : [],
        reportName: '',
        chatType: CONST.REPORT.CHAT_TYPE.POLICY_EXPENSE_CHAT,
        policyID,
        ownerAccountID: currentUserAccountID,
        isOwnPolicyExpenseChat: true,
        oldPolicyName: policyName,
        optimisticReportID: expenseReportId,
    });

    const expenseChatReportID = expenseChatData.reportID;
    const expenseReportCreatedAction = buildOptimisticCreatedReportAction(currentUserEmail ?? '');
    const expenseReportActionData = {
        [expenseReportCreatedAction.reportActionID]: expenseReportCreatedAction,
    };

    return {
        adminsChatReportID,
        adminsChatData,
        adminsReportActionData,
        adminsCreatedReportActionID: adminsCreatedAction.reportActionID,
        expenseChatReportID,
        expenseChatData,
        expenseReportActionData,
        expenseCreatedReportActionID: expenseReportCreatedAction.reportActionID,
        pendingChatMembers,
    };
}

/**
 * Builds an optimistic Task Report with a randomly generated reportID
 *
 * @param ownerAccountID - Account ID of the person generating the Task.
 * @param assigneeAccountID - AccountID of the other person participating in the Task.
 * @param parentReportID - Report ID of the chat where the Task is.
 * @param title - Task title.
 * @param description - Task description.
 * @param policyID - PolicyID of the parent report
 */

function buildOptimisticTaskReport(
    ownerAccountID: number,
    parentReportID: string,
    assigneeAccountID = 0,
    title?: string,
    description?: string,
    policyID: string = CONST.POLICY.OWNER_EMAIL_FAKE,
    notificationPreference: NotificationPreference = CONST.REPORT.NOTIFICATION_PREFERENCE.HIDDEN,
    mediaAttributes?: Record<string, string>,
): OptimisticTaskReport {
    const participants: Participants = {
        [ownerAccountID]: {
            notificationPreference,
        },
    };

    if (assigneeAccountID) {
        participants[assigneeAccountID] = {notificationPreference};
    }

    return {
        reportID: generateReportID(),
        reportName: getParsedComment(title ?? '', undefined, undefined, [...CONST.TASK_TITLE_DISABLED_RULES]),
        description: getParsedComment(description ?? '', {}, mediaAttributes),
        ownerAccountID,
        participants,
        managerID: assigneeAccountID,
        type: CONST.REPORT.TYPE.TASK,
        parentReportID,
        policyID,
        stateNum: CONST.REPORT.STATE_NUM.OPEN,
        statusNum: CONST.REPORT.STATUS_NUM.OPEN,
        lastVisibleActionCreated: DateUtils.getDBTime(),
        hasParentAccess: true,
    };
}

/**
 * Builds an optimistic EXPORTED_TO_INTEGRATION report action
 *
 * @param integration - The connectionName of the integration
 * @param markedManually - Whether the integration was marked as manually exported
 */
function buildOptimisticExportIntegrationAction(integration: ConnectionName, markedManually = false): OptimisticExportIntegrationAction {
    const label = CONST.POLICY.CONNECTIONS.NAME_USER_FRIENDLY[integration];
    return {
        reportActionID: rand64(),
        actionName: CONST.REPORT.ACTIONS.TYPE.EXPORTED_TO_INTEGRATION,
        pendingAction: CONST.RED_BRICK_ROAD_PENDING_ACTION.ADD,
        actorAccountID: currentUserAccountID,
        message: [],
        person: [
            {
                type: CONST.REPORT.MESSAGE.TYPE.TEXT,
                style: 'strong',
                text: getCurrentUserDisplayNameOrEmail(),
            },
        ],
        automatic: false,
        avatar: getCurrentUserAvatar(),
        created: DateUtils.getDBTime(),
        shouldShow: true,
        originalMessage: {
            label,
            lastModified: DateUtils.getDBTime(),
            markedManually,
            inProgress: true,
        },
    };
}

/**
 * A helper method to create transaction thread
 *
 * @param reportAction - the parent IOU report action from which to create the thread
 * @param moneyRequestReport - the report which the report action belongs to
 */
function buildTransactionThread(
    reportAction: OnyxEntry<ReportAction | OptimisticIOUReportAction>,
    moneyRequestReport: OnyxEntry<Report>,
    existingTransactionThreadReportID?: string,
): OptimisticChatReport {
    const participantAccountIDs = [...new Set([currentUserAccountID, Number(reportAction?.actorAccountID)])].filter(Boolean) as number[];
    const existingTransactionThreadReport = getReportOrDraftReport(existingTransactionThreadReportID);

    if (existingTransactionThreadReportID && existingTransactionThreadReport) {
        return {
            ...existingTransactionThreadReport,
            parentReportActionID: reportAction?.reportActionID,
            parentReportID: moneyRequestReport?.reportID,
            reportName: getTransactionReportName({reportAction}),
            policyID: moneyRequestReport?.policyID,
        };
    }

    return buildOptimisticChatReport({
        participantList: participantAccountIDs,
        reportName: getTransactionReportName({reportAction}),
        policyID: moneyRequestReport?.policyID,
        ownerAccountID: CONST.POLICY.OWNER_ACCOUNT_ID_FAKE,
        notificationPreference: CONST.REPORT.NOTIFICATION_PREFERENCE.HIDDEN,
        parentReportActionID: reportAction?.reportActionID,
        parentReportID: moneyRequestReport?.reportID,
    });
}

/**
 * Build optimistic expense entities:
 *
 * 1. CREATED action for the chatReport
 * 2. CREATED action for the iouReport
 * 3. IOU action for the iouReport linked to the transaction thread via `childReportID`
 * 4. Transaction Thread linked to the IOU action via `parentReportActionID`
 * 5. CREATED action for the Transaction Thread
 */
function buildOptimisticMoneyRequestEntities({
    iouReport,
    type,
    amount,
    currency,
    comment,
    payeeEmail,
    participants,
    transactionID,
    paymentType,
    isSettlingUp = false,
    isSendMoneyFlow = false,
    isOwnPolicyExpenseChat = false,
    isPersonalTrackingExpense,
    existingTransactionThreadReportID,
    linkedTrackedExpenseReportAction,
}: OptimisticMoneyRequestEntities): [OptimisticCreatedReportAction, OptimisticCreatedReportAction, OptimisticIOUReportAction, OptimisticChatReport, OptimisticCreatedReportAction | null] {
    const createdActionForChat = buildOptimisticCreatedReportAction(payeeEmail);

    // The `CREATED` action must be optimistically generated before the IOU action so that it won't appear after the IOU action in the chat.
    const iouActionCreationTime = DateUtils.getDBTime();
    const createdActionForIOUReport = buildOptimisticCreatedReportAction(payeeEmail, DateUtils.subtractMillisecondsFromDateTime(iouActionCreationTime, 1));

    const iouAction = buildOptimisticIOUReportAction({
        type,
        amount,
        currency,
        comment,
        participants,
        transactionID,
        paymentType,
        iouReportID: isPersonalTrackingExpense ? '0' : iouReport.reportID,
        isSettlingUp,
        isSendMoneyFlow,
        isOwnPolicyExpenseChat,
        created: iouActionCreationTime,
        linkedExpenseReportAction: linkedTrackedExpenseReportAction,
    });

    // Create optimistic transactionThread and the `CREATED` action for it, if existingTransactionThreadReportID is undefined
    const transactionThread = buildTransactionThread(iouAction, iouReport, existingTransactionThreadReportID);
    const createdActionForTransactionThread = existingTransactionThreadReportID ? null : buildOptimisticCreatedReportAction(payeeEmail);

    // The IOU action and the transactionThread are co-dependent as parent-child, so we need to link them together
    iouAction.childReportID = existingTransactionThreadReportID ?? transactionThread.reportID;

    return [createdActionForChat, createdActionForIOUReport, iouAction, transactionThread, createdActionForTransactionThread];
}

// Check if the report is empty, meaning it has no visible messages (i.e. only a "created" report action).
function isEmptyReport(report: OnyxEntry<Report>): boolean {
    if (!report) {
        return true;
    }

    if (report.lastMessageText) {
        return false;
    }

    const lastVisibleMessage = getLastVisibleMessage(report.reportID);
    return !lastVisibleMessage.lastMessageText;
}

// We need oneTransactionThreadReport to get the correct last visible action created
function isUnread(report: OnyxEntry<Report>, oneTransactionThreadReport: OnyxEntry<Report>): boolean {
    if (!report) {
        return false;
    }

    if (isEmptyReport(report)) {
        return false;
    }
    // lastVisibleActionCreated and lastReadTime are both datetime strings and can be compared directly
    const lastVisibleActionCreated = getReportLastVisibleActionCreated(report, oneTransactionThreadReport);
    const lastReadTime = report.lastReadTime ?? '';
    const lastMentionedTime = report.lastMentionedTime ?? '';

    // If the user was mentioned and the comment got deleted the lastMentionedTime will be more recent than the lastVisibleActionCreated
    return lastReadTime < (lastVisibleActionCreated ?? '') || lastReadTime < lastMentionedTime;
}

function isIOUOwnedByCurrentUser(report: OnyxEntry<Report>, allReportsDict?: OnyxCollection<Report>): boolean {
    const allAvailableReports = allReportsDict ?? allReports;
    if (!report || !allAvailableReports) {
        return false;
    }

    let reportToLook = report;
    if (report.iouReportID) {
        const iouReport = allAvailableReports[`${ONYXKEYS.COLLECTION.REPORT}${report.iouReportID}`];
        if (iouReport) {
            reportToLook = iouReport;
        }
    }

    return reportToLook.ownerAccountID === currentUserAccountID;
}

/**
 * Assuming the passed in report is a default room, lets us know whether we can see it or not, based on permissions and
 * the various subsets of users we've allowed to use default rooms.
 */
function canSeeDefaultRoom(report: OnyxEntry<Report>, policies: OnyxCollection<Policy>, betas: OnyxEntry<Beta[]>): boolean {
    // Include archived rooms
    if (isArchivedNonExpenseReport(report, getReportNameValuePairs(report?.reportID))) {
        return true;
    }

    // If the room has an assigned guide, it can be seen.
    if (hasExpensifyGuidesEmails(Object.keys(report?.participants ?? {}).map(Number))) {
        return true;
    }

    // Include any admins and announce rooms, since only non partner-managed domain rooms are on the beta now.
    if (isAdminRoom(report) || isAnnounceRoom(report)) {
        return true;
    }

    // For all other cases, just check that the user belongs to the default rooms beta
    return Permissions.canUseDefaultRooms(betas ?? []);
}

function canAccessReport(report: OnyxEntry<Report>, policies: OnyxCollection<Policy>, betas: OnyxEntry<Beta[]>): boolean {
    // We hide default rooms (it's basically just domain rooms now) from people who aren't on the defaultRooms beta.
    if (isDefaultRoom(report) && !canSeeDefaultRoom(report, policies, betas)) {
        return false;
    }

    if (report?.errorFields?.notFound) {
        return false;
    }

    return true;
}

// eslint-disable-next-line rulesdir/no-negated-variables
function isReportNotFound(report: OnyxEntry<Report>): boolean {
    return !!report?.errorFields?.notFound;
}

/**
 * Check if the report is the parent report of the currently viewed report or at least one child report has report action
 */
function shouldHideReport(report: OnyxEntry<Report>, currentReportId: string | undefined): boolean {
    const currentReport = getReportOrDraftReport(currentReportId);
    const parentReport = getParentReport(!isEmptyObject(currentReport) ? currentReport : undefined);
    const reportActions = allReportActions?.[`${ONYXKEYS.COLLECTION.REPORT_ACTIONS}${report?.reportID}`] ?? {};
    const isChildReportHasComment = Object.values(reportActions ?? {})?.some((reportAction) => (reportAction?.childVisibleActionCount ?? 0) > 0);
    return parentReport?.reportID !== report?.reportID && !isChildReportHasComment;
}

/**
 * Should we display a RBR on the LHN on this report due to violations?
 */
function shouldDisplayViolationsRBRInLHN(report: OnyxEntry<Report>, transactionViolations: OnyxCollection<TransactionViolation[]>): boolean {
    // We only show the RBR in the highest level, which is the workspace chat
    if (!report || !isPolicyExpenseChat(report)) {
        return false;
    }

    // We only show the RBR to the submitter
    if (!isCurrentUserSubmitter(report.reportID)) {
        return false;
    }
    if (!report.policyID || !reportsByPolicyID) {
        return false;
    }

    // If any report has a violation, then it should have a RBR
    const potentialReports = reportsByPolicyID[report.policyID] ?? [];
    return potentialReports.some((potentialReport) => {
        return (
            hasViolations(potentialReport.reportID, transactionViolations, true) ||
            hasWarningTypeViolations(potentialReport.reportID, transactionViolations, true) ||
            hasNoticeTypeViolations(potentialReport.reportID, transactionViolations, true)
        );
    });
}

/**
 * Checks to see if a report contains a violation
 */
function hasViolations(
    reportID: string | undefined,
    transactionViolations: OnyxCollection<TransactionViolation[]>,
    shouldShowInReview?: boolean,
    reportTransactions?: SearchTransaction[],
): boolean {
    const transactions = reportTransactions ?? getReportTransactions(reportID);
    return transactions.some((transaction) => hasViolation(transaction, transactionViolations, shouldShowInReview));
}

/**
 * Checks to see if a report contains a violation of type `warning`
 */
function hasWarningTypeViolations(reportID: string | undefined, transactionViolations: OnyxCollection<TransactionViolation[]>, shouldShowInReview?: boolean): boolean {
    const transactions = getReportTransactions(reportID);
    return transactions.some((transaction) => hasWarningTypeViolation(transaction.transactionID, transactionViolations, shouldShowInReview));
}

/**
 * Checks to see if a report contains a violation of type `notice`
 */
function hasNoticeTypeViolations(reportID: string | undefined, transactionViolations: OnyxCollection<TransactionViolation[]>, shouldShowInReview?: boolean): boolean {
    const transactions = getReportTransactions(reportID);
    return transactions.some((transaction) => hasNoticeTypeViolation(transaction.transactionID, transactionViolations, shouldShowInReview));
}

function hasReportViolations(reportID: string | undefined) {
    if (!reportID) {
        return false;
    }
    const reportViolations = allReportsViolations?.[`${ONYXKEYS.COLLECTION.REPORT_VIOLATIONS}${reportID}`];
    return Object.values(reportViolations ?? {}).some((violations) => !isEmptyObject(violations));
}

/**
 * Checks if #admins room chan be shown
 * We show #admin rooms when a) More than one admin exists or b) There exists policy audit log for review.
 */
function shouldAdminsRoomBeVisible(report: OnyxEntry<Report>): boolean {
    const accountIDs = Object.entries(report?.participants ?? {}).map(([accountID]) => Number(accountID));
    const adminAccounts = getLoginsByAccountIDs(accountIDs).filter((login) => !isExpensifyTeam(login));
    const lastVisibleAction = getLastVisibleActionReportActionsUtils(report?.reportID);
    if ((lastVisibleAction ? isCreatedAction(lastVisibleAction) : report?.lastActionType === CONST.REPORT.ACTIONS.TYPE.CREATED) && adminAccounts.length <= 1) {
        return false;
    }
    return true;
}

type ReportErrorsAndReportActionThatRequiresAttention = {
    errors: ErrorFields;
    reportAction?: OnyxEntry<ReportAction>;
};

function getAllReportActionsErrorsAndReportActionThatRequiresAttention(report: OnyxEntry<Report>, reportActions: OnyxEntry<ReportActions>): ReportErrorsAndReportActionThatRequiresAttention {
    const reportActionsArray = Object.values(reportActions ?? {}).filter((action) => !isDeletedAction(action));
    const reportActionErrors: ErrorFields = {};
    let reportAction: OnyxEntry<ReportAction>;

    for (const action of reportActionsArray) {
        if (action && !isEmptyObject(action.errors)) {
            Object.assign(reportActionErrors, action.errors);

            if (!reportAction) {
                reportAction = action;
            }
        }
    }
    const parentReportAction: OnyxEntry<ReportAction> =
        !report?.parentReportID || !report?.parentReportActionID
            ? undefined
            : allReportActions?.[`${ONYXKEYS.COLLECTION.REPORT_ACTIONS}${report.parentReportID}`]?.[report.parentReportActionID];

    if (!isArchivedReportWithID(report?.reportID)) {
        if (wasActionTakenByCurrentUser(parentReportAction) && isTransactionThread(parentReportAction)) {
            const transactionID = isMoneyRequestAction(parentReportAction) ? getOriginalMessage(parentReportAction)?.IOUTransactionID : null;
            const transaction = allTransactions?.[`${ONYXKEYS.COLLECTION.TRANSACTION}${transactionID}`];
            if (hasMissingSmartscanFieldsTransactionUtils(transaction ?? null) && !isSettled(transaction?.reportID)) {
                reportActionErrors.smartscan = getMicroSecondOnyxErrorWithTranslationKey('iou.error.genericSmartscanFailureMessage');
                reportAction = undefined;
            }
        } else if ((isIOUReport(report) || isExpenseReport(report)) && report?.ownerAccountID === currentUserAccountID) {
            if (shouldShowRBRForMissingSmartscanFields(report?.reportID) && !isSettled(report?.reportID)) {
                reportActionErrors.smartscan = getMicroSecondOnyxErrorWithTranslationKey('iou.error.genericSmartscanFailureMessage');
                reportAction = getReportActionWithMissingSmartscanFields(report?.reportID);
            }
        } else if (hasSmartscanError(reportActionsArray)) {
            reportActionErrors.smartscan = getMicroSecondOnyxErrorWithTranslationKey('iou.error.genericSmartscanFailureMessage');
            reportAction = getReportActionWithSmartscanError(reportActionsArray);
        }
    }

    return {
        errors: reportActionErrors,
        reportAction,
    };
}

/**
 * Get an object of error messages keyed by microtime by combining all error objects related to the report.
 */
function getAllReportErrors(report: OnyxEntry<Report>, reportActions: OnyxEntry<ReportActions>): Errors {
    const reportErrorFields = report?.errorFields ?? {};
    const {errors: reportActionErrors} = getAllReportActionsErrorsAndReportActionThatRequiresAttention(report, reportActions);

    // All error objects related to the report. Each object in the sources contains error messages keyed by microtime
    const errorSources = {
        ...reportErrorFields,
        ...reportActionErrors,
    };

    // Combine all error messages keyed by microtime into one object
    const errorSourcesArray = Object.values(errorSources ?? {});
    const allReportErrors = {};

    for (const errors of errorSourcesArray) {
        if (!isEmptyObject(errors)) {
            Object.assign(allReportErrors, errors);
        }
    }
    return allReportErrors;
}

function hasReportErrorsOtherThanFailedReceipt(report: Report, doesReportHaveViolations: boolean, transactionViolations: OnyxCollection<TransactionViolation[]>) {
    const reportActions = allReportActions?.[`${ONYXKEYS.COLLECTION.REPORT_ACTIONS}${report.reportID}`] ?? {};
    const allReportErrors = getAllReportErrors(report, reportActions) ?? {};
    const transactionReportActions = getAllReportActions(report.reportID);
    const oneTransactionThreadReportID = getOneTransactionThreadReportID(report.reportID, transactionReportActions, undefined);
    let doesTransactionThreadReportHasViolations = false;
    if (oneTransactionThreadReportID) {
        const transactionReport = getReport(oneTransactionThreadReportID, allReports);
        doesTransactionThreadReportHasViolations = !!transactionReport && shouldDisplayViolationsRBRInLHN(transactionReport, transactionViolations);
    }
    return (
        doesTransactionThreadReportHasViolations ||
        doesReportHaveViolations ||
        Object.values(allReportErrors).some((error) => error?.[0] !== translateLocal('iou.error.genericSmartscanFailureMessage'))
    );
}

type ShouldReportBeInOptionListParams = {
    report: OnyxEntry<Report>;
    currentReportId: string | undefined;
    isInFocusMode: boolean;
    betas: OnyxEntry<Beta[]>;
    policies: OnyxCollection<Policy>;
    excludeEmptyChats: boolean;
    doesReportHaveViolations: boolean;
    includeSelfDM?: boolean;
    login?: string;
    includeDomainEmail?: boolean;
};

function reasonForReportToBeInOptionList({
    report,
    currentReportId,
    isInFocusMode,
    betas,
    policies,
    excludeEmptyChats,
    doesReportHaveViolations,
    includeSelfDM = false,
    login,
    includeDomainEmail = false,
}: ShouldReportBeInOptionListParams): ValueOf<typeof CONST.REPORT_IN_LHN_REASONS> | null {
    const isInDefaultMode = !isInFocusMode;
    // Exclude reports that have no data because there wouldn't be anything to show in the option item.
    // This can happen if data is currently loading from the server or a report is in various stages of being created.
    // This can also happen for anyone accessing a public room or archived room for which they don't have access to the underlying policy.
    // Optionally exclude reports that do not belong to currently active workspace

    const parentReportAction = isThread(report) ? allReportActions?.[`${ONYXKEYS.COLLECTION.REPORT_ACTIONS}${report.parentReportID}`]?.[report.parentReportActionID] : undefined;

    if (
        !report?.reportID ||
        !report?.type ||
        report?.reportName === undefined ||
        (!report?.participants &&
            // We omit sending back participants for chat rooms when searching for reports since they aren't needed to display the results and can get very large.
            // So we allow showing rooms with no participants–in any other circumstances we should never have these reports with no participants in Onyx.
            !isChatRoom(report) &&
            !isChatThread(report) &&
            !isArchivedReport(getReportNameValuePairs(report?.reportID)) &&
            !isMoneyRequestReport(report) &&
            !isTaskReport(report) &&
            !isSelfDM(report) &&
            !isSystemChat(report) &&
            !isGroupChat(report))
    ) {
        return null;
    }

    const currentReportActions = allReportActions?.[`${ONYXKEYS.COLLECTION.REPORT_ACTIONS}${report?.reportID}`] ?? {};
    const reportActionValues = Object.values(currentReportActions);
    const hasOnlyCreatedAction = reportActionValues.length === 1 && reportActionValues.at(0)?.actionName === CONST.REPORT.ACTIONS.TYPE.CREATED;

    // Hide empty reports that have only a `CREATED` action, a total of 0, and are in a submitted state
    // These reports should be hidden because they appear empty to users and there is nothing actionable for them to do
    if (report?.total === 0 && report?.stateNum === CONST.REPORT.STATE_NUM.SUBMITTED && report?.statusNum === CONST.REPORT.STATUS_NUM.SUBMITTED && hasOnlyCreatedAction) {
        return null;
    }

    // We used to use the system DM for A/B testing onboarding tasks, but now only create them in the Concierge chat. We
    // still need to allow existing users who have tasks in the system DM to see them, but otherwise we don't need to
    // show that chat
    if (report?.participants?.[CONST.ACCOUNT_ID.NOTIFICATIONS] && isEmptyReport(report)) {
        return null;
    }

    if (!canAccessReport(report, policies, betas)) {
        return null;
    }

    // If this is a transaction thread associated with a report that only has one transaction, omit it
    if (isOneTransactionThread(report.reportID, report.parentReportID, parentReportAction)) {
        return null;
    }

    if ((Object.values(CONST.REPORT.UNSUPPORTED_TYPE) as string[]).includes(report?.type ?? '')) {
        return null;
    }

    // Include the currently viewed report. If we excluded the currently viewed report, then there
    // would be no way to highlight it in the options list and it would be confusing to users because they lose
    // a sense of context.
    if (report.reportID === currentReportId) {
        return CONST.REPORT_IN_LHN_REASONS.IS_FOCUSED;
    }

    // Retrieve the draft comment for the report and convert it to a boolean
    const hasDraftComment = hasValidDraftComment(report.reportID);

    // Include reports that are relevant to the user in any view mode. Criteria include having a draft or having a GBR showing.
    // eslint-disable-next-line @typescript-eslint/prefer-nullish-coalescing
    if (hasDraftComment) {
        return CONST.REPORT_IN_LHN_REASONS.HAS_DRAFT_COMMENT;
    }

    if (requiresAttentionFromCurrentUser(report)) {
        return CONST.REPORT_IN_LHN_REASONS.HAS_GBR;
    }

    const isEmptyChat = isEmptyReport(report);
    const canHideReport = shouldHideReport(report, currentReportId);

    // Include reports if they are pinned
    if (report.isPinned) {
        return CONST.REPORT_IN_LHN_REASONS.PINNED_BY_USER;
    }

    const reportIsSettled = report.statusNum === CONST.REPORT.STATUS_NUM.REIMBURSED;

    // Always show IOU reports with violations unless they are reimbursed
    if (isExpenseRequest(report) && doesReportHaveViolations && !reportIsSettled) {
        return CONST.REPORT_IN_LHN_REASONS.HAS_IOU_VIOLATIONS;
    }

    // Hide only chat threads that haven't been commented on (other threads are actionable)
    if (isChatThread(report) && canHideReport && isEmptyChat) {
        return null;
    }

    // Show #admins room only when it has some value to the user.
    if (isAdminRoom(report) && !shouldAdminsRoomBeVisible(report)) {
        return null;
    }

    // Include reports that have errors from trying to add a workspace
    // If we excluded it, then the red-brock-road pattern wouldn't work for the user to resolve the error
    if (report.errorFields?.addWorkspaceRoom) {
        return CONST.REPORT_IN_LHN_REASONS.HAS_ADD_WORKSPACE_ROOM_ERRORS;
    }

    // All unread chats (even archived ones) in GSD mode will be shown. This is because GSD mode is specifically for focusing the user on the most relevant chats, primarily, the unread ones
    if (isInFocusMode) {
        const oneTransactionThreadReportID = getOneTransactionThreadReportID(report.reportID, allReportActions?.[`${ONYXKEYS.COLLECTION.REPORT_ACTIONS}${report.reportID}`]);
        const oneTransactionThreadReport = allReports?.[`${ONYXKEYS.COLLECTION.REPORT}${oneTransactionThreadReportID}`];
        return isUnread(report, oneTransactionThreadReport) && getReportNotificationPreference(report) !== CONST.REPORT.NOTIFICATION_PREFERENCE.MUTE
            ? CONST.REPORT_IN_LHN_REASONS.IS_UNREAD
            : null;
    }

    // Archived reports should always be shown when in default (most recent) mode. This is because you should still be able to access and search for the chats to find them.
    if (isInDefaultMode && isArchivedNonExpenseReport(report, getReportNameValuePairs(report?.reportID))) {
        return CONST.REPORT_IN_LHN_REASONS.IS_ARCHIVED;
    }

    // Hide chats between two users that haven't been commented on from the LNH
    if (excludeEmptyChats && isEmptyChat && isChatReport(report) && !isChatRoom(report) && !isPolicyExpenseChat(report) && !isSystemChat(report) && !isGroupChat(report) && canHideReport) {
        return null;
    }

    if (isSelfDM(report)) {
        return includeSelfDM ? CONST.REPORT_IN_LHN_REASONS.IS_SELF_DM : null;
    }

    if (Str.isDomainEmail(login ?? '') && !includeDomainEmail) {
        return null;
    }

    // Hide chat threads where the parent message is pending removal
    if (!isEmptyObject(parentReportAction) && isPendingRemove(parentReportAction) && isThreadParentMessage(parentReportAction, report?.reportID)) {
        return null;
    }

    return CONST.REPORT_IN_LHN_REASONS.DEFAULT;
}

/**
 * Takes several pieces of data from Onyx and evaluates if a report should be shown in the option list (either when searching
 * for reports or the reports shown in the LHN).
 *
 * This logic is very specific and the order of the logic is very important. It should fail quickly in most cases and also
 * filter out the majority of reports before filtering out very spimport { accounts } from '../languages/en';
ecific minority of reports.
 */
function shouldReportBeInOptionList(params: ShouldReportBeInOptionListParams) {
    return reasonForReportToBeInOptionList(params) !== null;
}

/**
 * Attempts to find a report in onyx with the provided list of participants. Does not include threads, task, expense, room, and policy expense chat.
 */
function getChatByParticipants(
    newParticipantList: number[],
    reports: OnyxCollection<Report> = allReports,
    shouldIncludeGroupChats = false,
    shouldExcludeClosedReports = false,
): OnyxEntry<Report> {
    const sortedNewParticipantList = newParticipantList.sort();
    return Object.values(reports ?? {}).find((report) => {
        const participantAccountIDs = Object.keys(report?.participants ?? {});

        if (shouldExcludeClosedReports && isArchivedReportWithID(report?.reportID)) {
            return false;
        }

        // Skip if it's not a 1:1 chat
        if (!shouldIncludeGroupChats && !isOneOnOneChat(report) && !isSystemChat(report)) {
            return false;
        }

        // If we are looking for a group chat, then skip non-group chat report
        if (shouldIncludeGroupChats && !isGroupChat(report)) {
            return false;
        }

        const sortedParticipantsAccountIDs = participantAccountIDs.map(Number).sort();

        // Only return the chat if it has all the participants
        return lodashIsEqual(sortedNewParticipantList, sortedParticipantsAccountIDs);
    });
}

/**
 * Attempts to find an invoice chat report in onyx with the provided policyID and receiverID.
 */
function getInvoiceChatByParticipants(receiverID: string | number, receiverType: InvoiceReceiverType, policyID?: string, reports: OnyxCollection<Report> = allReports): OnyxEntry<Report> {
    return Object.values(reports ?? {}).find((report) => {
        if (!report || !isInvoiceRoom(report) || isArchivedNonExpenseReportWithID(report?.reportID)) {
            return false;
        }

        const isSameReceiver =
            report.invoiceReceiver &&
            report.invoiceReceiver.type === receiverType &&
            (('accountID' in report.invoiceReceiver && report.invoiceReceiver.accountID === receiverID) ||
                ('policyID' in report.invoiceReceiver && report.invoiceReceiver.policyID === receiverID));

        return report.policyID === policyID && isSameReceiver;
    });
}

/**
 * Attempts to find a policy expense report in onyx that is owned by ownerAccountID in a given policy
 */
function getPolicyExpenseChat(ownerAccountID: number | undefined, policyID: string | undefined): OnyxEntry<Report> {
    if (!ownerAccountID || !policyID) {
        return;
    }

    return Object.values(allReports ?? {}).find((report: OnyxEntry<Report>) => {
        // If the report has been deleted, then skip it
        if (!report) {
            return false;
        }

        return report.policyID === policyID && isPolicyExpenseChat(report) && !isThread(report) && report.ownerAccountID === ownerAccountID;
    });
}

function getAllPolicyReports(policyID: string): Array<OnyxEntry<Report>> {
    return Object.values(allReports ?? {}).filter((report) => report?.policyID === policyID);
}

/**
 * Returns true if Chronos is one of the chat participants (1:1)
 */
function chatIncludesChronos(report: OnyxInputOrEntry<Report> | SearchReport): boolean {
    const participantAccountIDs = Object.keys(report?.participants ?? {}).map(Number);
    return participantAccountIDs.includes(CONST.ACCOUNT_ID.CHRONOS);
}

function chatIncludesChronosWithID(reportOrID?: string | SearchReport): boolean {
    if (!reportOrID) {
        return false;
    }

    const report = typeof reportOrID === 'string' ? getReport(reportOrID, allReports) : reportOrID;
    return chatIncludesChronos(report);
}

/**
 * Can only flag if:
 *
 * - It was written by someone else and isn't a whisper
 * - It's a welcome message whisper
 * - It's an ADD_COMMENT that is not an attachment
 */
function canFlagReportAction(reportAction: OnyxInputOrEntry<ReportAction>, reportID: string | undefined): boolean {
    let report = getReportOrDraftReport(reportID);

    // If the childReportID exists in reportAction and is equal to the reportID,
    // the report action being evaluated is the parent report action in a thread, and we should get the parent report to evaluate instead.
    if (reportAction?.childReportID?.toString() === reportID?.toString()) {
        report = getReportOrDraftReport(report?.parentReportID);
    }
    const isCurrentUserAction = reportAction?.actorAccountID === currentUserAccountID;
    if (isWhisperAction(reportAction)) {
        // Allow flagging whispers that are sent by other users
        if (!isCurrentUserAction && reportAction?.actorAccountID !== CONST.ACCOUNT_ID.CONCIERGE) {
            return true;
        }

        // Disallow flagging the rest of whisper as they are sent by us
        return false;
    }

    return !!(
        !isCurrentUserAction &&
        reportAction?.actionName === CONST.REPORT.ACTIONS.TYPE.ADD_COMMENT &&
        !isDeletedAction(reportAction) &&
        !isCreatedTaskReportAction(reportAction) &&
        !isEmptyObject(report) &&
        report &&
        isAllowedToComment(report)
    );
}

/**
 * Whether flag comment page should show
 */
function shouldShowFlagComment(reportAction: OnyxInputOrEntry<ReportAction>, report: OnyxInputOrEntry<Report>): boolean {
    return (
        canFlagReportAction(reportAction, report?.reportID) &&
        !isArchivedNonExpenseReport(report, getReportNameValuePairs(report?.reportID)) &&
        !chatIncludesChronos(report) &&
        !isConciergeChatReport(report) &&
        reportAction?.actorAccountID !== CONST.ACCOUNT_ID.CONCIERGE
    );
}

/**
 * Performs the markdown conversion, and replaces code points > 127 with C escape sequences
 * Used for compatibility with the backend auth validator for AddComment, and to account for MD in comments
 * @returns The comment's total length as seen from the backend
 */
function getCommentLength(textComment: string, parsingDetails?: ParsingDetails): number {
    return getParsedComment(textComment, parsingDetails)
        .replace(/[^ -~]/g, '\\u????')
        .trim().length;
}

function getRouteFromLink(url: string | null): string {
    if (!url) {
        return '';
    }

    // Get the reportID from URL
    let route = url;
    const localWebAndroidRegEx = /^(https:\/\/([0-9]{1,3})\.([0-9]{1,3})\.([0-9]{1,3})\.([0-9]{1,3}))/;
    linkingConfig.prefixes.forEach((prefix) => {
        if (route.startsWith(prefix)) {
            route = route.replace(prefix, '');
        } else if (localWebAndroidRegEx.test(route)) {
            route = route.replace(localWebAndroidRegEx, '');
        } else {
            return;
        }

        // Remove the port if it's a localhost URL
        if (/^:\d+/.test(route)) {
            route = route.replace(/:\d+/, '');
        }

        // Remove the leading slash if exists
        if (route.startsWith('/')) {
            route = route.replace('/', '');
        }
    });
    return route;
}

function parseReportRouteParams(route: string): ReportRouteParams {
    let parsingRoute = route;
    if (parsingRoute.at(0) === '/') {
        // remove the first slash
        parsingRoute = parsingRoute.slice(1);
    }

    if (!parsingRoute.startsWith(addTrailingForwardSlash(ROUTES.REPORT))) {
        return {reportID: '', isSubReportPageRoute: false};
    }

    const pathSegments = parsingRoute.split('/');

    const reportIDSegment = pathSegments.at(1);
    const hasRouteReportActionID = !Number.isNaN(Number(reportIDSegment));

    // Check for "undefined" or any other unwanted string values
    if (!reportIDSegment || reportIDSegment === 'undefined') {
        return {reportID: '', isSubReportPageRoute: false};
    }

    return {
        reportID: reportIDSegment,
        isSubReportPageRoute: pathSegments.length > 2 && !hasRouteReportActionID,
    };
}

function getReportIDFromLink(url: string | null): string {
    const route = getRouteFromLink(url);
    const {reportID, isSubReportPageRoute} = parseReportRouteParams(route);
    if (isSubReportPageRoute) {
        // We allow the Sub-Report deep link routes (settings, details, etc.) to be handled by their respective component pages
        return '';
    }
    return reportID;
}

/**
 * Check if the chat report is linked to an iou that is waiting for the current user to add a credit bank account.
 */
function hasIOUWaitingOnCurrentUserBankAccount(chatReport: OnyxInputOrEntry<Report>): boolean {
    if (chatReport?.iouReportID) {
        const iouReport = getReport(chatReport.iouReportID, allReports);
        if (iouReport?.isWaitingOnBankAccount && iouReport?.ownerAccountID === currentUserAccountID) {
            return true;
        }
    }

    return false;
}

/**
 * Users can submit an expense:
 * - in policy expense chats only if they are in a role of a member in the chat (in other words, if it's their policy expense chat)
 * - in an open or submitted expense report tied to a policy expense chat the user owns
 *     - employee can submit expenses in a submitted expense report only if the policy has Instant Submit settings turned on
 * - in an IOU report, which is not settled yet
 * - in a 1:1 DM chat
 */
function canRequestMoney(report: OnyxEntry<Report>, policy: OnyxEntry<Policy>, otherParticipants: number[]): boolean {
    // User cannot submit expenses in a chat thread, task report or in a chat room
    if (isChatThread(report) || isTaskReport(report) || isChatRoom(report) || isSelfDM(report) || isGroupChat(report)) {
        return false;
    }

    // Users can only submit expenses in DMs if they are a 1:1 DM
    if (isDM(report)) {
        return otherParticipants.length === 1;
    }

    // Prevent requesting money if pending IOU report waiting for their bank account already exists
    if (hasIOUWaitingOnCurrentUserBankAccount(report)) {
        return false;
    }

    let isOwnPolicyExpenseChat = report?.isOwnPolicyExpenseChat ?? false;
    if (isExpenseReport(report) && getParentReport(report)) {
        isOwnPolicyExpenseChat = !!getParentReport(report)?.isOwnPolicyExpenseChat;
    }

    // In case there are no other participants than the current user and it's not user's own policy expense chat, they can't submit expenses from such report
    if (otherParticipants.length === 0 && !isOwnPolicyExpenseChat) {
        return false;
    }

    // Current user must be a manager or owner of this IOU
    if (isIOUReport(report) && currentUserAccountID !== report?.managerID && currentUserAccountID !== report?.ownerAccountID) {
        return false;
    }

    // User can submit expenses in any IOU report, unless paid, but the user can only submit expenses in an expense report
    // which is tied to their workspace chat.
    if (isMoneyRequestReport(report)) {
        const canAddTransactions = canAddTransaction(report);
        return isReportInGroupPolicy(report) ? isOwnPolicyExpenseChat && canAddTransactions : canAddTransactions;
    }

    // In the case of policy expense chat, users can only submit expenses from their own policy expense chat
    return !isPolicyExpenseChat(report) || isOwnPolicyExpenseChat;
}

function isGroupChatAdmin(report: OnyxEntry<Report>, accountID: number) {
    if (!report?.participants) {
        return false;
    }

    const reportParticipants = report.participants ?? {};
    const participant = reportParticipants[accountID];
    return participant?.role === CONST.REPORT.ROLE.ADMIN;
}

/**
 * Helper method to define what expense options we want to show for particular method.
 * There are 4 expense options: Submit, Split, Pay and Track expense:
 * - Submit option should show for:
 *     - DMs
 *     - own policy expense chats
 *     - open and processing expense reports tied to own policy expense chat
 *     - unsettled IOU reports
 * - Pay option should show for:
 *     - DMs
 * - Split options should show for:
 *     - DMs
 *     - chat/policy rooms with more than 1 participant
 *     - groups chats with 2 and more participants
 *     - corporate workspace chats
 * - Track expense option should show for:
 *    - Self DMs
 *    - own policy expense chats
 *    - open and processing expense reports tied to own policy expense chat
 * - Send invoice option should show for:
 *    - invoice rooms if the user is an admin of the sender workspace
 * None of the options should show in chat threads or if there is some special Expensify account
 * as a participant of the report.
 */
function getMoneyRequestOptions(report: OnyxEntry<Report>, policy: OnyxEntry<Policy>, reportParticipants: number[], filterDeprecatedTypes = false): IOUType[] {
    // In any thread, task report or trip room, we do not allow any new expenses
    if (isChatThread(report) || isTaskReport(report) || isInvoiceReport(report) || isSystemChat(report) || isArchivedReportWithID(report?.reportID) || isTripRoom(report)) {
        return [];
    }

    if (isInvoiceRoom(report)) {
        if (canSendInvoiceFromWorkspace(policy?.id) && isPolicyAdmin(report?.policyID, allPolicies)) {
            return [CONST.IOU.TYPE.INVOICE];
        }
        return [];
    }

    // We don't allow IOU actions if an Expensify account is a participant of the report, unless the policy that the report is on is owned by an Expensify account
    const doParticipantsIncludeExpensifyAccounts = lodashIntersection(reportParticipants, CONST.EXPENSIFY_ACCOUNT_IDS).length > 0;
    const policyOwnerAccountID = getPolicy(report?.policyID)?.ownerAccountID;
    const isPolicyOwnedByExpensifyAccounts = policyOwnerAccountID ? CONST.EXPENSIFY_ACCOUNT_IDS.includes(policyOwnerAccountID) : false;
    if (doParticipantsIncludeExpensifyAccounts && !isPolicyOwnedByExpensifyAccounts) {
        // Allow create expense option for Manager McTest report
        if (reportParticipants.some((accountID) => accountID === CONST.ACCOUNT_ID.MANAGER_MCTEST) && Permissions.canUseManagerMcTest(allBetas)) {
            return [CONST.IOU.TYPE.SUBMIT];
        }
        return [];
    }

    const otherParticipants = reportParticipants.filter((accountID) => currentUserPersonalDetails?.accountID !== accountID);
    const hasSingleParticipantInReport = otherParticipants.length === 1;
    let options: IOUType[] = [];

    if (isSelfDM(report)) {
        options = [CONST.IOU.TYPE.TRACK];
    }

    if (canRequestMoney(report, policy, otherParticipants)) {
        options = [...options, CONST.IOU.TYPE.SUBMIT];
        if (!filterDeprecatedTypes) {
            options = [...options, CONST.IOU.TYPE.REQUEST];
        }

        // If the user can request money from the workspace report, they can also track expenses
        if (isPolicyExpenseChat(report) || isExpenseReport(report)) {
            options = [...options, CONST.IOU.TYPE.TRACK];
        }
    }

    // User created policy rooms and default rooms like #admins or #announce will always have the Split Expense option
    // unless there are no other participants at all (e.g. #admins room for a policy with only 1 admin)
    // DM chats will have the Split Expense option.
    // Your own workspace chats will have the split expense option.
    if (
        (isChatRoom(report) && !isAnnounceRoom(report) && otherParticipants.length > 0) ||
        (isDM(report) && otherParticipants.length > 0) ||
        (isGroupChat(report) && otherParticipants.length > 0) ||
        (isPolicyExpenseChat(report) && report?.isOwnPolicyExpenseChat)
    ) {
        options = [...options, CONST.IOU.TYPE.SPLIT];
    }

    // Pay someone option should be visible only in 1:1 DMs
    if (isDM(report) && hasSingleParticipantInReport) {
        options = [...options, CONST.IOU.TYPE.PAY];
        if (!filterDeprecatedTypes) {
            options = [...options, CONST.IOU.TYPE.SEND];
        }
    }

    return options;
}

/**
 * This is a temporary function to help with the smooth transition with the oldDot.
 * This function will be removed once the transition occurs in oldDot to new links.
 */
// eslint-disable-next-line @typescript-eslint/naming-convention
function temporary_getMoneyRequestOptions(
    report: OnyxEntry<Report>,
    policy: OnyxEntry<Policy>,
    reportParticipants: number[],
): Array<Exclude<IOUType, typeof CONST.IOU.TYPE.REQUEST | typeof CONST.IOU.TYPE.SEND | typeof CONST.IOU.TYPE.CREATE>> {
    return getMoneyRequestOptions(report, policy, reportParticipants, true) as Array<
        Exclude<IOUType, typeof CONST.IOU.TYPE.REQUEST | typeof CONST.IOU.TYPE.SEND | typeof CONST.IOU.TYPE.CREATE>
    >;
}

/**
 * Invoice sender, invoice receiver and auto-invited admins cannot leave
 */
function canLeaveInvoiceRoom(report: OnyxEntry<Report>): boolean {
    if (!report || !report?.invoiceReceiver) {
        return false;
    }

    if (report?.statusNum === CONST.REPORT.STATUS_NUM.CLOSED) {
        return false;
    }

    const isSenderPolicyAdmin = getPolicy(report.policyID)?.role === CONST.POLICY.ROLE.ADMIN;

    if (isSenderPolicyAdmin) {
        return false;
    }

    if (report.invoiceReceiver.type === CONST.REPORT.INVOICE_RECEIVER_TYPE.INDIVIDUAL) {
        return report?.invoiceReceiver?.accountID !== currentUserAccountID;
    }

    const isReceiverPolicyAdmin = getPolicy(report.invoiceReceiver.policyID)?.role === CONST.POLICY.ROLE.ADMIN;

    if (isReceiverPolicyAdmin) {
        return false;
    }

    return true;
}

/**
 * Allows a user to leave a policy room according to the following conditions of the visibility or chatType rNVP:
 * `public` - Anyone can leave (because anybody can join)
 * `public_announce` - Only non-policy members can leave (it's auto-shared with policy members)
 * `policy_admins` - Nobody can leave (it's auto-shared with all policy admins)
 * `policy_announce` - Nobody can leave (it's auto-shared with all policy members)
 * `policyExpenseChat` - Nobody can leave (it's auto-shared with all policy members)
 * `policy` - Anyone can leave (though only policy members can join)
 * `domain` - Nobody can leave (it's auto-shared with domain members)
 * `dm` - Nobody can leave (it's auto-shared with users)
 * `private` - Anybody can leave (though you can only be invited to join)
 * `invoice` - Invoice sender, invoice receiver and auto-invited admins cannot leave
 */
function canLeaveRoom(report: OnyxEntry<Report>, isPolicyEmployee: boolean): boolean {
    if (isInvoiceRoom(report)) {
        if (isArchivedNonExpenseReport(report, getReportNameValuePairs(report?.reportID))) {
            return false;
        }

        const invoiceReport = getReportOrDraftReport(report?.iouReportID);

        if (invoiceReport?.ownerAccountID === currentUserAccountID) {
            return false;
        }

        if (invoiceReport?.managerID === currentUserAccountID) {
            return false;
        }

        const isSenderPolicyAdmin = getPolicy(report?.policyID)?.role === CONST.POLICY.ROLE.ADMIN;

        if (isSenderPolicyAdmin) {
            return false;
        }

        const isReceiverPolicyAdmin =
            report?.invoiceReceiver?.type === CONST.REPORT.INVOICE_RECEIVER_TYPE.BUSINESS ? getPolicy(report?.invoiceReceiver?.policyID)?.role === CONST.POLICY.ROLE.ADMIN : false;

        if (isReceiverPolicyAdmin) {
            return false;
        }

        return true;
    }

    if (!report?.visibility) {
        if (
            report?.chatType === CONST.REPORT.CHAT_TYPE.POLICY_ADMINS ||
            report?.chatType === CONST.REPORT.CHAT_TYPE.POLICY_ANNOUNCE ||
            report?.chatType === CONST.REPORT.CHAT_TYPE.POLICY_EXPENSE_CHAT ||
            report?.chatType === CONST.REPORT.CHAT_TYPE.DOMAIN_ALL ||
            report?.chatType === CONST.REPORT.CHAT_TYPE.SELF_DM ||
            !report?.chatType
        ) {
            // DM chats don't have a chatType
            return false;
        }
    } else if (isPublicAnnounceRoom(report) && isPolicyEmployee) {
        return false;
    }
    return true;
}

function isCurrentUserTheOnlyParticipant(participantAccountIDs?: number[]): boolean {
    return !!(participantAccountIDs?.length === 1 && participantAccountIDs?.at(0) === currentUserAccountID);
}

/**
 * Returns display names for those that can see the whisper.
 * However, it returns "you" if the current user is the only one who can see it besides the person that sent it.
 */
function getWhisperDisplayNames(participantAccountIDs?: number[]): string | undefined {
    const isWhisperOnlyVisibleToCurrentUser = isCurrentUserTheOnlyParticipant(participantAccountIDs);

    // When the current user is the only participant, the display name needs to be "you" because that's the only person reading it
    if (isWhisperOnlyVisibleToCurrentUser) {
        return translateLocal('common.youAfterPreposition');
    }

    return participantAccountIDs?.map((accountID) => getDisplayNameForParticipant({accountID, shouldUseShortForm: !isWhisperOnlyVisibleToCurrentUser})).join(', ');
}

/**
 * Show subscript on workspace chats / threads and expense requests
 */
function shouldReportShowSubscript(report: OnyxEntry<Report>): boolean {
    if (isArchivedNonExpenseReport(report, getReportNameValuePairs(report?.reportID)) && !isWorkspaceThread(report)) {
        return false;
    }

    if (isPolicyExpenseChat(report) && !isChatThread(report) && !isTaskReport(report) && !report?.isOwnPolicyExpenseChat) {
        return true;
    }

    if (isPolicyExpenseChat(report) && !isThread(report) && !isTaskReport(report)) {
        return true;
    }

    if (isExpenseRequest(report)) {
        return true;
    }

    if (isExpenseReport(report) && isOneTransactionReport(report?.reportID)) {
        return true;
    }

    if (isWorkspaceTaskReport(report)) {
        return true;
    }

    if (isWorkspaceThread(report)) {
        return true;
    }

    if (isInvoiceRoom(report) || isInvoiceReport(report)) {
        return true;
    }

    return false;
}

/**
 * Return true if reports data exists
 */
function isReportDataReady(): boolean {
    return !isEmptyObject(allReports) && Object.keys(allReports ?? {}).some((key) => allReports?.[key]?.reportID);
}

/**
 * Return true if reportID from path is valid
 */
function isValidReportIDFromPath(reportIDFromPath: string | undefined): boolean {
    return !!reportIDFromPath && !['', 'null', 'undefined', '0', '-1'].includes(reportIDFromPath);
}

/**
 * Return the errors we have when creating a chat, a workspace room, or a new empty report
 */
function getCreationReportErrors(report: OnyxEntry<Report>): Errors | null | undefined {
    // We are either adding a workspace room, creating a chat, or we're creating a report, it isn't possible for all of these to have errors for the same report at the same time, so
    // simply looking up the first truthy value will get the relevant property if it's set.
    return report?.errorFields?.addWorkspaceRoom ?? report?.errorFields?.createChat ?? report?.errorFields?.createReport;
}

/**
 * Return true if the expense report is marked for deletion.
 */
function isMoneyRequestReportPendingDeletion(reportOrID: OnyxEntry<Report> | string): boolean {
    const report = typeof reportOrID === 'string' ? getReport(reportOrID, allReports) : reportOrID;
    if (!isMoneyRequestReport(report)) {
        return false;
    }

    const parentReportAction = getReportAction(report?.parentReportID, report?.parentReportActionID);
    return parentReportAction?.pendingAction === CONST.RED_BRICK_ROAD_PENDING_ACTION.DELETE;
}

function canUserPerformWriteAction(report: OnyxEntry<Report>) {
    const reportErrors = getCreationReportErrors(report);

    // If the expense report is marked for deletion, let us prevent any further write action.
    if (isMoneyRequestReportPendingDeletion(report)) {
        return false;
    }

    const reportNameValuePairs = getReportNameValuePairs(report?.reportID);
    return !isArchivedNonExpenseReport(report, reportNameValuePairs) && isEmptyObject(reportErrors) && report && isAllowedToComment(report) && !isAnonymousUser && canWriteInReport(report);
}

/**
 * Returns ID of the original report from which the given reportAction is first created.
 */
function getOriginalReportID(reportID: string | undefined, reportAction: OnyxInputOrEntry<ReportAction>): string | undefined {
    if (!reportID) {
        return undefined;
    }
    const reportActions = allReportActions?.[`${ONYXKEYS.COLLECTION.REPORT_ACTIONS}${reportID}`];
    const currentReportAction = reportAction?.reportActionID ? reportActions?.[reportAction.reportActionID] : undefined;
    const transactionThreadReportID = getOneTransactionThreadReportID(reportID, reportActions ?? ([] as ReportAction[]));
    const isThreadReportParentAction = reportAction?.childReportID?.toString() === reportID;
    if (Object.keys(currentReportAction ?? {}).length === 0) {
        return isThreadReportParentAction ? getReport(reportID, allReports)?.parentReportID : transactionThreadReportID ?? reportID;
    }
    return reportID;
}

/**
 * Return the pendingAction and the errors resulting from either
 *
 * - creating a workspace room
 * - starting a chat
 * - paying the expense
 *
 * while being offline
 */
function getReportOfflinePendingActionAndErrors(report: OnyxEntry<Report>): ReportOfflinePendingActionAndErrors {
    // It shouldn't be possible for all of these actions to be pending (or to have errors) for the same report at the same time, so just take the first that exists
    const reportPendingAction = report?.pendingFields?.addWorkspaceRoom ?? report?.pendingFields?.createChat ?? report?.pendingFields?.reimbursed ?? report?.pendingFields?.createReport;
    const reportErrors = getCreationReportErrors(report);
    return {reportPendingAction, reportErrors};
}

/**
 * Check if the report can create the expense with type is iouType
 */
function canCreateRequest(report: OnyxEntry<Report>, policy: OnyxEntry<Policy>, iouType: ValueOf<typeof CONST.IOU.TYPE>): boolean {
    const participantAccountIDs = Object.keys(report?.participants ?? {}).map(Number);

    if (!canUserPerformWriteAction(report)) {
        return false;
    }

    const requestOptions = getMoneyRequestOptions(report, policy, participantAccountIDs);
    requestOptions.push(CONST.IOU.TYPE.CREATE);

    return requestOptions.includes(iouType);
}

function getWorkspaceChats(policyID: string, accountIDs: number[], reports: OnyxCollection<Report> = allReports): Array<OnyxEntry<Report>> {
    return Object.values(reports ?? {}).filter(
        (report) => isPolicyExpenseChat(report) && report?.policyID === policyID && report?.ownerAccountID && accountIDs.includes(report?.ownerAccountID),
    );
}

/**
 * Gets all reports that relate to the policy
 *
 * @param policyID - the workspace ID to get all associated reports
 */
function getAllWorkspaceReports(policyID?: string): Array<OnyxEntry<Report>> {
    if (!policyID) {
        return [];
    }
    return Object.values(allReports ?? {}).filter((report) => report?.policyID === policyID);
}

/**
 * @param policy - the workspace the report is on, null if the user isn't a member of the workspace
 */
function shouldDisableRename(report: OnyxEntry<Report>): boolean {
    if (
        isDefaultRoom(report) ||
        isArchivedReport(getReportNameValuePairs(report?.reportID)) ||
        isPublicRoom(report) ||
        isThread(report) ||
        isMoneyRequest(report) ||
        isMoneyRequestReport(report) ||
        isPolicyExpenseChat(report) ||
        isInvoiceRoom(report) ||
        isInvoiceReport(report) ||
        isSystemChat(report)
    ) {
        return true;
    }

    if (isGroupChat(report)) {
        return false;
    }

    if (isDeprecatedGroupDM(report) || isTaskReport(report)) {
        return true;
    }

    return false;
}

/**
 * @param policy - the workspace the report is on, null if the user isn't a member of the workspace
 */
function canEditWriteCapability(report: OnyxEntry<Report>, policy: OnyxEntry<Policy>): boolean {
    return (
        isPolicyAdminPolicyUtils(policy) &&
        !isAdminRoom(report) &&
        !isArchivedReport(getReportNameValuePairs(report?.reportID)) &&
        !isThread(report) &&
        !isInvoiceRoom(report) &&
        !isPolicyExpenseChat(report)
    );
}

/**
 * @param policy - the workspace the report is on, null if the user isn't a member of the workspace
 */
function canEditRoomVisibility(report: OnyxEntry<Report>, policy: OnyxEntry<Policy>): boolean {
    return isPolicyAdminPolicyUtils(policy) && !isArchivedNonExpenseReport(report, getReportNameValuePairs(report?.reportID));
}

/**
 * Returns the onyx data needed for the task assignee chat
 */
function getTaskAssigneeChatOnyxData(
    accountID: number,
    assigneeAccountID: number,
    taskReportID: string,
    assigneeChatReportID: string,
    parentReportID: string | undefined,
    title: string,
    assigneeChatReport: OnyxEntry<Report>,
): OnyxDataTaskAssigneeChat {
    // Set if we need to add a comment to the assignee chat notifying them that they have been assigned a task
    let optimisticAssigneeAddComment: OptimisticReportAction | undefined;
    // Set if this is a new chat that needs to be created for the assignee
    let optimisticChatCreatedReportAction: OptimisticCreatedReportAction | undefined;
    const assigneeChatReportMetadata = getReportMetadata(assigneeChatReportID);
    const currentTime = DateUtils.getDBTime();
    const optimisticData: OnyxUpdate[] = [];
    const successData: OnyxUpdate[] = [];
    const failureData: OnyxUpdate[] = [];

    // You're able to assign a task to someone you haven't chatted with before - so we need to optimistically create the chat and the chat reportActions
    // Only add the assignee chat report to onyx if we haven't already set it optimistically
    if (assigneeChatReportMetadata?.isOptimisticReport && assigneeChatReport?.pendingFields?.createChat !== CONST.RED_BRICK_ROAD_PENDING_ACTION.ADD) {
        optimisticChatCreatedReportAction = buildOptimisticCreatedReportAction(assigneeChatReportID);
        optimisticData.push(
            {
                onyxMethod: Onyx.METHOD.MERGE,
                key: `${ONYXKEYS.COLLECTION.REPORT}${assigneeChatReportID}`,
                value: {
                    pendingFields: {
                        createChat: CONST.RED_BRICK_ROAD_PENDING_ACTION.ADD,
                    },
                },
            },
            {
                onyxMethod: Onyx.METHOD.MERGE,
                key: `${ONYXKEYS.COLLECTION.REPORT_METADATA}${assigneeChatReportID}`,
                value: {
                    isOptimisticReport: true,
                },
            },
            {
                onyxMethod: Onyx.METHOD.MERGE,
                key: `${ONYXKEYS.COLLECTION.REPORT_ACTIONS}${assigneeChatReportID}`,
                value: {[optimisticChatCreatedReportAction.reportActionID]: optimisticChatCreatedReportAction as Partial<ReportAction>},
            },
        );

        successData.push(
            {
                onyxMethod: Onyx.METHOD.MERGE,
                key: `${ONYXKEYS.COLLECTION.REPORT}${assigneeChatReportID}`,
                value: {
                    pendingFields: {
                        createChat: null,
                    },
                    // BE will send a different participant. We clear the optimistic one to avoid duplicated entries
                    participants: {[assigneeAccountID]: null},
                },
            },
            {
                onyxMethod: Onyx.METHOD.MERGE,
                key: `${ONYXKEYS.COLLECTION.REPORT_METADATA}${assigneeChatReportID}`,
                value: {
                    isOptimisticReport: false,
                },
            },
            {
                onyxMethod: Onyx.METHOD.MERGE,
                key: `${ONYXKEYS.COLLECTION.REPORT_METADATA}${assigneeChatReportID}`,
                value: {
                    isOptimisticReport: false,
                },
            },
        );

        failureData.push(
            {
                onyxMethod: Onyx.METHOD.SET,
                key: `${ONYXKEYS.COLLECTION.REPORT}${assigneeChatReportID}`,
                value: null,
            },
            {
                onyxMethod: Onyx.METHOD.MERGE,
                key: `${ONYXKEYS.COLLECTION.REPORT_ACTIONS}${assigneeChatReportID}`,
                value: {[optimisticChatCreatedReportAction.reportActionID]: {pendingAction: null}},
            },
            // If we failed, we want to remove the optimistic personal details as it was likely due to an invalid login
            {
                onyxMethod: Onyx.METHOD.MERGE,
                key: ONYXKEYS.PERSONAL_DETAILS_LIST,
                value: {
                    [assigneeAccountID]: null,
                },
            },
        );
    }

    // If you're choosing to share the task in the same DM as the assignee then we don't need to create another reportAction indicating that you've been assigned
    if (assigneeChatReportID !== parentReportID) {
        // eslint-disable-next-line @typescript-eslint/prefer-nullish-coalescing
        const displayname = allPersonalDetails?.[assigneeAccountID]?.displayName || allPersonalDetails?.[assigneeAccountID]?.login || '';
        optimisticAssigneeAddComment = buildOptimisticTaskCommentReportAction(taskReportID, title, assigneeAccountID, `assigned to ${displayname}`, parentReportID);
        const lastAssigneeCommentText = formatReportLastMessageText(getReportActionText(optimisticAssigneeAddComment.reportAction as ReportAction));
        const optimisticAssigneeReport = {
            lastVisibleActionCreated: currentTime,
            lastMessageText: lastAssigneeCommentText,
            lastActorAccountID: accountID,
            lastReadTime: currentTime,
        };

        optimisticData.push(
            {
                onyxMethod: Onyx.METHOD.MERGE,
                key: `${ONYXKEYS.COLLECTION.REPORT_ACTIONS}${assigneeChatReportID}`,
                value: {[optimisticAssigneeAddComment.reportAction.reportActionID]: optimisticAssigneeAddComment.reportAction as ReportAction},
            },
            {
                onyxMethod: Onyx.METHOD.MERGE,
                key: `${ONYXKEYS.COLLECTION.REPORT}${assigneeChatReportID}`,
                value: optimisticAssigneeReport,
            },
        );
        successData.push({
            onyxMethod: Onyx.METHOD.MERGE,
            key: `${ONYXKEYS.COLLECTION.REPORT_ACTIONS}${assigneeChatReportID}`,
            value: {[optimisticAssigneeAddComment.reportAction.reportActionID]: {isOptimisticAction: null}},
        });
        failureData.push({
            onyxMethod: Onyx.METHOD.MERGE,
            key: `${ONYXKEYS.COLLECTION.REPORT_ACTIONS}${assigneeChatReportID}`,
            value: {[optimisticAssigneeAddComment.reportAction.reportActionID]: {pendingAction: null}},
        });
    }

    return {
        optimisticData,
        successData,
        failureData,
        optimisticAssigneeAddComment,
        optimisticChatCreatedReportAction,
    };
}

/**
 * Return iou report action display message
 */
function getIOUReportActionDisplayMessage(reportAction: OnyxEntry<ReportAction>, transaction?: OnyxEntry<Transaction>): string {
    if (!isMoneyRequestAction(reportAction)) {
        return '';
    }
    const originalMessage = getOriginalMessage(reportAction);
    const {IOUReportID, automaticAction} = originalMessage ?? {};
    const iouReport = getReportOrDraftReport(IOUReportID);
    let translationKey: TranslationPaths;
    if (originalMessage?.type === CONST.IOU.REPORT_ACTION_TYPE.PAY) {
        // The `REPORT_ACTION_TYPE.PAY` action type is used for both fulfilling existing requests and sending money. To
        // differentiate between these two scenarios, we check if the `originalMessage` contains the `IOUDetails`
        // property. If it does, it indicates that this is a 'Pay someone' action.
        const {amount, currency} = originalMessage?.IOUDetails ?? originalMessage ?? {};
        const formattedAmount = convertToDisplayString(Math.abs(amount), currency) ?? '';

        switch (originalMessage.paymentType) {
            case CONST.IOU.PAYMENT_TYPE.ELSEWHERE:
                translationKey = hasMissingInvoiceBankAccount(IOUReportID) ? 'iou.payerSettledWithMissingBankAccount' : 'iou.paidElsewhereWithAmount';
                break;
            case CONST.IOU.PAYMENT_TYPE.EXPENSIFY:
            case CONST.IOU.PAYMENT_TYPE.VBBA:
                translationKey = 'iou.paidWithExpensifyWithAmount';
                if (automaticAction) {
                    translationKey = 'iou.automaticallyPaidWithExpensify';
                }
                break;
            default:
                translationKey = 'iou.payerPaidAmount';
                break;
        }
        return translateLocal(translationKey, {amount: formattedAmount, payer: ''});
    }

    const amount = getTransactionAmount(transaction, !isEmptyObject(iouReport) && isExpenseReport(iouReport)) ?? 0;
    const formattedAmount = convertToDisplayString(amount, getCurrency(transaction)) ?? '';
    const isRequestSettled = isSettled(IOUReportID);
    const isApproved = isReportApproved({report: iouReport});
    if (isRequestSettled) {
        return translateLocal('iou.payerSettled', {
            amount: formattedAmount,
        });
    }
    if (isApproved) {
        return translateLocal('iou.approvedAmount', {
            amount: formattedAmount,
        });
    }
    if (isSplitBillReportAction(reportAction)) {
        translationKey = 'iou.didSplitAmount';
    } else if (isTrackExpenseAction(reportAction)) {
        translationKey = 'iou.trackedAmount';
    } else {
        translationKey = 'iou.submittedAmount';
    }
    return translateLocal(translationKey, {
        formattedAmount,
        comment: getMerchantOrDescription(transaction),
    });
}

/**
 * Checks if a report is a group chat.
 *
 * A report is a group chat if it meets the following conditions:
 * - Not a chat thread.
 * - Not a task report.
 * - Not an expense / IOU report.
 * - Not an archived room.
 * - Not a public / admin / announce chat room (chat type doesn't match any of the specified types).
 * - More than 2 participants.
 *
 */
function isDeprecatedGroupDM(report: OnyxEntry<Report>): boolean {
    return !!(
        report &&
        !isChatThread(report) &&
        !isTaskReport(report) &&
        !isInvoiceReport(report) &&
        !isMoneyRequestReport(report) &&
        !isArchivedReport(getReportNameValuePairs(report?.reportID)) &&
        !Object.values(CONST.REPORT.CHAT_TYPE).some((chatType) => chatType === getChatType(report)) &&
        Object.keys(report.participants ?? {})
            .map(Number)
            .filter((accountID) => accountID !== currentUserAccountID).length > 1
    );
}

/**
 * A "root" group chat is the top level group chat and does not refer to any threads off of a Group Chat
 */
function isRootGroupChat(report: OnyxEntry<Report>): boolean {
    return !isChatThread(report) && (isGroupChat(report) || isDeprecatedGroupDM(report));
}

/**
 * Assume any report without a reportID is unusable.
 */
function isValidReport(report?: OnyxEntry<Report>): boolean {
    return !!report?.reportID;
}

/**
 * Check to see if we are a participant of this report.
 */
function isReportParticipant(accountID: number | undefined, report: OnyxEntry<Report>): boolean {
    if (!accountID) {
        return false;
    }

    const possibleAccountIDs = Object.keys(report?.participants ?? {}).map(Number);
    if (report?.ownerAccountID) {
        possibleAccountIDs.push(report?.ownerAccountID);
    }
    if (report?.managerID) {
        possibleAccountIDs.push(report?.managerID);
    }
    return possibleAccountIDs.includes(accountID);
}

/**
 * Check to see if the current user has access to view the report.
 */
function canCurrentUserOpenReport(report: OnyxEntry<Report>): boolean {
    return (isReportParticipant(currentUserAccountID, report) || isPublicRoom(report)) && canAccessReport(report, allPolicies, allBetas);
}

function shouldUseFullTitleToDisplay(report: OnyxEntry<Report>): boolean {
    return (
        isMoneyRequestReport(report) || isPolicyExpenseChat(report) || isChatRoom(report) || isChatThread(report) || isTaskReport(report) || isGroupChat(report) || isInvoiceReport(report)
    );
}

function getRoom(type: ValueOf<typeof CONST.REPORT.CHAT_TYPE>, policyID: string): OnyxEntry<Report> {
    const room = Object.values(allReports ?? {}).find((report) => report?.policyID === policyID && report?.chatType === type && !isThread(report));
    return room;
}

/**
 *  We only want policy members who are members of the report to be able to modify the report description, but not in thread chat.
 */
function canEditReportDescription(report: OnyxEntry<Report>, policy: OnyxEntry<Policy>): boolean {
    return (
        !isMoneyRequestReport(report) &&
        !isArchivedReport(getReportNameValuePairs(report?.reportID)) &&
        isChatRoom(report) &&
        !isChatThread(report) &&
        !isEmpty(policy) &&
        hasParticipantInArray(report, currentUserAccountID ? [currentUserAccountID] : []) &&
        !isAuditor(report)
    );
}

function canEditPolicyDescription(policy: OnyxEntry<Policy>): boolean {
    return isPolicyAdminPolicyUtils(policy);
}

function getReportActionWithSmartscanError(reportActions: ReportAction[]): ReportAction | undefined {
    return reportActions.find((action) => {
        const isReportPreview = isReportPreviewAction(action);
        const isSplitReportAction = isSplitBillReportAction(action);
        if (!isSplitReportAction && !isReportPreview) {
            return false;
        }
        const IOUReportID = getIOUReportIDFromReportActionPreview(action);
        const isReportPreviewError = isReportPreview && shouldShowRBRForMissingSmartscanFields(IOUReportID) && !isSettled(IOUReportID);
        if (isReportPreviewError) {
            return true;
        }

        const transactionID = isMoneyRequestAction(action) ? getOriginalMessage(action)?.IOUTransactionID : undefined;
        const transaction = allTransactions?.[`${ONYXKEYS.COLLECTION.TRANSACTION}${transactionID}`] ?? {};
        const isSplitBillError = isSplitReportAction && hasMissingSmartscanFieldsTransactionUtils(transaction as Transaction);

        return isSplitBillError;
    });
}

/**
 * Checks if report action has error when smart scanning
 */
function hasSmartscanError(reportActions: ReportAction[]): boolean {
    return !!getReportActionWithSmartscanError(reportActions);
}

function shouldAutoFocusOnKeyPress(event: KeyboardEvent): boolean {
    if (event.key.length > 1) {
        return false;
    }

    // If a key is pressed in combination with Meta, Control or Alt do not focus
    if (event.ctrlKey || event.metaKey) {
        return false;
    }

    if (event.code === 'Space') {
        return false;
    }

    return true;
}

/**
 * Navigates to the appropriate screen based on the presence of a private note for the current user.
 */
function navigateToPrivateNotes(report: OnyxEntry<Report>, session: OnyxEntry<Session>, backTo?: string) {
    if (isEmpty(report) || isEmpty(session) || !session.accountID) {
        return;
    }
    const currentUserPrivateNote = report.privateNotes?.[session.accountID]?.note ?? '';
    if (isEmpty(currentUserPrivateNote)) {
        Navigation.navigate(ROUTES.PRIVATE_NOTES_EDIT.getRoute(report.reportID, session.accountID, backTo));
        return;
    }
    Navigation.navigate(ROUTES.PRIVATE_NOTES_LIST.getRoute(report.reportID, backTo));
}

/**
 * Get all held transactions of a iouReport
 */
function getAllHeldTransactions(iouReportID?: string): Transaction[] {
    const transactions = getReportTransactions(iouReportID);
    return transactions.filter((transaction) => isOnHoldTransactionUtils(transaction));
}

/**
 * Check if Report has any held expenses
 */
function hasHeldExpenses(iouReportID?: string, allReportTransactions?: SearchTransaction[]): boolean {
    const iouReportTransactions = getReportTransactions(iouReportID);
    const transactions = allReportTransactions ?? iouReportTransactions;
    return transactions.some((transaction) => isOnHoldTransactionUtils(transaction));
}

/**
 * Check if all expenses in the Report are on hold
 */
function hasOnlyHeldExpenses(iouReportID?: string, allReportTransactions?: SearchTransaction[]): boolean {
    const transactionsByIouReportID = getReportTransactions(iouReportID);
    const reportTransactions = allReportTransactions ?? transactionsByIouReportID;
    return reportTransactions.length > 0 && !reportTransactions.some((transaction) => !isOnHoldTransactionUtils(transaction));
}

/**
 * Checks if thread replies should be displayed
 */
function shouldDisplayThreadReplies(reportAction: OnyxInputOrEntry<ReportAction>, isThreadReportParentAction: boolean): boolean {
    const hasReplies = (reportAction?.childVisibleActionCount ?? 0) > 0;
    return hasReplies && !!reportAction?.childCommenterCount && !isThreadReportParentAction;
}

/**
 * Check if money report has any transactions updated optimistically
 */
function hasUpdatedTotal(report: OnyxInputOrEntry<Report>, policy: OnyxInputOrEntry<Policy>): boolean {
    if (!report) {
        return true;
    }

    const allReportTransactions = getReportTransactions(report.reportID);

    const hasPendingTransaction = allReportTransactions.some((transaction) => !!transaction.pendingAction);
    const hasTransactionWithDifferentCurrency = allReportTransactions.some((transaction) => transaction.currency !== report.currency);
    const hasDifferentWorkspaceCurrency = report.pendingFields?.createChat && isExpenseReport(report) && report.currency !== policy?.outputCurrency;
    const hasOptimisticHeldExpense = hasHeldExpenses(report.reportID) && report?.unheldTotal === undefined;

    return !(hasPendingTransaction && (hasTransactionWithDifferentCurrency || hasDifferentWorkspaceCurrency)) && !hasOptimisticHeldExpense && !report.pendingFields?.total;
}

/**
 * Return held and full amount formatted with used currency
 */
function getNonHeldAndFullAmount(iouReport: OnyxEntry<Report>, shouldExcludeNonReimbursables: boolean): NonHeldAndFullAmount {
    // if the report is an expense report, the total amount should be negated
    const coefficient = isExpenseReport(iouReport) ? -1 : 1;

    let total = iouReport?.total ?? 0;
    let unheldTotal = iouReport?.unheldTotal ?? 0;
    if (shouldExcludeNonReimbursables) {
        total -= iouReport?.nonReimbursableTotal ?? 0;
        unheldTotal -= iouReport?.unheldNonReimbursableTotal ?? 0;
    }

    return {
        nonHeldAmount: convertToDisplayString(unheldTotal * coefficient, iouReport?.currency),
        fullAmount: convertToDisplayString(total * coefficient, iouReport?.currency),
        hasValidNonHeldAmount: unheldTotal * coefficient >= 0,
    };
}

/**
 * Disable reply in thread action if:
 *
 * - The action is listed in the thread-disabled list
 * - The action is a split expense action
 * - The action is deleted and is not threaded
 * - The report is archived and the action is not threaded
 * - The action is a whisper action and it's neither a report preview nor IOU action
 * - The action is the thread's first chat
 */
function shouldDisableThread(reportAction: OnyxInputOrEntry<ReportAction>, reportID: string, isThreadReportParentAction: boolean): boolean {
    const isSplitBillAction = isSplitBillReportAction(reportAction);
    const isDeletedActionLocal = isDeletedAction(reportAction);
    const isReportPreviewActionLocal = isReportPreviewAction(reportAction);
    const isIOUAction = isMoneyRequestAction(reportAction);
    const isWhisperActionLocal = isWhisperAction(reportAction) || isActionableTrackExpense(reportAction);
    const isArchived = isArchivedNonExpenseReport(getReportOrDraftReport(reportID), getReportNameValuePairs(reportID));
    const isActionDisabled = CONST.REPORT.ACTIONS.THREAD_DISABLED.some((action: string) => action === reportAction?.actionName);

    return (
        isActionDisabled ||
        isSplitBillAction ||
        (isDeletedActionLocal && !reportAction?.childVisibleActionCount) ||
        (isArchived && !reportAction?.childVisibleActionCount) ||
        (isWhisperActionLocal && !isReportPreviewActionLocal && !isIOUAction) ||
        isThreadReportParentAction
    );
}

function getAllAncestorReportActions(report: Report | null | undefined, currentUpdatedReport?: OnyxEntry<Report>): Ancestor[] {
    if (!report) {
        return [];
    }
    const allAncestors: Ancestor[] = [];
    let parentReportID = report.parentReportID;
    let parentReportActionID = report.parentReportActionID;

    while (parentReportID) {
        const parentReport = currentUpdatedReport && currentUpdatedReport.reportID === parentReportID ? currentUpdatedReport : getReportOrDraftReport(parentReportID);
        const parentReportAction = getReportAction(parentReportID, parentReportActionID);

        if (!parentReport || !parentReportAction || (isTransactionThread(parentReportAction) && !isSentMoneyReportAction(parentReportAction)) || isReportPreviewAction(parentReportAction)) {
            break;
        }

        // For threads, we don't want to display trip summary
        if (isTripPreview(parentReportAction) && allAncestors.length > 0) {
            break;
        }

        const isParentReportActionUnread = isCurrentActionUnread(parentReport, parentReportAction);
        allAncestors.push({
            report: parentReport,
            reportAction: parentReportAction,
            shouldDisplayNewMarker: isParentReportActionUnread,
        });

        parentReportID = parentReport?.parentReportID;
        parentReportActionID = parentReport?.parentReportActionID;
    }

    return allAncestors.reverse();
}

function getAllAncestorReportActionIDs(report: Report | null | undefined, includeTransactionThread = false): AncestorIDs {
    if (!report) {
        return {
            reportIDs: [],
            reportActionsIDs: [],
        };
    }

    const allAncestorIDs: AncestorIDs = {
        reportIDs: [],
        reportActionsIDs: [],
    };
    let parentReportID = report.parentReportID;
    let parentReportActionID = report.parentReportActionID;

    while (parentReportID) {
        const parentReport = getReportOrDraftReport(parentReportID);
        const parentReportAction = getReportAction(parentReportID, parentReportActionID);

        if (
            !parentReportAction ||
            (!includeTransactionThread && ((isTransactionThread(parentReportAction) && !isSentMoneyReportAction(parentReportAction)) || isReportPreviewAction(parentReportAction)))
        ) {
            break;
        }

        allAncestorIDs.reportIDs.push(parentReportID);
        if (parentReportActionID) {
            allAncestorIDs.reportActionsIDs.push(parentReportActionID);
        }

        if (!parentReport) {
            break;
        }

        parentReportID = parentReport?.parentReportID;
        parentReportActionID = parentReport?.parentReportActionID;
    }

    return allAncestorIDs;
}

/**
 * Get optimistic data of parent report action
 * @param reportID The reportID of the report that is updated
 * @param lastVisibleActionCreated Last visible action created of the child report
 * @param type The type of action in the child report
 */
function getOptimisticDataForParentReportAction(reportID: string | undefined, lastVisibleActionCreated: string, type: string): Array<OnyxUpdate | null> {
    const report = getReportOrDraftReport(reportID);

    if (!report || isEmptyObject(report)) {
        return [];
    }

    const ancestors = getAllAncestorReportActionIDs(report, true);
    const totalAncestor = ancestors.reportIDs.length;

    return Array.from(Array(totalAncestor), (_, index) => {
        const ancestorReport = getReportOrDraftReport(ancestors.reportIDs.at(index));

        if (!ancestorReport || isEmptyObject(ancestorReport)) {
            return null;
        }

        const ancestorReportAction = getReportAction(ancestorReport.reportID, ancestors.reportActionsIDs.at(index) ?? '');

        if (!ancestorReportAction?.reportActionID || isEmptyObject(ancestorReportAction)) {
            return null;
        }

        return {
            onyxMethod: Onyx.METHOD.MERGE,
            key: `${ONYXKEYS.COLLECTION.REPORT_ACTIONS}${ancestorReport.reportID}`,
            value: {
                [ancestorReportAction.reportActionID]: updateOptimisticParentReportAction(ancestorReportAction, lastVisibleActionCreated, type),
            },
        };
    });
}

function getQuickActionDetails(
    quickActionReport: Report,
    personalDetails: PersonalDetailsList | undefined,
    policyChatForActivePolicy: Report | undefined,
    reportNameValuePairs: ReportNameValuePairs,
): {quickActionAvatars: Icon[]; hideQABSubtitle: boolean} {
    const isValidQuickActionReport = !(isEmptyObject(quickActionReport) || isArchivedReport(reportNameValuePairs));
    let hideQABSubtitle = false;
    let quickActionAvatars: Icon[] = [];
    if (isValidQuickActionReport) {
        const avatars = getIcons(quickActionReport, personalDetails);
        quickActionAvatars = avatars.length <= 1 || isPolicyExpenseChat(quickActionReport) ? avatars : avatars.filter((avatar) => avatar.id !== currentUserAccountID);
    } else {
        hideQABSubtitle = true;
    }
    if (!isEmptyObject(policyChatForActivePolicy)) {
        quickActionAvatars = getIcons(policyChatForActivePolicy, personalDetails);
    }
    return {
        quickActionAvatars,
        hideQABSubtitle,
    };
}

function canBeAutoReimbursed(report: OnyxInputOrEntry<Report>, policy: OnyxInputOrEntry<Policy> | SearchPolicy): boolean {
    if (isEmptyObject(policy)) {
        return false;
    }
    type CurrencyType = TupleToUnion<typeof CONST.DIRECT_REIMBURSEMENT_CURRENCIES>;
    const reimbursableTotal = getMoneyRequestSpendBreakdown(report).totalDisplaySpend;
    const autoReimbursementLimit = policy?.autoReimbursement?.limit ?? policy?.autoReimbursementLimit ?? 0;
    const isAutoReimbursable =
        isReportInGroupPolicy(report) &&
        policy.reimbursementChoice === CONST.POLICY.REIMBURSEMENT_CHOICES.REIMBURSEMENT_YES &&
        autoReimbursementLimit >= reimbursableTotal &&
        reimbursableTotal > 0 &&
        CONST.DIRECT_REIMBURSEMENT_CURRENCIES.includes(report?.currency as CurrencyType);
    return isAutoReimbursable;
}

/** Check if the current user is an owner of the report */
function isReportOwner(report: OnyxInputOrEntry<Report>): boolean {
    return report?.ownerAccountID === currentUserPersonalDetails?.accountID;
}

function isAllowedToApproveExpenseReport(report: OnyxEntry<Report>, approverAccountID?: number, reportPolicy?: OnyxEntry<Policy> | SearchPolicy): boolean {
    const policy = reportPolicy ?? getPolicy(report?.policyID);
    const isOwner = (approverAccountID ?? currentUserAccountID) === report?.ownerAccountID;
    return !(policy?.preventSelfApproval && isOwner);
}

function isAllowedToSubmitDraftExpenseReport(report: OnyxEntry<Report>): boolean {
    const policy = getPolicy(report?.policyID);
    const submitToAccountID = getSubmitToAccountID(policy, report);

    return isAllowedToApproveExpenseReport(report, submitToAccountID);
}

/**
 * What missing payment method does this report action indicate, if any?
 */
function getIndicatedMissingPaymentMethod(userWallet: OnyxEntry<UserWallet>, reportId: string | undefined, reportAction: ReportAction): MissingPaymentMethod | undefined {
    const isSubmitterOfUnsettledReport = isCurrentUserSubmitter(reportId) && !isSettled(reportId);
    if (!reportId || !isSubmitterOfUnsettledReport || !isReimbursementQueuedAction(reportAction)) {
        return undefined;
    }
    const paymentType = getOriginalMessage(reportAction)?.paymentType;
    if (paymentType === CONST.IOU.PAYMENT_TYPE.EXPENSIFY) {
        return isEmpty(userWallet) || userWallet.tierName === CONST.WALLET.TIER_NAME.SILVER ? 'wallet' : undefined;
    }

    return !hasCreditBankAccount() ? 'bankAccount' : undefined;
}

/**
 * Checks if report chat contains missing payment method
 */
function hasMissingPaymentMethod(userWallet: OnyxEntry<UserWallet>, iouReportID: string | undefined): boolean {
    const reportActions = allReportActions?.[`${ONYXKEYS.COLLECTION.REPORT_ACTIONS}${iouReportID}`] ?? {};
    return Object.values(reportActions)
        .filter(Boolean)
        .some((action) => getIndicatedMissingPaymentMethod(userWallet, iouReportID, action) !== undefined);
}

/**
 * Used from expense actions to decide if we need to build an optimistic expense report.
 * Create a new report if:
 * - we don't have an iouReport set in the chatReport
 * - we have one, but it's waiting on the payee adding a bank account
 * - we have one, but we can't add more transactions to it due to: report is approved or settled, or report is processing and policy isn't on Instant submit reporting frequency
 */
function shouldCreateNewMoneyRequestReport(existingIOUReport: OnyxInputOrEntry<Report> | undefined, chatReport: OnyxInputOrEntry<Report>): boolean {
    return !existingIOUReport || hasIOUWaitingOnCurrentUserBankAccount(chatReport) || !canAddTransaction(existingIOUReport);
}

function getTripIDFromTransactionParentReportID(transactionParentReportID: string | undefined): string | undefined {
    return (getReportOrDraftReport(transactionParentReportID) as OnyxEntry<Report>)?.tripData?.tripID;
}

/**
 * Checks if report contains actions with errors
 */
function hasActionsWithErrors(reportID: string | undefined): boolean {
    if (!reportID) {
        return false;
    }
    const reportActions = allReportActions?.[`${ONYXKEYS.COLLECTION.REPORT_ACTIONS}${reportID}`] ?? {};
    return Object.values(reportActions)
        .filter(Boolean)
        .some((action) => !isEmptyObject(action.errors));
}

function isNonAdminOrOwnerOfPolicyExpenseChat(report: OnyxInputOrEntry<Report>, policy: OnyxInputOrEntry<Policy>): boolean {
    return isPolicyExpenseChat(report) && !(isPolicyAdminPolicyUtils(policy) || isPolicyOwner(policy, currentUserAccountID) || isReportOwner(report));
}

function isAdminOwnerApproverOrReportOwner(report: OnyxEntry<Report>, policy: OnyxEntry<Policy>): boolean {
    const isApprover = isMoneyRequestReport(report) && report?.managerID !== null && currentUserPersonalDetails?.accountID === report?.managerID;

    return isPolicyAdminPolicyUtils(policy) || isPolicyOwner(policy, currentUserAccountID) || isReportOwner(report) || isApprover;
}

/**
 * Whether the user can join a report
 */
function canJoinChat(report: OnyxEntry<Report>, parentReportAction: OnyxInputOrEntry<ReportAction>, policy: OnyxInputOrEntry<Policy>): boolean {
    // We disabled thread functions for whisper action
    // So we should not show join option for existing thread on whisper message that has already been left, or manually leave it
    if (isWhisperAction(parentReportAction)) {
        return false;
    }

    // If the notification preference of the chat is not hidden that means we have already joined the chat
    if (!isHiddenForCurrentUser(report)) {
        return false;
    }

    const isExpenseChat = isMoneyRequestReport(report) || isMoneyRequest(report) || isInvoiceReport(report) || isTrackExpenseReport(report);
    // Anyone viewing these chat types is already a participant and therefore cannot join
    if (isRootGroupChat(report) || isSelfDM(report) || isInvoiceRoom(report) || isSystemChat(report) || isExpenseChat) {
        return false;
    }

    // The user who is a member of the workspace has already joined the public announce room.
    if (isPublicAnnounceRoom(report) && !isEmptyObject(policy)) {
        return false;
    }

    return isChatThread(report) || isUserCreatedPolicyRoom(report) || isNonAdminOrOwnerOfPolicyExpenseChat(report, policy);
}

/**
 * Whether the user can leave a report
 */
function canLeaveChat(report: OnyxEntry<Report>, policy: OnyxEntry<Policy>): boolean {
    if (isRootGroupChat(report)) {
        return true;
    }

    if (isPolicyExpenseChat(report) && !report?.isOwnPolicyExpenseChat && !isPolicyAdminPolicyUtils(policy)) {
        return true;
    }

    if (isPublicRoom(report) && isAnonymousUserSession()) {
        return false;
    }

    if (isHiddenForCurrentUser(report)) {
        return false;
    }

    // Anyone viewing these chat types is already a participant and therefore cannot leave
    if (isSelfDM(report)) {
        return false;
    }

    // The user who is a member of the workspace cannot leave the public announce room.
    if (isPublicAnnounceRoom(report) && !isEmptyObject(policy)) {
        return false;
    }

    if (isInvoiceRoom(report)) {
        return canLeaveInvoiceRoom(report);
    }

    return (isChatThread(report) && !!getReportNotificationPreference(report)) || isUserCreatedPolicyRoom(report) || isNonAdminOrOwnerOfPolicyExpenseChat(report, policy);
}

function getReportActionActorAccountID(
    reportAction: OnyxEntry<ReportAction>,
    iouReport: OnyxEntry<Report>,
    report: OnyxEntry<Report>,
    delegatePersonalDetails?: PersonalDetails | undefined | null,
): number | undefined {
    switch (reportAction?.actionName) {
        case CONST.REPORT.ACTIONS.TYPE.REPORT_PREVIEW: {
            const ownerAccountID = iouReport?.ownerAccountID ?? reportAction?.childOwnerAccountID;
            const actorAccountID = iouReport?.managerID ?? reportAction?.childManagerAccountID;

            if (isPolicyExpenseChat(report) || delegatePersonalDetails) {
                return ownerAccountID;
            }

            return actorAccountID;
        }

        case CONST.REPORT.ACTIONS.TYPE.SUBMITTED:
            return reportAction?.adminAccountID ?? reportAction?.actorAccountID;

        default:
            return reportAction?.actorAccountID;
    }
}

function createDraftWorkspaceAndNavigateToConfirmationScreen(transactionID: string, actionName: IOUAction): void {
    const isCategorizing = actionName === CONST.IOU.ACTION.CATEGORIZE;
    const {expenseChatReportID, policyID, policyName} = createDraftWorkspace();
    setMoneyRequestParticipants(transactionID, [
        {
            selected: true,
            accountID: 0,
            isPolicyExpenseChat: true,
            reportID: expenseChatReportID,
            policyID,
            searchText: policyName,
        },
    ]);
    if (isCategorizing) {
        Navigation.navigate(ROUTES.MONEY_REQUEST_STEP_CATEGORY.getRoute(actionName, CONST.IOU.TYPE.SUBMIT, transactionID, expenseChatReportID));
    } else {
        Navigation.navigate(ROUTES.MONEY_REQUEST_STEP_CONFIRMATION.getRoute(actionName, CONST.IOU.TYPE.SUBMIT, transactionID, expenseChatReportID, true));
    }
}

function createDraftTransactionAndNavigateToParticipantSelector(
    transactionID: string | undefined,
    reportID: string | undefined,
    actionName: IOUAction,
    reportActionID: string | undefined,
): void {
    if (!transactionID || !reportID) {
        return;
    }

    const transaction = allTransactions?.[`${ONYXKEYS.COLLECTION.TRANSACTION}${transactionID}`] ?? ({} as Transaction);
    const reportActions = allReportActions?.[`${ONYXKEYS.COLLECTION.REPORT_ACTIONS}${reportID}`] ?? ([] as ReportAction[]);

    if (!transaction || !reportActions) {
        return;
    }

    const linkedTrackedExpenseReportAction = Object.values(reportActions)
        .filter(Boolean)
        .find((action) => isMoneyRequestAction(action) && getOriginalMessage(action)?.IOUTransactionID === transactionID);

    const {created, amount, currency, merchant, mccGroup} = getTransactionDetails(transaction) ?? {};
    const comment = getTransactionCommentObject(transaction);

    createDraftTransaction({
        ...transaction,
        actionableWhisperReportActionID: reportActionID,
        linkedTrackedExpenseReportAction,
        linkedTrackedExpenseReportID: reportID,
        created,
        modifiedCreated: undefined,
        modifiedAmount: undefined,
        modifiedCurrency: undefined,
        amount,
        currency,
        comment,
        merchant,
        modifiedMerchant: '',
        mccGroup,
    } as Transaction);

    const filteredPolicies = Object.values(allPolicies ?? {}).filter((policy) => shouldShowPolicy(policy, false, currentUserEmail));

    if (actionName === CONST.IOU.ACTION.CATEGORIZE) {
        const activePolicy = getPolicy(activePolicyID);
        if (activePolicy && shouldRestrictUserBillableActions(activePolicy.id)) {
            Navigation.navigate(ROUTES.RESTRICTED_ACTION.getRoute(activePolicy.id));
            return;
        }

        if (shouldShowPolicy(activePolicy, false, currentUserEmail)) {
            const policyExpenseReportID = getPolicyExpenseChat(currentUserAccountID, activePolicyID)?.reportID;
            setMoneyRequestParticipants(transactionID, [
                {
                    selected: true,
                    accountID: 0,
                    isPolicyExpenseChat: true,
                    reportID: policyExpenseReportID,
                    policyID: activePolicyID,
                    searchText: activePolicy?.name,
                },
            ]);
            if (policyExpenseReportID) {
                Navigation.navigate(ROUTES.MONEY_REQUEST_STEP_CATEGORY.getRoute(actionName, CONST.IOU.TYPE.SUBMIT, transactionID, policyExpenseReportID));
            } else {
                Log.warn('policyExpenseReportID is not valid during expense categorizing');
            }
            return;
        }
        if (filteredPolicies.length === 0 || filteredPolicies.length > 1) {
            Navigation.navigate(ROUTES.MONEY_REQUEST_UPGRADE.getRoute(actionName, CONST.IOU.TYPE.SUBMIT, transactionID, reportID));
            return;
        }

        const policyID = filteredPolicies.at(0)?.id;
        const policyExpenseReportID = getPolicyExpenseChat(currentUserAccountID, policyID)?.reportID;
        setMoneyRequestParticipants(transactionID, [
            {
                selected: true,
                accountID: 0,
                isPolicyExpenseChat: true,
                reportID: policyExpenseReportID,
                policyID,
                searchText: activePolicy?.name,
            },
        ]);
        if (policyExpenseReportID) {
            Navigation.navigate(ROUTES.MONEY_REQUEST_STEP_CATEGORY.getRoute(actionName, CONST.IOU.TYPE.SUBMIT, transactionID, policyExpenseReportID));
        } else {
            Log.warn('policyExpenseReportID is not valid during expense categorizing');
        }
        return;
    }

    if (actionName === CONST.IOU.ACTION.SUBMIT || (allPolicies && filteredPolicies.length > 0)) {
        Navigation.navigate(ROUTES.MONEY_REQUEST_STEP_PARTICIPANTS.getRoute(CONST.IOU.TYPE.SUBMIT, transactionID, reportID, undefined, actionName));
        return;
    }

    return createDraftWorkspaceAndNavigateToConfirmationScreen(transactionID, actionName);
}

/**
 * @returns the object to update `report.hasOutstandingChildRequest`
 */
function getOutstandingChildRequest(iouReport: OnyxInputOrEntry<Report>): OutstandingChildRequest {
    if (!iouReport || isEmptyObject(iouReport)) {
        return {};
    }

    if (!isExpenseReport(iouReport)) {
        const {reimbursableSpend} = getMoneyRequestSpendBreakdown(iouReport);
        return {
            hasOutstandingChildRequest: iouReport.managerID === currentUserAccountID && reimbursableSpend !== 0,
        };
    }

    const policy = getPolicy(iouReport.policyID);
    const shouldBeManuallySubmitted = isPaidGroupPolicyPolicyUtils(policy) && !policy?.harvesting?.enabled;
    if (shouldBeManuallySubmitted) {
        return {
            hasOutstandingChildRequest: true,
        };
    }

    // We don't need to update hasOutstandingChildRequest in this case
    return {};
}

function canReportBeMentionedWithinPolicy(report: OnyxEntry<Report>, policyID: string | undefined): boolean {
    if (!policyID || report?.policyID !== policyID) {
        return false;
    }

    return isChatRoom(report) && !isInvoiceRoom(report) && !isThread(report);
}

function prepareOnboardingOnyxData(
    introSelected: OnyxEntry<IntroSelected>,
    engagementChoice: OnboardingPurpose,
    onboardingMessage: ValueOf<typeof CONST.ONBOARDING_MESSAGES>,
    adminsChatReportID?: string,
    onboardingPolicyID?: string,
    userReportedIntegration?: OnboardingAccounting,
    wasInvited?: boolean,
) {
    if (engagementChoice === CONST.ONBOARDING_CHOICES.PERSONAL_SPEND) {
        // eslint-disable-next-line no-param-reassign
        onboardingMessage = CONST.CREATE_EXPENSE_ONBOARDING_MESSAGES[CONST.ONBOARDING_CHOICES.PERSONAL_SPEND];
    }

    if (engagementChoice === CONST.ONBOARDING_CHOICES.EMPLOYER || engagementChoice === CONST.ONBOARDING_CHOICES.SUBMIT) {
        // eslint-disable-next-line no-param-reassign
        onboardingMessage = CONST.CREATE_EXPENSE_ONBOARDING_MESSAGES[CONST.ONBOARDING_CHOICES.SUBMIT];
    }

    // Guides are assigned and tasks are posted in the #admins room for the MANAGE_TEAM and TRACK_WORKSPACE onboarding actions, except for emails that have a '+'.
    type PostTasksInAdminsRoomOnboardingChoices = 'newDotManageTeam' | 'newDotTrackWorkspace';
    const shouldPostTasksInAdminsRoom =
        [CONST.ONBOARDING_CHOICES.MANAGE_TEAM, CONST.ONBOARDING_CHOICES.TRACK_WORKSPACE].includes(engagementChoice as PostTasksInAdminsRoomOnboardingChoices) &&
        !currentUserEmail?.includes('+');
    const adminsChatReport = allReports?.[`${ONYXKEYS.COLLECTION.REPORT}${adminsChatReportID}`];
    const targetChatReport = shouldPostTasksInAdminsRoom
        ? adminsChatReport ?? {reportID: adminsChatReportID, policyID: onboardingPolicyID}
        : getChatByParticipants([CONST.ACCOUNT_ID.CONCIERGE, currentUserAccountID ?? CONST.DEFAULT_NUMBER_ID], allReports, false, true);
    const {reportID: targetChatReportID = '', policyID: targetChatPolicyID = ''} = targetChatReport ?? {};

    if (!targetChatReportID) {
        Log.warn('Missing reportID for onboarding optimistic data');
        return;
    }

    const integrationName = userReportedIntegration ? CONST.ONBOARDING_ACCOUNTING_MAPPING[userReportedIntegration] : '';
    const assignedGuideEmail = getPolicy(targetChatPolicyID)?.assignedGuide?.email ?? 'Setup Specialist';
    const assignedGuidePersonalDetail = Object.values(allPersonalDetails ?? {}).find((personalDetail) => personalDetail?.login === assignedGuideEmail);
    let assignedGuideAccountID: number;
    if (assignedGuidePersonalDetail && assignedGuidePersonalDetail.accountID) {
        assignedGuideAccountID = assignedGuidePersonalDetail.accountID;
    } else {
        assignedGuideAccountID = generateAccountID(assignedGuideEmail);
        // eslint-disable-next-line rulesdir/prefer-actions-set-data
        Onyx.merge(ONYXKEYS.PERSONAL_DETAILS_LIST, {
            [assignedGuideAccountID]: {
                isOptimisticPersonalDetail: assignedGuideEmail === CONST.SETUP_SPECIALIST_LOGIN,
                login: assignedGuideEmail,
                displayName: assignedGuideEmail,
            },
        });
    }
    const actorAccountID = shouldPostTasksInAdminsRoom ? assignedGuideAccountID : CONST.ACCOUNT_ID.CONCIERGE;

    // Text message
    const textComment = buildOptimisticAddCommentReportAction(onboardingMessage.message, undefined, actorAccountID, 1);
    const textCommentAction: OptimisticAddCommentReportAction = textComment.reportAction;
    const textMessage: AddCommentOrAttachementParams = {
        reportID: targetChatReportID,
        reportActionID: textCommentAction.reportActionID,
        reportComment: textComment.commentText,
    };

    const onboardingTaskParams = {
        integrationName,
        workspaceSettingsLink: `${environmentURL}/${ROUTES.WORKSPACE_INITIAL.getRoute(onboardingPolicyID)}`,
        workspaceCategoriesLink: `${environmentURL}/${ROUTES.WORKSPACE_CATEGORIES.getRoute(onboardingPolicyID)}`,
        workspaceMembersLink: `${environmentURL}/${ROUTES.WORKSPACE_MEMBERS.getRoute(onboardingPolicyID)}`,
        workspaceMoreFeaturesLink: `${environmentURL}/${ROUTES.WORKSPACE_MORE_FEATURES.getRoute(onboardingPolicyID)}`,
        navatticURL: getNavatticURL(environment, engagementChoice),
        workspaceAccountingLink: `${environmentURL}/${ROUTES.POLICY_ACCOUNTING.getRoute(onboardingPolicyID)}`,
    };

    let createWorkspaceTaskReportID;
    const tasksData = onboardingMessage.tasks
        .filter((task) => {
            if (['setupCategories', 'setupTags'].includes(task.type) && userReportedIntegration) {
                return false;
            }

            if (['addAccountingIntegration', 'setupCategoriesAndTags'].includes(task.type) && !userReportedIntegration) {
                return false;
            }
            type SkipViewTourOnboardingChoices = 'newDotSubmit' | 'newDotSplitChat' | 'newDotPersonalSpend' | 'newDotEmployer';
            if (
                task.type === 'viewTour' &&
                [
                    CONST.ONBOARDING_CHOICES.EMPLOYER,
                    CONST.ONBOARDING_CHOICES.PERSONAL_SPEND,
                    CONST.ONBOARDING_CHOICES.SUBMIT,
                    CONST.ONBOARDING_CHOICES.CHAT_SPLIT,
                    CONST.ONBOARDING_CHOICES.MANAGE_TEAM,
                ].includes(introSelected?.choice as SkipViewTourOnboardingChoices) &&
                engagementChoice === CONST.ONBOARDING_CHOICES.MANAGE_TEAM
            ) {
                return false;
            }
            return true;
        })
        .map((task, index) => {
            const taskDescription = typeof task.description === 'function' ? task.description(onboardingTaskParams) : task.description;
            const taskTitle = typeof task.title === 'function' ? task.title(onboardingTaskParams) : task.title;
            const currentTask = buildOptimisticTaskReport(
                actorAccountID,
                targetChatReportID,
                currentUserAccountID,
                taskTitle,
                taskDescription,
                targetChatPolicyID,
                CONST.REPORT.NOTIFICATION_PREFERENCE.HIDDEN,
                task.mediaAttributes,
            );
            const emailCreatingAction =
                engagementChoice === CONST.ONBOARDING_CHOICES.MANAGE_TEAM ? allPersonalDetails?.[actorAccountID]?.login ?? CONST.EMAIL.CONCIERGE : CONST.EMAIL.CONCIERGE;
            const taskCreatedAction = buildOptimisticCreatedReportAction(emailCreatingAction);
            const taskReportAction = buildOptimisticTaskCommentReportAction(currentTask.reportID, taskTitle, 0, `task for ${taskTitle}`, targetChatReportID, actorAccountID, index + 3);
            currentTask.parentReportActionID = taskReportAction.reportAction.reportActionID;

            const completedTaskReportAction = task.autoCompleted
                ? buildOptimisticTaskReportAction(currentTask.reportID, CONST.REPORT.ACTIONS.TYPE.TASK_COMPLETED, 'marked as complete', actorAccountID, 2)
                : null;
            if (task.type === 'createWorkspace') {
                createWorkspaceTaskReportID = currentTask.reportID;
            }

            return {
                task,
                currentTask,
                taskCreatedAction,
                taskReportAction,
                taskDescription: currentTask.description,
                completedTaskReportAction,
            };
        });

    // Sign-off welcome message
    const welcomeSignOffComment = buildOptimisticAddCommentReportAction(translateLocal('onboarding.welcomeSignOffTitle'), undefined, actorAccountID, tasksData.length + 3);
    const welcomeSignOffCommentAction: OptimisticAddCommentReportAction = welcomeSignOffComment.reportAction;
    const welcomeSignOffMessage = {
        reportID: targetChatReportID,
        reportActionID: welcomeSignOffCommentAction.reportActionID,
        reportComment: welcomeSignOffComment.commentText,
    };

    const tasksForParameters = tasksData.map<TaskForParameters>(({task, currentTask, taskCreatedAction, taskReportAction, taskDescription, completedTaskReportAction}) => ({
        type: 'task',
        task: task.type,
        taskReportID: currentTask.reportID,
        parentReportID: currentTask.parentReportID,
        parentReportActionID: taskReportAction.reportAction.reportActionID,
        createdTaskReportActionID: taskCreatedAction.reportActionID,
        completedTaskReportActionID: completedTaskReportAction?.reportActionID,
        title: currentTask.reportName ?? '',
        description: taskDescription ?? '',
    }));

    const hasOutstandingChildTask = tasksData.some((task) => !task.completedTaskReportAction);

    const tasksForOptimisticData = tasksData.reduce<OnyxUpdate[]>((acc, {currentTask, taskCreatedAction, taskReportAction, taskDescription, completedTaskReportAction}) => {
        acc.push(
            {
                onyxMethod: Onyx.METHOD.MERGE,
                key: `${ONYXKEYS.COLLECTION.REPORT_ACTIONS}${targetChatReportID}`,
                value: {
                    [taskReportAction.reportAction.reportActionID]: taskReportAction.reportAction as ReportAction,
                },
            },
            {
                onyxMethod: Onyx.METHOD.SET,
                key: `${ONYXKEYS.COLLECTION.REPORT}${currentTask.reportID}`,
                value: {
                    ...currentTask,
                    description: taskDescription,
                    pendingFields: {
                        createChat: CONST.RED_BRICK_ROAD_PENDING_ACTION.ADD,
                        reportName: CONST.RED_BRICK_ROAD_PENDING_ACTION.ADD,
                        description: CONST.RED_BRICK_ROAD_PENDING_ACTION.ADD,
                        managerID: CONST.RED_BRICK_ROAD_PENDING_ACTION.ADD,
                    },
                    managerID: currentUserAccountID,
                },
            },
            {
                onyxMethod: Onyx.METHOD.MERGE,
                key: `${ONYXKEYS.COLLECTION.REPORT_METADATA}${currentTask.reportID}`,
                value: {
                    isOptimisticReport: true,
                },
            },
            {
                onyxMethod: Onyx.METHOD.MERGE,
                key: `${ONYXKEYS.COLLECTION.REPORT_ACTIONS}${currentTask.reportID}`,
                value: {
                    [taskCreatedAction.reportActionID]: taskCreatedAction as ReportAction,
                },
            },
        );

        if (completedTaskReportAction) {
            acc.push({
                onyxMethod: Onyx.METHOD.MERGE,
                key: `${ONYXKEYS.COLLECTION.REPORT_ACTIONS}${currentTask.reportID}`,
                value: {
                    [completedTaskReportAction.reportActionID]: completedTaskReportAction as ReportAction,
                },
            });

            acc.push({
                onyxMethod: Onyx.METHOD.MERGE,
                key: `${ONYXKEYS.COLLECTION.REPORT}${currentTask.reportID}`,
                value: {
                    stateNum: CONST.REPORT.STATE_NUM.APPROVED,
                    statusNum: CONST.REPORT.STATUS_NUM.APPROVED,
                    managerID: currentUserAccountID,
                },
            });
        }

        return acc;
    }, []);

    const tasksForFailureData = tasksData.reduce<OnyxUpdate[]>((acc, {currentTask, taskReportAction}) => {
        acc.push(
            {
                onyxMethod: Onyx.METHOD.MERGE,
                key: `${ONYXKEYS.COLLECTION.REPORT_ACTIONS}${targetChatReportID}`,
                value: {
                    [taskReportAction.reportAction.reportActionID]: {
                        errors: getMicroSecondOnyxErrorWithTranslationKey('report.genericAddCommentFailureMessage'),
                    } as ReportAction,
                },
            },
            {
                onyxMethod: Onyx.METHOD.MERGE,
                key: `${ONYXKEYS.COLLECTION.REPORT}${currentTask.reportID}`,
                value: null,
            },
            {
                onyxMethod: Onyx.METHOD.MERGE,
                key: `${ONYXKEYS.COLLECTION.REPORT_ACTIONS}${currentTask.reportID}`,
                value: null,
            },
        );

        return acc;
    }, []);

    const tasksForSuccessData = tasksData.reduce<OnyxUpdate[]>((acc, {currentTask, taskCreatedAction, taskReportAction, completedTaskReportAction}) => {
        acc.push(
            {
                onyxMethod: Onyx.METHOD.MERGE,
                key: `${ONYXKEYS.COLLECTION.REPORT_ACTIONS}${targetChatReportID}`,
                value: {
                    [taskReportAction.reportAction.reportActionID]: {pendingAction: null},
                },
            },
            {
                onyxMethod: Onyx.METHOD.MERGE,
                key: `${ONYXKEYS.COLLECTION.REPORT}${currentTask.reportID}`,
                value: {
                    pendingFields: {
                        createChat: null,
                        reportName: null,
                        description: null,
                        managerID: null,
                    },
                },
            },
            {
                onyxMethod: Onyx.METHOD.MERGE,
                key: `${ONYXKEYS.COLLECTION.REPORT_METADATA}${currentTask.reportID}`,
                value: {
                    isOptimisticReport: false,
                },
            },
            {
                onyxMethod: Onyx.METHOD.MERGE,
                key: `${ONYXKEYS.COLLECTION.REPORT_ACTIONS}${currentTask.reportID}`,
                value: {
                    [taskCreatedAction.reportActionID]: {pendingAction: null},
                },
            },
        );

        if (completedTaskReportAction) {
            acc.push({
                onyxMethod: Onyx.METHOD.MERGE,
                key: `${ONYXKEYS.COLLECTION.REPORT_ACTIONS}${currentTask.reportID}`,
                value: {
                    [completedTaskReportAction.reportActionID]: {pendingAction: null},
                },
            });
        }

        return acc;
    }, []);

    const optimisticData: OnyxUpdate[] = [...tasksForOptimisticData];
    const lastVisibleActionCreated = welcomeSignOffCommentAction.created;
    optimisticData.push(
        {
            onyxMethod: Onyx.METHOD.MERGE,
            key: `${ONYXKEYS.COLLECTION.REPORT}${targetChatReportID}`,
            value: {
                lastMentionedTime: DateUtils.getDBTime(),
                hasOutstandingChildTask,
                lastVisibleActionCreated,
                lastActorAccountID: actorAccountID,
            },
        },
        {
            onyxMethod: Onyx.METHOD.MERGE,
            key: ONYXKEYS.NVP_INTRO_SELECTED,
            value: {
                choice: engagementChoice,
                createWorkspace: createWorkspaceTaskReportID,
            },
        },
    );

    // If we post tasks in the #admins room and introSelected?.choice does not exist, it means that a guide is assigned and all messages except tasks are handled by the backend
    if (!shouldPostTasksInAdminsRoom || !!introSelected?.choice) {
        optimisticData.push({
            onyxMethod: Onyx.METHOD.MERGE,
            key: `${ONYXKEYS.COLLECTION.REPORT_ACTIONS}${targetChatReportID}`,
            value: {
                [textCommentAction.reportActionID]: textCommentAction as ReportAction,
            },
        });
    }

    if (!wasInvited) {
        optimisticData.push({
            onyxMethod: Onyx.METHOD.MERGE,
            key: ONYXKEYS.NVP_ONBOARDING,
            value: {hasCompletedGuidedSetupFlow: true},
        });
    }

    const successData: OnyxUpdate[] = [...tasksForSuccessData];

    // If we post tasks in the #admins room and introSelected?.choice does not exist, it means that a guide is assigned and all messages except tasks are handled by the backend
    if (!shouldPostTasksInAdminsRoom || !!introSelected?.choice) {
        successData.push({
            onyxMethod: Onyx.METHOD.MERGE,
            key: `${ONYXKEYS.COLLECTION.REPORT_ACTIONS}${targetChatReportID}`,
            value: {
                [textCommentAction.reportActionID]: {pendingAction: null},
            },
        });
    }

    let failureReport: Partial<Report> = {
        lastMessageText: '',
        lastVisibleActionCreated: '',
        hasOutstandingChildTask: false,
    };
    const report = allReports?.[`${ONYXKEYS.COLLECTION.REPORT}${targetChatReportID}`];
    const canUserPerformWriteAction1 = canUserPerformWriteAction(report);
    const {lastMessageText = ''} = getLastVisibleMessageActionUtils(targetChatReportID, canUserPerformWriteAction1);
    if (lastMessageText) {
        const lastVisibleAction = getLastVisibleAction(targetChatReportID, canUserPerformWriteAction1);
        const prevLastVisibleActionCreated = lastVisibleAction?.created;
        const lastActorAccountID = lastVisibleAction?.actorAccountID;
        failureReport = {
            lastMessageText,
            lastVisibleActionCreated: prevLastVisibleActionCreated,
            lastActorAccountID,
        };
    }

    const failureData: OnyxUpdate[] = [...tasksForFailureData];
    failureData.push(
        {
            onyxMethod: Onyx.METHOD.MERGE,
            key: `${ONYXKEYS.COLLECTION.REPORT}${targetChatReportID}`,
            value: failureReport,
        },

        {
            onyxMethod: Onyx.METHOD.MERGE,
            key: ONYXKEYS.NVP_INTRO_SELECTED,
            value: {
                choice: null,
                createWorkspace: null,
            },
        },
    );
    // If we post tasks in the #admins room and introSelected?.choice does not exist, it means that a guide is assigned and all messages except tasks are handled by the backend
    if (!shouldPostTasksInAdminsRoom || !!introSelected?.choice) {
        failureData.push({
            onyxMethod: Onyx.METHOD.MERGE,
            key: `${ONYXKEYS.COLLECTION.REPORT_ACTIONS}${targetChatReportID}`,
            value: {
                [textCommentAction.reportActionID]: {
                    errors: getMicroSecondOnyxErrorWithTranslationKey('report.genericAddCommentFailureMessage'),
                } as ReportAction,
            },
        });
    }

    if (!wasInvited) {
        failureData.push({
            onyxMethod: Onyx.METHOD.MERGE,
            key: ONYXKEYS.NVP_ONBOARDING,
            value: {hasCompletedGuidedSetupFlow: onboarding?.hasCompletedGuidedSetupFlow ?? null},
        });
    }

    if (userReportedIntegration) {
        optimisticData.push({
            onyxMethod: Onyx.METHOD.MERGE,
            key: `${ONYXKEYS.COLLECTION.POLICY}${onboardingPolicyID}`,
            value: {
                areConnectionsEnabled: true,
                pendingFields: {
                    areConnectionsEnabled: CONST.RED_BRICK_ROAD_PENDING_ACTION.UPDATE,
                },
            },
        });
        successData.push({
            onyxMethod: Onyx.METHOD.MERGE,
            key: `${ONYXKEYS.COLLECTION.POLICY}${onboardingPolicyID}`,
            value: {
                pendingFields: {
                    areConnectionsEnabled: null,
                },
            },
        });
        failureData.push({
            onyxMethod: Onyx.METHOD.MERGE,
            key: `${ONYXKEYS.COLLECTION.POLICY}${onboardingPolicyID}`,
            value: {
                areConnectionsEnabled: getPolicy(onboardingPolicyID)?.areConnectionsEnabled,
                pendingFields: {
                    areConnectionsEnabled: null,
                },
            },
        });
    }

    // If we post tasks in the #admins room and introSelected?.choice does not exist, it means that a guide is assigned and all messages except tasks are handled by the backend
    const guidedSetupData: GuidedSetupData = [];

    if (!shouldPostTasksInAdminsRoom || !!introSelected?.choice) {
        guidedSetupData.push({type: 'message', ...textMessage});
    }

    type SelfDMParameters = {
        reportID?: string;
        createdReportActionID?: string;
    };

    let selfDMParameters: SelfDMParameters = {};
    if (engagementChoice === CONST.ONBOARDING_CHOICES.PERSONAL_SPEND) {
        const selfDMReportID = findSelfDMReportID();
        let selfDMReport = allReports?.[`${ONYXKEYS.COLLECTION.REPORT}${selfDMReportID}`];
        let createdAction: ReportAction;
        if (!selfDMReport) {
            const currentTime = DateUtils.getDBTime();
            selfDMReport = buildOptimisticSelfDMReport(currentTime);
            createdAction = buildOptimisticCreatedReportAction(currentUserEmail ?? '', currentTime);
            selfDMParameters = {reportID: selfDMReport.reportID, createdReportActionID: createdAction.reportActionID};
            optimisticData.push(
                {
                    onyxMethod: Onyx.METHOD.SET,
                    key: `${ONYXKEYS.COLLECTION.REPORT}${selfDMReport.reportID}`,
                    value: {
                        ...selfDMReport,
                        pendingFields: {
                            createChat: CONST.RED_BRICK_ROAD_PENDING_ACTION.ADD,
                        },
                    },
                },
                {
                    onyxMethod: Onyx.METHOD.MERGE,
                    key: `${ONYXKEYS.COLLECTION.REPORT_METADATA}${selfDMReport.reportID}`,
                    value: {
                        isOptimisticReport: true,
                    },
                },
                {
                    onyxMethod: Onyx.METHOD.SET,
                    key: `${ONYXKEYS.COLLECTION.REPORT_ACTIONS}${selfDMReport.reportID}`,
                    value: {
                        [createdAction.reportActionID]: createdAction,
                    },
                },
            );

            successData.push(
                {
                    onyxMethod: Onyx.METHOD.MERGE,
                    key: `${ONYXKEYS.COLLECTION.REPORT}${selfDMReport.reportID}`,
                    value: {
                        pendingFields: {
                            createChat: null,
                        },
                    },
                },
                {
                    onyxMethod: Onyx.METHOD.MERGE,
                    key: `${ONYXKEYS.COLLECTION.REPORT_METADATA}${selfDMReport.reportID}`,
                    value: {
                        isOptimisticReport: false,
                    },
                },
                {
                    onyxMethod: Onyx.METHOD.MERGE,
                    key: `${ONYXKEYS.COLLECTION.REPORT_ACTIONS}${selfDMReport.reportID}`,
                    value: {
                        [createdAction.reportActionID]: {
                            pendingAction: null,
                        },
                    },
                },
            );
        }
    }

    guidedSetupData.push(...tasksForParameters);

    if (!introSelected?.choice) {
        optimisticData.push({
            onyxMethod: Onyx.METHOD.MERGE,
            key: `${ONYXKEYS.COLLECTION.REPORT_ACTIONS}${targetChatReportID}`,
            value: {
                [welcomeSignOffCommentAction.reportActionID]: welcomeSignOffCommentAction as ReportAction,
            },
        });

        successData.push({
            onyxMethod: Onyx.METHOD.MERGE,
            key: `${ONYXKEYS.COLLECTION.REPORT_ACTIONS}${targetChatReportID}`,
            value: {
                [welcomeSignOffCommentAction.reportActionID]: {pendingAction: null},
            },
        });

        failureData.push({
            onyxMethod: Onyx.METHOD.MERGE,
            key: `${ONYXKEYS.COLLECTION.REPORT_ACTIONS}${targetChatReportID}`,
            value: {
                [welcomeSignOffCommentAction.reportActionID]: {
                    errors: getMicroSecondOnyxErrorWithTranslationKey('report.genericAddCommentFailureMessage'),
                } as ReportAction,
            },
        });
        guidedSetupData.push({type: 'message', ...welcomeSignOffMessage});
    }

    return {optimisticData, successData, failureData, guidedSetupData, actorAccountID, selfDMParameters};
}

/**
 * Whether a given report is used for onboarding tasks. In the past, it could be either the Concierge chat or the system
 * DM, and we saved the report ID in the user's `onboarding` NVP. As a fallback for users who don't have the NVP, we now
 * only use the Concierge chat.
 */
function isChatUsedForOnboarding(optionOrReport: OnyxEntry<Report> | OptionData, onboardingPurposeSelected?: OnboardingPurpose): boolean {
    // onboarding can be an empty object for old accounts and accounts created from olddot
    if (onboarding && !isEmptyObject(onboarding) && onboarding.chatReportID) {
        return onboarding.chatReportID === optionOrReport?.reportID;
    }
    if (isEmptyObject(onboarding)) {
        return (optionOrReport as OptionData)?.isConciergeChat ?? isConciergeChatReport(optionOrReport);
    }

    // Onboarding guides are assigned to signups with emails that do not contain a '+' and select the "Manage my team's expenses" intent.
    // Guides and onboarding tasks are posted to the #admins room to facilitate the onboarding process.
    return onboardingPurposeSelected === CONST.ONBOARDING_CHOICES.MANAGE_TEAM && !currentUserEmail?.includes('+')
        ? isAdminRoom(optionOrReport)
        : (optionOrReport as OptionData)?.isConciergeChat ?? isConciergeChatReport(optionOrReport);
}

/**
 * Get the report used for the user's onboarding process. For most users it is the Concierge chat, however in the past
 * we also used the system DM for A/B tests.
 */
function getChatUsedForOnboarding(): OnyxEntry<Report> {
    return Object.values(allReports ?? {}).find((report) => isChatUsedForOnboarding(report));
}

/**
 * Checks if given field has any violations and returns name of the first encountered one
 */
function getFieldViolation(violations: OnyxEntry<ReportViolations>, reportField: PolicyReportField): ReportViolationName | undefined {
    if (!violations || !reportField) {
        return undefined;
    }

    return Object.values(CONST.REPORT_VIOLATIONS).find((violation) => !!violations[violation] && violations[violation][reportField.fieldID]);
}

/**
 * Returns translation for given field violation
 */
function getFieldViolationTranslation(reportField: PolicyReportField, violation?: ReportViolationName): string {
    if (!violation) {
        return '';
    }

    switch (violation) {
        case 'fieldRequired':
            return translateLocal('reportViolations.fieldRequired', {fieldName: reportField.name});
        default:
            return '';
    }
}

/**
 * Returns all violations for report
 */
function getReportViolations(reportID: string): ReportViolations | undefined {
    if (!allReportsViolations) {
        return undefined;
    }

    return allReportsViolations[`${ONYXKEYS.COLLECTION.REPORT_VIOLATIONS}${reportID}`];
}

function findPolicyExpenseChatByPolicyID(policyID: string): OnyxEntry<Report> {
    return Object.values(allReports ?? {}).find((report) => isPolicyExpenseChat(report) && report?.policyID === policyID);
}

/**
 * A function to get the report last message. This is usually used to restore the report message preview in LHN after report actions change.
 * @param reportID
 * @param actionsToMerge
 * @param canUserPerformWriteActionInReport
 * @returns containing the calculated message preview data of the report
 */
function getReportLastMessage(reportID: string, actionsToMerge?: ReportActions) {
    let result: Partial<Report> = {
        lastMessageText: '',
        lastVisibleActionCreated: '',
    };

    const {lastMessageText = ''} = getLastVisibleMessage(reportID, actionsToMerge);

    if (lastMessageText) {
        const report = getReport(reportID, allReports);
        const lastVisibleAction = getLastVisibleActionReportActionsUtils(reportID, canUserPerformWriteAction(report), actionsToMerge);
        const lastVisibleActionCreated = lastVisibleAction?.created;
        const lastActorAccountID = lastVisibleAction?.actorAccountID;
        result = {
            lastMessageText,
            lastVisibleActionCreated,
            lastActorAccountID,
        };
    }

    return result;
}

function getReportLastVisibleActionCreated(report: OnyxEntry<Report>, oneTransactionThreadReport: OnyxEntry<Report>) {
    const lastVisibleActionCreated =
        (oneTransactionThreadReport?.lastVisibleActionCreated ?? '') > (report?.lastVisibleActionCreated ?? '')
            ? oneTransactionThreadReport?.lastVisibleActionCreated
            : report?.lastVisibleActionCreated;

    return lastVisibleActionCreated;
}

function getSourceIDFromReportAction(reportAction: OnyxEntry<ReportAction>): string {
    const message = Array.isArray(reportAction?.message) ? reportAction?.message?.at(-1) ?? null : reportAction?.message ?? null;
    const html = message?.html ?? '';
    const {sourceURL} = getAttachmentDetails(html);
    const sourceID = (sourceURL?.match(CONST.REGEX.ATTACHMENT_ID) ?? [])[1];
    return sourceID;
}

function getIntegrationIcon(connectionName?: ConnectionName) {
    if (connectionName === CONST.POLICY.CONNECTIONS.NAME.XERO) {
        return XeroSquare;
    }
    if (connectionName === CONST.POLICY.CONNECTIONS.NAME.QBO) {
        return QBOSquare;
    }
    if (connectionName === CONST.POLICY.CONNECTIONS.NAME.NETSUITE) {
        return NetSuiteSquare;
    }
    if (connectionName === CONST.POLICY.CONNECTIONS.NAME.SAGE_INTACCT) {
        return IntacctSquare;
    }

    return undefined;
}

function canBeExported(report: OnyxEntry<Report>) {
    if (!report?.statusNum) {
        return false;
    }
    const isCorrectState = [CONST.REPORT.STATUS_NUM.APPROVED, CONST.REPORT.STATUS_NUM.CLOSED, CONST.REPORT.STATUS_NUM.REIMBURSED].some((status) => status === report.statusNum);
    return isExpenseReport(report) && isCorrectState;
}

function isExported(reportActions: OnyxEntry<ReportActions>) {
    if (!reportActions) {
        return false;
    }
    return Object.values(reportActions).some((action) => isExportIntegrationAction(action));
}

function getApprovalChain(policy: OnyxEntry<Policy>, expenseReport: OnyxEntry<Report>): string[] {
    const approvalChain: string[] = [];
    const fullApprovalChain: string[] = [];
    const reportTotal = expenseReport?.total ?? 0;
    const submitterEmail = getLoginsByAccountIDs([expenseReport?.ownerAccountID ?? CONST.DEFAULT_NUMBER_ID]).at(0) ?? '';

    if (isSubmitAndClose(policy)) {
        return approvalChain;
    }

    // Get category/tag approver list
    const ruleApprovers = getRuleApprovers(policy, expenseReport);

    // Push rule approvers to approvalChain list before submitsTo/forwardsTo approvers
    ruleApprovers.forEach((ruleApprover) => {
        // Don't push submiiter to approve as a rule approver
        if (fullApprovalChain.includes(ruleApprover) || ruleApprover === submitterEmail) {
            return;
        }
        fullApprovalChain.push(ruleApprover);
    });

    let nextApproverEmail = getManagerAccountEmail(policy, expenseReport);

    while (nextApproverEmail && !approvalChain.includes(nextApproverEmail)) {
        approvalChain.push(nextApproverEmail);
        nextApproverEmail = getForwardsToAccount(policy, nextApproverEmail, reportTotal);
    }

    approvalChain.forEach((approver) => {
        if (fullApprovalChain.includes(approver)) {
            return;
        }

        fullApprovalChain.push(approver);
    });
    return fullApprovalChain;
}

/**
 * Checks if the user has missing bank account for the invoice room.
 */
function hasMissingInvoiceBankAccount(iouReportID: string | undefined): boolean {
    if (!iouReportID) {
        return false;
    }

    const invoiceReport = getReport(iouReportID, allReports);

    if (!isInvoiceReport(invoiceReport)) {
        return false;
    }

    return invoiceReport?.ownerAccountID === currentUserAccountID && !getPolicy(invoiceReport?.policyID)?.invoice?.bankAccount?.transferBankAccountID && isSettled(iouReportID);
}

function hasInvoiceReports() {
    const reports = Object.values(allReports ?? {});
    return reports.some((report) => isInvoiceReport(report));
}

function shouldUnmaskChat(participantsContext: OnyxEntry<PersonalDetailsList>, report: OnyxInputOrEntry<Report>): boolean {
    if (!report?.participants) {
        return true;
    }

    if (isThread(report) && report?.chatType && report?.chatType === CONST.REPORT.CHAT_TYPE.POLICY_EXPENSE_CHAT) {
        return true;
    }

    if (isThread(report) && report?.type === CONST.REPORT.TYPE.EXPENSE) {
        return true;
    }

    if (isAdminRoom(report)) {
        return true;
    }

    const participantAccountIDs = Object.keys(report.participants);

    if (participantAccountIDs.length > 2) {
        return false;
    }

    if (participantsContext) {
        let teamInChat = false;
        let userInChat = false;

        for (const participantAccountID of participantAccountIDs) {
            const id = Number(participantAccountID);
            const contextAccountData = participantsContext[id];

            if (contextAccountData) {
                const login = contextAccountData.login ?? '';

                if (login.endsWith(CONST.EMAIL.EXPENSIFY_EMAIL_DOMAIN) || login.endsWith(CONST.EMAIL.EXPENSIFY_TEAM_EMAIL_DOMAIN)) {
                    teamInChat = true;
                } else {
                    userInChat = true;
                }
            }
        }

        // exclude teamOnly chat
        if (teamInChat && userInChat) {
            return true;
        }
    }

    return false;
}

function getReportMetadata(reportID: string | undefined) {
    return reportID ? allReportMetadataKeyValue[reportID] : undefined;
}

/**
 * Helper method to check if participant email is Manager McTest
 */
function isSelectedManagerMcTest(email: string | null | undefined): boolean {
    return email === CONST.EMAIL.MANAGER_MCTEST;
}

/**
 *  Helper method to check if the report is a test transaction report
 */
function isTestTransactionReport(report: OnyxEntry<Report>): boolean {
    const managerID = report?.managerID ?? CONST.DEFAULT_NUMBER_ID;
    const persionalDetails = allPersonalDetails?.[managerID];
    return isSelectedManagerMcTest(persionalDetails?.login);
}

function isWaitingForSubmissionFromCurrentUser(chatReport: OnyxEntry<Report>, policy: OnyxEntry<Policy>) {
    return chatReport?.isOwnPolicyExpenseChat && !policy?.harvesting?.enabled;
}

function getGroupChatDraft() {
    return newGroupChatDraft;
}

function getChatListItemReportName(action: ReportAction & {reportName?: string}, report: SearchReport | undefined): string {
    if (report && isInvoiceReport(report)) {
        const properInvoiceReport = report;
        properInvoiceReport.chatReportID = report.parentReportID;

        return getInvoiceReportName(properInvoiceReport);
    }

    return action?.reportName ?? '';
}

export {
    addDomainToShortMention,
    completeShortMention,
    areAllRequestsBeingSmartScanned,
    buildOptimisticAddCommentReportAction,
    buildOptimisticApprovedReportAction,
    buildOptimisticUnapprovedReportAction,
    buildOptimisticCancelPaymentReportAction,
    buildOptimisticChangedTaskAssigneeReportAction,
    buildOptimisticChatReport,
    buildOptimisticClosedReportAction,
    buildOptimisticCreatedReportAction,
    buildOptimisticDismissedViolationReportAction,
    buildOptimisticEditedTaskFieldReportAction,
    buildOptimisticExpenseReport,
    buildOptimisticEmptyReport,
    buildOptimisticGroupChatReport,
    buildOptimisticHoldReportAction,
    buildOptimisticHoldReportActionComment,
    buildOptimisticIOUReport,
    buildOptimisticIOUReportAction,
    buildOptimisticModifiedExpenseReportAction,
    buildOptimisticMoneyRequestEntities,
    buildOptimisticMovedReportAction,
    buildOptimisticChangePolicyReportAction,
    buildOptimisticMovedTrackedExpenseModifiedReportAction,
    buildOptimisticRenamedRoomReportAction,
    buildOptimisticRoomDescriptionUpdatedReportAction,
    buildOptimisticReportPreview,
    buildOptimisticActionableTrackExpenseWhisper,
    buildOptimisticSubmittedReportAction,
    buildOptimisticTaskCommentReportAction,
    buildOptimisticTaskReport,
    buildOptimisticTaskReportAction,
    buildOptimisticUnHoldReportAction,
    buildOptimisticAnnounceChat,
    buildOptimisticWorkspaceChats,
    buildOptimisticCardAssignedReportAction,
    buildOptimisticDetachReceipt,
    buildParticipantsFromAccountIDs,
    buildReportNameFromParticipantNames,
    buildTransactionThread,
    canAccessReport,
    isReportNotFound,
    canAddTransaction,
    canDeleteTransaction,
    canBeAutoReimbursed,
    canCreateRequest,
    canCreateTaskInReport,
    canCurrentUserOpenReport,
    canDeleteReportAction,
    canHoldUnholdReportAction,
    canEditFieldOfMoneyRequest,
    canEditMoneyRequest,
    canEditPolicyDescription,
    canEditReportAction,
    canEditReportDescription,
    canEditRoomVisibility,
    canEditWriteCapability,
    canFlagReportAction,
    isNonAdminOrOwnerOfPolicyExpenseChat,
    canLeaveRoom,
    canJoinChat,
    canLeaveChat,
    canReportBeMentionedWithinPolicy,
    canRequestMoney,
    canSeeDefaultRoom,
    canShowReportRecipientLocalTime,
    canUserPerformWriteAction,
    chatIncludesChronos,
    chatIncludesChronosWithID,
    chatIncludesConcierge,
    createDraftTransactionAndNavigateToParticipantSelector,
    doesReportBelongToWorkspace,
    findLastAccessedReport,
    findSelfDMReportID,
    formatReportLastMessageText,
    generateReportID,
    getCreationReportErrors,
    getAllAncestorReportActionIDs,
    getAllAncestorReportActions,
    getAllHeldTransactions,
    getAllPolicyReports,
    getAllWorkspaceReports,
    getAvailableReportFields,
    getBankAccountRoute,
    getChatByParticipants,
    getChatRoomSubtitle,
    getChildReportNotificationPreference,
    getCommentLength,
    getDefaultGroupAvatar,
    getDefaultWorkspaceAvatar,
    getDefaultWorkspaceAvatarTestID,
    getDeletedParentActionMessageForChatReport,
    getDisplayNameForParticipant,
    getDisplayNamesWithTooltips,
    getGroupChatName,
    prepareOnboardingOnyxData,
    getIOUReportActionDisplayMessage,
    getIOUReportActionMessage,
    getReportAutomaticallyApprovedMessage,
    getIOUUnapprovedMessage,
    getIOUApprovedMessage,
    getReportAutomaticallyForwardedMessage,
    getIOUForwardedMessage,
    getRejectedReportMessage,
    getWorkspaceNameUpdatedMessage,
    getDeletedTransactionMessage,
    getUpgradeWorkspaceMessage,
    getDowngradeWorkspaceMessage,
    getReportAutomaticallySubmittedMessage,
    getIOUSubmittedMessage,
    getIcons,
    getIconsForParticipants,
    getIndicatedMissingPaymentMethod,
    getLastVisibleMessage,
    getMoneyRequestOptions,
    getMoneyRequestSpendBreakdown,
    getNonHeldAndFullAmount,
    getOptimisticDataForParentReportAction,
    getOriginalReportID,
    getOutstandingChildRequest,
    getParentNavigationSubtitle,
    getParsedComment,
    getParticipantsAccountIDsForDisplay,
    getParticipantsList,
    getParticipants,
    getPendingChatMembers,
    getPersonalDetailsForAccountID,
    getPolicyDescriptionText,
    getPolicyExpenseChat,
    getPolicyExpenseChatName,
    getPolicyName,
    getPolicyType,
    getReimbursementDeQueuedOrCanceledActionMessage,
    getReimbursementQueuedActionMessage,
    getReportActionActorAccountID,
    getReportDescription,
    getReportFieldKey,
    getReportIDFromLink,
    getReportName,
    getSearchReportName,
    getReportTransactions,
    reportTransactionsSelector,
    getReportNotificationPreference,
    getReportOfflinePendingActionAndErrors,
    getReportParticipantsTitle,
    getReportPreviewMessage,
    getReportRecipientAccountIDs,
    getReportOrDraftReport,
    getRoom,
    getRootParentReport,
    getRouteFromLink,
    canDeleteCardTransactionByLiabilityType,
    getTaskAssigneeChatOnyxData,
    getTransactionDetails,
    getTransactionReportName,
    getDisplayedReportID,
    getTransactionsWithReceipts,
    getUserDetailTooltipText,
    getWhisperDisplayNames,
    getWorkspaceChats,
    getWorkspaceIcon,
    goBackToDetailsPage,
    goBackFromPrivateNotes,
    getInvoicePayerName,
    getInvoicesChatName,
    getPayeeName,
    getQuickActionDetails,
    hasActionsWithErrors,
    hasAutomatedExpensifyAccountIDs,
    hasExpensifyGuidesEmails,
    hasHeldExpenses,
    hasIOUWaitingOnCurrentUserBankAccount,
    hasMissingPaymentMethod,
    hasMissingSmartscanFields,
    hasNonReimbursableTransactions,
    hasOnlyHeldExpenses,
    hasOnlyTransactionsWithPendingRoutes,
    hasReportNameError,
    getReportActionWithSmartscanError,
    hasSmartscanError,
    hasUpdatedTotal,
    hasViolations,
    hasWarningTypeViolations,
    hasNoticeTypeViolations,
    isActionCreator,
    isAdminRoom,
    isAdminsOnlyPostingRoom,
    isAllowedToApproveExpenseReport,
    isAllowedToComment,
    isAllowedToSubmitDraftExpenseReport,
    isAnnounceRoom,
    isArchivedNonExpenseReport,
    isArchivedReport,
    isArchivedNonExpenseReportWithID,
    isArchivedReportWithID,
    isClosedReport,
    isCanceledTaskReport,
    isChatReport,
    isChatRoom,
    isTripRoom,
    isChatThread,
    isChildReport,
    isClosedExpenseReportWithNoExpenses,
    isCompletedTaskReport,
    isConciergeChatReport,
    isControlPolicyExpenseChat,
    isControlPolicyExpenseReport,
    isCurrentUserSubmitter,
    isCurrentUserTheOnlyParticipant,
    isDM,
    isDefaultRoom,
    isDeprecatedGroupDM,
    isEmptyReport,
    isRootGroupChat,
    isExpenseReport,
    isExpenseRequest,
    isExpensifyOnlyParticipantInReport,
    isGroupChat,
    isGroupChatAdmin,
    isGroupPolicy,
    isReportInGroupPolicy,
    isHoldCreator,
    isIOUOwnedByCurrentUser,
    isIOUReport,
    isIOUReportUsingReport,
    isJoinRequestInAdminRoom,
    isDomainRoom,
    isMoneyRequest,
    isMoneyRequestReport,
    isMoneyRequestReportPendingDeletion,
    isOneOnOneChat,
    isOneTransactionThread,
    isOpenExpenseReport,
    isOpenTaskReport,
    isOptimisticPersonalDetail,
    isPaidGroupPolicy,
    isPaidGroupPolicyExpenseChat,
    isPaidGroupPolicyExpenseReport,
    isPayer,
    isPolicyAdmin,
    isPolicyExpenseChat,
    isPolicyExpenseChatAdmin,
    isProcessingReport,
    isOpenReport,
    isReportIDApproved,
    isAwaitingFirstLevelApproval,
    isPublicAnnounceRoom,
    isPublicRoom,
    isReportApproved,
    isReportManuallyReimbursed,
    isReportDataReady,
    isReportFieldDisabled,
    isReportFieldOfTypeTitle,
    isReportManager,
    isReportOwner,
    isReportParticipant,
    isSelfDM,
    isSettled,
    isSystemChat,
    isTaskReport,
    isThread,
    isTrackExpenseReport,
    isUnread,
    isUnreadWithMention,
    isUserCreatedPolicyRoom,
    isValidReport,
    isValidReportIDFromPath,
    isWaitingForAssigneeToCompleteAction,
    isWaitingForSubmissionFromCurrentUser,
    isInvoiceRoom,
    isInvoiceRoomWithID,
    isInvoiceReport,
    isNewDotInvoice,
    isOpenInvoiceReport,
    getDefaultNotificationPreferenceForReport,
    canWriteInReport,
    navigateToDetailsPage,
    navigateToPrivateNotes,
    navigateBackOnDeleteTransaction,
    parseReportRouteParams,
    parseReportActionHtmlToText,
    requiresAttentionFromCurrentUser,
    shouldAutoFocusOnKeyPress,
    shouldCreateNewMoneyRequestReport,
    shouldDisableDetailPage,
    shouldDisableRename,
    shouldDisableThread,
    shouldDisplayThreadReplies,
    shouldDisplayViolationsRBRInLHN,
    shouldReportBeInOptionList,
    shouldReportShowSubscript,
    shouldShowFlagComment,
    getReportActionWithMissingSmartscanFields,
    shouldShowRBRForMissingSmartscanFields,
    shouldUseFullTitleToDisplay,
    updateOptimisticParentReportAction,
    updateReportPreview,
    temporary_getMoneyRequestOptions,
    getTripIDFromTransactionParentReportID,
    buildOptimisticInvoiceReport,
    getInvoiceChatByParticipants,
    isCurrentUserInvoiceReceiver,
    isDraftReport,
    changeMoneyRequestHoldStatus,
    isAdminOwnerApproverOrReportOwner,
    createDraftWorkspaceAndNavigateToConfirmationScreen,
    isChatUsedForOnboarding,
    buildOptimisticExportIntegrationAction,
    getChatUsedForOnboarding,
    getFieldViolationTranslation,
    getFieldViolation,
    getReportViolations,
    findPolicyExpenseChatByPolicyID,
    getIntegrationIcon,
    canBeExported,
    isExported,
    getHelpPaneReportType,
    hasOnlyNonReimbursableTransactions,
    getReportLastMessage,
    getReportLastVisibleActionCreated,
    getMostRecentlyVisitedReport,
    getSourceIDFromReportAction,
    getReportNameValuePairs,
    hasReportViolations,
    isPayAtEndExpenseReport,
    getArchiveReason,
    getApprovalChain,
    isIndividualInvoiceRoom,
    isAuditor,
    hasMissingInvoiceBankAccount,
    reasonForReportToBeInOptionList,
    getReasonAndReportActionThatRequiresAttention,
    buildOptimisticChangeFieldAction,
    isPolicyRelatedReport,
    hasReportErrorsOtherThanFailedReceipt,
    getAllReportErrors,
    getAllReportActionsErrorsAndReportActionThatRequiresAttention,
    hasInvoiceReports,
    shouldUnmaskChat,
    getReportMetadata,
    buildOptimisticSelfDMReport,
    isHiddenForCurrentUser,
    isSelectedManagerMcTest,
    isTestTransactionReport,
    getReportSubtitlePrefix,
    getPolicyChangeMessage,
    getExpenseReportStateAndStatus,
    buildOptimisticResolvedDuplicatesReportAction,
    populateOptimisticReportFormula,
    getTitleReportField,
    getReportFieldsByPolicyID,
    getGroupChatDraft,
    getInvoiceReportName,
    getChatListItemReportName,
};

export type {
    Ancestor,
    DisplayNameWithTooltips,
    OptimisticAddCommentReportAction,
    OptimisticChatReport,
    OptimisticClosedReportAction,
    OptimisticCreatedReportAction,
    OptimisticIOUReportAction,
    OptimisticTaskReportAction,
    OptionData,
    TransactionDetails,
    PartialReportAction,
    ParsingDetails,
    MissingPaymentMethod,
    OptimisticNewReport,
};<|MERGE_RESOLUTION|>--- conflicted
+++ resolved
@@ -134,13 +134,10 @@
     getNumberOfMoneyRequests,
     getOneTransactionThreadReportID,
     getOriginalMessage,
-<<<<<<< HEAD
     getRenamedAction,
-=======
     getPolicyChangeLogDefaultBillableMessage,
     getPolicyChangeLogDefaultTitleEnforcedMessage,
     getPolicyChangeLogMaxExpesnseAmountNoReceiptMessage,
->>>>>>> 689e60c4
     getReportAction,
     getReportActionHtml,
     getReportActionMessage as getReportActionMessageReportUtils,
