import {format} from 'date-fns';
import ExpensiMark from 'expensify-common/lib/ExpensiMark';
import Str from 'expensify-common/lib/str';
import {isEmpty} from 'lodash';
import lodashEscape from 'lodash/escape';
import lodashFindLastIndex from 'lodash/findLastIndex';
import lodashIntersection from 'lodash/intersection';
import lodashIsEqual from 'lodash/isEqual';
import type {OnyxCollection, OnyxEntry, OnyxUpdate} from 'react-native-onyx';
import Onyx from 'react-native-onyx';
import type {ValueOf} from 'type-fest';
import type {FileObject} from '@components/AttachmentModal';
import {FallbackAvatar} from '@components/Icon/Expensicons';
import * as defaultGroupAvatars from '@components/Icon/GroupDefaultAvatars';
import * as defaultWorkspaceAvatars from '@components/Icon/WorkspaceDefaultAvatars';
import type {MoneyRequestAmountInputProps} from '@components/MoneyRequestAmountInput';
import type {IOUAction, IOUType} from '@src/CONST';
import CONST from '@src/CONST';
import type {ParentNavigationSummaryParams, TranslationPaths} from '@src/languages/types';
import ONYXKEYS from '@src/ONYXKEYS';
import type {Route} from '@src/ROUTES';
import ROUTES from '@src/ROUTES';
import type {
    Beta,
    PersonalDetails,
    PersonalDetailsList,
    Policy,
    PolicyReportField,
    Report,
    ReportAction,
    ReportMetadata,
    ReportNameValuePairs,
    Session,
    Task,
    Transaction,
    TransactionViolation,
    UserWallet,
} from '@src/types/onyx';
import type {Participant} from '@src/types/onyx/IOU';
import type {Errors, Icon, PendingAction} from '@src/types/onyx/OnyxCommon';
import type {
    ChangeLog,
    IOUMessage,
    OriginalMessageActionName,
    OriginalMessageCreated,
    OriginalMessageDismissedViolation,
    OriginalMessageReimbursementDequeued,
    OriginalMessageRenamed,
    PaymentMethodType,
    ReimbursementDeQueuedMessage,
} from '@src/types/onyx/OriginalMessage';
import type {Status} from '@src/types/onyx/PersonalDetails';
import type {NotificationPreference, Participants, PendingChatMember, Participant as ReportParticipant} from '@src/types/onyx/Report';
import type {Message, ReportActionBase, ReportActions, ReportPreviewAction} from '@src/types/onyx/ReportAction';
import type {Comment, Receipt, TransactionChanges, WaypointCollection} from '@src/types/onyx/Transaction';
import type {EmptyObject} from '@src/types/utils/EmptyObject';
import {isEmptyObject} from '@src/types/utils/EmptyObject';
import type IconAsset from '@src/types/utils/IconAsset';
import * as IOU from './actions/IOU';
import * as PolicyActions from './actions/Policy/Policy';
import * as store from './actions/ReimbursementAccount/store';
import * as CurrencyUtils from './CurrencyUtils';
import DateUtils from './DateUtils';
import {hasValidDraftComment} from './DraftCommentUtils';
import originalGetReportPolicyID from './getReportPolicyID';
import isReportMessageAttachment from './isReportMessageAttachment';
import localeCompare from './LocaleCompare';
import * as LocalePhoneNumber from './LocalePhoneNumber';
import * as Localize from './Localize';
import {isEmailPublicDomain} from './LoginUtils';
import ModifiedExpenseMessage from './ModifiedExpenseMessage';
import linkingConfig from './Navigation/linkingConfig';
import Navigation from './Navigation/Navigation';
import * as NumberUtils from './NumberUtils';
import Permissions from './Permissions';
import * as PersonalDetailsUtils from './PersonalDetailsUtils';
import * as PhoneNumber from './PhoneNumber';
import * as PolicyUtils from './PolicyUtils';
import type {LastVisibleMessage} from './ReportActionsUtils';
import * as ReportActionsUtils from './ReportActionsUtils';
import StringUtils from './StringUtils';
import * as TransactionUtils from './TransactionUtils';
import * as Url from './Url';
import type {AvatarSource} from './UserUtils';
import * as UserUtils from './UserUtils';

type AvatarRange = 1 | 2 | 3 | 4 | 5 | 6 | 7 | 8 | 9 | 10 | 11 | 12 | 13 | 14 | 15 | 16 | 17 | 18;

type WelcomeMessage = {showReportName: boolean; phrase1?: string; phrase2?: string};

type ExpenseOriginalMessage = {
    oldComment?: string;
    newComment?: string;
    comment?: string;
    merchant?: string;
    oldCreated?: string;
    created?: string;
    oldMerchant?: string;
    oldAmount?: number;
    amount?: number;
    oldCurrency?: string;
    currency?: string;
    category?: string;
    oldCategory?: string;
    tag?: string;
    oldTag?: string;
    billable?: string;
    oldBillable?: string;
    oldTaxAmount?: number;
    taxAmount?: number;
    taxRate?: string;
    oldTaxRate?: string;
};

type SpendBreakdown = {
    nonReimbursableSpend: number;
    reimbursableSpend: number;
    totalDisplaySpend: number;
};

type ParticipantDetails = [number, string, AvatarSource, AvatarSource];

type OptimisticAddCommentReportAction = Pick<
    ReportAction,
    | 'reportActionID'
    | 'actionName'
    | 'actorAccountID'
    | 'person'
    | 'automatic'
    | 'avatar'
    | 'created'
    | 'message'
    | 'isFirstItem'
    | 'isAttachment'
    | 'attachmentInfo'
    | 'pendingAction'
    | 'shouldShow'
    | 'originalMessage'
    | 'childReportID'
    | 'parentReportID'
    | 'childType'
    | 'childReportName'
    | 'childManagerAccountID'
    | 'childStatusNum'
    | 'childStateNum'
    | 'errors'
    | 'childVisibleActionCount'
    | 'childCommenterCount'
    | 'childLastVisibleActionCreated'
    | 'childOldestFourAccountIDs'
> & {isOptimisticAction: boolean};

type OptimisticReportAction = {
    commentText: string;
    reportAction: OptimisticAddCommentReportAction;
};

type UpdateOptimisticParentReportAction = {
    childVisibleActionCount: number;
    childCommenterCount: number;
    childLastVisibleActionCreated: string;
    childOldestFourAccountIDs: string | undefined;
};

type OptimisticExpenseReport = Pick<
    Report,
    | 'reportID'
    | 'chatReportID'
    | 'policyID'
    | 'type'
    | 'ownerAccountID'
    | 'managerID'
    | 'currency'
    | 'reportName'
    | 'stateNum'
    | 'statusNum'
    | 'total'
    | 'nonReimbursableTotal'
    | 'notificationPreference'
    | 'parentReportID'
    | 'lastVisibleActionCreated'
>;

type OptimisticIOUReportAction = Pick<
    ReportAction,
    | 'actionName'
    | 'actorAccountID'
    | 'automatic'
    | 'avatar'
    | 'isAttachment'
    | 'originalMessage'
    | 'message'
    | 'person'
    | 'reportActionID'
    | 'shouldShow'
    | 'created'
    | 'pendingAction'
    | 'receipt'
    | 'childReportID'
    | 'childVisibleActionCount'
    | 'childCommenterCount'
>;

type ReportRouteParams = {
    reportID: string;
    isSubReportPageRoute: boolean;
};

type ReportOfflinePendingActionAndErrors = {
    reportPendingAction: PendingAction | undefined;
    reportErrors: Errors | null | undefined;
};

type OptimisticApprovedReportAction = Pick<
    ReportAction,
    'actionName' | 'actorAccountID' | 'automatic' | 'avatar' | 'isAttachment' | 'originalMessage' | 'message' | 'person' | 'reportActionID' | 'shouldShow' | 'created' | 'pendingAction'
>;

type OptimisticSubmittedReportAction = Pick<
    ReportAction,
    | 'actionName'
    | 'actorAccountID'
    | 'adminAccountID'
    | 'automatic'
    | 'avatar'
    | 'isAttachment'
    | 'originalMessage'
    | 'message'
    | 'person'
    | 'reportActionID'
    | 'shouldShow'
    | 'created'
    | 'pendingAction'
>;

type OptimisticHoldReportAction = Pick<
    ReportAction,
    'actionName' | 'actorAccountID' | 'automatic' | 'avatar' | 'isAttachment' | 'originalMessage' | 'message' | 'person' | 'reportActionID' | 'shouldShow' | 'created' | 'pendingAction'
>;

type OptimisticCancelPaymentReportAction = Pick<
    ReportAction,
    'actionName' | 'actorAccountID' | 'message' | 'originalMessage' | 'person' | 'reportActionID' | 'shouldShow' | 'created' | 'pendingAction'
>;

type OptimisticEditedTaskReportAction = Pick<
    ReportAction,
    'reportActionID' | 'actionName' | 'pendingAction' | 'actorAccountID' | 'automatic' | 'avatar' | 'created' | 'shouldShow' | 'message' | 'person'
>;

type OptimisticClosedReportAction = Pick<
    ReportAction,
    'actionName' | 'actorAccountID' | 'automatic' | 'avatar' | 'created' | 'message' | 'originalMessage' | 'pendingAction' | 'person' | 'reportActionID' | 'shouldShow'
>;

type OptimisticDismissedViolationReportAction = Pick<
    ReportAction,
    'actionName' | 'actorAccountID' | 'avatar' | 'created' | 'message' | 'originalMessage' | 'person' | 'reportActionID' | 'shouldShow' | 'pendingAction'
>;

type OptimisticCreatedReportAction = OriginalMessageCreated &
    Pick<ReportActionBase, 'actorAccountID' | 'automatic' | 'avatar' | 'created' | 'message' | 'person' | 'reportActionID' | 'shouldShow' | 'pendingAction'>;

type OptimisticRenamedReportAction = OriginalMessageRenamed &
    Pick<ReportActionBase, 'actorAccountID' | 'automatic' | 'avatar' | 'created' | 'message' | 'person' | 'reportActionID' | 'shouldShow' | 'pendingAction'>;

type OptimisticChatReport = Pick<
    Report,
    | 'type'
    | 'chatType'
    | 'chatReportID'
    | 'iouReportID'
    | 'isOwnPolicyExpenseChat'
    | 'isPinned'
    | 'lastActorAccountID'
    | 'lastMessageTranslationKey'
    | 'lastMessageHtml'
    | 'lastMessageText'
    | 'lastReadTime'
    | 'lastVisibleActionCreated'
    | 'notificationPreference'
    | 'oldPolicyName'
    | 'ownerAccountID'
    | 'pendingFields'
    | 'parentReportActionID'
    | 'parentReportID'
    | 'participants'
    | 'policyID'
    | 'reportID'
    | 'reportName'
    | 'stateNum'
    | 'statusNum'
    | 'visibility'
    | 'description'
    | 'writeCapability'
    | 'avatarUrl'
    | 'invoiceReceiver'
    | 'isHidden'
> & {
    isOptimisticReport: true;
};

type OptimisticTaskReportAction = Pick<
    ReportAction,
    | 'reportActionID'
    | 'actionName'
    | 'actorAccountID'
    | 'automatic'
    | 'avatar'
    | 'created'
    | 'isAttachment'
    | 'message'
    | 'originalMessage'
    | 'person'
    | 'pendingAction'
    | 'shouldShow'
    | 'isFirstItem'
    | 'previousMessage'
    | 'errors'
    | 'linkMetadata'
>;

type OptimisticWorkspaceChats = {
    announceChatReportID: string;
    announceChatData: OptimisticChatReport;
    announceReportActionData: Record<string, OptimisticCreatedReportAction>;
    announceCreatedReportActionID: string;
    adminsChatReportID: string;
    adminsChatData: OptimisticChatReport;
    adminsReportActionData: Record<string, OptimisticCreatedReportAction>;
    adminsCreatedReportActionID: string;
    expenseChatReportID: string;
    expenseChatData: OptimisticChatReport;
    expenseReportActionData: Record<string, OptimisticCreatedReportAction>;
    expenseCreatedReportActionID: string;
};

type OptimisticModifiedExpenseReportAction = Pick<
    ReportAction,
    'actionName' | 'actorAccountID' | 'automatic' | 'avatar' | 'created' | 'isAttachment' | 'message' | 'originalMessage' | 'person' | 'pendingAction' | 'reportActionID' | 'shouldShow'
> & {reportID?: string};

type OptimisticTaskReport = Pick<
    Report,
    | 'reportID'
    | 'reportName'
    | 'description'
    | 'ownerAccountID'
    | 'participants'
    | 'managerID'
    | 'type'
    | 'parentReportID'
    | 'policyID'
    | 'stateNum'
    | 'statusNum'
    | 'notificationPreference'
    | 'parentReportActionID'
    | 'lastVisibleActionCreated'
>;

type TransactionDetails = {
    created: string;
    amount: number;
    taxAmount?: number;
    taxCode?: string;
    currency: string;
    merchant: string;
    waypoints?: WaypointCollection | string;
    comment: string;
    category: string;
    billable: boolean;
    tag: string;
    mccGroup?: ValueOf<typeof CONST.MCC_GROUPS>;
    cardID: number;
    originalAmount: number;
    originalCurrency: string;
};

type OptimisticIOUReport = Pick<
    Report,
    | 'cachedTotal'
    | 'type'
    | 'chatReportID'
    | 'currency'
    | 'managerID'
    | 'policyID'
    | 'ownerAccountID'
    | 'participants'
    | 'reportID'
    | 'stateNum'
    | 'statusNum'
    | 'total'
    | 'reportName'
    | 'notificationPreference'
    | 'parentReportID'
    | 'lastVisibleActionCreated'
>;
type DisplayNameWithTooltips = Array<Pick<PersonalDetails, 'accountID' | 'pronouns' | 'displayName' | 'login' | 'avatar'>>;

type CustomIcon = {
    src: IconAsset;
    color?: string;
};

type OptionData = {
    text?: string;
    alternateText?: string;
    allReportErrors?: Errors;
    brickRoadIndicator?: ValueOf<typeof CONST.BRICK_ROAD_INDICATOR_STATUS> | '' | null;
    tooltipText?: string | null;
    alternateTextMaxLines?: number;
    boldStyle?: boolean;
    customIcon?: CustomIcon;
    subtitle?: string;
    login?: string;
    accountID?: number;
    pronouns?: string;
    status?: Status | null;
    phoneNumber?: string;
    isUnread?: boolean | null;
    isUnreadWithMention?: boolean | null;
    hasDraftComment?: boolean | null;
    keyForList?: string;
    searchText?: string;
    isIOUReportOwner?: boolean | null;
    isArchivedRoom?: boolean | null;
    shouldShowSubscript?: boolean | null;
    isPolicyExpenseChat?: boolean | null;
    isMoneyRequestReport?: boolean | null;
    isInvoiceReport?: boolean;
    isExpenseRequest?: boolean | null;
    isAllowedToComment?: boolean | null;
    isThread?: boolean | null;
    isTaskReport?: boolean | null;
    parentReportAction?: OnyxEntry<ReportAction>;
    displayNamesWithTooltips?: DisplayNameWithTooltips | null;
    isDefaultRoom?: boolean;
    isInvoiceRoom?: boolean;
    isExpenseReport?: boolean;
    isOptimisticPersonalDetail?: boolean;
    selected?: boolean;
    isOptimisticAccount?: boolean;
    isSelected?: boolean;
    descriptiveText?: string;
    notificationPreference?: NotificationPreference | null;
    isDisabled?: boolean | null;
    name?: string | null;
    isSelfDM?: boolean;
    isOneOnOneChat?: boolean;
    reportID?: string;
    enabled?: boolean;
    code?: string;
    transactionThreadReportID?: string | null;
    shouldShowAmountInput?: boolean;
    amountInputProps?: MoneyRequestAmountInputProps;
    tabIndex?: 0 | -1;
} & Report;

type OnyxDataTaskAssigneeChat = {
    optimisticData: OnyxUpdate[];
    successData: OnyxUpdate[];
    failureData: OnyxUpdate[];
    optimisticAssigneeAddComment?: OptimisticReportAction;
    optimisticChatCreatedReportAction?: OptimisticCreatedReportAction;
};

type Ancestor = {
    report: Report;
    reportAction: ReportAction;
    shouldDisplayNewMarker: boolean;
};

type AncestorIDs = {
    reportIDs: string[];
    reportActionsIDs: string[];
};

type MissingPaymentMethod = 'bankAccount' | 'wallet';

type OutstandingChildRequest = {
    hasOutstandingChildRequest?: boolean;
};

type ParsingDetails = {
    shouldEscapeText?: boolean;
    reportID?: string;
};

let currentUserEmail: string | undefined;
let currentUserPrivateDomain: string | undefined;
let currentUserAccountID: number | undefined;
let isAnonymousUser = false;

const defaultAvatarBuildingIconTestID = 'SvgDefaultAvatarBuilding Icon';

Onyx.connect({
    key: ONYXKEYS.SESSION,
    callback: (value) => {
        // When signed out, val is undefined
        if (!value) {
            return;
        }

        currentUserEmail = value.email;
        currentUserAccountID = value.accountID;
        isAnonymousUser = value.authTokenType === CONST.AUTH_TOKEN_TYPES.ANONYMOUS;
        currentUserPrivateDomain = isEmailPublicDomain(currentUserEmail ?? '') ? '' : Str.extractEmailDomain(currentUserEmail ?? '');
    },
});

let allPersonalDetails: OnyxCollection<PersonalDetails>;
let allPersonalDetailLogins: string[];
let currentUserPersonalDetails: OnyxEntry<PersonalDetails>;
Onyx.connect({
    key: ONYXKEYS.PERSONAL_DETAILS_LIST,
    callback: (value) => {
        currentUserPersonalDetails = value?.[currentUserAccountID ?? -1] ?? null;
        allPersonalDetails = value ?? {};
        allPersonalDetailLogins = Object.values(allPersonalDetails).map((personalDetail) => personalDetail?.login ?? '');
    },
});

let allReports: OnyxCollection<Report>;
Onyx.connect({
    key: ONYXKEYS.COLLECTION.REPORT,
    waitForCollectionCallback: true,
    callback: (value) => (allReports = value),
});

let allReportsDraft: OnyxCollection<Report>;
Onyx.connect({
    key: ONYXKEYS.COLLECTION.REPORT_DRAFT,
    waitForCollectionCallback: true,
    callback: (value) => (allReportsDraft = value),
});

let allPolicies: OnyxCollection<Policy>;
Onyx.connect({
    key: ONYXKEYS.COLLECTION.POLICY,
    waitForCollectionCallback: true,
    callback: (value) => (allPolicies = value),
});

let allBetas: OnyxEntry<Beta[]>;
Onyx.connect({
    key: ONYXKEYS.BETAS,
    callback: (value) => (allBetas = value),
});

let allTransactions: OnyxCollection<Transaction> = {};
Onyx.connect({
    key: ONYXKEYS.COLLECTION.TRANSACTION,
    waitForCollectionCallback: true,
    callback: (value) => {
        if (!value) {
            return;
        }
        allTransactions = Object.fromEntries(Object.entries(value).filter(([, transaction]) => transaction));
    },
});

let allReportActions: OnyxCollection<ReportActions>;
Onyx.connect({
    key: ONYXKEYS.COLLECTION.REPORT_ACTIONS,
    waitForCollectionCallback: true,
    callback: (actions) => {
        if (!actions) {
            return;
        }
        allReportActions = actions;
    },
});

let lastUpdatedReport: OnyxEntry<Report>;

Onyx.connect({
    key: ONYXKEYS.COLLECTION.REPORT,
    callback: (value) => {
        if (!value) {
            return;
        }

        lastUpdatedReport = value;
    },
});

function getLastUpdatedReport(): OnyxEntry<Report> {
    return lastUpdatedReport;
}

function getCurrentUserAvatar(): AvatarSource | undefined {
    return currentUserPersonalDetails?.avatar;
}

function getCurrentUserDisplayNameOrEmail(): string | undefined {
    return currentUserPersonalDetails?.displayName ?? currentUserEmail;
}

function getChatType(report: OnyxEntry<Report> | Participant | EmptyObject): ValueOf<typeof CONST.REPORT.CHAT_TYPE> | undefined {
    return report?.chatType;
}

/**
 * Get the report given a reportID
 */
function getReport(reportID: string | undefined): OnyxEntry<Report> {
    if (!allReports && !allReportsDraft) {
        return null;
    }

    const report = allReports?.[`${ONYXKEYS.COLLECTION.REPORT}${reportID}`];
    const draftReport = allReportsDraft?.[`${ONYXKEYS.COLLECTION.REPORT_DRAFT}${reportID}`];

    return report ?? draftReport ?? null;
}

/**
 * Check if a report is a draft report
 */
function isDraftReport(reportID: string | undefined): boolean {
    const draftReport = allReportsDraft?.[`${ONYXKEYS.COLLECTION.REPORT_DRAFT}${reportID}`];

    return !!draftReport;
}

/**
 * Returns the parentReport if the given report is a thread
 */
function getParentReport(report: OnyxEntry<Report> | EmptyObject): OnyxEntry<Report> | EmptyObject {
    if (!report?.parentReportID) {
        return {};
    }
    return allReports?.[`${ONYXKEYS.COLLECTION.REPORT}${report.parentReportID}`] ?? {};
}

/**
 * Returns the root parentReport if the given report is nested.
 * Uses recursion to iterate any depth of nested reports.
 */
function getRootParentReport(report: OnyxEntry<Report> | undefined | EmptyObject): OnyxEntry<Report> | EmptyObject {
    if (!report) {
        return {};
    }

    // Returns the current report as the root report, because it does not have a parentReportID
    if (!report?.parentReportID) {
        return report;
    }

    const parentReport = getReport(report?.parentReportID);

    // Runs recursion to iterate a parent report
    return getRootParentReport(!isEmptyObject(parentReport) ? parentReport : null);
}

/**
 * Returns the policy of the report
 */
function getPolicy(policyID: string | undefined): Policy | EmptyObject {
    if (!allPolicies || !policyID) {
        return {};
    }
    return allPolicies[`${ONYXKEYS.COLLECTION.POLICY}${policyID}`] ?? {};
}

/**
 * Get the policy type from a given report
 * @param policies must have Onyxkey prefix (i.e 'policy_') for keys
 */
function getPolicyType(report: OnyxEntry<Report>, policies: OnyxCollection<Policy>): string {
    return policies?.[`${ONYXKEYS.COLLECTION.POLICY}${report?.policyID}`]?.type ?? '';
}

/**
 * Get the policy name from a given report
 */
function getPolicyName(report: OnyxEntry<Report> | undefined | EmptyObject, returnEmptyIfNotFound = false, policy: OnyxEntry<Policy> | undefined = undefined): string {
    const noPolicyFound = returnEmptyIfNotFound ? '' : Localize.translateLocal('workspace.common.unavailable');
    if (isEmptyObject(report)) {
        return noPolicyFound;
    }

    if ((!allPolicies || Object.keys(allPolicies).length === 0) && !report?.policyName) {
        return Localize.translateLocal('workspace.common.unavailable');
    }
    const finalPolicy = policy ?? allPolicies?.[`${ONYXKEYS.COLLECTION.POLICY}${report?.policyID}`];

    const parentReport = getRootParentReport(report);

    // Rooms send back the policy name with the reportSummary,
    // since they can also be accessed by people who aren't in the workspace
    // eslint-disable-next-line @typescript-eslint/prefer-nullish-coalescing
    const policyName = finalPolicy?.name || report?.policyName || report?.oldPolicyName || parentReport?.oldPolicyName || noPolicyFound;

    return policyName;
}

/**
 * Returns the concatenated title for the PrimaryLogins of a report
 */
function getReportParticipantsTitle(accountIDs: number[]): string {
    // Somehow it's possible for the logins coming from report.participantAccountIDs to contain undefined values so we use .filter(Boolean) to remove them.
    return accountIDs.filter(Boolean).join(', ');
}

/**
 * Checks if a report is a chat report.
 */
function isChatReport(report: OnyxEntry<Report> | EmptyObject): boolean {
    return report?.type === CONST.REPORT.TYPE.CHAT;
}

function isInvoiceReport(report: OnyxEntry<Report> | EmptyObject): boolean {
    return report?.type === CONST.REPORT.TYPE.INVOICE;
}

/**
 * Checks if a report is an Expense report.
 */
function isExpenseReport(report: OnyxEntry<Report> | EmptyObject): boolean {
    return report?.type === CONST.REPORT.TYPE.EXPENSE;
}

/**
 * Checks if a report is an IOU report using report or reportID
 */
function isIOUReport(reportOrID: OnyxEntry<Report> | string | EmptyObject): boolean {
    const report = typeof reportOrID === 'string' ? allReports?.[`${ONYXKEYS.COLLECTION.REPORT}${reportOrID}`] ?? null : reportOrID;
    return report?.type === CONST.REPORT.TYPE.IOU;
}

/**
 * Checks if a report is an IOU report using report
 */
function isIOUReportUsingReport(report: OnyxEntry<Report> | EmptyObject): report is Report {
    return report?.type === CONST.REPORT.TYPE.IOU;
}
/**
 * Checks if a report is a task report.
 */
function isTaskReport(report: OnyxEntry<Report>): boolean {
    return report?.type === CONST.REPORT.TYPE.TASK;
}

/**
 * Checks if a task has been cancelled
 * When a task is deleted, the parentReportAction is updated to have a isDeletedParentAction deleted flag
 * This is because when you delete a task, we still allow you to chat on the report itself
 * There's another situation where you don't have access to the parentReportAction (because it was created in a chat you don't have access to)
 * In this case, we have added the key to the report itself
 */
function isCanceledTaskReport(report: OnyxEntry<Report> | EmptyObject = {}, parentReportAction: OnyxEntry<ReportAction> | EmptyObject = {}): boolean {
    if (!isEmptyObject(parentReportAction) && (parentReportAction?.message?.[0]?.isDeletedParentAction ?? false)) {
        return true;
    }

    if (!isEmptyObject(report) && report?.isDeletedParentAction) {
        return true;
    }

    return false;
}

/**
 * Checks if a report is an open task report.
 *
 * @param parentReportAction - The parent report action of the report (Used to check if the task has been canceled)
 */
function isOpenTaskReport(report: OnyxEntry<Report>, parentReportAction: OnyxEntry<ReportAction> | EmptyObject = {}): boolean {
    return (
        isTaskReport(report) && !isCanceledTaskReport(report, parentReportAction) && report?.stateNum === CONST.REPORT.STATE_NUM.OPEN && report?.statusNum === CONST.REPORT.STATUS_NUM.OPEN
    );
}

/**
 * Checks if a report is a completed task report.
 */
function isCompletedTaskReport(report: OnyxEntry<Report>): boolean {
    return isTaskReport(report) && report?.stateNum === CONST.REPORT.STATE_NUM.APPROVED && report?.statusNum === CONST.REPORT.STATUS_NUM.APPROVED;
}

/**
 * Checks if the current user is the manager of the supplied report
 */
function isReportManager(report: OnyxEntry<Report>): boolean {
    return Boolean(report && report.managerID === currentUserAccountID);
}

/**
 * Checks if the supplied report has been approved
 */
function isReportApproved(reportOrID: OnyxEntry<Report> | string | EmptyObject): boolean {
    const report = typeof reportOrID === 'string' ? allReports?.[`${ONYXKEYS.COLLECTION.REPORT}${reportOrID}`] ?? null : reportOrID;
    return report?.stateNum === CONST.REPORT.STATE_NUM.APPROVED && report?.statusNum === CONST.REPORT.STATUS_NUM.APPROVED;
}

/**
 * Checks if the supplied report is an expense report in Open state and status.
 */
function isOpenExpenseReport(report: OnyxEntry<Report> | EmptyObject): boolean {
    return isExpenseReport(report) && report?.stateNum === CONST.REPORT.STATE_NUM.OPEN && report?.statusNum === CONST.REPORT.STATUS_NUM.OPEN;
}

/**
 * Checks if the supplied report has a member with the array passed in params.
 */
function hasParticipantInArray(report: OnyxEntry<Report>, memberAccountIDs: number[]) {
    if (!report?.participants) {
        return false;
    }

    const memberAccountIDsSet = new Set(memberAccountIDs);

    for (const accountID in report.participants) {
        if (memberAccountIDsSet.has(Number(accountID))) {
            return true;
        }
    }

    return false;
}

/**
 * Whether the Money Request report is settled
 */
function isSettled(reportID: string | undefined): boolean {
    if (!allReports || !reportID) {
        return false;
    }
    const report: Report | EmptyObject = allReports[`${ONYXKEYS.COLLECTION.REPORT}${reportID}`] ?? {};
    if (isEmptyObject(report) || report.isWaitingOnBankAccount) {
        return false;
    }

    // In case the payment is scheduled and we are waiting for the payee to set up their wallet,
    // consider the report as paid as well.
    if (report.isWaitingOnBankAccount && report.statusNum === CONST.REPORT.STATUS_NUM.APPROVED) {
        return true;
    }

    return report?.statusNum === CONST.REPORT.STATUS_NUM.REIMBURSED;
}

/**
 * Whether the current user is the submitter of the report
 */
function isCurrentUserSubmitter(reportID: string): boolean {
    if (!allReports) {
        return false;
    }
    const report = allReports[`${ONYXKEYS.COLLECTION.REPORT}${reportID}`];
    return Boolean(report && report.ownerAccountID === currentUserAccountID);
}

/**
 * Whether the provided report is an Admin room
 */
function isAdminRoom(report: OnyxEntry<Report>): boolean {
    return getChatType(report) === CONST.REPORT.CHAT_TYPE.POLICY_ADMINS;
}

/**
 * Whether the provided report is an Admin-only posting room
 */
function isAdminsOnlyPostingRoom(report: OnyxEntry<Report>): boolean {
    return report?.writeCapability === CONST.REPORT.WRITE_CAPABILITIES.ADMINS;
}

/**
 * Whether the provided report is a Announce room
 */
function isAnnounceRoom(report: OnyxEntry<Report>): boolean {
    return getChatType(report) === CONST.REPORT.CHAT_TYPE.POLICY_ANNOUNCE;
}

/**
 * Whether the provided report is a default room
 */
function isDefaultRoom(report: OnyxEntry<Report>): boolean {
    return CONST.DEFAULT_POLICY_ROOM_CHAT_TYPES.some((type) => type === getChatType(report));
}

/**
 * Whether the provided report is a Domain room
 */
function isDomainRoom(report: OnyxEntry<Report>): boolean {
    return getChatType(report) === CONST.REPORT.CHAT_TYPE.DOMAIN_ALL;
}

/**
 * Whether the provided report is a user created policy room
 */
function isUserCreatedPolicyRoom(report: OnyxEntry<Report>): boolean {
    return getChatType(report) === CONST.REPORT.CHAT_TYPE.POLICY_ROOM;
}

/**
 * Whether the provided report is a Policy Expense chat.
 */
function isPolicyExpenseChat(report: OnyxEntry<Report> | Participant | EmptyObject): boolean {
    return getChatType(report) === CONST.REPORT.CHAT_TYPE.POLICY_EXPENSE_CHAT || (report?.isPolicyExpenseChat ?? false);
}

function isInvoiceRoom(report: OnyxEntry<Report> | EmptyObject): boolean {
    return getChatType(report) === CONST.REPORT.CHAT_TYPE.INVOICE;
}

function isCurrentUserInvoiceReceiver(report: OnyxEntry<Report>): boolean {
    if (report?.invoiceReceiver?.type === CONST.REPORT.INVOICE_RECEIVER_TYPE.INDIVIDUAL) {
        return currentUserAccountID === report.invoiceReceiver.accountID;
    }

    return false;
}

/**
 * Whether the provided report belongs to a Control policy and is an expense chat
 */
function isControlPolicyExpenseChat(report: OnyxEntry<Report>): boolean {
    return isPolicyExpenseChat(report) && getPolicyType(report, allPolicies) === CONST.POLICY.TYPE.CORPORATE;
}

/**
 * Whether the provided policyType is a Free, Collect or Control policy type
 */
function isGroupPolicy(policyType: string): boolean {
    return policyType === CONST.POLICY.TYPE.CORPORATE || policyType === CONST.POLICY.TYPE.TEAM || policyType === CONST.POLICY.TYPE.FREE;
}

/**
 * Whether the provided report belongs to a Free, Collect or Control policy
 */
function isReportInGroupPolicy(report: OnyxEntry<Report>, policy?: OnyxEntry<Policy>): boolean {
    const policyType = policy?.type ?? getPolicyType(report, allPolicies);
    return isGroupPolicy(policyType);
}

/**
 * Whether the provided report belongs to a Control or Collect policy
 */
function isPaidGroupPolicy(report: OnyxEntry<Report>): boolean {
    const policyType = getPolicyType(report, allPolicies);
    return policyType === CONST.POLICY.TYPE.CORPORATE || policyType === CONST.POLICY.TYPE.TEAM;
}

/**
 * Whether the provided report belongs to a Control or Collect policy and is an expense chat
 */
function isPaidGroupPolicyExpenseChat(report: OnyxEntry<Report>): boolean {
    return isPolicyExpenseChat(report) && isPaidGroupPolicy(report);
}

/**
 * Whether the provided report belongs to a Control policy and is an expense report
 */
function isControlPolicyExpenseReport(report: OnyxEntry<Report>): boolean {
    return isExpenseReport(report) && getPolicyType(report, allPolicies) === CONST.POLICY.TYPE.CORPORATE;
}

/**
 * Whether the provided report belongs to a Control or Collect policy and is an expense report
 */
function isPaidGroupPolicyExpenseReport(report: OnyxEntry<Report>): boolean {
    return isExpenseReport(report) && isPaidGroupPolicy(report);
}

/**
 * Checks if the supplied report is an invoice report in Open state and status.
 */
function isOpenInvoiceReport(report: OnyxEntry<Report> | EmptyObject): boolean {
    return isInvoiceReport(report) && report?.statusNum === CONST.REPORT.STATUS_NUM.OPEN;
}

/**
 * Whether the provided report is a chat room
 */
function isChatRoom(report: OnyxEntry<Report>): boolean {
    return isUserCreatedPolicyRoom(report) || isDefaultRoom(report) || isInvoiceRoom(report);
}

/**
 * Whether the provided report is a public room
 */
function isPublicRoom(report: OnyxEntry<Report>): boolean {
    return report?.visibility === CONST.REPORT.VISIBILITY.PUBLIC || report?.visibility === CONST.REPORT.VISIBILITY.PUBLIC_ANNOUNCE;
}

/**
 * Whether the provided report is a public announce room
 */
function isPublicAnnounceRoom(report: OnyxEntry<Report>): boolean {
    return report?.visibility === CONST.REPORT.VISIBILITY.PUBLIC_ANNOUNCE;
}

/**
 * If the report is a policy expense, the route should be for adding bank account for that policy
 * else since the report is a personal IOU, the route should be for personal bank account.
 */
function getBankAccountRoute(report: OnyxEntry<Report>): Route {
    return isPolicyExpenseChat(report) ? ROUTES.BANK_ACCOUNT_WITH_STEP_TO_OPEN.getRoute('', report?.policyID) : ROUTES.SETTINGS_ADD_BANK_ACCOUNT;
}

/**
 * Check if personal detail of accountID is empty or optimistic data
 */
function isOptimisticPersonalDetail(accountID: number): boolean {
    return isEmptyObject(allPersonalDetails?.[accountID]) || !!allPersonalDetails?.[accountID]?.isOptimisticPersonalDetail;
}

/**
 * Checks if a report is a task report from a policy expense chat.
 */
function isWorkspaceTaskReport(report: OnyxEntry<Report>): boolean {
    if (!isTaskReport(report)) {
        return false;
    }
    const parentReport = allReports?.[`${ONYXKEYS.COLLECTION.REPORT}${report?.parentReportID}`] ?? null;
    return isPolicyExpenseChat(parentReport);
}

/**
 * Returns true if report has a parent
 */
function isThread(report: OnyxEntry<Report>): boolean {
    return Boolean(report?.parentReportID && report?.parentReportActionID);
}

/**
 * Returns true if report is of type chat and has a parent and is therefore a Thread.
 */
function isChatThread(report: OnyxEntry<Report>): boolean {
    return isThread(report) && report?.type === CONST.REPORT.TYPE.CHAT;
}

function isDM(report: OnyxEntry<Report>): boolean {
    return isChatReport(report) && !getChatType(report) && !isThread(report);
}

function isSelfDM(report: OnyxEntry<Report>): boolean {
    return getChatType(report) === CONST.REPORT.CHAT_TYPE.SELF_DM;
}

function isGroupChat(report: OnyxEntry<Report> | Partial<Report>): boolean {
    return getChatType(report) === CONST.REPORT.CHAT_TYPE.GROUP;
}

function isSystemChat(report: OnyxEntry<Report>): boolean {
    return getChatType(report) === CONST.REPORT.CHAT_TYPE.SYSTEM;
}

/**
 * Only returns true if this is our main 1:1 DM report with Concierge
 */
function isConciergeChatReport(report: OnyxEntry<Report>): boolean {
    const participantAccountIDs = Object.keys(report?.participants ?? {})
        .map(Number)
        .filter((accountID) => accountID !== currentUserAccountID);
    return participantAccountIDs.length === 1 && participantAccountIDs[0] === CONST.ACCOUNT_ID.CONCIERGE && !isChatThread(report);
}

function findSelfDMReportID(): string | undefined {
    if (!allReports) {
        return;
    }

    const selfDMReport = Object.values(allReports).find((report) => isSelfDM(report) && !isThread(report));
    return selfDMReport?.reportID;
}

/**
 * Checks if the supplied report belongs to workspace based on the provided params. If the report's policyID is _FAKE_ or has no value, it means this report is a DM.
 * In this case report and workspace members must be compared to determine whether the report belongs to the workspace.
 */
function doesReportBelongToWorkspace(report: OnyxEntry<Report>, policyMemberAccountIDs: number[], policyID?: string) {
    return (
        isConciergeChatReport(report) ||
        (report?.policyID === CONST.POLICY.ID_FAKE || !report?.policyID ? hasParticipantInArray(report, policyMemberAccountIDs) : report?.policyID === policyID)
    );
}

/**
 * Given an array of reports, return them filtered by a policyID and policyMemberAccountIDs.
 */
function filterReportsByPolicyIDAndMemberAccountIDs(reports: Report[], policyMemberAccountIDs: number[] = [], policyID?: string) {
    return reports.filter((report) => !!report && doesReportBelongToWorkspace(report, policyMemberAccountIDs, policyID));
}

/**
 * Given an array of reports, return them sorted by the last read timestamp.
 */
function sortReportsByLastRead(reports: Array<OnyxEntry<Report>>, reportMetadata: OnyxCollection<ReportMetadata>): Array<OnyxEntry<Report>> {
    return reports
        .filter((report) => !!report?.reportID && !!(reportMetadata?.[`${ONYXKEYS.COLLECTION.REPORT_METADATA}${report.reportID}`]?.lastVisitTime ?? report?.lastReadTime))
        .sort((a, b) => {
            const aTime = new Date(reportMetadata?.[`${ONYXKEYS.COLLECTION.REPORT_METADATA}${a?.reportID}`]?.lastVisitTime ?? a?.lastReadTime ?? '');
            const bTime = new Date(reportMetadata?.[`${ONYXKEYS.COLLECTION.REPORT_METADATA}${b?.reportID}`]?.lastVisitTime ?? b?.lastReadTime ?? '');

            return aTime.valueOf() - bTime.valueOf();
        });
}

/**
 * Returns true if report is still being processed
 */
function isProcessingReport(report: OnyxEntry<Report> | EmptyObject): boolean {
    return report?.stateNum === CONST.REPORT.STATE_NUM.SUBMITTED && report?.statusNum === CONST.REPORT.STATUS_NUM.SUBMITTED;
}

/**
 * Check if the report is a single chat report that isn't a thread
 * and personal detail of participant is optimistic data
 */
function shouldDisableDetailPage(report: OnyxEntry<Report>): boolean {
    const participantAccountIDs = Object.keys(report?.participants ?? {}).map(Number);

    if (isChatRoom(report) || isPolicyExpenseChat(report) || isChatThread(report) || isTaskReport(report)) {
        return false;
    }
    if (participantAccountIDs.length === 1) {
        return isOptimisticPersonalDetail(participantAccountIDs[0]);
    }
    return false;
}

/**
 * Returns true if this report has only one participant and it's an Expensify account.
 */
function isExpensifyOnlyParticipantInReport(report: OnyxEntry<Report>): boolean {
    const otherParticipants = Object.keys(report?.participants ?? {})
        .map(Number)
        .filter((accountID) => accountID !== currentUserAccountID);
    return otherParticipants.length === 1 && otherParticipants.some((accountID) => CONST.EXPENSIFY_ACCOUNT_IDS.includes(accountID));
}

/**
 * Returns whether a given report can have tasks created in it.
 * We only prevent the task option if it's a DM/group-DM and the other users are all special Expensify accounts
 *
 */
function canCreateTaskInReport(report: OnyxEntry<Report>): boolean {
    const otherParticipants = Object.keys(report?.participants ?? {})
        .map(Number)
        .filter((accountID) => accountID !== currentUserAccountID);
    const areExpensifyAccountsOnlyOtherParticipants = otherParticipants.length >= 1 && otherParticipants.every((accountID) => CONST.EXPENSIFY_ACCOUNT_IDS.includes(accountID));
    if (areExpensifyAccountsOnlyOtherParticipants && isDM(report)) {
        return false;
    }

    return true;
}

/**
 * Returns true if there are any guides accounts (team.expensify.com) in a list of accountIDs
 * by cross-referencing the accountIDs with personalDetails since guides that are participants
 * of the user's chats should have their personal details in Onyx.
 */
function hasExpensifyGuidesEmails(accountIDs: number[]): boolean {
    return accountIDs.some((accountID) => Str.extractEmailDomain(allPersonalDetails?.[accountID]?.login ?? '') === CONST.EMAIL.GUIDES_DOMAIN);
}

function findLastAccessedReport(
    reports: OnyxCollection<Report>,
    ignoreDomainRooms: boolean,
    policies: OnyxCollection<Policy>,
    isFirstTimeNewExpensifyUser: boolean,
    openOnAdminRoom = false,
    reportMetadata: OnyxCollection<ReportMetadata> = {},
    policyID?: string,
    policyMemberAccountIDs: number[] = [],
): OnyxEntry<Report> {
    // If it's the user's first time using New Expensify, then they could either have:
    //   - just a Concierge report, if so we'll return that
    //   - their Concierge report, and a separate report that must have deeplinked them to the app before they created their account.
    // If it's the latter, we'll use the deeplinked report over the Concierge report,
    // since the Concierge report would be incorrectly selected over the deep-linked report in the logic below.

    let reportsValues = Object.values(reports ?? {}) as Report[];

    if (!!policyID || policyMemberAccountIDs.length > 0) {
        reportsValues = filterReportsByPolicyIDAndMemberAccountIDs(reportsValues, policyMemberAccountIDs, policyID);
    }

    let sortedReports = sortReportsByLastRead(reportsValues, reportMetadata);

    let adminReport: OnyxEntry<Report> | undefined;
    if (openOnAdminRoom) {
        adminReport = sortedReports.find((report) => {
            const chatType = getChatType(report);
            return chatType === CONST.REPORT.CHAT_TYPE.POLICY_ADMINS;
        });
    }

    if (ignoreDomainRooms) {
        // We allow public announce rooms, admins, and announce rooms through since we bypass the default rooms beta for them.
        // Check where ReportUtils.findLastAccessedReport is called in MainDrawerNavigator.js for more context.
        // Domain rooms are now the only type of default room that are on the defaultRooms beta.
        sortedReports = sortedReports.filter(
            (report) => !isDomainRoom(report) || getPolicyType(report, policies) === CONST.POLICY.TYPE.FREE || hasExpensifyGuidesEmails(Object.keys(report?.participants ?? {}).map(Number)),
        );
    }

    if (isFirstTimeNewExpensifyUser) {
        // Filter out the systemChat report from the reports list, as we don't want to drop the user into that report over Concierge when they first log in
        sortedReports = sortedReports.filter((report) => !isSystemChat(report)) ?? [];
        if (sortedReports.length === 1) {
            return sortedReports[0];
        }

        return adminReport ?? sortedReports.find((report) => !isConciergeChatReport(report)) ?? null;
    }

    // If we only have two reports and one of them is the system chat, filter it out so we don't
    // overwrite showing the concierge chat
    const hasSystemChat = sortedReports.find((report) => isSystemChat(report)) ?? false;
    if (sortedReports.length === 2 && hasSystemChat) {
        sortedReports = sortedReports.filter((report) => !isSystemChat(report)) ?? [];
    }

    return adminReport ?? sortedReports.at(-1) ?? null;
}

/**
 * Whether the provided report has expenses
 */
function hasExpenses(reportID?: string): boolean {
    return !!Object.values(allTransactions ?? {}).find((transaction) => `${transaction?.reportID}` === `${reportID}`);
}

/**
 * Whether the provided report is a closed expense report with no expenses
 */
function isClosedExpenseReportWithNoExpenses(report: OnyxEntry<Report>): boolean {
    return report?.statusNum === CONST.REPORT.STATUS_NUM.CLOSED && isExpenseReport(report) && !hasExpenses(report.reportID);
}

/**
 * Whether the provided report is an archived room
 */
function isArchivedRoom(report: OnyxEntry<Report> | EmptyObject, reportNameValuePairs?: OnyxEntry<ReportNameValuePairs> | EmptyObject): boolean {
    if (reportNameValuePairs) {
        return reportNameValuePairs.isArchived;
    }

    return report?.statusNum === CONST.REPORT.STATUS_NUM.CLOSED && report?.stateNum === CONST.REPORT.STATE_NUM.APPROVED;
}

/**
 * Whether the provided report is a closed report
 */
function isClosedReport(report: OnyxEntry<Report> | EmptyObject): boolean {
    return report?.statusNum === CONST.REPORT.STATUS_NUM.CLOSED;
}

/**
 * Whether the provided report is the admin's room
 */
function isJoinRequestInAdminRoom(report: OnyxEntry<Report>): boolean {
    if (!report) {
        return false;
    }
    // If this policy isn't owned by Expensify,
    // Account manager/guide should not have the workspace join request pinned to their LHN,
    // since they are not a part of the company, and should not action it on their behalf.
    if (report.policyID) {
        const policy = getPolicy(report.policyID);
        if (!PolicyUtils.isExpensifyTeam(policy.owner) && PolicyUtils.isExpensifyTeam(currentUserPersonalDetails?.login)) {
            return false;
        }
    }
    return ReportActionsUtils.isActionableJoinRequestPending(report.reportID);
}

/**
 * Checks if the user can write in the provided report
 */
function canWriteInReport(report: OnyxEntry<Report>): boolean {
    if (Array.isArray(report?.permissions) && report?.permissions.length > 0) {
        return report?.permissions?.includes(CONST.REPORT.PERMISSIONS.WRITE);
    }

    return true;
}

/**
 * Checks if the current user is allowed to comment on the given report.
 */
function isAllowedToComment(report: OnyxEntry<Report>): boolean {
    if (!canWriteInReport(report)) {
        return false;
    }

    // Default to allowing all users to post
    const capability = report?.writeCapability ?? CONST.REPORT.WRITE_CAPABILITIES.ALL;

    if (capability === CONST.REPORT.WRITE_CAPABILITIES.ALL) {
        return true;
    }

    // If unauthenticated user opens public chat room using deeplink, they do not have policies available and they cannot comment
    if (!allPolicies) {
        return false;
    }

    // If we've made it here, commenting on this report is restricted.
    // If the user is an admin, allow them to post.
    const policy = allPolicies[`${ONYXKEYS.COLLECTION.POLICY}${report?.policyID}`];
    return policy?.role === CONST.POLICY.ROLE.ADMIN;
}

/**
 * Checks if the current user is the admin of the policy given the policy expense chat.
 */
function isPolicyExpenseChatAdmin(report: OnyxEntry<Report>, policies: OnyxCollection<Policy>): boolean {
    if (!isPolicyExpenseChat(report)) {
        return false;
    }

    const policyRole = policies?.[`${ONYXKEYS.COLLECTION.POLICY}${report?.policyID}`]?.role;

    return policyRole === CONST.POLICY.ROLE.ADMIN;
}

/**
 * Checks if the current user is the admin of the policy.
 */
function isPolicyAdmin(policyID: string, policies: OnyxCollection<Policy>): boolean {
    const policyRole = policies?.[`${ONYXKEYS.COLLECTION.POLICY}${policyID}`]?.role;

    return policyRole === CONST.POLICY.ROLE.ADMIN;
}

/**
 * Checks whether all the transactions linked to the IOU report are of the Distance Request type with pending routes
 */
function hasOnlyTransactionsWithPendingRoutes(iouReportID: string | undefined): boolean {
    const transactions = TransactionUtils.getAllReportTransactions(iouReportID);

    // Early return false in case not having any transaction
    if (!transactions || transactions.length === 0) {
        return false;
    }

    return transactions.every((transaction) => TransactionUtils.isFetchingWaypointsFromServer(transaction));
}

/**
 * If the report is a thread and has a chat type set, it is a workspace chat.
 */
function isWorkspaceThread(report: OnyxEntry<Report>): boolean {
    const chatType = getChatType(report);
    return isThread(report) && isChatReport(report) && CONST.WORKSPACE_ROOM_TYPES.some((type) => chatType === type);
}

/**
 * Returns true if reportAction is the first chat preview of a Thread
 */
function isThreadFirstChat(reportAction: OnyxEntry<ReportAction>, reportID: string): boolean {
    return reportAction?.childReportID?.toString() === reportID;
}

/**
 * Checks if a report is a child report.
 */
function isChildReport(report: OnyxEntry<Report>): boolean {
    return isThread(report) || isTaskReport(report);
}

/**
 * An Expense Request is a thread where the parent report is an Expense Report and
 * the parentReportAction is a transaction.
 */
function isExpenseRequest(report: OnyxEntry<Report>): boolean {
    if (isThread(report)) {
        const parentReportAction = ReportActionsUtils.getParentReportAction(report);
        const parentReport = allReports?.[`${ONYXKEYS.COLLECTION.REPORT}${report?.parentReportID}`] ?? null;
        return isExpenseReport(parentReport) && !isEmptyObject(parentReportAction) && ReportActionsUtils.isTransactionThread(parentReportAction);
    }
    return false;
}

/**
 * An IOU Request is a thread where the parent report is an IOU Report and
 * the parentReportAction is a transaction.
 */
function isIOURequest(report: OnyxEntry<Report>): boolean {
    if (isThread(report)) {
        const parentReportAction = ReportActionsUtils.getParentReportAction(report);
        const parentReport = allReports?.[`${ONYXKEYS.COLLECTION.REPORT}${report?.parentReportID}`] ?? null;
        return isIOUReport(parentReport) && !isEmptyObject(parentReportAction) && ReportActionsUtils.isTransactionThread(parentReportAction);
    }
    return false;
}

/**
 * A Track Expense Report is a thread where the parent the parentReportAction is a transaction, and
 * parentReportAction has type of track.
 */
function isTrackExpenseReport(report: OnyxEntry<Report>): boolean {
    if (isThread(report)) {
        const parentReportAction = ReportActionsUtils.getParentReportAction(report);
        return !isEmptyObject(parentReportAction) && ReportActionsUtils.isTrackExpenseAction(parentReportAction);
    }
    return false;
}

/**
 * Checks if a report is an IOU or expense request.
 */
function isMoneyRequest(reportOrID: OnyxEntry<Report> | string): boolean {
    const report = typeof reportOrID === 'string' ? allReports?.[`${ONYXKEYS.COLLECTION.REPORT}${reportOrID}`] ?? null : reportOrID;
    return isIOURequest(report) || isExpenseRequest(report);
}

/**
 * Checks if a report is an IOU or expense report.
 */
function isMoneyRequestReport(reportOrID: OnyxEntry<Report> | EmptyObject | string): boolean {
    const report = typeof reportOrID === 'object' ? reportOrID : allReports?.[`${ONYXKEYS.COLLECTION.REPORT}${reportOrID}`] ?? null;
    return isIOUReport(report) || isExpenseReport(report);
}

/**
 * Checks if a report has only one transaction associated with it
 */
function isOneTransactionReport(reportID: string): boolean {
    const reportActions = allReportActions?.[`${ONYXKEYS.COLLECTION.REPORT_ACTIONS}${reportID}`] ?? ([] as ReportAction[]);
    return ReportActionsUtils.getOneTransactionThreadReportID(reportID, reportActions) !== null;
}

/**
 * Checks if a report is a transaction thread associated with a report that has only one transaction
 */
function isOneTransactionThread(reportID: string, parentReportID: string): boolean {
    const parentReportActions = allReportActions?.[`${ONYXKEYS.COLLECTION.REPORT_ACTIONS}${parentReportID}`] ?? ([] as ReportAction[]);
    const transactionThreadReportID = ReportActionsUtils.getOneTransactionThreadReportID(parentReportID, parentReportActions);
    return reportID === transactionThreadReportID;
}

/**
 * Should return true only for personal 1:1 report
 *
 */
function isOneOnOneChat(report: OnyxEntry<Report>): boolean {
    const participantAccountIDs = Object.keys(report?.participants ?? {})
        .map(Number)
        .filter((accountID) => accountID !== currentUserAccountID);
    return (
        !isChatRoom(report) &&
        !isExpenseRequest(report) &&
        !isMoneyRequestReport(report) &&
        !isPolicyExpenseChat(report) &&
        !isTaskReport(report) &&
        isDM(report) &&
        !isIOUReport(report) &&
        participantAccountIDs.length === 1
    );
}

/**
 * Checks if the current user is a payer of the expense
 */

function isPayer(session: OnyxEntry<Session>, iouReport: OnyxEntry<Report>) {
    const isApproved = isReportApproved(iouReport);
    const policy = allPolicies?.[`${ONYXKEYS.COLLECTION.POLICY}${iouReport?.policyID}`] ?? null;
    const policyType = policy?.type;
    const isAdmin = policyType !== CONST.POLICY.TYPE.PERSONAL && policy?.role === CONST.POLICY.ROLE.ADMIN;
    const isManager = iouReport?.managerID === session?.accountID;
    if (isPaidGroupPolicy(iouReport)) {
        if (policy?.reimbursementChoice === CONST.POLICY.REIMBURSEMENT_CHOICES.REIMBURSEMENT_YES) {
            const isReimburser = session?.email === policy?.achAccount?.reimburser;
            return (!policy?.achAccount?.reimburser || isReimburser) && (isApproved || isManager);
        }
        if (policy?.reimbursementChoice === CONST.POLICY.REIMBURSEMENT_CHOICES.REIMBURSEMENT_MANUAL) {
            return isAdmin && (isApproved || isManager);
        }
        return false;
    }
    return isAdmin || (isMoneyRequestReport(iouReport) && isManager);
}

/**
 * Get the notification preference given a report
 */
function getReportNotificationPreference(report: OnyxEntry<Report>): string | number {
    return report?.notificationPreference ?? '';
}

/**
 * Checks if the current user is the action's author
 */
function isActionCreator(reportAction: OnyxEntry<ReportAction> | Partial<ReportAction>): boolean {
    return reportAction?.actorAccountID === currentUserAccountID;
}

/**
 * Returns the notification preference of the action's child report if it exists.
 * Otherwise, calculates it based on the action's authorship.
 */
function getChildReportNotificationPreference(reportAction: OnyxEntry<ReportAction> | Partial<ReportAction>): NotificationPreference {
    const childReportNotificationPreference = reportAction?.childReportNotificationPreference ?? '';
    if (childReportNotificationPreference) {
        return childReportNotificationPreference;
    }

    return isActionCreator(reportAction) ? CONST.REPORT.NOTIFICATION_PREFERENCE.ALWAYS : CONST.REPORT.NOTIFICATION_PREFERENCE.HIDDEN;
}

/**
 * Checks whether the supplied report supports adding more transactions to it.
 * Return true if:
 * - report is a non-settled IOU
 * - report is a draft
 * - report is a processing expense report and its policy has Instant reporting frequency
 */
function canAddOrDeleteTransactions(moneyRequestReport: OnyxEntry<Report>): boolean {
    if (!isMoneyRequestReport(moneyRequestReport)) {
        return false;
    }

    if (isReportApproved(moneyRequestReport) || isSettled(moneyRequestReport?.reportID)) {
        return false;
    }

    if (isReportInGroupPolicy(moneyRequestReport) && isProcessingReport(moneyRequestReport) && !PolicyUtils.isInstantSubmitEnabled(getPolicy(moneyRequestReport?.policyID))) {
        return false;
    }

    return true;
}

/**
 * Can only delete if the author is this user and the action is an ADD_COMMENT action or an IOU action in an unsettled report, or if the user is a
 * policy admin
 */
function canDeleteReportAction(reportAction: OnyxEntry<ReportAction>, reportID: string): boolean {
    const report = getReport(reportID);

    const isActionOwner = reportAction?.actorAccountID === currentUserAccountID;
    const policy = allPolicies?.[`${ONYXKEYS.COLLECTION.POLICY}${report?.policyID}`] ?? null;

    if (reportAction?.actionName === CONST.REPORT.ACTIONS.TYPE.IOU) {
        // For now, users cannot delete split actions
        const isSplitAction = reportAction?.originalMessage?.type === CONST.IOU.REPORT_ACTION_TYPE.SPLIT;

        if (isSplitAction) {
            return false;
        }

        const linkedReport = isThreadFirstChat(reportAction, reportID) ? getReport(report?.parentReportID) : report;
        if (isActionOwner) {
            if (!isEmptyObject(linkedReport) && isMoneyRequestReport(linkedReport)) {
                return canAddOrDeleteTransactions(linkedReport);
            }
            return true;
        }
    }

    if (
        reportAction?.actionName !== CONST.REPORT.ACTIONS.TYPE.ADD_COMMENT ||
        reportAction?.pendingAction === CONST.RED_BRICK_ROAD_PENDING_ACTION.DELETE ||
        ReportActionsUtils.isCreatedTaskReportAction(reportAction) ||
        reportAction?.actorAccountID === CONST.ACCOUNT_ID.CONCIERGE
    ) {
        return false;
    }

    const isAdmin = policy?.role === CONST.POLICY.ROLE.ADMIN && !isEmptyObject(report) && !isDM(report);

    return isActionOwner || isAdmin;
}

/**
 * Get welcome message based on room type
 */
function getRoomWelcomeMessage(report: OnyxEntry<Report>, isUserPolicyAdmin: boolean): WelcomeMessage {
    const welcomeMessage: WelcomeMessage = {showReportName: true};
    const workspaceName = getPolicyName(report);

    if (isArchivedRoom(report)) {
        welcomeMessage.phrase1 = Localize.translateLocal('reportActionsView.beginningOfArchivedRoomPartOne');
        welcomeMessage.phrase2 = Localize.translateLocal('reportActionsView.beginningOfArchivedRoomPartTwo');
    } else if (isDomainRoom(report)) {
        welcomeMessage.phrase1 = Localize.translateLocal('reportActionsView.beginningOfChatHistoryDomainRoomPartOne', {domainRoom: report?.reportName ?? ''});
        welcomeMessage.phrase2 = Localize.translateLocal('reportActionsView.beginningOfChatHistoryDomainRoomPartTwo');
    } else if (isAdminRoom(report)) {
        welcomeMessage.phrase1 = Localize.translateLocal('reportActionsView.beginningOfChatHistoryAdminRoomPartOne', {workspaceName});
        welcomeMessage.phrase2 = Localize.translateLocal('reportActionsView.beginningOfChatHistoryAdminRoomPartTwo');
    } else if (isAdminsOnlyPostingRoom(report) && !isUserPolicyAdmin) {
        welcomeMessage.phrase1 = Localize.translateLocal('reportActionsView.beginningOfChatHistoryAdminOnlyPostingRoom');
        welcomeMessage.showReportName = false;
    } else if (isAnnounceRoom(report)) {
        welcomeMessage.phrase1 = Localize.translateLocal('reportActionsView.beginningOfChatHistoryAnnounceRoomPartOne', {workspaceName});
        welcomeMessage.phrase2 = Localize.translateLocal('reportActionsView.beginningOfChatHistoryAnnounceRoomPartTwo', {workspaceName});
    } else if (isInvoiceRoom(report)) {
        welcomeMessage.showReportName = false;
        welcomeMessage.phrase1 = Localize.translateLocal('reportActionsView.beginningOfChatHistoryInvoiceRoom');
    } else {
        // Message for user created rooms or other room types.
        welcomeMessage.phrase1 = Localize.translateLocal('reportActionsView.beginningOfChatHistoryUserRoomPartOne');
        welcomeMessage.phrase2 = Localize.translateLocal('reportActionsView.beginningOfChatHistoryUserRoomPartTwo');
    }

    return welcomeMessage;
}

/**
 * Returns true if Concierge is one of the chat participants (1:1 as well as group chats)
 */
function chatIncludesConcierge(report: Partial<OnyxEntry<Report>>): boolean {
    const participantAccountIDs = Object.keys(report?.participants ?? {}).map(Number);
    return participantAccountIDs.includes(CONST.ACCOUNT_ID.CONCIERGE);
}

/**
 * Returns true if there is any automated expensify account `in accountIDs
 */
function hasAutomatedExpensifyAccountIDs(accountIDs: number[]): boolean {
    return accountIDs.some((accountID) => CONST.EXPENSIFY_ACCOUNT_IDS.includes(accountID));
}

function getReportRecipientAccountIDs(report: OnyxEntry<Report>, currentLoginAccountID: number): number[] {
    let finalReport: OnyxEntry<Report> = report;
    // In 1:1 chat threads, the participants will be the same as parent report. If a report is specifically a 1:1 chat thread then we will
    // get parent report and use its participants array.
    if (isThread(report) && !(isTaskReport(report) || isMoneyRequestReport(report))) {
        const parentReport = allReports?.[`${ONYXKEYS.COLLECTION.REPORT}${report?.parentReportID}`] ?? null;
        if (isOneOnOneChat(parentReport)) {
            finalReport = parentReport;
        }
    }

    let finalParticipantAccountIDs: number[] = [];
    if (isMoneyRequestReport(report)) {
        // For money requests i.e the IOU (1:1 person) and Expense (1:* person) reports, use the full `participants`
        // and add the `ownerAccountId`. Money request reports don't add `ownerAccountId` in `participants` array
        const defaultParticipantAccountIDs = Object.keys(finalReport?.participants ?? {}).map(Number);
        const setOfParticipantAccountIDs = new Set<number>(report?.ownerAccountID ? [...defaultParticipantAccountIDs, report.ownerAccountID] : defaultParticipantAccountIDs);
        finalParticipantAccountIDs = [...setOfParticipantAccountIDs];
    } else if (isTaskReport(report)) {
        // Task reports `managerID` will change when assignee is changed, in that case the old `managerID` is still present in `participants`
        // along with the new one. We only need the `managerID` as a participant here.
        finalParticipantAccountIDs = report?.managerID ? [report?.managerID] : [];
    } else {
        finalParticipantAccountIDs = Object.keys(finalReport?.participants ?? {}).map(Number);
    }

    const otherParticipantsWithoutExpensifyAccountIDs = finalParticipantAccountIDs.filter((accountID) => {
        if (accountID === currentLoginAccountID) {
            return false;
        }
        if (CONST.EXPENSIFY_ACCOUNT_IDS.includes(accountID)) {
            return false;
        }
        return true;
    });

    return otherParticipantsWithoutExpensifyAccountIDs;
}

/**
 * Whether the time row should be shown for a report.
 */
function canShowReportRecipientLocalTime(personalDetails: OnyxCollection<PersonalDetails>, report: OnyxEntry<Report>, accountID: number): boolean {
    const reportRecipientAccountIDs = getReportRecipientAccountIDs(report, accountID);
    const hasMultipleParticipants = reportRecipientAccountIDs.length > 1;
    const reportRecipient = personalDetails?.[reportRecipientAccountIDs[0]];
    const reportRecipientTimezone = reportRecipient?.timezone ?? CONST.DEFAULT_TIME_ZONE;
    const isReportParticipantValidated = reportRecipient?.validated ?? false;
    return Boolean(
        !hasMultipleParticipants &&
            !isChatRoom(report) &&
            !isPolicyExpenseChat(getRootParentReport(report)) &&
            reportRecipient &&
            reportRecipientTimezone?.selected &&
            isReportParticipantValidated,
    );
}

/**
 * Shorten last message text to fixed length and trim spaces.
 */
function formatReportLastMessageText(lastMessageText: string, isModifiedExpenseMessage = false): string {
    if (isModifiedExpenseMessage) {
        return String(lastMessageText).trim().replace(CONST.REGEX.LINE_BREAK, '').trim();
    }
    return StringUtils.lineBreaksToSpaces(String(lastMessageText).trim()).substring(0, CONST.REPORT.LAST_MESSAGE_TEXT_MAX_LENGTH).trim();
}

/**
 * Helper method to return the default avatar associated with the given login
 */
function getDefaultWorkspaceAvatar(workspaceName?: string): IconAsset {
    if (!workspaceName) {
        return defaultWorkspaceAvatars.WorkspaceBuilding;
    }

    // Remove all chars not A-Z or 0-9 including underscore
    const alphaNumeric = workspaceName
        .normalize('NFD')
        .replace(/[^0-9a-z]/gi, '')
        .toUpperCase();

    const workspace = `Workspace${alphaNumeric[0]}` as keyof typeof defaultWorkspaceAvatars;
    const defaultWorkspaceAvatar = defaultWorkspaceAvatars[workspace];

    return !alphaNumeric ? defaultWorkspaceAvatars.WorkspaceBuilding : defaultWorkspaceAvatar;
}

/**
 * Helper method to return the default avatar testID associated with the given login
 */
function getDefaultWorkspaceAvatarTestID(workspaceName: string): string {
    if (!workspaceName) {
        return defaultAvatarBuildingIconTestID;
    }

    // Remove all chars not A-Z or 0-9 including underscore
    const alphaNumeric = workspaceName
        .normalize('NFD')
        .replace(/[^0-9a-z]/gi, '')
        .toLowerCase();

    return !alphaNumeric ? defaultAvatarBuildingIconTestID : `SvgDefaultAvatar_${alphaNumeric[0]} Icon`;
}

function getWorkspaceAvatar(report: OnyxEntry<Report>): AvatarSource {
    const workspaceName = getPolicyName(report, false, allPolicies?.[`${ONYXKEYS.COLLECTION.POLICY}${report?.policyID}`]);
    const avatar = allPolicies?.[`${ONYXKEYS.COLLECTION.POLICY}${report?.policyID}`]?.avatarURL ?? '';
    return !isEmpty(avatar) ? avatar : getDefaultWorkspaceAvatar(workspaceName);
}

/**
 * Helper method to return the default avatar associated with the given reportID
 */
function getDefaultGroupAvatar(reportID?: string): IconAsset {
    if (!reportID) {
        return defaultGroupAvatars.Avatar1;
    }
    const reportIDHashBucket: AvatarRange = ((Number(reportID) % CONST.DEFAULT_GROUP_AVATAR_COUNT) + 1) as AvatarRange;
    return defaultGroupAvatars[`Avatar${reportIDHashBucket}`];
}

/**
 * Returns the appropriate icons for the given chat report using the stored personalDetails.
 * The Avatar sources can be URLs or Icon components according to the chat type.
 */
function getIconsForParticipants(participants: number[], personalDetails: OnyxCollection<PersonalDetails>): Icon[] {
    const participantDetails: ParticipantDetails[] = [];
    const participantsList = participants || [];

    for (const accountID of participantsList) {
        const avatarSource = personalDetails?.[accountID]?.avatar ?? FallbackAvatar;
        const displayNameLogin = personalDetails?.[accountID]?.displayName ? personalDetails?.[accountID]?.displayName : personalDetails?.[accountID]?.login;
        participantDetails.push([accountID, displayNameLogin ?? '', avatarSource, personalDetails?.[accountID]?.fallbackIcon ?? '']);
    }

    const sortedParticipantDetails = participantDetails.sort((first, second) => {
        // First sort by displayName/login
        const displayNameLoginOrder = localeCompare(first[1], second[1]);
        if (displayNameLoginOrder !== 0) {
            return displayNameLoginOrder;
        }

        // Then fallback on accountID as the final sorting criteria.
        // This will ensure that the order of avatars with same login/displayName
        // stay consistent across all users and devices
        return first[0] - second[0];
    });

    // Now that things are sorted, gather only the avatars (second element in the array) and return those
    const avatars: Icon[] = [];

    for (const sortedParticipantDetail of sortedParticipantDetails) {
        const userIcon = {
            id: sortedParticipantDetail[0],
            source: sortedParticipantDetail[2],
            type: CONST.ICON_TYPE_AVATAR,
            name: sortedParticipantDetail[1],
            fallbackIcon: sortedParticipantDetail[3],
        };
        avatars.push(userIcon);
    }

    return avatars;
}

/**
 * Given a report, return the associated workspace icon.
 */
function getWorkspaceIcon(report: OnyxEntry<Report>, policy: OnyxEntry<Policy> = null): Icon {
    const workspaceName = getPolicyName(report, false, policy);
    const policyExpenseChatAvatarSource = allPolicies?.[`${ONYXKEYS.COLLECTION.POLICY}${report?.policyID}`]?.avatarURL
        ? allPolicies?.[`${ONYXKEYS.COLLECTION.POLICY}${report?.policyID}`]?.avatarURL
        : getDefaultWorkspaceAvatar(workspaceName);

    const workspaceIcon: Icon = {
        source: policyExpenseChatAvatarSource ?? '',
        type: CONST.ICON_TYPE_WORKSPACE,
        name: workspaceName,
        id: report?.policyID,
    };
    return workspaceIcon;
}

/**
 * Gets the personal details for a login by looking in the ONYXKEYS.PERSONAL_DETAILS_LIST Onyx key (stored in the local variable, allPersonalDetails). If it doesn't exist in Onyx,
 * then a default object is constructed.
 */
function getPersonalDetailsForAccountID(accountID: number): Partial<PersonalDetails> {
    if (!accountID) {
        return {};
    }

    const defaultDetails = {
        isOptimisticPersonalDetail: true,
    };

    return allPersonalDetails?.[accountID] ?? defaultDetails;
}

/**
 * Get the displayName for a single report participant.
 */
function getDisplayNameForParticipant(accountID?: number, shouldUseShortForm = false, shouldFallbackToHidden = true, shouldAddCurrentUserPostfix = false): string {
    if (!accountID) {
        return '';
    }

    const personalDetails = getPersonalDetailsForAccountID(accountID);
    // eslint-disable-next-line @typescript-eslint/prefer-nullish-coalescing
    const formattedLogin = LocalePhoneNumber.formatPhoneNumber(personalDetails.login || '');
    // This is to check if account is an invite/optimistically created one
    // and prevent from falling back to 'Hidden', so a correct value is shown
    // when searching for a new user
    if (personalDetails.isOptimisticPersonalDetail === true) {
        return formattedLogin;
    }

    // For selfDM, we display the user's displayName followed by '(you)' as a postfix
    const shouldAddPostfix = shouldAddCurrentUserPostfix && accountID === currentUserAccountID;

    const longName = PersonalDetailsUtils.getDisplayNameOrDefault(personalDetails, formattedLogin, shouldFallbackToHidden, shouldAddPostfix);

    // If the user's personal details (first name) should be hidden, make sure we return "hidden" instead of the short name
    if (shouldFallbackToHidden && longName === Localize.translateLocal('common.hidden')) {
        return longName;
    }

    const shortName = personalDetails.firstName ? personalDetails.firstName : longName;
    return shouldUseShortForm ? shortName : longName;
}

function getParticipantAccountIDs(reportID: string) {
    const report = getReport(reportID);
    if (!report || !report.participants) {
        return [];
    }

    const accountIDStrings = Object.keys(report.participants);
    return accountIDStrings.map((accountID) => Number(accountID));
}

function buildParticipantsFromAccountIDs(accountIDs: number[]): Participants {
    const finalParticipants: Participants = {};
    return accountIDs.reduce((participants, accountID) => {
        // eslint-disable-next-line no-param-reassign
        participants[accountID] = {hidden: false};
        return participants;
    }, finalParticipants);
}

/**
 * Returns the report name if the report is a group chat
 */
function getGroupChatName(participantAccountIDs?: number[], shouldApplyLimit = false, reportID = ''): string | undefined {
    // If we have a reportID always try to get the name from the report.
    if (reportID) {
        const reportKey = `${ONYXKEYS.COLLECTION.REPORT}${reportID}`;
        const reportName = allReports?.[reportKey]?.reportName;
        if (reportName) {
            return reportName;
        }
    }

    // Get participantAccountIDs from participants object
    let participants = participantAccountIDs ?? getParticipantAccountIDs(reportID);
    if (shouldApplyLimit) {
        participants = participants.slice(0, 5);
    }
    const isMultipleParticipantReport = participants.length > 1;

    if (isMultipleParticipantReport) {
        return participants
            .map((participant) => getDisplayNameForParticipant(participant, isMultipleParticipantReport))
            .sort((first, second) => localeCompare(first ?? '', second ?? ''))
            .filter(Boolean)
            .join(', ');
    }

    return Localize.translateLocal('groupChat.defaultReportName', {displayName: getDisplayNameForParticipant(participants[0], false)});
}

function getVisibleChatMemberAccountIDs(reportID: string): number[] {
    const report = getReport(reportID);
    if (!report || !report.participants) {
        return [];
    }
    const visibleParticipantAccountIDs = Object.entries(report.participants).reduce<number[]>((accountIDs, [accountID, participant]) => {
        if (participant && !participant.hidden) {
            accountIDs.push(Number(accountID));
        }
        return accountIDs;
    }, []);
    return visibleParticipantAccountIDs;
}

function getParticipants(reportID: string) {
    const report = getReport(reportID);
    if (!report) {
        return {};
    }

    return report.participants;
}

/**
 * Returns the appropriate icons for the given chat report using the stored personalDetails.
 * The Avatar sources can be URLs or Icon components according to the chat type.
 */
function getIcons(
    report: OnyxEntry<Report>,
    personalDetails: OnyxCollection<PersonalDetails>,
    defaultIcon: AvatarSource | null = null,
    defaultName = '',
    defaultAccountID = -1,
    policy: OnyxEntry<Policy> = null,
): Icon[] {
    if (isEmptyObject(report)) {
        const fallbackIcon: Icon = {
            source: defaultIcon ?? FallbackAvatar,
            type: CONST.ICON_TYPE_AVATAR,
            name: defaultName,
            id: defaultAccountID,
        };
        return [fallbackIcon];
    }
    if (isExpenseRequest(report)) {
        const parentReportAction = ReportActionsUtils.getParentReportAction(report);
        const workspaceIcon = getWorkspaceIcon(report, policy);
        const memberIcon = {
            source: personalDetails?.[parentReportAction.actorAccountID ?? -1]?.avatar ?? FallbackAvatar,
            id: parentReportAction.actorAccountID,
            type: CONST.ICON_TYPE_AVATAR,
            name: personalDetails?.[parentReportAction.actorAccountID ?? -1]?.displayName ?? '',
            fallbackIcon: personalDetails?.[parentReportAction.actorAccountID ?? -1]?.fallbackIcon,
        };

        return [memberIcon, workspaceIcon];
    }
    if (isChatThread(report)) {
        const parentReportAction = ReportActionsUtils.getParentReportAction(report);

        const actorAccountID = parentReportAction.actorAccountID;
        const actorDisplayName = PersonalDetailsUtils.getDisplayNameOrDefault(allPersonalDetails?.[actorAccountID ?? -1], '', false);
        const actorIcon = {
            id: actorAccountID,
            source: personalDetails?.[actorAccountID ?? -1]?.avatar ?? FallbackAvatar,
            name: actorDisplayName,
            type: CONST.ICON_TYPE_AVATAR,
            fallbackIcon: personalDetails?.[parentReportAction.actorAccountID ?? -1]?.fallbackIcon,
        };

        if (isWorkspaceThread(report)) {
            const workspaceIcon = getWorkspaceIcon(report, policy);
            return [actorIcon, workspaceIcon];
        }
        return [actorIcon];
    }
    if (isTaskReport(report)) {
        const ownerIcon = {
            id: report?.ownerAccountID,
            source: personalDetails?.[report?.ownerAccountID ?? -1]?.avatar ?? FallbackAvatar,
            type: CONST.ICON_TYPE_AVATAR,
            name: personalDetails?.[report?.ownerAccountID ?? -1]?.displayName ?? '',
            fallbackIcon: personalDetails?.[report?.ownerAccountID ?? -1]?.fallbackIcon,
        };

        if (isWorkspaceTaskReport(report)) {
            const workspaceIcon = getWorkspaceIcon(report, policy);
            return [ownerIcon, workspaceIcon];
        }

        return [ownerIcon];
    }
    if (isDomainRoom(report)) {
        // Get domain name after the #. Domain Rooms use our default workspace avatar pattern.
        const domainName = report?.reportName?.substring(1);
        const policyExpenseChatAvatarSource = getDefaultWorkspaceAvatar(domainName);
        const domainIcon: Icon = {
            source: policyExpenseChatAvatarSource,
            type: CONST.ICON_TYPE_WORKSPACE,
            name: domainName ?? '',
            id: report?.policyID,
        };
        return [domainIcon];
    }
    if (isAdminRoom(report) || isAnnounceRoom(report) || isChatRoom(report) || isArchivedRoom(report)) {
        const icons = [getWorkspaceIcon(report, policy)];

        if (isInvoiceRoom(report)) {
            if (report?.invoiceReceiver?.type === CONST.REPORT.INVOICE_RECEIVER_TYPE.INDIVIDUAL) {
                icons.push(...getIconsForParticipants([report?.invoiceReceiver.accountID], personalDetails));
            } else {
                const receiverPolicy = getPolicy(report?.invoiceReceiver?.policyID);
                if (!isEmptyObject(receiverPolicy)) {
                    icons.push(getWorkspaceIcon(report, receiverPolicy));
                }
            }
        }

        return icons;
    }
    if (isPolicyExpenseChat(report) || isExpenseReport(report)) {
        const workspaceIcon = getWorkspaceIcon(report, policy);
        const memberIcon = {
            source: personalDetails?.[report?.ownerAccountID ?? -1]?.avatar ?? FallbackAvatar,
            id: report?.ownerAccountID,
            type: CONST.ICON_TYPE_AVATAR,
            name: personalDetails?.[report?.ownerAccountID ?? -1]?.displayName ?? '',
            fallbackIcon: personalDetails?.[report?.ownerAccountID ?? -1]?.fallbackIcon,
        };
        return isExpenseReport(report) ? [memberIcon, workspaceIcon] : [workspaceIcon, memberIcon];
    }
    if (isIOUReport(report)) {
        const managerIcon = {
            source: personalDetails?.[report?.managerID ?? -1]?.avatar ?? FallbackAvatar,
            id: report?.managerID,
            type: CONST.ICON_TYPE_AVATAR,
            name: personalDetails?.[report?.managerID ?? -1]?.displayName ?? '',
            fallbackIcon: personalDetails?.[report?.managerID ?? -1]?.fallbackIcon,
        };
        const ownerIcon = {
            id: report?.ownerAccountID,
            source: personalDetails?.[report?.ownerAccountID ?? -1]?.avatar ?? FallbackAvatar,
            type: CONST.ICON_TYPE_AVATAR,
            name: personalDetails?.[report?.ownerAccountID ?? -1]?.displayName ?? '',
            fallbackIcon: personalDetails?.[report?.ownerAccountID ?? -1]?.fallbackIcon,
        };
        const isManager = currentUserAccountID === report?.managerID;

        // For one transaction IOUs, display a simplified report icon
        if (isOneTransactionReport(report?.reportID ?? '-1')) {
            return [ownerIcon];
        }

        return isManager ? [managerIcon, ownerIcon] : [ownerIcon, managerIcon];
    }

    if (isSelfDM(report)) {
        return getIconsForParticipants([currentUserAccountID ?? -1], personalDetails);
    }

    if (isSystemChat(report)) {
        return getIconsForParticipants([CONST.ACCOUNT_ID.NOTIFICATIONS ?? 0], personalDetails);
    }

    if (isGroupChat(report)) {
        const groupChatIcon = {
            // eslint-disable-next-line @typescript-eslint/prefer-nullish-coalescing
            source: report.avatarUrl || getDefaultGroupAvatar(report.reportID),
            id: -1,
            type: CONST.ICON_TYPE_AVATAR,
            name: getGroupChatName(undefined, true, report.reportID ?? '-1'),
        };
        return [groupChatIcon];
    }

    if (isInvoiceReport(report)) {
        const invoiceRoomReport = getReport(report.chatReportID);
        const icons = [getWorkspaceIcon(invoiceRoomReport, policy)];

        if (invoiceRoomReport?.invoiceReceiver?.type === CONST.REPORT.INVOICE_RECEIVER_TYPE.INDIVIDUAL) {
            icons.push(...getIconsForParticipants([invoiceRoomReport?.invoiceReceiver.accountID], personalDetails));

            return icons;
        }

        const receiverPolicy = getPolicy(invoiceRoomReport?.invoiceReceiver?.policyID);

        if (!isEmptyObject(receiverPolicy)) {
            icons.push(getWorkspaceIcon(invoiceRoomReport, receiverPolicy));
        }

        return icons;
    }

    if (isOneOnOneChat(report)) {
        const otherParticipantsAccountIDs = Object.keys(report.participants ?? {})
            .map(Number)
            .filter((accountID) => accountID !== currentUserAccountID);
        return getIconsForParticipants(otherParticipantsAccountIDs, personalDetails);
    }

    const participantAccountIDs = Object.keys(report.participants ?? {}).map(Number);
    return getIconsForParticipants(participantAccountIDs, personalDetails);
}

function getDisplayNamesWithTooltips(
    personalDetailsList: PersonalDetails[] | PersonalDetailsList | OptionData[],
    shouldUseShortForm: boolean,
    shouldFallbackToHidden = true,
    shouldAddCurrentUserPostfix = false,
): DisplayNameWithTooltips {
    const personalDetailsListArray = Array.isArray(personalDetailsList) ? personalDetailsList : Object.values(personalDetailsList);

    return personalDetailsListArray
        .map((user) => {
            const accountID = Number(user?.accountID);
            // eslint-disable-next-line @typescript-eslint/prefer-nullish-coalescing
            const displayName = getDisplayNameForParticipant(accountID, shouldUseShortForm, shouldFallbackToHidden, shouldAddCurrentUserPostfix) || user?.login || '';
            const avatar = user && 'avatar' in user ? user.avatar : undefined;

            let pronouns = user?.pronouns ?? undefined;
            if (pronouns?.startsWith(CONST.PRONOUNS.PREFIX)) {
                const pronounTranslationKey = pronouns.replace(CONST.PRONOUNS.PREFIX, '');
                pronouns = Localize.translateLocal(`pronouns.${pronounTranslationKey}` as TranslationPaths);
            }

            return {
                displayName,
                avatar,
                login: user?.login ?? '',
                accountID,
                pronouns,
            };
        })
        .sort((first, second) => {
            // First sort by displayName/login
            const displayNameLoginOrder = localeCompare(first.displayName, second.displayName);
            if (displayNameLoginOrder !== 0) {
                return displayNameLoginOrder;
            }

            // Then fallback on accountID as the final sorting criteria.
            return first.accountID - second.accountID;
        });
}

/**
 * Returns the the display names of the given user accountIDs
 */
function getUserDetailTooltipText(accountID: number, fallbackUserDisplayName = ''): string {
    const displayNameForParticipant = getDisplayNameForParticipant(accountID);
    return displayNameForParticipant || fallbackUserDisplayName;
}

/**
 * For a deleted parent report action within a chat report,
 * let us return the appropriate display message
 *
 * @param reportAction - The deleted report action of a chat report for which we need to return message.
 */
function getDeletedParentActionMessageForChatReport(reportAction: OnyxEntry<ReportAction>): string {
    // By default, let us display [Deleted message]
    let deletedMessageText = Localize.translateLocal('parentReportAction.deletedMessage');
    if (ReportActionsUtils.isCreatedTaskReportAction(reportAction)) {
        // For canceled task report, let us display [Deleted task]
        deletedMessageText = Localize.translateLocal('parentReportAction.deletedTask');
    }
    return deletedMessageText;
}

/**
 * Returns the preview message for `REIMBURSEMENT_QUEUED` action
 */
function getReimbursementQueuedActionMessage(reportAction: OnyxEntry<ReportAction>, report: OnyxEntry<Report>, shouldUseShortDisplayName = true): string {
    const submitterDisplayName = getDisplayNameForParticipant(report?.ownerAccountID, shouldUseShortDisplayName) ?? '';
    const originalMessage = reportAction?.originalMessage as IOUMessage | undefined;
    let messageKey: TranslationPaths;
    if (originalMessage?.paymentType === CONST.IOU.PAYMENT_TYPE.EXPENSIFY) {
        messageKey = 'iou.waitingOnEnabledWallet';
    } else {
        messageKey = 'iou.waitingOnBankAccount';
    }

    return Localize.translateLocal(messageKey, {submitterDisplayName});
}

/**
 * Returns the preview message for `REIMBURSEMENT_DEQUEUED` action
 */
function getReimbursementDeQueuedActionMessage(
    reportAction: OnyxEntry<ReportActionBase & OriginalMessageReimbursementDequeued>,
    report: OnyxEntry<Report> | EmptyObject,
    isLHNPreview = false,
): string {
    const originalMessage = reportAction?.originalMessage as ReimbursementDeQueuedMessage | undefined;
    const amount = originalMessage?.amount;
    const currency = originalMessage?.currency;
    const formattedAmount = CurrencyUtils.convertToDisplayString(amount, currency);
    if (originalMessage?.cancellationReason === CONST.REPORT.CANCEL_PAYMENT_REASONS.ADMIN) {
        const payerOrApproverName = report?.managerID === currentUserAccountID || !isLHNPreview ? '' : getDisplayNameForParticipant(report?.managerID, true);
        return Localize.translateLocal('iou.adminCanceledRequest', {manager: payerOrApproverName, amount: formattedAmount});
    }
    const submitterDisplayName = getDisplayNameForParticipant(report?.ownerAccountID, true) ?? '';
    return Localize.translateLocal('iou.canceledRequest', {submitterDisplayName, amount: formattedAmount});
}

/**
 * Builds an optimistic REIMBURSEMENT_DEQUEUED report action with a randomly generated reportActionID.
 *
 */
function buildOptimisticCancelPaymentReportAction(expenseReportID: string, amount: number, currency: string): OptimisticCancelPaymentReportAction {
    return {
        actionName: CONST.REPORT.ACTIONS.TYPE.REIMBURSEMENT_DEQUEUED,
        actorAccountID: currentUserAccountID,
        message: [
            {
                cancellationReason: CONST.REPORT.CANCEL_PAYMENT_REASONS.ADMIN,
                expenseReportID,
                type: CONST.REPORT.MESSAGE.TYPE.COMMENT,
                text: '',
                amount,
                currency,
            },
        ],
        originalMessage: {
            cancellationReason: CONST.REPORT.CANCEL_PAYMENT_REASONS.ADMIN,
            expenseReportID,
            amount,
            currency,
        },
        person: [
            {
                style: 'strong',
                text: getCurrentUserDisplayNameOrEmail(),
                type: 'TEXT',
            },
        ],
        reportActionID: NumberUtils.rand64(),
        shouldShow: true,
        created: DateUtils.getDBTime(),
        pendingAction: CONST.RED_BRICK_ROAD_PENDING_ACTION.ADD,
    };
}

/**
 * Returns the last visible message for a given report after considering the given optimistic actions
 *
 * @param reportID - the report for which last visible message has to be fetched
 * @param [actionsToMerge] - the optimistic merge actions that needs to be considered while fetching last visible message

 */
function getLastVisibleMessage(reportID: string | undefined, actionsToMerge: ReportActions = {}): LastVisibleMessage {
    const report = getReport(reportID);
    const lastVisibleAction = ReportActionsUtils.getLastVisibleAction(reportID ?? '-1', actionsToMerge);

    // For Chat Report with deleted parent actions, let us fetch the correct message
    if (ReportActionsUtils.isDeletedParentAction(lastVisibleAction) && !isEmptyObject(report) && isChatReport(report)) {
        const lastMessageText = getDeletedParentActionMessageForChatReport(lastVisibleAction);
        return {
            lastMessageText,
        };
    }

    // Fetch the last visible message for report represented by reportID and based on actions to merge.
    return ReportActionsUtils.getLastVisibleMessage(reportID ?? '-1', actionsToMerge);
}

/**
 * Checks if a report is an open task report assigned to current user.
 *
 * @param [parentReportAction] - The parent report action of the report (Used to check if the task has been canceled)
 */
function isWaitingForAssigneeToCompleteTask(report: OnyxEntry<Report>, parentReportAction: OnyxEntry<ReportAction> | EmptyObject = {}): boolean {
    return isTaskReport(report) && isReportManager(report) && isOpenTaskReport(report, parentReportAction);
}

function isUnreadWithMention(reportOrOption: OnyxEntry<Report> | OptionData): boolean {
    if (!reportOrOption) {
        return false;
    }
    // lastMentionedTime and lastReadTime are both datetime strings and can be compared directly
    const lastMentionedTime = reportOrOption.lastMentionedTime ?? '';
    const lastReadTime = reportOrOption.lastReadTime ?? '';
    return Boolean('isUnreadWithMention' in reportOrOption && reportOrOption.isUnreadWithMention) || lastReadTime < lastMentionedTime;
}

/**
 * Determines if the option requires action from the current user. This can happen when it:
 *  - is unread and the user was mentioned in one of the unread comments
 *  - is for an outstanding task waiting on the user
 *  - has an outstanding child expense that is waiting for an action from the current user (e.g. pay, approve, add bank account)
 *
 * @param option (report or optionItem)
 * @param parentReportAction (the report action the current report is a thread of)
 */
function requiresAttentionFromCurrentUser(optionOrReport: OnyxEntry<Report> | OptionData, parentReportAction: EmptyObject | OnyxEntry<ReportAction> = {}) {
    if (!optionOrReport) {
        return false;
    }

    if (isJoinRequestInAdminRoom(optionOrReport)) {
        return true;
    }

    if (isArchivedRoom(optionOrReport) || isArchivedRoom(getReport(optionOrReport.parentReportID))) {
        return false;
    }

    if (isUnreadWithMention(optionOrReport)) {
        return true;
    }

    if (isWaitingForAssigneeToCompleteTask(optionOrReport, parentReportAction)) {
        return true;
    }

    // Has a child report that is awaiting action (e.g. approve, pay, add bank account) from current user
    if (optionOrReport.hasOutstandingChildRequest) {
        return true;
    }

    return false;
}

/**
 * Returns number of transactions that are nonReimbursable
 *
 */
function hasNonReimbursableTransactions(iouReportID: string | undefined): boolean {
    const transactions = TransactionUtils.getAllReportTransactions(iouReportID);
    return transactions.filter((transaction) => transaction.reimbursable === false).length > 0;
}

function getMoneyRequestSpendBreakdown(report: OnyxEntry<Report>, allReportsDict: OnyxCollection<Report> = null): SpendBreakdown {
    const allAvailableReports = allReportsDict ?? allReports;
    let moneyRequestReport;
    if (isMoneyRequestReport(report) || isInvoiceReport(report)) {
        moneyRequestReport = report;
    }
    if (allAvailableReports && report?.iouReportID) {
        moneyRequestReport = allAvailableReports[`${ONYXKEYS.COLLECTION.REPORT}${report.iouReportID}`];
    }
    if (moneyRequestReport) {
        let nonReimbursableSpend = moneyRequestReport.nonReimbursableTotal ?? 0;
        let totalSpend = moneyRequestReport.total ?? 0;

        if (nonReimbursableSpend + totalSpend !== 0) {
            // There is a possibility that if the Expense report has a negative total.
            // This is because there are instances where you can get a credit back on your card,
            // or you enter a negative expense to “offset” future expenses
            nonReimbursableSpend = isExpenseReport(moneyRequestReport) ? nonReimbursableSpend * -1 : Math.abs(nonReimbursableSpend);
            totalSpend = isExpenseReport(moneyRequestReport) ? totalSpend * -1 : Math.abs(totalSpend);

            const totalDisplaySpend = totalSpend;
            const reimbursableSpend = totalDisplaySpend - nonReimbursableSpend;

            return {
                nonReimbursableSpend,
                reimbursableSpend,
                totalDisplaySpend,
            };
        }
    }
    return {
        nonReimbursableSpend: 0,
        reimbursableSpend: 0,
        totalDisplaySpend: 0,
    };
}

/**
 * Get the title for a policy expense chat which depends on the role of the policy member seeing this report
 */
function getPolicyExpenseChatName(report: OnyxEntry<Report>, policy: OnyxEntry<Policy> | undefined = undefined): string | undefined {
    const ownerAccountID = report?.ownerAccountID;
    const personalDetails = allPersonalDetails?.[ownerAccountID ?? -1];
    const login = personalDetails ? personalDetails.login : null;
    // eslint-disable-next-line @typescript-eslint/prefer-nullish-coalescing
    const reportOwnerDisplayName = getDisplayNameForParticipant(ownerAccountID) || login || report?.reportName;

    // If the policy expense chat is owned by this user, use the name of the policy as the report name.
    if (report?.isOwnPolicyExpenseChat) {
        return getPolicyName(report, false, policy);
    }

    let policyExpenseChatRole = 'user';
    const policyItem = allPolicies?.[`${ONYXKEYS.COLLECTION.POLICY}${report?.policyID}`];
    if (policyItem) {
        policyExpenseChatRole = policyItem.role || 'user';
    }

    // If this user is not admin and this policy expense chat has been archived because of account merging, this must be an old workspace chat
    // of the account which was merged into the current user's account. Use the name of the policy as the name of the report.
    if (isArchivedRoom(report)) {
        const lastAction = ReportActionsUtils.getLastVisibleAction(report?.reportID ?? '-1');
        const archiveReason = lastAction?.actionName === CONST.REPORT.ACTIONS.TYPE.CLOSED ? lastAction?.originalMessage?.reason : CONST.REPORT.ARCHIVE_REASON.DEFAULT;
        if (archiveReason === CONST.REPORT.ARCHIVE_REASON.ACCOUNT_MERGED && policyExpenseChatRole !== CONST.POLICY.ROLE.ADMIN) {
            return getPolicyName(report, false, policy);
        }
    }

    // If user can see this report and they are not its owner, they must be an admin and the report name should be the name of the policy member
    return reportOwnerDisplayName;
}

/**
 * Given a report field, check if the field is for the report title.
 */
function isReportFieldOfTypeTitle(reportField: OnyxEntry<PolicyReportField>): boolean {
    return reportField?.type === 'formula' && reportField?.fieldID === CONST.REPORT_FIELD_TITLE_FIELD_ID;
}

/**
 * Check if report fields are available to use in a report
 */
function reportFieldsEnabled(report: Report) {
    return Permissions.canUseReportFields(allBetas ?? []) && isPaidGroupPolicyExpenseReport(report);
}

/**
 * Given a report field, check if the field can be edited or not.
 * For title fields, its considered disabled if `deletable` prop is `true` (https://github.com/Expensify/App/issues/35043#issuecomment-1911275433)
 * For non title fields, its considered disabled if:
 * 1. The user is not admin of the report
 * 2. Report is settled or it is closed
 */
function isReportFieldDisabled(report: OnyxEntry<Report>, reportField: OnyxEntry<PolicyReportField>, policy: OnyxEntry<Policy>): boolean {
    const isReportSettled = isSettled(report?.reportID);
    const isReportClosed = isClosedReport(report);
    const isTitleField = isReportFieldOfTypeTitle(reportField);
    const isAdmin = isPolicyAdmin(report?.policyID ?? '-1', {[`${ONYXKEYS.COLLECTION.POLICY}${policy?.id ?? '-1'}`]: policy});
    return isTitleField ? !reportField?.deletable : !isAdmin && (isReportSettled || isReportClosed);
}

/**
 * Given a set of report fields, return the field of type formula
 */
function getFormulaTypeReportField(reportFields: Record<string, PolicyReportField>) {
    return Object.values(reportFields).find((field) => field?.type === 'formula');
}

/**
 * Given a set of report fields, return the field that refers to title
 */
function getTitleReportField(reportFields: Record<string, PolicyReportField>) {
    return Object.values(reportFields).find((field) => isReportFieldOfTypeTitle(field));
}

/**
 * Get the key for a report field
 */
function getReportFieldKey(reportFieldId: string) {
    // We don't need to add `expensify_` prefix to the title field key, because backend stored title under a unique key `text_title`,
    // and all the other report field keys are stored under `expensify_FIELD_ID`.
    if (reportFieldId === CONST.REPORT_FIELD_TITLE_FIELD_ID) {
        return reportFieldId;
    }

    return `expensify_${reportFieldId}`;
}

/**
 * Get the report fields attached to the policy given policyID
 */
function getReportFieldsByPolicyID(policyID: string): Record<string, PolicyReportField> {
    const policyReportFields = Object.entries(allPolicies ?? {}).find(([key]) => key.replace(ONYXKEYS.COLLECTION.POLICY, '') === policyID);
    const fieldList = policyReportFields?.[1]?.fieldList;

    if (!policyReportFields || !fieldList) {
        return {};
    }

    return fieldList;
}

/**
 * Get the report fields that we should display a MoneyReportView gets opened
 */

function getAvailableReportFields(report: Report, policyReportFields: PolicyReportField[]): PolicyReportField[] {
    // Get the report fields that are attached to a report. These will persist even if a field is deleted from the policy.
    const reportFields = Object.values(report.fieldList ?? {});
    const reportIsSettled = isSettled(report.reportID);

    // If the report is settled, we don't want to show any new field that gets added to the policy.
    if (reportIsSettled) {
        return reportFields;
    }

    // If the report is unsettled, we want to merge the new fields that get added to the policy with the fields that
    // are attached to the report.
    const mergedFieldIds = Array.from(new Set([...policyReportFields.map(({fieldID}) => fieldID), ...reportFields.map(({fieldID}) => fieldID)]));

    const fields = mergedFieldIds.map((id) => {
        const field = report?.fieldList?.[getReportFieldKey(id)];

        if (field) {
            return field;
        }

        const policyReportField = policyReportFields.find(({fieldID}) => fieldID === id);

        if (policyReportField) {
            return policyReportField;
        }

        return null;
    });

    return fields.filter(Boolean) as PolicyReportField[];
}

/**
 * Get the title for an IOU or expense chat which will be showing the payer and the amount
 */
function getMoneyRequestReportName(report: OnyxEntry<Report>, policy: OnyxEntry<Policy> | undefined = undefined): string {
    const isReportSettled = isSettled(report?.reportID ?? '-1');
    const reportFields = isReportSettled ? report?.fieldList : getReportFieldsByPolicyID(report?.policyID ?? '-1');
    const titleReportField = getFormulaTypeReportField(reportFields ?? {});

    if (titleReportField && report?.reportName && reportFieldsEnabled(report)) {
        return report.reportName;
    }

    const moneyRequestTotal = getMoneyRequestSpendBreakdown(report).totalDisplaySpend;
    const formattedAmount = CurrencyUtils.convertToDisplayString(moneyRequestTotal, report?.currency);
    let payerOrApproverName = isExpenseReport(report) ? getPolicyName(report, false, policy) : getDisplayNameForParticipant(report?.managerID) ?? '';
    const payerPaidAmountMessage = Localize.translateLocal('iou.payerPaidAmount', {
        payer: payerOrApproverName,
        amount: formattedAmount,
    });

    if (isReportApproved(report)) {
        return Localize.translateLocal('iou.managerApprovedAmount', {
            manager: payerOrApproverName,
            amount: formattedAmount,
        });
    }

    if (report?.isWaitingOnBankAccount) {
        return `${payerPaidAmountMessage} ${CONST.DOT_SEPARATOR} ${Localize.translateLocal('iou.pending')}`;
    }

    if (!isSettled(report?.reportID) && hasNonReimbursableTransactions(report?.reportID)) {
        payerOrApproverName = getDisplayNameForParticipant(report?.ownerAccountID) ?? '';
        return Localize.translateLocal('iou.payerSpentAmount', {payer: payerOrApproverName, amount: formattedAmount});
    }

    if (isProcessingReport(report) || isOpenExpenseReport(report) || isOpenInvoiceReport(report) || moneyRequestTotal === 0) {
        return Localize.translateLocal('iou.payerOwesAmount', {payer: payerOrApproverName, amount: formattedAmount});
    }

    return payerPaidAmountMessage;
}

/**
 * Gets transaction created, amount, currency, comment, and waypoints (for distance expense)
 * into a flat object. Used for displaying transactions and sending them in API commands
 */

function getTransactionDetails(transaction: OnyxEntry<Transaction>, createdDateFormat: string = CONST.DATE.FNS_FORMAT_STRING): TransactionDetails | undefined {
    if (!transaction) {
        return;
    }
    const report = getReport(transaction?.reportID);
    return {
        created: TransactionUtils.getCreated(transaction, createdDateFormat),
        amount: TransactionUtils.getAmount(transaction, !isEmptyObject(report) && isExpenseReport(report)),
        taxAmount: TransactionUtils.getTaxAmount(transaction, !isEmptyObject(report) && isExpenseReport(report)),
        taxCode: TransactionUtils.getTaxCode(transaction),
        currency: TransactionUtils.getCurrency(transaction),
        comment: TransactionUtils.getDescription(transaction),
        merchant: TransactionUtils.getMerchant(transaction),
        waypoints: TransactionUtils.getWaypoints(transaction),
        category: TransactionUtils.getCategory(transaction),
        billable: TransactionUtils.getBillable(transaction),
        tag: TransactionUtils.getTag(transaction),
        mccGroup: TransactionUtils.getMCCGroup(transaction),
        cardID: TransactionUtils.getCardID(transaction),
        originalAmount: TransactionUtils.getOriginalAmount(transaction),
        originalCurrency: TransactionUtils.getOriginalCurrency(transaction),
    };
}

function getTransactionCommentObject(transaction: OnyxEntry<Transaction>): Comment {
    return {
        ...transaction?.comment,
        waypoints: TransactionUtils.getWaypoints(transaction),
    };
}

/**
 * Can only edit if:
 *
 * - in case of IOU report
 *    - the current user is the requestor and is not settled yet
 * - in case of expense report
 *    - the current user is the requestor and is not settled yet
 *    - the current user is the manager of the report
 *    - or the current user is an admin on the policy the expense report is tied to
 *
 *    This is used in conjunction with canEditRestrictedField to control editing of specific fields like amount, currency, created, receipt, and distance.
 *    On its own, it only controls allowing/disallowing navigating to the editing pages or showing/hiding the 'Edit' icon on report actions
 */
function canEditMoneyRequest(reportAction: OnyxEntry<ReportAction>): boolean {
    const isDeleted = ReportActionsUtils.isDeletedAction(reportAction);

    if (isDeleted) {
        return false;
    }

    // If the report action is not IOU type, return true early
    if (reportAction?.actionName !== CONST.REPORT.ACTIONS.TYPE.IOU) {
        return true;
    }

    const allowedReportActionType: Array<ValueOf<typeof CONST.IOU.REPORT_ACTION_TYPE>> = [CONST.IOU.REPORT_ACTION_TYPE.TRACK, CONST.IOU.REPORT_ACTION_TYPE.CREATE];

    if (!allowedReportActionType.includes(reportAction.originalMessage.type)) {
        return false;
    }

    const moneyRequestReportID = reportAction?.originalMessage?.IOUReportID ?? -1;

    if (!moneyRequestReportID) {
        return reportAction.originalMessage.type === CONST.IOU.REPORT_ACTION_TYPE.TRACK;
    }

    const moneyRequestReport = getReport(String(moneyRequestReportID));
    const isRequestor = currentUserAccountID === reportAction?.actorAccountID;

    if (isIOUReport(moneyRequestReport)) {
        return isProcessingReport(moneyRequestReport) && isRequestor;
    }

    const policy = getPolicy(moneyRequestReport?.policyID ?? '-1');
    const isAdmin = policy.role === CONST.POLICY.ROLE.ADMIN;
    const isManager = currentUserAccountID === moneyRequestReport?.managerID;

    if (isInvoiceReport(moneyRequestReport) && isManager) {
        return false;
    }

    // Admin & managers can always edit coding fields such as tag, category, billable, etc. As long as the report has a state higher than OPEN.
    if ((isAdmin || isManager) && !isOpenExpenseReport(moneyRequestReport)) {
        return true;
    }

    return !isReportApproved(moneyRequestReport) && !isSettled(moneyRequestReport?.reportID) && isRequestor;
}

/**
 * Checks if the current user can edit the provided property of an expense
 *
 */
function canEditFieldOfMoneyRequest(reportAction: OnyxEntry<ReportAction>, fieldToEdit: ValueOf<typeof CONST.EDIT_REQUEST_FIELD>): boolean {
    // A list of fields that cannot be edited by anyone, once an expense has been settled
    const restrictedFields: string[] = [
        CONST.EDIT_REQUEST_FIELD.AMOUNT,
        CONST.EDIT_REQUEST_FIELD.CURRENCY,
        CONST.EDIT_REQUEST_FIELD.MERCHANT,
        CONST.EDIT_REQUEST_FIELD.DATE,
        CONST.EDIT_REQUEST_FIELD.RECEIPT,
        CONST.EDIT_REQUEST_FIELD.DISTANCE,
    ];

    if (!canEditMoneyRequest(reportAction)) {
        return false;
    }

    // If we're editing fields such as category, tag, description, etc. the check above should be enough for handling the permission
    if (!restrictedFields.includes(fieldToEdit)) {
        return true;
    }

    const iouMessage = reportAction?.originalMessage as IOUMessage;
    const moneyRequestReport = allReports?.[`${ONYXKEYS.COLLECTION.REPORT}${iouMessage?.IOUReportID}`] ?? ({} as Report);
    const transaction = allTransactions?.[`${ONYXKEYS.COLLECTION.TRANSACTION}${iouMessage?.IOUTransactionID}`] ?? ({} as Transaction);

    if (isSettled(String(moneyRequestReport.reportID)) || isReportApproved(String(moneyRequestReport.reportID))) {
        return false;
    }

    if (
        (fieldToEdit === CONST.EDIT_REQUEST_FIELD.AMOUNT || fieldToEdit === CONST.EDIT_REQUEST_FIELD.CURRENCY || fieldToEdit === CONST.EDIT_REQUEST_FIELD.DATE) &&
        TransactionUtils.isCardTransaction(transaction)
    ) {
        return false;
    }

    if ((fieldToEdit === CONST.EDIT_REQUEST_FIELD.AMOUNT || fieldToEdit === CONST.EDIT_REQUEST_FIELD.CURRENCY) && TransactionUtils.isDistanceRequest(transaction)) {
        const policy = getPolicy(moneyRequestReport?.reportID ?? '-1');
        const isAdmin = isExpenseReport(moneyRequestReport) && policy.role === CONST.POLICY.ROLE.ADMIN;
        const isManager = isExpenseReport(moneyRequestReport) && currentUserAccountID === moneyRequestReport?.managerID;

        return isAdmin || isManager;
    }

    if (fieldToEdit === CONST.EDIT_REQUEST_FIELD.RECEIPT) {
        const isRequestor = currentUserAccountID === reportAction?.actorAccountID;
        return !isInvoiceReport(moneyRequestReport) && !TransactionUtils.isReceiptBeingScanned(transaction) && !TransactionUtils.isDistanceRequest(transaction) && isRequestor;
    }

    return true;
}

/**
 * Can only edit if:
 *
 * - It was written by the current user
 * - It's an ADD_COMMENT that is not an attachment
 * - It's an expense where conditions for editability are defined in canEditMoneyRequest method
 * - It's not pending deletion
 */
function canEditReportAction(reportAction: OnyxEntry<ReportAction>): boolean {
    const isCommentOrIOU = reportAction?.actionName === CONST.REPORT.ACTIONS.TYPE.ADD_COMMENT || reportAction?.actionName === CONST.REPORT.ACTIONS.TYPE.IOU;

    return Boolean(
        reportAction?.actorAccountID === currentUserAccountID &&
            isCommentOrIOU &&
            canEditMoneyRequest(reportAction) && // Returns true for non-IOU actions
            !isReportMessageAttachment(reportAction?.message?.[0]) &&
            (isEmptyObject(reportAction.attachmentInfo) || !reportAction.isOptimisticAction) &&
            !ReportActionsUtils.isDeletedAction(reportAction) &&
            !ReportActionsUtils.isCreatedTaskReportAction(reportAction) &&
            reportAction?.pendingAction !== CONST.RED_BRICK_ROAD_PENDING_ACTION.DELETE,
    );
}

/**
 * Gets all transactions on an IOU report with a receipt
 */
function getTransactionsWithReceipts(iouReportID: string | undefined): Transaction[] {
    const transactions = TransactionUtils.getAllReportTransactions(iouReportID);
    return transactions.filter((transaction) => TransactionUtils.hasReceipt(transaction));
}

/**
 * For report previews, we display a "Receipt scan in progress" indicator
 * instead of the report total only when we have no report total ready to show. This is the case when
 * all requests are receipts that are being SmartScanned. As soon as we have a non-receipt request,
 * or as soon as one receipt request is done scanning, we have at least one
 * "ready" expense, and we remove this indicator to show the partial report total.
 */
function areAllRequestsBeingSmartScanned(iouReportID: string, reportPreviewAction: OnyxEntry<ReportAction>): boolean {
    const transactionsWithReceipts = getTransactionsWithReceipts(iouReportID);
    // If we have more requests than requests with receipts, we have some manual requests
    if (ReportActionsUtils.getNumberOfMoneyRequests(reportPreviewAction) > transactionsWithReceipts.length) {
        return false;
    }
    return transactionsWithReceipts.every((transaction) => TransactionUtils.isReceiptBeingScanned(transaction));
}

/**
 * Get the transactions related to a report preview with receipts
 * Get the details linked to the IOU reportAction
 *
 * NOTE: This method is only meant to be used inside this action file. Do not export and use it elsewhere. Use withOnyx or Onyx.connect() instead.
 */
function getLinkedTransaction(reportAction: OnyxEntry<ReportAction | OptimisticIOUReportAction>): Transaction | EmptyObject {
    let transactionID = '';

    if (reportAction?.actionName === CONST.REPORT.ACTIONS.TYPE.IOU) {
        transactionID = (reportAction?.originalMessage as IOUMessage)?.IOUTransactionID ?? '-1';
    }

    return allTransactions?.[`${ONYXKEYS.COLLECTION.TRANSACTION}${transactionID}`] ?? {};
}

/**
 * Check if any of the transactions in the report has required missing fields
 */
function hasMissingSmartscanFields(iouReportID: string): boolean {
    return TransactionUtils.getAllReportTransactions(iouReportID).some(TransactionUtils.hasMissingSmartscanFields);
}

/**
 * Check if iouReportID has required missing fields
 */
function shouldShowRBRForMissingSmartscanFields(iouReportID: string): boolean {
    const reportActions = Object.values(ReportActionsUtils.getAllReportActions(iouReportID));
    return reportActions.some((action) => {
        if (!ReportActionsUtils.isMoneyRequestAction(action)) {
            return false;
        }
        const transaction = getLinkedTransaction(action);
        if (isEmptyObject(transaction)) {
            return false;
        }
        if (!ReportActionsUtils.wasActionTakenByCurrentUser(action)) {
            return false;
        }
        return TransactionUtils.hasMissingSmartscanFields(transaction);
    });
}

/**
 * Given a parent IOU report action get report name for the LHN.
 */
function getTransactionReportName(reportAction: OnyxEntry<ReportAction | OptimisticIOUReportAction>): string {
    if (ReportActionsUtils.isReversedTransaction(reportAction)) {
        return Localize.translateLocal('parentReportAction.reversedTransaction');
    }

    if (ReportActionsUtils.isDeletedAction(reportAction)) {
        return Localize.translateLocal('parentReportAction.deletedExpense');
    }

    const transaction = getLinkedTransaction(reportAction);

    if (isEmptyObject(transaction)) {
        // Transaction data might be empty on app's first load, if so we fallback to Expense/Track Expense
        return ReportActionsUtils.isTrackExpenseAction(reportAction) ? Localize.translateLocal('iou.trackExpense') : Localize.translateLocal('iou.expense');
    }

    if (TransactionUtils.hasReceipt(transaction) && TransactionUtils.isReceiptBeingScanned(transaction)) {
        return Localize.translateLocal('iou.receiptScanning');
    }

    if (TransactionUtils.hasMissingSmartscanFields(transaction)) {
        return Localize.translateLocal('iou.receiptMissingDetails');
    }

    if (TransactionUtils.isFetchingWaypointsFromServer(transaction) && TransactionUtils.getMerchant(transaction) === Localize.translateLocal('iou.fieldPending')) {
        return Localize.translateLocal('iou.fieldPending');
    }

    const transactionDetails = getTransactionDetails(transaction);

    const formattedAmount = CurrencyUtils.convertToDisplayString(transactionDetails?.amount ?? 0, transactionDetails?.currency) ?? '';
    const comment = (!TransactionUtils.isMerchantMissing(transaction) ? transactionDetails?.merchant : transactionDetails?.comment) ?? '';
    if (ReportActionsUtils.isTrackExpenseAction(reportAction)) {
        return Localize.translateLocal('iou.threadTrackReportName', {formattedAmount, comment});
    }
    if (ReportActionsUtils.isSentMoneyReportAction(reportAction)) {
        return Localize.translateLocal('iou.threadPaySomeoneReportName', {formattedAmount, comment});
    }
    return Localize.translateLocal('iou.threadExpenseReportName', {formattedAmount, comment});
}

/**
 * Get expense message for an IOU report
 *
 * @param [iouReportAction] This is always an IOU action. When necessary, report preview actions will be unwrapped and the child iou report action is passed here (the original report preview
 *     action will be passed as `originalReportAction` in this case).
 * @param [originalReportAction] This can be either a report preview action or the IOU action. This will be the original report preview action in cases where `iouReportAction` was unwrapped
 *     from a report preview action. Otherwise, it will be the same as `iouReportAction`.
 */
function getReportPreviewMessage(
    report: OnyxEntry<Report> | EmptyObject,
    iouReportAction: OnyxEntry<ReportAction> | EmptyObject = {},
    shouldConsiderScanningReceiptOrPendingRoute = false,
    isPreviewMessageForParentChatReport = false,
    policy: OnyxEntry<Policy> = null,
    isForListPreview = false,
    originalReportAction: OnyxEntry<ReportAction> | EmptyObject = iouReportAction,
): string {
    const reportActionMessage = iouReportAction?.message?.[0]?.html ?? '';

    if (isEmptyObject(report) || !report?.reportID) {
        // The iouReport is not found locally after SignIn because the OpenApp API won't return iouReports if they're settled
        // As a temporary solution until we know how to solve this the best, we just use the message that returned from BE
        return reportActionMessage;
    }

    if (!isEmptyObject(iouReportAction) && !isIOUReport(report) && iouReportAction && ReportActionsUtils.isSplitBillAction(iouReportAction)) {
        // This covers group chats where the last action is a split expense action
        const linkedTransaction = getLinkedTransaction(iouReportAction);
        if (isEmptyObject(linkedTransaction)) {
            return reportActionMessage;
        }

        if (!isEmptyObject(linkedTransaction)) {
            if (TransactionUtils.isReceiptBeingScanned(linkedTransaction)) {
                return Localize.translateLocal('iou.receiptScanning');
            }

            if (TransactionUtils.hasMissingSmartscanFields(linkedTransaction)) {
                return Localize.translateLocal('iou.receiptMissingDetails');
            }

            const transactionDetails = getTransactionDetails(linkedTransaction);
            const formattedAmount = CurrencyUtils.convertToDisplayString(transactionDetails?.amount ?? 0, transactionDetails?.currency ?? '');
            return Localize.translateLocal('iou.didSplitAmount', {formattedAmount, comment: transactionDetails?.comment ?? ''});
        }
    }

    if (!isEmptyObject(iouReportAction) && !isIOUReport(report) && iouReportAction && ReportActionsUtils.isTrackExpenseAction(iouReportAction)) {
        // This covers group chats where the last action is a track expense action
        const linkedTransaction = getLinkedTransaction(iouReportAction);
        if (isEmptyObject(linkedTransaction)) {
            return reportActionMessage;
        }

        if (!isEmptyObject(linkedTransaction)) {
            if (TransactionUtils.isReceiptBeingScanned(linkedTransaction)) {
                return Localize.translateLocal('iou.receiptScanning');
            }

            if (TransactionUtils.hasMissingSmartscanFields(linkedTransaction)) {
                return Localize.translateLocal('iou.receiptMissingDetails');
            }

            const transactionDetails = getTransactionDetails(linkedTransaction);
            const formattedAmount = CurrencyUtils.convertToDisplayString(transactionDetails?.amount ?? 0, transactionDetails?.currency ?? '');
            return Localize.translateLocal('iou.trackedAmount', {formattedAmount, comment: transactionDetails?.comment ?? ''});
        }
    }

    const containsNonReimbursable = hasNonReimbursableTransactions(report.reportID);
    const totalAmount = getMoneyRequestSpendBreakdown(report).totalDisplaySpend;

    const policyName = getPolicyName(report, false, policy);
    const payerName = isExpenseReport(report) ? policyName : getDisplayNameForParticipant(report.managerID, !isPreviewMessageForParentChatReport);

    const formattedAmount = CurrencyUtils.convertToDisplayString(totalAmount, report.currency);

    if (isReportApproved(report) && isPaidGroupPolicy(report)) {
        return Localize.translateLocal('iou.managerApprovedAmount', {
            manager: payerName ?? '',
            amount: formattedAmount,
        });
    }

    let linkedTransaction;
    if (!isEmptyObject(iouReportAction) && shouldConsiderScanningReceiptOrPendingRoute && iouReportAction && ReportActionsUtils.isMoneyRequestAction(iouReportAction)) {
        linkedTransaction = getLinkedTransaction(iouReportAction);
    }

    if (!isEmptyObject(linkedTransaction) && TransactionUtils.hasReceipt(linkedTransaction) && TransactionUtils.isReceiptBeingScanned(linkedTransaction)) {
        return Localize.translateLocal('iou.receiptScanning');
    }

    if (!isEmptyObject(linkedTransaction) && TransactionUtils.isFetchingWaypointsFromServer(linkedTransaction) && !TransactionUtils.getAmount(linkedTransaction)) {
        return Localize.translateLocal('iou.fieldPending');
    }

    const originalMessage = iouReportAction?.originalMessage as IOUMessage | undefined;

    // Show Paid preview message if it's settled or if the amount is paid & stuck at receivers end for only chat reports.
    if (isSettled(report.reportID) || (report.isWaitingOnBankAccount && isPreviewMessageForParentChatReport)) {
        // A settled report preview message can come in three formats "paid ... elsewhere" or "paid ... with Expensify"
        let translatePhraseKey: TranslationPaths = 'iou.paidElsewhereWithAmount';
        if (isPreviewMessageForParentChatReport) {
            translatePhraseKey = 'iou.payerPaidAmount';
        } else if (
            [CONST.IOU.PAYMENT_TYPE.VBBA, CONST.IOU.PAYMENT_TYPE.EXPENSIFY].some((paymentType) => paymentType === originalMessage?.paymentType) ||
            !!reportActionMessage.match(/ (with Expensify|using Expensify)$/) ||
            report.isWaitingOnBankAccount
        ) {
            translatePhraseKey = 'iou.paidWithExpensifyWithAmount';
        }

        let actualPayerName = report.managerID === currentUserAccountID ? '' : getDisplayNameForParticipant(report.managerID, true);
        actualPayerName = actualPayerName && isForListPreview && !isPreviewMessageForParentChatReport ? `${actualPayerName}:` : actualPayerName;
        const payerDisplayName = isPreviewMessageForParentChatReport ? payerName : actualPayerName;

        return Localize.translateLocal(translatePhraseKey, {amount: formattedAmount, payer: payerDisplayName ?? ''});
    }

    if (report.isWaitingOnBankAccount) {
        const submitterDisplayName = getDisplayNameForParticipant(report.ownerAccountID ?? -1, true) ?? '';
        return Localize.translateLocal('iou.waitingOnBankAccount', {submitterDisplayName});
    }

    const lastActorID = iouReportAction?.actorAccountID;
    let amount = originalMessage?.amount;
    let currency = originalMessage?.currency ? originalMessage?.currency : report.currency;

    if (!isEmptyObject(linkedTransaction)) {
        amount = TransactionUtils.getAmount(linkedTransaction, isExpenseReport(report));
        currency = TransactionUtils.getCurrency(linkedTransaction);
    }

    if (isEmptyObject(linkedTransaction) && !isEmptyObject(iouReportAction)) {
        linkedTransaction = getLinkedTransaction(iouReportAction);
    }

    let comment = !isEmptyObject(linkedTransaction) ? TransactionUtils.getDescription(linkedTransaction) : undefined;
    if (!isEmptyObject(originalReportAction) && ReportActionsUtils.isReportPreviewAction(originalReportAction) && ReportActionsUtils.getNumberOfMoneyRequests(originalReportAction) !== 1) {
        comment = undefined;
    }

    // if we have the amount in the originalMessage and lastActorID, we can use that to display the preview message for the latest expense
    if (amount !== undefined && lastActorID && !isPreviewMessageForParentChatReport) {
        const amountToDisplay = CurrencyUtils.convertToDisplayString(Math.abs(amount), currency);

        // We only want to show the actor name in the preview if it's not the current user who took the action
        const requestorName = lastActorID && lastActorID !== currentUserAccountID ? getDisplayNameForParticipant(lastActorID, !isPreviewMessageForParentChatReport) : '';
        return `${requestorName ? `${requestorName}: ` : ''}${Localize.translateLocal('iou.submittedAmount', {formattedAmount: amountToDisplay, comment})}`;
    }

    if (containsNonReimbursable) {
        return Localize.translateLocal('iou.payerSpentAmount', {payer: getDisplayNameForParticipant(report.ownerAccountID) ?? '', amount: formattedAmount});
    }

    return Localize.translateLocal('iou.payerOwesAmount', {payer: payerName ?? '', amount: formattedAmount, comment});
}

/**
 * Given the updates user made to the expense, compose the originalMessage
 * object of the modified expense action.
 *
 * At the moment, we only allow changing one transaction field at a time.
 */
function getModifiedExpenseOriginalMessage(
    oldTransaction: OnyxEntry<Transaction>,
    transactionChanges: TransactionChanges,
    isFromExpenseReport: boolean,
    policy: OnyxEntry<Policy>,
): ExpenseOriginalMessage {
    const originalMessage: ExpenseOriginalMessage = {};
    // Remark: Comment field is the only one which has new/old prefixes for the keys (newComment/ oldComment),
    // all others have old/- pattern such as oldCreated/created
    if ('comment' in transactionChanges) {
        originalMessage.oldComment = TransactionUtils.getDescription(oldTransaction);
        originalMessage.newComment = transactionChanges?.comment;
    }
    if ('created' in transactionChanges) {
        originalMessage.oldCreated = TransactionUtils.getCreated(oldTransaction);
        originalMessage.created = transactionChanges?.created;
    }
    if ('merchant' in transactionChanges) {
        originalMessage.oldMerchant = TransactionUtils.getMerchant(oldTransaction);
        originalMessage.merchant = transactionChanges?.merchant;
    }

    // The amount is always a combination of the currency and the number value so when one changes we need to store both
    // to match how we handle the modified expense action in oldDot
    const didAmountOrCurrencyChange = 'amount' in transactionChanges || 'currency' in transactionChanges;
    if (didAmountOrCurrencyChange) {
        originalMessage.oldAmount = TransactionUtils.getAmount(oldTransaction, isFromExpenseReport);
        originalMessage.amount = transactionChanges?.amount ?? transactionChanges.oldAmount;
        originalMessage.oldCurrency = TransactionUtils.getCurrency(oldTransaction);
        originalMessage.currency = transactionChanges?.currency ?? transactionChanges.oldCurrency;
    }

    if ('category' in transactionChanges) {
        originalMessage.oldCategory = TransactionUtils.getCategory(oldTransaction);
        originalMessage.category = transactionChanges?.category;
    }

    if ('tag' in transactionChanges) {
        originalMessage.oldTag = TransactionUtils.getTag(oldTransaction);
        originalMessage.tag = transactionChanges?.tag;
    }

    // We only want to display a tax rate update system message when tax rate is updated by user.
    // Tax rate can change as a result of currency update. In such cases, we want to skip displaying a system message, as discussed.
    const didTaxCodeChange = 'taxCode' in transactionChanges;
    if (didTaxCodeChange && !didAmountOrCurrencyChange) {
        originalMessage.oldTaxRate = policy?.taxRates?.taxes[TransactionUtils.getTaxCode(oldTransaction)]?.value;
        originalMessage.taxRate = transactionChanges?.taxCode && policy?.taxRates?.taxes[transactionChanges?.taxCode].value;
    }

    // We only want to display a tax amount update system message when tax amount is updated by user.
    // Tax amount can change as a result of amount, currency or tax rate update. In such cases, we want to skip displaying a system message, as discussed.
    if ('taxAmount' in transactionChanges && !(didAmountOrCurrencyChange || didTaxCodeChange)) {
        originalMessage.oldTaxAmount = TransactionUtils.getTaxAmount(oldTransaction, isFromExpenseReport);
        originalMessage.taxAmount = transactionChanges?.taxAmount;
        originalMessage.currency = TransactionUtils.getCurrency(oldTransaction);
    }

    if ('billable' in transactionChanges) {
        const oldBillable = TransactionUtils.getBillable(oldTransaction);
        originalMessage.oldBillable = oldBillable ? Localize.translateLocal('common.billable').toLowerCase() : Localize.translateLocal('common.nonBillable').toLowerCase();
        originalMessage.billable = transactionChanges?.billable ? Localize.translateLocal('common.billable').toLowerCase() : Localize.translateLocal('common.nonBillable').toLowerCase();
    }

    return originalMessage;
}

/**
 * Check if original message is an object and can be used as a ChangeLog type
 * @param originalMessage
 */
function isChangeLogObject(originalMessage?: ChangeLog): ChangeLog | undefined {
    if (originalMessage && typeof originalMessage === 'object') {
        return originalMessage;
    }
    return undefined;
}

/**
 * Build invited usernames for admin chat threads
 * @param parentReportAction
 * @param parentReportActionMessage
 */
function getAdminRoomInvitedParticipants(parentReportAction: ReportAction | Record<string, never>, parentReportActionMessage: string) {
    if (!parentReportAction?.originalMessage) {
        return parentReportActionMessage || Localize.translateLocal('parentReportAction.deletedMessage');
    }
    const originalMessage = isChangeLogObject(parentReportAction.originalMessage);
    const participantAccountIDs = originalMessage?.targetAccountIDs ?? [];

    const participants = participantAccountIDs.map((id) => {
        const name = getDisplayNameForParticipant(id);
        if (name && name?.length > 0) {
            return name;
        }
        return Localize.translateLocal('common.hidden');
    });
    const users = participants.length > 1 ? participants.join(` ${Localize.translateLocal('common.and')} `) : participants[0];
    if (!users) {
        return parentReportActionMessage;
    }
    const actionType = parentReportAction.actionName;
    const isInviteAction = actionType === CONST.REPORT.ACTIONS.TYPE.ROOM_CHANGE_LOG.INVITE_TO_ROOM || actionType === CONST.REPORT.ACTIONS.TYPE.POLICY_CHANGE_LOG.INVITE_TO_ROOM;

    const verbKey = isInviteAction ? 'workspace.invite.invited' : 'workspace.invite.removed';
    const prepositionKey = isInviteAction ? 'workspace.invite.to' : 'workspace.invite.from';

    const verb = Localize.translateLocal(verbKey);
    const preposition = Localize.translateLocal(prepositionKey);

    const roomName = originalMessage?.roomName ?? '';

    return roomName ? `${verb} ${users} ${preposition} ${roomName}` : `${verb} ${users}`;
}

/**
 * Get the invoice payer name based on its type:
 * - Individual - a receiver display name.
 * - Policy - a receiver policy name.
 */
function getInvoicePayerName(report: OnyxEntry<Report>): string {
    const invoiceReceiver = report?.invoiceReceiver;
    const isIndividual = invoiceReceiver?.type === CONST.REPORT.INVOICE_RECEIVER_TYPE.INDIVIDUAL;

    if (isIndividual) {
        return PersonalDetailsUtils.getDisplayNameOrDefault(allPersonalDetails?.[invoiceReceiver.accountID]);
    }

    return getPolicyName(report, false, allPolicies?.[`${ONYXKEYS.COLLECTION.POLICY}${invoiceReceiver?.policyID}`]);
}

/**
 * Get the report action message for a report action.
 */
function getReportActionMessage(reportAction: ReportAction | EmptyObject, parentReportID?: string) {
    if (isEmptyObject(reportAction)) {
        return '';
    }
    if (reportAction.actionName === CONST.REPORT.ACTIONS.TYPE.HOLD) {
        return Localize.translateLocal('iou.heldExpense');
    }
    if (reportAction.actionName === CONST.REPORT.ACTIONS.TYPE.UNHOLD) {
        return Localize.translateLocal('iou.unheldExpense');
    }
    if (ReportActionsUtils.isApprovedOrSubmittedReportAction(reportAction)) {
        return ReportActionsUtils.getReportActionMessageText(reportAction);
    }
    if (ReportActionsUtils.isReimbursementQueuedAction(reportAction)) {
        return getReimbursementQueuedActionMessage(reportAction, getReport(parentReportID), false);
    }
    return Str.removeSMSDomain(reportAction?.message?.[0]?.text ?? '');
}

/**
 * Get the title for an invoice room.
 */
function getInvoicesChatName(report: OnyxEntry<Report>): string {
    const invoiceReceiver = report?.invoiceReceiver;
    const isIndividual = invoiceReceiver?.type === CONST.REPORT.INVOICE_RECEIVER_TYPE.INDIVIDUAL;
    const invoiceReceiverAccountID = isIndividual ? invoiceReceiver.accountID : -1;
    const invoiceReceiverPolicyID = isIndividual ? '' : invoiceReceiver?.policyID ?? '-1';
    const isCurrentUserReceiver =
        (isIndividual && invoiceReceiverAccountID === currentUserAccountID) || (!isIndividual && PolicyUtils.isPolicyEmployee(invoiceReceiverPolicyID, allPolicies));

    if (isCurrentUserReceiver) {
        return getPolicyName(report);
    }

    if (isIndividual) {
        return PersonalDetailsUtils.getDisplayNameOrDefault(allPersonalDetails?.[invoiceReceiverAccountID]);
    }

    // TODO: Check this flow in a scope of the Invoice V0.3
    return getPolicyName(report, false, allPolicies?.[`${ONYXKEYS.COLLECTION.POLICY}${invoiceReceiverPolicyID}`]);
}

/**
 * Get the title for a report.
 */
function getReportName(report: OnyxEntry<Report>, policy: OnyxEntry<Policy> = null): string {
    let formattedName: string | undefined;
    const parentReportAction = ReportActionsUtils.getParentReportAction(report);
    if (isChatThread(report)) {
        if (!isEmptyObject(parentReportAction) && ReportActionsUtils.isTransactionThread(parentReportAction)) {
            formattedName = getTransactionReportName(parentReportAction);
            if (isArchivedRoom(report)) {
                formattedName += ` (${Localize.translateLocal('common.archived')})`;
            }
            return formattedName;
        }

        if (parentReportAction?.message?.[0]?.isDeletedParentAction) {
            return Localize.translateLocal('parentReportAction.deletedMessage');
        }

        const isAttachment = ReportActionsUtils.isReportActionAttachment(!isEmptyObject(parentReportAction) ? parentReportAction : null);
        const parentReportActionMessage = getReportActionMessage(parentReportAction, report?.parentReportID).replace(/(\r\n|\n|\r)/gm, ' ');
        if (isAttachment && parentReportActionMessage) {
            return `[${Localize.translateLocal('common.attachment')}]`;
        }
        if (
            parentReportAction?.message?.[0]?.moderationDecision?.decision === CONST.MODERATION.MODERATOR_DECISION_PENDING_HIDE ||
            parentReportAction?.message?.[0]?.moderationDecision?.decision === CONST.MODERATION.MODERATOR_DECISION_HIDDEN ||
            parentReportAction?.message?.[0]?.moderationDecision?.decision === CONST.MODERATION.MODERATOR_DECISION_PENDING_REMOVE
        ) {
            return Localize.translateLocal('parentReportAction.hiddenMessage');
        }
        if (isAdminRoom(report) || isUserCreatedPolicyRoom(report)) {
            return getAdminRoomInvitedParticipants(parentReportAction, parentReportActionMessage);
        }
        if (parentReportActionMessage && isArchivedRoom(report)) {
            return `${parentReportActionMessage} (${Localize.translateLocal('common.archived')})`;
        }
        if (ReportActionsUtils.isModifiedExpenseAction(parentReportAction)) {
            return ModifiedExpenseMessage.getForReportAction(report?.reportID, parentReportAction);
        }
        return parentReportActionMessage;
    }

    if (isClosedExpenseReportWithNoExpenses(report)) {
        return Localize.translateLocal('parentReportAction.deletedReport');
    }

    if (isTaskReport(report) && isCanceledTaskReport(report, parentReportAction)) {
        return Localize.translateLocal('parentReportAction.deletedTask');
    }

    if (isGroupChat(report)) {
        return getGroupChatName(undefined, true, report?.reportID) ?? '';
    }

    if (isChatRoom(report) || isTaskReport(report)) {
        formattedName = report?.reportName;
    }

    if (isPolicyExpenseChat(report)) {
        formattedName = getPolicyExpenseChatName(report, policy);
    }

    if (isMoneyRequestReport(report) || isInvoiceReport(report)) {
        formattedName = getMoneyRequestReportName(report, policy);
    }

    if (isInvoiceRoom(report)) {
        formattedName = getInvoicesChatName(report);
    }

    if (isArchivedRoom(report)) {
        formattedName += ` (${Localize.translateLocal('common.archived')})`;
    }

    if (isSelfDM(report)) {
        formattedName = getDisplayNameForParticipant(currentUserAccountID, undefined, undefined, true);
    }

    if (isInvoiceRoom(report)) {
        formattedName = getInvoicesChatName(report);
    }

    if (formattedName) {
        return formattedName;
    }

    // Not a room or PolicyExpenseChat, generate title from first 5 other participants
    const participantsWithoutCurrentUser = Object.keys(report?.participants ?? {})
        .map(Number)
        .filter((accountID) => accountID !== currentUserAccountID)
        .slice(0, 5);
    const isMultipleParticipantReport = participantsWithoutCurrentUser.length > 1;
    return participantsWithoutCurrentUser.map((accountID) => getDisplayNameForParticipant(accountID, isMultipleParticipantReport)).join(', ');
}

/**
 * Get the payee name given a report.
 */
function getPayeeName(report: OnyxEntry<Report>): string | undefined {
    if (isEmptyObject(report)) {
        return undefined;
    }

    const participantsWithoutCurrentUser = Object.keys(report?.participants ?? {})
        .map(Number)
        .filter((accountID) => accountID !== currentUserAccountID);

    if (participantsWithoutCurrentUser.length === 0) {
        return undefined;
    }
    return getDisplayNameForParticipant(participantsWithoutCurrentUser[0], true);
}

/**
 * Get either the policyName or domainName the chat is tied to
 */
function getChatRoomSubtitle(report: OnyxEntry<Report>): string | undefined {
    if (isChatThread(report)) {
        return '';
    }
    if (isSelfDM(report)) {
        return Localize.translateLocal('reportActionsView.yourSpace');
    }
    if (isInvoiceRoom(report)) {
        return Localize.translateLocal('workspace.common.invoices');
    }
    if (!isDefaultRoom(report) && !isUserCreatedPolicyRoom(report) && !isPolicyExpenseChat(report)) {
        return '';
    }
    if (getChatType(report) === CONST.REPORT.CHAT_TYPE.DOMAIN_ALL) {
        // The domainAll rooms are just #domainName, so we ignore the prefix '#' to get the domainName
        return report?.reportName?.substring(1) ?? '';
    }
    if ((isPolicyExpenseChat(report) && !!report?.isOwnPolicyExpenseChat) || isExpenseReport(report)) {
        return Localize.translateLocal('workspace.common.workspace');
    }
    if (isArchivedRoom(report)) {
        return report?.oldPolicyName ?? '';
    }
    return getPolicyName(report);
}

/**
 * Get pending members for reports
 */
function getPendingChatMembers(accountIDs: number[], previousPendingChatMembers: PendingChatMember[], pendingAction: PendingAction): PendingChatMember[] {
    const pendingChatMembers = accountIDs.map((accountID) => ({accountID: accountID.toString(), pendingAction}));
    return [...previousPendingChatMembers, ...pendingChatMembers];
}

/**
 * Gets the parent navigation subtitle for the report
 */
function getParentNavigationSubtitle(report: OnyxEntry<Report>): ParentNavigationSummaryParams {
    const parentReport = getParentReport(report);
    if (isEmptyObject(parentReport)) {
        return {};
    }

    if (isInvoiceReport(report) || isInvoiceRoom(parentReport)) {
        let reportName = `${getPolicyName(parentReport)} & ${getInvoicePayerName(parentReport)}`;

        if (isArchivedRoom(parentReport)) {
            reportName += ` (${Localize.translateLocal('common.archived')})`;
        }

        return {
            reportName,
        };
    }

    return {
        reportName: getReportName(parentReport),
        workspaceName: getPolicyName(parentReport, true),
    };
}

/**
 * Navigate to the details page of a given report
 */
function navigateToDetailsPage(report: OnyxEntry<Report>) {
    const isSelfDMReport = isSelfDM(report);
    const isOneOnOneChatReport = isOneOnOneChat(report);

    // For 1:1 chat, we don't want to include currentUser as participants in order to not mark 1:1 chats as having multiple participants
    const participantAccountID = Object.keys(report?.participants ?? {})
        .map(Number)
        .filter((accountID) => accountID !== currentUserAccountID || !isOneOnOneChatReport);

    if (isSelfDMReport || isOneOnOneChatReport) {
        Navigation.navigate(ROUTES.PROFILE.getRoute(participantAccountID[0]));
        return;
    }

    if (report?.reportID) {
        Navigation.navigate(ROUTES.REPORT_WITH_ID_DETAILS.getRoute(report?.reportID));
    }
}

/**
 * Go back to the details page of a given report
 */
function goBackToDetailsPage(report: OnyxEntry<Report>) {
    const isOneOnOneChatReport = isOneOnOneChat(report);

    // For 1:1 chat, we don't want to include currentUser as participants in order to not mark 1:1 chats as having multiple participants
    const participantAccountID = Object.keys(report?.participants ?? {})
        .map(Number)
        .filter((accountID) => accountID !== currentUserAccountID || !isOneOnOneChatReport);

    if (isOneOnOneChatReport) {
        Navigation.navigate(ROUTES.PROFILE.getRoute(participantAccountID[0]));
        return;
    }

    Navigation.goBack(ROUTES.REPORT_SETTINGS.getRoute(report?.reportID ?? '-1'));
}

/**
 * Go back to the previous page from the edit private page of a given report
 */
function goBackFromPrivateNotes(report: OnyxEntry<Report>, session: OnyxEntry<Session>) {
    if (isEmpty(report) || isEmpty(session) || !session.accountID) {
        return;
    }
    const currentUserPrivateNote = report.privateNotes?.[session.accountID]?.note ?? '';
    if (isEmpty(currentUserPrivateNote)) {
        const participantAccountIDs = Object.keys(report?.participants ?? {})
            .map(Number)
            .filter((accountID) => accountID !== currentUserAccountID || !isOneOnOneChat(report));

        if (isOneOnOneChat(report)) {
            Navigation.goBack(ROUTES.PROFILE.getRoute(participantAccountIDs[0]));
            return;
        }

        if (report?.reportID) {
            Navigation.goBack(ROUTES.REPORT_WITH_ID_DETAILS.getRoute(report?.reportID));
            return;
        }
    }
    Navigation.goBack(ROUTES.PRIVATE_NOTES_LIST.getRoute(report.reportID));
}

/**
 * Generate a random reportID up to 53 bits aka 9,007,199,254,740,991 (Number.MAX_SAFE_INTEGER).
 * There were approximately 98,000,000 reports with sequential IDs generated before we started using this approach, those make up roughly one billionth of the space for these numbers,
 * so we live with the 1 in a billion chance of a collision with an older ID until we can switch to 64-bit IDs.
 *
 * In a test of 500M reports (28 years of reports at our current max rate) we got 20-40 collisions meaning that
 * this is more than random enough for our needs.
 */
function generateReportID(): string {
    return (Math.floor(Math.random() * 2 ** 21) * 2 ** 32 + Math.floor(Math.random() * 2 ** 32)).toString();
}

function hasReportNameError(report: OnyxEntry<Report>): boolean {
    return !isEmptyObject(report?.errorFields?.reportName);
}

/**
 * Adds a domain to a short mention, converting it into a full mention with email or SMS domain.
 * @param mention The user mention to be converted.
 * @returns The converted mention as a full mention string or undefined if conversion is not applicable.
 */
function addDomainToShortMention(mention: string): string | undefined {
    if (!Str.isValidEmail(mention) && currentUserPrivateDomain) {
        const mentionWithEmailDomain = `${mention}@${currentUserPrivateDomain}`;
        if (allPersonalDetailLogins.includes(mentionWithEmailDomain)) {
            return mentionWithEmailDomain;
        }
    }
    if (Str.isValidE164Phone(mention)) {
        const mentionWithSmsDomain = PhoneNumber.addSMSDomainIfPhoneNumber(mention);
        if (allPersonalDetailLogins.includes(mentionWithSmsDomain)) {
            return mentionWithSmsDomain;
        }
    }
    return undefined;
}

/**
 * For comments shorter than or equal to 10k chars, convert the comment from MD into HTML because that's how it is stored in the database
 * For longer comments, skip parsing, but still escape the text, and display plaintext for performance reasons. It takes over 40s to parse a 100k long string!!
 */
function getParsedComment(text: string, parsingDetails?: ParsingDetails): string {
    let isGroupPolicyReport = false;
    if (parsingDetails?.reportID) {
        const currentReport = getReport(parsingDetails?.reportID);
        isGroupPolicyReport = isReportInGroupPolicy(currentReport);
    }

    const parser = new ExpensiMark();
    const textWithMention = text.replace(CONST.REGEX.SHORT_MENTION, (match) => {
        if (!Str.isValidMention(match)) {
            return match;
        }
        const mention = match.substring(1);
        const mentionWithDomain = addDomainToShortMention(mention);
        return mentionWithDomain ? `@${mentionWithDomain}` : match;
    });

    return text.length <= CONST.MAX_MARKUP_LENGTH
        ? parser.replace(textWithMention, {shouldEscapeText: parsingDetails?.shouldEscapeText, disabledRules: isGroupPolicyReport ? [] : ['reportMentions']})
        : lodashEscape(text);
}

function getReportDescriptionText(report: Report): string {
    if (!report.description) {
        return '';
    }

    const parser = new ExpensiMark();
    return parser.htmlToText(report.description);
}

function getPolicyDescriptionText(policy: OnyxEntry<Policy>): string {
    if (!policy?.description) {
        return '';
    }

    const parser = new ExpensiMark();
    return parser.htmlToText(policy.description);
}

function buildOptimisticAddCommentReportAction(
    text?: string,
    file?: FileObject,
    actorAccountID?: number,
    createdOffset = 0,
    shouldEscapeText?: boolean,
    reportID?: string,
): OptimisticReportAction {
    const parser = new ExpensiMark();
    const commentText = getParsedComment(text ?? '', {shouldEscapeText, reportID});
    const isAttachmentOnly = file && !text;
    const isTextOnly = text && !file;

    let htmlForNewComment;
    let textForNewComment;
    if (isAttachmentOnly) {
        htmlForNewComment = CONST.ATTACHMENT_UPLOADING_MESSAGE_HTML;
        textForNewComment = CONST.ATTACHMENT_UPLOADING_MESSAGE_HTML;
    } else if (isTextOnly) {
        htmlForNewComment = commentText;
        textForNewComment = parser.htmlToText(htmlForNewComment);
    } else {
        htmlForNewComment = `${commentText}\n${CONST.ATTACHMENT_UPLOADING_MESSAGE_HTML}`;
        textForNewComment = `${parser.htmlToText(commentText)}\n${CONST.ATTACHMENT_UPLOADING_MESSAGE_HTML}`;
    }

    const isAttachment = !text && file !== undefined;
    const attachmentInfo = file ?? {};
    const accountID = actorAccountID ?? currentUserAccountID;

    // Remove HTML from text when applying optimistic offline comment
    return {
        commentText,
        reportAction: {
            reportActionID: NumberUtils.rand64(),
            actionName: CONST.REPORT.ACTIONS.TYPE.ADD_COMMENT,
            actorAccountID: accountID,
            person: [
                {
                    style: 'strong',
                    text: allPersonalDetails?.[accountID ?? -1]?.displayName ?? currentUserEmail,
                    type: 'TEXT',
                },
            ],
            automatic: false,
            avatar: allPersonalDetails?.[accountID ?? -1]?.avatar,
            created: DateUtils.getDBTimeWithSkew(Date.now() + createdOffset),
            message: [
                {
                    translationKey: isAttachmentOnly ? CONST.TRANSLATION_KEYS.ATTACHMENT : '',
                    type: CONST.REPORT.MESSAGE.TYPE.COMMENT,
                    html: htmlForNewComment,
                    text: textForNewComment,
                },
            ],
            isFirstItem: false,
            isAttachment,
            attachmentInfo,
            pendingAction: CONST.RED_BRICK_ROAD_PENDING_ACTION.ADD,
            shouldShow: true,
            isOptimisticAction: true,
        },
    };
}

/**
 * update optimistic parent reportAction when a comment is added or remove in the child report
 * @param parentReportAction - Parent report action of the child report
 * @param lastVisibleActionCreated - Last visible action created of the child report
 * @param type - The type of action in the child report
 */

function updateOptimisticParentReportAction(parentReportAction: OnyxEntry<ReportAction>, lastVisibleActionCreated: string, type: string): UpdateOptimisticParentReportAction {
    let childVisibleActionCount = parentReportAction?.childVisibleActionCount ?? 0;
    let childCommenterCount = parentReportAction?.childCommenterCount ?? 0;
    let childOldestFourAccountIDs = parentReportAction?.childOldestFourAccountIDs;

    if (type === CONST.RED_BRICK_ROAD_PENDING_ACTION.ADD) {
        childVisibleActionCount += 1;
        const oldestFourAccountIDs = childOldestFourAccountIDs ? childOldestFourAccountIDs.split(',') : [];
        if (oldestFourAccountIDs.length < 4) {
            const index = oldestFourAccountIDs.findIndex((accountID) => accountID === currentUserAccountID?.toString());
            if (index === -1) {
                childCommenterCount += 1;
                oldestFourAccountIDs.push(currentUserAccountID?.toString() ?? '');
            }
        }
        childOldestFourAccountIDs = oldestFourAccountIDs.join(',');
    } else if (type === CONST.RED_BRICK_ROAD_PENDING_ACTION.DELETE) {
        if (childVisibleActionCount > 0) {
            childVisibleActionCount -= 1;
        }

        if (childVisibleActionCount === 0) {
            childCommenterCount = 0;
            childOldestFourAccountIDs = '';
        }
    }

    return {
        childVisibleActionCount,
        childCommenterCount,
        childLastVisibleActionCreated: lastVisibleActionCreated,
        childOldestFourAccountIDs,
    };
}

/**
 * Builds an optimistic reportAction for the parent report when a task is created
 * @param taskReportID - Report ID of the task
 * @param taskTitle - Title of the task
 * @param taskAssigneeAccountID - AccountID of the person assigned to the task
 * @param text - Text of the comment
 * @param parentReportID - Report ID of the parent report
 * @param createdOffset - The offset for task's created time that created via a loop
 */
function buildOptimisticTaskCommentReportAction(
    taskReportID: string,
    taskTitle: string,
    taskAssigneeAccountID: number,
    text: string,
    parentReportID: string,
    actorAccountID?: number,
    createdOffset = 0,
): OptimisticReportAction {
    const reportAction = buildOptimisticAddCommentReportAction(text, undefined, undefined, createdOffset, undefined, taskReportID);
    if (reportAction.reportAction.message?.[0]) {
        reportAction.reportAction.message[0].taskReportID = taskReportID;
    }

    // These parameters are not saved on the reportAction, but are used to display the task in the UI
    // Added when we fetch the reportActions on a report
    reportAction.reportAction.originalMessage = {
        html: reportAction.reportAction.message?.[0]?.html,
        taskReportID: reportAction.reportAction.message?.[0]?.taskReportID,
    };
    reportAction.reportAction.childReportID = taskReportID;
    reportAction.reportAction.parentReportID = parentReportID;
    reportAction.reportAction.childType = CONST.REPORT.TYPE.TASK;
    reportAction.reportAction.childReportName = taskTitle;
    reportAction.reportAction.childManagerAccountID = taskAssigneeAccountID;
    reportAction.reportAction.childStatusNum = CONST.REPORT.STATUS_NUM.OPEN;
    reportAction.reportAction.childStateNum = CONST.REPORT.STATE_NUM.OPEN;

    if (actorAccountID) {
        reportAction.reportAction.actorAccountID = actorAccountID;
    }

    return reportAction;
}

/**
 * Builds an optimistic IOU report with a randomly generated reportID
 *
 * @param payeeAccountID - AccountID of the person generating the IOU.
 * @param payerAccountID - AccountID of the other person participating in the IOU.
 * @param total - IOU amount in the smallest unit of the currency.
 * @param chatReportID - Report ID of the chat where the IOU is.
 * @param currency - IOU currency.
 * @param isSendingMoney - If we pay someone the IOU should be created as settled
 */

function buildOptimisticIOUReport(payeeAccountID: number, payerAccountID: number, total: number, chatReportID: string, currency: string, isSendingMoney = false): OptimisticIOUReport {
    const formattedTotal = CurrencyUtils.convertToDisplayString(total, currency);
    const personalDetails = getPersonalDetailsForAccountID(payerAccountID);
    const payerEmail = 'login' in personalDetails ? personalDetails.login : '';

    const participants: Participants = {
        [payeeAccountID]: {hidden: true},
        [payerAccountID]: {hidden: true},
    };

    return {
        type: CONST.REPORT.TYPE.IOU,
        cachedTotal: formattedTotal,
        chatReportID,
        currency,
        managerID: payerAccountID,
        ownerAccountID: payeeAccountID,
        participants,
        reportID: generateReportID(),
        stateNum: isSendingMoney ? CONST.REPORT.STATE_NUM.APPROVED : CONST.REPORT.STATE_NUM.SUBMITTED,
        statusNum: isSendingMoney ? CONST.REPORT.STATUS_NUM.REIMBURSED : CONST.REPORT.STATE_NUM.SUBMITTED,
        total,

        // We don't translate reportName because the server response is always in English
        reportName: `${payerEmail} owes ${formattedTotal}`,
        notificationPreference: CONST.REPORT.NOTIFICATION_PREFERENCE.HIDDEN,
        parentReportID: chatReportID,
        lastVisibleActionCreated: DateUtils.getDBTime(),
    };
}

function getHumanReadableStatus(statusNum: number): string {
    const status = Object.keys(CONST.REPORT.STATUS_NUM).find((key) => CONST.REPORT.STATUS_NUM[key as keyof typeof CONST.REPORT.STATUS_NUM] === statusNum);
    return status ? `${status.charAt(0)}${status.slice(1).toLowerCase()}` : '';
}

/**
 * Populates the report field formula with the values from the report and policy.
 * Currently, this only supports optimistic expense reports.
 * Each formula field is either replaced with a value, or removed.
 * If after all replacements the formula is empty, the original formula is returned.
 * See {@link https://help.expensify.com/articles/expensify-classic/insights-and-custom-reporting/Custom-Templates}
 */
function populateOptimisticReportFormula(formula: string, report: OptimisticExpenseReport, policy: Policy | EmptyObject): string {
    const createdDate = report.lastVisibleActionCreated ? new Date(report.lastVisibleActionCreated) : undefined;
    const result = formula
        // We don't translate because the server response is always in English
        .replaceAll('{report:type}', 'Expense Report')
        .replaceAll('{report:startdate}', createdDate ? format(createdDate, CONST.DATE.FNS_FORMAT_STRING) : '')
        .replaceAll('{report:total}', report.total !== undefined ? CurrencyUtils.convertToDisplayString(Math.abs(report.total), report.currency).toString() : '')
        .replaceAll('{report:currency}', report.currency ?? '')
        .replaceAll('{report:policyname}', policy.name ?? '')
        .replaceAll('{report:created}', createdDate ? format(createdDate, CONST.DATE.FNS_DATE_TIME_FORMAT_STRING) : '')
        .replaceAll('{report:created:yyyy-MM-dd}', createdDate ? format(createdDate, CONST.DATE.FNS_FORMAT_STRING) : '')
        .replaceAll('{report:status}', report.statusNum !== undefined ? getHumanReadableStatus(report.statusNum) : '')
        .replaceAll('{user:email}', currentUserEmail ?? '')
        .replaceAll('{user:email|frontPart}', currentUserEmail ? currentUserEmail.split('@')[0] : '')
        .replaceAll(/\{report:(.+)}/g, '');

    return result.trim().length ? result : formula;
}

/** Builds an optimistic invoice report with a randomly generated reportID */
function buildOptimisticInvoiceReport(chatReportID: string, policyID: string, receiverAccountID: number, receiverName: string, total: number, currency: string): OptimisticExpenseReport {
    const formattedTotal = CurrencyUtils.convertToDisplayString(total, currency);

    return {
        reportID: generateReportID(),
        chatReportID,
        policyID,
        type: CONST.REPORT.TYPE.INVOICE,
        ownerAccountID: currentUserAccountID,
        managerID: receiverAccountID,
        currency,
        // We don’t translate reportName because the server response is always in English
        reportName: `${receiverName} owes ${formattedTotal}`,
        stateNum: CONST.REPORT.STATE_NUM.SUBMITTED,
        statusNum: CONST.REPORT.STATUS_NUM.OPEN,
        total,
        notificationPreference: CONST.REPORT.NOTIFICATION_PREFERENCE.HIDDEN,
        parentReportID: chatReportID,
        lastVisibleActionCreated: DateUtils.getDBTime(),
    };
}

/**
 * Builds an optimistic Expense report with a randomly generated reportID
 *
 * @param chatReportID - Report ID of the PolicyExpenseChat where the Expense Report is
 * @param policyID - The policy ID of the PolicyExpenseChat
 * @param payeeAccountID - AccountID of the employee (payee)
 * @param total - Amount in cents
 * @param currency
 * @param reimbursable – Whether the expense is reimbursable
 */
function buildOptimisticExpenseReport(chatReportID: string, policyID: string, payeeAccountID: number, total: number, currency: string, reimbursable = true): OptimisticExpenseReport {
    // The amount for Expense reports are stored as negative value in the database
    const storedTotal = total * -1;
    const policyName = getPolicyName(allReports?.[`${ONYXKEYS.COLLECTION.REPORT}${chatReportID}`]);
    const formattedTotal = CurrencyUtils.convertToDisplayString(storedTotal, currency);
    const policy = getPolicy(policyID);

    const isInstantSubmitEnabled = PolicyUtils.isInstantSubmitEnabled(policy);

    const stateNum = isInstantSubmitEnabled ? CONST.REPORT.STATE_NUM.SUBMITTED : CONST.REPORT.STATE_NUM.OPEN;
    const statusNum = isInstantSubmitEnabled ? CONST.REPORT.STATUS_NUM.SUBMITTED : CONST.REPORT.STATUS_NUM.OPEN;

    const expenseReport: OptimisticExpenseReport = {
        reportID: generateReportID(),
        chatReportID,
        policyID,
        type: CONST.REPORT.TYPE.EXPENSE,
        ownerAccountID: payeeAccountID,
        currency,
        // We don't translate reportName because the server response is always in English
        reportName: `${policyName} owes ${formattedTotal}`,
        stateNum,
        statusNum,
        total: storedTotal,
        nonReimbursableTotal: reimbursable ? 0 : storedTotal,
        notificationPreference: CONST.REPORT.NOTIFICATION_PREFERENCE.HIDDEN,
        parentReportID: chatReportID,
        lastVisibleActionCreated: DateUtils.getDBTime(),
    };

    // Get the approver/manager for this report to properly display the optimistic data
    const submitToAccountID = PolicyUtils.getSubmitToAccountID(policy, payeeAccountID);
    if (submitToAccountID) {
        expenseReport.managerID = submitToAccountID;
    }

    const titleReportField = getTitleReportField(getReportFieldsByPolicyID(policyID) ?? {});
    if (!!titleReportField && reportFieldsEnabled(expenseReport)) {
        expenseReport.reportName = populateOptimisticReportFormula(titleReportField.defaultValue, expenseReport, policy);
    }

    return expenseReport;
}

function getIOUSubmittedMessage(report: OnyxEntry<Report>) {
    const policy = getPolicy(report?.policyID);

    if (report?.ownerAccountID !== currentUserAccountID && policy.role === CONST.POLICY.ROLE.ADMIN) {
        const ownerPersonalDetail = getPersonalDetailsForAccountID(report?.ownerAccountID ?? -1);
        const ownerDisplayName = `${ownerPersonalDetail.displayName ?? ''}${ownerPersonalDetail.displayName !== ownerPersonalDetail.login ? ` (${ownerPersonalDetail.login})` : ''}`;

        return [
            {
                style: 'normal',
                text: 'You (on behalf of ',
                type: CONST.REPORT.MESSAGE.TYPE.TEXT,
            },
            {
                style: 'strong',
                text: ownerDisplayName,
                type: CONST.REPORT.MESSAGE.TYPE.TEXT,
            },
            {
                style: 'normal',
                text: ' via admin-submit)',
                type: CONST.REPORT.MESSAGE.TYPE.TEXT,
            },
            {
                style: 'normal',
                text: ' submitted this report',
                type: CONST.REPORT.MESSAGE.TYPE.TEXT,
            },
            {
                style: 'normal',
                text: ' to ',
                type: CONST.REPORT.MESSAGE.TYPE.TEXT,
            },
            {
                style: 'strong',
                text: 'you',
                type: CONST.REPORT.MESSAGE.TYPE.TEXT,
            },
        ];
    }

    const submittedToPersonalDetail = getPersonalDetailsForAccountID(policy?.submitsTo ?? 0);
    let submittedToDisplayName = `${submittedToPersonalDetail.displayName ?? ''}${
        submittedToPersonalDetail.displayName !== submittedToPersonalDetail.login ? ` (${submittedToPersonalDetail.login})` : ''
    }`;
    if (submittedToPersonalDetail?.accountID === currentUserAccountID) {
        submittedToDisplayName = 'yourself';
    }

    return [
        {
            type: CONST.REPORT.MESSAGE.TYPE.TEXT,
            style: 'strong',
            text: 'You',
        },
        {
            type: CONST.REPORT.MESSAGE.TYPE.TEXT,
            style: 'normal',
            text: ' submitted this report',
        },
        {
            type: CONST.REPORT.MESSAGE.TYPE.TEXT,
            style: 'normal',
            text: ' to ',
        },
        {
            type: CONST.REPORT.MESSAGE.TYPE.TEXT,
            style: 'strong',
            text: submittedToDisplayName,
        },
    ];
}

/**
 * @param iouReportID - the report ID of the IOU report the action belongs to
 * @param type - IOUReportAction type. Can be oneOf(create, decline, cancel, pay, split)
 * @param total - IOU total in cents
 * @param comment - IOU comment
 * @param currency - IOU currency
 * @param paymentType - IOU paymentMethodType. Can be oneOf(Elsewhere, Expensify)
 * @param isSettlingUp - Whether we are settling up an IOU
 */
function getIOUReportActionMessage(iouReportID: string, type: string, total: number, comment: string, currency: string, paymentType = '', isSettlingUp = false): Message[] {
    const report = getReport(iouReportID);

    if (type === CONST.REPORT.ACTIONS.TYPE.SUBMITTED) {
        return getIOUSubmittedMessage(!isEmptyObject(report) ? report : null);
    }

    const amount =
        type === CONST.IOU.REPORT_ACTION_TYPE.PAY
            ? CurrencyUtils.convertToDisplayString(getMoneyRequestSpendBreakdown(!isEmptyObject(report) ? report : null).totalDisplaySpend, currency)
            : CurrencyUtils.convertToDisplayString(total, currency);

    let paymentMethodMessage;
    switch (paymentType) {
        case CONST.IOU.PAYMENT_TYPE.VBBA:
        case CONST.IOU.PAYMENT_TYPE.EXPENSIFY:
            paymentMethodMessage = ' with Expensify';
            break;
        default:
            paymentMethodMessage = ` elsewhere`;
            break;
    }

    let iouMessage;
    switch (type) {
        case CONST.REPORT.ACTIONS.TYPE.APPROVED:
            iouMessage = `approved ${amount}`;
            break;
        case CONST.IOU.REPORT_ACTION_TYPE.CREATE:
            iouMessage = `submitted ${amount}${comment && ` for ${comment}`}`;
            break;
        case CONST.IOU.REPORT_ACTION_TYPE.TRACK:
            iouMessage = `tracking ${amount}${comment && ` for ${comment}`}`;
            break;
        case CONST.IOU.REPORT_ACTION_TYPE.SPLIT:
            iouMessage = `split ${amount}${comment && ` for ${comment}`}`;
            break;
        case CONST.IOU.REPORT_ACTION_TYPE.DELETE:
            iouMessage = `deleted the ${amount} expense${comment && ` for ${comment}`}`;
            break;
        case CONST.IOU.REPORT_ACTION_TYPE.PAY:
            iouMessage = isSettlingUp ? `paid ${amount}${paymentMethodMessage}` : `sent ${amount}${comment && ` for ${comment}`}${paymentMethodMessage}`;
            break;
        default:
            break;
    }

    return [
        {
            html: lodashEscape(iouMessage),
            text: iouMessage ?? '',
            isEdited: false,
            type: CONST.REPORT.MESSAGE.TYPE.COMMENT,
        },
    ];
}

/**
 * Builds an optimistic IOU reportAction object
 *
 * @param type - IOUReportAction type. Can be oneOf(create, delete, pay, split).
 * @param amount - IOU amount in cents.
 * @param currency
 * @param comment - User comment for the IOU.
 * @param participants - An array with participants details.
 * @param [transactionID] - Not required if the IOUReportAction type is 'pay'
 * @param [paymentType] - Only required if the IOUReportAction type is 'pay'. Can be oneOf(elsewhere, Expensify).
 * @param [iouReportID] - Only required if the IOUReportActions type is oneOf(decline, cancel, pay). Generates a randomID as default.
 * @param [isSettlingUp] - Whether we are settling up an IOU.
 * @param [isSendMoneyFlow] - Whether this is pay someone flow
 * @param [receipt]
 * @param [isOwnPolicyExpenseChat] - Whether this is an expense report create from the current user's policy expense chat
 */
function buildOptimisticIOUReportAction(
    type: ValueOf<typeof CONST.IOU.REPORT_ACTION_TYPE>,
    amount: number,
    currency: string,
    comment: string,
    participants: Participant[],
    transactionID: string,
    paymentType?: PaymentMethodType,
    iouReportID = '',
    isSettlingUp = false,
    isSendMoneyFlow = false,
    receipt: Receipt = {},
    isOwnPolicyExpenseChat = false,
    created = DateUtils.getDBTime(),
    linkedExpenseReportAction: ReportAction | EmptyObject = {},
): OptimisticIOUReportAction {
    const IOUReportID = iouReportID || generateReportID();

    const originalMessage: IOUMessage = {
        amount,
        comment,
        currency,
        IOUTransactionID: transactionID,
        IOUReportID,
        type,
        whisperedTo: [CONST.IOU.RECEIPT_STATE.SCANREADY, CONST.IOU.RECEIPT_STATE.SCANNING].some((value) => value === receipt?.state) ? [currentUserAccountID ?? -1] : [],
    };

    if (type === CONST.IOU.REPORT_ACTION_TYPE.PAY) {
        // In pay someone flow, we store amount, comment, currency in IOUDetails when type = pay
        if (isSendMoneyFlow) {
            const keys = ['amount', 'comment', 'currency'] as const;
            keys.forEach((key) => {
                delete originalMessage[key];
            });
            originalMessage.IOUDetails = {amount, comment, currency};
            originalMessage.paymentType = paymentType;
        } else {
            // In case of pay someone action, we dont store the comment
            // and there is no single transctionID to link the action to.
            delete originalMessage.IOUTransactionID;
            delete originalMessage.comment;
            originalMessage.paymentType = paymentType;
        }
    }

    // IOUs of type split only exist in group DMs and those don't have an iouReport so we need to delete the IOUReportID key
    if (type === CONST.IOU.REPORT_ACTION_TYPE.SPLIT) {
        delete originalMessage.IOUReportID;
        // Split expense made from a policy expense chat only have the payee's accountID as the participant because the payer could be any policy admin
        if (isOwnPolicyExpenseChat) {
            originalMessage.participantAccountIDs = currentUserAccountID ? [currentUserAccountID] : [];
        } else {
            originalMessage.participantAccountIDs = currentUserAccountID
                ? [currentUserAccountID, ...participants.map((participant) => participant.accountID ?? -1)]
                : participants.map((participant) => participant.accountID ?? -1);
        }
    }

    return {
        ...linkedExpenseReportAction,
        actionName: CONST.REPORT.ACTIONS.TYPE.IOU,
        actorAccountID: currentUserAccountID,
        automatic: false,
        avatar: getCurrentUserAvatar(),
        isAttachment: false,
        originalMessage,
        message: getIOUReportActionMessage(iouReportID, type, amount, comment, currency, paymentType, isSettlingUp),
        person: [
            {
                style: 'strong',
                text: getCurrentUserDisplayNameOrEmail(),
                type: 'TEXT',
            },
        ],
        reportActionID: NumberUtils.rand64(),
        shouldShow: true,
        created,
        pendingAction: CONST.RED_BRICK_ROAD_PENDING_ACTION.ADD,
    };
}

/**
 * Builds an optimistic APPROVED report action with a randomly generated reportActionID.
 */
function buildOptimisticApprovedReportAction(amount: number, currency: string, expenseReportID: string): OptimisticApprovedReportAction {
    const originalMessage = {
        amount,
        currency,
        expenseReportID,
    };

    return {
        actionName: CONST.REPORT.ACTIONS.TYPE.APPROVED,
        actorAccountID: currentUserAccountID,
        automatic: false,
        avatar: getCurrentUserAvatar(),
        isAttachment: false,
        originalMessage,
        message: getIOUReportActionMessage(expenseReportID, CONST.REPORT.ACTIONS.TYPE.APPROVED, Math.abs(amount), '', currency),
        person: [
            {
                style: 'strong',
                text: getCurrentUserDisplayNameOrEmail(),
                type: 'TEXT',
            },
        ],
        reportActionID: NumberUtils.rand64(),
        shouldShow: true,
        created: DateUtils.getDBTime(),
        pendingAction: CONST.RED_BRICK_ROAD_PENDING_ACTION.ADD,
    };
}

/**
 * Builds an optimistic MOVED report action with a randomly generated reportActionID.
 * This action is used when we move reports across workspaces.
 */
function buildOptimisticMovedReportAction(fromPolicyID: string, toPolicyID: string, newParentReportID: string, movedReportID: string, policyName: string): ReportAction {
    const originalMessage = {
        fromPolicyID,
        toPolicyID,
        newParentReportID,
        movedReportID,
    };

    const movedActionMessage = [
        {
            html: `moved the report to the <a href='${CONST.NEW_EXPENSIFY_URL}r/${newParentReportID}' target='_blank' rel='noreferrer noopener'>${policyName}</a> workspace`,
            text: `moved the report to the ${policyName} workspace`,
            type: CONST.REPORT.MESSAGE.TYPE.COMMENT,
        },
    ];

    return {
        actionName: CONST.REPORT.ACTIONS.TYPE.MOVED,
        actorAccountID: currentUserAccountID,
        automatic: false,
        avatar: getCurrentUserAvatar(),
        isAttachment: false,
        originalMessage,
        message: movedActionMessage,
        person: [
            {
                style: 'strong',
                text: getCurrentUserDisplayNameOrEmail(),
                type: 'TEXT',
            },
        ],
        reportActionID: NumberUtils.rand64(),
        shouldShow: true,
        created: DateUtils.getDBTime(),
        pendingAction: CONST.RED_BRICK_ROAD_PENDING_ACTION.ADD,
    };
}

/**
 * Builds an optimistic SUBMITTED report action with a randomly generated reportActionID.
 *
 */
function buildOptimisticSubmittedReportAction(amount: number, currency: string, expenseReportID: string, adminAccountID: number | undefined): OptimisticSubmittedReportAction {
    const originalMessage = {
        amount,
        currency,
        expenseReportID,
    };

    return {
        actionName: CONST.REPORT.ACTIONS.TYPE.SUBMITTED,
        actorAccountID: currentUserAccountID,
        adminAccountID,
        automatic: false,
        avatar: getCurrentUserAvatar(),
        isAttachment: false,
        originalMessage,
        message: getIOUReportActionMessage(expenseReportID, CONST.REPORT.ACTIONS.TYPE.SUBMITTED, Math.abs(amount), '', currency),
        person: [
            {
                style: 'strong',
                text: getCurrentUserDisplayNameOrEmail(),
                type: 'TEXT',
            },
        ],
        reportActionID: NumberUtils.rand64(),
        shouldShow: true,
        created: DateUtils.getDBTime(),
        pendingAction: CONST.RED_BRICK_ROAD_PENDING_ACTION.ADD,
    };
}

/**
 * Builds an optimistic report preview action with a randomly generated reportActionID.
 *
 * @param chatReport
 * @param iouReport
 * @param [comment] - User comment for the IOU.
 * @param [transaction] - optimistic first transaction of preview
 */
function buildOptimisticReportPreview(chatReport: OnyxEntry<Report>, iouReport: Report, comment = '', transaction: OnyxEntry<Transaction> = null, childReportID?: string): ReportAction {
    const hasReceipt = TransactionUtils.hasReceipt(transaction);
    const isReceiptBeingScanned = hasReceipt && TransactionUtils.isReceiptBeingScanned(transaction);
    const message = getReportPreviewMessage(iouReport);
    const created = DateUtils.getDBTime();
    return {
        reportActionID: NumberUtils.rand64(),
        reportID: chatReport?.reportID,
        actionName: CONST.REPORT.ACTIONS.TYPE.REPORT_PREVIEW,
        pendingAction: CONST.RED_BRICK_ROAD_PENDING_ACTION.ADD,
        originalMessage: {
            linkedReportID: iouReport?.reportID,
            whisperedTo: isReceiptBeingScanned ? [currentUserAccountID ?? -1] : [],
        },
        message: [
            {
                html: message,
                text: message,
                isEdited: false,
                type: CONST.REPORT.MESSAGE.TYPE.COMMENT,
            },
        ],
        created,
        accountID: iouReport?.managerID ?? -1,
        // The preview is initially whispered if created with a receipt, so the actor is the current user as well
        actorAccountID: hasReceipt ? currentUserAccountID : iouReport?.managerID ?? -1,
        childReportID: childReportID ?? iouReport?.reportID,
        childMoneyRequestCount: 1,
        childLastMoneyRequestComment: comment,
        childRecentReceiptTransactionIDs: hasReceipt && !isEmptyObject(transaction) ? {[transaction?.transactionID ?? '-1']: created} : undefined,
    };
}

/**
 * Builds an optimistic ACTIONABLETRACKEXPENSEWHISPER action with a randomly generated reportActionID.
 */
function buildOptimisticActionableTrackExpenseWhisper(iouAction: OptimisticIOUReportAction, transactionID: string): ReportAction {
    const currentTime = DateUtils.getDBTime();
    const targetEmail = CONST.EMAIL.CONCIERGE;
    const actorAccountID = PersonalDetailsUtils.getAccountIDsByLogins([targetEmail])[0];
    const reportActionID = NumberUtils.rand64();
    return {
        actionName: CONST.REPORT.ACTIONS.TYPE.ACTIONABLE_TRACK_EXPENSE_WHISPER,
        actorAccountID,
        avatar: UserUtils.getDefaultAvatarURL(actorAccountID),
        created: DateUtils.addMillisecondsFromDateTime(currentTime, 1),
        lastModified: DateUtils.addMillisecondsFromDateTime(currentTime, 1),
        message: [
            {
                html: CONST.ACTIONABLE_TRACK_EXPENSE_WHISPER_MESSAGE,
                text: CONST.ACTIONABLE_TRACK_EXPENSE_WHISPER_MESSAGE,
                whisperedTo: [],
                type: CONST.REPORT.MESSAGE.TYPE.COMMENT,
            },
        ],
        originalMessage: {
            lastModified: DateUtils.addMillisecondsFromDateTime(currentTime, 1),
            transactionID,
        },
        person: [
            {
                text: CONST.DISPLAY_NAME.EXPENSIFY_CONCIERGE,
                type: 'TEXT',
            },
        ],
        previousReportActionID: iouAction?.reportActionID,
        reportActionID,
        shouldShow: true,
        pendingAction: CONST.RED_BRICK_ROAD_PENDING_ACTION.ADD,
    };
}

/**
 * Builds an optimistic modified expense action with a randomly generated reportActionID.
 */
function buildOptimisticModifiedExpenseReportAction(
    transactionThread: OnyxEntry<Report>,
    oldTransaction: OnyxEntry<Transaction>,
    transactionChanges: TransactionChanges,
    isFromExpenseReport: boolean,
    policy: OnyxEntry<Policy>,
): OptimisticModifiedExpenseReportAction {
    const originalMessage = getModifiedExpenseOriginalMessage(oldTransaction, transactionChanges, isFromExpenseReport, policy);
    return {
        actionName: CONST.REPORT.ACTIONS.TYPE.MODIFIED_EXPENSE,
        actorAccountID: currentUserAccountID,
        automatic: false,
        avatar: getCurrentUserAvatar(),
        created: DateUtils.getDBTime(),
        isAttachment: false,
        message: [
            {
                // Currently we are composing the message from the originalMessage and message is only used in OldDot and not in the App
                text: 'You',
                style: 'strong',
                type: CONST.REPORT.MESSAGE.TYPE.TEXT,
            },
        ],
        originalMessage,
        person: [
            {
                style: 'strong',
                text: currentUserPersonalDetails?.displayName ?? String(currentUserAccountID),
                type: 'TEXT',
            },
        ],
        pendingAction: CONST.RED_BRICK_ROAD_PENDING_ACTION.ADD,
        reportActionID: NumberUtils.rand64(),
        reportID: transactionThread?.reportID,
        shouldShow: true,
    };
}

/**
 * Builds an optimistic modified expense action for a tracked expense move with a randomly generated reportActionID.
 * @param transactionThreadID - The reportID of the transaction thread
 * @param movedToReportID - The reportID of the report the transaction is moved to
 */
function buildOptimisticMovedTrackedExpenseModifiedReportAction(transactionThreadID: string, movedToReportID: string): OptimisticModifiedExpenseReportAction {
    return {
        actionName: CONST.REPORT.ACTIONS.TYPE.MODIFIED_EXPENSE,
        actorAccountID: currentUserAccountID,
        automatic: false,
        avatar: getCurrentUserAvatar(),
        created: DateUtils.getDBTime(),
        isAttachment: false,
        message: [
            {
                // Currently we are composing the message from the originalMessage and message is only used in OldDot and not in the App
                text: 'You',
                style: 'strong',
                type: CONST.REPORT.MESSAGE.TYPE.TEXT,
            },
        ],
        originalMessage: {
            movedToReportID,
        },
        person: [
            {
                style: 'strong',
                text: currentUserPersonalDetails?.displayName ?? String(currentUserAccountID),
                type: 'TEXT',
            },
        ],
        pendingAction: CONST.RED_BRICK_ROAD_PENDING_ACTION.ADD,
        reportActionID: NumberUtils.rand64(),
        reportID: transactionThreadID,
        shouldShow: true,
    };
}

/**
 * Updates a report preview action that exists for an IOU report.
 *
 * @param [comment] - User comment for the IOU.
 * @param [transaction] - optimistic newest transaction of a report preview
 *
 */
function updateReportPreview(
    iouReport: OnyxEntry<Report>,
    reportPreviewAction: ReportPreviewAction,
    isPayRequest = false,
    comment = '',
    transaction: OnyxEntry<Transaction> = null,
): ReportPreviewAction {
    const hasReceipt = TransactionUtils.hasReceipt(transaction);
    const recentReceiptTransactions = reportPreviewAction?.childRecentReceiptTransactionIDs ?? {};
    const transactionsToKeep = TransactionUtils.getRecentTransactions(recentReceiptTransactions);
    const previousTransactionsArray = Object.entries(recentReceiptTransactions ?? {}).map(([key, value]) => (transactionsToKeep.includes(key) ? {[key]: value} : null));
    const previousTransactions: Record<string, string> = {};

    for (const obj of previousTransactionsArray) {
        for (const key in obj) {
            if (obj) {
                previousTransactions[key] = obj[key];
            }
        }
    }

    const message = getReportPreviewMessage(iouReport, reportPreviewAction);
    return {
        ...reportPreviewAction,
        message: [
            {
                html: message,
                text: message,
                isEdited: false,
                type: CONST.REPORT.MESSAGE.TYPE.COMMENT,
            },
        ],
        childLastMoneyRequestComment: comment || reportPreviewAction?.childLastMoneyRequestComment,
        childMoneyRequestCount: (reportPreviewAction?.childMoneyRequestCount ?? 0) + (isPayRequest ? 0 : 1),
        childRecentReceiptTransactionIDs: hasReceipt
            ? {
                  ...(transaction && {[transaction.transactionID]: transaction?.created}),
                  ...previousTransactions,
              }
            : recentReceiptTransactions,
        // As soon as we add a transaction without a receipt to the report, it will have ready expenses,
        // so we remove the whisper
        originalMessage: {
            ...(reportPreviewAction.originalMessage ?? {}),
            whisperedTo: hasReceipt ? reportPreviewAction?.originalMessage?.whisperedTo : [],
        },
    };
}

function buildOptimisticTaskReportAction(
    taskReportID: string,
    actionName: OriginalMessageActionName,
    message = '',
    actorAccountID = currentUserAccountID,
    createdOffset = 0,
): OptimisticTaskReportAction {
    const originalMessage = {
        taskReportID,
        type: actionName,
        text: message,
    };
    return {
        actionName,
        actorAccountID,
        automatic: false,
        avatar: getCurrentUserAvatar(),
        isAttachment: false,
        originalMessage,
        message: [
            {
                text: message,
                taskReportID,
                type: CONST.REPORT.MESSAGE.TYPE.TEXT,
            },
        ],
        person: [
            {
                style: 'strong',
                text: currentUserPersonalDetails?.displayName ?? String(currentUserAccountID),
                type: 'TEXT',
            },
        ],
        reportActionID: NumberUtils.rand64(),
        shouldShow: true,
        created: DateUtils.getDBTimeWithSkew(Date.now() + createdOffset),
        isFirstItem: false,
        pendingAction: CONST.RED_BRICK_ROAD_PENDING_ACTION.ADD,
    };
}

/**
 * Builds an optimistic chat report with a randomly generated reportID and as much information as we currently have
 */
function buildOptimisticChatReport(
    participantList: number[],
    reportName: string = CONST.REPORT.DEFAULT_REPORT_NAME,
    chatType: ValueOf<typeof CONST.REPORT.CHAT_TYPE> | undefined = undefined,
    policyID: string = CONST.POLICY.OWNER_EMAIL_FAKE,
    ownerAccountID: number = CONST.REPORT.OWNER_ACCOUNT_ID_FAKE,
    isOwnPolicyExpenseChat = false,
    oldPolicyName = '',
    visibility: ValueOf<typeof CONST.REPORT.VISIBILITY> | undefined = undefined,
    writeCapability: ValueOf<typeof CONST.REPORT.WRITE_CAPABILITIES> | undefined = undefined,
    notificationPreference: NotificationPreference = CONST.REPORT.NOTIFICATION_PREFERENCE.ALWAYS,
    parentReportActionID = '',
    parentReportID = '',
    description = '',
    avatarUrl = '',
    optimisticReportID = '',
    shouldShowParticipants = true,
): OptimisticChatReport {
    const participants = participantList.reduce((reportParticipants: Participants, accountID: number) => {
        const participant: ReportParticipant = {
            hidden: !shouldShowParticipants,
            role: accountID === currentUserAccountID ? CONST.REPORT.ROLE.ADMIN : CONST.REPORT.ROLE.MEMBER,
        };
        // eslint-disable-next-line no-param-reassign
        reportParticipants[accountID] = participant;
        return reportParticipants;
    }, {} as Participants);
    const currentTime = DateUtils.getDBTime();
    const isNewlyCreatedWorkspaceChat = chatType === CONST.REPORT.CHAT_TYPE.POLICY_EXPENSE_CHAT && isOwnPolicyExpenseChat;
    const optimisticChatReport: OptimisticChatReport = {
        isOptimisticReport: true,
        type: CONST.REPORT.TYPE.CHAT,
        chatType,
        isOwnPolicyExpenseChat,
        isPinned: reportName === CONST.REPORT.WORKSPACE_CHAT_ROOMS.ADMINS || isNewlyCreatedWorkspaceChat,
        lastActorAccountID: 0,
        lastMessageTranslationKey: '',
        lastMessageHtml: '',
        lastMessageText: undefined,
        lastReadTime: currentTime,
        lastVisibleActionCreated: currentTime,
        notificationPreference,
        oldPolicyName,
        ownerAccountID: ownerAccountID || CONST.REPORT.OWNER_ACCOUNT_ID_FAKE,
        parentReportActionID,
        parentReportID,
        participants,
        policyID,
        reportID: optimisticReportID || generateReportID(),
        reportName,
        stateNum: 0,
        statusNum: 0,
        visibility,
        description,
        writeCapability,
        avatarUrl,
    };

    if (chatType === CONST.REPORT.CHAT_TYPE.INVOICE) {
        // TODO: update to support workspace as an invoice receiver when workspace-to-workspace invoice room implemented
        optimisticChatReport.invoiceReceiver = {
            type: 'individual',
            accountID: participantList[0],
        };
    }

    return optimisticChatReport;
}

function buildOptimisticGroupChatReport(participantAccountIDs: number[], reportName: string, avatarUri: string, optimisticReportID?: string) {
    return buildOptimisticChatReport(
        participantAccountIDs,
        reportName,
        CONST.REPORT.CHAT_TYPE.GROUP,
        undefined,
        undefined,
        undefined,
        undefined,
        undefined,
        undefined,
        undefined,
        undefined,
        undefined,
        undefined,
        avatarUri,
        optimisticReportID,
    );
}

/**
 * Returns the necessary reportAction onyx data to indicate that the chat has been created optimistically
 * @param [created] - Action created time
 */
function buildOptimisticCreatedReportAction(emailCreatingAction: string, created = DateUtils.getDBTime()): OptimisticCreatedReportAction {
    return {
        reportActionID: NumberUtils.rand64(),
        actionName: CONST.REPORT.ACTIONS.TYPE.CREATED,
        pendingAction: CONST.RED_BRICK_ROAD_PENDING_ACTION.ADD,
        actorAccountID: currentUserAccountID,
        message: [
            {
                type: CONST.REPORT.MESSAGE.TYPE.TEXT,
                style: 'strong',
                text: emailCreatingAction,
            },
            {
                type: CONST.REPORT.MESSAGE.TYPE.TEXT,
                style: 'normal',
                text: ' created this report',
            },
        ],
        person: [
            {
                type: CONST.REPORT.MESSAGE.TYPE.TEXT,
                style: 'strong',
                text: getCurrentUserDisplayNameOrEmail(),
            },
        ],
        automatic: false,
        avatar: getCurrentUserAvatar(),
        created,
        shouldShow: true,
    };
}

/**
 * Returns the necessary reportAction onyx data to indicate that the room has been renamed
 */
function buildOptimisticRenamedRoomReportAction(newName: string, oldName: string): OptimisticRenamedReportAction {
    const now = DateUtils.getDBTime();
    return {
        reportActionID: NumberUtils.rand64(),
        actionName: CONST.REPORT.ACTIONS.TYPE.RENAMED,
        pendingAction: CONST.RED_BRICK_ROAD_PENDING_ACTION.ADD,
        actorAccountID: currentUserAccountID,
        message: [
            {
                type: CONST.REPORT.MESSAGE.TYPE.TEXT,
                style: 'strong',
                text: 'You',
            },
            {
                type: CONST.REPORT.MESSAGE.TYPE.TEXT,
                style: 'normal',
                text: ` renamed this report. New title is '${newName}' (previously '${oldName}').`,
            },
        ],
        person: [
            {
                type: CONST.REPORT.MESSAGE.TYPE.TEXT,
                style: 'strong',
                text: getCurrentUserDisplayNameOrEmail(),
            },
        ],
        originalMessage: {
            oldName,
            newName,
            html: `Room renamed to ${newName}`,
            lastModified: now,
        },
        automatic: false,
        avatar: getCurrentUserAvatar(),
        created: now,
        shouldShow: true,
    };
}

/**
 * Returns the necessary reportAction onyx data to indicate that the transaction has been put on hold optimistically
 * @param [created] - Action created time
 */
function buildOptimisticHoldReportAction(created = DateUtils.getDBTime()): OptimisticHoldReportAction {
    return {
        reportActionID: NumberUtils.rand64(),
        actionName: CONST.REPORT.ACTIONS.TYPE.HOLD,
        pendingAction: CONST.RED_BRICK_ROAD_PENDING_ACTION.ADD,
        actorAccountID: currentUserAccountID,
        message: [
            {
                type: CONST.REPORT.MESSAGE.TYPE.TEXT,
                style: 'normal',
                text: Localize.translateLocal('iou.heldExpense'),
            },
        ],
        person: [
            {
                type: CONST.REPORT.MESSAGE.TYPE.TEXT,
                style: 'strong',
                text: getCurrentUserDisplayNameOrEmail(),
            },
        ],
        automatic: false,
        avatar: getCurrentUserAvatar(),
        created,
        shouldShow: true,
    };
}

/**
 * Returns the necessary reportAction onyx data to indicate that the transaction has been put on hold optimistically
 * @param [created] - Action created time
 */
function buildOptimisticHoldReportActionComment(comment: string, created = DateUtils.getDBTime()): OptimisticHoldReportAction {
    return {
        reportActionID: NumberUtils.rand64(),
        actionName: CONST.REPORT.ACTIONS.TYPE.ADD_COMMENT,
        pendingAction: CONST.RED_BRICK_ROAD_PENDING_ACTION.ADD,
        actorAccountID: currentUserAccountID,
        message: [
            {
                type: CONST.REPORT.MESSAGE.TYPE.COMMENT,
                text: comment,
                html: comment, // as discussed on https://github.com/Expensify/App/pull/39452 we will not support HTML for now
            },
        ],
        person: [
            {
                type: CONST.REPORT.MESSAGE.TYPE.TEXT,
                style: 'strong',
                text: getCurrentUserDisplayNameOrEmail(),
            },
        ],
        automatic: false,
        avatar: getCurrentUserAvatar(),
        created,
        shouldShow: true,
    };
}

/**
 * Returns the necessary reportAction onyx data to indicate that the transaction has been removed from hold optimistically
 * @param [created] - Action created time
 */
function buildOptimisticUnHoldReportAction(created = DateUtils.getDBTime()): OptimisticHoldReportAction {
    return {
        reportActionID: NumberUtils.rand64(),
        actionName: CONST.REPORT.ACTIONS.TYPE.UNHOLD,
        pendingAction: CONST.RED_BRICK_ROAD_PENDING_ACTION.ADD,
        actorAccountID: currentUserAccountID,
        message: [
            {
                type: CONST.REPORT.MESSAGE.TYPE.TEXT,
                style: 'normal',
                text: Localize.translateLocal('iou.unheldExpense'),
            },
        ],
        person: [
            {
                type: CONST.REPORT.MESSAGE.TYPE.TEXT,
                style: 'normal',
                text: getCurrentUserDisplayNameOrEmail(),
            },
        ],
        automatic: false,
        avatar: getCurrentUserAvatar(),
        created,
        shouldShow: true,
    };
}

function buildOptimisticEditedTaskFieldReportAction({title, description}: Task): OptimisticEditedTaskReportAction {
    // We do not modify title & description in one request, so we need to create a different optimistic action for each field modification
    let field = '';
    let value = '';
    if (title !== undefined) {
        field = 'task title';
        value = title;
    } else if (description !== undefined) {
        field = 'description';
        value = description;
    }

    let changelog = 'edited this task';
    if (field && value) {
        changelog = `updated the ${field} to ${value}`;
    } else if (field) {
        changelog = `removed the ${field}`;
    }

    return {
        reportActionID: NumberUtils.rand64(),
        actionName: CONST.REPORT.ACTIONS.TYPE.TASK_EDITED,
        pendingAction: CONST.RED_BRICK_ROAD_PENDING_ACTION.ADD,
        actorAccountID: currentUserAccountID,
        message: [
            {
                type: CONST.REPORT.MESSAGE.TYPE.COMMENT,
                text: changelog,
                html: description ? getParsedComment(changelog) : changelog,
            },
        ],
        person: [
            {
                type: CONST.REPORT.MESSAGE.TYPE.TEXT,
                style: 'strong',
                text: getCurrentUserDisplayNameOrEmail(),
            },
        ],
        automatic: false,
        avatar: getCurrentUserAvatar(),
        created: DateUtils.getDBTime(),
        shouldShow: false,
    };
}

function buildOptimisticChangedTaskAssigneeReportAction(assigneeAccountID: number): OptimisticEditedTaskReportAction {
    return {
        reportActionID: NumberUtils.rand64(),
        actionName: CONST.REPORT.ACTIONS.TYPE.TASK_EDITED,
        pendingAction: CONST.RED_BRICK_ROAD_PENDING_ACTION.ADD,
        actorAccountID: currentUserAccountID,
        message: [
            {
                type: CONST.REPORT.MESSAGE.TYPE.COMMENT,
                text: `assigned to ${getDisplayNameForParticipant(assigneeAccountID)}`,
                html: `assigned to <mention-user accountID=${assigneeAccountID}></mention-user>`,
            },
        ],
        person: [
            {
                type: CONST.REPORT.MESSAGE.TYPE.TEXT,
                style: 'strong',
                text: getCurrentUserDisplayNameOrEmail(),
            },
        ],
        automatic: false,
        avatar: getCurrentUserAvatar(),
        created: DateUtils.getDBTime(),
        shouldShow: false,
    };
}

/**
 * Returns the necessary reportAction onyx data to indicate that a chat has been archived
 *
 * @param reason - A reason why the chat has been archived
 */
function buildOptimisticClosedReportAction(emailClosingReport: string, policyName: string, reason: string = CONST.REPORT.ARCHIVE_REASON.DEFAULT): OptimisticClosedReportAction {
    return {
        actionName: CONST.REPORT.ACTIONS.TYPE.CLOSED,
        actorAccountID: currentUserAccountID,
        automatic: false,
        avatar: getCurrentUserAvatar(),
        created: DateUtils.getDBTime(),
        message: [
            {
                type: CONST.REPORT.MESSAGE.TYPE.TEXT,
                style: 'strong',
                text: emailClosingReport,
            },
            {
                type: CONST.REPORT.MESSAGE.TYPE.TEXT,
                style: 'normal',
                text: ' closed this report',
            },
        ],
        originalMessage: {
            policyName,
            reason,
        },
        pendingAction: CONST.RED_BRICK_ROAD_PENDING_ACTION.ADD,
        person: [
            {
                type: CONST.REPORT.MESSAGE.TYPE.TEXT,
                style: 'strong',
                text: getCurrentUserDisplayNameOrEmail(),
            },
        ],
        reportActionID: NumberUtils.rand64(),
        shouldShow: true,
    };
}

/**
 * Returns an optimistic Dismissed Violation Report Action. Use the originalMessage customize this to the type of
 * violation being dismissed.
 */
function buildOptimisticDismissedViolationReportAction(originalMessage: OriginalMessageDismissedViolation['originalMessage']): OptimisticDismissedViolationReportAction {
    return {
        actionName: CONST.REPORT.ACTIONS.TYPE.DISMISSED_VIOLATION,
        actorAccountID: currentUserAccountID,
        avatar: getCurrentUserAvatar(),
        created: DateUtils.getDBTime(),
        message: [
            {
                type: CONST.REPORT.MESSAGE.TYPE.TEXT,
                style: 'normal',
                text: ReportActionsUtils.getDismissedViolationMessageText(originalMessage),
            },
        ],
        originalMessage,
        pendingAction: CONST.RED_BRICK_ROAD_PENDING_ACTION.ADD,
        person: [
            {
                type: CONST.REPORT.MESSAGE.TYPE.TEXT,
                style: 'strong',
                text: getCurrentUserDisplayNameOrEmail(),
            },
        ],
        reportActionID: NumberUtils.rand64(),
        shouldShow: true,
    };
}

function buildOptimisticWorkspaceChats(policyID: string, policyName: string, expenseReportId?: string): OptimisticWorkspaceChats {
    const announceChatData = buildOptimisticChatReport(
        currentUserAccountID ? [currentUserAccountID] : [],
        CONST.REPORT.WORKSPACE_CHAT_ROOMS.ANNOUNCE,
        CONST.REPORT.CHAT_TYPE.POLICY_ANNOUNCE,
        policyID,
        CONST.POLICY.OWNER_ACCOUNT_ID_FAKE,
        false,
        policyName,
        undefined,
        undefined,

        // #announce contains all policy members so notifying always should be opt-in only.
        CONST.REPORT.NOTIFICATION_PREFERENCE.DAILY,
    );
    const announceChatReportID = announceChatData.reportID;
    const announceCreatedAction = buildOptimisticCreatedReportAction(CONST.POLICY.OWNER_EMAIL_FAKE);
    const announceReportActionData = {
        [announceCreatedAction.reportActionID]: announceCreatedAction,
    };
    const pendingChatMembers = getPendingChatMembers(currentUserAccountID ? [currentUserAccountID] : [], [], CONST.RED_BRICK_ROAD_PENDING_ACTION.ADD);
    const adminsChatData = {
        ...buildOptimisticChatReport(
            [currentUserAccountID ?? -1],
            CONST.REPORT.WORKSPACE_CHAT_ROOMS.ADMINS,
            CONST.REPORT.CHAT_TYPE.POLICY_ADMINS,
            policyID,
            CONST.POLICY.OWNER_ACCOUNT_ID_FAKE,
            false,
            policyName,
        ),
        pendingChatMembers,
    };
    const adminsChatReportID = adminsChatData.reportID;
    const adminsCreatedAction = buildOptimisticCreatedReportAction(CONST.POLICY.OWNER_EMAIL_FAKE);
    const adminsReportActionData = {
        [adminsCreatedAction.reportActionID]: adminsCreatedAction,
    };

    const expenseChatData = buildOptimisticChatReport(
        [currentUserAccountID ?? -1],
        '',
        CONST.REPORT.CHAT_TYPE.POLICY_EXPENSE_CHAT,
        policyID,
        currentUserAccountID,
        true,
        policyName,
        undefined,
        undefined,
        undefined,
        undefined,
        undefined,
        undefined,
        undefined,
        expenseReportId,
    );
    const expenseChatReportID = expenseChatData.reportID;
    const expenseReportCreatedAction = buildOptimisticCreatedReportAction(currentUserEmail ?? '');
    const expenseReportActionData = {
        [expenseReportCreatedAction.reportActionID]: expenseReportCreatedAction,
    };

    return {
        announceChatReportID,
        announceChatData,
        announceReportActionData,
        announceCreatedReportActionID: announceCreatedAction.reportActionID,
        adminsChatReportID,
        adminsChatData,
        adminsReportActionData,
        adminsCreatedReportActionID: adminsCreatedAction.reportActionID,
        expenseChatReportID,
        expenseChatData,
        expenseReportActionData,
        expenseCreatedReportActionID: expenseReportCreatedAction.reportActionID,
    };
}

/**
 * Builds an optimistic Task Report with a randomly generated reportID
 *
 * @param ownerAccountID - Account ID of the person generating the Task.
 * @param assigneeAccountID - AccountID of the other person participating in the Task.
 * @param parentReportID - Report ID of the chat where the Task is.
 * @param title - Task title.
 * @param description - Task description.
 * @param policyID - PolicyID of the parent report
 */

function buildOptimisticTaskReport(
    ownerAccountID: number,
    assigneeAccountID = 0,
    parentReportID?: string,
    title?: string,
    description?: string,
    policyID: string = CONST.POLICY.OWNER_EMAIL_FAKE,
    notificationPreference: NotificationPreference = CONST.REPORT.NOTIFICATION_PREFERENCE.ALWAYS,
): OptimisticTaskReport {
    const participants: Participants = {
        [ownerAccountID]: {
            hidden: false,
        },
    };

    if (assigneeAccountID) {
        participants[assigneeAccountID] = {hidden: false};
    }

    return {
        reportID: generateReportID(),
        reportName: title,
        description: getParsedComment(description ?? ''),
        ownerAccountID,
        participants,
        managerID: assigneeAccountID,
        type: CONST.REPORT.TYPE.TASK,
        parentReportID,
        policyID,
        stateNum: CONST.REPORT.STATE_NUM.OPEN,
        statusNum: CONST.REPORT.STATUS_NUM.OPEN,
        notificationPreference,
        lastVisibleActionCreated: DateUtils.getDBTime(),
    };
}

/**
 * A helper method to create transaction thread
 *
 * @param reportAction - the parent IOU report action from which to create the thread
 * @param moneyRequestReport - the report which the report action belongs to
 */
function buildTransactionThread(
    reportAction: OnyxEntry<ReportAction | OptimisticIOUReportAction>,
    moneyRequestReport: OnyxEntry<Report>,
    existingTransactionThreadReportID?: string,
): OptimisticChatReport {
    const participantAccountIDs = [...new Set([currentUserAccountID, Number(reportAction?.actorAccountID)])].filter(Boolean) as number[];
    const existingTransactionThreadReport = getReport(existingTransactionThreadReportID);

    if (existingTransactionThreadReportID && existingTransactionThreadReport) {
        return {
            ...existingTransactionThreadReport,
            isOptimisticReport: true,
            parentReportActionID: reportAction?.reportActionID,
            parentReportID: moneyRequestReport?.reportID,
            reportName: getTransactionReportName(reportAction),
            policyID: moneyRequestReport?.policyID,
        };
    }

    return buildOptimisticChatReport(
        participantAccountIDs,
        getTransactionReportName(reportAction),
        undefined,
        moneyRequestReport?.policyID,
        CONST.POLICY.OWNER_ACCOUNT_ID_FAKE,
        false,
        '',
        undefined,
        undefined,
        CONST.REPORT.NOTIFICATION_PREFERENCE.HIDDEN,
        reportAction?.reportActionID,
        moneyRequestReport?.reportID,
        '',
        '',
        '',
        false,
    );
}

/**
 * Build optimistic expense entities:
 *
 * 1. CREATED action for the chatReport
 * 2. CREATED action for the iouReport
 * 3. IOU action for the iouReport linked to the transaction thread via `childReportID`
 * 4. Transaction Thread linked to the IOU action via `parentReportActionID`
 * 5. CREATED action for the Transaction Thread
 */
function buildOptimisticMoneyRequestEntities(
    iouReport: Report,
    type: ValueOf<typeof CONST.IOU.REPORT_ACTION_TYPE>,
    amount: number,
    currency: string,
    comment: string,
    payeeEmail: string,
    participants: Participant[],
    transactionID: string,
    paymentType?: PaymentMethodType,
    isSettlingUp = false,
    isSendMoneyFlow = false,
    receipt: Receipt = {},
    isOwnPolicyExpenseChat = false,
    isPersonalTrackingExpense?: boolean,
    existingTransactionThreadReportID?: string,
    linkedTrackedExpenseReportAction?: ReportAction,
): [OptimisticCreatedReportAction, OptimisticCreatedReportAction, OptimisticIOUReportAction, OptimisticChatReport, OptimisticCreatedReportAction | EmptyObject] {
    const createdActionForChat = buildOptimisticCreatedReportAction(payeeEmail);

    // The `CREATED` action must be optimistically generated before the IOU action so that it won't appear after the IOU action in the chat.
    const iouActionCreationTime = DateUtils.getDBTime();
    const createdActionForIOUReport = buildOptimisticCreatedReportAction(payeeEmail, DateUtils.subtractMillisecondsFromDateTime(iouActionCreationTime, 1));

    const iouAction = buildOptimisticIOUReportAction(
        type,
        amount,
        currency,
        comment,
        participants,
        transactionID,
        paymentType,
        isPersonalTrackingExpense ? '0' : iouReport.reportID,
        isSettlingUp,
        isSendMoneyFlow,
        receipt,
        isOwnPolicyExpenseChat,
        iouActionCreationTime,
        linkedTrackedExpenseReportAction,
    );

    // Create optimistic transactionThread and the `CREATED` action for it, if existingTransactionThreadReportID is undefined
    const transactionThread = buildTransactionThread(iouAction, iouReport, existingTransactionThreadReportID);
    const createdActionForTransactionThread = existingTransactionThreadReportID ? {} : buildOptimisticCreatedReportAction(payeeEmail);

    // The IOU action and the transactionThread are co-dependent as parent-child, so we need to link them together
    iouAction.childReportID = existingTransactionThreadReportID ?? transactionThread.reportID;

    return [createdActionForChat, createdActionForIOUReport, iouAction, transactionThread, createdActionForTransactionThread];
}

// Check if the report is empty, meaning it has no visible messages (i.e. only a "created" report action).
function isEmptyReport(report: OnyxEntry<Report>): boolean {
    if (!report) {
        return true;
    }
    const lastVisibleMessage = ReportActionsUtils.getLastVisibleMessage(report.reportID);
    return !report.lastMessageText && !report.lastMessageTranslationKey && !lastVisibleMessage.lastMessageText && !lastVisibleMessage.lastMessageTranslationKey;
}

function isUnread(report: OnyxEntry<Report>): boolean {
    if (!report) {
        return false;
    }

    if (isEmptyReport(report)) {
        return false;
    }
    // lastVisibleActionCreated and lastReadTime are both datetime strings and can be compared directly
    const lastVisibleActionCreated = report.lastVisibleActionCreated ?? '';
    const lastReadTime = report.lastReadTime ?? '';
    const lastMentionedTime = report.lastMentionedTime ?? '';

    // If the user was mentioned and the comment got deleted the lastMentionedTime will be more recent than the lastVisibleActionCreated
    return lastReadTime < lastVisibleActionCreated || lastReadTime < lastMentionedTime;
}

function isIOUOwnedByCurrentUser(report: OnyxEntry<Report>, allReportsDict: OnyxCollection<Report> = null): boolean {
    const allAvailableReports = allReportsDict ?? allReports;
    if (!report || !allAvailableReports) {
        return false;
    }

    let reportToLook = report;
    if (report.iouReportID) {
        const iouReport = allAvailableReports[`${ONYXKEYS.COLLECTION.REPORT}${report.iouReportID}`];
        if (iouReport) {
            reportToLook = iouReport;
        }
    }

    return reportToLook.ownerAccountID === currentUserAccountID;
}

/**
 * Assuming the passed in report is a default room, lets us know whether we can see it or not, based on permissions and
 * the various subsets of users we've allowed to use default rooms.
 */
function canSeeDefaultRoom(report: OnyxEntry<Report>, policies: OnyxCollection<Policy>, betas: OnyxEntry<Beta[]>): boolean {
    // Include archived rooms
    if (isArchivedRoom(report)) {
        return true;
    }

    // Include default rooms for free plan policies (domain rooms aren't included in here because they do not belong to a policy)
    if (getPolicyType(report, policies) === CONST.POLICY.TYPE.FREE) {
        return true;
    }

    // If the room has an assigned guide, it can be seen.
    if (hasExpensifyGuidesEmails(Object.keys(report?.participants ?? {}).map(Number))) {
        return true;
    }

    // Include any admins and announce rooms, since only non partner-managed domain rooms are on the beta now.
    if (isAdminRoom(report) || isAnnounceRoom(report)) {
        return true;
    }

    // For all other cases, just check that the user belongs to the default rooms beta
    return Permissions.canUseDefaultRooms(betas ?? []);
}

function canAccessReport(report: OnyxEntry<Report>, policies: OnyxCollection<Policy>, betas: OnyxEntry<Beta[]>): boolean {
    // We hide default rooms (it's basically just domain rooms now) from people who aren't on the defaultRooms beta.
    if (isDefaultRoom(report) && !canSeeDefaultRoom(report, policies, betas)) {
        return false;
    }

    if (report?.errorFields?.notFound) {
        return false;
    }

    return true;
}

/**
 * Check if the report is the parent report of the currently viewed report or at least one child report has report action
 */
function shouldHideReport(report: OnyxEntry<Report>, currentReportId: string): boolean {
    const currentReport = getReport(currentReportId);
    const parentReport = getParentReport(!isEmptyObject(currentReport) ? currentReport : null);
    const reportActions = allReportActions?.[`${ONYXKEYS.COLLECTION.REPORT_ACTIONS}${report?.reportID}`] ?? {};
    const isChildReportHasComment = Object.values(reportActions ?? {})?.some((reportAction) => (reportAction?.childVisibleActionCount ?? 0) > 0);
    return parentReport?.reportID !== report?.reportID && !isChildReportHasComment;
}

/**
 * Checks to see if a report's parentAction is an expense that contains a violation
 */
function doesTransactionThreadHaveViolations(report: OnyxEntry<Report>, transactionViolations: OnyxCollection<TransactionViolation[]>, parentReportAction: OnyxEntry<ReportAction>): boolean {
    if (parentReportAction?.actionName !== CONST.REPORT.ACTIONS.TYPE.IOU) {
        return false;
    }
    const {IOUTransactionID, IOUReportID} = parentReportAction.originalMessage ?? {};
    if (!IOUTransactionID || !IOUReportID) {
        return false;
    }
    if (!isCurrentUserSubmitter(IOUReportID)) {
        return false;
    }
    if (report?.stateNum !== CONST.REPORT.STATE_NUM.OPEN && report?.stateNum !== CONST.REPORT.STATE_NUM.SUBMITTED) {
        return false;
    }
    return TransactionUtils.hasViolation(IOUTransactionID, transactionViolations);
}

/**
 * Checks if we should display violation - we display violations when the expense has violation and it is not settled
 */
function shouldDisplayTransactionThreadViolations(
    report: OnyxEntry<Report>,
    transactionViolations: OnyxCollection<TransactionViolation[]>,
    parentReportAction: OnyxEntry<ReportAction>,
): boolean {
    const {IOUReportID} = (parentReportAction?.originalMessage as IOUMessage) ?? {};
    if (isSettled(IOUReportID)) {
        return false;
    }
    return doesTransactionThreadHaveViolations(report, transactionViolations, parentReportAction);
}

/**
 * Checks to see if a report contains a violation
 */
function hasViolations(reportID: string, transactionViolations: OnyxCollection<TransactionViolation[]>): boolean {
    const transactions = TransactionUtils.getAllReportTransactions(reportID);
    return transactions.some((transaction) => TransactionUtils.hasViolation(transaction.transactionID, transactionViolations));
}

/**
 * Takes several pieces of data from Onyx and evaluates if a report should be shown in the option list (either when searching
 * for reports or the reports shown in the LHN).
 *
 * This logic is very specific and the order of the logic is very important. It should fail quickly in most cases and also
 * filter out the majority of reports before filtering out very specific minority of reports.
 */
function shouldReportBeInOptionList({
    report,
    currentReportId,
    isInFocusMode,
    betas,
    policies,
    excludeEmptyChats,
    doesReportHaveViolations,
    includeSelfDM = false,
}: {
    report: OnyxEntry<Report>;
    currentReportId: string;
    isInFocusMode: boolean;
    betas: OnyxEntry<Beta[]>;
    policies: OnyxCollection<Policy>;
    excludeEmptyChats: boolean;
    doesReportHaveViolations: boolean;
    includeSelfDM?: boolean;
}) {
    const isInDefaultMode = !isInFocusMode;
    // Exclude reports that have no data because there wouldn't be anything to show in the option item.
    // This can happen if data is currently loading from the server or a report is in various stages of being created.
    // This can also happen for anyone accessing a public room or archived room for which they don't have access to the underlying policy.
    // Optionally exclude reports that do not belong to currently active workspace

    const participantAccountIDs = Object.keys(report?.participants ?? {}).map(Number);

    if (
        !report?.reportID ||
        !report?.type ||
        report?.reportName === undefined ||
        // eslint-disable-next-line @typescript-eslint/prefer-nullish-coalescing
        report?.isHidden ||
        // eslint-disable-next-line @typescript-eslint/prefer-nullish-coalescing
        participantAccountIDs.includes(CONST.ACCOUNT_ID.NOTIFICATIONS) ||
        (participantAccountIDs.length === 0 &&
            !isChatThread(report) &&
            !isPublicRoom(report) &&
            !isUserCreatedPolicyRoom(report) &&
            !isArchivedRoom(report) &&
            !isMoneyRequestReport(report) &&
            !isTaskReport(report) &&
            !isSelfDM(report) &&
            !isSystemChat(report) &&
            !isGroupChat(report) &&
            !isInvoiceRoom(report))
    ) {
        return false;
    }

    if (!canAccessReport(report, policies, betas)) {
        return false;
    }

    // If this is a transaction thread associated with a report that only has one transaction, omit it
    if (isOneTransactionThread(report.reportID, report.parentReportID ?? '-1')) {
        return false;
    }

    // Include the currently viewed report. If we excluded the currently viewed report, then there
    // would be no way to highlight it in the options list and it would be confusing to users because they lose
    // a sense of context.
    if (report.reportID === currentReportId) {
        return true;
    }

    // Retrieve the draft comment for the report and convert it to a boolean
    const hasDraftComment = hasValidDraftComment(report.reportID);

    // Include reports that are relevant to the user in any view mode. Criteria include having a draft or having a GBR showing.
    // eslint-disable-next-line @typescript-eslint/prefer-nullish-coalescing
    if (hasDraftComment || requiresAttentionFromCurrentUser(report)) {
        return true;
    }

    const isEmptyChat = isEmptyReport(report);
    const canHideReport = shouldHideReport(report, currentReportId);

    // Include reports if they are pinned
    if (report.isPinned) {
        return true;
    }

    const reportIsSettled = report.statusNum === CONST.REPORT.STATUS_NUM.REIMBURSED;

    // Always show IOU reports with violations unless they are reimbursed
    if (isExpenseRequest(report) && doesReportHaveViolations && !reportIsSettled) {
        return true;
    }

    // Hide only chat threads that haven't been commented on (other threads are actionable)
    if (isChatThread(report) && canHideReport && isEmptyChat) {
        return false;
    }

    // Include reports that have errors from trying to add a workspace
    // If we excluded it, then the red-brock-road pattern wouldn't work for the user to resolve the error
    if (report.errorFields?.addWorkspaceRoom) {
        return true;
    }

    // All unread chats (even archived ones) in GSD mode will be shown. This is because GSD mode is specifically for focusing the user on the most relevant chats, primarily, the unread ones
    if (isInFocusMode) {
        return isUnread(report) && report.notificationPreference !== CONST.REPORT.NOTIFICATION_PREFERENCE.MUTE;
    }

    // Archived reports should always be shown when in default (most recent) mode. This is because you should still be able to access and search for the chats to find them.
    if (isInDefaultMode && isArchivedRoom(report)) {
        return true;
    }

    // Hide chats between two users that haven't been commented on from the LNH
    if (excludeEmptyChats && isEmptyChat && isChatReport(report) && !isChatRoom(report) && !isPolicyExpenseChat(report) && !isSystemChat(report) && !isGroupChat(report) && canHideReport) {
        return false;
    }

    if (isSelfDM(report)) {
        return includeSelfDM;
    }

    return true;
}

/**
 * Attempts to find a report in onyx with the provided list of participants. Does not include threads, task, expense, room, and policy expense chat.
 */
function getChatByParticipants(newParticipantList: number[], reports: OnyxCollection<Report> = allReports): OnyxEntry<Report> {
    const sortedNewParticipantList = newParticipantList.sort();
    return (
        Object.values(reports ?? {}).find((report) => {
            const participantAccountIDs = Object.keys(report?.participants ?? {});

            // If the report has been deleted, or there are no participants (like an empty #admins room) then skip it
            if (
                participantAccountIDs.length === 0 ||
                isChatThread(report) ||
                isTaskReport(report) ||
                isMoneyRequestReport(report) ||
                isChatRoom(report) ||
                isPolicyExpenseChat(report) ||
                isGroupChat(report)
            ) {
                return false;
            }

            const sortedParticipantsAccountIDs = participantAccountIDs.map(Number).sort();

            // Only return the chat if it has all the participants
            return lodashIsEqual(sortedNewParticipantList, sortedParticipantsAccountIDs);
        }) ?? null
    );
}

/**
 * Attempts to find an invoice chat report in onyx with the provided policyID and receiverID.
 */
function getInvoiceChatByParticipants(policyID: string, receiverID: string | number, reports: OnyxCollection<Report> = allReports): OnyxEntry<Report> {
    return (
        Object.values(reports ?? {}).find((report) => {
            if (!report || !isInvoiceRoom(report)) {
                return false;
            }

            const isSameReceiver =
                report.invoiceReceiver &&
                (('accountID' in report.invoiceReceiver && report.invoiceReceiver.accountID === receiverID) ||
                    ('policyID' in report.invoiceReceiver && report.invoiceReceiver.policyID === receiverID));

            return report.policyID === policyID && isSameReceiver;
        }) ?? null
    );
}

/**
 * Attempts to find a policy expense report in onyx that is owned by ownerAccountID in a given policy
 */
function getPolicyExpenseChat(ownerAccountID: number, policyID: string): OnyxEntry<Report> {
    return (
        Object.values(allReports ?? {}).find((report: OnyxEntry<Report>) => {
            // If the report has been deleted, then skip it
            if (!report) {
                return false;
            }

            return report.policyID === policyID && isPolicyExpenseChat(report) && report.ownerAccountID === ownerAccountID;
        }) ?? null
    );
}

function getAllPolicyReports(policyID: string): Array<OnyxEntry<Report>> {
    return Object.values(allReports ?? {}).filter((report) => report?.policyID === policyID);
}

/**
 * Returns true if Chronos is one of the chat participants (1:1)
 */
function chatIncludesChronos(report: OnyxEntry<Report> | EmptyObject): boolean {
    const participantAccountIDs = Object.keys(report?.participants ?? {}).map(Number);
    return participantAccountIDs.includes(CONST.ACCOUNT_ID.CHRONOS);
}

/**
 * Can only flag if:
 *
 * - It was written by someone else and isn't a whisper
 * - It's a welcome message whisper
 * - It's an ADD_COMMENT that is not an attachment
 */
function canFlagReportAction(reportAction: OnyxEntry<ReportAction>, reportID: string | undefined): boolean {
    let report = getReport(reportID);

    // If the childReportID exists in reportAction and is equal to the reportID,
    // the report action being evaluated is the parent report action in a thread, and we should get the parent report to evaluate instead.
    if (reportAction?.childReportID?.toString() === reportID?.toString()) {
        report = getReport(report?.parentReportID);
    }
    const isCurrentUserAction = reportAction?.actorAccountID === currentUserAccountID;
    if (ReportActionsUtils.isWhisperAction(reportAction)) {
        // Allow flagging whispers that are sent by other users
        if (!isCurrentUserAction && reportAction?.actorAccountID !== CONST.ACCOUNT_ID.CONCIERGE) {
            return true;
        }

        // Disallow flagging the rest of whisper as they are sent by us
        return false;
    }

    return Boolean(
        !isCurrentUserAction &&
            reportAction?.actionName === CONST.REPORT.ACTIONS.TYPE.ADD_COMMENT &&
            !ReportActionsUtils.isDeletedAction(reportAction) &&
            !ReportActionsUtils.isCreatedTaskReportAction(reportAction) &&
            !isEmptyObject(report) &&
            report &&
            isAllowedToComment(report),
    );
}

/**
 * Whether flag comment page should show
 */
function shouldShowFlagComment(reportAction: OnyxEntry<ReportAction>, report: OnyxEntry<Report>): boolean {
    return (
        canFlagReportAction(reportAction, report?.reportID) &&
        !isArchivedRoom(report) &&
        !chatIncludesChronos(report) &&
        !isConciergeChatReport(report) &&
        reportAction?.actorAccountID !== CONST.ACCOUNT_ID.CONCIERGE
    );
}

/**
 * @param sortedAndFilteredReportActions - reportActions for the report, sorted newest to oldest, and filtered for only those that should be visible
 */
function getNewMarkerReportActionID(report: OnyxEntry<Report>, sortedAndFilteredReportActions: ReportAction[]): string {
    if (!isUnread(report)) {
        return '';
    }

    const newMarkerIndex = lodashFindLastIndex(sortedAndFilteredReportActions, (reportAction) => (reportAction.created ?? '') > (report?.lastReadTime ?? ''));

    return 'reportActionID' in sortedAndFilteredReportActions[newMarkerIndex] ? sortedAndFilteredReportActions[newMarkerIndex].reportActionID : '';
}

/**
 * Performs the markdown conversion, and replaces code points > 127 with C escape sequences
 * Used for compatibility with the backend auth validator for AddComment, and to account for MD in comments
 * @returns The comment's total length as seen from the backend
 */
function getCommentLength(textComment: string, parsingDetails?: ParsingDetails): number {
    return getParsedComment(textComment, parsingDetails)
        .replace(/[^ -~]/g, '\\u????')
        .trim().length;
}

function getRouteFromLink(url: string | null): string {
    if (!url) {
        return '';
    }

    // Get the reportID from URL
    let route = url;
    const localWebAndroidRegEx = /^(https:\/\/([0-9]{1,3})\.([0-9]{1,3})\.([0-9]{1,3})\.([0-9]{1,3}))/;
    linkingConfig.prefixes.forEach((prefix) => {
        if (route.startsWith(prefix)) {
            route = route.replace(prefix, '');
        } else if (localWebAndroidRegEx.test(route)) {
            route = route.replace(localWebAndroidRegEx, '');
        } else {
            return;
        }

        // Remove the port if it's a localhost URL
        if (/^:\d+/.test(route)) {
            route = route.replace(/:\d+/, '');
        }

        // Remove the leading slash if exists
        if (route.startsWith('/')) {
            route = route.replace('/', '');
        }
    });
    return route;
}

function parseReportRouteParams(route: string): ReportRouteParams {
    let parsingRoute = route;
    if (parsingRoute.at(0) === '/') {
        // remove the first slash
        parsingRoute = parsingRoute.slice(1);
    }

    if (!parsingRoute.startsWith(Url.addTrailingForwardSlash(ROUTES.REPORT))) {
        return {reportID: '', isSubReportPageRoute: false};
    }

    const pathSegments = parsingRoute.split('/');

    const reportIDSegment = pathSegments[1];
    const hasRouteReportActionID = !Number.isNaN(Number(reportIDSegment));

    // Check for "undefined" or any other unwanted string values
    if (!reportIDSegment || reportIDSegment === 'undefined') {
        return {reportID: '', isSubReportPageRoute: false};
    }

    return {
        reportID: reportIDSegment,
        isSubReportPageRoute: pathSegments.length > 2 && !hasRouteReportActionID,
    };
}

function getReportIDFromLink(url: string | null): string {
    const route = getRouteFromLink(url);
    const {reportID, isSubReportPageRoute} = parseReportRouteParams(route);
    if (isSubReportPageRoute) {
        // We allow the Sub-Report deep link routes (settings, details, etc.) to be handled by their respective component pages
        return '';
    }
    return reportID;
}

/**
 * Get the report policyID given a reportID
 */
function getReportPolicyID(reportID?: string): string | undefined {
    return originalGetReportPolicyID(reportID);
}

/**
 * Check if the chat report is linked to an iou that is waiting for the current user to add a credit bank account.
 */
function hasIOUWaitingOnCurrentUserBankAccount(chatReport: OnyxEntry<Report>): boolean {
    if (chatReport?.iouReportID) {
        const iouReport = allReports?.[`${ONYXKEYS.COLLECTION.REPORT}${chatReport?.iouReportID}`];
        if (iouReport?.isWaitingOnBankAccount && iouReport?.ownerAccountID === currentUserAccountID) {
            return true;
        }
    }

    return false;
}

/**
 * Users can submit an expense:
 * - in policy expense chats only if they are in a role of a member in the chat (in other words, if it's their policy expense chat)
 * - in an open or submitted expense report tied to a policy expense chat the user owns
 *     - employee can submit expenses in a submitted expense report only if the policy has Instant Submit settings turned on
 * - in an IOU report, which is not settled yet
 * - in a 1:1 DM chat
 */
function canRequestMoney(report: OnyxEntry<Report>, policy: OnyxEntry<Policy>, otherParticipants: number[]): boolean {
    // User cannot submit expenses in a chat thread, task report or in a chat room
    if (isChatThread(report) || isTaskReport(report) || isChatRoom(report) || isSelfDM(report) || isGroupChat(report)) {
        return false;
    }

    // Users can only submit expenses in DMs if they are a 1:1 DM
    if (isDM(report)) {
        return otherParticipants.length === 1;
    }

    // Prevent requesting money if pending IOU report waiting for their bank account already exists
    if (hasIOUWaitingOnCurrentUserBankAccount(report)) {
        return false;
    }

    let isOwnPolicyExpenseChat = report?.isOwnPolicyExpenseChat ?? false;
    if (isExpenseReport(report) && getParentReport(report)) {
        isOwnPolicyExpenseChat = Boolean(getParentReport(report)?.isOwnPolicyExpenseChat);
    }

    // In case there are no other participants than the current user and it's not user's own policy expense chat, they can't submit expenses from such report
    if (otherParticipants.length === 0 && !isOwnPolicyExpenseChat) {
        return false;
    }

    // User can submit expenses in any IOU report, unless paid, but the user can only submit expenses in an expense report
    // which is tied to their workspace chat.
    if (isMoneyRequestReport(report)) {
        const canAddTransactions = canAddOrDeleteTransactions(report);
        return isReportInGroupPolicy(report) ? isOwnPolicyExpenseChat && canAddTransactions : canAddTransactions;
    }

    // In the case of policy expense chat, users can only submit expenses from their own policy expense chat
    return !isPolicyExpenseChat(report) || isOwnPolicyExpenseChat;
}

function isGroupChatAdmin(report: OnyxEntry<Report>, accountID: number) {
    if (!report?.participants) {
        return false;
    }

    const reportParticipants = report.participants ?? {};
    const participant = reportParticipants[accountID];
    return participant?.role === CONST.REPORT.ROLE.ADMIN;
}

/**
 * Helper method to define what expense options we want to show for particular method.
 * There are 4 expense options: Submit, Split, Pay and Track expense:
 * - Submit option should show for:
 *     - DMs
 *     - own policy expense chats
 *     - open and processing expense reports tied to own policy expense chat
 *     - unsettled IOU reports
 * - Pay option should show for:
 *     - DMs
 * - Split options should show for:
 *     - DMs
 *     - chat/policy rooms with more than 1 participant
 *     - groups chats with 2 and more participants
 *     - corporate workspace chats
 * - Track expense option should show for:
 *    - Self DMs
 *    - own policy expense chats
 *    - open and processing expense reports tied to own policy expense chat
 * - Send invoice option should show for:
 *    - invoice rooms if the user is an admin of the sender workspace
 * None of the options should show in chat threads or if there is some special Expensify account
 * as a participant of the report.
 */
function getMoneyRequestOptions(report: OnyxEntry<Report>, policy: OnyxEntry<Policy>, reportParticipants: number[], filterDeprecatedTypes = false): IOUType[] {
    // In any thread or task report, we do not allow any new expenses yet
    if (isChatThread(report) || isTaskReport(report) || isInvoiceReport(report) || isSystemChat(report)) {
        return [];
    }

    if (isInvoiceRoom(report)) {
        if (isPolicyAdmin(report?.policyID ?? '-1', allPolicies)) {
            return [CONST.IOU.TYPE.INVOICE];
        }
        return [];
    }

    // We don't allow IOU actions if an Expensify account is a participant of the report, unless the policy that the report is on is owned by an Expensify account
    const doParticipantsIncludeExpensifyAccounts = lodashIntersection(reportParticipants, CONST.EXPENSIFY_ACCOUNT_IDS).length > 0;
    const isPolicyOwnedByExpensifyAccounts = report?.policyID ? CONST.EXPENSIFY_ACCOUNT_IDS.includes(getPolicy(report?.policyID ?? '-1')?.ownerAccountID ?? -1) : false;
    if (doParticipantsIncludeExpensifyAccounts && !isPolicyOwnedByExpensifyAccounts) {
        return [];
    }

    const otherParticipants = reportParticipants.filter((accountID) => currentUserPersonalDetails?.accountID !== accountID);
    const hasSingleParticipantInReport = otherParticipants.length === 1;
    let options: IOUType[] = [];

    if (isSelfDM(report)) {
        options = [CONST.IOU.TYPE.TRACK];
    }

    // User created policy rooms and default rooms like #admins or #announce will always have the Split Expense option
    // unless there are no other participants at all (e.g. #admins room for a policy with only 1 admin)
    // DM chats will have the Split Expense option.
    // Your own workspace chats will have the split expense option.
    if (
        (isChatRoom(report) && !isAnnounceRoom(report) && otherParticipants.length > 0) ||
        (isDM(report) && otherParticipants.length > 0) ||
        (isGroupChat(report) && otherParticipants.length > 0) ||
        (isPolicyExpenseChat(report) && report?.isOwnPolicyExpenseChat)
    ) {
        options = [CONST.IOU.TYPE.SPLIT];
    }

    if (canRequestMoney(report, policy, otherParticipants)) {
        options = [...options, CONST.IOU.TYPE.SUBMIT];
        if (!filterDeprecatedTypes) {
            options = [...options, CONST.IOU.TYPE.REQUEST];
        }

        // If the user can request money from the workspace report, they can also track expenses
        if (isPolicyExpenseChat(report) || isExpenseReport(report)) {
            options = [...options, CONST.IOU.TYPE.TRACK];
        }
    }

    // Pay someone option should be visible only in 1:1 DMs
    if (isDM(report) && hasSingleParticipantInReport) {
        options = [...options, CONST.IOU.TYPE.PAY];
        if (!filterDeprecatedTypes) {
            options = [...options, CONST.IOU.TYPE.SEND];
        }
    }

    return options;
}

/**
 * This is a temporary function to help with the smooth transition with the oldDot.
 * This function will be removed once the transition occurs in oldDot to new links.
 */
// eslint-disable-next-line @typescript-eslint/naming-convention
function temporary_getMoneyRequestOptions(
    report: OnyxEntry<Report>,
    policy: OnyxEntry<Policy>,
    reportParticipants: number[],
): Array<Exclude<IOUType, typeof CONST.IOU.TYPE.REQUEST | typeof CONST.IOU.TYPE.SEND>> {
    return getMoneyRequestOptions(report, policy, reportParticipants, true) as Array<Exclude<IOUType, typeof CONST.IOU.TYPE.REQUEST | typeof CONST.IOU.TYPE.SEND>>;
}

/**
 * Invoice sender, invoice receiver and auto-invited admins cannot leave
 */
function canLeaveInvoiceRoom(report: OnyxEntry<Report>): boolean {
    if (!report || !report?.invoiceReceiver) {
        return false;
    }

    if (report?.statusNum === CONST.REPORT.STATUS_NUM.CLOSED) {
        return false;
    }

    const isSenderPolicyAdmin = getPolicy(report.policyID)?.role === CONST.POLICY.ROLE.ADMIN;

    if (isSenderPolicyAdmin) {
        return false;
    }

    if (report.invoiceReceiver.type === CONST.REPORT.INVOICE_RECEIVER_TYPE.INDIVIDUAL) {
        return report?.invoiceReceiver?.accountID !== currentUserAccountID;
    }

    const isReceiverPolicyAdmin = getPolicy(report.invoiceReceiver.policyID)?.role === CONST.POLICY.ROLE.ADMIN;

    if (isReceiverPolicyAdmin) {
        return false;
    }

    return true;
}

/**
 * Allows a user to leave a policy room according to the following conditions of the visibility or chatType rNVP:
 * `public` - Anyone can leave (because anybody can join)
 * `public_announce` - Only non-policy members can leave (it's auto-shared with policy members)
 * `policy_admins` - Nobody can leave (it's auto-shared with all policy admins)
 * `policy_announce` - Nobody can leave (it's auto-shared with all policy members)
 * `policyExpenseChat` - Nobody can leave (it's auto-shared with all policy members)
 * `policy` - Anyone can leave (though only policy members can join)
 * `domain` - Nobody can leave (it's auto-shared with domain members)
 * `dm` - Nobody can leave (it's auto-shared with users)
 * `private` - Anybody can leave (though you can only be invited to join)
 * `invoice` - Invoice sender, invoice receiver and auto-invited admins cannot leave
 */
function canLeaveRoom(report: OnyxEntry<Report>, isPolicyEmployee: boolean): boolean {
    if (isInvoiceRoom(report)) {
        if (isArchivedRoom(report)) {
            return false;
        }

        const invoiceReport = getReport(report?.iouReportID ?? '-1');

        if (invoiceReport?.ownerAccountID === currentUserAccountID) {
            return false;
        }

        if (invoiceReport?.managerID === currentUserAccountID) {
            return false;
        }

        const isSenderPolicyAdmin = getPolicy(report?.policyID)?.role === CONST.POLICY.ROLE.ADMIN;

        if (isSenderPolicyAdmin) {
            return false;
        }

        const isReceiverPolicyAdmin =
            report?.invoiceReceiver?.type === CONST.REPORT.INVOICE_RECEIVER_TYPE.BUSINESS ? getPolicy(report?.invoiceReceiver?.policyID)?.role === CONST.POLICY.ROLE.ADMIN : false;

        if (isReceiverPolicyAdmin) {
            return false;
        }

        return true;
    }

    if (!report?.visibility) {
        if (
            report?.chatType === CONST.REPORT.CHAT_TYPE.POLICY_ADMINS ||
            report?.chatType === CONST.REPORT.CHAT_TYPE.POLICY_ANNOUNCE ||
            report?.chatType === CONST.REPORT.CHAT_TYPE.POLICY_EXPENSE_CHAT ||
            report?.chatType === CONST.REPORT.CHAT_TYPE.DOMAIN_ALL ||
            report?.chatType === CONST.REPORT.CHAT_TYPE.SELF_DM ||
            !report?.chatType
        ) {
            // DM chats don't have a chatType
            return false;
        }
    } else if (isPublicAnnounceRoom(report) && isPolicyEmployee) {
        return false;
    }
    return true;
}

function isCurrentUserTheOnlyParticipant(participantAccountIDs?: number[]): boolean {
    return Boolean(participantAccountIDs?.length === 1 && participantAccountIDs?.[0] === currentUserAccountID);
}

/**
 * Returns display names for those that can see the whisper.
 * However, it returns "you" if the current user is the only one who can see it besides the person that sent it.
 */
function getWhisperDisplayNames(participantAccountIDs?: number[]): string | undefined {
    const isWhisperOnlyVisibleToCurrentUser = isCurrentUserTheOnlyParticipant(participantAccountIDs);

    // When the current user is the only participant, the display name needs to be "you" because that's the only person reading it
    if (isWhisperOnlyVisibleToCurrentUser) {
        return Localize.translateLocal('common.youAfterPreposition');
    }

    return participantAccountIDs?.map((accountID) => getDisplayNameForParticipant(accountID, !isWhisperOnlyVisibleToCurrentUser)).join(', ');
}

/**
 * Show subscript on workspace chats / threads and expense requests
 */
function shouldReportShowSubscript(report: OnyxEntry<Report>): boolean {
    if (isArchivedRoom(report) && !isWorkspaceThread(report)) {
        return false;
    }

    if (isPolicyExpenseChat(report) && !isChatThread(report) && !isTaskReport(report) && !report?.isOwnPolicyExpenseChat) {
        return true;
    }

    if (isPolicyExpenseChat(report) && !isThread(report) && !isTaskReport(report)) {
        return true;
    }

    if (isExpenseRequest(report)) {
        return true;
    }

    if (isExpenseReport(report) && isOneTransactionReport(report?.reportID ?? '-1')) {
        return true;
    }

    if (isWorkspaceTaskReport(report)) {
        return true;
    }

    if (isWorkspaceThread(report)) {
        return true;
    }

    if (isInvoiceRoom(report)) {
        return true;
    }

    return false;
}

/**
 * Return true if reports data exists
 */
function isReportDataReady(): boolean {
    return !isEmptyObject(allReports) && Object.keys(allReports ?? {}).some((key) => allReports?.[key]?.reportID);
}

/**
 * Return true if reportID from path is valid
 */
function isValidReportIDFromPath(reportIDFromPath: string): boolean {
    return !['', 'null', '0', '-1'].includes(reportIDFromPath);
}

/**
 * Return the errors we have when creating a chat or a workspace room
 */
function getAddWorkspaceRoomOrChatReportErrors(report: OnyxEntry<Report>): Errors | null | undefined {
    // We are either adding a workspace room, or we're creating a chat, it isn't possible for both of these to have errors for the same report at the same time, so
    // simply looking up the first truthy value will get the relevant property if it's set.
    return report?.errorFields?.addWorkspaceRoom ?? report?.errorFields?.createChat;
}

/**
 * Return true if the expense report is marked for deletion.
 */
function isMoneyRequestReportPendingDeletion(report: OnyxEntry<Report> | EmptyObject): boolean {
    if (!isMoneyRequestReport(report)) {
        return false;
    }

    const parentReportAction = ReportActionsUtils.getReportAction(report?.parentReportID ?? '-1', report?.parentReportActionID ?? '-1');
    return parentReportAction?.pendingAction === CONST.RED_BRICK_ROAD_PENDING_ACTION.DELETE;
}

function canUserPerformWriteAction(report: OnyxEntry<Report>, reportNameValuePairs?: OnyxEntry<ReportNameValuePairs>) {
    const reportErrors = getAddWorkspaceRoomOrChatReportErrors(report);

    // If the expense report is marked for deletion, let us prevent any further write action.
    if (isMoneyRequestReportPendingDeletion(report)) {
        return false;
    }

    return !isArchivedRoom(report, reportNameValuePairs) && isEmptyObject(reportErrors) && report && isAllowedToComment(report) && !isAnonymousUser && canWriteInReport(report);
}

/**
 * Returns ID of the original report from which the given reportAction is first created.
 */
function getOriginalReportID(reportID: string, reportAction: OnyxEntry<ReportAction>): string | undefined {
    const reportActions = allReportActions?.[`${ONYXKEYS.COLLECTION.REPORT_ACTIONS}${reportID}`];
    const currentReportAction = reportActions?.[reportAction?.reportActionID ?? '-1'] ?? null;
    const transactionThreadReportID = ReportActionsUtils.getOneTransactionThreadReportID(reportID, reportActions ?? ([] as ReportAction[]));
    if (Object.keys(currentReportAction ?? {}).length === 0) {
        return isThreadFirstChat(reportAction, reportID) ? allReports?.[`${ONYXKEYS.COLLECTION.REPORT}${reportID}`]?.parentReportID : transactionThreadReportID ?? reportID;
    }
    return reportID;
}

/**
 * Return the pendingAction and the errors resulting from either
 *
 * - creating a workspace room
 * - starting a chat
 * - paying the expense
 *
 * while being offline
 */
function getReportOfflinePendingActionAndErrors(report: OnyxEntry<Report>): ReportOfflinePendingActionAndErrors {
    // It shouldn't be possible for all of these actions to be pending (or to have errors) for the same report at the same time, so just take the first that exists
    const reportPendingAction = report?.pendingFields?.addWorkspaceRoom ?? report?.pendingFields?.createChat ?? report?.pendingFields?.reimbursed;

    const reportErrors = getAddWorkspaceRoomOrChatReportErrors(report);
    return {reportPendingAction, reportErrors};
}

/**
 * Check if the report can create the expense with type is iouType
 */
function canCreateRequest(report: OnyxEntry<Report>, policy: OnyxEntry<Policy>, iouType: (typeof CONST.IOU.TYPE)[keyof typeof CONST.IOU.TYPE]): boolean {
    const participantAccountIDs = Object.keys(report?.participants ?? {}).map(Number);
    if (!canUserPerformWriteAction(report)) {
        return false;
    }
    return getMoneyRequestOptions(report, policy, participantAccountIDs).includes(iouType);
}

function getWorkspaceChats(policyID: string, accountIDs: number[]): Array<OnyxEntry<Report>> {
    return Object.values(allReports ?? {}).filter((report) => isPolicyExpenseChat(report) && (report?.policyID ?? '-1') === policyID && accountIDs.includes(report?.ownerAccountID ?? -1));
}

/**
 * Gets all reports that relate to the policy
 *
 * @param policyID - the workspace ID to get all associated reports
 */
function getAllWorkspaceReports(policyID: string): Array<OnyxEntry<Report>> {
    return Object.values(allReports ?? {}).filter((report) => (report?.policyID ?? '-1') === policyID);
}

/**
 * @param policy - the workspace the report is on, null if the user isn't a member of the workspace
 */
function shouldDisableRename(report: OnyxEntry<Report>, policy: OnyxEntry<Policy>): boolean {
    if (isDefaultRoom(report) || isArchivedRoom(report) || isThread(report) || isMoneyRequestReport(report) || isPolicyExpenseChat(report)) {
        return true;
    }

    if (isGroupChat(report)) {
        return false;
    }

    // if the linked workspace is null, that means the person isn't a member of the workspace the report is in
    // which means this has to be a public room we want to disable renaming for
    if (!policy) {
        return true;
    }

    // If there is a linked workspace, that means the user is a member of the workspace the report is in and is allowed to rename.
    return false;
}

/**
 * @param policy - the workspace the report is on, null if the user isn't a member of the workspace
 */
function canEditWriteCapability(report: OnyxEntry<Report>, policy: OnyxEntry<Policy>): boolean {
    return PolicyUtils.isPolicyAdmin(policy) && !isAdminRoom(report) && !isArchivedRoom(report) && !isThread(report);
}

/**
 * @param policy - the workspace the report is on, null if the user isn't a member of the workspace
 */
function canEditRoomVisibility(report: OnyxEntry<Report>, policy: OnyxEntry<Policy>): boolean {
    return PolicyUtils.isPolicyAdmin(policy) && !isArchivedRoom(report);
}

/**
 * Returns the onyx data needed for the task assignee chat
 */
function getTaskAssigneeChatOnyxData(
    accountID: number,
    assigneeAccountID: number,
    taskReportID: string,
    assigneeChatReportID: string,
    parentReportID: string,
    title: string,
    assigneeChatReport: OnyxEntry<Report>,
): OnyxDataTaskAssigneeChat {
    // Set if we need to add a comment to the assignee chat notifying them that they have been assigned a task
    let optimisticAssigneeAddComment: OptimisticReportAction | undefined;
    // Set if this is a new chat that needs to be created for the assignee
    let optimisticChatCreatedReportAction: OptimisticCreatedReportAction | undefined;
    const currentTime = DateUtils.getDBTime();
    const optimisticData: OnyxUpdate[] = [];
    const successData: OnyxUpdate[] = [];
    const failureData: OnyxUpdate[] = [];

    // You're able to assign a task to someone you haven't chatted with before - so we need to optimistically create the chat and the chat reportActions
    // Only add the assignee chat report to onyx if we haven't already set it optimistically
    if (assigneeChatReport?.isOptimisticReport && assigneeChatReport.pendingFields?.createChat !== CONST.RED_BRICK_ROAD_PENDING_ACTION.ADD) {
        optimisticChatCreatedReportAction = buildOptimisticCreatedReportAction(assigneeChatReportID);
        optimisticData.push(
            {
                onyxMethod: Onyx.METHOD.MERGE,
                key: `${ONYXKEYS.COLLECTION.REPORT}${assigneeChatReportID}`,
                value: {
                    pendingFields: {
                        createChat: CONST.RED_BRICK_ROAD_PENDING_ACTION.ADD,
                    },
                    isHidden: false,
                },
            },
            {
                onyxMethod: Onyx.METHOD.MERGE,
                key: `${ONYXKEYS.COLLECTION.REPORT_ACTIONS}${assigneeChatReportID}`,
                value: {[optimisticChatCreatedReportAction.reportActionID]: optimisticChatCreatedReportAction as Partial<ReportAction>},
            },
        );

        successData.push({
            onyxMethod: Onyx.METHOD.MERGE,
            key: `${ONYXKEYS.COLLECTION.REPORT}${assigneeChatReportID}`,
            value: {
                pendingFields: {
                    createChat: null,
                },
                isOptimisticReport: false,
                // BE will send a different participant. We clear the optimistic one to avoid duplicated entries
                participants: {[assigneeAccountID]: null},
            },
        });

        failureData.push(
            {
                onyxMethod: Onyx.METHOD.SET,
                key: `${ONYXKEYS.COLLECTION.REPORT}${assigneeChatReportID}`,
                value: null,
            },
            {
                onyxMethod: Onyx.METHOD.MERGE,
                key: `${ONYXKEYS.COLLECTION.REPORT_ACTIONS}${assigneeChatReportID}`,
                value: {[optimisticChatCreatedReportAction.reportActionID]: {pendingAction: null}},
            },
            // If we failed, we want to remove the optimistic personal details as it was likely due to an invalid login
            {
                onyxMethod: Onyx.METHOD.MERGE,
                key: ONYXKEYS.PERSONAL_DETAILS_LIST,
                value: {
                    [assigneeAccountID]: null,
                },
            },
        );
    }

    // If you're choosing to share the task in the same DM as the assignee then we don't need to create another reportAction indicating that you've been assigned
    if (assigneeChatReportID !== parentReportID) {
        // eslint-disable-next-line @typescript-eslint/prefer-nullish-coalescing
        const displayname = allPersonalDetails?.[assigneeAccountID]?.displayName || allPersonalDetails?.[assigneeAccountID]?.login || '';
        optimisticAssigneeAddComment = buildOptimisticTaskCommentReportAction(taskReportID, title, assigneeAccountID, `assigned to ${displayname}`, parentReportID);
        const lastAssigneeCommentText = formatReportLastMessageText(optimisticAssigneeAddComment.reportAction.message?.[0]?.text ?? '');
        const optimisticAssigneeReport = {
            lastVisibleActionCreated: currentTime,
            lastMessageText: lastAssigneeCommentText,
            lastActorAccountID: accountID,
            lastReadTime: currentTime,
        };

        optimisticData.push(
            {
                onyxMethod: Onyx.METHOD.MERGE,
                key: `${ONYXKEYS.COLLECTION.REPORT_ACTIONS}${assigneeChatReportID}`,
                value: {[optimisticAssigneeAddComment.reportAction.reportActionID ?? '-1']: optimisticAssigneeAddComment.reportAction as ReportAction},
            },
            {
                onyxMethod: Onyx.METHOD.MERGE,
                key: `${ONYXKEYS.COLLECTION.REPORT}${assigneeChatReportID}`,
                value: optimisticAssigneeReport,
            },
        );
        successData.push({
            onyxMethod: Onyx.METHOD.MERGE,
            key: `${ONYXKEYS.COLLECTION.REPORT_ACTIONS}${assigneeChatReportID}`,
            value: {[optimisticAssigneeAddComment.reportAction.reportActionID ?? '-1']: {isOptimisticAction: null}},
        });
        failureData.push({
            onyxMethod: Onyx.METHOD.MERGE,
            key: `${ONYXKEYS.COLLECTION.REPORT_ACTIONS}${assigneeChatReportID}`,
            value: {[optimisticAssigneeAddComment.reportAction.reportActionID ?? '-1']: {pendingAction: null}},
        });
    }

    return {
        optimisticData,
        successData,
        failureData,
        optimisticAssigneeAddComment,
        optimisticChatCreatedReportAction,
    };
}

/**
 * Return iou report action display message
 */
function getIOUReportActionDisplayMessage(reportAction: OnyxEntry<ReportAction>, transaction?: OnyxEntry<Transaction>): string {
    if (reportAction?.actionName !== CONST.REPORT.ACTIONS.TYPE.IOU) {
        return '';
    }
    const originalMessage = reportAction.originalMessage;
    const {IOUReportID} = originalMessage;
    const iouReport = getReport(IOUReportID);
    let translationKey: TranslationPaths;
    if (originalMessage.type === CONST.IOU.REPORT_ACTION_TYPE.PAY) {
        // The `REPORT_ACTION_TYPE.PAY` action type is used for both fulfilling existing requests and sending money. To
        // differentiate between these two scenarios, we check if the `originalMessage` contains the `IOUDetails`
        // property. If it does, it indicates that this is a 'Pay someone' action.
        const {amount, currency} = originalMessage.IOUDetails ?? originalMessage;
        const formattedAmount = CurrencyUtils.convertToDisplayString(Math.abs(amount), currency) ?? '';

        switch (originalMessage.paymentType) {
            case CONST.IOU.PAYMENT_TYPE.ELSEWHERE:
                translationKey = 'iou.paidElsewhereWithAmount';
                break;
            case CONST.IOU.PAYMENT_TYPE.EXPENSIFY:
            case CONST.IOU.PAYMENT_TYPE.VBBA:
                translationKey = 'iou.paidWithExpensifyWithAmount';
                break;
            default:
                translationKey = 'iou.payerPaidAmount';
                break;
        }
        return Localize.translateLocal(translationKey, {amount: formattedAmount, payer: ''});
    }

    const transactionDetails = getTransactionDetails(!isEmptyObject(transaction) ? transaction : null);
    const formattedAmount = CurrencyUtils.convertToDisplayString(transactionDetails?.amount ?? 0, transactionDetails?.currency);
    const isRequestSettled = isSettled(originalMessage.IOUReportID);
    const isApproved = isReportApproved(iouReport);
    if (isRequestSettled) {
        return Localize.translateLocal('iou.payerSettled', {
            amount: formattedAmount,
        });
    }
    if (isApproved) {
        return Localize.translateLocal('iou.approvedAmount', {
            amount: formattedAmount,
        });
    }
    if (ReportActionsUtils.isSplitBillAction(reportAction)) {
        translationKey = 'iou.didSplitAmount';
    } else if (ReportActionsUtils.isTrackExpenseAction(reportAction)) {
        translationKey = 'iou.trackedAmount';
    } else {
        translationKey = 'iou.submittedAmount';
    }
    return Localize.translateLocal(translationKey, {
        formattedAmount,
        comment: transactionDetails?.comment ?? '',
    });
}

/**
 * Checks if a report is a group chat.
 *
 * A report is a group chat if it meets the following conditions:
 * - Not a chat thread.
 * - Not a task report.
 * - Not an expense / IOU report.
 * - Not an archived room.
 * - Not a public / admin / announce chat room (chat type doesn't match any of the specified types).
 * - More than 2 participants.
 *
 */
function isDeprecatedGroupDM(report: OnyxEntry<Report>): boolean {
    return Boolean(
        report &&
            !isChatThread(report) &&
            !isTaskReport(report) &&
            !isInvoiceReport(report) &&
            !isMoneyRequestReport(report) &&
            !isArchivedRoom(report) &&
            !Object.values(CONST.REPORT.CHAT_TYPE).some((chatType) => chatType === getChatType(report)) &&
            Object.keys(report.participants ?? {})
                .map(Number)
                .filter((accountID) => accountID !== currentUserAccountID).length > 1,
    );
}

/**
 * A "root" group chat is the top level group chat and does not refer to any threads off of a Group Chat
 */
function isRootGroupChat(report: OnyxEntry<Report>): boolean {
    return !isChatThread(report) && (isGroupChat(report) || isDeprecatedGroupDM(report));
}

/**
 * Assume any report without a reportID is unusable.
 */
function isValidReport(report?: OnyxEntry<Report>): boolean {
    return Boolean(report?.reportID);
}

/**
 * Check to see if we are a participant of this report.
 */
function isReportParticipant(accountID: number, report: OnyxEntry<Report>): boolean {
    if (!accountID) {
        return false;
    }

    const possibleAccountIDs = Object.keys(report?.participants ?? {}).map(Number);
    if (report?.ownerAccountID) {
        possibleAccountIDs.push(report?.ownerAccountID);
    }
    if (report?.managerID) {
        possibleAccountIDs.push(report?.managerID);
    }
    return possibleAccountIDs.includes(accountID);
}

/**
 * Check to see if the current user has access to view the report.
 */
function canCurrentUserOpenReport(report: OnyxEntry<Report>): boolean {
    return (isReportParticipant(currentUserAccountID ?? 0, report) || isPublicRoom(report)) && canAccessReport(report, allPolicies, allBetas);
}

function shouldUseFullTitleToDisplay(report: OnyxEntry<Report>): boolean {
    return (
        isMoneyRequestReport(report) || isPolicyExpenseChat(report) || isChatRoom(report) || isChatThread(report) || isTaskReport(report) || isGroupChat(report) || isInvoiceReport(report)
    );
}

function getRoom(type: ValueOf<typeof CONST.REPORT.CHAT_TYPE>, policyID: string): OnyxEntry<Report> | undefined {
    const room = Object.values(allReports ?? {}).find((report) => report?.policyID === policyID && report?.chatType === type && !isThread(report));
    return room;
}

/**
 *  We only want policy members who are members of the report to be able to modify the report description, but not in thread chat.
 */
function canEditReportDescription(report: OnyxEntry<Report>, policy: OnyxEntry<Policy> | undefined): boolean {
    return (
        !isMoneyRequestReport(report) &&
        !isArchivedRoom(report) &&
        isChatRoom(report) &&
        !isChatThread(report) &&
        !isEmpty(policy) &&
        hasParticipantInArray(report, [currentUserAccountID ?? 0])
    );
}

function canEditPolicyDescription(policy: OnyxEntry<Policy>): boolean {
    return PolicyUtils.isPolicyAdmin(policy);
}

/**
 * Checks if report action has error when smart scanning
 */
function hasSmartscanError(reportActions: ReportAction[]) {
    return reportActions.some((action) => {
        if (!ReportActionsUtils.isSplitBillAction(action) && !ReportActionsUtils.isReportPreviewAction(action)) {
            return false;
        }
        const IOUReportID = ReportActionsUtils.getIOUReportIDFromReportActionPreview(action);
<<<<<<< HEAD
        const isReportPreviewError = ReportActionsUtils.isReportPreviewAction(action) && hasMissingSmartscanFields(IOUReportID) && !isSettled(IOUReportID);
        const transactionID = (action.originalMessage as IOUMessage).IOUTransactionID ?? '-1';
=======
        const isReportPreviewError = ReportActionsUtils.isReportPreviewAction(action) && shouldShowRBRForMissingSmartscanFields(IOUReportID) && !isSettled(IOUReportID);
        const transactionID = (action.originalMessage as IOUMessage).IOUTransactionID ?? '0';
>>>>>>> cdfed693
        const transaction = allTransactions?.[`${ONYXKEYS.COLLECTION.TRANSACTION}${transactionID}`] ?? {};
        const isSplitBillError = ReportActionsUtils.isSplitBillAction(action) && TransactionUtils.hasMissingSmartscanFields(transaction as Transaction);

        return isReportPreviewError || isSplitBillError;
    });
}

function shouldAutoFocusOnKeyPress(event: KeyboardEvent): boolean {
    if (event.key.length > 1) {
        return false;
    }

    // If a key is pressed in combination with Meta, Control or Alt do not focus
    if (event.ctrlKey || event.metaKey) {
        return false;
    }

    if (event.code === 'Space') {
        return false;
    }

    return true;
}

/**
 * Navigates to the appropriate screen based on the presence of a private note for the current user.
 */
function navigateToPrivateNotes(report: OnyxEntry<Report>, session: OnyxEntry<Session>) {
    if (isEmpty(report) || isEmpty(session) || !session.accountID) {
        return;
    }
    const currentUserPrivateNote = report.privateNotes?.[session.accountID]?.note ?? '';
    if (isEmpty(currentUserPrivateNote)) {
        Navigation.navigate(ROUTES.PRIVATE_NOTES_EDIT.getRoute(report.reportID, session.accountID));
        return;
    }
    Navigation.navigate(ROUTES.PRIVATE_NOTES_LIST.getRoute(report.reportID));
}

/**
 * Check if Report has any held expenses
 */
function isHoldCreator(transaction: OnyxEntry<Transaction>, reportID: string): boolean {
    const holdReportAction = ReportActionsUtils.getReportAction(reportID, `${transaction?.comment?.hold ?? ''}`);
    return isActionCreator(holdReportAction);
}

/**
 * Get all held transactions of a iouReport
 */
function getAllHeldTransactions(iouReportID: string): Transaction[] {
    const transactions = TransactionUtils.getAllReportTransactions(iouReportID);
    return transactions.filter((transaction) => TransactionUtils.isOnHold(transaction));
}

/**
 * Check if Report has any held expenses
 */
function hasHeldExpenses(iouReportID?: string): boolean {
    const transactions = TransactionUtils.getAllReportTransactions(iouReportID);
    return transactions.some((transaction) => TransactionUtils.isOnHold(transaction));
}

/**
 * Check if all expenses in the Report are on hold
 */
function hasOnlyHeldExpenses(iouReportID: string): boolean {
    const transactions = TransactionUtils.getAllReportTransactions(iouReportID);
    return !transactions.some((transaction) => !TransactionUtils.isOnHold(transaction));
}

/**
 * Checks if thread replies should be displayed
 */
function shouldDisplayThreadReplies(reportAction: OnyxEntry<ReportAction>, reportID: string): boolean {
    const hasReplies = (reportAction?.childVisibleActionCount ?? 0) > 0;
    return hasReplies && !!reportAction?.childCommenterCount && !isThreadFirstChat(reportAction, reportID);
}

/**
 * Check if money report has any transactions updated optimistically
 */
function hasUpdatedTotal(report: OnyxEntry<Report>, policy: OnyxEntry<Policy>): boolean {
    if (!report) {
        return true;
    }

    const transactions = TransactionUtils.getAllReportTransactions(report.reportID);
    const hasPendingTransaction = transactions.some((transaction) => !!transaction.pendingAction);
    const hasTransactionWithDifferentCurrency = transactions.some((transaction) => transaction.currency !== report.currency);
    const hasDifferentWorkspaceCurrency = report.pendingFields?.createChat && isExpenseReport(report) && report.currency !== policy?.outputCurrency;

    return !(hasPendingTransaction && (hasTransactionWithDifferentCurrency || hasDifferentWorkspaceCurrency)) && !(hasHeldExpenses(report.reportID) && report?.unheldTotal === undefined);
}

/**
 * Return held and full amount formatted with used currency
 */
function getNonHeldAndFullAmount(iouReport: OnyxEntry<Report>, policy: OnyxEntry<Policy>): string[] {
    const transactions = TransactionUtils.getAllReportTransactions(iouReport?.reportID ?? '-1');
    const hasPendingTransaction = transactions.some((transaction) => !!transaction.pendingAction);

    if (hasUpdatedTotal(iouReport, policy) && hasPendingTransaction) {
        const unheldTotal = transactions.reduce((currentVal, transaction) => currentVal - (!TransactionUtils.isOnHold(transaction) ? transaction.amount : 0), 0);

        return [CurrencyUtils.convertToDisplayString(unheldTotal, iouReport?.currency ?? ''), CurrencyUtils.convertToDisplayString((iouReport?.total ?? 0) * -1, iouReport?.currency ?? '')];
    }

    return [
        CurrencyUtils.convertToDisplayString((iouReport?.unheldTotal ?? 0) * -1, iouReport?.currency ?? ''),
        CurrencyUtils.convertToDisplayString((iouReport?.total ?? 0) * -1, iouReport?.currency ?? ''),
    ];
}

/**
 * Disable reply in thread action if:
 *
 * - The action is listed in the thread-disabled list
 * - The action is a split expense action
 * - The action is deleted and is not threaded
 * - The report is archived and the action is not threaded
 * - The action is a whisper action and it's neither a report preview nor IOU action
 * - The action is the thread's first chat
 */
function shouldDisableThread(reportAction: OnyxEntry<ReportAction>, reportID: string): boolean {
    const isSplitBillAction = ReportActionsUtils.isSplitBillAction(reportAction);
    const isDeletedAction = ReportActionsUtils.isDeletedAction(reportAction);
    const isReportPreviewAction = ReportActionsUtils.isReportPreviewAction(reportAction);
    const isIOUAction = ReportActionsUtils.isMoneyRequestAction(reportAction);
    const isWhisperAction = ReportActionsUtils.isWhisperAction(reportAction) || ReportActionsUtils.isActionableTrackExpense(reportAction);
    const isArchivedReport = isArchivedRoom(getReport(reportID));
    const isActionDisabled = CONST.REPORT.ACTIONS.THREAD_DISABLED.some((action: string) => action === reportAction?.actionName);

    return (
        isActionDisabled ||
        isSplitBillAction ||
        (isDeletedAction && !reportAction?.childVisibleActionCount) ||
        (isArchivedReport && !reportAction?.childVisibleActionCount) ||
        (isWhisperAction && !isReportPreviewAction && !isIOUAction) ||
        isThreadFirstChat(reportAction, reportID)
    );
}

function getAllAncestorReportActions(report: Report | null | undefined): Ancestor[] {
    if (!report) {
        return [];
    }
    const allAncestors: Ancestor[] = [];
    let parentReportID = report.parentReportID;
    let parentReportActionID = report.parentReportActionID;

    // Store the child of parent report
    let currentReport = report;

    while (parentReportID) {
        const parentReport = getReport(parentReportID);
        const parentReportAction = ReportActionsUtils.getReportAction(parentReportID, parentReportActionID ?? '-1');

        if (!parentReportAction || ReportActionsUtils.isTransactionThread(parentReportAction) || ReportActionsUtils.isReportPreviewAction(parentReportAction)) {
            break;
        }

        const isParentReportActionUnread = ReportActionsUtils.isCurrentActionUnread(parentReport ?? {}, parentReportAction);
        allAncestors.push({
            report: currentReport,
            reportAction: parentReportAction,
            shouldDisplayNewMarker: isParentReportActionUnread,
        });

        if (!parentReport) {
            break;
        }

        parentReportID = parentReport?.parentReportID;
        parentReportActionID = parentReport?.parentReportActionID;
        if (!isEmptyObject(parentReport)) {
            currentReport = parentReport;
        }
    }

    return allAncestors.reverse();
}

function getAllAncestorReportActionIDs(report: Report | null | undefined, includeTransactionThread = false): AncestorIDs {
    if (!report) {
        return {
            reportIDs: [],
            reportActionsIDs: [],
        };
    }

    const allAncestorIDs: AncestorIDs = {
        reportIDs: [],
        reportActionsIDs: [],
    };
    let parentReportID = report.parentReportID;
    let parentReportActionID = report.parentReportActionID;

    while (parentReportID) {
        const parentReport = getReport(parentReportID);
        const parentReportAction = ReportActionsUtils.getReportAction(parentReportID, parentReportActionID ?? '-1');

        if (
            !parentReportAction ||
            (!includeTransactionThread && (ReportActionsUtils.isTransactionThread(parentReportAction) || ReportActionsUtils.isReportPreviewAction(parentReportAction)))
        ) {
            break;
        }

        allAncestorIDs.reportIDs.push(parentReportID ?? '-1');
        allAncestorIDs.reportActionsIDs.push(parentReportActionID ?? '-1');

        if (!parentReport) {
            break;
        }

        parentReportID = parentReport?.parentReportID;
        parentReportActionID = parentReport?.parentReportActionID;
    }

    return allAncestorIDs;
}

/**
 * Get optimistic data of parent report action
 * @param reportID The reportID of the report that is updated
 * @param lastVisibleActionCreated Last visible action created of the child report
 * @param type The type of action in the child report
 */
function getOptimisticDataForParentReportAction(reportID: string, lastVisibleActionCreated: string, type: string): Array<OnyxUpdate | EmptyObject> {
    const report = getReport(reportID);

    if (!report || isEmptyObject(report)) {
        return [];
    }

    const ancestors = getAllAncestorReportActionIDs(report, true);
    const totalAncestor = ancestors.reportIDs.length;

    return Array.from(Array(totalAncestor), (_, index) => {
        const ancestorReport = getReport(ancestors.reportIDs[index]);

        if (!ancestorReport || isEmptyObject(ancestorReport)) {
            return {} as EmptyObject;
        }

        const ancestorReportAction = ReportActionsUtils.getReportAction(ancestorReport.reportID, ancestors.reportActionsIDs[index]);

        if (!ancestorReportAction || isEmptyObject(ancestorReportAction)) {
            return {} as EmptyObject;
        }

        return {
            onyxMethod: Onyx.METHOD.MERGE,
            key: `${ONYXKEYS.COLLECTION.REPORT_ACTIONS}${ancestorReport.reportID}`,
            value: {
                [ancestorReportAction?.reportActionID ?? '-1']: updateOptimisticParentReportAction(ancestorReportAction, lastVisibleActionCreated, type),
            },
        };
    });
}

function canBeAutoReimbursed(report: OnyxEntry<Report>, policy: OnyxEntry<Policy> | EmptyObject): boolean {
    if (isEmptyObject(policy)) {
        return false;
    }
    type CurrencyType = (typeof CONST.DIRECT_REIMBURSEMENT_CURRENCIES)[number];
    const reimbursableTotal = getMoneyRequestSpendBreakdown(report).totalDisplaySpend;
    const autoReimbursementLimit = policy.autoReimbursementLimit ?? 0;
    const isAutoReimbursable =
        isReportInGroupPolicy(report) &&
        policy.reimbursementChoice === CONST.POLICY.REIMBURSEMENT_CHOICES.REIMBURSEMENT_YES &&
        autoReimbursementLimit >= reimbursableTotal &&
        reimbursableTotal > 0 &&
        CONST.DIRECT_REIMBURSEMENT_CURRENCIES.includes(report?.currency as CurrencyType);
    return isAutoReimbursable;
}

/** Check if the current user is an owner of the report */
function isReportOwner(report: OnyxEntry<Report>): boolean {
    return report?.ownerAccountID === currentUserPersonalDetails?.accountID;
}

function isAllowedToApproveExpenseReport(report: OnyxEntry<Report>, approverAccountID?: number): boolean {
    const policy = getPolicy(report?.policyID);
    const {preventSelfApproval} = policy;

    const isOwner = (approverAccountID ?? currentUserAccountID) === report?.ownerAccountID;

    return !(preventSelfApproval && isOwner);
}

function isAllowedToSubmitDraftExpenseReport(report: OnyxEntry<Report>): boolean {
    const policy = getPolicy(report?.policyID);
    const submitToAccountID = PolicyUtils.getSubmitToAccountID(policy, report?.ownerAccountID ?? -1);

    return isAllowedToApproveExpenseReport(report, submitToAccountID);
}

/**
 * What missing payment method does this report action indicate, if any?
 */
function getIndicatedMissingPaymentMethod(userWallet: OnyxEntry<UserWallet>, reportId: string, reportAction: ReportAction): MissingPaymentMethod | undefined {
    const isSubmitterOfUnsettledReport = isCurrentUserSubmitter(reportId) && !isSettled(reportId);
    if (!isSubmitterOfUnsettledReport || reportAction.actionName !== CONST.REPORT.ACTIONS.TYPE.REIMBURSEMENT_QUEUED) {
        return undefined;
    }
    const paymentType = reportAction.originalMessage?.paymentType;
    if (paymentType === CONST.IOU.PAYMENT_TYPE.EXPENSIFY) {
        return isEmpty(userWallet) || userWallet.tierName === CONST.WALLET.TIER_NAME.SILVER ? 'wallet' : undefined;
    }

    return !store.hasCreditBankAccount() ? 'bankAccount' : undefined;
}

/**
 * Checks if report chat contains missing payment method
 */
function hasMissingPaymentMethod(userWallet: OnyxEntry<UserWallet>, iouReportID: string): boolean {
    const reportActions = allReportActions?.[`${ONYXKEYS.COLLECTION.REPORT_ACTIONS}${iouReportID}`] ?? {};
    return Object.values(reportActions).some((action) => getIndicatedMissingPaymentMethod(userWallet, iouReportID, action) !== undefined);
}

/**
 * Used from expense actions to decide if we need to build an optimistic expense report.
 * Create a new report if:
 * - we don't have an iouReport set in the chatReport
 * - we have one, but it's waiting on the payee adding a bank account
 * - we have one, but we can't add more transactions to it due to: report is approved or settled, or report is processing and policy isn't on Instant submit reporting frequency
 */
function shouldCreateNewMoneyRequestReport(existingIOUReport: OnyxEntry<Report> | undefined | null, chatReport: OnyxEntry<Report> | null): boolean {
    return !existingIOUReport || hasIOUWaitingOnCurrentUserBankAccount(chatReport) || !canAddOrDeleteTransactions(existingIOUReport);
}

/**
 * Checks if report contains actions with errors
 */
function hasActionsWithErrors(reportID: string): boolean {
    const reportActions = allReportActions?.[`${ONYXKEYS.COLLECTION.REPORT_ACTIONS}${reportID}`] ?? {};
    return Object.values(reportActions).some((action) => !isEmptyObject(action.errors));
}

function isNonAdminOrOwnerOfPolicyExpenseChat(report: OnyxEntry<Report>, policy: OnyxEntry<Policy>): boolean {
    return isPolicyExpenseChat(report) && !(PolicyUtils.isPolicyAdmin(policy) || PolicyUtils.isPolicyOwner(policy, currentUserAccountID ?? -1) || isReportOwner(report));
}

/**
 * Whether the user can join a report
 */
function canJoinChat(report: OnyxEntry<Report>, parentReportAction: OnyxEntry<ReportAction>, policy: OnyxEntry<Policy>): boolean {
    // We disabled thread functions for whisper action
    // So we should not show join option for existing thread on whisper message that has already been left, or manually leave it
    if (ReportActionsUtils.isWhisperAction(parentReportAction)) {
        return false;
    }

    // If the notification preference of the chat is not hidden that means we have already joined the chat
    if (report?.notificationPreference !== CONST.REPORT.NOTIFICATION_PREFERENCE.HIDDEN) {
        return false;
    }

    // Anyone viewing these chat types is already a participant and therefore cannot join
    if (isRootGroupChat(report) || isSelfDM(report) || isInvoiceRoom(report) || isSystemChat(report)) {
        return false;
    }

    // The user who is a member of the workspace has already joined the public announce room.
    if (isPublicAnnounceRoom(report) && !isEmptyObject(policy)) {
        return false;
    }

    return isChatThread(report) || isUserCreatedPolicyRoom(report) || isNonAdminOrOwnerOfPolicyExpenseChat(report, policy);
}

/**
 * Whether the user can leave a report
 */
function canLeaveChat(report: OnyxEntry<Report>, policy: OnyxEntry<Policy>): boolean {
    if (report?.notificationPreference === CONST.REPORT.NOTIFICATION_PREFERENCE.HIDDEN) {
        return false;
    }

    // Anyone viewing these chat types is already a participant and therefore cannot leave
    if (isSelfDM(report) || isRootGroupChat(report)) {
        return false;
    }

    // The user who is a member of the workspace cannot leave the public announce room.
    if (isPublicAnnounceRoom(report) && !isEmptyObject(policy)) {
        return false;
    }

    if (isInvoiceRoom(report)) {
        return canLeaveInvoiceRoom(report);
    }

    return (isChatThread(report) && !!report?.notificationPreference?.length) || isUserCreatedPolicyRoom(report) || isNonAdminOrOwnerOfPolicyExpenseChat(report, policy);
}

function getReportActionActorAccountID(reportAction: OnyxEntry<ReportAction>, iouReport: OnyxEntry<Report> | undefined): number | undefined {
    switch (reportAction?.actionName) {
        case CONST.REPORT.ACTIONS.TYPE.REPORT_PREVIEW:
            return iouReport ? iouReport.managerID : reportAction?.actorAccountID;

        case CONST.REPORT.ACTIONS.TYPE.SUBMITTED:
            return reportAction?.adminAccountID ?? reportAction?.actorAccountID;

        default:
            return reportAction?.actorAccountID;
    }
}

function createDraftWorkspaceAndNavigateToConfirmationScreen(transactionID: string, actionName: IOUAction): void {
    const isCategorizing = actionName === CONST.IOU.ACTION.CATEGORIZE;
    const {expenseChatReportID, policyID, policyName} = PolicyActions.createDraftWorkspace();
    IOU.setMoneyRequestParticipants(transactionID, [
        {
            selected: true,
            accountID: 0,
            isPolicyExpenseChat: true,
            reportID: expenseChatReportID,
            policyID,
            searchText: policyName,
        },
    ]);
    const iouConfirmationPageRoute = ROUTES.MONEY_REQUEST_STEP_CONFIRMATION.getRoute(actionName, CONST.IOU.TYPE.SUBMIT, transactionID, expenseChatReportID);
    if (isCategorizing) {
        Navigation.navigate(ROUTES.MONEY_REQUEST_STEP_CATEGORY.getRoute(actionName, CONST.IOU.TYPE.SUBMIT, transactionID, expenseChatReportID, iouConfirmationPageRoute));
    } else {
        Navigation.navigate(iouConfirmationPageRoute);
    }
}

function createDraftTransactionAndNavigateToParticipantSelector(transactionID: string, reportID: string, actionName: IOUAction, reportActionID: string): void {
    const transaction = allTransactions?.[`${ONYXKEYS.COLLECTION.TRANSACTION}${transactionID}`] ?? ({} as Transaction);
    const reportActions = allReportActions?.[`${ONYXKEYS.COLLECTION.REPORT_ACTIONS}${reportID}`] ?? ([] as ReportAction[]);

    if (!transaction || !reportActions) {
        return;
    }

    const linkedTrackedExpenseReportAction = Object.values(reportActions).find((action) => (action.originalMessage as IOUMessage)?.IOUTransactionID === transactionID);

    const {created, amount, currency, merchant, mccGroup} = getTransactionDetails(transaction) ?? {};
    const comment = getTransactionCommentObject(transaction);

    IOU.createDraftTransaction({
        ...transaction,
        actionableWhisperReportActionID: reportActionID,
        linkedTrackedExpenseReportAction,
        linkedTrackedExpenseReportID: reportID,
        created,
        amount,
        currency,
        comment,
        merchant,
        mccGroup,
    } as Transaction);

    const filteredPolicies = Object.values(allPolicies ?? {}).filter(
        (policy) => policy && policy.type !== CONST.POLICY.TYPE.PERSONAL && policy.pendingAction !== CONST.RED_BRICK_ROAD_PENDING_ACTION.DELETE,
    );

    if (actionName === CONST.IOU.ACTION.SUBMIT || (allPolicies && filteredPolicies.length > 0)) {
        Navigation.navigate(ROUTES.MONEY_REQUEST_STEP_PARTICIPANTS.getRoute(CONST.IOU.TYPE.SUBMIT, transactionID, reportID, undefined, actionName));
        return;
    }

    return createDraftWorkspaceAndNavigateToConfirmationScreen(transactionID, actionName);
}

/**
 * @returns the object to update `report.hasOutstandingChildRequest`
 */
function getOutstandingChildRequest(iouReport: OnyxEntry<Report> | EmptyObject): OutstandingChildRequest {
    if (!iouReport || isEmptyObject(iouReport)) {
        return {};
    }

    if (!isExpenseReport(iouReport)) {
        const {reimbursableSpend} = getMoneyRequestSpendBreakdown(iouReport);
        return {
            hasOutstandingChildRequest: iouReport.managerID === currentUserAccountID && reimbursableSpend !== 0,
        };
    }

    const policy = getPolicy(iouReport.policyID);
    const shouldBeManuallySubmitted = PolicyUtils.isPaidGroupPolicy(policy) && !policy?.harvesting?.enabled;
    const isOwnFreePolicy = PolicyUtils.isFreeGroupPolicy(policy) && PolicyUtils.isPolicyAdmin(policy);
    if (shouldBeManuallySubmitted || isOwnFreePolicy) {
        return {
            hasOutstandingChildRequest: true,
        };
    }

    // We don't need to update hasOutstandingChildRequest in this case
    return {};
}

function canReportBeMentionedWithinPolicy(report: OnyxEntry<Report>, policyID: string): boolean {
    if (report?.policyID !== policyID) {
        return false;
    }

    return isChatRoom(report) && !isThread(report);
}

function shouldShowMerchantColumn(transactions: Transaction[]) {
    return transactions.some((transaction) => isExpenseReport(allReports?.[transaction.reportID] ?? {}));
}

export {
    addDomainToShortMention,
    areAllRequestsBeingSmartScanned,
    buildOptimisticAddCommentReportAction,
    buildOptimisticApprovedReportAction,
    buildOptimisticCancelPaymentReportAction,
    buildOptimisticChangedTaskAssigneeReportAction,
    buildOptimisticChatReport,
    buildOptimisticClosedReportAction,
    buildOptimisticCreatedReportAction,
    buildOptimisticDismissedViolationReportAction,
    buildOptimisticEditedTaskFieldReportAction,
    buildOptimisticExpenseReport,
    buildOptimisticGroupChatReport,
    buildOptimisticHoldReportAction,
    buildOptimisticHoldReportActionComment,
    buildOptimisticIOUReport,
    buildOptimisticIOUReportAction,
    buildOptimisticModifiedExpenseReportAction,
    buildOptimisticMoneyRequestEntities,
    buildOptimisticMovedReportAction,
    buildOptimisticMovedTrackedExpenseModifiedReportAction,
    buildOptimisticRenamedRoomReportAction,
    buildOptimisticReportPreview,
    buildOptimisticActionableTrackExpenseWhisper,
    buildOptimisticSubmittedReportAction,
    buildOptimisticTaskCommentReportAction,
    buildOptimisticTaskReport,
    buildOptimisticTaskReportAction,
    buildOptimisticUnHoldReportAction,
    buildOptimisticWorkspaceChats,
    buildParticipantsFromAccountIDs,
    buildTransactionThread,
    canAccessReport,
    canAddOrDeleteTransactions,
    canBeAutoReimbursed,
    canCreateRequest,
    canCreateTaskInReport,
    canCurrentUserOpenReport,
    canDeleteReportAction,
    canEditFieldOfMoneyRequest,
    canEditMoneyRequest,
    canEditPolicyDescription,
    canEditReportAction,
    canEditReportDescription,
    canEditRoomVisibility,
    canEditWriteCapability,
    canFlagReportAction,
    isNonAdminOrOwnerOfPolicyExpenseChat,
    canLeaveRoom,
    canJoinChat,
    canLeaveChat,
    canReportBeMentionedWithinPolicy,
    canRequestMoney,
    canSeeDefaultRoom,
    canShowReportRecipientLocalTime,
    canUserPerformWriteAction,
    chatIncludesChronos,
    chatIncludesConcierge,
    createDraftTransactionAndNavigateToParticipantSelector,
    doesReportBelongToWorkspace,
    doesTransactionThreadHaveViolations,
    findLastAccessedReport,
    findSelfDMReportID,
    formatReportLastMessageText,
    generateReportID,
    getAddWorkspaceRoomOrChatReportErrors,
    getAllAncestorReportActionIDs,
    getAllAncestorReportActions,
    getAllHeldTransactions,
    getAllPolicyReports,
    getAllWorkspaceReports,
    getAvailableReportFields,
    getBankAccountRoute,
    getChatByParticipants,
    getChatRoomSubtitle,
    getChildReportNotificationPreference,
    getCommentLength,
    getDefaultGroupAvatar,
    getDefaultWorkspaceAvatar,
    getDefaultWorkspaceAvatarTestID,
    getDeletedParentActionMessageForChatReport,
    getDisplayNameForParticipant,
    getDisplayNamesWithTooltips,
    getGroupChatName,
    getIOUReportActionDisplayMessage,
    getIOUReportActionMessage,
    getIcons,
    getIconsForParticipants,
    getIndicatedMissingPaymentMethod,
    getLastUpdatedReport,
    getLastVisibleMessage,
    getMoneyRequestOptions,
    getMoneyRequestSpendBreakdown,
    getNewMarkerReportActionID,
    getNonHeldAndFullAmount,
    getOptimisticDataForParentReportAction,
    getOriginalReportID,
    getOutstandingChildRequest,
    getParentNavigationSubtitle,
    getParsedComment,
    getParticipantAccountIDs,
    getParticipants,
    getPendingChatMembers,
    getPersonalDetailsForAccountID,
    getPolicyDescriptionText,
    getPolicyExpenseChat,
    getPolicyName,
    getPolicyType,
    getReimbursementDeQueuedActionMessage,
    getReimbursementQueuedActionMessage,
    getReport,
    getReportActionActorAccountID,
    getReportDescriptionText,
    getReportFieldKey,
    getReportIDFromLink,
    getReportName,
    getReportNotificationPreference,
    getReportOfflinePendingActionAndErrors,
    getReportParticipantsTitle,
    getReportPolicyID,
    getReportPreviewMessage,
    getReportRecipientAccountIDs,
    getRoom,
    getRoomWelcomeMessage,
    getRootParentReport,
    getRouteFromLink,
    getTaskAssigneeChatOnyxData,
    getTransactionDetails,
    getTransactionReportName,
    getTransactionsWithReceipts,
    getUserDetailTooltipText,
    getVisibleChatMemberAccountIDs,
    getWhisperDisplayNames,
    getWorkspaceAvatar,
    getWorkspaceChats,
    getWorkspaceIcon,
    goBackToDetailsPage,
    goBackFromPrivateNotes,
    getInvoicePayerName,
    getInvoicesChatName,
    getPayeeName,
    hasActionsWithErrors,
    hasAutomatedExpensifyAccountIDs,
    hasExpensifyGuidesEmails,
    hasHeldExpenses,
    hasIOUWaitingOnCurrentUserBankAccount,
    hasMissingPaymentMethod,
    hasMissingSmartscanFields,
    hasNonReimbursableTransactions,
    hasOnlyHeldExpenses,
    hasOnlyTransactionsWithPendingRoutes,
    hasReportNameError,
    hasSmartscanError,
    hasUpdatedTotal,
    hasViolations,
    isActionCreator,
    isAdminRoom,
    isAdminsOnlyPostingRoom,
    isAllowedToApproveExpenseReport,
    isAllowedToComment,
    isAllowedToSubmitDraftExpenseReport,
    isAnnounceRoom,
    isArchivedRoom,
    isClosedReport,
    isCanceledTaskReport,
    isChatReport,
    isChatRoom,
    isChatThread,
    isChildReport,
    isClosedExpenseReportWithNoExpenses,
    isCompletedTaskReport,
    isConciergeChatReport,
    isControlPolicyExpenseChat,
    isControlPolicyExpenseReport,
    isCurrentUserSubmitter,
    isCurrentUserTheOnlyParticipant,
    isDM,
    isDefaultRoom,
    isDeprecatedGroupDM,
    isEmptyReport,
    isRootGroupChat,
    isExpenseReport,
    isExpenseRequest,
    isExpensifyOnlyParticipantInReport,
    isGroupChat,
    isGroupChatAdmin,
    isGroupPolicy,
    isReportInGroupPolicy,
    isHoldCreator,
    isIOUOwnedByCurrentUser,
    isIOUReport,
    isIOUReportUsingReport,
    isJoinRequestInAdminRoom,
    isMoneyRequest,
    isMoneyRequestReport,
    isMoneyRequestReportPendingDeletion,
    isOneOnOneChat,
    isOneTransactionThread,
    isOpenExpenseReport,
    isOpenTaskReport,
    isOptimisticPersonalDetail,
    isPaidGroupPolicy,
    isPaidGroupPolicyExpenseChat,
    isPaidGroupPolicyExpenseReport,
    isPayer,
    isPolicyAdmin,
    isPolicyExpenseChat,
    isPolicyExpenseChatAdmin,
    isProcessingReport,
    isPublicAnnounceRoom,
    isPublicRoom,
    isReportApproved,
    isReportDataReady,
    isReportFieldDisabled,
    isReportFieldOfTypeTitle,
    isReportManager,
    isReportMessageAttachment,
    isReportOwner,
    isReportParticipant,
    isSelfDM,
    isSettled,
    isSystemChat,
    isTaskReport,
    isThread,
    isThreadFirstChat,
    isTrackExpenseReport,
    isUnread,
    isUnreadWithMention,
    isUserCreatedPolicyRoom,
    isValidReport,
    isValidReportIDFromPath,
    isWaitingForAssigneeToCompleteTask,
    isInvoiceRoom,
    isInvoiceReport,
    isOpenInvoiceReport,
    canWriteInReport,
    navigateToDetailsPage,
    navigateToPrivateNotes,
    parseReportRouteParams,
    reportFieldsEnabled,
    requiresAttentionFromCurrentUser,
    shouldAutoFocusOnKeyPress,
    shouldCreateNewMoneyRequestReport,
    shouldDisableDetailPage,
    shouldDisableRename,
    shouldDisableThread,
    shouldDisplayThreadReplies,
    shouldDisplayTransactionThreadViolations,
    shouldReportBeInOptionList,
    shouldReportShowSubscript,
    shouldShowFlagComment,
    shouldShowRBRForMissingSmartscanFields,
    shouldUseFullTitleToDisplay,
    sortReportsByLastRead,
    updateOptimisticParentReportAction,
    updateReportPreview,
    temporary_getMoneyRequestOptions,
    buildOptimisticInvoiceReport,
    getInvoiceChatByParticipants,
    shouldShowMerchantColumn,
    isCurrentUserInvoiceReceiver,
    isDraftReport,
    createDraftWorkspaceAndNavigateToConfirmationScreen,
};

export type {
    Ancestor,
    DisplayNameWithTooltips,
    ExpenseOriginalMessage,
    OptimisticAddCommentReportAction,
    OptimisticChatReport,
    OptimisticClosedReportAction,
    OptimisticCreatedReportAction,
    OptimisticIOUReportAction,
    OptimisticTaskReportAction,
    OptionData,
    TransactionDetails,
    ParsingDetails,
};<|MERGE_RESOLUTION|>--- conflicted
+++ resolved
@@ -783,7 +783,7 @@
  * Checks if the current user is the manager of the supplied report
  */
 function isReportManager(report: OnyxEntry<Report>): boolean {
-    return Boolean(report && report.managerID === currentUserAccountID);
+    return !!(report && report.managerID === currentUserAccountID);
 }
 
 /**
@@ -849,7 +849,7 @@
         return false;
     }
     const report = allReports[`${ONYXKEYS.COLLECTION.REPORT}${reportID}`];
-    return Boolean(report && report.ownerAccountID === currentUserAccountID);
+    return !!(report && report.ownerAccountID === currentUserAccountID);
 }
 
 /**
@@ -1022,7 +1022,7 @@
  * Returns true if report has a parent
  */
 function isThread(report: OnyxEntry<Report>): boolean {
-    return Boolean(report?.parentReportID && report?.parentReportActionID);
+    return !!(report?.parentReportID && report?.parentReportActionID);
 }
 
 /**
@@ -1667,13 +1667,13 @@
     const reportRecipient = personalDetails?.[reportRecipientAccountIDs[0]];
     const reportRecipientTimezone = reportRecipient?.timezone ?? CONST.DEFAULT_TIME_ZONE;
     const isReportParticipantValidated = reportRecipient?.validated ?? false;
-    return Boolean(
+    return !!(
         !hasMultipleParticipants &&
-            !isChatRoom(report) &&
-            !isPolicyExpenseChat(getRootParentReport(report)) &&
-            reportRecipient &&
-            reportRecipientTimezone?.selected &&
-            isReportParticipantValidated,
+        !isChatRoom(report) &&
+        !isPolicyExpenseChat(getRootParentReport(report)) &&
+        reportRecipient &&
+        reportRecipientTimezone?.selected &&
+        isReportParticipantValidated
     );
 }
 
@@ -2284,7 +2284,7 @@
     // lastMentionedTime and lastReadTime are both datetime strings and can be compared directly
     const lastMentionedTime = reportOrOption.lastMentionedTime ?? '';
     const lastReadTime = reportOrOption.lastReadTime ?? '';
-    return Boolean('isUnreadWithMention' in reportOrOption && reportOrOption.isUnreadWithMention) || lastReadTime < lastMentionedTime;
+    return !!('isUnreadWithMention' in reportOrOption && reportOrOption.isUnreadWithMention) || lastReadTime < lastMentionedTime;
 }
 
 /**
@@ -2718,15 +2718,15 @@
 function canEditReportAction(reportAction: OnyxEntry<ReportAction>): boolean {
     const isCommentOrIOU = reportAction?.actionName === CONST.REPORT.ACTIONS.TYPE.ADD_COMMENT || reportAction?.actionName === CONST.REPORT.ACTIONS.TYPE.IOU;
 
-    return Boolean(
+    return !!(
         reportAction?.actorAccountID === currentUserAccountID &&
-            isCommentOrIOU &&
-            canEditMoneyRequest(reportAction) && // Returns true for non-IOU actions
-            !isReportMessageAttachment(reportAction?.message?.[0]) &&
-            (isEmptyObject(reportAction.attachmentInfo) || !reportAction.isOptimisticAction) &&
-            !ReportActionsUtils.isDeletedAction(reportAction) &&
-            !ReportActionsUtils.isCreatedTaskReportAction(reportAction) &&
-            reportAction?.pendingAction !== CONST.RED_BRICK_ROAD_PENDING_ACTION.DELETE,
+        isCommentOrIOU &&
+        canEditMoneyRequest(reportAction) && // Returns true for non-IOU actions
+        !isReportMessageAttachment(reportAction?.message?.[0]) &&
+        (isEmptyObject(reportAction.attachmentInfo) || !reportAction.isOptimisticAction) &&
+        !ReportActionsUtils.isDeletedAction(reportAction) &&
+        !ReportActionsUtils.isCreatedTaskReportAction(reportAction) &&
+        reportAction?.pendingAction !== CONST.RED_BRICK_ROAD_PENDING_ACTION.DELETE
     );
 }
 
@@ -5420,14 +5420,14 @@
         return false;
     }
 
-    return Boolean(
+    return !!(
         !isCurrentUserAction &&
-            reportAction?.actionName === CONST.REPORT.ACTIONS.TYPE.ADD_COMMENT &&
-            !ReportActionsUtils.isDeletedAction(reportAction) &&
-            !ReportActionsUtils.isCreatedTaskReportAction(reportAction) &&
-            !isEmptyObject(report) &&
-            report &&
-            isAllowedToComment(report),
+        reportAction?.actionName === CONST.REPORT.ACTIONS.TYPE.ADD_COMMENT &&
+        !ReportActionsUtils.isDeletedAction(reportAction) &&
+        !ReportActionsUtils.isCreatedTaskReportAction(reportAction) &&
+        !isEmptyObject(report) &&
+        report &&
+        isAllowedToComment(report)
     );
 }
 
@@ -5582,7 +5582,7 @@
 
     let isOwnPolicyExpenseChat = report?.isOwnPolicyExpenseChat ?? false;
     if (isExpenseReport(report) && getParentReport(report)) {
-        isOwnPolicyExpenseChat = Boolean(getParentReport(report)?.isOwnPolicyExpenseChat);
+        isOwnPolicyExpenseChat = !!getParentReport(report)?.isOwnPolicyExpenseChat;
     }
 
     // In case there are no other participants than the current user and it's not user's own policy expense chat, they can't submit expenses from such report
@@ -5807,7 +5807,7 @@
 }
 
 function isCurrentUserTheOnlyParticipant(participantAccountIDs?: number[]): boolean {
-    return Boolean(participantAccountIDs?.length === 1 && participantAccountIDs?.[0] === currentUserAccountID);
+    return !!(participantAccountIDs?.length === 1 && participantAccountIDs?.[0] === currentUserAccountID);
 }
 
 /**
@@ -6197,17 +6197,17 @@
  *
  */
 function isDeprecatedGroupDM(report: OnyxEntry<Report>): boolean {
-    return Boolean(
+    return !!(
         report &&
-            !isChatThread(report) &&
-            !isTaskReport(report) &&
-            !isInvoiceReport(report) &&
-            !isMoneyRequestReport(report) &&
-            !isArchivedRoom(report) &&
-            !Object.values(CONST.REPORT.CHAT_TYPE).some((chatType) => chatType === getChatType(report)) &&
-            Object.keys(report.participants ?? {})
-                .map(Number)
-                .filter((accountID) => accountID !== currentUserAccountID).length > 1,
+        !isChatThread(report) &&
+        !isTaskReport(report) &&
+        !isInvoiceReport(report) &&
+        !isMoneyRequestReport(report) &&
+        !isArchivedRoom(report) &&
+        !Object.values(CONST.REPORT.CHAT_TYPE).some((chatType) => chatType === getChatType(report)) &&
+        Object.keys(report.participants ?? {})
+            .map(Number)
+            .filter((accountID) => accountID !== currentUserAccountID).length > 1
     );
 }
 
@@ -6222,7 +6222,7 @@
  * Assume any report without a reportID is unusable.
  */
 function isValidReport(report?: OnyxEntry<Report>): boolean {
-    return Boolean(report?.reportID);
+    return !!report?.reportID;
 }
 
 /**
@@ -6288,13 +6288,8 @@
             return false;
         }
         const IOUReportID = ReportActionsUtils.getIOUReportIDFromReportActionPreview(action);
-<<<<<<< HEAD
-        const isReportPreviewError = ReportActionsUtils.isReportPreviewAction(action) && hasMissingSmartscanFields(IOUReportID) && !isSettled(IOUReportID);
+        const isReportPreviewError = ReportActionsUtils.isReportPreviewAction(action) && shouldShowRBRForMissingSmartscanFields(IOUReportID) && !isSettled(IOUReportID);
         const transactionID = (action.originalMessage as IOUMessage).IOUTransactionID ?? '-1';
-=======
-        const isReportPreviewError = ReportActionsUtils.isReportPreviewAction(action) && shouldShowRBRForMissingSmartscanFields(IOUReportID) && !isSettled(IOUReportID);
-        const transactionID = (action.originalMessage as IOUMessage).IOUTransactionID ?? '0';
->>>>>>> cdfed693
         const transaction = allTransactions?.[`${ONYXKEYS.COLLECTION.TRANSACTION}${transactionID}`] ?? {};
         const isSplitBillError = ReportActionsUtils.isSplitBillAction(action) && TransactionUtils.hasMissingSmartscanFields(transaction as Transaction);
 
