import {findFocusedRoute} from '@react-navigation/native';
import {format} from 'date-fns';
import {Str} from 'expensify-common';
import {deepEqual} from 'fast-equals';
import lodashEscape from 'lodash/escape';
import lodashIntersection from 'lodash/intersection';
import isEmpty from 'lodash/isEmpty';
import isNumber from 'lodash/isNumber';
import mapValues from 'lodash/mapValues';
import lodashMaxBy from 'lodash/maxBy';
import type {ColorValue} from 'react-native';
import {InteractionManager} from 'react-native';
import type {OnyxCollection, OnyxEntry, OnyxUpdate} from 'react-native-onyx';
import Onyx from 'react-native-onyx';
import type {SvgProps} from 'react-native-svg';
import type {OriginalMessageChangePolicy, OriginalMessageExportIntegration, OriginalMessageModifiedExpense} from 'src/types/onyx/OriginalMessage';
import type {SetRequired, TupleToUnion, ValueOf} from 'type-fest';
import {FallbackAvatar, IntacctSquare, NetSuiteExport, NetSuiteSquare, QBDSquare, QBOExport, QBOSquare, SageIntacctExport, XeroExport, XeroSquare} from '@components/Icon/Expensicons';
import * as defaultGroupAvatars from '@components/Icon/GroupDefaultAvatars';
import * as defaultWorkspaceAvatars from '@components/Icon/WorkspaceDefaultAvatars';
import type {LocaleContextProps} from '@components/LocaleContextProvider';
import type {MoneyRequestAmountInputProps} from '@components/MoneyRequestAmountInput';
import type {FileObject} from '@pages/media/AttachmentModalScreen/types';
import type {ThemeColors} from '@styles/theme/types';
import type {IOUAction, IOUType, OnboardingAccounting} from '@src/CONST';
import CONST, {TASK_TO_FEATURE} from '@src/CONST';
import type {ParentNavigationSummaryParams} from '@src/languages/params';
import type {TranslationPaths} from '@src/languages/types';
import NAVIGATORS from '@src/NAVIGATORS';
import ONYXKEYS from '@src/ONYXKEYS';
import type {Route} from '@src/ROUTES';
import ROUTES from '@src/ROUTES';
import SCREENS from '@src/SCREENS';
import type {
    BankAccountList,
    Beta,
    IntroSelected,
    NewGroupChatDraft,
    OnyxInputOrEntry,
    OutstandingReportsByPolicyIDDerivedValue,
    PersonalDetails,
    PersonalDetailsList,
    Policy,
    PolicyCategories,
    PolicyCategory,
    PolicyReportField,
    PolicyTagLists,
    Report,
    ReportAction,
    ReportAttributesDerivedValue,
    ReportMetadata,
    ReportNameValuePairs,
    ReportViolationName,
    ReportViolations,
    Session,
    Task,
    Transaction,
    TransactionViolation,
    TransactionViolations,
} from '@src/types/onyx';
import type {Attendee, Participant} from '@src/types/onyx/IOU';
import type {SelectedParticipant} from '@src/types/onyx/NewGroupChatDraft';
import type {OriginalMessageExportedToIntegration} from '@src/types/onyx/OldDotAction';
import type Onboarding from '@src/types/onyx/Onboarding';
import type {ErrorFields, Errors, Icon, PendingAction} from '@src/types/onyx/OnyxCommon';
import type {OriginalMessageChangeLog, PaymentMethodType} from '@src/types/onyx/OriginalMessage';
import type {Status} from '@src/types/onyx/PersonalDetails';
import type {AllConnectionName, ConnectionName} from '@src/types/onyx/Policy';
import type {NotificationPreference, Participants, Participant as ReportParticipant} from '@src/types/onyx/Report';
import type {Message, OldDotReportAction, ReportActions} from '@src/types/onyx/ReportAction';
import type {PendingChatMember} from '@src/types/onyx/ReportMetadata';
import type {OnyxData} from '@src/types/onyx/Request';
import type {SearchPolicy, SearchReport, SearchTransaction} from '@src/types/onyx/SearchResults';
import type {Comment, TransactionChanges, WaypointCollection} from '@src/types/onyx/Transaction';
import {isEmptyObject} from '@src/types/utils/EmptyObject';
import type IconAsset from '@src/types/utils/IconAsset';
import {
    canApproveIOU,
    canIOUBePaid,
    canSubmitReport,
    createDraftTransaction,
    getIOUReportActionToApproveOrPay,
    setMoneyRequestParticipants,
    setMoneyRequestParticipantsFromReport,
    unholdRequest,
} from './actions/IOU';
import {isApprover as isApproverUtils} from './actions/Policy/Member';
import {createDraftWorkspace} from './actions/Policy/Policy';
import {hasCreditBankAccount} from './actions/ReimbursementAccount/store';
import {handlePreexistingReport} from './actions/Report';
import type {GuidedSetupData, TaskForParameters} from './actions/Report';
import {isAnonymousUser as isAnonymousUserSession} from './actions/Session';
import {removeDraftTransactions} from './actions/TransactionEdit';
import {getOnboardingMessages} from './actions/Welcome/OnboardingFlow';
import type {OnboardingCompanySize, OnboardingMessage, OnboardingPurpose, OnboardingTaskLinks} from './actions/Welcome/OnboardingFlow';
import type {AddCommentOrAttachmentParams} from './API/parameters';
import {convertToDisplayString} from './CurrencyUtils';
import DateUtils from './DateUtils';
import {getEnvironmentURL} from './Environment/Environment';
import getEnvironment from './Environment/getEnvironment';
import type EnvironmentType from './Environment/getEnvironment/types';
import {getMicroSecondOnyxErrorWithTranslationKey, isReceiptError} from './ErrorUtils';
import getAttachmentDetails from './fileDownload/getAttachmentDetails';
import getBase62ReportID from './getBase62ReportID';
import {isReportMessageAttachment} from './isReportMessageAttachment';
import {formatPhoneNumber} from './LocalePhoneNumber';
import {translateLocal} from './Localize';
import Log from './Log';
import {isEmailPublicDomain} from './LoginUtils';
// eslint-disable-next-line import/no-cycle
import {getForReportAction, getMovedReportID} from './ModifiedExpenseMessage';
import getStateFromPath from './Navigation/helpers/getStateFromPath';
import {isFullScreenName} from './Navigation/helpers/isNavigatorName';
import isSearchTopmostFullScreenRoute from './Navigation/helpers/isSearchTopmostFullScreenRoute';
import {linkingConfig} from './Navigation/linkingConfig';
import Navigation, {navigationRef} from './Navigation/Navigation';
import type {MoneyRequestNavigatorParamList, ReportsSplitNavigatorParamList} from './Navigation/types';
import NetworkConnection from './NetworkConnection';
import {rand64} from './NumberUtils';
import Parser from './Parser';
import {getParsedMessageWithShortMentions} from './ParsingUtils';
import Permissions from './Permissions';
import {
    getAccountIDsByLogins,
    getDisplayNameOrDefault,
    getEffectiveDisplayName,
    getLoginsByAccountIDs,
    getPersonalDetailByEmail,
    getPersonalDetailsByIDs,
    getShortMentionIfFound,
} from './PersonalDetailsUtils';
import {
    canSendInvoiceFromWorkspace,
    getActivePolicies,
    getCleanedTagName,
    getConnectedIntegration,
    getCorrectedAutoReportingFrequency,
    getForwardsToAccount,
    getManagerAccountEmail,
    getManagerAccountID,
    getPolicyEmployeeListByIdWithoutCurrentUser,
    getPolicyNameByID,
    getPolicyRole,
    getRuleApprovers,
    getSubmitToAccountID,
    hasDependentTags as hasDependentTagsPolicyUtils,
    isExpensifyTeam,
    isInstantSubmitEnabled,
    isPaidGroupPolicy as isPaidGroupPolicyPolicyUtils,
    isPolicyAdmin as isPolicyAdminPolicyUtils,
    isPolicyAuditor,
    isPolicyOwner,
    isSubmitAndClose,
    shouldShowPolicy,
} from './PolicyUtils';
import {
    formatLastMessageText,
    getActionableCardFraudAlertResolutionMessage,
    getActionableJoinRequestPendingReportAction,
    getAllReportActions,
    getCardIssuedMessage,
    getChangedApproverActionMessage,
    getDismissedViolationMessageText,
    getExportIntegrationLastMessageText,
    getIntegrationSyncFailedMessage,
    getIOUActionForTransactionID,
    getIOUReportIDFromReportActionPreview,
    getJoinRequestMessage,
    getLastVisibleAction,
    getLastVisibleAction as getLastVisibleActionReportActionsUtils,
    getLastVisibleMessage as getLastVisibleMessageActionUtils,
    getLastVisibleMessage as getLastVisibleMessageReportActionsUtils,
    getMessageOfOldDotReportAction,
    getNumberOfMoneyRequests,
    getOneTransactionThreadReportID,
    getOriginalMessage,
    getPolicyChangeLogDefaultBillableMessage,
    getPolicyChangeLogDefaultReimbursableMessage,
    getPolicyChangeLogDefaultTitleEnforcedMessage,
    getPolicyChangeLogMaxExpenseAmountNoReceiptMessage,
    getRenamedAction,
    getReopenedMessage,
    getReportAction,
    getReportActionHtml,
    getReportActionMessage as getReportActionMessageReportUtils,
    getReportActionMessageText,
    getReportActionText,
    getRetractedMessage,
    getSortedReportActions,
    getTravelUpdateMessage,
    getWorkspaceCurrencyUpdateMessage,
    getWorkspaceFrequencyUpdateMessage,
    getWorkspaceReportFieldAddMessage,
    getWorkspaceReportFieldDeleteMessage,
    getWorkspaceReportFieldUpdateMessage,
    getWorkspaceTagUpdateMessage,
    getWorkspaceUpdateFieldMessage,
    isActionableCardFraudAlert,
    isActionableJoinRequest,
    isActionableJoinRequestPending,
    isActionableTrackExpense,
    isActionOfType,
    isApprovedOrSubmittedReportAction,
    isCardIssuedAction,
    isCreatedTaskReportAction,
    isDeletedAction,
    isDeletedParentAction,
    isExportIntegrationAction,
    isIntegrationMessageAction,
    isMarkAsClosedAction,
    isModifiedExpenseAction,
    isMoneyRequestAction,
    isMovedAction,
    isOldDotReportAction,
    isPendingRemove,
    isPolicyChangeLogAction,
    isReimbursementDeQueuedOrCanceledAction,
    isReimbursementQueuedAction,
    isRenamedAction,
    isReopenedAction,
    isReportActionAttachment,
    isReportPreviewAction,
    isRetractedAction,
    isReversedTransaction,
    isRoomChangeLogAction,
    isSentMoneyReportAction,
    isSplitBillAction as isSplitBillReportAction,
    isTagModificationAction,
    isThreadParentMessage,
    isTrackExpenseAction,
    isTransactionThread,
    isTripPreview,
    isUnapprovedAction,
    isWhisperAction,
    shouldReportActionBeVisible,
    wasActionTakenByCurrentUser,
} from './ReportActionsUtils';
import type {LastVisibleMessage} from './ReportActionsUtils';
import type {ArchivedReportsIDSet} from './SearchUIUtils';
import {getSession} from './SessionUtils';
import {shouldRestrictUserBillableActions} from './SubscriptionUtils';
import {
    getAttendees,
    getBillable,
    getCardID,
    getCardName,
    getCategory,
    getCurrency,
    getDescription,
    getFormattedCreated,
    getFormattedPostedDate,
    getMCCGroup,
    getMerchant,
    getMerchantOrDescription,
    getOriginalAmount,
    getOriginalCurrency,
    getRateID,
    getRecentTransactions,
    getReimbursable,
    getTag,
    getTaxAmount,
    getTaxCode,
    getAmount as getTransactionAmount,
    getWaypoints,
    hasMissingSmartscanFields as hasMissingSmartscanFieldsTransactionUtils,
    hasNoticeTypeViolation,
    hasReceipt as hasReceiptTransactionUtils,
    hasViolation,
    hasWarningTypeViolation,
    isCardTransaction as isCardTransactionTransactionUtils,
    isDemoTransaction,
    isDistanceRequest,
    isExpensifyCardTransaction,
    isFetchingWaypointsFromServer,
    isManualDistanceRequest as isManualDistanceRequestTransactionUtils,
    isOnHold as isOnHoldTransactionUtils,
    isPayAtEndExpense,
    isPending,
    isPerDiemRequest,
    isReceiptBeingScanned,
    isScanning,
    isScanRequest as isScanRequestTransactionUtils,
} from './TransactionUtils';
import addTrailingForwardSlash from './UrlUtils';
import type {AvatarSource} from './UserUtils';
import {generateAccountID, getDefaultAvatarURL} from './UserUtils';
import ViolationsUtils from './Violations/ViolationsUtils';

// Dynamic Import to avoid circular dependency
const UnreadIndicatorUpdaterHelper = () => import('./UnreadIndicatorUpdater');

type AvatarRange = 1 | 2 | 3 | 4 | 5 | 6 | 7 | 8 | 9 | 10 | 11 | 12 | 13 | 14 | 15 | 16 | 17 | 18;

type SpendBreakdown = {
    nonReimbursableSpend: number;
    reimbursableSpend: number;
    totalDisplaySpend: number;
};

type OptimisticAddCommentReportAction = Pick<
    ReportAction<typeof CONST.REPORT.ACTIONS.TYPE.ADD_COMMENT>,
    | 'reportActionID'
    | 'reportID'
    | 'actionName'
    | 'actorAccountID'
    | 'person'
    | 'automatic'
    | 'avatar'
    | 'created'
    | 'message'
    | 'isFirstItem'
    | 'isAttachmentOnly'
    | 'isAttachmentWithText'
    | 'pendingAction'
    | 'shouldShow'
    | 'originalMessage'
    | 'childReportID'
    | 'parentReportID'
    | 'childType'
    | 'childReportName'
    | 'childManagerAccountID'
    | 'childStatusNum'
    | 'childStateNum'
    | 'errors'
    | 'childVisibleActionCount'
    | 'childCommenterCount'
    | 'childLastVisibleActionCreated'
    | 'childOldestFourAccountIDs'
    | 'delegateAccountID'
> & {isOptimisticAction: boolean};

type OptimisticReportAction = {
    commentText: string;
    reportAction: OptimisticAddCommentReportAction;
};

type UpdateOptimisticParentReportAction = {
    childVisibleActionCount: number;
    childCommenterCount: number;
    childLastVisibleActionCreated: string;
    childOldestFourAccountIDs: string | undefined;
};

type OptimisticExpenseReport = Pick<
    Report,
    | 'reportID'
    | 'chatReportID'
    | 'policyID'
    | 'type'
    | 'ownerAccountID'
    | 'managerID'
    | 'currency'
    | 'reportName'
    | 'stateNum'
    | 'statusNum'
    | 'total'
    | 'unheldTotal'
    | 'nonReimbursableTotal'
    | 'unheldNonReimbursableTotal'
    | 'parentReportID'
    | 'lastVisibleActionCreated'
    | 'parentReportActionID'
    | 'participants'
    | 'fieldList'
>;

type OptimisticNewReport = Pick<
    Report,
    | 'reportID'
    | 'policyID'
    | 'type'
    | 'ownerAccountID'
    | 'reportName'
    | 'stateNum'
    | 'statusNum'
    | 'currency'
    | 'total'
    | 'nonReimbursableTotal'
    | 'parentReportID'
    | 'lastVisibleActionCreated'
    | 'parentReportActionID'
    | 'participants'
    | 'managerID'
    | 'pendingFields'
    | 'chatReportID'
> & {reportName: string};

type BuildOptimisticIOUReportActionParams = {
    type: ValueOf<typeof CONST.IOU.REPORT_ACTION_TYPE>;
    amount: number;
    currency: string;
    comment: string;
    participants: Participant[];
    transactionID: string;
    paymentType?: PaymentMethodType;
    iouReportID?: string;
    isSettlingUp?: boolean;
    isSendMoneyFlow?: boolean;
    isOwnPolicyExpenseChat?: boolean;
    created?: string;
    linkedExpenseReportAction?: OnyxEntry<ReportAction>;
    payAsBusiness?: boolean;
    bankAccountID?: number | undefined;
    isPersonalTrackingExpense?: boolean;
    reportActionID?: string;
};

type OptimisticIOUReportAction = Pick<
    ReportAction,
    | 'actionName'
    | 'actorAccountID'
    | 'automatic'
    | 'avatar'
    | 'isAttachmentOnly'
    | 'originalMessage'
    | 'message'
    | 'person'
    | 'reportActionID'
    | 'shouldShow'
    | 'created'
    | 'pendingAction'
    | 'receipt'
    | 'childReportID'
    | 'childVisibleActionCount'
    | 'childCommenterCount'
    | 'delegateAccountID'
>;

type PartialReportAction =
    | OnyxInputOrEntry<ReportAction>
    | Partial<ReportAction>
    | OptimisticIOUReportAction
    | OptimisticApprovedReportAction
    | OptimisticSubmittedReportAction
    | OptimisticConciergeCategoryOptionsAction
    | undefined;

type ReportRouteParams = {
    reportID: string;
    isSubReportPageRoute: boolean;
};

type ReportOfflinePendingActionAndErrors = {
    reportPendingAction: PendingAction | undefined;
    reportErrors: Errors | null | undefined;
};

type OptimisticApprovedReportAction = Pick<
    ReportAction<typeof CONST.REPORT.ACTIONS.TYPE.APPROVED>,
    | 'actionName'
    | 'actorAccountID'
    | 'automatic'
    | 'avatar'
    | 'isAttachmentOnly'
    | 'originalMessage'
    | 'message'
    | 'person'
    | 'reportActionID'
    | 'shouldShow'
    | 'created'
    | 'pendingAction'
    | 'delegateAccountID'
>;

type OptimisticUnapprovedReportAction = Pick<
    ReportAction<typeof CONST.REPORT.ACTIONS.TYPE.UNAPPROVED>,
    | 'actionName'
    | 'actorAccountID'
    | 'automatic'
    | 'avatar'
    | 'isAttachmentOnly'
    | 'originalMessage'
    | 'message'
    | 'person'
    | 'reportActionID'
    | 'shouldShow'
    | 'created'
    | 'pendingAction'
    | 'delegateAccountID'
>;

type OptimisticSubmittedReportAction = Pick<
    ReportAction<typeof CONST.REPORT.ACTIONS.TYPE.SUBMITTED>,
    | 'actionName'
    | 'actorAccountID'
    | 'adminAccountID'
    | 'automatic'
    | 'avatar'
    | 'isAttachmentOnly'
    | 'originalMessage'
    | 'message'
    | 'person'
    | 'reportActionID'
    | 'shouldShow'
    | 'created'
    | 'pendingAction'
    | 'delegateAccountID'
>;

type OptimisticHoldReportAction = Pick<
    ReportAction,
    'actionName' | 'actorAccountID' | 'automatic' | 'avatar' | 'isAttachmentOnly' | 'originalMessage' | 'message' | 'person' | 'reportActionID' | 'shouldShow' | 'created' | 'pendingAction'
>;

type OptimisticRejectReportAction = Pick<
    ReportAction,
    'actionName' | 'actorAccountID' | 'automatic' | 'avatar' | 'isAttachmentOnly' | 'originalMessage' | 'message' | 'person' | 'reportActionID' | 'shouldShow' | 'created' | 'pendingAction'
>;

type OptimisticReopenedReportAction = Pick<
    ReportAction,
    'actionName' | 'actorAccountID' | 'automatic' | 'avatar' | 'isAttachmentOnly' | 'originalMessage' | 'message' | 'person' | 'reportActionID' | 'shouldShow' | 'created' | 'pendingAction'
>;

type OptimisticRetractedReportAction = Pick<
    ReportAction,
    'actionName' | 'actorAccountID' | 'automatic' | 'avatar' | 'isAttachmentOnly' | 'originalMessage' | 'message' | 'person' | 'reportActionID' | 'shouldShow' | 'created' | 'pendingAction'
>;

type OptimisticCancelPaymentReportAction = Pick<
    ReportAction,
    'actionName' | 'actorAccountID' | 'message' | 'originalMessage' | 'person' | 'reportActionID' | 'shouldShow' | 'created' | 'pendingAction'
>;

type OptimisticChangeFieldAction = Pick<
    OldDotReportAction & ReportAction,
    'actionName' | 'actorAccountID' | 'originalMessage' | 'person' | 'reportActionID' | 'created' | 'pendingAction' | 'message'
>;

type OptimisticEditedTaskReportAction = Pick<
    ReportAction,
    'reportActionID' | 'actionName' | 'pendingAction' | 'actorAccountID' | 'automatic' | 'avatar' | 'created' | 'shouldShow' | 'message' | 'person' | 'delegateAccountID'
>;

type OptimisticClosedReportAction = Pick<
    ReportAction<typeof CONST.REPORT.ACTIONS.TYPE.CLOSED>,
    'actionName' | 'actorAccountID' | 'automatic' | 'avatar' | 'created' | 'message' | 'originalMessage' | 'pendingAction' | 'person' | 'reportActionID' | 'shouldShow'
>;

type OptimisticCardAssignedReportAction = Pick<
    ReportAction<typeof CONST.REPORT.ACTIONS.TYPE.CARD_ASSIGNED>,
    'actionName' | 'actorAccountID' | 'automatic' | 'avatar' | 'created' | 'message' | 'originalMessage' | 'pendingAction' | 'person' | 'reportActionID' | 'shouldShow'
>;

type OptimisticDismissedViolationReportAction = Pick<
    ReportAction,
    'actionName' | 'actorAccountID' | 'avatar' | 'created' | 'message' | 'originalMessage' | 'person' | 'reportActionID' | 'shouldShow' | 'pendingAction'
>;

type OptimisticCreatedReportAction = Pick<
    ReportAction<typeof CONST.REPORT.ACTIONS.TYPE.CREATED>,
    'actorAccountID' | 'automatic' | 'avatar' | 'created' | 'message' | 'person' | 'reportActionID' | 'shouldShow' | 'pendingAction' | 'actionName' | 'delegateAccountID'
>;

type OptimisticConciergeCategoryOptionsAction = Pick<
    ReportAction<typeof CONST.REPORT.ACTIONS.TYPE.CONCIERGE_CATEGORY_OPTIONS>,
    'reportActionID' | 'actionName' | 'actorAccountID' | 'person' | 'automatic' | 'avatar' | 'created' | 'message' | 'pendingAction' | 'shouldShow' | 'originalMessage' | 'errors'
> & {isOptimisticAction: boolean};

type OptimisticRenamedReportAction = Pick<
    ReportAction<typeof CONST.REPORT.ACTIONS.TYPE.RENAMED>,
    'actorAccountID' | 'automatic' | 'avatar' | 'created' | 'message' | 'person' | 'reportActionID' | 'shouldShow' | 'pendingAction' | 'actionName' | 'originalMessage'
>;

type OptimisticRoomDescriptionUpdatedReportAction = Pick<
    ReportAction<typeof CONST.REPORT.ACTIONS.TYPE.ROOM_CHANGE_LOG.UPDATE_ROOM_DESCRIPTION>,
    'actorAccountID' | 'created' | 'message' | 'person' | 'reportActionID' | 'pendingAction' | 'actionName' | 'originalMessage'
>;

type OptimisticChatReport = Pick<
    Report,
    | 'type'
    | 'chatType'
    | 'chatReportID'
    | 'iouReportID'
    | 'isOwnPolicyExpenseChat'
    | 'isPinned'
    | 'lastActorAccountID'
    | 'lastMessageHtml'
    | 'lastMessageText'
    | 'lastReadTime'
    | 'lastVisibleActionCreated'
    | 'oldPolicyName'
    | 'ownerAccountID'
    | 'pendingFields'
    | 'parentReportActionID'
    | 'parentReportID'
    | 'participants'
    | 'policyID'
    | 'reportID'
    | 'reportName'
    | 'stateNum'
    | 'statusNum'
    | 'visibility'
    | 'description'
    | 'writeCapability'
    | 'avatarUrl'
    | 'invoiceReceiver'
>;

type OptimisticExportIntegrationAction = OriginalMessageExportedToIntegration &
    Pick<
        ReportAction<typeof CONST.REPORT.ACTIONS.TYPE.EXPORTED_TO_INTEGRATION>,
        'reportActionID' | 'actorAccountID' | 'avatar' | 'created' | 'lastModified' | 'message' | 'person' | 'shouldShow' | 'pendingAction' | 'errors' | 'automatic'
    >;

type OptimisticTaskReportAction = Pick<
    ReportAction,
    | 'reportActionID'
    | 'actionName'
    | 'actorAccountID'
    | 'automatic'
    | 'avatar'
    | 'created'
    | 'isAttachmentOnly'
    | 'message'
    | 'originalMessage'
    | 'person'
    | 'pendingAction'
    | 'shouldShow'
    | 'isFirstItem'
    | 'previousMessage'
    | 'errors'
    | 'linkMetadata'
    | 'delegateAccountID'
>;

type AnnounceRoomOnyxData = {
    onyxOptimisticData: OnyxUpdate[];
    onyxSuccessData: OnyxUpdate[];
    onyxFailureData: OnyxUpdate[];
};

type OptimisticAnnounceChat = {
    announceChatReportID: string;
    announceChatReportActionID: string;
    announceChatData: AnnounceRoomOnyxData;
};

type OptimisticWorkspaceChats = {
    adminsChatReportID: string;
    adminsChatData: OptimisticChatReport;
    adminsReportActionData: Record<string, OptimisticCreatedReportAction>;
    adminsCreatedReportActionID: string;
    expenseChatReportID: string;
    expenseChatData: OptimisticChatReport;
    expenseReportActionData: Record<string, OptimisticCreatedReportAction>;
    expenseCreatedReportActionID: string;
    pendingChatMembers: PendingChatMember[];
};

type OptimisticModifiedExpenseReportAction = Pick<
    ReportAction<typeof CONST.REPORT.ACTIONS.TYPE.MODIFIED_EXPENSE>,
    | 'actionName'
    | 'actorAccountID'
    | 'automatic'
    | 'avatar'
    | 'created'
    | 'isAttachmentOnly'
    | 'message'
    | 'originalMessage'
    | 'person'
    | 'pendingAction'
    | 'reportActionID'
    | 'shouldShow'
    | 'delegateAccountID'
> & {reportID?: string};

type BaseOptimisticMoneyRequestEntities = {
    iouReport: Report;
    type: ValueOf<typeof CONST.IOU.REPORT_ACTION_TYPE>;
    amount: number;
    currency: string;
    comment: string;
    payeeEmail: string;
    participants: Participant[];
    transactionID: string;
    paymentType?: PaymentMethodType;
    isSettlingUp?: boolean;
    isSendMoneyFlow?: boolean;
    isOwnPolicyExpenseChat?: boolean;
    isPersonalTrackingExpense?: boolean;
    existingTransactionThreadReportID?: string;
    linkedTrackedExpenseReportAction?: ReportAction;
    optimisticCreatedReportActionID?: string;
};

type OptimisticMoneyRequestEntities = BaseOptimisticMoneyRequestEntities & {shouldGenerateTransactionThreadReport?: boolean};
type OptimisticMoneyRequestEntitiesWithTransactionThreadFlag = BaseOptimisticMoneyRequestEntities & {shouldGenerateTransactionThreadReport: boolean};
type OptimisticMoneyRequestEntitiesWithoutTransactionThreadFlag = BaseOptimisticMoneyRequestEntities;

type OptimisticTaskReport = SetRequired<
    Pick<
        Report,
        | 'reportID'
        | 'reportName'
        | 'description'
        | 'ownerAccountID'
        | 'participants'
        | 'managerID'
        | 'type'
        | 'parentReportID'
        | 'policyID'
        | 'stateNum'
        | 'statusNum'
        | 'parentReportActionID'
        | 'lastVisibleActionCreated'
        | 'hasParentAccess'
    >,
    'parentReportID'
>;

type TransactionDetails = {
    created: string;
    amount: number;
    attendees: Attendee[] | string;
    taxAmount?: number;
    taxCode?: string;
    currency: string;
    merchant: string;
    waypoints?: WaypointCollection | string;
    customUnitRateID?: string;
    comment: string;
    category: string;
    reimbursable: boolean;
    billable: boolean;
    tag: string;
    mccGroup?: ValueOf<typeof CONST.MCC_GROUPS>;
    description?: string;
    cardID: number;
    cardName?: string;
    originalAmount: number;
    originalCurrency: string;
    postedDate: string;
    transactionID: string;
    distance?: number;
};

type OptimisticIOUReport = Pick<
    Report,
    | 'type'
    | 'chatReportID'
    | 'currency'
    | 'managerID'
    | 'policyID'
    | 'ownerAccountID'
    | 'participants'
    | 'reportID'
    | 'stateNum'
    | 'statusNum'
    | 'total'
    | 'unheldTotal'
    | 'nonReimbursableTotal'
    | 'unheldNonReimbursableTotal'
    | 'reportName'
    | 'parentReportID'
    | 'lastVisibleActionCreated'
    | 'fieldList'
    | 'parentReportActionID'
>;

type OptimisticChangedApproverReportAction = Pick<
    ReportAction,
    'actionName' | 'actorAccountID' | 'avatar' | 'created' | 'message' | 'originalMessage' | 'person' | 'reportActionID' | 'shouldShow' | 'pendingAction' | 'isOptimisticAction'
>;

type DisplayNameWithTooltips = Array<Pick<PersonalDetails, 'accountID' | 'pronouns' | 'displayName' | 'login' | 'avatar'>>;

type CustomIcon = {
    src: IconAsset;
    color?: string;
};

type OptionData = {
    text?: string;
    alternateText?: string;
    allReportErrors?: Errors;
    brickRoadIndicator?: ValueOf<typeof CONST.BRICK_ROAD_INDICATOR_STATUS> | '' | null;
    tooltipText?: string | null;
    alternateTextMaxLines?: number;
    boldStyle?: boolean;
    customIcon?: CustomIcon;
    subtitle?: string;
    login?: string;
    accountID?: number;
    pronouns?: string;
    status?: Status | null;
    phoneNumber?: string;
    isUnread?: boolean | null;
    isUnreadWithMention?: boolean | null;
    hasDraftComment?: boolean | null;
    keyForList?: string;
    searchText?: string;
    isIOUReportOwner?: boolean | null;
    shouldShowSubscript?: boolean | null;
    isPolicyExpenseChat?: boolean;
    isMoneyRequestReport?: boolean | null;
    isInvoiceReport?: boolean;
    isExpenseRequest?: boolean | null;
    isAllowedToComment?: boolean | null;
    isThread?: boolean | null;
    isTaskReport?: boolean | null;
    parentReportAction?: OnyxEntry<ReportAction>;
    displayNamesWithTooltips?: DisplayNameWithTooltips | null;
    isDefaultRoom?: boolean;
    isInvoiceRoom?: boolean;
    isExpenseReport?: boolean;
    isOptimisticPersonalDetail?: boolean;
    selected?: boolean;
    isOptimisticAccount?: boolean;
    isSelected?: boolean;
    descriptiveText?: string;
    notificationPreference?: NotificationPreference | null;
    isDisabled?: boolean | null;
    name?: string | null;
    isSelfDM?: boolean;
    isOneOnOneChat?: boolean;
    reportID?: string;
    enabled?: boolean;
    code?: string;
    transactionThreadReportID?: string | null;
    shouldShowAmountInput?: boolean;
    amountInputProps?: MoneyRequestAmountInputProps;
    tabIndex?: 0 | -1;
    isConciergeChat?: boolean;
    isBold?: boolean;
    lastIOUCreationDate?: string;
    isChatRoom?: boolean;
    participantsList?: PersonalDetails[];
    icons?: Icon[];
    iouReportAmount?: number;
    displayName?: string;
    firstName?: string;
    lastName?: string;
    avatar?: AvatarSource;
} & Report &
    ReportNameValuePairs;

type OnyxDataTaskAssigneeChat = {
    optimisticData: OnyxUpdate[];
    successData: OnyxUpdate[];
    failureData: OnyxUpdate[];
    optimisticAssigneeAddComment?: OptimisticReportAction;
    optimisticChatCreatedReportAction?: OptimisticCreatedReportAction;
};

type Ancestor = {
    report: Report;
    reportAction: ReportAction;
    shouldDisplayNewMarker: boolean;
};

type AncestorIDs = {
    reportIDs: string[];
    reportActionsIDs: string[];
};

type MissingPaymentMethod = 'bankAccount' | 'wallet';

type OutstandingChildRequest = {
    hasOutstandingChildRequest?: boolean;
};

type ParsingDetails = {
    /**
     * this param is deprecated
     * Currently there are no calls/reference that use this param
     * This should be removed after https://github.com/Expensify/App/issues/50724 as a followup
     */
    shouldEscapeText?: boolean;
    reportID?: string;
    policyID?: string;
};

type NonHeldAndFullAmount = {
    nonHeldAmount: string;
    fullAmount: string;
    /**
     * nonHeldAmount is valid if not negative;
     * It can be negative if the unheld transaction comes from the current user
     */
    hasValidNonHeldAmount: boolean;
};

type Thread = {
    parentReportID: string;
    parentReportActionID: string;
} & Report;

type SelfDMParameters = {
    reportID?: string;
    createdReportActionID?: string;
};

type GetPolicyNameParams = {
    report: OnyxInputOrEntry<Report>;
    returnEmptyIfNotFound?: boolean;
    policy?: OnyxInputOrEntry<Policy> | SearchPolicy;
    policies?: SearchPolicy[];
    reports?: SearchReport[];
};

type GetReportNameParams = {
    report: OnyxEntry<Report>;
    policy?: OnyxEntry<Policy> | SearchPolicy;
    parentReportActionParam?: OnyxInputOrEntry<ReportAction>;
    personalDetails?: Partial<PersonalDetailsList>;
    invoiceReceiverPolicy?: OnyxEntry<Policy> | SearchPolicy;
    transactions?: SearchTransaction[];
    reports?: SearchReport[];
    policies?: SearchPolicy[];
    isReportArchived?: boolean;
};

type ReportByPolicyMap = Record<string, OnyxCollection<Report>>;

let currentUserEmail: string | undefined;
let currentUserPrivateDomain: string | undefined;
let currentUserAccountID: number | undefined;
let isAnonymousUser = false;

let environmentURL: string;
getEnvironmentURL().then((url: string) => (environmentURL = url));
let environment: EnvironmentType;
getEnvironment().then((env) => {
    environment = env;
});

// This cache is used to save parse result of report action html message into text
// to prevent unnecessary parsing when the report action is not changed/modified.
// Example case: when we need to get a report name of a thread which is dependent on a report action message.
const parsedReportActionMessageCache: Record<string, string> = {};

let conciergeReportID: OnyxEntry<string>;
Onyx.connect({
    key: ONYXKEYS.CONCIERGE_REPORT_ID,
    callback: (value) => {
        conciergeReportID = value;
    },
});

const defaultAvatarBuildingIconTestID = 'SvgDefaultAvatarBuilding Icon';
Onyx.connect({
    key: ONYXKEYS.SESSION,
    callback: (value) => {
        // When signed out, val is undefined
        if (!value) {
            return;
        }

        currentUserEmail = value.email;
        currentUserAccountID = value.accountID;
        isAnonymousUser = value.authTokenType === CONST.AUTH_TOKEN_TYPES.ANONYMOUS;
        currentUserPrivateDomain = isEmailPublicDomain(currentUserEmail ?? '') ? '' : Str.extractEmailDomain(currentUserEmail ?? '');
    },
});

let allPersonalDetails: OnyxEntry<PersonalDetailsList>;
let allPersonalDetailLogins: string[];
let currentUserPersonalDetails: OnyxEntry<PersonalDetails>;
Onyx.connect({
    key: ONYXKEYS.PERSONAL_DETAILS_LIST,
    callback: (value) => {
        if (currentUserAccountID) {
            currentUserPersonalDetails = value?.[currentUserAccountID] ?? undefined;
        }
        allPersonalDetails = value ?? {};
        allPersonalDetailLogins = Object.values(allPersonalDetails).map((personalDetail) => personalDetail?.login ?? '');
    },
});

let allReportsDraft: OnyxCollection<Report>;
Onyx.connect({
    key: ONYXKEYS.COLLECTION.REPORT_DRAFT,
    waitForCollectionCallback: true,
    callback: (value) => (allReportsDraft = value),
});

let allPolicies: OnyxCollection<Policy>;
Onyx.connect({
    key: ONYXKEYS.COLLECTION.POLICY,
    waitForCollectionCallback: true,
    callback: (value) => (allPolicies = value),
});

let allReports: OnyxCollection<Report>;
let reportsByPolicyID: ReportByPolicyMap;
Onyx.connect({
    key: ONYXKEYS.COLLECTION.REPORT,
    waitForCollectionCallback: true,
    callback: (value) => {
        allReports = value;
        UnreadIndicatorUpdaterHelper().then((module) => {
            module.triggerUnreadUpdate();
        });

        if (!value) {
            return;
        }

        reportsByPolicyID = Object.entries(value).reduce<ReportByPolicyMap>((acc, [reportID, report]) => {
            if (!report) {
                return acc;
            }

            InteractionManager.runAfterInteractions(() => {
                handlePreexistingReport(report);
            });

            // Get all reports, which are the ones that are:
            // - Owned by the same user
            // - Are either open or submitted
            // - Belong to the same workspace
            if (report.policyID && report.ownerAccountID === currentUserAccountID && (report.stateNum ?? 0) <= 1) {
                if (!acc[report.policyID]) {
                    acc[report.policyID] = {};
                }

                acc[report.policyID] = {
                    ...acc[report.policyID],
                    [reportID]: report,
                };
            }

            return acc;
        }, {});
    },
});

let allBetas: OnyxEntry<Beta[]>;
Onyx.connect({
    key: ONYXKEYS.BETAS,
    callback: (value) => (allBetas = value),
});

let allTransactions: OnyxCollection<Transaction> = {};
let reportsTransactions: Record<string, Transaction[]> = {};
Onyx.connect({
    key: ONYXKEYS.COLLECTION.TRANSACTION,
    waitForCollectionCallback: true,
    callback: (value) => {
        if (!value) {
            return;
        }
        allTransactions = Object.fromEntries(Object.entries(value).filter(([, transaction]) => transaction));

        reportsTransactions = Object.values(value).reduce<Record<string, Transaction[]>>((all, transaction) => {
            const reportsMap = all;
            if (!transaction?.reportID) {
                return reportsMap;
            }

            if (!reportsMap[transaction.reportID]) {
                reportsMap[transaction.reportID] = [];
            }
            reportsMap[transaction.reportID].push(transaction);

            return all;
        }, {});
    },
});

let allReportActions: OnyxCollection<ReportActions>;
Onyx.connect({
    key: ONYXKEYS.COLLECTION.REPORT_ACTIONS,
    waitForCollectionCallback: true,
    callback: (actions) => {
        if (!actions) {
            return;
        }
        allReportActions = actions;
    },
});

let allReportMetadata: OnyxCollection<ReportMetadata>;
const allReportMetadataKeyValue: Record<string, ReportMetadata> = {};
Onyx.connect({
    key: ONYXKEYS.COLLECTION.REPORT_METADATA,
    waitForCollectionCallback: true,
    callback: (value) => {
        if (!value) {
            return;
        }
        allReportMetadata = value;

        Object.entries(value).forEach(([reportID, reportMetadata]) => {
            if (!reportMetadata) {
                return;
            }

            const [, id] = reportID.split('_');
            allReportMetadataKeyValue[id] = reportMetadata;
        });
    },
});

let allReportNameValuePair: OnyxCollection<ReportNameValuePairs>;
Onyx.connect({
    key: ONYXKEYS.COLLECTION.REPORT_NAME_VALUE_PAIRS,
    waitForCollectionCallback: true,
    callback: (value) => {
        if (!value) {
            return;
        }
        allReportNameValuePair = value;
    },
});

let allReportsViolations: OnyxCollection<ReportViolations>;
Onyx.connect({
    key: ONYXKEYS.COLLECTION.REPORT_VIOLATIONS,
    waitForCollectionCallback: true,
    callback: (value) => {
        if (!value) {
            return;
        }
        allReportsViolations = value;
    },
});

let onboarding: OnyxEntry<Onboarding>;
Onyx.connect({
    key: ONYXKEYS.NVP_ONBOARDING,
    callback: (value) => (onboarding = value),
});

let delegateEmail = '';
Onyx.connect({
    key: ONYXKEYS.ACCOUNT,
    callback: (value) => {
        delegateEmail = value?.delegatedAccess?.delegate ?? '';
    },
});

let activePolicyID: OnyxEntry<string>;
Onyx.connect({
    key: ONYXKEYS.NVP_ACTIVE_POLICY_ID,
    callback: (value) => (activePolicyID = value),
});

let reportAttributesDerivedValue: ReportAttributesDerivedValue['reports'];
Onyx.connect({
    key: ONYXKEYS.DERIVED.REPORT_ATTRIBUTES,
    callback: (value) => {
        reportAttributesDerivedValue = value?.reports ?? {};
    },
});

let newGroupChatDraft: OnyxEntry<NewGroupChatDraft>;
Onyx.connect({
    key: ONYXKEYS.NEW_GROUP_CHAT_DRAFT,
    callback: (value) => (newGroupChatDraft = value),
});

let onboardingCompanySize: OnyxEntry<OnboardingCompanySize>;
Onyx.connect({
    key: ONYXKEYS.ONBOARDING_COMPANY_SIZE,
    callback: (value) => {
        onboardingCompanySize = value;
    },
});

let hiddenTranslation = '';
let unavailableTranslation = '';

Onyx.connect({
    key: ONYXKEYS.ARE_TRANSLATIONS_LOADING,
    initWithStoredValues: false,
    callback: (value) => {
        if (value ?? true) {
            return;
        }
        hiddenTranslation = translateLocal('common.hidden');
        unavailableTranslation = translateLocal('workspace.common.unavailable');
    },
});

function getCurrentUserAvatar(): AvatarSource | undefined {
    return currentUserPersonalDetails?.avatar;
}

function getCurrentUserDisplayNameOrEmail(): string | undefined {
    return currentUserPersonalDetails?.displayName ?? currentUserEmail;
}

function getChatType(report: OnyxInputOrEntry<Report> | Participant): ValueOf<typeof CONST.REPORT.CHAT_TYPE> | undefined {
    return report?.chatType;
}

/**
 * Get the report or draft report given a reportID
 */
function getReportOrDraftReport(reportID: string | undefined, searchReports?: SearchReport[]): OnyxEntry<Report> | SearchReport {
    const searchReport = searchReports?.find((report) => report.reportID === reportID);
    const onyxReport = allReports?.[`${ONYXKEYS.COLLECTION.REPORT}${reportID}`];
    return searchReport ?? onyxReport ?? allReportsDraft?.[`${ONYXKEYS.COLLECTION.REPORT_DRAFT}${reportID}`];
}

function reportTransactionsSelector(transactions: OnyxCollection<Transaction>, reportID: string | undefined): Transaction[] {
    if (!transactions || !reportID) {
        return [];
    }

    return Object.values(transactions).filter((transaction): transaction is Transaction => !!transaction && transaction.reportID === reportID);
}

function getReportTransactions(reportID: string | undefined, allReportsTransactions: Record<string, Transaction[]> = reportsTransactions): Transaction[] {
    if (!reportID) {
        return [];
    }

    return allReportsTransactions[reportID] ?? [];
}

/**
 * Check if a report is a draft report
 */
function isDraftReport(reportID: string | undefined): boolean {
    const draftReport = allReportsDraft?.[`${ONYXKEYS.COLLECTION.REPORT_DRAFT}${reportID}`];

    return !!draftReport;
}

/**
 * @private
 */
function isSearchReportArray(object: SearchReport[] | OnyxCollection<Report>): object is SearchReport[] {
    if (!Array.isArray(object)) {
        return false;
    }
    const firstItem = object.at(0);
    return firstItem !== undefined && 'private_isArchived' in firstItem;
}

/**
 * @private
 * Returns the report
 */
function getReport(reportID: string, reports: SearchReport[] | OnyxCollection<Report>): OnyxEntry<Report> | SearchReport {
    if (isSearchReportArray(reports)) {
        reports?.find((report) => report.reportID === reportID);
    } else {
        return reports?.[`${ONYXKEYS.COLLECTION.REPORT}${reportID}`];
    }
}

/**
 * Returns the parentReport if the given report is a thread
 */
function getParentReport(report: OnyxEntry<Report>): OnyxEntry<Report> {
    if (!report?.parentReportID) {
        return undefined;
    }
    return getReport(report.parentReportID, allReports);
}

/**
 * Returns the root parentReport if the given report is nested.
 * Uses recursion to iterate any depth of nested reports.
 */

function getRootParentReport({
    report,
    reports,
    visitedReportIDs = new Set<string>(),
}: {
    report: OnyxEntry<Report>;
    reports?: SearchReport[];
    visitedReportIDs?: Set<string>;
}): OnyxEntry<Report> {
    if (!report) {
        return undefined;
    }

    // Returns the current report as the root report, because it does not have a parentReportID
    if (!report?.parentReportID) {
        return report;
    }

    // Detect and prevent an infinite loop caused by a cycle in the ancestry. This should normally
    // never happen
    if (visitedReportIDs.has(report.reportID)) {
        Log.alert('Report ancestry cycle detected.', {reportID: report.reportID, ancestry: Array.from(visitedReportIDs)});
        return undefined;
    }
    visitedReportIDs.add(report.reportID);

    const parentReport = getReportOrDraftReport(report?.parentReportID, reports);

    // Runs recursion to iterate a parent report
    return getRootParentReport({report: !isEmptyObject(parentReport) ? parentReport : undefined, visitedReportIDs, reports});
}

/**
 * Returns the policy of the report
 * @deprecated Get the data straight from Onyx - This will be fixed as part of https://github.com/Expensify/Expensify/issues/507850
 */
function getPolicy(policyID: string | undefined): OnyxEntry<Policy> {
    if (!allPolicies || !policyID) {
        return undefined;
    }
    return allPolicies[`${ONYXKEYS.COLLECTION.POLICY}${policyID}`];
}

/**
 * Get the policy type from a given report
 * @param policies must have Onyxkey prefix (i.e 'policy_') for keys
 */
function getPolicyType(report: OnyxInputOrEntry<Report>, policies: OnyxCollection<Policy>): string {
    return policies?.[`${ONYXKEYS.COLLECTION.POLICY}${report?.policyID}`]?.type ?? '';
}

/**
 * Get the policy name from a given report
 */
function getPolicyName({report, returnEmptyIfNotFound = false, policy, policies, reports}: GetPolicyNameParams): string {
    const noPolicyFound = returnEmptyIfNotFound ? '' : unavailableTranslation;
    const parentReport = report ? getRootParentReport({report, reports}) : undefined;

    if (isEmptyObject(report) || (isEmptyObject(policies) && isEmptyObject(allPolicies) && !report?.policyName && !parentReport?.policyName)) {
        return noPolicyFound;
    }
    const finalPolicy = (() => {
        if (isEmptyObject(policy)) {
            if (policies) {
                return policies.find((p) => p.id === report.policyID);
            }
            return allPolicies?.[`${ONYXKEYS.COLLECTION.POLICY}${report.policyID}`];
        }
        return policy ?? policies?.find((p) => p.id === report.policyID);
    })();

    // Rooms send back the policy name with the reportSummary,
    // since they can also be accessed by people who aren't in the workspace
    // eslint-disable-next-line @typescript-eslint/prefer-nullish-coalescing
    const policyName = finalPolicy?.name || report?.policyName || report?.oldPolicyName || parentReport?.policyName || parentReport?.oldPolicyName || noPolicyFound;

    return policyName;
}

/**
 * Returns the concatenated title for the PrimaryLogins of a report
 */
function getReportParticipantsTitle(accountIDs: number[]): string {
    // Somehow it's possible for the logins coming from report.participantAccountIDs to contain undefined values so we use .filter(Boolean) to remove them.
    return accountIDs.filter(Boolean).join(', ');
}

/**
 * Checks if a report is a chat report.
 */
function isChatReport(report: OnyxEntry<Report>): boolean {
    return report?.type === CONST.REPORT.TYPE.CHAT;
}

function isInvoiceReport(reportOrID: OnyxInputOrEntry<Report> | SearchReport | string): boolean {
    const report = typeof reportOrID === 'string' ? (getReport(reportOrID, allReports) ?? null) : reportOrID;
    return report?.type === CONST.REPORT.TYPE.INVOICE;
}

function isFinancialReportsForBusinesses(report: OnyxEntry<Report>): boolean {
    return report?.type === CONST.REPORT.TYPE.EXPENSE || report?.type === CONST.REPORT.TYPE.INVOICE;
}

function isNewDotInvoice(invoiceRoomID: string | undefined): boolean {
    if (!invoiceRoomID) {
        return false;
    }

    return isInvoiceRoom(getReport(invoiceRoomID, allReports));
}

/**
 * Checks if the report with supplied ID has been approved or not
 */
function isReportIDApproved(reportID: string | undefined) {
    if (!reportID) {
        return;
    }
    const report = getReport(reportID, allReports);
    if (!report) {
        return;
    }
    return isReportApproved({report});
}

/**
 * Checks if a report is an Expense report.
 */
function isExpenseReport(reportOrID: OnyxInputOrEntry<Report> | SearchReport | string): boolean {
    const report = typeof reportOrID === 'string' ? (getReport(reportOrID, allReports) ?? null) : reportOrID;
    return report?.type === CONST.REPORT.TYPE.EXPENSE;
}

/**
 * Checks if a report is an IOU report using report or reportID
 */
function isIOUReport(reportOrID: OnyxInputOrEntry<Report> | SearchReport | string): boolean {
    const report = typeof reportOrID === 'string' ? (getReport(reportOrID, allReports) ?? null) : reportOrID;
    return report?.type === CONST.REPORT.TYPE.IOU;
}

/**
 * Checks if a report is an IOU report using report
 */
function isIOUReportUsingReport(report: OnyxEntry<Report>): report is Report {
    return report?.type === CONST.REPORT.TYPE.IOU;
}

/**
 * Checks if a report is a task report.
 */
function isTaskReport(report: OnyxInputOrEntry<Report>): boolean {
    return report?.type === CONST.REPORT.TYPE.TASK;
}

/**
 * Checks if a task has been cancelled
 * When a task is deleted, the parentReportAction is updated to have a isDeletedParentAction deleted flag
 * This is because when you delete a task, we still allow you to chat on the report itself
 * There's another situation where you don't have access to the parentReportAction (because it was created in a chat you don't have access to)
 * In this case, we have added the key to the report itself
 */
function isCanceledTaskReport(report: OnyxInputOrEntry<Report>, parentReportAction: OnyxInputOrEntry<ReportAction> = null): boolean {
    if (!isEmptyObject(parentReportAction) && (getReportActionMessageReportUtils(parentReportAction)?.isDeletedParentAction ?? false)) {
        return true;
    }

    if (!isEmptyObject(report) && report?.isDeletedParentAction) {
        return true;
    }

    return false;
}

/**
 * Checks if a report is an open task report.
 *
 * @param parentReportAction - The parent report action of the report (Used to check if the task has been canceled)
 */
function isOpenTaskReport(report: OnyxInputOrEntry<Report>, parentReportAction: OnyxInputOrEntry<ReportAction> = null): boolean {
    return (
        isTaskReport(report) && !isCanceledTaskReport(report, parentReportAction) && report?.stateNum === CONST.REPORT.STATE_NUM.OPEN && report?.statusNum === CONST.REPORT.STATUS_NUM.OPEN
    );
}

/**
 * Checks if a report is a completed task report.
 */
function isCompletedTaskReport(report: OnyxEntry<Report>): boolean {
    return isTaskReport(report) && report?.stateNum === CONST.REPORT.STATE_NUM.APPROVED && report?.statusNum === CONST.REPORT.STATUS_NUM.APPROVED;
}

/**
 * Checks if the current user is the manager of the supplied report
 */
function isReportManager(report: OnyxEntry<Report>): boolean {
    return !!(report && report.managerID === currentUserAccountID);
}

/**
 * Checks if the supplied report has been approved
 */
function isReportApproved({report, parentReportAction = undefined}: {report: OnyxInputOrEntry<Report>; parentReportAction?: OnyxEntry<ReportAction> | undefined}): boolean {
    if (!report) {
        return parentReportAction?.childStateNum === CONST.REPORT.STATE_NUM.APPROVED && parentReportAction?.childStatusNum === CONST.REPORT.STATUS_NUM.APPROVED;
    }
    return report?.stateNum === CONST.REPORT.STATE_NUM.APPROVED && report?.statusNum === CONST.REPORT.STATUS_NUM.APPROVED;
}

/**
 * Checks if the supplied report has been manually reimbursed
 */
function isReportManuallyReimbursed(report: OnyxEntry<Report>): boolean {
    return report?.stateNum === CONST.REPORT.STATE_NUM.APPROVED && report?.statusNum === CONST.REPORT.STATUS_NUM.REIMBURSED;
}

/**
 * Checks if the supplied report is an expense report in Open state and status.
 */
function isOpenExpenseReport(report: OnyxInputOrEntry<Report>): boolean {
    return isExpenseReport(report) && report?.stateNum === CONST.REPORT.STATE_NUM.OPEN && report?.statusNum === CONST.REPORT.STATUS_NUM.OPEN;
}

/**
 * Checks if the supplied report has a member with the array passed in params.
 */
function hasParticipantInArray(report: OnyxEntry<Report>, memberAccountIDs: number[]) {
    if (!report?.participants) {
        return false;
    }

    const memberAccountIDsSet = new Set(memberAccountIDs);

    for (const accountID in report.participants) {
        if (memberAccountIDsSet.has(Number(accountID))) {
            return true;
        }
    }

    return false;
}

/**
 * Whether the Money Request report is settled
 */
function isSettled(reportOrID: OnyxInputOrEntry<Report> | SearchReport | string | undefined, reports?: SearchReport[] | OnyxCollection<Report>): boolean {
    if (!reportOrID) {
        return false;
    }
    const report = typeof reportOrID === 'string' ? (getReport(reportOrID, reports ?? allReports) ?? null) : reportOrID;
    if (!report) {
        return false;
    }

    if (isEmptyObject(report)) {
        return false;
    }

    // In case the payment is scheduled and we are waiting for the payee to set up their wallet,
    // consider the report as paid as well.
    if (report.isWaitingOnBankAccount && report.statusNum === CONST.REPORT.STATUS_NUM.APPROVED) {
        return false;
    }

    return report?.statusNum === CONST.REPORT.STATUS_NUM.REIMBURSED;
}

/**
 * Whether the current user is the submitter of the report
 */
function isCurrentUserSubmitter(report: OnyxEntry<Report>): boolean {
    return !!report && report.ownerAccountID === currentUserAccountID;
}

/**
 * Whether the provided report is an Admin room
 */
function isAdminRoom(report: OnyxEntry<Report>): boolean {
    return getChatType(report) === CONST.REPORT.CHAT_TYPE.POLICY_ADMINS;
}

/**
 * Whether the provided report is an Admin-only posting room
 */
function isAdminsOnlyPostingRoom(report: OnyxEntry<Report>): boolean {
    return report?.writeCapability === CONST.REPORT.WRITE_CAPABILITIES.ADMINS;
}

/**
 * Whether the provided report is a Announce room
 */
function isAnnounceRoom(report: OnyxEntry<Report>): boolean {
    return getChatType(report) === CONST.REPORT.CHAT_TYPE.POLICY_ANNOUNCE;
}

/**
 * Whether the provided report is a default room
 */
function isDefaultRoom(report: OnyxEntry<Report>): boolean {
    return CONST.DEFAULT_POLICY_ROOM_CHAT_TYPES.some((type) => type === getChatType(report));
}

/**
 * Whether the provided report is a Domain room
 */
function isDomainRoom(report: OnyxEntry<Report>): boolean {
    return getChatType(report) === CONST.REPORT.CHAT_TYPE.DOMAIN_ALL;
}

/**
 * Whether the provided report is a user created policy room
 */
function isUserCreatedPolicyRoom(report: OnyxEntry<Report>): boolean {
    return getChatType(report) === CONST.REPORT.CHAT_TYPE.POLICY_ROOM;
}

/**
 * Whether the provided report is a Policy Expense chat.
 */
function isPolicyExpenseChat(option: OnyxInputOrEntry<Report> | OptionData | Participant): boolean {
    return getChatType(option) === CONST.REPORT.CHAT_TYPE.POLICY_EXPENSE_CHAT || !!(option && typeof option === 'object' && 'isPolicyExpenseChat' in option && option.isPolicyExpenseChat);
}

function isInvoiceRoom(report: OnyxEntry<Report>): boolean {
    return getChatType(report) === CONST.REPORT.CHAT_TYPE.INVOICE;
}

function isInvoiceRoomWithID(reportID?: string): boolean {
    if (!reportID) {
        return false;
    }
    const report = getReport(reportID, allReports);
    return isInvoiceRoom(report);
}

/**
 * Checks if a report is a completed task report.
 */
function isTripRoom(report: OnyxEntry<Report>): boolean {
    return isChatReport(report) && getChatType(report) === CONST.REPORT.CHAT_TYPE.TRIP_ROOM;
}

function isIndividualInvoiceRoom(report: OnyxEntry<Report>): boolean {
    return isInvoiceRoom(report) && report?.invoiceReceiver?.type === CONST.REPORT.INVOICE_RECEIVER_TYPE.INDIVIDUAL;
}

function isBusinessInvoiceRoom(report: OnyxEntry<Report>): boolean {
    return isInvoiceRoom(report) && report?.invoiceReceiver?.type === CONST.REPORT.INVOICE_RECEIVER_TYPE.BUSINESS;
}

function isCurrentUserInvoiceReceiver(report: OnyxEntry<Report>): boolean {
    if (report?.invoiceReceiver?.type === CONST.REPORT.INVOICE_RECEIVER_TYPE.INDIVIDUAL) {
        return currentUserAccountID === report.invoiceReceiver.accountID;
    }

    if (report?.invoiceReceiver?.type === CONST.REPORT.INVOICE_RECEIVER_TYPE.BUSINESS) {
        // This will be fixed as part of https://github.com/Expensify/Expensify/issues/507850
        // eslint-disable-next-line @typescript-eslint/no-deprecated
        const policy = getPolicy(report.invoiceReceiver.policyID);
        return isPolicyAdminPolicyUtils(policy);
    }

    return false;
}

/**
 * Whether the provided report belongs to a Control policy and is an expense chat
 */
function isControlPolicyExpenseChat(report: OnyxEntry<Report>): boolean {
    return isPolicyExpenseChat(report) && getPolicyType(report, allPolicies) === CONST.POLICY.TYPE.CORPORATE;
}

/**
 * Whether the provided policyType is a Free, Collect or Control policy type
 */
function isGroupPolicy(policyType: string): boolean {
    return policyType === CONST.POLICY.TYPE.CORPORATE || policyType === CONST.POLICY.TYPE.TEAM;
}

/**
 * Whether the provided report belongs to a Free, Collect or Control policy
 */
function isReportInGroupPolicy(report: OnyxInputOrEntry<Report>, policy?: OnyxInputOrEntry<Policy>): boolean {
    const policyType = policy?.type ?? getPolicyType(report, allPolicies);
    return isGroupPolicy(policyType);
}

/**
 * Whether the provided report belongs to a Control or Collect policy
 */
function isPaidGroupPolicy(report: OnyxEntry<Report>): boolean {
    const policyType = getPolicyType(report, allPolicies);
    return policyType === CONST.POLICY.TYPE.CORPORATE || policyType === CONST.POLICY.TYPE.TEAM;
}

/**
 * Whether the provided report belongs to a Control or Collect policy and is an expense chat
 */
function isPaidGroupPolicyExpenseChat(report: OnyxEntry<Report>): boolean {
    return isPolicyExpenseChat(report) && isPaidGroupPolicy(report);
}

/**
 * Whether the provided report belongs to a Control policy and is an expense report
 */
function isControlPolicyExpenseReport(report: OnyxEntry<Report>): boolean {
    return isExpenseReport(report) && getPolicyType(report, allPolicies) === CONST.POLICY.TYPE.CORPORATE;
}

/**
 * Whether the provided report belongs to a Control or Collect policy and is an expense report
 */
function isPaidGroupPolicyExpenseReport(report: OnyxEntry<Report>): boolean {
    return isExpenseReport(report) && isPaidGroupPolicy(report);
}

/**
 * Checks if the supplied report is an invoice report in Open state and status.
 */
function isOpenInvoiceReport(report: OnyxEntry<Report>): boolean {
    return isInvoiceReport(report) && report?.statusNum === CONST.REPORT.STATUS_NUM.OPEN;
}

/**
 * Whether the provided report is a chat room
 */
function isChatRoom(report: OnyxEntry<Report>): boolean {
    return isUserCreatedPolicyRoom(report) || isDefaultRoom(report) || isInvoiceRoom(report) || isTripRoom(report);
}

/**
 * Whether the provided report is a public room
 */
function isPublicRoom(report: OnyxEntry<Report>): boolean {
    return report?.visibility === CONST.REPORT.VISIBILITY.PUBLIC || report?.visibility === CONST.REPORT.VISIBILITY.PUBLIC_ANNOUNCE;
}

/**
 * Whether the provided report is a public announce room
 */
function isPublicAnnounceRoom(report: OnyxEntry<Report>): boolean {
    return report?.visibility === CONST.REPORT.VISIBILITY.PUBLIC_ANNOUNCE;
}

/**
 * If the report is a policy expense, the route should be for adding bank account for that policy
 * else since the report is a personal IOU, the route should be for personal bank account.
 */
function getBankAccountRoute(report: OnyxEntry<Report>): Route {
    if (isPolicyExpenseChat(report)) {
        return ROUTES.BANK_ACCOUNT_WITH_STEP_TO_OPEN.getRoute(report?.policyID, undefined, Navigation.getActiveRoute());
    }

    if (isInvoiceRoom(report) && report?.invoiceReceiver?.type === CONST.REPORT.INVOICE_RECEIVER_TYPE.BUSINESS) {
        const invoiceReceiverPolicy = allPolicies?.[`${ONYXKEYS.COLLECTION.POLICY}${report?.invoiceReceiver?.policyID}`];
        if (invoiceReceiverPolicy?.areInvoicesEnabled) {
            return ROUTES.WORKSPACE_INVOICES.getRoute(report?.invoiceReceiver?.policyID);
        }
    }

    return ROUTES.SETTINGS_ADD_BANK_ACCOUNT.route;
}

/**
 * Check if personal detail of accountID is empty or optimistic data
 */
function isOptimisticPersonalDetail(accountID: number): boolean {
    return isEmptyObject(allPersonalDetails?.[accountID]) || !!allPersonalDetails?.[accountID]?.isOptimisticPersonalDetail;
}

/**
 * Checks if a report is a task report from a policy expense chat.
 */
function isWorkspaceTaskReport(report: OnyxEntry<Report>): boolean {
    if (!isTaskReport(report)) {
        return false;
    }
    const parentReport = report?.parentReportID ? getReport(report?.parentReportID, allReports) : undefined;
    return isPolicyExpenseChat(parentReport);
}

/**
 * Returns true if report has a parent
 */
function isThread(report: OnyxInputOrEntry<Report>): report is Thread {
    return !!(report?.parentReportID && report?.parentReportActionID);
}

/**
 * Returns true if report is of type chat and has a parent and is therefore a Thread.
 */
function isChatThread(report: OnyxInputOrEntry<Report>): report is Thread {
    return isThread(report) && report?.type === CONST.REPORT.TYPE.CHAT;
}

function isDM(report: OnyxEntry<Report>): boolean {
    return isChatReport(report) && !getChatType(report) && !isThread(report);
}

function isSelfDM(report: OnyxInputOrEntry<Report>): boolean {
    return getChatType(report) === CONST.REPORT.CHAT_TYPE.SELF_DM;
}

function isGroupChat(report: OnyxEntry<Report> | Partial<Report>): boolean {
    return getChatType(report) === CONST.REPORT.CHAT_TYPE.GROUP;
}

/**
 * Only returns true if this is the Expensify DM report.
 *
 * Note that this chat is no longer used for new users. We still need this function for users who have this chat.
 */
function isSystemChat(report: OnyxEntry<Report>): boolean {
    return getChatType(report) === CONST.REPORT.CHAT_TYPE.SYSTEM;
}

function getDefaultNotificationPreferenceForReport(report: OnyxEntry<Report>): ValueOf<typeof CONST.REPORT.NOTIFICATION_PREFERENCE> {
    if (isAnnounceRoom(report)) {
        return CONST.REPORT.NOTIFICATION_PREFERENCE.ALWAYS;
    }
    if (isPublicRoom(report)) {
        return CONST.REPORT.NOTIFICATION_PREFERENCE.DAILY;
    }
    if (!getChatType(report) || isGroupChat(report)) {
        return CONST.REPORT.NOTIFICATION_PREFERENCE.ALWAYS;
    }
    if (isAdminRoom(report) || isPolicyExpenseChat(report) || isInvoiceRoom(report)) {
        return CONST.REPORT.NOTIFICATION_PREFERENCE.ALWAYS;
    }
    if (isSelfDM(report)) {
        return CONST.REPORT.NOTIFICATION_PREFERENCE.MUTE;
    }
    return CONST.REPORT.NOTIFICATION_PREFERENCE.DAILY;
}

/**
 * Get the notification preference given a report. This should ALWAYS default to 'hidden'. Do not change this!
 */
function getReportNotificationPreference(report: OnyxEntry<Report>): ValueOf<typeof CONST.REPORT.NOTIFICATION_PREFERENCE> {
    const participant = currentUserAccountID ? report?.participants?.[currentUserAccountID] : undefined;
    return participant?.notificationPreference ?? CONST.REPORT.NOTIFICATION_PREFERENCE.HIDDEN;
}

/**
 * Only returns true if this is our main 1:1 DM report with Concierge.
 */
function isConciergeChatReport(report: OnyxInputOrEntry<Report>): boolean {
    return !!report && report?.reportID === conciergeReportID;
}

function findSelfDMReportID(): string | undefined {
    if (!allReports) {
        return;
    }

    const selfDMReport = Object.values(allReports).find((report) => isSelfDM(report) && !isThread(report));
    return selfDMReport?.reportID;
}

/**
 * Checks if the supplied report is from a policy or is an invoice report from a policy
 */
function isPolicyRelatedReport(report: OnyxEntry<Report>, policyID?: string) {
    return report?.policyID === policyID || !!(report?.invoiceReceiver && 'policyID' in report.invoiceReceiver && report.invoiceReceiver.policyID === policyID);
}

/**
 * Checks if the supplied report belongs to workspace based on the provided params. If the report's policyID is _FAKE_ or has no value, it means this report is a DM.
 * In this case report and workspace members must be compared to determine whether the report belongs to the workspace.
 */
function doesReportBelongToWorkspace(report: OnyxEntry<Report>, policyMemberAccountIDs: number[], policyID?: string) {
    return (
        isConciergeChatReport(report) ||
        (report?.policyID === CONST.POLICY.ID_FAKE || !report?.policyID ? hasParticipantInArray(report, policyMemberAccountIDs) : isPolicyRelatedReport(report, policyID))
    );
}

/**
 * Checks if a report is a self-DM or belongs to a self-DM context
 * (including moved reports and threads within self-DMs)
 */
function isSelfDMOrSelfDMThread(report: OnyxEntry<Report>): boolean {
    if (!report || !currentUserAccountID) {
        return false;
    }

    // Standard self-DM check
    if (isSelfDM(report)) {
        return true;
    }

    // Check if it's a chat with only the current user as participant
    // BUT only if it's not a thread report (threads should be checked against parent)
    if (report.type === CONST.REPORT.TYPE.CHAT && report.participants && !report.parentReportID) {
        const participantIds = Object.keys(report.participants).map(Number);
        const otherParticipants = participantIds.filter((id) => id !== currentUserAccountID);

        // If only current user is participant, it's a self-DM
        if (otherParticipants.length === 0 && participantIds.includes(currentUserAccountID)) {
            return true;
        }
    }

    // For thread reports, check the parent
    if (report.parentReportID) {
        const parentReport = allReports?.[`${ONYXKEYS.COLLECTION.REPORT}${report.parentReportID}`];
        return isSelfDMOrSelfDMThread(parentReport);
    }

    return false;
}

/**
 * Returns true if the report is an expense report, a group policy, a self-DM, or the iouType is create, and the iouType is not split or invoice.
 */
function shouldEnableNegative(report: OnyxEntry<Report>, policy?: OnyxEntry<Policy>, iouType?: string) {
    const isSelfDMReport = isSelfDMOrSelfDMThread(report);

    return (
        (isExpenseReport(report) || isGroupPolicy(policy?.type ?? '') || isSelfDMReport || iouType === CONST.IOU.TYPE.CREATE || iouType === CONST.IOU.TYPE.SUBMIT) &&
        iouType !== CONST.IOU.TYPE.SPLIT &&
        iouType !== CONST.IOU.TYPE.INVOICE
    );
}

/**
 * Given an array of reports, return them filtered by a policyID and policyMemberAccountIDs.
 */
function filterReportsByPolicyIDAndMemberAccountIDs(reports: Array<OnyxEntry<Report>>, policyMemberAccountIDs: number[] = [], policyID?: string) {
    return reports.filter((report) => !!report && doesReportBelongToWorkspace(report, policyMemberAccountIDs, policyID));
}

/**
 * Returns true if report is still being processed
 */
function isProcessingReport(report: OnyxEntry<Report>): boolean {
    return report?.stateNum === CONST.REPORT.STATE_NUM.SUBMITTED && report?.statusNum === CONST.REPORT.STATUS_NUM.SUBMITTED;
}

function isOpenReport(report: OnyxEntry<Report>): boolean {
    return report?.stateNum === CONST.REPORT.STATE_NUM.OPEN && report?.statusNum === CONST.REPORT.STATUS_NUM.OPEN;
}

/**
 * Determines if a report requires manual submission based on policy settings and report state
 */
function requiresManualSubmission(report: OnyxEntry<Report>, policy: OnyxEntry<Policy>): boolean {
    const isManualSubmitEnabled = getCorrectedAutoReportingFrequency(policy) === CONST.POLICY.AUTO_REPORTING_FREQUENCIES.MANUAL;

    // The report needs manual submission if manual submit is enabled in the policy or the report is open in a Submit & Close policy with no approvers
    return isManualSubmitEnabled || (isOpenReport(report) && isInstantSubmitEnabled(policy) && isSubmitAndClose(policy));
}

function isAwaitingFirstLevelApproval(report: OnyxEntry<Report>): boolean {
    if (!report) {
        return false;
    }

    // This will be fixed as part of https://github.com/Expensify/Expensify/issues/507850
    // eslint-disable-next-line @typescript-eslint/no-deprecated
    const submitsToAccountID = getSubmitToAccountID(getPolicy(report.policyID), report);

    return isProcessingReport(report) && submitsToAccountID === report.managerID;
}

/**
 * Pushes optimistic transaction violations to OnyxData for the given policy and categories onyx update.
 *
 * @param policyUpdate Changed policy properties, if none pass empty object
 * @param policyCategoriesUpdate Changed categories properties, if none pass empty object
 */
function pushTransactionViolationsOnyxData(
    onyxData: OnyxData,
    policyID: string,
    policyTagLists: PolicyTagLists,
    policyCategories: PolicyCategories,
    allTransactionViolations: OnyxCollection<TransactionViolations>,
    policyUpdate: Partial<Policy> = {},
    policyCategoriesUpdate: Record<string, Partial<PolicyCategory>> = {},
): OnyxData {
    if (isEmptyObject(policyUpdate) && isEmptyObject(policyCategoriesUpdate)) {
        return onyxData;
    }
    const optimisticPolicyCategories = Object.keys(policyCategories).reduce<Record<string, PolicyCategory>>((acc, categoryName) => {
        acc[categoryName] = {...policyCategories[categoryName], ...(policyCategoriesUpdate?.[categoryName] ?? {})};
        return acc;
    }, {}) as PolicyCategories;

    const optimisticPolicy = {...allPolicies?.[`${ONYXKEYS.COLLECTION.POLICY}${policyID}`], ...policyUpdate} as Policy;
    const hasDependentTags = hasDependentTagsPolicyUtils(optimisticPolicy, policyTagLists);

    getAllPolicyReports(policyID).forEach((report) => {
        const isReportAnInvoice = isInvoiceReport(report);
        if (!report?.reportID || isReportAnInvoice) {
            return;
        }

        getReportTransactions(report.reportID).forEach((transaction: Transaction) => {
            const transactionViolations = allTransactionViolations?.[`${ONYXKEYS.COLLECTION.TRANSACTION_VIOLATIONS}${transaction.transactionID}`] ?? [];

            const optimisticTransactionViolations = ViolationsUtils.getViolationsOnyxData(
                transaction,
                transactionViolations,
                optimisticPolicy,
                policyTagLists,
                optimisticPolicyCategories,
                hasDependentTags,
                isReportAnInvoice,
            );

            if (optimisticTransactionViolations) {
                onyxData?.optimisticData?.push(optimisticTransactionViolations);
                onyxData?.failureData?.push({
                    onyxMethod: Onyx.METHOD.SET,
                    key: `${ONYXKEYS.COLLECTION.TRANSACTION_VIOLATIONS}${transaction.transactionID}`,
                    value: transactionViolations,
                });
            }
        });
    });
    return onyxData;
}

/**
 * Check if the report is a single chat report that isn't a thread
 * and personal detail of participant is optimistic data
 */
function shouldDisableDetailPage(report: OnyxEntry<Report>): boolean {
    if (isChatRoom(report) || isPolicyExpenseChat(report) || isChatThread(report) || isTaskReport(report)) {
        return false;
    }
    if (isOneOnOneChat(report)) {
        const participantAccountIDs = Object.keys(report?.participants ?? {})
            .map(Number)
            .filter((accountID) => accountID !== currentUserAccountID);
        return isOptimisticPersonalDetail(participantAccountIDs.at(0) ?? -1);
    }
    return false;
}

/**
 * Returns true if this report has only one participant and it's an Expensify account.
 */
function isExpensifyOnlyParticipantInReport(report: OnyxEntry<Report>): boolean {
    const otherParticipants = Object.keys(report?.participants ?? {})
        .map(Number)
        .filter((accountID) => accountID !== currentUserAccountID);
    return otherParticipants.length === 1 && otherParticipants.some((accountID) => CONST.EXPENSIFY_ACCOUNT_IDS.includes(accountID));
}

/**
 * Returns whether a given report can have tasks created in it.
 * We only prevent the task option if it's a DM/group-DM and the other users are all special Expensify accounts
 *
 */
function canCreateTaskInReport(report: OnyxEntry<Report>): boolean {
    const otherParticipants = Object.keys(report?.participants ?? {})
        .map(Number)
        .filter((accountID) => accountID !== currentUserAccountID);
    const areExpensifyAccountsOnlyOtherParticipants = otherParticipants.length >= 1 && otherParticipants.every((accountID) => CONST.EXPENSIFY_ACCOUNT_IDS.includes(accountID));
    if (areExpensifyAccountsOnlyOtherParticipants && isDM(report)) {
        return false;
    }

    return true;
}

/**
 * For all intents and purposes a report that has no notificationPreference at all should be considered "hidden".
 * We will remove the 'hidden' field entirely once the backend changes for https://github.com/Expensify/Expensify/issues/450891 are done.
 */
function isHiddenForCurrentUser(notificationPreference: string | null | undefined): boolean;
function isHiddenForCurrentUser(report: OnyxEntry<Report>): boolean;
function isHiddenForCurrentUser(reportOrPreference: OnyxEntry<Report> | string | null | undefined): boolean {
    if (typeof reportOrPreference === 'object' && reportOrPreference !== null) {
        const notificationPreference = getReportNotificationPreference(reportOrPreference);
        return isHiddenForCurrentUser(notificationPreference);
    }
    if (reportOrPreference === undefined || reportOrPreference === null || reportOrPreference === '') {
        return true;
    }
    return reportOrPreference === CONST.REPORT.NOTIFICATION_PREFERENCE.HIDDEN;
}

/**
 * Returns true if there are any guides accounts (team.expensify.com) in a list of accountIDs
 * by cross-referencing the accountIDs with personalDetails since guides that are participants
 * of the user's chats should have their personal details in Onyx.
 */
function hasExpensifyGuidesEmails(accountIDs: number[]): boolean {
    return accountIDs.some((accountID) => Str.extractEmailDomain(allPersonalDetails?.[accountID]?.login ?? '') === CONST.EMAIL.GUIDES_DOMAIN);
}

function getMostRecentlyVisitedReport(reports: Array<OnyxEntry<Report>>, reportMetadata: OnyxCollection<ReportMetadata>): OnyxEntry<Report> {
    const filteredReports = reports.filter((report) => {
        const shouldKeep = !isChatThread(report) || !isHiddenForCurrentUser(report);
        return shouldKeep && !!report?.reportID && !!(reportMetadata?.[`${ONYXKEYS.COLLECTION.REPORT_METADATA}${report.reportID}`]?.lastVisitTime ?? report?.lastReadTime);
    });
    return lodashMaxBy(filteredReports, (a) => [reportMetadata?.[`${ONYXKEYS.COLLECTION.REPORT_METADATA}${a?.reportID}`]?.lastVisitTime ?? '', a?.lastReadTime ?? '']);
}

/**
 * This function is used to find the last accessed report and we don't need to subscribe the data in the UI.
 * So please use `Onyx.connectWithoutView()` to get the necessary data when we remove the `Onyx.connect()`
 */
function findLastAccessedReport(ignoreDomainRooms: boolean, openOnAdminRoom = false, policyID?: string, excludeReportID?: string): OnyxEntry<Report> {
    // If it's the user's first time using New Expensify, then they could either have:
    //   - just a Concierge report, if so we'll return that
    //   - their Concierge report, and a separate report that must have deeplinked them to the app before they created their account.
    // If it's the latter, we'll use the deeplinked report over the Concierge report,
    // since the Concierge report would be incorrectly selected over the deep-linked report in the logic below.

    const policyMemberAccountIDs = getPolicyEmployeeListByIdWithoutCurrentUser(allPolicies, policyID, currentUserAccountID);

    let reportsValues = Object.values(allReports ?? {});

    if (!!policyID || policyMemberAccountIDs.length > 0) {
        reportsValues = filterReportsByPolicyIDAndMemberAccountIDs(reportsValues, policyMemberAccountIDs, policyID);
    }

    let adminReport: OnyxEntry<Report>;
    if (openOnAdminRoom) {
        adminReport = reportsValues.find((report) => {
            const chatType = getChatType(report);
            return chatType === CONST.REPORT.CHAT_TYPE.POLICY_ADMINS;
        });
    }
    if (adminReport) {
        return adminReport;
    }

    // eslint-disable-next-line @typescript-eslint/prefer-nullish-coalescing
    const shouldFilter = excludeReportID || ignoreDomainRooms;
    if (shouldFilter) {
        reportsValues = reportsValues.filter((report) => {
            if (excludeReportID && report?.reportID === excludeReportID) {
                return false;
            }

            // We allow public announce rooms, admins, and announce rooms through since we bypass the default rooms beta for them.
            // Check where findLastAccessedReport is called in MainDrawerNavigator.js for more context.
            // Domain rooms are now the only type of default room that are on the defaultRooms beta.
            if (ignoreDomainRooms && isDomainRoom(report) && !hasExpensifyGuidesEmails(Object.keys(report?.participants ?? {}).map(Number))) {
                return false;
            }

            return true;
        });
    }

    // Filter out the system chat (Expensify chat) because the composer is disabled in it,
    // and it prompts the user to use the Concierge chat instead.
    reportsValues =
        reportsValues.filter((report) => {
            const reportNameValuePairs = allReportNameValuePair?.[`${ONYXKEYS.COLLECTION.REPORT_NAME_VALUE_PAIRS}${report?.reportID}`];
            return !isSystemChat(report) && !isArchivedReport(reportNameValuePairs);
        }) ?? [];

    // At least two reports remain: self DM and Concierge chat.
    // Return the most recently visited report. Get the last read report from the report metadata.
    // If allReportMetadata is empty we'll return most recent report owned by user
    if (isEmptyObject(allReportMetadata)) {
        const ownedReports = reportsValues.filter((report) => report?.ownerAccountID === currentUserAccountID);
        if (ownedReports.length > 0) {
            return lodashMaxBy(ownedReports, (a) => a?.lastReadTime ?? '');
        }
        return lodashMaxBy(reportsValues, (a) => a?.lastReadTime ?? '');
    }
    return getMostRecentlyVisitedReport(reportsValues, allReportMetadata);
}

/**
 * Whether the provided report has expenses
 */
function hasExpenses(reportID?: string, transactions?: SearchTransaction[] | Array<OnyxEntry<Transaction>>): boolean {
    if (transactions) {
        return !!transactions?.find((transaction) => transaction?.reportID === reportID);
    }
    return !!Object.values(allTransactions ?? {}).find((transaction) => transaction?.reportID === reportID);
}

/**
 * Whether the provided report is a closed expense report with no expenses
 */
function isClosedExpenseReportWithNoExpenses(report: OnyxEntry<Report>, transactions?: SearchTransaction[] | Array<OnyxEntry<Transaction>>): boolean {
    return report?.statusNum === CONST.REPORT.STATUS_NUM.CLOSED && isExpenseReport(report) && !hasExpenses(report.reportID, transactions);
}

/**
 * Whether the provided report is an archived room
 */
function isArchivedNonExpenseReport(report: OnyxInputOrEntry<Report> | SearchReport, isReportArchived = false): boolean {
    return isReportArchived && !(isExpenseReport(report) || isExpenseRequest(report));
}

/**
 * Whether the provided report is an archived report
 */
// eslint-disable-next-line @typescript-eslint/no-unused-vars
function isArchivedReport(reportNameValuePairs?: OnyxInputOrEntry<ReportNameValuePairs>): boolean {
    return !!reportNameValuePairs?.private_isArchived;
}

/**
 * Whether the report with the provided reportID is an archived non-expense report
 */
function isArchivedNonExpenseReportWithID(report?: OnyxInputOrEntry<Report>, isReportArchived = false) {
    if (!report) {
        return false;
    }
    return !(isExpenseReport(report) || isExpenseRequest(report)) && isReportArchived;
}

/**
 * Whether the provided report is a closed report
 */
function isClosedReport(report: OnyxInputOrEntry<Report> | SearchReport): boolean {
    return report?.statusNum === CONST.REPORT.STATUS_NUM.CLOSED;
}

/**
 * Whether the provided report is the admin's room
 */
function isJoinRequestInAdminRoom(report: OnyxEntry<Report>): boolean {
    if (!report) {
        return false;
    }
    // If this policy isn't owned by Expensify,
    // Account manager/guide should not have the workspace join request pinned to their LHN,
    // since they are not a part of the company, and should not action it on their behalf.
    if (report.policyID) {
        // This will be fixed as part of https://github.com/Expensify/Expensify/issues/507850
        // eslint-disable-next-line @typescript-eslint/no-deprecated
        const policy = getPolicy(report.policyID);
        if (!isExpensifyTeam(policy?.owner) && isExpensifyTeam(currentUserPersonalDetails?.login)) {
            return false;
        }
    }
    return isActionableJoinRequestPending(report.reportID);
}

/**
 * Checks if the user has auditor permission in the provided report
 */
function isAuditor(report: OnyxEntry<Report>): boolean {
    if (report?.policyID) {
        // This will be fixed as part of https://github.com/Expensify/Expensify/issues/507850
        // eslint-disable-next-line @typescript-eslint/no-deprecated
        const policy = getPolicy(report.policyID);
        return isPolicyAuditor(policy);
    }

    if (Array.isArray(report?.permissions) && report?.permissions.length > 0) {
        return report?.permissions?.includes(CONST.REPORT.PERMISSIONS.AUDITOR);
    }

    return false;
}

/**
 * Checks if the user can write in the provided report
 */
function canWriteInReport(report: OnyxEntry<Report>): boolean {
    if (Array.isArray(report?.permissions) && report?.permissions.length > 0 && !report?.permissions?.includes(CONST.REPORT.PERMISSIONS.AUDITOR)) {
        return report?.permissions?.includes(CONST.REPORT.PERMISSIONS.WRITE);
    }

    return true;
}

/**
 * Checks if the current user is allowed to comment on the given report.
 */
function isAllowedToComment(report: OnyxEntry<Report>): boolean {
    if (!canWriteInReport(report)) {
        return false;
    }

    // Default to allowing all users to post
    const capability = report?.writeCapability ?? CONST.REPORT.WRITE_CAPABILITIES.ALL;

    if (capability === CONST.REPORT.WRITE_CAPABILITIES.ALL) {
        return true;
    }

    // If unauthenticated user opens public chat room using deeplink, they do not have policies available and they cannot comment
    if (!allPolicies) {
        return false;
    }

    // If we've made it here, commenting on this report is restricted.
    // If the user is an admin, allow them to post.
    const policy = allPolicies[`${ONYXKEYS.COLLECTION.POLICY}${report?.policyID}`];
    return policy?.role === CONST.POLICY.ROLE.ADMIN;
}

/**
 * Checks if the current user is the admin of the policy given the policy expense chat.
 */
function isPolicyExpenseChatAdmin(report: OnyxEntry<Report>, policies: OnyxCollection<Policy>): boolean {
    if (!isPolicyExpenseChat(report)) {
        return false;
    }

    const policyRole = policies?.[`${ONYXKEYS.COLLECTION.POLICY}${report?.policyID}`]?.role;

    return policyRole === CONST.POLICY.ROLE.ADMIN;
}

/**
 * Checks if the current user is the admin of the policy.
 */
function isPolicyAdmin(policyID: string | undefined, policies: OnyxCollection<Policy>): boolean {
    if (!policyID) {
        return false;
    }

    const policyRole = policies?.[`${ONYXKEYS.COLLECTION.POLICY}${policyID}`]?.role;

    return policyRole === CONST.POLICY.ROLE.ADMIN;
}

/**
 * Checks whether all the transactions linked to the IOU report are of the Distance Request type with pending routes
 */
function hasOnlyTransactionsWithPendingRoutes(iouReportID: string | undefined): boolean {
    const transactions = getReportTransactions(iouReportID);

    // Early return false in case not having any transaction
    if (!transactions || transactions.length === 0) {
        return false;
    }

    return transactions.every((transaction) => isFetchingWaypointsFromServer(transaction));
}

/**
 * If the report is a thread and has a chat type set, it is a expense chat.
 */
function isWorkspaceThread(report: OnyxEntry<Report>): boolean {
    const chatType = getChatType(report);
    return isThread(report) && isChatReport(report) && CONST.WORKSPACE_ROOM_TYPES.some((type) => chatType === type);
}

/**
 * Checks if a report is a child report.
 */
function isChildReport(report: OnyxEntry<Report>): boolean {
    return isThread(report) || isTaskReport(report);
}

/**
 * An Expense Request is a thread where the parent report is an Expense Report and
 * the parentReportAction is a transaction.
 */
function isExpenseRequest(report: OnyxInputOrEntry<Report>): report is Thread {
    if (isThread(report)) {
        const parentReportAction = allReportActions?.[`${ONYXKEYS.COLLECTION.REPORT_ACTIONS}${report.parentReportID}`]?.[report.parentReportActionID];
        const parentReport = getReport(report?.parentReportID, allReports);
        return isExpenseReport(parentReport) && !isEmptyObject(parentReportAction) && isTransactionThread(parentReportAction);
    }
    return false;
}

/**
 * An IOU Request is a thread where the parent report is an IOU Report and
 * the parentReportAction is a transaction.
 */
function isIOURequest(report: OnyxInputOrEntry<Report>): boolean {
    if (isThread(report)) {
        const parentReportAction = allReportActions?.[`${ONYXKEYS.COLLECTION.REPORT_ACTIONS}${report.parentReportID}`]?.[report.parentReportActionID];
        const parentReport = getReport(report?.parentReportID, allReports);
        return isIOUReport(parentReport) && !isEmptyObject(parentReportAction) && isTransactionThread(parentReportAction);
    }
    return false;
}

/**
 * A Track Expense Report is a thread where the parent the parentReportAction is a transaction, and
 * parentReportAction has type of track.
 */
function isTrackExpenseReport(report: OnyxInputOrEntry<Report>): boolean {
    if (isThread(report)) {
        const selfDMReportID = findSelfDMReportID();
        const parentReportAction = allReportActions?.[`${ONYXKEYS.COLLECTION.REPORT_ACTIONS}${report.parentReportID}`]?.[report.parentReportActionID];
        return !isEmptyObject(parentReportAction) && selfDMReportID === report.parentReportID && isTrackExpenseAction(parentReportAction);
    }
    return false;
}

/**
 * Checks if a report is an IOU or expense request.
 */
function isMoneyRequest(reportOrID: OnyxEntry<Report> | string): boolean {
    const report = typeof reportOrID === 'string' ? (getReport(reportOrID, allReports) ?? null) : reportOrID;
    return isIOURequest(report) || isExpenseRequest(report);
}

/**
 * Checks if a report is an IOU or expense report.
 */
function isMoneyRequestReport(reportOrID: OnyxInputOrEntry<Report> | SearchReport | string, reports?: SearchReport[] | OnyxCollection<Report>): boolean {
    const report = typeof reportOrID === 'string' ? (getReport(reportOrID, reports ?? allReports) ?? null) : reportOrID;
    return isIOUReport(report) || isExpenseReport(report);
}

/**
 * Determines the Help Panel report type based on the given report.
 */
function getHelpPaneReportType(report: OnyxEntry<Report>): ValueOf<typeof CONST.REPORT.HELP_TYPE> | undefined {
    if (!report) {
        return undefined;
    }

    if (isConciergeChatReport(report)) {
        return CONST.REPORT.HELP_TYPE.CHAT_CONCIERGE;
    }

    if (report?.chatType) {
        return getChatType(report);
    }

    switch (report?.type) {
        case CONST.REPORT.TYPE.EXPENSE:
            return CONST.REPORT.HELP_TYPE.EXPENSE_REPORT;
        case CONST.REPORT.TYPE.CHAT:
            return CONST.REPORT.HELP_TYPE.CHAT;
        case CONST.REPORT.TYPE.IOU:
            return CONST.REPORT.HELP_TYPE.IOU;
        case CONST.REPORT.TYPE.INVOICE:
            return CONST.REPORT.HELP_TYPE.INVOICE;
        case CONST.REPORT.TYPE.TASK:
            return CONST.REPORT.HELP_TYPE.TASK;
        default:
            return undefined;
    }
}

/**
 * Checks if a report contains only Non-Reimbursable transactions
 */
function hasOnlyNonReimbursableTransactions(iouReportID: string | undefined): boolean {
    const transactions = getReportTransactions(iouReportID);
    if (!transactions || transactions.length === 0) {
        return false;
    }

    return transactions.every((transaction) => !getReimbursable(transaction));
}

/**
 * Checks if a report has only one transaction associated with it
 */
function isOneTransactionReport(report: OnyxEntry<Report>): boolean {
    const reportActions = allReportActions?.[`${ONYXKEYS.COLLECTION.REPORT_ACTIONS}${report?.reportID}`] ?? ([] as ReportAction[]);
    const chatReport = allReports?.[`${ONYXKEYS.COLLECTION.REPORT}${report?.chatReportID}`];
    return !!getOneTransactionThreadReportID(report, chatReport, reportActions);
}

/*
 * Whether the report contains only one expense and the expense should be paid later
 */
function isPayAtEndExpenseReport(report: OnyxEntry<Report>, transactions: Transaction[] | undefined): boolean {
    if ((!!transactions && transactions.length !== 1) || !isOneTransactionReport(report)) {
        return false;
    }

    return isPayAtEndExpense(transactions?.[0] ?? getReportTransactions(report?.reportID).at(0));
}

/**
 * Checks if a report is a transaction thread associated with a report that has only one transaction
 */
function isOneTransactionThread(report: OnyxEntry<Report>, parentReport: OnyxEntry<Report>, threadParentReportAction: OnyxEntry<ReportAction>) {
    if (!report || !parentReport) {
        return false;
    }

    const parentReportActions = allReportActions?.[`${ONYXKEYS.COLLECTION.REPORT_ACTIONS}${parentReport?.reportID}`] ?? ([] as ReportAction[]);

    const chatReport = allReports?.[`${ONYXKEYS.COLLECTION.REPORT}${parentReport?.chatReportID}`];
    const transactionThreadReportID = getOneTransactionThreadReportID(parentReport, chatReport, parentReportActions);
    return report?.reportID === transactionThreadReportID && !isSentMoneyReportAction(threadParentReportAction);
}

/**
 * Checks if given report is a transaction thread
 */
function isReportTransactionThread(report: OnyxEntry<Report>) {
    return isMoneyRequest(report) || isTrackExpenseReport(report);
}

/**
 * Get displayed report ID, it will be parentReportID if the report is one transaction thread
 */
function getDisplayedReportID(reportID: string): string {
    const report = getReport(reportID, allReports);
    const parentReportID = report?.parentReportID;
    const parentReport = allReports?.[`${ONYXKEYS.COLLECTION.REPORT}${parentReportID}`];
    const parentReportAction = getReportAction(parentReportID, report?.parentReportActionID);
    return parentReportID && isOneTransactionThread(report, parentReport, parentReportAction) ? parentReportID : reportID;
}

/**
 * Should return true only for personal 1:1 report
 *
 */
function isOneOnOneChat(report: OnyxEntry<Report>): boolean {
    const participants = report?.participants ?? {};
    const participant = currentUserAccountID ? participants[currentUserAccountID] : undefined;
    const isCurrentUserParticipant = participant ? 1 : 0;
    const participantAmount = Object.keys(participants).length - isCurrentUserParticipant;
    if (participantAmount !== 1) {
        return false;
    }
    return (
        (report?.policyID === CONST.POLICY.ID_FAKE || !report?.policyID) &&
        !isChatRoom(report) &&
        !isExpenseRequest(report) &&
        !isMoneyRequestReport(report) &&
        !isPolicyExpenseChat(report) &&
        !isTaskReport(report) &&
        isDM(report) &&
        !isIOUReport(report)
    );
}

/**
 * Checks if the current user is a payer of the expense
 */

function isPayer(session: OnyxEntry<Session>, iouReport: OnyxEntry<Report>, onlyShowPayElsewhere = false, reportPolicy?: OnyxInputOrEntry<Policy> | SearchPolicy) {
    const policy = reportPolicy ?? allPolicies?.[`${ONYXKEYS.COLLECTION.POLICY}${iouReport?.policyID}`] ?? null;
    const policyType = policy?.type;
    const isAdmin = policyType !== CONST.POLICY.TYPE.PERSONAL && policy?.role === CONST.POLICY.ROLE.ADMIN;
    const isManager = iouReport?.managerID === session?.accountID;
    const reimbursementChoice = policy?.reimbursementChoice;

    if (isPaidGroupPolicy(iouReport)) {
        if (reimbursementChoice === CONST.POLICY.REIMBURSEMENT_CHOICES.REIMBURSEMENT_YES) {
            if (!policy?.achAccount?.reimburser) {
                return isAdmin;
            }

            // If we are the reimburser and the report is approved or we are the manager then we can pay it.
            const isReimburser = session?.email === policy?.achAccount?.reimburser;
            return isReimburser;
        }
        if (reimbursementChoice === CONST.POLICY.REIMBURSEMENT_CHOICES.REIMBURSEMENT_MANUAL || onlyShowPayElsewhere) {
            return isAdmin;
        }
        return false;
    }
    return isAdmin || (isMoneyRequestReport(iouReport) && isManager);
}

/**
 * Checks if the current user is the action's author
 */
function isActionCreator(reportAction: OnyxInputOrEntry<ReportAction> | Partial<ReportAction>): boolean {
    return reportAction?.actorAccountID === currentUserAccountID;
}

/**
 * Returns the notification preference of the action's child report if it exists.
 * Otherwise, calculates it based on the action's authorship.
 */
function getChildReportNotificationPreference(reportAction: OnyxInputOrEntry<ReportAction> | Partial<ReportAction>): NotificationPreference {
    const childReportNotificationPreference = reportAction?.childReportNotificationPreference ?? '';
    if (childReportNotificationPreference) {
        return childReportNotificationPreference;
    }

    return isActionCreator(reportAction) ? CONST.REPORT.NOTIFICATION_PREFERENCE.ALWAYS : CONST.REPORT.NOTIFICATION_PREFERENCE.HIDDEN;
}

function canAddOrDeleteTransactions(moneyRequestReport: OnyxEntry<Report>, isReportArchived = false): boolean {
    if (!isMoneyRequestReport(moneyRequestReport) || isReportArchived) {
        return false;
    }
    // This will be fixed as part of https://github.com/Expensify/Expensify/issues/507850
    // eslint-disable-next-line @typescript-eslint/no-deprecated
    const policy = getPolicy(moneyRequestReport?.policyID);

    // Adding or deleting transactions is not allowed on a closed report
    if (moneyRequestReport?.statusNum === CONST.REPORT.STATUS_NUM.CLOSED && !isOpenReport(moneyRequestReport)) {
        return false;
    }

    if (isInstantSubmitEnabled(policy) && isProcessingReport(moneyRequestReport)) {
        return isAwaitingFirstLevelApproval(moneyRequestReport);
    }

    if (isReportApproved({report: moneyRequestReport}) || isClosedReport(moneyRequestReport) || isSettled(moneyRequestReport?.reportID)) {
        return false;
    }

    return true;
}

/**
 * Checks whether the supplied report supports adding more transactions to it.
 * Return true if:
 * - report is a non-settled IOU
 * - report is a draft
 * Returns false if:
 * - if current user is not the submitter of an expense report
 */
function canAddTransaction(moneyRequestReport: OnyxEntry<Report>, isReportArchived = false): boolean {
    if (!isMoneyRequestReport(moneyRequestReport) || (isExpenseReport(moneyRequestReport) && !isCurrentUserSubmitter(moneyRequestReport))) {
        return false;
    }
    // This will be fixed as part of https://github.com/Expensify/Expensify/issues/507850
    // eslint-disable-next-line @typescript-eslint/no-deprecated
    const policy = getPolicy(moneyRequestReport?.policyID);
    if (isInstantSubmitEnabled(policy) && isSubmitAndClose(policy) && hasOnlyNonReimbursableTransactions(moneyRequestReport?.reportID)) {
        return false;
    }

    return canAddOrDeleteTransactions(moneyRequestReport, isReportArchived);
}

/**
 * Checks whether the supplied report supports deleting more transactions from it.
 * Return true if:
 * - report is a non-settled IOU
 * - report is a non-approved IOU
 */
function canDeleteTransaction(moneyRequestReport: OnyxEntry<Report>, isReportArchived = false): boolean {
    return canAddOrDeleteTransactions(moneyRequestReport, isReportArchived);
}

/**
 * Determines whether a money request report is eligible for merging transactions based on the user's role and permissions.
 * Rules:
 * - **Admins**: reports that are in "Open" or "Processing" status
 * - **Submitters**: IOUs, unreported expenses, and expenses on Open or Processing reports at the first level of approval
 * - **Managers**: Expenses on Open or Processing reports
 *
 * @param reportID - The ID of the money request report to check for merge eligibility
 * @param isAdmin - Whether the current user is an admin of the policy associated with the target report
 *
 * @returns True if the report is eligible for merging transactions, false otherwise
 */
function isMoneyRequestReportEligibleForMerge(reportID: string, isAdmin: boolean): boolean {
    const report = getReportOrDraftReport(reportID);

    if (!isMoneyRequestReport(report)) {
        return false;
    }

    const isManager = isReportManager(report);
    const isSubmitter = isReportOwner(report);

    if (isAdmin) {
        return isOpenReport(report) || isProcessingReport(report);
    }

    if (isSubmitter) {
        return isOpenReport(report) || (isIOUReport(report) && isProcessingReport(report)) || isAwaitingFirstLevelApproval(report);
    }

    return isManager && isExpenseReport(report) && isProcessingReport(report);
}

function hasOutstandingChildRequest(chatReport: Report, iouReportOrID: OnyxEntry<Report> | string) {
    const reportActions = getAllReportActions(chatReport.reportID);
    // This will be fixed as part of https://github.com/Expensify/Expensify/issues/507850
    // eslint-disable-next-line @typescript-eslint/no-deprecated
    const policy = getPolicy(chatReport.policyID);
    return Object.values(reportActions).some((action) => {
        const iouReportID = getIOUReportIDFromReportActionPreview(action);
        if (
            !iouReportID ||
            action.pendingAction === CONST.RED_BRICK_ROAD_PENDING_ACTION.DELETE ||
            isDeletedAction(action) ||
            (typeof iouReportOrID === 'string' && iouReportID === iouReportOrID)
        ) {
            return false;
        }

        const iouReport = typeof iouReportOrID !== 'string' && iouReportOrID?.reportID === iouReportID ? iouReportOrID : getReportOrDraftReport(iouReportID);
        const transactions = getReportTransactions(iouReportID);
        return (
            canIOUBePaid(iouReport, chatReport, policy, transactions) || canApproveIOU(iouReport, policy, transactions) || canSubmitReport(iouReport, policy, transactions, undefined, false)
        );
    });
}

/**
 * Checks whether the card transaction support deleting based on liability type
 */
function canDeleteCardTransactionByLiabilityType(transaction: OnyxEntry<Transaction>): boolean {
    const isCardTransaction = isCardTransactionTransactionUtils(transaction);
    if (!isCardTransaction) {
        return true;
    }
    return transaction?.comment?.liabilityType === CONST.TRANSACTION.LIABILITY_TYPE.ALLOW;
}

function canDeleteMoneyRequestReport(report: Report, reportTransactions: Transaction[], reportActions: ReportAction[], policy?: Policy): boolean {
    const transaction = reportTransactions.at(0);
    const transactionID = transaction?.transactionID;
    const isOwner = transactionID ? getIOUActionForTransactionID(reportActions, transactionID)?.actorAccountID === currentUserAccountID : false;
    const isReportOpenOrProcessing = isOpenReport(report) || isProcessingReport(report);
    const isSingleTransaction = reportTransactions.length === 1;

    if (reportTransactions.length > 0 && reportTransactions.every((t) => isDemoTransaction(t))) {
        return true;
    }

    const isUnreported = isSelfDM(report);
    const canCardTransactionBeDeleted = canDeleteCardTransactionByLiabilityType(transaction);
    if (isUnreported) {
        return isOwner && canCardTransactionBeDeleted;
    }

    if (isInvoiceReport(report)) {
        return report?.ownerAccountID === currentUserAccountID && isReportOpenOrProcessing && policy?.approvalMode !== CONST.POLICY.APPROVAL_MODE.OPTIONAL;
    }

    // Users cannot delete a report in the unreported or IOU cases, but they can delete individual transactions.
    // So we check if the reportTransactions length is 1 which means they're viewing a single transaction and thus can delete it.
    if (isIOUReport(report)) {
        return isSingleTransaction && isOwner && isReportOpenOrProcessing;
    }

    if (isExpenseReport(report)) {
        if (isSingleTransaction && !canCardTransactionBeDeleted) {
            return false;
        }

        const isReportSubmitter = isCurrentUserSubmitter(report);
        const isApprovalEnabled = policy ? policy.approvalMode && policy.approvalMode !== CONST.POLICY.APPROVAL_MODE.OPTIONAL : false;
        const isForwarded = isProcessingReport(report) && isApprovalEnabled && !isAwaitingFirstLevelApproval(report);

        return isReportSubmitter && isReportOpenOrProcessing && !isForwarded;
    }

    return false;
}

/**
 * Can only delete if the author is this user and the action is an ADD_COMMENT action or an IOU action in an unsettled report, or if the user is a
 * policy admin
 */
function canDeleteReportAction(
    reportAction: OnyxInputOrEntry<ReportAction>,
    reportID: string | undefined,
    transaction: OnyxEntry<Transaction> | undefined,
    transactions: OnyxCollection<Transaction>,
    childReportActions: OnyxCollection<ReportAction>,
): boolean {
    const report = getReportOrDraftReport(reportID);
    const isActionOwner = reportAction?.actorAccountID === currentUserAccountID;
    const policy = allPolicies?.[`${ONYXKEYS.COLLECTION.POLICY}${report?.policyID}`] ?? null;

    if (isDemoTransaction(transaction)) {
        return true;
    }

    if (isMoneyRequestAction(reportAction)) {
        const canCardTransactionBeDeleted = canDeleteCardTransactionByLiabilityType(transaction);
        // For now, users cannot delete split actions
        const isSplitAction = getOriginalMessage(reportAction)?.type === CONST.IOU.REPORT_ACTION_TYPE.SPLIT;

        if (isSplitAction) {
            return false;
        }

        if (isActionOwner) {
            if (!isEmptyObject(report) && (isMoneyRequestReport(report) || isInvoiceReport(report))) {
                return canDeleteTransaction(report) && canCardTransactionBeDeleted;
            }
            if (isTrackExpenseAction(reportAction)) {
                return canCardTransactionBeDeleted;
            }
            return true;
        }
    }

    if (report && isReportPreviewAction(reportAction)) {
        return canDeleteMoneyRequestReport(
            report,
            Object.values(transactions ?? {}).filter((t): t is Transaction => !!t),
            Object.values(childReportActions ?? {}).filter((action): action is ReportAction => !!action),
        );
    }

    if (
        reportAction?.actionName !== CONST.REPORT.ACTIONS.TYPE.ADD_COMMENT ||
        reportAction?.pendingAction === CONST.RED_BRICK_ROAD_PENDING_ACTION.DELETE ||
        isCreatedTaskReportAction(reportAction) ||
        reportAction?.actorAccountID === CONST.ACCOUNT_ID.CONCIERGE
    ) {
        return false;
    }

    const isAdmin = policy?.type !== CONST.POLICY.TYPE.PERSONAL && policy?.role === CONST.POLICY.ROLE.ADMIN && !isEmptyObject(report);

    return isActionOwner || isAdmin;
}

/**
 * Returns true if Concierge is one of the chat participants (1:1 as well as group chats)
 */
function chatIncludesConcierge(report: Partial<OnyxEntry<Report>>): boolean {
    const participantAccountIDs = Object.keys(report?.participants ?? {}).map(Number);
    return participantAccountIDs.includes(CONST.ACCOUNT_ID.CONCIERGE);
}

/**
 * Returns true if there is any automated expensify account `in accountIDs
 */
function hasAutomatedExpensifyAccountIDs(accountIDs: number[]): boolean {
    return accountIDs.some((accountID) => CONST.EXPENSIFY_ACCOUNT_IDS.includes(accountID));
}

function getReportRecipientAccountIDs(report: OnyxEntry<Report>, currentLoginAccountID: number): number[] {
    let finalReport: OnyxEntry<Report> = report;
    // In 1:1 chat threads, the participants will be the same as parent report. If a report is specifically a 1:1 chat thread then we will
    // get parent report and use its participants array.
    if (isThread(report) && !(isTaskReport(report) || isMoneyRequestReport(report))) {
        const parentReport = getReport(report?.parentReportID, allReports);
        if (isOneOnOneChat(parentReport)) {
            finalReport = parentReport;
        }
    }

    let finalParticipantAccountIDs: number[] = [];
    if (isTaskReport(report)) {
        // Task reports `managerID` will change when assignee is changed, in that case the old `managerID` is still present in `participants`
        // along with the new one. We only need the `managerID` as a participant here.
        finalParticipantAccountIDs = report?.managerID ? [report?.managerID] : [];
    } else {
        finalParticipantAccountIDs = Object.keys(finalReport?.participants ?? {}).map(Number);
    }

    const otherParticipantsWithoutExpensifyAccountIDs = finalParticipantAccountIDs.filter((accountID) => {
        if (accountID === currentLoginAccountID) {
            return false;
        }
        if (CONST.EXPENSIFY_ACCOUNT_IDS.includes(accountID)) {
            return false;
        }
        return true;
    });

    return otherParticipantsWithoutExpensifyAccountIDs;
}

/**
 * Whether the time row should be shown for a report.
 */
function canShowReportRecipientLocalTime(personalDetails: OnyxEntry<PersonalDetailsList>, report: OnyxEntry<Report>, accountID: number): boolean {
    const reportRecipientAccountIDs = getReportRecipientAccountIDs(report, accountID);
    const hasMultipleParticipants = reportRecipientAccountIDs.length > 1;
    const reportRecipient = personalDetails?.[reportRecipientAccountIDs[0]];
    const reportRecipientTimezone = reportRecipient?.timezone ?? CONST.DEFAULT_TIME_ZONE;
    const isReportParticipantValidated = reportRecipient?.validated ?? false;
    return !!(
        !hasMultipleParticipants &&
        !isChatRoom(report) &&
        !isPolicyExpenseChat(getRootParentReport({report})) &&
        reportRecipient &&
        reportRecipientTimezone?.selected &&
        isReportParticipantValidated
    );
}

/**
 * Shorten last message text to fixed length and trim spaces.
 */
function formatReportLastMessageText(lastMessageText: string | undefined, isModifiedExpenseMessage = false): string {
    if (isModifiedExpenseMessage) {
        return String(lastMessageText).trim().replace(CONST.REGEX.LINE_BREAK, '').trim();
    }

    return formatLastMessageText(lastMessageText);
}

/**
 * Helper method to return the default avatar associated with the given login
 */
function getDefaultWorkspaceAvatar(workspaceName?: string): React.FC<SvgProps> {
    if (!workspaceName) {
        return defaultWorkspaceAvatars.WorkspaceBuilding;
    }

    // Remove all chars not A-Z or 0-9 including underscore
    const alphaNumeric = workspaceName
        .normalize('NFD')
        .replace(/[^0-9a-z]/gi, '')
        .toUpperCase();

    const workspace = `Workspace${alphaNumeric[0]}` as keyof typeof defaultWorkspaceAvatars;
    const defaultWorkspaceAvatar = defaultWorkspaceAvatars[workspace];

    return !alphaNumeric ? defaultWorkspaceAvatars.WorkspaceBuilding : defaultWorkspaceAvatar;
}

/**
 * Helper method to return the default avatar testID associated with the given login
 */
function getDefaultWorkspaceAvatarTestID(workspaceName: string): string {
    if (!workspaceName) {
        return defaultAvatarBuildingIconTestID;
    }

    // Remove all chars not A-Z or 0-9 including underscore
    const alphaNumeric = workspaceName
        .normalize('NFD')
        .replace(/[^0-9a-z]/gi, '')
        .toLowerCase();

    return !alphaNumeric ? defaultAvatarBuildingIconTestID : `SvgDefaultAvatar_${alphaNumeric[0]} Icon`;
}

/**
 * Helper method to return the default avatar associated with the given reportID
 */
function getDefaultGroupAvatar(reportID?: string): IconAsset {
    if (!reportID) {
        return defaultGroupAvatars.Avatar1;
    }
    const reportIDHashBucket: AvatarRange = ((Number(reportID) % CONST.DEFAULT_GROUP_AVATAR_COUNT) + 1) as AvatarRange;
    return defaultGroupAvatars[`Avatar${reportIDHashBucket}`];
}

/**
 * Returns the appropriate icons for the given chat report using the stored personalDetails.
 * The Avatar sources can be URLs or Icon components according to the chat type.
 */
function getIconsForParticipants(participants: number[], personalDetails: OnyxInputOrEntry<PersonalDetailsList>): Icon[] {
    const participantsList = participants || [];
    const avatars: Icon[] = [];

    for (const accountID of participantsList) {
        const avatarSource = personalDetails?.[accountID]?.avatar ?? FallbackAvatar;
        const displayNameLogin = personalDetails?.[accountID]?.displayName ? personalDetails?.[accountID]?.displayName : personalDetails?.[accountID]?.login;
        const userIcon = {
            id: accountID,
            source: avatarSource,
            type: CONST.ICON_TYPE_AVATAR,
            name: displayNameLogin ?? '',
            fallbackIcon: personalDetails?.[accountID]?.fallbackIcon ?? '',
        };
        avatars.push(userIcon);
    }

    return avatars;
}

/**
 * Cache the workspace icons
 */
const workSpaceIconsCache = new Map<string, {name: string; icon: Icon}>();

/**
 * Given a report, return the associated workspace icon.
 */
function getWorkspaceIcon(report: OnyxInputOrEntry<Report>, policy?: OnyxInputOrEntry<Policy>): Icon {
    const workspaceName = getPolicyName({report, policy});
    const cacheKey = report?.policyID ?? workspaceName;
    const iconFromCache = workSpaceIconsCache.get(cacheKey);
    const reportPolicy = policy ?? allPolicies?.[`${ONYXKEYS.COLLECTION.POLICY}${report?.policyID}`];
    const policyAvatarURL = reportPolicy ? reportPolicy?.avatarURL : report?.policyAvatar;
    // eslint-disable-next-line @typescript-eslint/prefer-nullish-coalescing
    const policyExpenseChatAvatarSource = policyAvatarURL || getDefaultWorkspaceAvatar(workspaceName);

    const isSameAvatarURL = iconFromCache?.icon?.source === policyExpenseChatAvatarSource;
    const hasWorkSpaceNameChanged = iconFromCache?.name !== workspaceName;

    if (iconFromCache && (isSameAvatarURL || policyAvatarURL === undefined) && !hasWorkSpaceNameChanged) {
        return iconFromCache.icon;
    }

    const workspaceIcon: Icon = {
        source: policyExpenseChatAvatarSource ?? '',
        type: CONST.ICON_TYPE_WORKSPACE,
        name: workspaceName,
        id: report?.policyID,
    };
    workSpaceIconsCache.set(cacheKey, {name: workspaceName, icon: workspaceIcon});
    return workspaceIcon;
}

/**
 * Gets the personal details for a login by looking in the ONYXKEYS.PERSONAL_DETAILS_LIST Onyx key (stored in the local variable, allPersonalDetails). If it doesn't exist in Onyx,
 * then a default object is constructed.
 */
function getPersonalDetailsForAccountID(accountID: number | undefined, personalDetailsData?: Partial<PersonalDetailsList>): Partial<PersonalDetails> {
    if (!accountID) {
        return {};
    }

    const defaultDetails = {
        isOptimisticPersonalDetail: true,
    };

    if (!personalDetailsData) {
        return allPersonalDetails?.[accountID] ?? defaultDetails;
    }

    return personalDetailsData?.[accountID] ?? defaultDetails;
}

/**
 * Returns the personal details or a default object if the personal details are not available.
 */
function getPersonalDetailsOrDefault(personalDetails: Partial<PersonalDetails> | undefined | null): Partial<PersonalDetails> {
    return personalDetails ?? {isOptimisticPersonalDetail: true};
}

const phoneNumberCache: Record<string, string> = {};

/**
 * Get the displayName for a single report participant.
 */
function getDisplayNameForParticipant({
    accountID,
    shouldUseShortForm = false,
    shouldFallbackToHidden = true,
    shouldAddCurrentUserPostfix = false,
    personalDetailsData = allPersonalDetails,
    shouldRemoveDomain = false,
}: {
    accountID?: number;
    shouldUseShortForm?: boolean;
    shouldFallbackToHidden?: boolean;
    shouldAddCurrentUserPostfix?: boolean;
    personalDetailsData?: Partial<PersonalDetailsList>;
    shouldRemoveDomain?: boolean;
}): string {
    if (!accountID) {
        return '';
    }

    const personalDetails = getPersonalDetailsOrDefault(personalDetailsData?.[accountID]);
    if (!personalDetails) {
        return '';
    }

    const login = personalDetails.login ?? '';

    // Check if the phone number is already cached
    let formattedLogin = phoneNumberCache[login];
    if (!formattedLogin) {
        formattedLogin = formatPhoneNumber(login);
        // Store the formatted phone number in the cache
        phoneNumberCache[login] = formattedLogin;
    }

    // This is to check if account is an invite/optimistically created one
    // and prevent from falling back to 'Hidden', so a correct value is shown
    // when searching for a new user
    if (personalDetails.isOptimisticPersonalDetail === true) {
        return formattedLogin;
    }

    // For selfDM, we display the user's displayName followed by '(you)' as a postfix
    const shouldAddPostfix = shouldAddCurrentUserPostfix && accountID === currentUserAccountID;

    let longName = getDisplayNameOrDefault(personalDetails, formattedLogin, shouldFallbackToHidden, shouldAddPostfix);

    if (shouldRemoveDomain && longName === formattedLogin) {
        longName = longName.split('@').at(0) ?? '';
    }

    // If the user's personal details (first name) should be hidden, make sure we return "hidden" instead of the short name
    if (shouldFallbackToHidden && longName === hiddenTranslation) {
        return formatPhoneNumber(longName);
    }

    const shortName = personalDetails.firstName ? personalDetails.firstName : longName;
    return shouldUseShortForm ? shortName : longName;
}

function excludeParticipantsForDisplay(
    participantsIDs: number[],
    allReportParticipants: Participants,
    reportMetadata?: OnyxEntry<ReportMetadata>,
    excludeOptions?: {
        shouldExcludeHidden?: boolean;
        shouldExcludeDeleted?: boolean;
        shouldExcludeCurrentUser?: boolean;
    },
): number[] {
    if (!excludeOptions) {
        return participantsIDs;
    }

    const {shouldExcludeHidden = false, shouldExcludeDeleted = false, shouldExcludeCurrentUser = false} = excludeOptions;

    return participantsIDs.filter((accountID) => {
        if (shouldExcludeCurrentUser && accountID === currentUserAccountID) {
            return false;
        }

        if (shouldExcludeHidden && isHiddenForCurrentUser(allReportParticipants[accountID]?.notificationPreference)) {
            return false;
        }

        if (
            shouldExcludeDeleted &&
            reportMetadata?.pendingChatMembers?.findLast((member) => Number(member.accountID) === accountID)?.pendingAction === CONST.RED_BRICK_ROAD_PENDING_ACTION.DELETE
        ) {
            return false;
        }

        return true;
    });
}

function getParticipantsAccountIDsForDisplay(
    report: OnyxEntry<Report>,
    shouldExcludeHidden = false,
    shouldExcludeDeleted = false,
    shouldForceExcludeCurrentUser = false,
    reportMetadataParam?: OnyxEntry<ReportMetadata>,
): number[] {
    const reportParticipants = report?.participants ?? {};
    const reportMetadata = reportMetadataParam ?? getReportMetadata(report?.reportID);
    let participantsEntries = Object.entries(reportParticipants);

    // We should not show participants that have an optimistic entry with the same login in the personal details
    const nonOptimisticLoginMap: Record<string, boolean | undefined> = {};

    for (const entry of participantsEntries) {
        const [accountID] = entry;
        const personalDetail = allPersonalDetails?.[accountID];
        if (personalDetail?.login && !personalDetail.isOptimisticPersonalDetail) {
            nonOptimisticLoginMap[personalDetail.login] = true;
        }
    }

    participantsEntries = participantsEntries.filter(([accountID]) => {
        const personalDetail = allPersonalDetails?.[accountID];
        if (personalDetail?.login && personalDetail.isOptimisticPersonalDetail) {
            return !nonOptimisticLoginMap[personalDetail.login];
        }
        return true;
    });

    let participantsIds = participantsEntries.map(([accountID]) => Number(accountID));

    // For 1:1 chat, we don't want to include the current user as a participant in order to not mark 1:1 chats as having multiple participants
    // For system chat, we want to display Expensify as the only participant
    const shouldExcludeCurrentUser = isOneOnOneChat(report) || isSystemChat(report) || shouldForceExcludeCurrentUser;

    if (shouldExcludeCurrentUser || shouldExcludeHidden || shouldExcludeDeleted) {
        participantsIds = excludeParticipantsForDisplay(participantsIds, reportParticipants, reportMetadata, {shouldExcludeHidden, shouldExcludeDeleted, shouldExcludeCurrentUser});
    }

    return participantsIds.filter((accountID) => isNumber(accountID));
}

function getParticipantsList(report: Report, personalDetails: OnyxEntry<PersonalDetailsList>, isRoomMembersList = false, reportMetadata: OnyxEntry<ReportMetadata> = undefined): number[] {
    const isReportGroupChat = isGroupChat(report);
    const shouldExcludeHiddenParticipants = !isReportGroupChat && !isInvoiceReport(report) && !isMoneyRequestReport(report) && !isMoneyRequest(report);
    const chatParticipants = getParticipantsAccountIDsForDisplay(report, isRoomMembersList || shouldExcludeHiddenParticipants, false, false, reportMetadata);

    return chatParticipants.filter((accountID) => {
        const details = personalDetails?.[accountID];

        if (!isRoomMembersList) {
            if (!details) {
                Log.hmmm(`[ReportParticipantsPage] no personal details found for Group chat member with accountID: ${accountID}`);
                return false;
            }
        } else {
            // When adding a new member to a room (whose personal detail does not exist in Onyx), an optimistic personal detail
            // is created. However, when the real personal detail is returned from the backend, a duplicate member may appear
            // briefly before the optimistic personal detail is deleted. To address this, we filter out the optimistically created
            // member here.
            const isDuplicateOptimisticDetail =
                details?.isOptimisticPersonalDetail && chatParticipants.some((accID) => accID !== accountID && details.login === personalDetails?.[accID]?.login);

            if (!details || isDuplicateOptimisticDetail) {
                Log.hmmm(`[RoomMembersPage] no personal details found for room member with accountID: ${accountID}`);
                return false;
            }
        }
        return true;
    });
}

function buildParticipantsFromAccountIDs(accountIDs: number[]): Participants {
    const finalParticipants: Participants = {};
    return accountIDs.reduce((participants, accountID) => {
        // eslint-disable-next-line no-param-reassign
        participants[accountID] = {notificationPreference: CONST.REPORT.NOTIFICATION_PREFERENCE.ALWAYS};
        return participants;
    }, finalParticipants);
}

/**
 * @private
 * This is a custom collator only for getGroupChatName function.
 * The reason for this is that the computation of default group name should not depend on the locale.
 * This is used to ensure that group name stays consistent across locales.
 */
const customCollator = new Intl.Collator('en', {usage: 'sort', sensitivity: 'variant', numeric: true, caseFirst: 'upper'});

/**
 * Returns the report name if the report is a group chat
 */
function getGroupChatName(participants?: SelectedParticipant[], shouldApplyLimit = false, report?: OnyxEntry<Report>, reportMetadataParam?: OnyxEntry<ReportMetadata>): string | undefined {
    // If we have a report always try to get the name from the report.
    if (report?.reportName) {
        return report.reportName;
    }

    const reportMetadata = reportMetadataParam ?? getReportMetadata(report?.reportID);

    const pendingMemberAccountIDs = new Set(
        reportMetadata?.pendingChatMembers?.filter((member) => member.pendingAction === CONST.RED_BRICK_ROAD_PENDING_ACTION.DELETE).map((member) => member.accountID),
    );
    let participantAccountIDs =
        participants?.map((participant) => participant.accountID) ??
        Object.keys(report?.participants ?? {})
            .map(Number)
            .filter((accountID) => !pendingMemberAccountIDs.has(accountID.toString()));
    const shouldAddEllipsis = participantAccountIDs.length > CONST.DISPLAY_PARTICIPANTS_LIMIT && shouldApplyLimit;
    if (shouldApplyLimit) {
        participantAccountIDs = participantAccountIDs.slice(0, CONST.DISPLAY_PARTICIPANTS_LIMIT);
    }
    const isMultipleParticipantReport = participantAccountIDs.length > 1;

    if (isMultipleParticipantReport) {
        return participantAccountIDs
            .map(
                (participantAccountID, index) =>
                    getDisplayNameForParticipant({accountID: participantAccountID, shouldUseShortForm: isMultipleParticipantReport}) || formatPhoneNumber(participants?.[index]?.login ?? ''),
            )
            .sort((first, second) => customCollator.compare(first ?? '', second ?? ''))
            .filter(Boolean)
            .join(', ')
            .slice(0, CONST.REPORT_NAME_LIMIT)
            .concat(shouldAddEllipsis ? '...' : '');
    }

    return translateLocal('groupChat.defaultReportName', {displayName: getDisplayNameForParticipant({accountID: participantAccountIDs.at(0)})});
}

function getParticipants(reportID: string) {
    const report = getReportOrDraftReport(reportID);
    if (!report) {
        return {};
    }

    return report.participants;
}

function getParticipantIcon(accountID: number | undefined, personalDetails: OnyxInputOrEntry<PersonalDetailsList>, shouldUseShortForm = false): Icon {
    if (!accountID) {
        return {
            id: CONST.DEFAULT_NUMBER_ID,
            source: FallbackAvatar,
            type: CONST.ICON_TYPE_AVATAR,
            name: '',
        };
    }
    const details = personalDetails?.[accountID];
    const displayName = getDisplayNameOrDefault(details, '', shouldUseShortForm);

    return {
        id: accountID,
        source: details?.avatar ?? FallbackAvatar,
        type: CONST.ICON_TYPE_AVATAR,
        name: displayName,
        fallbackIcon: details?.fallbackIcon,
    };
}

/**
 * Helper function to get the icons for the invoice receiver. Only to be used in getIcons().
 */
function getInvoiceReceiverIcons(report: OnyxInputOrEntry<Report>, personalDetails: OnyxInputOrEntry<PersonalDetailsList>, invoiceReceiverPolicy: OnyxInputOrEntry<Policy>): Icon[] {
    if (report?.invoiceReceiver?.type === CONST.REPORT.INVOICE_RECEIVER_TYPE.INDIVIDUAL) {
        return getIconsForParticipants([report?.invoiceReceiver.accountID], personalDetails);
    }

    const receiverPolicyID = report?.invoiceReceiver?.policyID;

    // This will be fixed as part of https://github.com/Expensify/Expensify/issues/507850
    // eslint-disable-next-line @typescript-eslint/no-deprecated
    const receiverPolicy = invoiceReceiverPolicy ?? getPolicy(receiverPolicyID);
    if (!isEmptyObject(receiverPolicy)) {
        return [
            {
                source: receiverPolicy?.avatarURL ?? getDefaultWorkspaceAvatar(receiverPolicy.name),
                type: CONST.ICON_TYPE_WORKSPACE,
                name: receiverPolicy.name,
                id: receiverPolicyID,
            },
        ];
    }
    return [];
}

/**
 * Helper function to get the icons for an expense request. Only to be used in getIcons().
 */
function getIconsForExpenseRequest(report: OnyxInputOrEntry<Report>, personalDetails: OnyxInputOrEntry<PersonalDetailsList>, policy: OnyxInputOrEntry<Policy>): Icon[] {
    if (!report || !report?.parentReportID || !report?.parentReportActionID) {
        return [];
    }
    const parentReportAction = allReportActions?.[`${ONYXKEYS.COLLECTION.REPORT_ACTIONS}${report.parentReportID}`]?.[report.parentReportActionID];
    const workspaceIcon = getWorkspaceIcon(report, policy);
    const actorDetails = parentReportAction?.actorAccountID ? personalDetails?.[parentReportAction.actorAccountID] : undefined;
    const memberIcon = {
        source: actorDetails?.avatar ?? FallbackAvatar,
        id: parentReportAction?.actorAccountID,
        type: CONST.ICON_TYPE_AVATAR,
        name: actorDetails?.displayName ?? '',
        fallbackIcon: actorDetails?.fallbackIcon,
    };
    return [memberIcon, workspaceIcon];
}

/**
 * Helper function to get the icons for a chat thread. Only to be used in getIcons().
 */
function getIconsForChatThread(report: OnyxInputOrEntry<Report>, personalDetails: OnyxInputOrEntry<PersonalDetailsList>, policy: OnyxInputOrEntry<Policy>): Icon[] {
    if (!report || !report?.parentReportID || !report?.parentReportActionID) {
        return [];
    }
    const parentReportAction = allReportActions?.[`${ONYXKEYS.COLLECTION.REPORT_ACTIONS}${report.parentReportID}`]?.[report.parentReportActionID];
    const actorAccountID = getReportActionActorAccountID(parentReportAction, report as OnyxEntry<Report>, report as OnyxEntry<Report>);
    const actorDetails = actorAccountID ? personalDetails?.[actorAccountID] : undefined;
    const actorDisplayName = getDisplayNameOrDefault(actorDetails, '', false);
    const actorIcon = {
        id: actorAccountID,
        source: actorDetails?.avatar ?? FallbackAvatar,
        name: formatPhoneNumber(actorDisplayName),
        type: CONST.ICON_TYPE_AVATAR,
        fallbackIcon: actorDetails?.fallbackIcon,
    };

    if (isWorkspaceThread(report)) {
        const workspaceIcon = getWorkspaceIcon(report, policy);
        return [actorIcon, workspaceIcon];
    }
    return [actorIcon];
}

/**
 * Helper function to get the icons for a task report. Only to be used in getIcons().
 */
function getIconsForTaskReport(report: OnyxInputOrEntry<Report>, personalDetails: OnyxInputOrEntry<PersonalDetailsList>, policy: OnyxInputOrEntry<Policy>): Icon[] {
    const ownerIcon = getParticipantIcon(report?.ownerAccountID, personalDetails, true);
    if (report && isWorkspaceTaskReport(report)) {
        const workspaceIcon = getWorkspaceIcon(report, policy);
        return [ownerIcon, workspaceIcon];
    }
    return [ownerIcon];
}

/**
 * Helper function to get the icons for a domain room. Only to be used in getIcons().
 */
function getIconsForDomainRoom(report: OnyxInputOrEntry<Report>): Icon[] {
    const domainName = report?.reportName?.substring(1);
    const policyExpenseChatAvatarSource = getDefaultWorkspaceAvatar(domainName);
    const domainIcon: Icon = {
        source: policyExpenseChatAvatarSource,
        type: CONST.ICON_TYPE_WORKSPACE,
        name: domainName ?? '',
        id: report?.policyID,
    };
    return [domainIcon];
}

/**
 * Helper function to get the icons for a policy room. Only to be used in getIcons().
 */
function getIconsForPolicyRoom(
    report: OnyxInputOrEntry<Report>,
    personalDetails: OnyxInputOrEntry<PersonalDetailsList>,
    policy: OnyxInputOrEntry<Policy>,
    invoiceReceiverPolicy: OnyxInputOrEntry<Policy>,
): Icon[] {
    if (!report) {
        return [];
    }
    const icons = [getWorkspaceIcon(report, policy)];
    if (report && isInvoiceRoom(report)) {
        icons.push(...getInvoiceReceiverIcons(report, personalDetails, invoiceReceiverPolicy));
    }
    return icons;
}

/**
 * Helper function to get the icons for a policy expense chat. Only to be used in getIcons().
 */
function getIconsForPolicyExpenseChat(report: OnyxInputOrEntry<Report>, personalDetails: OnyxInputOrEntry<PersonalDetailsList>, policy: OnyxInputOrEntry<Policy>): Icon[] {
    if (!report) {
        return [];
    }
    const workspaceIcon = getWorkspaceIcon(report, policy);
    const memberIcon = getParticipantIcon(report?.ownerAccountID, personalDetails, true);
    return [workspaceIcon, memberIcon];
}

/**
 * Helper function to get the icons for an expense report. Only to be used in getIcons().
 */
function getIconsForExpenseReport(report: OnyxInputOrEntry<Report>, personalDetails: OnyxInputOrEntry<PersonalDetailsList>, policy: OnyxInputOrEntry<Policy>): Icon[] {
    if (!report) {
        return [];
    }
    const workspaceIcon = getWorkspaceIcon(report, policy);
    const memberIcon = getParticipantIcon(report?.ownerAccountID, personalDetails, true);
    return [memberIcon, workspaceIcon];
}

/**
 * Helper function to get the icons for an iou report. Only to be used in getIcons().
 */
function getIconsForIOUReport(report: OnyxInputOrEntry<Report>, personalDetails: OnyxInputOrEntry<PersonalDetailsList>): Icon[] {
    if (!report) {
        return [];
    }

    const managerDetails = report?.managerID ? personalDetails?.[report.managerID] : undefined;
    const ownerDetails = report?.ownerAccountID ? personalDetails?.[report.ownerAccountID] : undefined;
    const managerIcon = {
        source: managerDetails?.avatar ?? FallbackAvatar,
        id: report?.managerID,
        type: CONST.ICON_TYPE_AVATAR,
        name: managerDetails?.displayName ?? '',
        fallbackIcon: managerDetails?.fallbackIcon,
    };
    const ownerIcon = {
        id: report?.ownerAccountID,
        source: ownerDetails?.avatar ?? FallbackAvatar,
        type: CONST.ICON_TYPE_AVATAR,
        name: ownerDetails?.displayName ?? '',
        fallbackIcon: ownerDetails?.fallbackIcon,
    };
    const isManager = currentUserAccountID === report?.managerID;

    // For one transaction IOUs, display a simplified report icon
    if (isOneTransactionReport(report)) {
        return [ownerIcon];
    }

    return isManager ? [managerIcon, ownerIcon] : [ownerIcon, managerIcon];
}

/**
 * Helper function to get the icons for a group chat. Only to be used in getIcons().
 */
function getIconsForGroupChat(report: OnyxInputOrEntry<Report>): Icon[] {
    if (!report) {
        return [];
    }
    const groupChatIcon = {
        // eslint-disable-next-line @typescript-eslint/prefer-nullish-coalescing
        source: report.avatarUrl || getDefaultGroupAvatar(report.reportID),
        id: -1,
        type: CONST.ICON_TYPE_AVATAR,
        name: getGroupChatName(undefined, true, report),
    };
    return [groupChatIcon];
}

/**
 * Helper function to get the icons for an invoice report. Only to be used in getIcons().
 */
function getIconsForInvoiceReport(
    report: OnyxInputOrEntry<Report>,
    personalDetails: OnyxInputOrEntry<PersonalDetailsList>,
    policy: OnyxInputOrEntry<Policy>,
    invoiceReceiverPolicy: OnyxInputOrEntry<Policy>,
): Icon[] {
    if (!report) {
        return [];
    }
    const invoiceRoomReport = getReportOrDraftReport(report.chatReportID);
    const icons = [getWorkspaceIcon(invoiceRoomReport, policy)];

    if (invoiceRoomReport?.invoiceReceiver?.type === CONST.REPORT.INVOICE_RECEIVER_TYPE.INDIVIDUAL) {
        icons.push(...getIconsForParticipants([invoiceRoomReport?.invoiceReceiver.accountID], personalDetails));
        return icons;
    }

    const receiverPolicyID = invoiceRoomReport?.invoiceReceiver?.policyID;
    // This will be fixed as part of https://github.com/Expensify/Expensify/issues/507850
    // eslint-disable-next-line @typescript-eslint/no-deprecated
    const receiverPolicy = invoiceReceiverPolicy ?? getPolicy(receiverPolicyID);

    if (!isEmptyObject(receiverPolicy)) {
        icons.push({
            source: receiverPolicy?.avatarURL ?? getDefaultWorkspaceAvatar(receiverPolicy.name),
            type: CONST.ICON_TYPE_WORKSPACE,
            name: receiverPolicy.name,
            id: receiverPolicyID,
        });
    }

    return icons;
}

/**
 * Returns the appropriate icons for the given chat report using the stored personalDetails.
 * The Avatar sources can be URLs or Icon components according to the chat type.
 */
function getIcons(
    report: OnyxInputOrEntry<Report>,
    personalDetails: OnyxInputOrEntry<PersonalDetailsList> = allPersonalDetails,
    defaultIcon: AvatarSource | null = null,
    defaultName = '',
    defaultAccountID = -1,
    policy?: OnyxInputOrEntry<Policy>,
    invoiceReceiverPolicy?: OnyxInputOrEntry<Policy>,
    isReportArchived = false,
): Icon[] {
    if (isEmptyObject(report)) {
        return [
            {
                source: defaultIcon ?? FallbackAvatar,
                type: CONST.ICON_TYPE_AVATAR,
                name: defaultName,
                id: defaultAccountID,
            },
        ];
    }
    if (isExpenseRequest(report)) {
        return getIconsForExpenseRequest(report, personalDetails, policy);
    }
    if (isChatThread(report)) {
        return getIconsForChatThread(report, personalDetails, policy);
    }
    if (isTaskReport(report)) {
        return getIconsForTaskReport(report, personalDetails, policy);
    }
    if (isDomainRoom(report)) {
        return getIconsForDomainRoom(report);
    }
    if (isAdminRoom(report) || isAnnounceRoom(report) || isChatRoom(report) || (isArchivedNonExpenseReport(report, isReportArchived) && !chatIncludesConcierge(report))) {
        return getIconsForPolicyRoom(report, personalDetails, policy, invoiceReceiverPolicy);
    }
    if (isPolicyExpenseChat(report)) {
        return getIconsForPolicyExpenseChat(report, personalDetails, policy);
    }
    if (isExpenseReport(report)) {
        return getIconsForExpenseReport(report, personalDetails, policy);
    }
    if (isIOUReport(report)) {
        return getIconsForIOUReport(report, personalDetails);
    }
    if (isSelfDM(report)) {
        return getIconsForParticipants(currentUserAccountID ? [currentUserAccountID] : [], personalDetails);
    }
    if (isSystemChat(report)) {
        return getIconsForParticipants([CONST.ACCOUNT_ID.NOTIFICATIONS ?? 0], personalDetails);
    }
    if (isGroupChat(report)) {
        return getIconsForGroupChat(report);
    }
    if (isInvoiceReport(report)) {
        return getIconsForInvoiceReport(report, personalDetails, policy, invoiceReceiverPolicy);
    }
    if (isOneOnOneChat(report)) {
        const otherParticipantsAccountIDs = Object.keys(report.participants ?? {})
            .map(Number)
            .filter((accountID) => accountID !== currentUserAccountID);
        return getIconsForParticipants(otherParticipantsAccountIDs, personalDetails);
    }
    const participantAccountIDs = Object.keys(report.participants ?? {}).map(Number);
    return getIconsForParticipants(participantAccountIDs, personalDetails);
}

const getIconDisplayName = (icon: Icon, personalDetails: OnyxInputOrEntry<PersonalDetailsList>) =>
    icon.id ? (personalDetails?.[icon.id]?.displayName ?? personalDetails?.[icon.id]?.login ?? '') : '';

function sortIconsByName(icons: Icon[], personalDetails: OnyxInputOrEntry<PersonalDetailsList>, localeCompare: LocaleContextProps['localeCompare']) {
    return icons.sort((first, second) => {
        // First sort by displayName/login
        const displayNameLoginOrder = localeCompare(getIconDisplayName(first, personalDetails), getIconDisplayName(second, personalDetails));
        if (displayNameLoginOrder !== 0) {
            return displayNameLoginOrder;
        }

        // Then fallback on accountID as the final sorting criteria.
        // This will ensure that the order of avatars with same login/displayName
        // stay consistent across all users and devices
        return Number(first?.id) - Number(second?.id);
    });
}

function getDisplayNamesWithTooltips(
    personalDetailsList: PersonalDetails[] | PersonalDetailsList | OptionData[],
    shouldUseShortForm: boolean,
    localeCompare: LocaleContextProps['localeCompare'],
    shouldFallbackToHidden = true,
    shouldAddCurrentUserPostfix = false,
): DisplayNameWithTooltips {
    const personalDetailsListArray = Array.isArray(personalDetailsList) ? personalDetailsList : Object.values(personalDetailsList);

    return personalDetailsListArray
        .map((user) => {
            const accountID = Number(user?.accountID);
            // eslint-disable-next-line @typescript-eslint/prefer-nullish-coalescing
            const displayName = getDisplayNameForParticipant({accountID, shouldUseShortForm, shouldFallbackToHidden, shouldAddCurrentUserPostfix}) || user?.login || '';
            const avatar = user && 'avatar' in user ? user.avatar : undefined;

            let pronouns = user?.pronouns ?? undefined;
            if (pronouns?.startsWith(CONST.PRONOUNS.PREFIX)) {
                const pronounTranslationKey = pronouns.replace(CONST.PRONOUNS.PREFIX, '');
                pronouns = translateLocal(`pronouns.${pronounTranslationKey}` as TranslationPaths);
            }

            return {
                displayName,
                avatar,
                login: user?.login ?? '',
                accountID,
                pronouns,
            };
        })
        .sort((first, second) => {
            // First sort by displayName/login
            const displayNameLoginOrder = localeCompare(first.displayName, second.displayName);
            if (displayNameLoginOrder !== 0) {
                return displayNameLoginOrder;
            }

            // Then fallback on accountID as the final sorting criteria.
            return first.accountID - second.accountID;
        });
}

/**
 * Returns the the display names of the given user accountIDs
 */
function getUserDetailTooltipText(accountID: number, fallbackUserDisplayName = ''): string {
    const displayNameForParticipant = getDisplayNameForParticipant({accountID});
    return displayNameForParticipant || fallbackUserDisplayName;
}

/**
 * For a deleted parent report action within a chat report,
 * let us return the appropriate display message
 *
 * @param reportAction - The deleted report action of a chat report for which we need to return message.
 */
function getDeletedParentActionMessageForChatReport(reportAction: OnyxEntry<ReportAction>): string {
    // By default, let us display [Deleted message]
    let deletedMessageText = translateLocal('parentReportAction.deletedMessage');
    if (isCreatedTaskReportAction(reportAction)) {
        // For canceled task report, let us display [Deleted task]
        deletedMessageText = translateLocal('parentReportAction.deletedTask');
    }
    return deletedMessageText;
}

/**
 * Returns the preview message for `REIMBURSEMENT_QUEUED` action
 */
function getReimbursementQueuedActionMessage({
    reportAction,
    reportOrID,
    shouldUseShortDisplayName = true,
    reports,
    personalDetails,
}: {
    reportAction: OnyxEntry<ReportAction<typeof CONST.REPORT.ACTIONS.TYPE.REIMBURSEMENT_QUEUED>>;
    reportOrID: OnyxEntry<Report> | string | SearchReport;
    shouldUseShortDisplayName?: boolean;
    reports?: SearchReport[];
    personalDetails?: Partial<PersonalDetailsList>;
}): string {
    const report = typeof reportOrID === 'string' ? getReport(reportOrID, reports ?? allReports) : reportOrID;
    const submitterDisplayName = getDisplayNameForParticipant({accountID: report?.ownerAccountID, shouldUseShortForm: shouldUseShortDisplayName, personalDetailsData: personalDetails}) ?? '';
    const originalMessage = getOriginalMessage(reportAction);
    let messageKey: TranslationPaths;
    if (originalMessage?.paymentType === CONST.IOU.PAYMENT_TYPE.EXPENSIFY) {
        messageKey = 'iou.waitingOnEnabledWallet';
    } else {
        messageKey = 'iou.waitingOnBankAccount';
    }

    return translateLocal(messageKey, {submitterDisplayName});
}

/**
 * Returns the preview message for `REIMBURSEMENT_DEQUEUED` or `REIMBURSEMENT_ACH_CANCELED` action
 */
function getReimbursementDeQueuedOrCanceledActionMessage(
    reportAction: OnyxEntry<ReportAction<typeof CONST.REPORT.ACTIONS.TYPE.REIMBURSEMENT_DEQUEUED | typeof CONST.REPORT.ACTIONS.TYPE.REIMBURSEMENT_ACH_CANCELED>>,
    reportOrID: OnyxEntry<Report> | string | SearchReport,
    isLHNPreview = false,
): string {
    const report = typeof reportOrID === 'string' ? getReport(reportOrID, allReports) : reportOrID;
    const originalMessage = getOriginalMessage(reportAction);
    const amount = originalMessage?.amount;
    const currency = originalMessage?.currency;
    const formattedAmount = convertToDisplayString(amount, currency);
    if (originalMessage?.cancellationReason === CONST.REPORT.CANCEL_PAYMENT_REASONS.ADMIN || originalMessage?.cancellationReason === CONST.REPORT.CANCEL_PAYMENT_REASONS.USER) {
        const payerOrApproverName = report?.managerID === currentUserAccountID || !isLHNPreview ? '' : getDisplayNameForParticipant({accountID: report?.managerID, shouldUseShortForm: true});
        return translateLocal('iou.adminCanceledRequest', {manager: payerOrApproverName, amount: formattedAmount});
    }
    const submitterDisplayName = getDisplayNameForParticipant({accountID: report?.ownerAccountID, shouldUseShortForm: true}) ?? '';
    return translateLocal('iou.canceledRequest', {submitterDisplayName, amount: formattedAmount});
}

/**
 * Builds an optimistic REIMBURSEMENT_DEQUEUED report action with a randomly generated reportActionID.
 *
 */
function buildOptimisticChangeFieldAction(reportField: PolicyReportField, previousReportField: PolicyReportField): OptimisticChangeFieldAction {
    return {
        actionName: CONST.REPORT.ACTIONS.TYPE.CHANGE_FIELD,
        actorAccountID: currentUserAccountID,
        message: [
            {
                type: 'TEXT',
                style: 'strong',
                text: 'You',
            },
            {
                type: 'TEXT',
                style: 'normal',
                text: ` modified field '${reportField.name}'.`,
            },
            {
                type: 'TEXT',
                style: 'normal',
                text: ` New value is '${reportField.value}'`,
            },
            {
                type: 'TEXT',
                style: 'normal',
                text: ` (previously '${previousReportField.value}').`,
            },
        ],
        originalMessage: {
            fieldName: reportField.name,
            newType: reportField.type,
            newValue: reportField.value,
            oldType: previousReportField.type,
            oldValue: previousReportField.value,
        },
        person: [
            {
                style: 'strong',
                text: getCurrentUserDisplayNameOrEmail(),
                type: 'TEXT',
            },
        ],
        reportActionID: rand64(),
        created: DateUtils.getDBTime(),
        pendingAction: CONST.RED_BRICK_ROAD_PENDING_ACTION.ADD,
    };
}

/**
 * Builds an optimistic REIMBURSEMENT_DEQUEUED report action with a randomly generated reportActionID.
 *
 */
function buildOptimisticCancelPaymentReportAction(expenseReportID: string, amount: number, currency: string): OptimisticCancelPaymentReportAction {
    return {
        actionName: CONST.REPORT.ACTIONS.TYPE.REIMBURSEMENT_DEQUEUED,
        actorAccountID: currentUserAccountID,
        message: [
            {
                cancellationReason: CONST.REPORT.CANCEL_PAYMENT_REASONS.ADMIN,
                expenseReportID,
                type: CONST.REPORT.MESSAGE.TYPE.COMMENT,
                text: '',
                amount,
                currency,
            },
        ],
        originalMessage: {
            cancellationReason: CONST.REPORT.CANCEL_PAYMENT_REASONS.ADMIN,
            expenseReportID,
            amount,
            currency,
        },
        person: [
            {
                style: 'strong',
                text: getCurrentUserDisplayNameOrEmail(),
                type: 'TEXT',
            },
        ],
        reportActionID: rand64(),
        shouldShow: true,
        created: DateUtils.getDBTime(),
        pendingAction: CONST.RED_BRICK_ROAD_PENDING_ACTION.ADD,
    };
}

/**
 * Returns the last visible message for a given report after considering the given optimistic actions
 *
 * @param reportID - the report for which last visible message has to be fetched
 * @param [actionsToMerge] - the optimistic merge actions that needs to be considered while fetching last visible message

 */
function getLastVisibleMessage(reportID: string | undefined, isReportArchived: boolean | undefined, actionsToMerge: ReportActions = {}): LastVisibleMessage {
    const report = getReportOrDraftReport(reportID);
    const lastVisibleAction = getLastVisibleActionReportActionsUtils(reportID, canUserPerformWriteAction(report, isReportArchived), actionsToMerge);

    // For Chat Report with deleted parent actions, let us fetch the correct message
    if (isDeletedParentAction(lastVisibleAction) && !isEmptyObject(report) && isChatReport(report)) {
        const lastMessageText = getDeletedParentActionMessageForChatReport(lastVisibleAction);
        return {
            lastMessageText,
        };
    }

    // Fetch the last visible message for report represented by reportID and based on actions to merge.
    return getLastVisibleMessageReportActionsUtils(reportID, canUserPerformWriteAction(report, isReportArchived), actionsToMerge);
}

/**
 * Checks if a report is waiting for the manager to complete an action.
 * Example: the assignee of an open task report or the manager of a processing expense report.
 *
 * @param [parentReportAction] - The parent report action of the report (Used to check if the task has been canceled)
 */
function isWaitingForAssigneeToCompleteAction(report: OnyxEntry<Report>, parentReportAction: OnyxEntry<ReportAction>): boolean {
    if (report?.hasOutstandingChildTask) {
        return true;
    }

    if (report?.hasParentAccess === false && isReportManager(report)) {
        if (isOpenTaskReport(report, parentReportAction)) {
            return true;
        }

        if (isProcessingReport(report) && isExpenseReport(report)) {
            return true;
        }
    }

    return false;
}

function isUnreadWithMention(reportOrOption: OnyxEntry<Report> | OptionData): boolean {
    if (!reportOrOption) {
        return false;
    }
    // lastMentionedTime and lastReadTime are both datetime strings and can be compared directly
    const lastMentionedTime = reportOrOption.lastMentionedTime ?? '';
    const lastReadTime = reportOrOption.lastReadTime ?? '';
    return !!('isUnreadWithMention' in reportOrOption && reportOrOption.isUnreadWithMention) || lastReadTime < lastMentionedTime;
}

type ReasonAndReportActionThatRequiresAttention = {
    reason: ValueOf<typeof CONST.REQUIRES_ATTENTION_REASONS>;
    reportAction?: OnyxEntry<ReportAction>;
};

/**
 * Returns the unresolved card fraud alert action for a given report.
 */
function getUnresolvedCardFraudAlertAction(reportID: string): OnyxEntry<ReportAction> {
    const reportActions = getAllReportActions(reportID);
    return Object.values(reportActions).find((action): action is ReportAction => isActionableCardFraudAlert(action) && !getOriginalMessage(action)?.resolution);
}

/**
 * Checks if a given report or option has an unresolved card fraud alert.
 */
function hasUnresolvedCardFraudAlert(reportOrOption: OnyxEntry<Report> | OptionData): boolean {
    if (!reportOrOption?.reportID) {
        return false;
    }
    return !!getUnresolvedCardFraudAlertAction(reportOrOption.reportID);
}

function getReasonAndReportActionThatRequiresAttention(
    optionOrReport: OnyxEntry<Report> | OptionData,
    parentReportAction?: OnyxEntry<ReportAction>,
    isReportArchived = false,
): ReasonAndReportActionThatRequiresAttention | null {
    if (!optionOrReport) {
        return null;
    }

    const reportActions = getAllReportActions(optionOrReport.reportID);

    if (isJoinRequestInAdminRoom(optionOrReport)) {
        return {
            reason: CONST.REQUIRES_ATTENTION_REASONS.HAS_JOIN_REQUEST,
            reportAction: getActionableJoinRequestPendingReportAction(optionOrReport.reportID),
        };
    }

    if (hasUnresolvedCardFraudAlert(optionOrReport)) {
        return {
            reason: CONST.REQUIRES_ATTENTION_REASONS.HAS_UNRESOLVED_CARD_FRAUD_ALERT,
            reportAction: getUnresolvedCardFraudAlertAction(optionOrReport.reportID),
        };
    }

    if (isReportArchived) {
        return null;
    }

    if (isUnreadWithMention(optionOrReport)) {
        return {
            reason: CONST.REQUIRES_ATTENTION_REASONS.IS_UNREAD_WITH_MENTION,
        };
    }

    if (isWaitingForAssigneeToCompleteAction(optionOrReport, parentReportAction)) {
        return {
            reason: CONST.REQUIRES_ATTENTION_REASONS.IS_WAITING_FOR_ASSIGNEE_TO_COMPLETE_ACTION,
            reportAction: Object.values(reportActions).find((action) => action.childType === CONST.REPORT.TYPE.TASK),
        };
    }

    const iouReportActionToApproveOrPay = getIOUReportActionToApproveOrPay(optionOrReport, undefined);
    const iouReportID = getIOUReportIDFromReportActionPreview(iouReportActionToApproveOrPay);
    const transactions = getReportTransactions(iouReportID);
    const hasOnlyPendingTransactions = transactions.length > 0 && transactions.every((t) => isExpensifyCardTransaction(t) && isPending(t));

    // Has a child report that is awaiting action (e.g. approve, pay, add bank account) from current user
    // This will be fixed as part of https://github.com/Expensify/Expensify/issues/507850
    // eslint-disable-next-line @typescript-eslint/no-deprecated
    const policy = getPolicy(optionOrReport.policyID);
    if (
        (optionOrReport.hasOutstandingChildRequest === true || iouReportActionToApproveOrPay?.reportActionID) &&
        (policy?.reimbursementChoice !== CONST.POLICY.REIMBURSEMENT_CHOICES.REIMBURSEMENT_NO || !hasOnlyPendingTransactions)
    ) {
        return {
            reason: CONST.REQUIRES_ATTENTION_REASONS.HAS_CHILD_REPORT_AWAITING_ACTION,
            reportAction: iouReportActionToApproveOrPay,
        };
    }

    if (hasMissingInvoiceBankAccount(optionOrReport.reportID) && !isSettled(optionOrReport.reportID)) {
        return {
            reason: CONST.REQUIRES_ATTENTION_REASONS.HAS_MISSING_INVOICE_BANK_ACCOUNT,
        };
    }

    if (isInvoiceRoom(optionOrReport)) {
        const reportAction = Object.values(reportActions).find(
            (action) =>
                action.actionName === CONST.REPORT.ACTIONS.TYPE.REPORT_PREVIEW &&
                action.childReportID &&
                hasMissingInvoiceBankAccount(action.childReportID) &&
                !isSettled(action.childReportID),
        );

        return reportAction
            ? {
                  reason: CONST.REQUIRES_ATTENTION_REASONS.HAS_MISSING_INVOICE_BANK_ACCOUNT,
                  reportAction,
              }
            : null;
    }

    return null;
}

/**
 * Determines if the option requires action from the current user. This can happen when it:
 *  - is unread and the user was mentioned in one of the unread comments
 *  - is for an outstanding task waiting on the user
 *  - has an outstanding child expense that is waiting for an action from the current user (e.g. pay, approve, add bank account)
 *  - is either the system or concierge chat, the user free trial has ended and it didn't add a payment card yet
 *
 * @param option (report or optionItem)
 * @param parentReportAction (the report action the current report is a thread of)
 */
function requiresAttentionFromCurrentUser(optionOrReport: OnyxEntry<Report> | OptionData, parentReportAction?: OnyxEntry<ReportAction>, isReportArchived = false) {
    return !!getReasonAndReportActionThatRequiresAttention(optionOrReport, parentReportAction, isReportArchived);
}

/**
 * Checks if the report contains at least one Non-Reimbursable transaction
 */
function hasNonReimbursableTransactions(iouReportID: string | undefined, reportsTransactionsParam: Record<string, Transaction[]> = reportsTransactions): boolean {
    const transactions = getReportTransactions(iouReportID, reportsTransactionsParam);
    return transactions.filter((transaction) => transaction.reimbursable === false).length > 0;
}

function getMoneyRequestSpendBreakdown(report: OnyxInputOrEntry<Report>, searchReports?: SearchReport[]): SpendBreakdown {
    const reports = searchReports ?? allReports;
    let moneyRequestReport: OnyxEntry<Report>;
    if (report && (isMoneyRequestReport(report, searchReports) || isInvoiceReport(report))) {
        moneyRequestReport = report;
    }
    if (reports && report?.iouReportID) {
        moneyRequestReport = getReport(report.iouReportID, allReports);
    }
    if (moneyRequestReport) {
        let nonReimbursableSpend = moneyRequestReport.nonReimbursableTotal ?? 0;
        let totalSpend = moneyRequestReport.total ?? 0;

        if (nonReimbursableSpend + totalSpend !== 0) {
            // There is a possibility that if the Expense report has a negative total.
            // This is because there are instances where you can get a credit back on your card,
            // or you enter a negative expense to "offset" future expenses
            nonReimbursableSpend = isExpenseReport(moneyRequestReport) ? nonReimbursableSpend * -1 : Math.abs(nonReimbursableSpend);
            totalSpend = isExpenseReport(moneyRequestReport) ? totalSpend * -1 : Math.abs(totalSpend);

            const totalDisplaySpend = totalSpend;
            const reimbursableSpend = totalDisplaySpend - nonReimbursableSpend;

            return {
                nonReimbursableSpend,
                reimbursableSpend,
                totalDisplaySpend,
            };
        }
    }
    return {
        nonReimbursableSpend: 0,
        reimbursableSpend: 0,
        totalDisplaySpend: 0,
    };
}

/**
 * Get the title for a policy expense chat
 */
function getPolicyExpenseChatName({report, personalDetailsList}: {report: OnyxEntry<Report>; personalDetailsList?: Partial<PersonalDetailsList>}): string | undefined {
    const ownerAccountID = report?.ownerAccountID;
    const personalDetails = ownerAccountID ? personalDetailsList?.[ownerAccountID] : undefined;
    const login = personalDetails ? personalDetails.login : null;
    // eslint-disable-next-line @typescript-eslint/prefer-nullish-coalescing
    const reportOwnerDisplayName = getDisplayNameForParticipant({accountID: ownerAccountID, shouldRemoveDomain: true}) || login;

    if (reportOwnerDisplayName) {
        return translateLocal('workspace.common.policyExpenseChatName', {displayName: reportOwnerDisplayName});
    }

    return report?.reportName;
}

/**
 * Given a report field, check if the field is for the report title.
 */
function isReportFieldOfTypeTitle(reportField: OnyxEntry<PolicyReportField>): boolean {
    return reportField?.fieldID === CONST.REPORT_FIELD_TITLE_FIELD_ID;
}

/**
 * Check if Report has any held expenses
 */
function isHoldCreator(transaction: OnyxEntry<Transaction>, reportID: string | undefined): boolean {
    const holdReportAction = getReportAction(reportID, `${transaction?.comment?.hold ?? ''}`);
    return isActionCreator(holdReportAction);
}

/**
 * Given a report field, check if the field can be edited or not.
 * For title fields, its considered disabled if `deletable` prop is `true` (https://github.com/Expensify/App/issues/35043#issuecomment-1911275433)
 * For non title fields, its considered disabled if:
 * 1. The user is not admin of the report
 * 2. Report is settled or it is closed
 */
function isReportFieldDisabled(report: OnyxEntry<Report>, reportField: OnyxEntry<PolicyReportField>, policy: OnyxEntry<Policy>): boolean {
    if (isInvoiceReport(report)) {
        return true;
    }
    const isReportSettled = isSettled(report?.reportID);
    const isReportClosed = isClosedReport(report);
    const isTitleField = isReportFieldOfTypeTitle(reportField);
    const isAdmin = isPolicyAdmin(report?.policyID, {[`${ONYXKEYS.COLLECTION.POLICY}${policy?.id}`]: policy});
    const isApproved = isReportApproved({report});
    if (!isAdmin && (isReportSettled || isReportClosed || isApproved)) {
        return true;
    }

    if (isTitleField) {
        return !reportField?.deletable;
    }

    return false;
}

/**
 * Given a set of report fields, return the field that refers to title
 */
function getTitleReportField(reportFields: Record<string, PolicyReportField>) {
    return Object.values(reportFields).find((field) => isReportFieldOfTypeTitle(field));
}

/**
 * Get the key for a report field
 */
function getReportFieldKey(reportFieldId: string | undefined) {
    if (!reportFieldId) {
        return '';
    }

    // We don't need to add `expensify_` prefix to the title field key, because backend stored title under a unique key `text_title`,
    // and all the other report field keys are stored under `expensify_FIELD_ID`.
    if (reportFieldId === CONST.REPORT_FIELD_TITLE_FIELD_ID) {
        return reportFieldId;
    }

    return `expensify_${reportFieldId}`;
}

/**
 * Get the report fields attached to the policy given policyID
 */
function getReportFieldsByPolicyID(policyID: string | undefined): Record<string, PolicyReportField> {
    if (!policyID) {
        return {};
    }

    const policyReportFields = Object.entries(allPolicies ?? {}).find(([key]) => key.replace(ONYXKEYS.COLLECTION.POLICY, '') === policyID);
    const fieldList = policyReportFields?.[1]?.fieldList;

    if (!policyReportFields || !fieldList) {
        return {};
    }

    return fieldList;
}

/**
 * Get the report fields that we should display a MoneyReportView gets opened
 */

function getAvailableReportFields(report: OnyxEntry<Report>, policyReportFields: PolicyReportField[]): PolicyReportField[] {
    // Get the report fields that are attached to a report. These will persist even if a field is deleted from the policy.
    const reportFields = Object.values(report?.fieldList ?? {});
    const reportIsSettled = isSettled(report?.reportID);

    // If the report is settled, we don't want to show any new field that gets added to the policy.
    if (reportIsSettled) {
        return reportFields;
    }

    // If the report is unsettled, we want to merge the new fields that get added to the policy with the fields that
    // are attached to the report.
    const mergedFieldIds = Array.from(new Set([...policyReportFields.map(({fieldID}) => fieldID), ...reportFields.map(({fieldID}) => fieldID)]));

    const fields = mergedFieldIds.map((id) => {
        const field = report?.fieldList?.[getReportFieldKey(id)];

        if (field) {
            return field;
        }

        const policyReportField = policyReportFields.find(({fieldID}) => fieldID === id);

        if (policyReportField) {
            return policyReportField;
        }

        return null;
    });

    return fields.filter(Boolean) as PolicyReportField[];
}

/**
 * Get the title for an IOU or expense chat which will be showing the payer and the amount
 */
function getMoneyRequestReportName({
    report,
    policy,
    invoiceReceiverPolicy,
}: {
    report: OnyxEntry<Report>;
    policy?: OnyxEntry<Policy> | SearchPolicy;
    invoiceReceiverPolicy?: OnyxEntry<Policy> | SearchPolicy;
}): string {
    if (report?.reportName && isExpenseReport(report)) {
        return report.reportName;
    }

    const moneyRequestTotal = getMoneyRequestSpendBreakdown(report).totalDisplaySpend;
    const formattedAmount = convertToDisplayString(moneyRequestTotal, report?.currency);

    let payerOrApproverName;
    if (isExpenseReport(report)) {
        const parentReport = getParentReport(report);
        payerOrApproverName = getPolicyName({report: parentReport ?? report, policy});
    } else if (isInvoiceReport(report)) {
        const chatReport = getReportOrDraftReport(report?.chatReportID);
        payerOrApproverName = getInvoicePayerName(chatReport, invoiceReceiverPolicy);
    } else {
        payerOrApproverName = getDisplayNameForParticipant({accountID: report?.managerID}) ?? '';
    }

    const payerPaidAmountMessage = translateLocal('iou.payerPaidAmount', {
        payer: payerOrApproverName,
        amount: formattedAmount,
    });

    if (isReportApproved({report})) {
        return translateLocal('iou.managerApprovedAmount', {
            manager: payerOrApproverName,
            amount: formattedAmount,
        });
    }

    if (report?.isWaitingOnBankAccount) {
        return `${payerPaidAmountMessage} ${CONST.DOT_SEPARATOR} ${translateLocal('iou.pending')}`;
    }

    if (!isSettled(report?.reportID) && hasNonReimbursableTransactions(report?.reportID)) {
        payerOrApproverName = getDisplayNameForParticipant({accountID: report?.ownerAccountID}) ?? '';
        return translateLocal('iou.payerSpentAmount', {payer: payerOrApproverName, amount: formattedAmount});
    }

    if (isProcessingReport(report) || isOpenExpenseReport(report) || isOpenInvoiceReport(report) || moneyRequestTotal === 0) {
        return translateLocal('iou.payerOwesAmount', {payer: payerOrApproverName, amount: formattedAmount});
    }

    return payerPaidAmountMessage;
}

/**
 * Gets transaction created, amount, currency, comment, and waypoints (for distance expense)
 * into a flat object. Used for displaying transactions and sending them in API commands
 */

function getTransactionDetails(
    transaction: OnyxInputOrEntry<Transaction>,
    createdDateFormat: string = CONST.DATE.FNS_FORMAT_STRING,
    policy: OnyxEntry<Policy> = undefined,
    allowNegativeAmount = false,
    disableOppositeConversion = false,
): TransactionDetails | undefined {
    if (!transaction) {
        return;
    }
    const report = getReportOrDraftReport(transaction?.reportID);
    const isManualDistanceRequest = isManualDistanceRequestTransactionUtils(transaction);

    return {
        created: getFormattedCreated(transaction, createdDateFormat),
        amount: getTransactionAmount(
            transaction,
            !isEmptyObject(report) && isExpenseReport(report),
            transaction?.reportID === CONST.REPORT.UNREPORTED_REPORT_ID,
            allowNegativeAmount,
            disableOppositeConversion,
        ),
        attendees: getAttendees(transaction),
        taxAmount: getTaxAmount(transaction, !isEmptyObject(report) && isExpenseReport(report)),
        taxCode: getTaxCode(transaction),
        currency: getCurrency(transaction),
        comment: getDescription(transaction),
        merchant: getMerchant(transaction, policy),
        waypoints: getWaypoints(transaction),
        customUnitRateID: getRateID(transaction),
        category: getCategory(transaction),
        reimbursable: getReimbursable(transaction),
        billable: getBillable(transaction),
        tag: getTag(transaction),
        mccGroup: getMCCGroup(transaction),
        cardID: getCardID(transaction),
        cardName: getCardName(transaction),
        originalAmount: getOriginalAmount(transaction),
        originalCurrency: getOriginalCurrency(transaction),
        postedDate: getFormattedPostedDate(transaction),
        transactionID: transaction.transactionID,
        ...(isManualDistanceRequest && {distance: transaction.comment?.customUnit?.quantity ?? undefined}),
    };
}

function getTransactionCommentObject(transaction: OnyxEntry<Transaction>): Comment {
    return {
        ...transaction?.comment,
        comment: Parser.htmlToMarkdown(transaction?.comment?.comment ?? ''),
        waypoints: getWaypoints(transaction),
    };
}

/**
 * Can only edit if:
 *
 * - in case of IOU report
 *    - the current user is the requestor and is not settled yet
 * - in case of expense report
 *    - the current user is the requestor and is not settled yet
 *    - the current user is the manager of the report
 *    - or the current user is an admin on the policy the expense report is tied to
 *
 *    This is used in conjunction with canEditRestrictedField to control editing of specific fields like amount, currency, created, receipt, and distance.
 *    On its own, it only controls allowing/disallowing navigating to the editing pages or showing/hiding the 'Edit' icon on report actions
 */
function canEditMoneyRequest(
    reportAction: OnyxInputOrEntry<ReportAction<typeof CONST.REPORT.ACTIONS.TYPE.IOU>>,
    linkedTransaction?: OnyxEntry<Transaction>,
    isChatReportArchived = false,
): boolean {
    const isDeleted = isDeletedAction(reportAction);

    if (isDeleted) {
        return false;
    }

    const allowedReportActionType: Array<ValueOf<typeof CONST.IOU.REPORT_ACTION_TYPE>> = [CONST.IOU.REPORT_ACTION_TYPE.TRACK, CONST.IOU.REPORT_ACTION_TYPE.CREATE];
    const originalMessage = getOriginalMessage(reportAction);
    const actionType = originalMessage?.type;

    if (!actionType || !(allowedReportActionType.includes(actionType) || (actionType === CONST.IOU.REPORT_ACTION_TYPE.PAY && !!originalMessage.IOUDetails))) {
        return false;
    }

    const transaction = linkedTransaction ?? getLinkedTransaction(reportAction ?? undefined);

    // In case the transaction is failed to be created, we should disable editing the money request
    if (!transaction?.transactionID || (transaction?.pendingAction === CONST.RED_BRICK_ROAD_PENDING_ACTION.ADD && !isEmptyObject(transaction.errors))) {
        return false;
    }

    const moneyRequestReportID = originalMessage?.IOUReportID;
    const isRequestor = currentUserAccountID === reportAction?.actorAccountID;

    if (!moneyRequestReportID) {
        return actionType === CONST.IOU.REPORT_ACTION_TYPE.TRACK && isRequestor;
    }

    const moneyRequestReport = getReportOrDraftReport(String(moneyRequestReportID));

    const isSubmitted = isProcessingReport(moneyRequestReport);
    if (isIOUReport(moneyRequestReport)) {
        return isSubmitted && isRequestor;
    }
    // This will be fixed as part of https://github.com/Expensify/Expensify/issues/507850
    // eslint-disable-next-line @typescript-eslint/no-deprecated
    const policy = getPolicy(moneyRequestReport?.policyID);
    const isAdmin = policy?.role === CONST.POLICY.ROLE.ADMIN;
    const isManager = currentUserAccountID === moneyRequestReport?.managerID;

    if (isInvoiceReport(moneyRequestReport) && (isManager || isChatReportArchived)) {
        return false;
    }

    // Admin & managers can always edit coding fields such as tag, category, billable, etc.
    if (isAdmin || isManager) {
        return true;
    }

    if (policy?.type === CONST.POLICY.TYPE.CORPORATE && moneyRequestReport && isSubmitted && isCurrentUserSubmitter(moneyRequestReport)) {
        const isForwarded = getSubmitToAccountID(policy, moneyRequestReport) !== moneyRequestReport.managerID;
        return !isForwarded;
    }

    return !isReportApproved({report: moneyRequestReport}) && !isSettled(moneyRequestReport?.reportID) && !isClosedReport(moneyRequestReport) && isRequestor;
}

function getNextApproverAccountID(report: OnyxEntry<Report>, isUnapproved = false) {
    // This will be fixed as part of https://github.com/Expensify/Expensify/issues/507850
    // eslint-disable-next-line @typescript-eslint/no-deprecated
    const policy = getPolicy(report?.policyID);

    // If the current user took control, then they are the final approver and we don't have a next approver
    const bypassApprover = getBypassApproverIfTakenControl(report);
    if (bypassApprover === currentUserAccountID) {
        return undefined;
    }

    const approvalChain = getApprovalChain(policy, report);
    const submitToAccountID = getSubmitToAccountID(policy, report);

    if (isUnapproved) {
        if (approvalChain.includes(currentUserEmail ?? '')) {
            return currentUserAccountID;
        }

        return report?.managerID;
    }

    if (approvalChain.length === 0) {
        return submitToAccountID;
    }

    const nextApproverEmail = approvalChain.length === 1 ? approvalChain.at(0) : approvalChain.at(approvalChain.indexOf(currentUserEmail ?? '') + 1);
    if (!nextApproverEmail) {
        // If there's no next approver in the chain, return undefined to indicate the current user is the final approver
        return undefined;
    }

    return getAccountIDsByLogins([nextApproverEmail]).at(0);
}

function canEditReportPolicy(report: OnyxEntry<Report>, reportPolicy: OnyxEntry<Policy>): boolean {
    const isAdmin = isPolicyAdminPolicyUtils(reportPolicy);
    const isManager = isReportManager(report);
    const isSubmitter = isReportOwner(report);
    const isReportAuditor = isAuditor(report);
    const isIOUType = isIOUReport(report);
    const isInvoiceType = isInvoiceReport(report);
    const isExpenseType = isExpenseReport(report);
    const isOpen = isOpenReport(report);
    const isSubmitted = isProcessingReport(report);
    const isReimbursed = isReportManuallyReimbursed(report);

    if (isIOUType) {
        return isOpen || isSubmitted || isReimbursed;
    }

    if (isInvoiceType) {
        return isOpen && !isReportAuditor;
    }

    if (isExpenseType) {
        if (isOpen) {
            return isSubmitter || isAdmin;
        }

        if (isSubmitted) {
            return (isSubmitter && isAwaitingFirstLevelApproval(report)) || isManager || isAdmin;
        }

        return isManager || isAdmin;
    }

    return false;
}

/**
 * Checks if the current user can edit the provided property of an expense
 *
 */
function canEditFieldOfMoneyRequest(
    reportAction: OnyxInputOrEntry<ReportAction>,
    fieldToEdit: ValueOf<typeof CONST.EDIT_REQUEST_FIELD>,
    isDeleteAction?: boolean,
    isChatReportArchived = false,
    outstandingReportsByPolicyID?: OutstandingReportsByPolicyIDDerivedValue,
    isSearchPageOption?: boolean,
): boolean {
    // A list of fields that cannot be edited by anyone, once an expense has been settled
    const restrictedFields: string[] = [
        CONST.EDIT_REQUEST_FIELD.AMOUNT,
        CONST.EDIT_REQUEST_FIELD.CURRENCY,
        CONST.EDIT_REQUEST_FIELD.MERCHANT,
        CONST.EDIT_REQUEST_FIELD.DATE,
        CONST.EDIT_REQUEST_FIELD.RECEIPT,
        CONST.EDIT_REQUEST_FIELD.DISTANCE,
        CONST.EDIT_REQUEST_FIELD.DISTANCE_RATE,
        CONST.EDIT_REQUEST_FIELD.REIMBURSABLE,
        CONST.EDIT_REQUEST_FIELD.REPORT,
    ];

    if (!isMoneyRequestAction(reportAction) || !canEditMoneyRequest(reportAction, undefined, isChatReportArchived)) {
        return false;
    }

    // If we're editing fields such as category, tag, description, etc. the check above should be enough for handling the permission
    if (!restrictedFields.includes(fieldToEdit)) {
        return true;
    }

    const iouMessage = getOriginalMessage(reportAction);
    const moneyRequestReport = iouMessage?.IOUReportID ? (getReport(iouMessage?.IOUReportID, allReports) ?? ({} as Report)) : ({} as Report);
    const transaction = allTransactions?.[`${ONYXKEYS.COLLECTION.TRANSACTION}${iouMessage?.IOUTransactionID}`] ?? ({} as Transaction);

    if (isSettled(String(moneyRequestReport.reportID)) || isReportIDApproved(String(moneyRequestReport.reportID))) {
        return false;
    }

    if (
        (fieldToEdit === CONST.EDIT_REQUEST_FIELD.AMOUNT || fieldToEdit === CONST.EDIT_REQUEST_FIELD.CURRENCY || fieldToEdit === CONST.EDIT_REQUEST_FIELD.DATE) &&
        isCardTransactionTransactionUtils(transaction)
    ) {
        return false;
    }

    if (fieldToEdit === CONST.EDIT_REQUEST_FIELD.REIMBURSABLE && isClosedReport(moneyRequestReport)) {
        return false;
    }

    // This will be fixed as part of https://github.com/Expensify/Expensify/issues/507850
    // eslint-disable-next-line @typescript-eslint/no-deprecated
    const policy = getPolicy(moneyRequestReport?.policyID);
    const isAdmin = isExpenseReport(moneyRequestReport) && policy?.role === CONST.POLICY.ROLE.ADMIN;
    const isManager = isExpenseReport(moneyRequestReport) && currentUserAccountID === moneyRequestReport?.managerID;
    const isRequestor = currentUserAccountID === reportAction?.actorAccountID;

    if (fieldToEdit === CONST.EDIT_REQUEST_FIELD.REIMBURSABLE) {
        return isAdmin || isManager || isRequestor;
    }

    if ((fieldToEdit === CONST.EDIT_REQUEST_FIELD.AMOUNT || fieldToEdit === CONST.EDIT_REQUEST_FIELD.CURRENCY) && isDistanceRequest(transaction)) {
        return isAdmin || isManager;
    }

    if (
        (fieldToEdit === CONST.EDIT_REQUEST_FIELD.AMOUNT || fieldToEdit === CONST.EDIT_REQUEST_FIELD.CURRENCY || fieldToEdit === CONST.EDIT_REQUEST_FIELD.MERCHANT) &&
        isPerDiemRequest(transaction)
    ) {
        return false;
    }

    if (fieldToEdit === CONST.EDIT_REQUEST_FIELD.RECEIPT) {
        return (
            !isInvoiceReport(moneyRequestReport) &&
            !isReceiptBeingScanned(transaction) &&
            !isPerDiemRequest(transaction) &&
            (!isDistanceRequest(transaction) || isManualDistanceRequestTransactionUtils(transaction)) &&
            (isAdmin || isManager || isRequestor) &&
            (isDeleteAction ? isRequestor : true)
        );
    }

    if (fieldToEdit === CONST.EDIT_REQUEST_FIELD.DISTANCE_RATE) {
        // The distance rate can be modified only on the distance expense reports
        return isExpenseReport(moneyRequestReport) && isDistanceRequest(transaction);
    }

    if (fieldToEdit === CONST.EDIT_REQUEST_FIELD.REPORT) {
        // Unreported transaction from OldDot can have the reportID as an empty string
        const isUnreportedExpense = !transaction?.reportID || transaction?.reportID === CONST.REPORT.UNREPORTED_REPORT_ID;

        const isUserWorkspaceMember = getActivePolicies(allPolicies ?? {}, currentUserEmail).filter((userPolicy) => isPaidGroupPolicyPolicyUtils(userPolicy)).length;

        if (isUnreportedExpense && isSearchPageOption && isUserWorkspaceMember) {
            return true;
        }

        if (isUnreportedExpense && !isSearchPageOption) {
            return true;
        }

        if (!isReportOutstanding(moneyRequestReport, moneyRequestReport.policyID)) {
            return false;
        }

        const isRequestIOU = isIOUReport(moneyRequestReport);
        if (isRequestIOU) {
            return false;
        }
        const isOwner = moneyRequestReport?.ownerAccountID === currentUserAccountID;

        if (isInvoiceReport(moneyRequestReport)) {
            return (
                getOutstandingReportsForUser(
                    moneyRequestReport?.policyID,
                    moneyRequestReport?.ownerAccountID,
                    outstandingReportsByPolicyID?.[moneyRequestReport?.policyID ?? CONST.DEFAULT_NUMBER_ID] ?? {},
                ).length > 0
            );
        }
        const isSubmitter = isCurrentUserSubmitter(moneyRequestReport);

        // If the report is Open, then only submitters, admins can move expenses
        const isOpen = isOpenExpenseReport(moneyRequestReport);
        if (!isUnreportedExpense && isOpen && !isSubmitter && !isAdmin) {
            return false;
        }

        return (
            Object.values(allPolicies ?? {}).flatMap((currentPolicy) =>
                getOutstandingReportsForUser(currentPolicy?.id, moneyRequestReport?.ownerAccountID, outstandingReportsByPolicyID?.[currentPolicy?.id ?? CONST.DEFAULT_NUMBER_ID] ?? {}),
            ).length > 1 ||
            (isOwner && isReportOutstanding(moneyRequestReport, moneyRequestReport.policyID))
        );
    }

    const isUnreportedExpense = !transaction?.reportID || transaction?.reportID === CONST.REPORT.UNREPORTED_REPORT_ID;
    if (isUnreportedExpense && !isRequestor) {
        return false;
    }

    return true;
}

/**
 * Can only edit if:
 *
 * - It was written by the current user
 * - It's an ADD_COMMENT that is not an attachment
 * - It's an expense where conditions for modifications are defined in canEditMoneyRequest method
 * - It's not pending deletion
 */
function canEditReportAction(reportAction: OnyxInputOrEntry<ReportAction>): boolean {
    const isCommentOrIOU = reportAction?.actionName === CONST.REPORT.ACTIONS.TYPE.ADD_COMMENT || reportAction?.actionName === CONST.REPORT.ACTIONS.TYPE.IOU;
    const message = reportAction ? getReportActionMessageReportUtils(reportAction) : undefined;

    return !!(
        reportAction?.actorAccountID === currentUserAccountID &&
        isCommentOrIOU &&
        (!isMoneyRequestAction(reportAction) || canEditMoneyRequest(reportAction)) && // Returns true for non-IOU actions
        !isReportMessageAttachment(message) &&
        ((!reportAction.isAttachmentWithText && !reportAction.isAttachmentOnly) || !reportAction.isOptimisticAction) &&
        !isDeletedAction(reportAction) &&
        !isCreatedTaskReportAction(reportAction) &&
        reportAction?.pendingAction !== CONST.RED_BRICK_ROAD_PENDING_ACTION.DELETE
    );
}

/**
 * This function is needed due to the fact that when we first create an empty report, its preview action has an actorAccountID of '0'.
 * This is not the case when the report is automatically created by adding expenses to the chat where no open report is available.
 * Can be simplified by comparing actorAccountID to accountID when mentioned issue is no longer a thing on a BE side.
 */
function isActionOrReportPreviewOwner(report: Report) {
    const parentAction = getReportAction(report.parentReportID, report.parentReportActionID);
    const {accountID} = currentUserPersonalDetails ?? {};
    const {actorAccountID, actionName, childOwnerAccountID} = parentAction ?? {};
    if (typeof accountID === 'number' && typeof actorAccountID === 'number' && accountID === actorAccountID) {
        return true;
    }
    return actionName === CONST.REPORT.ACTIONS.TYPE.REPORT_PREVIEW && childOwnerAccountID === accountID;
}

function canHoldUnholdReportAction(reportAction: OnyxInputOrEntry<ReportAction>): {canHoldRequest: boolean; canUnholdRequest: boolean} {
    if (!isMoneyRequestAction(reportAction)) {
        return {canHoldRequest: false, canUnholdRequest: false};
    }

    const moneyRequestReportID = getOriginalMessage(reportAction)?.IOUReportID;
    const moneyRequestReport = getReportOrDraftReport(String(moneyRequestReportID));

    if (!moneyRequestReportID || !moneyRequestReport) {
        return {canHoldRequest: false, canUnholdRequest: false};
    }

    if (isInvoiceReport(moneyRequestReport)) {
        return {
            canHoldRequest: false,
            canUnholdRequest: false,
        };
    }

    const isRequestSettled = isSettled(moneyRequestReport?.reportID);
    const isApproved = isReportApproved({report: moneyRequestReport});
    const transactionID = moneyRequestReport ? getOriginalMessage(reportAction)?.IOUTransactionID : undefined;
    const transaction = allTransactions?.[`${ONYXKEYS.COLLECTION.TRANSACTION}${transactionID}`] ?? ({} as Transaction);

    const parentReportAction = isThread(moneyRequestReport)
        ? allReportActions?.[`${ONYXKEYS.COLLECTION.REPORT_ACTIONS}${moneyRequestReport.parentReportID}`]?.[moneyRequestReport.parentReportActionID]
        : undefined;

    const isRequestIOU = isIOUReport(moneyRequestReport);
    const isHoldActionCreator = isHoldCreator(transaction, reportAction.childReportID);

    const isTrackExpenseMoneyReport = isTrackExpenseReport(moneyRequestReport);
    const isActionOwner = isActionOrReportPreviewOwner(moneyRequestReport);
    const isApprover = isMoneyRequestReport(moneyRequestReport) && moneyRequestReport?.managerID !== null && currentUserPersonalDetails?.accountID === moneyRequestReport?.managerID;
    const isAdmin = isPolicyAdmin(moneyRequestReport.policyID, allPolicies);
    const isOnHold = isOnHoldTransactionUtils(transaction);
    const isClosed = isClosedReport(moneyRequestReport);

    const isSubmitted = isProcessingReport(moneyRequestReport);
    const canModifyStatus = !isTrackExpenseMoneyReport && (isAdmin || isActionOwner || isApprover);
    const canModifyUnholdStatus = !isTrackExpenseMoneyReport && (isAdmin || (isActionOwner && isHoldActionCreator) || isApprover);
    const isDeletedParentActionLocal = isEmptyObject(parentReportAction) || isDeletedAction(parentReportAction);

    const canHoldOrUnholdRequest = !isRequestSettled && !isApproved && !isDeletedParentActionLocal && !isClosed && !isDeletedParentAction(reportAction);
    const canHoldRequest = canHoldOrUnholdRequest && !isOnHold && (isRequestIOU || canModifyStatus) && !isScanning(transaction) && (isSubmitted || isActionOwner);
    const canUnholdRequest = !!(canHoldOrUnholdRequest && isOnHold && (isRequestIOU ? isHoldActionCreator : canModifyUnholdStatus));

    return {canHoldRequest, canUnholdRequest};
}

const changeMoneyRequestHoldStatus = (reportAction: OnyxEntry<ReportAction>): void => {
    if (!isMoneyRequestAction(reportAction)) {
        return;
    }
    const moneyRequestReportID = getOriginalMessage(reportAction)?.IOUReportID;

    const moneyRequestReport = getReportOrDraftReport(String(moneyRequestReportID));
    if (!moneyRequestReportID || !moneyRequestReport) {
        return;
    }

    const transactionID = getOriginalMessage(reportAction)?.IOUTransactionID;

    if (!transactionID) {
        Log.warn('Missing transactionID during the change of the money request hold status');
        return;
    }

    const transaction = allTransactions?.[`${ONYXKEYS.COLLECTION.TRANSACTION}${transactionID}`] ?? ({} as Transaction);
    const isOnHold = isOnHoldTransactionUtils(transaction);
    const policy = allPolicies?.[`${ONYXKEYS.COLLECTION.POLICY}${moneyRequestReport.policyID}`] ?? null;

    if (isOnHold) {
        if (reportAction.childReportID) {
            unholdRequest(transactionID, reportAction.childReportID);
        } else {
            Log.warn('Missing reportAction.childReportID during money request unhold');
        }
    } else {
        const activeRoute = encodeURIComponent(Navigation.getActiveRoute());
        Navigation.navigate(ROUTES.MONEY_REQUEST_HOLD_REASON.getRoute(policy?.type ?? CONST.POLICY.TYPE.PERSONAL, transactionID, reportAction.childReportID, activeRoute));
    }
};

const rejectMoneyRequestReason = (reportAction: OnyxEntry<ReportAction>): void => {
    if (!Permissions.isBetaEnabled(CONST.BETAS.NEWDOT_REJECT, allBetas)) {
        return;
    }

    if (!isMoneyRequestAction(reportAction)) {
        return;
    }

    const originalMessage = getOriginalMessage(reportAction);
    const moneyRequestReportID = originalMessage?.IOUReportID;
    const transactionID = originalMessage?.IOUTransactionID;

    if (!transactionID || !moneyRequestReportID) {
        Log.warn('Missing transactionID and moneyRequestReportID during the change of the money request hold status');
        return;
    }

    const report = getReport(moneyRequestReportID, allReports);
    if (isInvoiceReport(report) || isIOUReport(report)) {
        return; // Disable invoice
    }

    const activeRoute = encodeURIComponent(Navigation.getActiveRoute());
    Navigation.navigate(ROUTES.REJECT_MONEY_REQUEST_REASON.getRoute(transactionID, moneyRequestReportID, activeRoute));
};

/**
 * Gets all transactions on an IOU report with a receipt
 */
function getTransactionsWithReceipts(iouReportID: string | undefined): Transaction[] {
    const transactions = getReportTransactions(iouReportID);
    return transactions.filter((transaction) => hasReceiptTransactionUtils(transaction));
}

/**
 * For report previews, we display a "Receipt scan in progress" indicator
 * instead of the report total only when we have no report total ready to show. This is the case when
 * all requests are receipts that are being SmartScanned. As soon as we have a non-receipt request,
 * or as soon as one receipt request is done scanning, we have at least one
 * "ready" expense, and we remove this indicator to show the partial report total.
 */
function areAllRequestsBeingSmartScanned(iouReportID: string | undefined, reportPreviewAction: OnyxEntry<ReportAction>): boolean {
    const transactionsWithReceipts = getTransactionsWithReceipts(iouReportID);
    // If we have more requests than requests with receipts, we have some manual requests
    if (getNumberOfMoneyRequests(reportPreviewAction) > transactionsWithReceipts.length) {
        return false;
    }
    return transactionsWithReceipts.every((transaction) => isScanning(transaction));
}

/**
 * Get the transactions related to a report preview with receipts
 * Get the details linked to the IOU reportAction
 *
 * NOTE: This method is only meant to be used inside this action file. Do not export and use it elsewhere. Use useOnyx instead.
 */
function getLinkedTransaction(reportAction: OnyxEntry<ReportAction | OptimisticIOUReportAction>, transactions?: SearchTransaction[]): OnyxEntry<Transaction> | SearchTransaction {
    let transactionID: string | undefined;

    if (isMoneyRequestAction(reportAction)) {
        transactionID = getOriginalMessage(reportAction)?.IOUTransactionID;
    }

    return transactions ? transactions.find((transaction) => transaction.transactionID === transactionID) : allTransactions?.[`${ONYXKEYS.COLLECTION.TRANSACTION}${transactionID}`];
}

/**
 * Check if any of the transactions in the report has required missing fields
 */
function hasMissingSmartscanFields(iouReportID: string | undefined, transactions?: Transaction[]): boolean {
    const reportTransactions = transactions ?? getReportTransactions(iouReportID);

    return reportTransactions.some((transaction) => hasMissingSmartscanFieldsTransactionUtils(transaction));
}

/**
 * Get report action which is missing smartscan fields
 */
function getReportActionWithMissingSmartscanFields(iouReportID: string | undefined): ReportAction | undefined {
    const reportActions = Object.values(getAllReportActions(iouReportID));
    return reportActions.find((action) => {
        if (!isMoneyRequestAction(action)) {
            return false;
        }
        const transaction = getLinkedTransaction(action);
        if (isEmptyObject(transaction)) {
            return false;
        }
        if (!wasActionTakenByCurrentUser(action)) {
            return false;
        }
        return hasMissingSmartscanFieldsTransactionUtils(transaction);
    });
}

/**
 * Check if iouReportID has required missing fields
 */
function shouldShowRBRForMissingSmartscanFields(iouReportID: string | undefined): boolean {
    return !!getReportActionWithMissingSmartscanFields(iouReportID);
}

/**
 * Given a parent IOU report action get report name for the LHN.
 */
function getTransactionReportName({
    reportAction,
    transactions,
    reports,
}: {
    reportAction: OnyxEntry<ReportAction | OptimisticIOUReportAction>;
    transactions?: SearchTransaction[];
    reports?: SearchReport[];
}): string {
    if (isReversedTransaction(reportAction)) {
        return translateLocal('parentReportAction.reversedTransaction');
    }

    if (isDeletedAction(reportAction)) {
        return translateLocal('parentReportAction.deletedExpense');
    }

    const transaction = getLinkedTransaction(reportAction, transactions);

    if (isEmptyObject(transaction)) {
        // Transaction data might be empty on app's first load, if so we fallback to Expense/Track Expense
        return isTrackExpenseAction(reportAction) ? translateLocal('iou.createExpense') : translateLocal('iou.expense');
    }

    if (isScanning(transaction)) {
        return translateLocal('iou.receiptScanning', {count: 1});
    }

    if (hasMissingSmartscanFieldsTransactionUtils(transaction)) {
        return translateLocal('iou.receiptMissingDetails');
    }

    if (isFetchingWaypointsFromServer(transaction) && getMerchant(transaction) === translateLocal('iou.fieldPending')) {
        return translateLocal('iou.fieldPending');
    }

    if (isSentMoneyReportAction(reportAction)) {
        return getIOUReportActionDisplayMessage(reportAction as ReportAction, transaction);
    }

    const report = getReportOrDraftReport(transaction?.reportID, reports);
    const amount = getTransactionAmount(transaction, !isEmptyObject(report) && isExpenseReport(report), transaction?.reportID === CONST.REPORT.UNREPORTED_REPORT_ID) ?? 0;
    const formattedAmount = convertToDisplayString(amount, getCurrency(transaction)) ?? '';
    const comment = getMerchantOrDescription(transaction);

    return translateLocal('iou.threadExpenseReportName', {formattedAmount, comment: Parser.htmlToText(comment)});
}

/**
 * Get expense message for an IOU report
 *
 * @param [iouReportAction] This is always an IOU action. When necessary, report preview actions will be unwrapped and the child iou report action is passed here (the original report preview
 *     action will be passed as `originalReportAction` in this case).
 * @param [originalReportAction] This can be either a report preview action or the IOU action. This will be the original report preview action in cases where `iouReportAction` was unwrapped
 *     from a report preview action. Otherwise, it will be the same as `iouReportAction`.
 */
function getReportPreviewMessage(
    reportOrID: OnyxInputOrEntry<Report> | string,
    iouReportAction: OnyxInputOrEntry<ReportAction> = null,
    shouldConsiderScanningReceiptOrPendingRoute = false,
    isPreviewMessageForParentChatReport = false,
    policy?: OnyxInputOrEntry<Policy>,
    isForListPreview = false,
    originalReportAction: OnyxInputOrEntry<ReportAction> = iouReportAction,
): string {
    const report = typeof reportOrID === 'string' ? getReport(reportOrID, allReports) : reportOrID;
    const reportActionMessage = getReportActionHtml(iouReportAction);

    if (isEmptyObject(report) || !report?.reportID) {
        // This iouReport may be unavailable for one of the following reasons:
        // 1. After SignIn, the OpenApp API won't return iouReports if they're settled.
        // 2. The iouReport exists in local storage but hasn't been loaded into the allReports. It will be loaded automatically when the user opens the iouReport.
        // Until we know how to solve this the best, we just display the report action message.
        return reportActionMessage;
    }

    const allReportTransactions = getReportTransactions(report.reportID);
    const transactionsWithReceipts = allReportTransactions.filter(hasReceiptTransactionUtils);
    const numberOfScanningReceipts = transactionsWithReceipts.filter(isScanning).length;

    if (!isEmptyObject(iouReportAction) && !isIOUReport(report) && iouReportAction && isSplitBillReportAction(iouReportAction)) {
        // This covers group chats where the last action is a split expense action
        const linkedTransaction = getLinkedTransaction(iouReportAction);
        if (isEmptyObject(linkedTransaction)) {
            return reportActionMessage;
        }

        if (!isEmptyObject(linkedTransaction)) {
            if (isScanning(linkedTransaction)) {
                return translateLocal('iou.receiptScanning', {count: 1});
            }

            if (hasMissingSmartscanFieldsTransactionUtils(linkedTransaction)) {
                return translateLocal('iou.receiptMissingDetails');
            }

            const amount = getTransactionAmount(linkedTransaction, !isEmptyObject(report) && isExpenseReport(report), linkedTransaction?.reportID === CONST.REPORT.UNREPORTED_REPORT_ID) ?? 0;
            const formattedAmount = convertToDisplayString(amount, getCurrency(linkedTransaction)) ?? '';
            return translateLocal('iou.didSplitAmount', {formattedAmount, comment: getMerchantOrDescription(linkedTransaction)});
        }
    }

    if (!isEmptyObject(iouReportAction) && !isIOUReport(report) && !isExpenseReport(report) && iouReportAction && isTrackExpenseAction(iouReportAction)) {
        // This covers group chats where the last action is a track expense action
        const linkedTransaction = getLinkedTransaction(iouReportAction);
        if (isEmptyObject(linkedTransaction)) {
            return reportActionMessage;
        }

        if (!isEmptyObject(linkedTransaction)) {
            if (isScanning(linkedTransaction)) {
                return translateLocal('iou.receiptScanning', {count: 1});
            }

            if (hasMissingSmartscanFieldsTransactionUtils(linkedTransaction)) {
                return translateLocal('iou.receiptMissingDetails');
            }

            const amount = getTransactionAmount(linkedTransaction, !isEmptyObject(report) && isExpenseReport(report), linkedTransaction?.reportID === CONST.REPORT.UNREPORTED_REPORT_ID) ?? 0;
            const formattedAmount = convertToDisplayString(amount, getCurrency(linkedTransaction)) ?? '';
            return translateLocal('iou.trackedAmount', {formattedAmount, comment: getMerchantOrDescription(linkedTransaction)});
        }
    }

    const containsNonReimbursable = hasNonReimbursableTransactions(report.reportID);
    const {totalDisplaySpend: totalAmount} = getMoneyRequestSpendBreakdown(report);

    const parentReport = getParentReport(report);
    const policyName = getPolicyName({report: parentReport ?? report, policy});
    const payerName = isExpenseReport(report) ? policyName : getDisplayNameForParticipant({accountID: report.managerID, shouldUseShortForm: !isPreviewMessageForParentChatReport});

    const formattedAmount = convertToDisplayString(totalAmount, report.currency);

    if (isReportApproved({report}) && isPaidGroupPolicy(report)) {
        return translateLocal('iou.managerApprovedAmount', {
            manager: payerName ?? '',
            amount: formattedAmount,
        });
    }

    const reportPolicy = allPolicies?.[`${ONYXKEYS.COLLECTION.POLICY}${report.policyID}`];

    let linkedTransaction;
    if (!isEmptyObject(iouReportAction) && shouldConsiderScanningReceiptOrPendingRoute && iouReportAction && isMoneyRequestAction(iouReportAction)) {
        linkedTransaction = getLinkedTransaction(iouReportAction);
    }

    if (!isEmptyObject(linkedTransaction) && isScanning(linkedTransaction)) {
        return translateLocal('iou.receiptScanning', {count: numberOfScanningReceipts});
    }

    if (!isEmptyObject(linkedTransaction) && isFetchingWaypointsFromServer(linkedTransaction) && !getTransactionAmount(linkedTransaction)) {
        return translateLocal('iou.fieldPending');
    }

    const originalMessage = !isEmptyObject(iouReportAction) && isMoneyRequestAction(iouReportAction) ? getOriginalMessage(iouReportAction) : undefined;

    // Show Paid preview message if it's settled or if the amount is paid & stuck at receivers end for only chat reports.
    if (isSettled(report.reportID) || (report.isWaitingOnBankAccount && isPreviewMessageForParentChatReport)) {
        // A settled report preview message can come in three formats "paid ... elsewhere" or "paid ... with Expensify"
        let translatePhraseKey: TranslationPaths = 'iou.paidElsewhere';
        if (isPreviewMessageForParentChatReport) {
            translatePhraseKey = 'iou.payerPaidAmount';
        } else if (
            [CONST.IOU.PAYMENT_TYPE.VBBA, CONST.IOU.PAYMENT_TYPE.EXPENSIFY].some((paymentType) => paymentType === originalMessage?.paymentType) ||
            !!reportActionMessage.match(/ (with Expensify|using Expensify)$/) ||
            report.isWaitingOnBankAccount
        ) {
            translatePhraseKey = 'iou.paidWithExpensify';
            if (originalMessage?.automaticAction) {
                translatePhraseKey = 'iou.automaticallyPaidWithExpensify';
            }

            if (originalMessage?.paymentType === CONST.IOU.PAYMENT_TYPE.VBBA) {
                translatePhraseKey = 'iou.businessBankAccount';
            }
        }

        let actualPayerName = report.managerID === currentUserAccountID ? '' : getDisplayNameForParticipant({accountID: report.managerID, shouldUseShortForm: true});

        actualPayerName = actualPayerName && isForListPreview && !isPreviewMessageForParentChatReport ? `${actualPayerName}:` : actualPayerName;
        const payerDisplayName = isPreviewMessageForParentChatReport ? payerName : actualPayerName;

        return translateLocal(translatePhraseKey, {
            amount: '',
            payer: payerDisplayName ?? '',
            last4Digits: reportPolicy?.achAccount?.accountNumber?.slice(-4) ?? '',
        });
    }

    if (report.isWaitingOnBankAccount) {
        const submitterDisplayName = getDisplayNameForParticipant({accountID: report.ownerAccountID, shouldUseShortForm: true}) ?? '';
        return translateLocal('iou.waitingOnBankAccount', {submitterDisplayName});
    }

    const lastActorID = iouReportAction?.actorAccountID;
    let amount = originalMessage?.amount;
    let currency = originalMessage?.currency ? originalMessage?.currency : report.currency;

    if (!isEmptyObject(linkedTransaction)) {
        amount = getTransactionAmount(linkedTransaction, isExpenseReport(report));
        currency = getCurrency(linkedTransaction);
    }

    if (isEmptyObject(linkedTransaction) && !isEmptyObject(iouReportAction)) {
        linkedTransaction = getLinkedTransaction(iouReportAction);
    }

    let comment = !isEmptyObject(linkedTransaction) ? getMerchantOrDescription(linkedTransaction) : undefined;
    if (!isEmptyObject(originalReportAction) && isReportPreviewAction(originalReportAction) && getNumberOfMoneyRequests(originalReportAction) !== 1) {
        comment = undefined;
    }

    // if we have the amount in the originalMessage and lastActorID, we can use that to display the preview message for the latest expense
    if (amount !== undefined && lastActorID && !isPreviewMessageForParentChatReport) {
        const amountToDisplay = convertToDisplayString(Math.abs(amount), currency);

        // We only want to show the actor name in the preview if it's not the current user who took the action
        const requestorName =
            lastActorID && lastActorID !== currentUserAccountID ? getDisplayNameForParticipant({accountID: lastActorID, shouldUseShortForm: !isPreviewMessageForParentChatReport}) : '';
        return `${requestorName ? `${requestorName}: ` : ''}${translateLocal('iou.expenseAmount', {formattedAmount: amountToDisplay, comment})}`;
    }

    if (containsNonReimbursable) {
        return translateLocal('iou.payerSpentAmount', {payer: getDisplayNameForParticipant({accountID: report.ownerAccountID}) ?? '', amount: formattedAmount});
    }

    return translateLocal('iou.payerOwesAmount', {payer: payerName ?? '', amount: formattedAmount, comment});
}

/**
 * Given the updates user made to the expense, compose the originalMessage
 * object of the modified expense action.
 *
 * At the moment, we only allow changing one transaction field at a time.
 */
function getModifiedExpenseOriginalMessage(
    oldTransaction: OnyxInputOrEntry<Transaction>,
    transactionChanges: TransactionChanges,
    isFromExpenseReport: boolean,
    policy: OnyxInputOrEntry<Policy>,
    updatedTransaction?: OnyxInputOrEntry<Transaction>,
    allowNegative = false,
): OriginalMessageModifiedExpense {
    const originalMessage: OriginalMessageModifiedExpense = {};
    // Remark: Comment field is the only one which has new/old prefixes for the keys (newComment/ oldComment),
    // all others have old/- pattern such as oldCreated/created
    if ('comment' in transactionChanges) {
        originalMessage.oldComment = getDescription(oldTransaction);
        originalMessage.newComment = transactionChanges?.comment;
    }
    if ('created' in transactionChanges) {
        originalMessage.oldCreated = getFormattedCreated(oldTransaction);
        originalMessage.created = transactionChanges?.created;
    }
    if ('merchant' in transactionChanges) {
        originalMessage.oldMerchant = getMerchant(oldTransaction);
        originalMessage.merchant = transactionChanges?.merchant;
    }
    if ('attendees' in transactionChanges) {
        originalMessage.oldAttendees = getAttendees(oldTransaction);
        originalMessage.newAttendees = transactionChanges?.attendees;
    }

    // The amount is always a combination of the currency and the number value so when one changes we need to store both
    // to match how we handle the modified expense action in oldDot
    const didAmountOrCurrencyChange = 'amount' in transactionChanges || 'currency' in transactionChanges;
    if (didAmountOrCurrencyChange) {
        originalMessage.oldAmount = getTransactionAmount(oldTransaction, isFromExpenseReport, false, allowNegative);
        originalMessage.amount = transactionChanges?.amount ?? transactionChanges.oldAmount;
        originalMessage.oldCurrency = getCurrency(oldTransaction);
        originalMessage.currency = transactionChanges?.currency ?? transactionChanges.oldCurrency;
    }

    if ('category' in transactionChanges) {
        originalMessage.oldCategory = getCategory(oldTransaction);
        originalMessage.category = transactionChanges?.category;
    }

    if ('tag' in transactionChanges) {
        originalMessage.oldTag = getTag(oldTransaction);
        originalMessage.tag = transactionChanges?.tag;
    }

    // We only want to display a tax rate update system message when tax rate is updated by user.
    // Tax rate can change as a result of currency update. In such cases, we want to skip displaying a system message, as discussed.
    const didTaxCodeChange = 'taxCode' in transactionChanges;
    if (didTaxCodeChange && !didAmountOrCurrencyChange) {
        originalMessage.oldTaxRate = policy?.taxRates?.taxes[getTaxCode(oldTransaction)]?.value;
        originalMessage.taxRate = transactionChanges?.taxCode && policy?.taxRates?.taxes[transactionChanges?.taxCode]?.value;
    }

    // We only want to display a tax amount update system message when tax amount is updated by user.
    // Tax amount can change as a result of amount, currency or tax rate update. In such cases, we want to skip displaying a system message, as discussed.
    if ('taxAmount' in transactionChanges && !(didAmountOrCurrencyChange || didTaxCodeChange)) {
        originalMessage.oldTaxAmount = getTaxAmount(oldTransaction, isFromExpenseReport);
        originalMessage.taxAmount = transactionChanges?.taxAmount;
        originalMessage.currency = getCurrency(oldTransaction);
    }

    if ('reimbursable' in transactionChanges) {
        const oldReimbursable = getReimbursable(oldTransaction);
        originalMessage.oldReimbursable = oldReimbursable ? translateLocal('common.reimbursable').toLowerCase() : translateLocal('iou.nonReimbursable').toLowerCase();
        originalMessage.reimbursable = transactionChanges?.reimbursable ? translateLocal('common.reimbursable').toLowerCase() : translateLocal('iou.nonReimbursable').toLowerCase();
    }

    if ('billable' in transactionChanges) {
        const oldBillable = getBillable(oldTransaction);
        originalMessage.oldBillable = oldBillable ? translateLocal('common.billable').toLowerCase() : translateLocal('common.nonBillable').toLowerCase();
        originalMessage.billable = transactionChanges?.billable ? translateLocal('common.billable').toLowerCase() : translateLocal('common.nonBillable').toLowerCase();
    }

    if (
        // eslint-disable-next-line @typescript-eslint/prefer-nullish-coalescing
        ('customUnitRateID' in transactionChanges && updatedTransaction?.comment?.customUnit?.customUnitRateID) ||
        ('distance' in transactionChanges && updatedTransaction?.comment?.customUnit?.quantity)
    ) {
        originalMessage.oldAmount = getTransactionAmount(oldTransaction, isFromExpenseReport, false, true);
        originalMessage.oldCurrency = getCurrency(oldTransaction);
        originalMessage.oldMerchant = getMerchant(oldTransaction);

        // For the originalMessage, we should use the non-negative amount, similar to what getAmount does for oldAmount
        originalMessage.amount = Math.abs(updatedTransaction?.modifiedAmount ?? 0);
        originalMessage.currency = updatedTransaction?.modifiedCurrency ?? CONST.CURRENCY.USD;
        originalMessage.merchant = updatedTransaction?.modifiedMerchant;
    }

    return originalMessage;
}

/**
 * Check if original message is an object and can be used as a ChangeLog type
 * @param originalMessage
 */
function isChangeLogObject(originalMessage?: OriginalMessageChangeLog): OriginalMessageChangeLog | undefined {
    if (originalMessage && typeof originalMessage === 'object') {
        return originalMessage;
    }
    return undefined;
}

/**
 * Build invited usernames for admin chat threads
 * @param parentReportAction
 * @param parentReportActionMessage
 */
function getAdminRoomInvitedParticipants(parentReportAction: OnyxEntry<ReportAction>, parentReportActionMessage: string) {
    if (isEmptyObject(parentReportAction)) {
        return parentReportActionMessage || translateLocal('parentReportAction.deletedMessage');
    }
    if (!getOriginalMessage(parentReportAction)) {
        return parentReportActionMessage || translateLocal('parentReportAction.deletedMessage');
    }
    if (!isPolicyChangeLogAction(parentReportAction) && !isRoomChangeLogAction(parentReportAction)) {
        return parentReportActionMessage || translateLocal('parentReportAction.deletedMessage');
    }

    const originalMessage = isChangeLogObject(getOriginalMessage(parentReportAction));
    const personalDetails = getPersonalDetailsByIDs({accountIDs: originalMessage?.targetAccountIDs ?? [], currentUserAccountID: 0});

    const participants = personalDetails.map((personalDetail) => {
        const name = getEffectiveDisplayName(formatPhoneNumber, personalDetail);
        if (name && name?.length > 0) {
            return name;
        }
        return translateLocal('common.hidden');
    });
    const users = participants.length > 1 ? participants.join(` ${translateLocal('common.and')} `) : participants.at(0);
    if (!users) {
        return parentReportActionMessage;
    }
    const actionType = parentReportAction.actionName;
    const isInviteAction = actionType === CONST.REPORT.ACTIONS.TYPE.ROOM_CHANGE_LOG.INVITE_TO_ROOM || actionType === CONST.REPORT.ACTIONS.TYPE.POLICY_CHANGE_LOG.INVITE_TO_ROOM;

    const verbKey = isInviteAction ? 'workspace.invite.invited' : 'workspace.invite.removed';
    const prepositionKey = isInviteAction ? 'workspace.invite.to' : 'workspace.invite.from';

    const verb = translateLocal(verbKey);
    const preposition = translateLocal(prepositionKey);

    const roomName = originalMessage?.roomName ?? '';

    return roomName ? `${verb} ${users} ${preposition} ${roomName}` : `${verb} ${users}`;
}

/**
 * Get the invoice payer name based on its type:
 * - Individual - a receiver display name.
 * - Policy - a receiver policy name.
 */
function getInvoicePayerName(report: OnyxEntry<Report>, invoiceReceiverPolicy?: OnyxEntry<Policy> | SearchPolicy, invoiceReceiverPersonalDetail?: PersonalDetails | null): string {
    const invoiceReceiver = report?.invoiceReceiver;
    const isIndividual = invoiceReceiver?.type === CONST.REPORT.INVOICE_RECEIVER_TYPE.INDIVIDUAL;

    if (isIndividual) {
        return formatPhoneNumber(getDisplayNameOrDefault(invoiceReceiverPersonalDetail ?? allPersonalDetails?.[invoiceReceiver.accountID]));
    }

    return getPolicyName({report, policy: invoiceReceiverPolicy ?? allPolicies?.[`${ONYXKEYS.COLLECTION.POLICY}${invoiceReceiver?.policyID}`]});
}

/**
 * Parse html of reportAction into text
 */
function parseReportActionHtmlToText(reportAction: OnyxEntry<ReportAction>, reportID: string | undefined, childReportID?: string): string {
    if (!reportAction) {
        return '';
    }
    const key = `${reportID}_${reportAction.reportActionID}_${reportAction.lastModified}`;
    const cachedText = parsedReportActionMessageCache[key];
    if (cachedText !== undefined) {
        return cachedText;
    }

    const {html, text} = getReportActionMessageReportUtils(reportAction) ?? {};

    if (!html) {
        return text ?? '';
    }

    const mentionReportRegex = /<mention-report reportID="?(\d+)"?(?: *\/>|><\/mention-report>)/gi;
    const matches = html.matchAll(mentionReportRegex);

    const reportIDToName: Record<string, string> = {};
    for (const match of matches) {
        if (match[1] !== childReportID) {
            // eslint-disable-next-line @typescript-eslint/no-use-before-define
            reportIDToName[match[1]] = getReportName(getReportOrDraftReport(match[1])) ?? '';
        }
    }

    const mentionUserRegex = /(?:<mention-user accountID="?(\d+)"?(?: *\/>|><\/mention-user>))/gi;
    const accountIDToName: Record<string, string> = {};
    const accountIDs = Array.from(html.matchAll(mentionUserRegex), (mention) => Number(mention[1]));
    const logins = getLoginsByAccountIDs(accountIDs);
    accountIDs.forEach((id, index) => {
        const login = logins.at(index);
        const user = allPersonalDetails?.[id];
        const displayName = formatPhoneNumber(login ?? '') || getDisplayNameOrDefault(user);
        accountIDToName[id] = getShortMentionIfFound(displayName, id.toString(), currentUserPersonalDetails, login) ?? '';
    });

    const textMessage = Str.removeSMSDomain(Parser.htmlToText(html, {reportIDToName, accountIDToName}));
    parsedReportActionMessageCache[key] = textMessage;

    return textMessage;
}

/**
 * Get the report action message for a report action.
 */
function getReportActionMessage({
    reportAction,
    reportID,
    childReportID,
    reports,
    personalDetails,
}: {
    reportAction: OnyxEntry<ReportAction>;
    reportID?: string;
    childReportID?: string;
    reports?: SearchReport[];
    personalDetails?: Partial<PersonalDetailsList>;
}) {
    if (isEmptyObject(reportAction)) {
        return '';
    }
    if (reportAction.actionName === CONST.REPORT.ACTIONS.TYPE.HOLD) {
        return translateLocal('iou.heldExpense');
    }

    if (reportAction.actionName === CONST.REPORT.ACTIONS.TYPE.EXPORTED_TO_INTEGRATION) {
        return getExportIntegrationLastMessageText(reportAction);
    }

    if (reportAction.actionName === CONST.REPORT.ACTIONS.TYPE.UNHOLD) {
        return translateLocal('iou.unheldExpense');
    }

    if (reportAction.actionName === CONST.REPORT.ACTIONS.TYPE.REJECTEDTRANSACTION_THREAD) {
        return translateLocal('iou.reject.reportActions.rejectedExpense');
    }

    if (reportAction.actionName === CONST.REPORT.ACTIONS.TYPE.REJECTED_TRANSACTION_MARKASRESOLVED) {
        return translateLocal('iou.reject.reportActions.markedAsResolved');
    }

    if (isApprovedOrSubmittedReportAction(reportAction) || isActionOfType(reportAction, CONST.REPORT.ACTIONS.TYPE.REIMBURSED)) {
        return getReportActionMessageText(reportAction);
    }
    if (isReimbursementQueuedAction(reportAction)) {
        return getReimbursementQueuedActionMessage({
            reportAction,
            reportOrID: getReportOrDraftReport(reportID, reports),
            shouldUseShortDisplayName: false,
            reports,
            personalDetails,
        });
    }
    if (reportAction.actionName === CONST.REPORT.ACTIONS.TYPE.RECEIPT_SCAN_FAILED) {
        return translateLocal('iou.receiptScanningFailed');
    }

    if (isReimbursementDeQueuedOrCanceledAction(reportAction)) {
        return getReimbursementDeQueuedOrCanceledActionMessage(reportAction, getReportOrDraftReport(reportID, reports));
    }

    return parseReportActionHtmlToText(reportAction, reportID, childReportID);
}

/**
 * Get the title for an invoice room.
 */
function getInvoicesChatName({
    report,
    receiverPolicy,
    personalDetails,
    policies,
}: {
    report: OnyxEntry<Report>;
    receiverPolicy: OnyxEntry<Policy> | SearchPolicy;
    personalDetails?: Partial<PersonalDetailsList>;
    policies?: SearchPolicy[];
}): string {
    const invoiceReceiver = report?.invoiceReceiver;
    const isIndividual = invoiceReceiver?.type === CONST.REPORT.INVOICE_RECEIVER_TYPE.INDIVIDUAL;
    const invoiceReceiverAccountID = isIndividual ? invoiceReceiver.accountID : CONST.DEFAULT_NUMBER_ID;
    const invoiceReceiverPolicyID = isIndividual ? undefined : invoiceReceiver?.policyID;
    // This will be fixed as part of https://github.com/Expensify/Expensify/issues/507850
    // eslint-disable-next-line @typescript-eslint/no-deprecated
    const invoiceReceiverPolicy = receiverPolicy ?? getPolicy(invoiceReceiverPolicyID);
    const isCurrentUserReceiver = (isIndividual && invoiceReceiverAccountID === currentUserAccountID) || (!isIndividual && isPolicyAdminPolicyUtils(invoiceReceiverPolicy));

    if (isCurrentUserReceiver) {
        return getPolicyName({report, policies});
    }

    if (isIndividual) {
        return formatPhoneNumber(getDisplayNameOrDefault((personalDetails ?? allPersonalDetails)?.[invoiceReceiverAccountID]));
    }

    return getPolicyName({report, policy: invoiceReceiverPolicy, policies});
}

/**
 * Generates a report title using the names of participants, excluding the current user.
 * This function is useful in contexts such as 1:1 direct messages (DMs) or other group chats.
 * It limits to a maximum of 5 participants for the title and uses short names unless there is only one participant.
 */
const buildReportNameFromParticipantNames = ({report, personalDetails: personalDetailsData}: {report: OnyxEntry<Report>; personalDetails?: Partial<PersonalDetailsList>}) =>
    Object.keys(report?.participants ?? {})
        .map(Number)
        .filter((id) => id !== currentUserAccountID)
        .slice(0, 5)
        .map((accountID) => ({
            accountID,
            name: getDisplayNameForParticipant({
                accountID,
                shouldUseShortForm: true,
                personalDetailsData,
            }),
        }))
        .filter((participant) => participant.name)
        .reduce((formattedNames, {name, accountID}, _, array) => {
            // If there is only one participant (if it is 0 or less the function will return empty string), return their full name
            if (array.length < 2) {
                return getDisplayNameForParticipant({
                    accountID,
                    personalDetailsData,
                });
            }
            return formattedNames ? `${formattedNames}, ${name}` : name;
        }, '');

/**
 * Get the title for a report.
 */
function getReportName(
    report: OnyxEntry<Report>,
    policy?: OnyxEntry<Policy> | SearchPolicy,
    parentReportActionParam?: OnyxInputOrEntry<ReportAction>,
    personalDetails?: Partial<PersonalDetailsList>,
    invoiceReceiverPolicy?: OnyxEntry<Policy> | SearchPolicy,
    reportAttributes?: ReportAttributesDerivedValue['reports'],
    transactions?: SearchTransaction[],
    isReportArchived?: boolean,
    reports?: SearchReport[],
    policies?: SearchPolicy[],
): string {
    // Check if we can use report name in derived values - only when we have report but no other params
    const canUseDerivedValue =
        report && policy === undefined && parentReportActionParam === undefined && personalDetails === undefined && invoiceReceiverPolicy === undefined && isReportArchived === undefined;
    const attributes = reportAttributes ?? reportAttributesDerivedValue;
    const derivedNameExists = report && !!attributes?.[report.reportID]?.reportName;
    if (canUseDerivedValue && derivedNameExists) {
        return attributes[report.reportID].reportName;
    }

    let formattedName: string | undefined;
    let parentReportAction: OnyxEntry<ReportAction>;
    const parentReport = allReports?.[`${ONYXKEYS.COLLECTION.REPORT}${report?.parentReportID}`];
    if (parentReportActionParam) {
        parentReportAction = parentReportActionParam;
    } else {
        parentReportAction = isThread(report) ? allReportActions?.[`${ONYXKEYS.COLLECTION.REPORT_ACTIONS}${report?.parentReportID}`]?.[report.parentReportActionID] : undefined;
    }
    const parentReportActionMessage = getReportActionMessageReportUtils(parentReportAction);
    const isArchivedNonExpense = isArchivedNonExpenseReport(report, isReportArchived);

    if (
        isActionOfType(parentReportAction, CONST.REPORT.ACTIONS.TYPE.SUBMITTED) ||
        isActionOfType(parentReportAction, CONST.REPORT.ACTIONS.TYPE.SUBMITTED_AND_CLOSED) ||
        isMarkAsClosedAction(parentReportAction)
    ) {
        const harvesting = !isMarkAsClosedAction(parentReportAction) ? (getOriginalMessage(parentReportAction)?.harvesting ?? false) : false;
        if (harvesting) {
            return translateLocal('iou.automaticallySubmitted');
        }
        return translateLocal('iou.submitted', {memo: getOriginalMessage(parentReportAction)?.message});
    }
    if (isActionOfType(parentReportAction, CONST.REPORT.ACTIONS.TYPE.FORWARDED)) {
        const {automaticAction} = getOriginalMessage(parentReportAction) ?? {};
        if (automaticAction) {
            return translateLocal('iou.automaticallyForwarded');
        }
        return translateLocal('iou.forwarded');
    }
    if (parentReportAction?.actionName === CONST.REPORT.ACTIONS.TYPE.REJECTED) {
        return getRejectedReportMessage();
    }
    if (parentReportAction?.actionName === CONST.REPORT.ACTIONS.TYPE.RETRACTED) {
        return getRetractedMessage();
    }
    if (parentReportAction?.actionName === CONST.REPORT.ACTIONS.TYPE.REOPENED) {
        return getReopenedMessage();
    }
    if (parentReportAction?.actionName === CONST.REPORT.ACTIONS.TYPE.POLICY_CHANGE_LOG.CORPORATE_UPGRADE) {
        return getUpgradeWorkspaceMessage();
    }
    if (parentReportAction?.actionName === CONST.REPORT.ACTIONS.TYPE.POLICY_CHANGE_LOG.TEAM_DOWNGRADE) {
        return getDowngradeWorkspaceMessage();
    }
    if (parentReportAction?.actionName === CONST.REPORT.ACTIONS.TYPE.POLICY_CHANGE_LOG.UPDATE_CURRENCY) {
        return getWorkspaceCurrencyUpdateMessage(parentReportAction);
    }
    if (parentReportAction?.actionName === CONST.REPORT.ACTIONS.TYPE.POLICY_CHANGE_LOG.UPDATE_FIELD) {
        return getWorkspaceUpdateFieldMessage(parentReportAction);
    }
    if (parentReportAction?.actionName === CONST.REPORT.ACTIONS.TYPE.MERGED_WITH_CASH_TRANSACTION) {
        return translateLocal('systemMessage.mergedWithCashTransaction');
    }
    if (parentReportAction?.actionName === CONST.REPORT.ACTIONS.TYPE.POLICY_CHANGE_LOG.UPDATE_NAME) {
        return Str.htmlDecode(getWorkspaceNameUpdatedMessage(parentReportAction));
    }
    if (parentReportAction?.actionName === CONST.REPORT.ACTIONS.TYPE.POLICY_CHANGE_LOG.UPDATE_AUTO_REPORTING_FREQUENCY) {
        return getWorkspaceFrequencyUpdateMessage(parentReportAction);
    }
    if (parentReportAction?.actionName === CONST.REPORT.ACTIONS.TYPE.POLICY_CHANGE_LOG.ADD_REPORT_FIELD) {
        return getWorkspaceReportFieldAddMessage(parentReportAction);
    }
    if (parentReportAction?.actionName === CONST.REPORT.ACTIONS.TYPE.POLICY_CHANGE_LOG.UPDATE_REPORT_FIELD) {
        return getWorkspaceReportFieldUpdateMessage(parentReportAction);
    }
    if (parentReportAction?.actionName === CONST.REPORT.ACTIONS.TYPE.POLICY_CHANGE_LOG.DELETE_REPORT_FIELD) {
        return getWorkspaceReportFieldDeleteMessage(parentReportAction);
    }

    if (isActionOfType(parentReportAction, CONST.REPORT.ACTIONS.TYPE.UNREPORTED_TRANSACTION)) {
        return getUnreportedTransactionMessage();
    }

    if (isActionOfType(parentReportAction, CONST.REPORT.ACTIONS.TYPE.POLICY_CHANGE_LOG.UPDATE_MAX_EXPENSE_AMOUNT_NO_RECEIPT)) {
        return getPolicyChangeLogMaxExpenseAmountNoReceiptMessage(parentReportAction);
    }

    if (isActionOfType(parentReportAction, CONST.REPORT.ACTIONS.TYPE.POLICY_CHANGE_LOG.UPDATE_DEFAULT_BILLABLE)) {
        return getPolicyChangeLogDefaultBillableMessage(parentReportAction);
    }
    if (isActionOfType(parentReportAction, CONST.REPORT.ACTIONS.TYPE.POLICY_CHANGE_LOG.UPDATE_DEFAULT_REIMBURSABLE)) {
        return getPolicyChangeLogDefaultReimbursableMessage(parentReportAction);
    }
    if (isActionOfType(parentReportAction, CONST.REPORT.ACTIONS.TYPE.POLICY_CHANGE_LOG.UPDATE_DEFAULT_TITLE_ENFORCED)) {
        return getPolicyChangeLogDefaultTitleEnforcedMessage(parentReportAction);
    }

    if (isActionOfType(parentReportAction, CONST.REPORT.ACTIONS.TYPE.ACTIONABLE_CARD_FRAUD_ALERT) && getOriginalMessage(parentReportAction)?.resolution) {
        return getActionableCardFraudAlertResolutionMessage(parentReportAction);
    }

    if (isActionOfType(parentReportAction, CONST.REPORT.ACTIONS.TYPE.MARKED_REIMBURSED)) {
        return translateLocal('iou.paidElsewhere');
    }

    if (isActionOfType(parentReportAction, CONST.REPORT.ACTIONS.TYPE.CHANGE_POLICY)) {
        return getPolicyChangeMessage(parentReportAction);
    }

    if (isActionOfType(parentReportAction, CONST.REPORT.ACTIONS.TYPE.TAKE_CONTROL) || isActionOfType(parentReportAction, CONST.REPORT.ACTIONS.TYPE.REROUTE)) {
        return getChangedApproverActionMessage(parentReportAction);
    }

    if (parentReportAction?.actionName && isTagModificationAction(parentReportAction?.actionName)) {
        return getCleanedTagName(getWorkspaceTagUpdateMessage(parentReportAction) ?? '');
    }

    if (isMovedAction(parentReportAction)) {
        return getMovedActionMessage(parentReportAction, parentReport);
    }

    if (isMoneyRequestAction(parentReportAction)) {
        const originalMessage = getOriginalMessage(parentReportAction);
        const reportPolicy = allPolicies?.[`${ONYXKEYS.COLLECTION.POLICY}${report?.policyID}`];
        const last4Digits = reportPolicy?.achAccount?.accountNumber?.slice(-4) ?? '';

        if (originalMessage?.type === CONST.IOU.REPORT_ACTION_TYPE.PAY) {
            if (originalMessage.paymentType === CONST.IOU.PAYMENT_TYPE.ELSEWHERE) {
                return translateLocal('iou.paidElsewhere');
            }
            if (originalMessage.paymentType === CONST.IOU.PAYMENT_TYPE.VBBA) {
                if (originalMessage.automaticAction) {
                    return translateLocal('iou.automaticallyPaidWithBusinessBankAccount', {last4Digits});
                }
                return translateLocal('iou.businessBankAccount', {last4Digits});
            }
            if (originalMessage.paymentType === CONST.IOU.PAYMENT_TYPE.EXPENSIFY) {
                if (originalMessage.automaticAction) {
                    return translateLocal('iou.automaticallyPaidWithExpensify');
                }
                return translateLocal('iou.paidWithExpensify');
            }
        }
    }

    if (isActionOfType(parentReportAction, CONST.REPORT.ACTIONS.TYPE.APPROVED)) {
        const {automaticAction} = getOriginalMessage(parentReportAction) ?? {};
        if (automaticAction) {
            return translateLocal('iou.automaticallyApproved');
        }
        return translateLocal('iou.approvedMessage');
    }
    if (isUnapprovedAction(parentReportAction)) {
        return translateLocal('iou.unapproved');
    }

    if (isActionableJoinRequest(parentReportAction)) {
        return getJoinRequestMessage(parentReportAction);
    }

    if (isTaskReport(report) && isCanceledTaskReport(report, parentReportAction)) {
        return translateLocal('parentReportAction.deletedTask');
    }

    if (isTaskReport(report)) {
        return Parser.htmlToText(report?.reportName ?? '').trim();
    }

    if (isActionOfType(parentReportAction, CONST.REPORT.ACTIONS.TYPE.INTEGRATION_SYNC_FAILED)) {
        return getIntegrationSyncFailedMessage(parentReportAction, report?.policyID);
    }

    if (isActionOfType(parentReportAction, CONST.REPORT.ACTIONS.TYPE.TRAVEL_UPDATE)) {
        return getTravelUpdateMessage(parentReportAction);
    }

    if (isChatThread(report)) {
        if (!isEmptyObject(parentReportAction) && isTransactionThread(parentReportAction)) {
            formattedName = getTransactionReportName({reportAction: parentReportAction, transactions, reports});

            if (isArchivedNonExpense) {
                formattedName = generateArchivedReportName(formattedName);
            }
            return formatReportLastMessageText(formattedName);
        }

        if (!isEmptyObject(parentReportAction) && isOldDotReportAction(parentReportAction)) {
            return getMessageOfOldDotReportAction(parentReportAction);
        }

        if (isRenamedAction(parentReportAction)) {
            return getRenamedAction(parentReportAction, isExpenseReport(getReport(report.parentReportID, allReports)));
        }

        if (parentReportActionMessage?.isDeletedParentAction) {
            return translateLocal('parentReportAction.deletedMessage');
        }

        if (parentReportAction?.actionName === CONST.REPORT.ACTIONS.TYPE.RESOLVED_DUPLICATES) {
            return translateLocal('violations.resolvedDuplicates');
        }

        const isAttachment = isReportActionAttachment(!isEmptyObject(parentReportAction) ? parentReportAction : undefined);
        const reportActionMessage = getReportActionMessage({
            reportAction: parentReportAction,
            reportID: report?.parentReportID,
            childReportID: report?.reportID,
            reports,
            personalDetails,
        }).replace(/(\n+|\r\n|\n|\r)/gm, ' ');
        if (isAttachment && reportActionMessage) {
            return `[${translateLocal('common.attachment')}]`;
        }
        if (
            parentReportActionMessage?.moderationDecision?.decision === CONST.MODERATION.MODERATOR_DECISION_PENDING_HIDE ||
            parentReportActionMessage?.moderationDecision?.decision === CONST.MODERATION.MODERATOR_DECISION_HIDDEN ||
            parentReportActionMessage?.moderationDecision?.decision === CONST.MODERATION.MODERATOR_DECISION_PENDING_REMOVE
        ) {
            return translateLocal('parentReportAction.hiddenMessage');
        }
        if (isAdminRoom(report) || isUserCreatedPolicyRoom(report)) {
            return getAdminRoomInvitedParticipants(parentReportAction, reportActionMessage);
        }

        if (reportActionMessage && isArchivedNonExpense) {
            return generateArchivedReportName(reportActionMessage);
        }
        if (!isEmptyObject(parentReportAction) && isModifiedExpenseAction(parentReportAction)) {
            const policyID = reports?.find((r) => r.reportID === report?.reportID)?.policyID;

            const movedFromReport = allReports?.[`${ONYXKEYS.COLLECTION.REPORT}${getMovedReportID(parentReportAction, CONST.REPORT.MOVE_TYPE.FROM)}`];
            const movedToReport = allReports?.[`${ONYXKEYS.COLLECTION.REPORT}${getMovedReportID(parentReportAction, CONST.REPORT.MOVE_TYPE.TO)}`];
            const modifiedMessage = getForReportAction({
                reportAction: parentReportAction,
                policyID,
                movedFromReport,
                movedToReport,
            });
            return formatReportLastMessageText(modifiedMessage);
        }
        if (isTripRoom(report) && report?.reportName !== CONST.REPORT.DEFAULT_REPORT_NAME) {
            return report?.reportName ?? '';
        }
        if (isCardIssuedAction(parentReportAction)) {
            return getCardIssuedMessage({reportAction: parentReportAction});
        }
        return reportActionMessage;
    }

    if (isClosedExpenseReportWithNoExpenses(report, transactions)) {
        return translateLocal('parentReportAction.deletedReport');
    }

    if (isGroupChat(report)) {
        return getGroupChatName(undefined, true, report) ?? '';
    }

    if (isChatRoom(report)) {
        formattedName = report?.reportName;
    }

    if (isPolicyExpenseChat(report)) {
        formattedName = getPolicyExpenseChatName({report, personalDetailsList: personalDetails});
    }

    if (isMoneyRequestReport(report)) {
        formattedName = getMoneyRequestReportName({report, policy});
    }

    if (isInvoiceReport(report)) {
        formattedName = getInvoiceReportName(report, policy, invoiceReceiverPolicy);
    }

    if (isInvoiceRoom(report)) {
        formattedName = getInvoicesChatName({report, receiverPolicy: invoiceReceiverPolicy, personalDetails, policies});
    }

    if (isSelfDM(report)) {
        formattedName = getDisplayNameForParticipant({accountID: currentUserAccountID, shouldAddCurrentUserPostfix: true, personalDetailsData: personalDetails});
    }

    if (isConciergeChatReport(report)) {
        formattedName = CONST.CONCIERGE_DISPLAY_NAME;
    }

    if (formattedName) {
        return formatReportLastMessageText(isArchivedNonExpense ? generateArchivedReportName(formattedName) : formattedName);
    }

    // Not a room or PolicyExpenseChat, generate title from first 5 other participants
    formattedName = buildReportNameFromParticipantNames({report, personalDetails});

    const finalName = formattedName || (report?.reportName ?? '');

    return isArchivedNonExpense ? generateArchivedReportName(finalName) : finalName;
}

function getSearchReportName(props: GetReportNameParams): string {
    const {report, policy} = props;
    if (isChatThread(report) && policy?.name) {
        return policy.name;
    }
    return getReportName(
        report,
        policy,
        props.parentReportActionParam,
        props.personalDetails,
        props.invoiceReceiverPolicy,
        undefined,
        props.transactions,
        props.isReportArchived,
        props.reports,
        props.policies,
    );
}

function getInvoiceReportName(report: OnyxEntry<Report>, policy?: OnyxEntry<Policy | SearchPolicy>, invoiceReceiverPolicy?: OnyxEntry<Policy | SearchPolicy>): string {
    const moneyRequestReportName = getMoneyRequestReportName({report, policy, invoiceReceiverPolicy});
    const oldDotInvoiceName = report?.reportName ?? moneyRequestReportName;
    return isNewDotInvoice(report?.chatReportID) ? moneyRequestReportName : oldDotInvoiceName;
}

function generateArchivedReportName(reportName: string): string {
    return `${reportName} (${translateLocal('common.archived')}) `;
}

/**
 * Get the payee name given a report.
 */
function getPayeeName(report: OnyxEntry<Report>): string | undefined {
    if (isEmptyObject(report)) {
        return undefined;
    }

    const participantsWithoutCurrentUser = Object.keys(report?.participants ?? {})
        .map(Number)
        .filter((accountID) => accountID !== currentUserAccountID);

    if (participantsWithoutCurrentUser.length === 0) {
        return undefined;
    }
    return getDisplayNameForParticipant({accountID: participantsWithoutCurrentUser.at(0), shouldUseShortForm: true});
}

function getReportSubtitlePrefix(report: OnyxEntry<Report>): string {
    if ((!isChatRoom(report) && !isPolicyExpenseChat(report)) || isThread(report)) {
        return '';
    }

    const filteredPolicies = Object.values(allPolicies ?? {}).filter((policy) => shouldShowPolicy(policy, false, currentUserEmail));
    if (filteredPolicies.length < 2) {
        return '';
    }

    const policyName = getPolicyName({report, returnEmptyIfNotFound: true});
    if (!policyName) {
        return '';
    }
    return `${policyName} ${CONST.DOT_SEPARATOR} `;
}

/**
 * Get either the policyName or domainName the chat is tied to
 */
function getChatRoomSubtitle(report: OnyxEntry<Report>, isPolicyNamePreferred = false, isReportArchived = false): string | undefined {
    if (isChatThread(report)) {
        return '';
    }
    if (isSelfDM(report)) {
        return translateLocal('reportActionsView.yourSpace');
    }
    if (isInvoiceRoom(report)) {
        return translateLocal('workspace.common.invoices');
    }
    if (isConciergeChatReport(report)) {
        return translateLocal('reportActionsView.conciergeSupport');
    }
    if (!isDefaultRoom(report) && !isUserCreatedPolicyRoom(report) && !isPolicyExpenseChat(report)) {
        return '';
    }
    if (getChatType(report) === CONST.REPORT.CHAT_TYPE.DOMAIN_ALL) {
        // The domainAll rooms are just #domainName, so we ignore the prefix '#' to get the domainName
        return report?.reportName?.substring(1) ?? '';
    }
    if ((isPolicyExpenseChat(report) && !!report?.isOwnPolicyExpenseChat) || isExpenseReport(report)) {
        const policy = allPolicies?.[`${ONYXKEYS.COLLECTION.POLICY}${report?.policyID}`];
        const submitToAccountID = getSubmitToAccountID(policy, report);
        const submitsToAccountDetails = allPersonalDetails?.[submitToAccountID];
        const subtitle = submitsToAccountDetails?.displayName ?? submitsToAccountDetails?.login;

        if (!subtitle || !isPolicyNamePreferred) {
            return getPolicyName({report});
        }

        return `${getReportSubtitlePrefix(report)}${translateLocal('iou.submitsTo', {name: subtitle ?? ''})}`;
    }

    if (isReportArchived) {
        return report?.oldPolicyName ?? '';
    }
    return getPolicyName({report});
}

/**
 * Get pending members for reports
 */
function getPendingChatMembers(accountIDs: number[], previousPendingChatMembers: PendingChatMember[], pendingAction: PendingAction): PendingChatMember[] {
    const pendingChatMembers = accountIDs.map((accountID) => ({accountID: accountID.toString(), pendingAction}));
    return [...previousPendingChatMembers, ...pendingChatMembers];
}

/**
 * Gets the parent navigation subtitle for the report
 */
function getParentNavigationSubtitle(report: OnyxEntry<Report>, isParentReportArchived = false, reportAttributes?: ReportAttributesDerivedValue['reports']): ParentNavigationSummaryParams {
    const parentReport = getParentReport(report);
    if (report?.hasParentAccess === false) {
        return {};
    }

    if (isEmptyObject(parentReport)) {
        const ownerAccountID = report?.ownerAccountID;
        const personalDetails = ownerAccountID ? allPersonalDetails?.[ownerAccountID] : undefined;
        const login = personalDetails ? personalDetails.login : null;
        // eslint-disable-next-line @typescript-eslint/prefer-nullish-coalescing
        const reportOwnerDisplayName = getDisplayNameForParticipant({accountID: ownerAccountID, shouldRemoveDomain: true}) || login;

        if (isExpenseReport(report)) {
            return {
                reportName: translateLocal('workspace.common.policyExpenseChatName', {displayName: reportOwnerDisplayName ?? ''}),
                workspaceName: getPolicyName({report}),
            };
        }
        if (isIOUReport(report)) {
            return {reportName: reportOwnerDisplayName ?? ''};
        }
        return {};
    }

    if (isInvoiceReport(report) || isInvoiceRoom(parentReport)) {
        let reportName = `${getPolicyName({report: parentReport})} & ${getInvoicePayerName(parentReport)}`;

        if (isArchivedNonExpenseReport(parentReport, isParentReportArchived)) {
            reportName += ` (${translateLocal('common.archived')})`;
        }

        return {
            reportName,
        };
    }

    return {
        reportName: getReportName(parentReport, undefined, undefined, undefined, undefined, reportAttributes),
        workspaceName: getPolicyName({report: parentReport, returnEmptyIfNotFound: true}),
    };
}

/**
 * Navigate to the details page of a given report
 */
function navigateToDetailsPage(report: OnyxEntry<Report>, backTo?: string, shouldUseActiveRoute?: boolean) {
    const isSelfDMReport = isSelfDM(report);
    const isOneOnOneChatReport = isOneOnOneChat(report);
    const participantAccountID = getParticipantsAccountIDsForDisplay(report);

    if (isSelfDMReport || isOneOnOneChatReport) {
        Navigation.navigate(ROUTES.PROFILE.getRoute(participantAccountID.at(0), isSelfDMReport || shouldUseActiveRoute ? Navigation.getActiveRoute() : backTo));
        return;
    }

    if (report?.reportID) {
        Navigation.navigate(ROUTES.REPORT_WITH_ID_DETAILS.getRoute(report?.reportID, backTo));
    }
}

/**
 * Go back to the details page of a given report
 */
function goBackToDetailsPage(report: OnyxEntry<Report>, backTo?: string, shouldGoBackToDetailsPage = false) {
    const isOneOnOneChatReport = isOneOnOneChat(report);
    const participantAccountID = getParticipantsAccountIDsForDisplay(report);

    if (isOneOnOneChatReport) {
        Navigation.goBack(ROUTES.PROFILE.getRoute(participantAccountID.at(0), backTo));
        return;
    }

    if (report?.reportID) {
        if (shouldGoBackToDetailsPage) {
            Navigation.goBack(ROUTES.REPORT_WITH_ID_DETAILS.getRoute(report.reportID, backTo));
        } else {
            Navigation.goBack(ROUTES.REPORT_SETTINGS.getRoute(report.reportID, backTo));
        }
    } else {
        Log.warn('Missing reportID during navigation back to the details page');
    }
}

function navigateBackOnDeleteTransaction(backRoute: Route | undefined, isFromRHP?: boolean) {
    if (!backRoute) {
        return;
    }

    const rootState = navigationRef.current?.getRootState();
    const lastFullScreenRoute = rootState?.routes.findLast((route) => isFullScreenName(route.name));
    if (lastFullScreenRoute?.name === NAVIGATORS.SEARCH_FULLSCREEN_NAVIGATOR) {
        Navigation.dismissModal();
        return;
    }
    if (isFromRHP) {
        Navigation.dismissModal();
    }
    Navigation.isNavigationReady().then(() => {
        Navigation.goBack(backRoute);
    });
}

/**
 * Go back to the previous page from the edit private page of a given report
 */
function goBackFromPrivateNotes(report: OnyxEntry<Report>, accountID?: number, backTo?: string) {
    if (isEmpty(report) || !accountID) {
        return;
    }
    const currentUserPrivateNote = report.privateNotes?.[accountID]?.note ?? '';
    if (isEmpty(currentUserPrivateNote)) {
        const participantAccountIDs = getParticipantsAccountIDsForDisplay(report);

        if (isOneOnOneChat(report)) {
            Navigation.goBack(ROUTES.PROFILE.getRoute(participantAccountIDs.at(0), backTo));
            return;
        }

        if (report?.reportID) {
            Navigation.goBack(ROUTES.REPORT_WITH_ID_DETAILS.getRoute(report?.reportID, backTo));
            return;
        }
    }
    Navigation.goBack(ROUTES.PRIVATE_NOTES_LIST.getRoute(report.reportID, backTo));
}

function navigateOnDeleteExpense(backToRoute: Route) {
    const rootState = navigationRef.getRootState();
    const focusedRoute = findFocusedRoute(rootState);
    if (focusedRoute?.params && 'backTo' in focusedRoute.params) {
        Navigation.goBack(focusedRoute.params.backTo as Route);
        return;
    }

    Navigation.goBack(backToRoute);
}

/**
 * Generate a random reportID up to 53 bits aka 9,007,199,254,740,991 (Number.MAX_SAFE_INTEGER).
 * There were approximately 98,000,000 reports with sequential IDs generated before we started using this approach, those make up roughly one billionth of the space for these numbers,
 * so we live with the 1 in a billion chance of a collision with an older ID until we can switch to 64-bit IDs.
 *
 * In a test of 500M reports (28 years of reports at our current max rate) we got 20-40 collisions meaning that
 * this is more than random enough for our needs.
 */
function generateReportID(): string {
    return (Math.floor(Math.random() * 2 ** 21) * 2 ** 32 + Math.floor(Math.random() * 2 ** 32)).toString();
}

function hasReportNameError(report: OnyxEntry<Report>): boolean {
    return !isEmptyObject(report?.errorFields?.reportName);
}

/**
 * For comments shorter than or equal to 10k chars, convert the comment from MD into HTML because that's how it is stored in the database
 * For longer comments, skip parsing, but still escape the text, and display plaintext for performance reasons. It takes over 40s to parse a 100k long string!!
 */
function getParsedComment(text: string, parsingDetails?: ParsingDetails, mediaAttributes?: Record<string, string>, disabledRules?: string[]): string {
    let isGroupPolicyReport = false;
    if (parsingDetails?.reportID) {
        const currentReport = getReportOrDraftReport(parsingDetails?.reportID);
        isGroupPolicyReport = isReportInGroupPolicy(currentReport);
    }

    if (parsingDetails?.policyID) {
        // This will be fixed as part of https://github.com/Expensify/Expensify/issues/507850
        // eslint-disable-next-line @typescript-eslint/no-deprecated
        const policyType = getPolicy(parsingDetails?.policyID)?.type;
        if (policyType) {
            isGroupPolicyReport = isGroupPolicy(policyType);
        }
    }

    const rules = disabledRules ?? [];

    if (text.length > CONST.MAX_MARKUP_LENGTH) {
        return lodashEscape(text);
    }

    return getParsedMessageWithShortMentions({
        text,
        availableMentionLogins: allPersonalDetailLogins,
        userEmailDomain: currentUserPrivateDomain,
        parserOptions: {
            disabledRules: isGroupPolicyReport ? [...rules] : ['reportMentions', ...rules],
            extras: {mediaAttributeCache: mediaAttributes},
        },
    });
}

function getUploadingAttachmentHtml(file?: FileObject): string {
    if (!file || typeof file.uri !== 'string') {
        return '';
    }

    const dataAttributes = [
        `${CONST.ATTACHMENT_OPTIMISTIC_SOURCE_ATTRIBUTE}="${file.uri}"`,
        `${CONST.ATTACHMENT_SOURCE_ATTRIBUTE}="${file.uri}"`,
        `${CONST.ATTACHMENT_ORIGINAL_FILENAME_ATTRIBUTE}="${file.name}"`,
        'width' in file && `${CONST.ATTACHMENT_THUMBNAIL_WIDTH_ATTRIBUTE}="${file.width}"`,
        'height' in file && `${CONST.ATTACHMENT_THUMBNAIL_HEIGHT_ATTRIBUTE}="${file.height}"`,
    ]
        .filter((x) => !!x)
        .join(' ');

    // file.type is a known mime type like image/png, image/jpeg, video/mp4 etc.
    if (file.type?.startsWith('image')) {
        return `<img src="${file.uri}" alt="${file.name}" ${dataAttributes} />`;
    }
    if (file.type?.startsWith('video')) {
        return `<video src="${file.uri}" ${dataAttributes}>${file.name}</video>`;
    }

    // For all other types, we present a generic download link
    return `<a href="${file.uri}" ${dataAttributes}>${file.name}</a>`;
}

function getReportDescription(report: OnyxEntry<Report>): string {
    if (!report?.description) {
        return '';
    }
    try {
        const reportDescription = report?.description;
        const objectDescription = JSON.parse(reportDescription) as {html: string};
        return objectDescription.html ?? reportDescription ?? '';
    } catch (error) {
        return report?.description ?? '';
    }
}

function getPolicyDescriptionText(policy: OnyxEntry<Policy>): string {
    if (!policy?.description) {
        return '';
    }

    return Parser.htmlToText(policy.description);
}

/**
 * Fixme the `shouldEscapeText` arg is never used (it's always set to undefined)
 * it should be removed after https://github.com/Expensify/App/issues/50724 gets fixed as a followup
 */
function buildOptimisticAddCommentReportAction(
    text?: string,
    file?: FileObject,
    actorAccountID?: number,
    createdOffset = 0,
    shouldEscapeText?: boolean,
    reportID?: string,
    reportActionID: string = rand64(),
): OptimisticReportAction {
    const commentText = getParsedComment(text ?? '', {shouldEscapeText, reportID});
    const attachmentHtml = getUploadingAttachmentHtml(file);

    const htmlForNewComment = `${commentText}${commentText && attachmentHtml ? '<br /><br />' : ''}${attachmentHtml}`;
    const textForNewComment = Parser.htmlToText(htmlForNewComment);

    const isAttachmentOnly = file && !text;
    const isAttachmentWithText = !!text && file !== undefined;
    const accountID = actorAccountID ?? currentUserAccountID ?? CONST.DEFAULT_NUMBER_ID;
    const delegateAccountDetails = getPersonalDetailByEmail(delegateEmail);

    // Remove HTML from text when applying optimistic offline comment
    return {
        commentText,
        reportAction: {
            reportActionID,
            reportID,
            actionName: CONST.REPORT.ACTIONS.TYPE.ADD_COMMENT,
            actorAccountID: accountID,
            person: [
                {
                    style: 'strong',
                    text: allPersonalDetails?.[accountID]?.displayName ?? currentUserEmail,
                    type: 'TEXT',
                },
            ],
            automatic: false,
            avatar: allPersonalDetails?.[accountID]?.avatar,
            created: NetworkConnection.getDBTimeWithSkew(Date.now() + createdOffset),
            message: [
                {
                    translationKey: isAttachmentOnly ? CONST.TRANSLATION_KEYS.ATTACHMENT : '',
                    type: CONST.REPORT.MESSAGE.TYPE.COMMENT,
                    html: htmlForNewComment,
                    text: textForNewComment,
                },
            ],
            originalMessage: {
                html: htmlForNewComment,
                whisperedTo: [],
            },
            isFirstItem: false,
            isAttachmentOnly,
            isAttachmentWithText,
            pendingAction: CONST.RED_BRICK_ROAD_PENDING_ACTION.ADD,
            shouldShow: true,
            isOptimisticAction: true,
            delegateAccountID: delegateAccountDetails?.accountID,
        },
    };
}

/**
 * update optimistic parent reportAction when a comment is added or remove in the child report
 * @param parentReportAction - Parent report action of the child report
 * @param lastVisibleActionCreated - Last visible action created of the child report
 * @param type - The type of action in the child report
 */

function updateOptimisticParentReportAction(parentReportAction: OnyxEntry<ReportAction>, lastVisibleActionCreated: string, type: string): UpdateOptimisticParentReportAction {
    let childVisibleActionCount = parentReportAction?.childVisibleActionCount ?? 0;
    let childCommenterCount = parentReportAction?.childCommenterCount ?? 0;
    let childOldestFourAccountIDs = parentReportAction?.childOldestFourAccountIDs;

    if (type === CONST.RED_BRICK_ROAD_PENDING_ACTION.ADD) {
        childVisibleActionCount += 1;
        const oldestFourAccountIDs = childOldestFourAccountIDs ? childOldestFourAccountIDs.split(',') : [];
        if (oldestFourAccountIDs.length < 4) {
            const index = oldestFourAccountIDs.findIndex((accountID) => accountID === currentUserAccountID?.toString());
            if (index === -1) {
                childCommenterCount += 1;
                oldestFourAccountIDs.push(currentUserAccountID?.toString() ?? '');
            }
        }
        childOldestFourAccountIDs = oldestFourAccountIDs.join(',');
    } else if (type === CONST.RED_BRICK_ROAD_PENDING_ACTION.DELETE) {
        if (childVisibleActionCount > 0) {
            childVisibleActionCount -= 1;
        }

        if (childVisibleActionCount === 0) {
            childCommenterCount = 0;
            childOldestFourAccountIDs = '';
        }
    }

    return {
        childVisibleActionCount,
        childCommenterCount,
        childLastVisibleActionCreated: lastVisibleActionCreated,
        childOldestFourAccountIDs,
    };
}

/**
 * Builds an optimistic reportAction for the parent report when a task is created
 * @param taskReportID - Report ID of the task
 * @param taskTitle - Title of the task
 * @param taskAssigneeAccountID - AccountID of the person assigned to the task
 * @param text - Text of the comment
 * @param parentReportID - Report ID of the parent report
 * @param createdOffset - The offset for task's created time that created via a loop
 */
function buildOptimisticTaskCommentReportAction(
    taskReportID: string,
    taskTitle: string,
    taskAssigneeAccountID: number,
    text: string,
    parentReportID: string | undefined,
    actorAccountID?: number,
    createdOffset = 0,
): OptimisticReportAction {
    const reportAction = buildOptimisticAddCommentReportAction(text, undefined, undefined, createdOffset, undefined, taskReportID);
    if (Array.isArray(reportAction.reportAction.message)) {
        const message = reportAction.reportAction.message.at(0);
        if (message) {
            message.taskReportID = taskReportID;
        }
    } else if (!Array.isArray(reportAction.reportAction.message) && reportAction.reportAction.message) {
        reportAction.reportAction.message.taskReportID = taskReportID;
    }

    // These parameters are not saved on the reportAction, but are used to display the task in the UI
    // Added when we fetch the reportActions on a report
    // eslint-disable-next-line
    reportAction.reportAction.originalMessage = {
        html: getReportActionHtml(reportAction.reportAction),
        taskReportID: getReportActionMessageReportUtils(reportAction.reportAction)?.taskReportID,
        whisperedTo: [],
    };
    reportAction.reportAction.childReportID = taskReportID;
    reportAction.reportAction.parentReportID = parentReportID;
    reportAction.reportAction.childType = CONST.REPORT.TYPE.TASK;
    reportAction.reportAction.childReportName = taskTitle;
    reportAction.reportAction.childManagerAccountID = taskAssigneeAccountID;
    reportAction.reportAction.childStatusNum = CONST.REPORT.STATUS_NUM.OPEN;
    reportAction.reportAction.childStateNum = CONST.REPORT.STATE_NUM.OPEN;

    if (actorAccountID) {
        reportAction.reportAction.actorAccountID = actorAccountID;
    }

    return reportAction;
}

function buildOptimisticSelfDMReport(created: string): Report {
    return {
        reportID: generateReportID(),
        participants: {
            [currentUserAccountID ?? CONST.DEFAULT_NUMBER_ID]: {
                notificationPreference: CONST.REPORT.NOTIFICATION_PREFERENCE.MUTE,
            },
        },
        type: CONST.REPORT.TYPE.CHAT,
        chatType: CONST.REPORT.CHAT_TYPE.SELF_DM,
        isOwnPolicyExpenseChat: false,
        lastActorAccountID: 0,
        lastMessageHtml: '',
        lastMessageText: undefined,
        lastReadTime: created,
        lastVisibleActionCreated: created,
        ownerAccountID: currentUserAccountID,
        reportName: '',
        stateNum: 0,
        statusNum: 0,
        writeCapability: CONST.REPORT.WRITE_CAPABILITIES.ALL,
    };
}

/**
 * Builds an optimistic IOU report with a randomly generated reportID
 *
 * @param payeeAccountID - AccountID of the person generating the IOU.
 * @param payerAccountID - AccountID of the other person participating in the IOU.
 * @param total - IOU amount in the smallest unit of the currency.
 * @param chatReportID - Report ID of the chat where the IOU is.
 * @param currency - IOU currency.
 * @param isSendingMoney - If we pay someone the IOU should be created as settled
 * @param parentReportActionID - The parent report action ID of the IOU report
 * @param optimisticIOUReportID - Optimistic IOU report id
 */

function buildOptimisticIOUReport(
    payeeAccountID: number,
    payerAccountID: number,
    total: number,
    chatReportID: string | undefined,
    currency: string,
    isSendingMoney = false,
    parentReportActionID?: string,
    optimisticIOUReportID?: string,
): OptimisticIOUReport {
    const formattedTotal = convertToDisplayString(total, currency);
    const personalDetails = getPersonalDetailsForAccountID(payerAccountID);
    const payerEmail = 'login' in personalDetails ? personalDetails.login : '';
    const policyID = chatReportID ? getReport(chatReportID, allReports)?.policyID : undefined;
    // This will be fixed as part of https://github.com/Expensify/Expensify/issues/507850
    // eslint-disable-next-line @typescript-eslint/no-deprecated
    const policy = getPolicy(policyID);

    const participants: Participants = {
        [payeeAccountID]: {notificationPreference: CONST.REPORT.NOTIFICATION_PREFERENCE.HIDDEN},
        [payerAccountID]: {notificationPreference: CONST.REPORT.NOTIFICATION_PREFERENCE.HIDDEN},
    };

    return {
        type: CONST.REPORT.TYPE.IOU,
        chatReportID,
        currency,
        managerID: payerAccountID,
        ownerAccountID: payeeAccountID,
        participants,
        reportID: optimisticIOUReportID ?? generateReportID(),
        stateNum: isSendingMoney ? CONST.REPORT.STATE_NUM.APPROVED : CONST.REPORT.STATE_NUM.SUBMITTED,
        statusNum: isSendingMoney ? CONST.REPORT.STATUS_NUM.REIMBURSED : CONST.REPORT.STATE_NUM.SUBMITTED,
        total,
        unheldTotal: total,
        nonReimbursableTotal: 0,
        unheldNonReimbursableTotal: 0,

        // We don't translate reportName because the server response is always in English
        reportName: `${payerEmail} owes ${formattedTotal}`,
        parentReportID: chatReportID,
        lastVisibleActionCreated: DateUtils.getDBTime(),
        fieldList: policy?.fieldList,
        parentReportActionID,
    };
}

function getHumanReadableStatus(statusNum: number): string {
    const status = Object.keys(CONST.REPORT.STATUS_NUM).find((key) => CONST.REPORT.STATUS_NUM[key as keyof typeof CONST.REPORT.STATUS_NUM] === statusNum);
    return status ? `${status.charAt(0)}${status.slice(1).toLowerCase()}` : '';
}

/**
 * Populates the report field formula with the values from the report and policy.
 * Currently, this only supports optimistic expense reports.
 * Each formula field is either replaced with a value, or removed.
 * If after all replacements the formula is empty, the original formula is returned.
 * See {@link https://help.expensify.com/articles/expensify-classic/insights-and-custom-reporting/Custom-Templates}
 */
function populateOptimisticReportFormula(formula: string, report: OptimisticExpenseReport | OptimisticNewReport, policy: OnyxEntry<Policy>, isMoneyRequestConfirmation = false): string {
    // If this is a newly created report and it is from money request confirmation, we should use 'New report' as the report title
    if (!report.parentReportActionID && isMoneyRequestConfirmation) {
        return translateLocal('iou.newReport');
    }

    const createdDate = report.lastVisibleActionCreated ? new Date(report.lastVisibleActionCreated) : undefined;

    const result = formula
        // We don't translate because the server response is always in English
        .replaceAll(/\{report:type\}/gi, 'Expense Report')
        .replaceAll(/\{report:startdate\}/gi, createdDate ? format(createdDate, CONST.DATE.FNS_FORMAT_STRING) : '')
        .replaceAll(/\{report:id\}/gi, getBase62ReportID(Number(report.reportID)))
        .replaceAll(/\{report:total\}/gi, report.total !== undefined && !Number.isNaN(report.total) ? convertToDisplayString(Math.abs(report.total), report.currency).toString() : '')
        .replaceAll(/\{report:currency\}/gi, report.currency ?? '')
        .replaceAll(/\{report:policyname\}/gi, policy?.name ?? '')
        .replaceAll(/\{report:workspacename\}/gi, policy?.name ?? '')
        .replaceAll(/\{report:created\}/gi, createdDate ? format(createdDate, CONST.DATE.FNS_DATE_TIME_FORMAT_STRING) : '')
        .replaceAll(/\{report:created:yyyy-MM-dd\}/gi, createdDate ? format(createdDate, CONST.DATE.FNS_FORMAT_STRING) : '')
        .replaceAll(/\{report:status\}/gi, report.statusNum !== undefined ? getHumanReadableStatus(report.statusNum) : '')
        .replaceAll(/\{user:email\}/gi, currentUserEmail ?? '')
        .replaceAll(/\{user:email\|frontPart\}/gi, (currentUserEmail ? currentUserEmail.split('@').at(0) : '') ?? '')
        .replaceAll(/\{report:(.+)\}/gi, '');

    return result.trim().length ? result : formula;
}

/** Builds an optimistic invoice report with a randomly generated reportID */
function buildOptimisticInvoiceReport(
    chatReportID: string,
    policyID: string | undefined,
    receiverAccountID: number,
    receiverName: string,
    total: number,
    currency: string,
): OptimisticExpenseReport {
    const formattedTotal = convertToDisplayString(total, currency);
    const invoiceReport = {
        reportID: generateReportID(),
        chatReportID,
        policyID,
        type: CONST.REPORT.TYPE.INVOICE,
        ownerAccountID: currentUserAccountID,
        managerID: receiverAccountID,
        currency,
        // We don't translate reportName because the server response is always in English
        reportName: `${receiverName} owes ${formattedTotal}`,
        stateNum: CONST.REPORT.STATE_NUM.SUBMITTED,
        statusNum: CONST.REPORT.STATUS_NUM.OPEN,
        total: total * -1,
        participants: {
            [receiverAccountID]: {
                notificationPreference: CONST.REPORT.NOTIFICATION_PREFERENCE.HIDDEN,
            },
        },
        parentReportID: chatReportID,
        lastVisibleActionCreated: DateUtils.getDBTime(),
    };

    if (currentUserAccountID) {
        invoiceReport.participants[currentUserAccountID] = {notificationPreference: CONST.REPORT.NOTIFICATION_PREFERENCE.HIDDEN};
    }

    return invoiceReport;
}

/**
 * Returns the stateNum and statusNum for an expense report based on the policy settings
 * @param policy
 */
function getExpenseReportStateAndStatus(policy: OnyxEntry<Policy>, isEmptyOptimisticReport = false) {
    const isASAPSubmitBetaEnabled = Permissions.isBetaEnabled(CONST.BETAS.ASAP_SUBMIT, allBetas);
    if (isASAPSubmitBetaEnabled) {
        return {
            stateNum: CONST.REPORT.STATE_NUM.OPEN,
            statusNum: CONST.REPORT.STATUS_NUM.OPEN,
        };
    }
    const isInstantSubmitEnabledLocal = isInstantSubmitEnabled(policy);
    const isSubmitAndCloseLocal = isSubmitAndClose(policy);
    const arePaymentsDisabled = policy?.reimbursementChoice === CONST.POLICY.REIMBURSEMENT_CHOICES.REIMBURSEMENT_NO;

    if (isInstantSubmitEnabledLocal && arePaymentsDisabled && isSubmitAndCloseLocal && !isEmptyOptimisticReport) {
        return {
            stateNum: CONST.REPORT.STATE_NUM.APPROVED,
            statusNum: CONST.REPORT.STATUS_NUM.CLOSED,
        };
    }

    if (isInstantSubmitEnabledLocal) {
        return {
            stateNum: CONST.REPORT.STATE_NUM.SUBMITTED,
            statusNum: CONST.REPORT.STATUS_NUM.SUBMITTED,
        };
    }

    return {
        stateNum: CONST.REPORT.STATE_NUM.OPEN,
        statusNum: CONST.REPORT.STATUS_NUM.OPEN,
    };
}

/**
 * Builds an optimistic Expense report with a randomly generated reportID
 *
 * @param chatReportID - Report ID of the PolicyExpenseChat where the Expense Report is
 * @param policyID - The policy ID of the PolicyExpenseChat
 * @param payeeAccountID - AccountID of the employee (payee)
 * @param total - Amount in cents
 * @param currency
 * @param reimbursable – Whether the expense is reimbursable
 * @param parentReportActionID – The parent ReportActionID of the PolicyExpenseChat
 * @param optimisticIOUReportID – Optimistic IOU report id
 */
function buildOptimisticExpenseReport(
    chatReportID: string | undefined,
    policyID: string | undefined,
    payeeAccountID: number,
    total: number,
    currency: string,
    nonReimbursableTotal = 0,
    parentReportActionID?: string,
    optimisticIOUReportID?: string,
): OptimisticExpenseReport {
    // The amount for Expense reports are stored as negative value in the database
    const storedTotal = total * -1;
    const storedNonReimbursableTotal = nonReimbursableTotal * -1;
    const report = chatReportID ? getReport(chatReportID, allReports) : undefined;
    const policyName = getPolicyName({report});
    const formattedTotal = convertToDisplayString(storedTotal, currency);
    // This will be fixed as part of https://github.com/Expensify/Expensify/issues/507850
    // eslint-disable-next-line @typescript-eslint/no-deprecated
    const policy = getPolicy(policyID);

    const {stateNum, statusNum} = getExpenseReportStateAndStatus(policy);

    const expenseReport: OptimisticExpenseReport = {
        reportID: optimisticIOUReportID ?? generateReportID(),
        chatReportID,
        policyID,
        type: CONST.REPORT.TYPE.EXPENSE,
        ownerAccountID: payeeAccountID,
        currency,
        // We don't translate reportName because the server response is always in English
        reportName: `${policyName} owes ${formattedTotal}`,
        stateNum,
        statusNum,
        total: storedTotal,
        unheldTotal: storedTotal,
        nonReimbursableTotal: storedNonReimbursableTotal,
        unheldNonReimbursableTotal: storedNonReimbursableTotal,
        participants: {
            [payeeAccountID]: {
                notificationPreference: CONST.REPORT.NOTIFICATION_PREFERENCE.HIDDEN,
            },
        },
        parentReportID: chatReportID,
        lastVisibleActionCreated: DateUtils.getDBTime(),
        parentReportActionID,
    };

    // Get the approver/manager for this report to properly display the optimistic data
    const submitToAccountID = getSubmitToAccountID(policy, expenseReport);
    if (submitToAccountID) {
        expenseReport.managerID = submitToAccountID;
    }

    const titleReportField = getTitleReportField(getReportFieldsByPolicyID(policyID) ?? {});
    if (!!titleReportField && isPaidGroupPolicyExpenseReport(expenseReport)) {
        expenseReport.reportName = populateOptimisticReportFormula(titleReportField.defaultValue, expenseReport, policy);
    }

    expenseReport.fieldList = policy?.fieldList;

    return expenseReport;
}

function buildOptimisticEmptyReport(reportID: string, accountID: number, parentReport: OnyxEntry<Report>, parentReportActionID: string, policy: OnyxEntry<Policy>, timeOfCreation: string) {
    const {stateNum, statusNum} = getExpenseReportStateAndStatus(policy, true);
    const titleReportField = getTitleReportField(getReportFieldsByPolicyID(policy?.id) ?? {});
    const optimisticEmptyReport: OptimisticNewReport = {
        reportName: '',
        reportID,
        policyID: policy?.id,
        type: CONST.REPORT.TYPE.EXPENSE,
        currency: policy?.outputCurrency,
        ownerAccountID: accountID,
        stateNum,
        statusNum,
        total: 0,
        nonReimbursableTotal: 0,
        participants: {},
        lastVisibleActionCreated: timeOfCreation,
        pendingFields: {createReport: CONST.RED_BRICK_ROAD_PENDING_ACTION.ADD},
        parentReportID: parentReport?.reportID,
        parentReportActionID,
        chatReportID: parentReport?.reportID,
        managerID: getManagerAccountID(policy, {ownerAccountID: accountID}),
    };

    const optimisticReportName = populateOptimisticReportFormula(titleReportField?.defaultValue ?? CONST.POLICY.DEFAULT_REPORT_NAME_PATTERN, optimisticEmptyReport, policy);
    optimisticEmptyReport.reportName = optimisticReportName;

    optimisticEmptyReport.participants = accountID
        ? {
              [accountID]: {
                  notificationPreference: CONST.REPORT.NOTIFICATION_PREFERENCE.HIDDEN,
              },
          }
        : {};
    optimisticEmptyReport.ownerAccountID = accountID;
    return optimisticEmptyReport;
}

function getRejectedReportMessage() {
    return translateLocal('iou.rejectedThisReport');
}

function getUpgradeWorkspaceMessage() {
    return translateLocal('workspaceActions.upgradedWorkspace');
}

function getDowngradeWorkspaceMessage() {
    return translateLocal('workspaceActions.downgradedWorkspace');
}

function getWorkspaceNameUpdatedMessage(action: ReportAction) {
    const {oldName, newName} = getOriginalMessage(action as ReportAction<typeof CONST.REPORT.ACTIONS.TYPE.POLICY_CHANGE_LOG.UPDATE_NAME>) ?? {};
    const message = oldName && newName ? translateLocal('workspaceActions.renamedWorkspaceNameAction', {oldName, newName}) : getReportActionText(action);
    return Str.htmlEncode(message);
}

function getDeletedTransactionMessage(action: ReportAction) {
    const deletedTransactionOriginalMessage = getOriginalMessage(action as ReportAction<typeof CONST.REPORT.ACTIONS.TYPE.DELETED_TRANSACTION>) ?? {};
    const amount = -(deletedTransactionOriginalMessage.amount ?? 0);
    const currency = deletedTransactionOriginalMessage.currency ?? '';
    const formattedAmount = convertToDisplayString(amount, currency) ?? '';
    const message = translateLocal('iou.deletedTransaction', {
        amount: formattedAmount,
        merchant: deletedTransactionOriginalMessage.merchant ?? '',
    });
    return message;
}

function getMovedTransactionMessage(report: OnyxEntry<Report>) {
    const reportName = getReportName(report) ?? report?.reportName ?? '';
    const reportUrl = getReportURLForCurrentContext(report?.reportID);
    return translateLocal('iou.movedTransaction', {reportUrl, reportName});
}

function getUnreportedTransactionMessage() {
    const selfDMReportID = findSelfDMReportID();
    const reportUrl = `${environmentURL}/r/${selfDMReportID}`;
    const message = translateLocal('iou.unreportedTransaction', {
        reportUrl,
    });
    return message;
}

function getMovedActionMessage(action: ReportAction, report: OnyxEntry<Report>) {
    if (!isMovedAction(action)) {
        return '';
    }
    const movedActionOriginalMessage = getOriginalMessage(action);

    if (!movedActionOriginalMessage) {
        return '';
    }
    const {toPolicyID, newParentReportID, movedReportID} = movedActionOriginalMessage;
    const toPolicyName = getPolicyNameByID(toPolicyID);
    return translateLocal('iou.movedAction', {
        shouldHideMovedReportUrl: !isDM(report),
        movedReportUrl: getReportURLForCurrentContext(movedReportID),
        newParentReportUrl: getReportURLForCurrentContext(newParentReportID),
        toPolicyName,
    });
}

function getPolicyChangeMessage(action: ReportAction) {
    const PolicyChangeOriginalMessage = getOriginalMessage(action as ReportAction<typeof CONST.REPORT.ACTIONS.TYPE.CHANGE_POLICY>) ?? {};
    const {fromPolicy: fromPolicyID, toPolicy: toPolicyID} = PolicyChangeOriginalMessage as OriginalMessageChangePolicy;
    const message = translateLocal('report.actions.type.changeReportPolicy', {
        fromPolicyName: fromPolicyID ? getPolicyNameByID(fromPolicyID) : undefined,
        toPolicyName: getPolicyNameByID(toPolicyID),
    });
    return message;
}

/**
 * @param iouReportID - the report ID of the IOU report the action belongs to
 * @param type - IOUReportAction type. Can be oneOf(create, decline, cancel, pay, split)
 * @param total - IOU total in cents
 * @param comment - IOU comment
 * @param currency - IOU currency
 * @param paymentType - IOU paymentMethodType. Can be oneOf(Elsewhere, Expensify)
 * @param isSettlingUp - Whether we are settling up an IOU
 * @param bankAccountID - Bank account ID
 * @param payAsBusiness - Whether the payment is made as a business
 */
function getIOUReportActionMessage(
    iouReportID: string,
    type: string,
    total: number,
    comment: string,
    currency: string,
    paymentType = '',
    isSettlingUp = false,
    bankAccountID?: number | undefined,
    payAsBusiness = false,
): Message[] {
    const report = getReportOrDraftReport(iouReportID);
    const isInvoice = isInvoiceReport(report);
    const amount =
        type === CONST.IOU.REPORT_ACTION_TYPE.PAY && !isEmptyObject(report)
            ? convertToDisplayString(getMoneyRequestSpendBreakdown(report).totalDisplaySpend, currency)
            : convertToDisplayString(total, currency);

    let paymentMethodMessage;
    switch (paymentType) {
        case CONST.IOU.PAYMENT_TYPE.VBBA:
        case CONST.IOU.PAYMENT_TYPE.EXPENSIFY:
            paymentMethodMessage = ' with Expensify';
            break;
        default:
            paymentMethodMessage = ` elsewhere`;
            break;
    }

    let iouMessage;
    switch (type) {
        case CONST.REPORT.ACTIONS.TYPE.APPROVED:
            iouMessage = `approved ${amount}`;
            break;
        case CONST.REPORT.ACTIONS.TYPE.FORWARDED:
            iouMessage = `approved ${amount}`;
            break;
        case CONST.REPORT.ACTIONS.TYPE.UNAPPROVED:
            iouMessage = `unapproved ${amount}`;
            break;
        case CONST.IOU.REPORT_ACTION_TYPE.CREATE:
            iouMessage = `submitted ${amount}${comment && ` for ${comment}`}`;
            break;
        case CONST.IOU.REPORT_ACTION_TYPE.TRACK:
            iouMessage = `tracking ${amount}${comment && ` for ${comment}`}`;
            break;
        case CONST.IOU.REPORT_ACTION_TYPE.SPLIT:
            iouMessage = `split ${amount}${comment && ` for ${comment}`}`;
            break;
        case CONST.IOU.REPORT_ACTION_TYPE.DELETE:
            iouMessage = `deleted the ${amount} expense${comment && ` for ${comment}`}`;
            break;
        case CONST.IOU.REPORT_ACTION_TYPE.PAY:
            if (isInvoice && isSettlingUp) {
                iouMessage =
                    paymentType === CONST.IOU.PAYMENT_TYPE.ELSEWHERE
                        ? translateLocal('iou.payElsewhere', {formattedAmount: amount})
                        : translateLocal(payAsBusiness ? 'iou.settleInvoiceBusiness' : 'iou.settleInvoicePersonal', {amount, last4Digits: String(bankAccountID).slice(-4)});
            } else {
                iouMessage = isSettlingUp ? `paid ${amount}${paymentMethodMessage}` : `sent ${amount}${comment && ` for ${comment}`}${paymentMethodMessage}`;
            }
            break;
        case CONST.REPORT.ACTIONS.TYPE.SUBMITTED:
            iouMessage = translateLocal('iou.expenseAmount', {formattedAmount: amount});
            break;
        default:
            break;
    }

    return [
        {
            html: lodashEscape(iouMessage),
            text: iouMessage ?? '',
            isEdited: false,
            type: CONST.REPORT.MESSAGE.TYPE.COMMENT,
        },
    ];
}

/**
 * Builds an optimistic IOU reportAction object
 *
 * @param type - IOUReportAction type. Can be oneOf(create, delete, pay, split).
 * @param amount - IOU amount in cents.
 * @param currency
 * @param comment - User comment for the IOU.
 * @param participants - An array with participants details.
 * @param [transactionID] - Not required if the IOUReportAction type is 'pay'
 * @param [paymentType] - Only required if the IOUReportAction type is 'pay'. Can be oneOf(elsewhere, Expensify).
 * @param [iouReportID] - Only required if the IOUReportActions type is oneOf(decline, cancel, pay). Generates a randomID as default.
 * @param [isSettlingUp] - Whether we are settling up an IOU.
 * @param [isSendMoneyFlow] - Whether this is pay someone flow
 * @param [receipt]
 * @param [isOwnPolicyExpenseChat] - Whether this is an expense report create from the current user's policy expense chat
 */
function buildOptimisticIOUReportAction(params: BuildOptimisticIOUReportActionParams): OptimisticIOUReportAction {
    const {
        type,
        amount,
        currency,
        comment,
        participants,
        transactionID,
        paymentType,
        iouReportID = '',
        isSettlingUp = false,
        isSendMoneyFlow = false,
        isOwnPolicyExpenseChat = false,
        created = DateUtils.getDBTime(),
        linkedExpenseReportAction,
        isPersonalTrackingExpense = false,
        payAsBusiness,
        bankAccountID,
        reportActionID,
    } = params;

    const IOUReportID = isPersonalTrackingExpense ? undefined : iouReportID || generateReportID();

    const originalMessage: ReportAction<typeof CONST.REPORT.ACTIONS.TYPE.IOU>['originalMessage'] = {
        amount,
        comment,
        currency,
        IOUTransactionID: transactionID,
        IOUReportID,
        type,
        payAsBusiness,
        bankAccountID,
    };

    const delegateAccountDetails = getPersonalDetailByEmail(delegateEmail);

    if (type === CONST.IOU.REPORT_ACTION_TYPE.PAY) {
        // In pay someone flow, we store amount, comment, currency in IOUDetails when type = pay
        if (isSendMoneyFlow) {
            const keys = ['amount', 'comment', 'currency'] as const;
            keys.forEach((key) => {
                delete originalMessage[key];
            });
            originalMessage.IOUDetails = {amount, comment, currency};
            originalMessage.paymentType = paymentType;
        } else {
            // In case of pay someone action, we dont store the comment
            // and there is no single transactionID to link the action to.
            delete originalMessage.IOUTransactionID;
            delete originalMessage.comment;
            originalMessage.paymentType = paymentType;
        }
    }

    // IOUs of type split only exist in group DMs and those don't have an iouReport so we need to delete the IOUReportID key
    if (type === CONST.IOU.REPORT_ACTION_TYPE.SPLIT) {
        delete originalMessage.IOUReportID;
    }

    if (type !== CONST.IOU.REPORT_ACTION_TYPE.PAY) {
        // Split expense made from a policy expense chat only have the payee's accountID as the participant because the payer could be any policy admin
        if (isOwnPolicyExpenseChat && type === CONST.IOU.REPORT_ACTION_TYPE.SPLIT) {
            originalMessage.participantAccountIDs = currentUserAccountID ? [currentUserAccountID] : [];
        } else {
            originalMessage.participantAccountIDs = currentUserAccountID
                ? [
                      currentUserAccountID,
                      ...participants.filter((participant) => participant.accountID !== currentUserAccountID).map((participant) => participant.accountID ?? CONST.DEFAULT_NUMBER_ID),
                  ]
                : participants.map((participant) => participant.accountID ?? CONST.DEFAULT_NUMBER_ID);
        }
    }

    const iouReportAction = {
        ...linkedExpenseReportAction,
        actionName: CONST.REPORT.ACTIONS.TYPE.IOU,
        actorAccountID: currentUserAccountID,
        automatic: false,
        isAttachmentOnly: false,
        originalMessage,
        reportActionID: linkedExpenseReportAction?.reportActionID ?? reportActionID ?? rand64(),
        shouldShow: true,
        created,
        pendingAction: CONST.RED_BRICK_ROAD_PENDING_ACTION.ADD,
        delegateAccountID: delegateAccountDetails?.accountID,
        person: [
            {
                style: 'strong',
                text: getCurrentUserDisplayNameOrEmail(),
                type: 'TEXT',
            },
        ],
        avatar: getCurrentUserAvatar(),
        message: getIOUReportActionMessage(iouReportID, type, amount, comment, currency, paymentType, isSettlingUp, bankAccountID, payAsBusiness),
    };

    const managerMcTestParticipant = participants.find((participant) => isSelectedManagerMcTest(participant.login));
    if (managerMcTestParticipant) {
        return {
            ...iouReportAction,
            actorAccountID: managerMcTestParticipant.accountID,
            avatar: managerMcTestParticipant.icons?.[0]?.source,
            person: [
                {
                    style: 'strong',
                    text: getDisplayNameForParticipant(managerMcTestParticipant),
                    type: 'TEXT',
                },
            ],
        };
    }

    return iouReportAction;
}

/**
 * Builds an optimistic APPROVED report action with a randomly generated reportActionID.
 */
function buildOptimisticApprovedReportAction(amount: number, currency: string, expenseReportID: string): OptimisticApprovedReportAction {
    const originalMessage = {
        amount,
        currency,
        expenseReportID,
    };
    const delegateAccountDetails = getPersonalDetailByEmail(delegateEmail);

    return {
        actionName: CONST.REPORT.ACTIONS.TYPE.APPROVED,
        actorAccountID: currentUserAccountID,
        automatic: false,
        avatar: getCurrentUserAvatar(),
        isAttachmentOnly: false,
        originalMessage,
        message: getIOUReportActionMessage(expenseReportID, CONST.REPORT.ACTIONS.TYPE.APPROVED, Math.abs(amount), '', currency),
        person: [
            {
                style: 'strong',
                text: getCurrentUserDisplayNameOrEmail(),
                type: 'TEXT',
            },
        ],
        reportActionID: rand64(),
        shouldShow: true,
        created: DateUtils.getDBTime(),
        pendingAction: CONST.RED_BRICK_ROAD_PENDING_ACTION.ADD,
        delegateAccountID: delegateAccountDetails?.accountID,
    };
}

/**
 * Builds an optimistic APPROVED report action with a randomly generated reportActionID.
 */
function buildOptimisticUnapprovedReportAction(amount: number, currency: string, expenseReportID: string): OptimisticUnapprovedReportAction {
    const delegateAccountDetails = getPersonalDetailByEmail(delegateEmail);
    return {
        actionName: CONST.REPORT.ACTIONS.TYPE.UNAPPROVED,
        actorAccountID: currentUserAccountID,
        automatic: false,
        avatar: getCurrentUserAvatar(),
        isAttachmentOnly: false,
        originalMessage: {
            amount,
            currency,
            expenseReportID,
        },
        message: getIOUReportActionMessage(expenseReportID, CONST.REPORT.ACTIONS.TYPE.UNAPPROVED, Math.abs(amount), '', currency),
        person: [
            {
                style: 'strong',
                text: getCurrentUserDisplayNameOrEmail(),
                type: 'TEXT',
            },
        ],
        reportActionID: rand64(),
        shouldShow: true,
        created: DateUtils.getDBTime(),
        pendingAction: CONST.RED_BRICK_ROAD_PENDING_ACTION.ADD,
        delegateAccountID: delegateAccountDetails?.accountID,
    };
}

/**
 * Builds an optimistic MOVED report action with a randomly generated reportActionID.
 * This action is used when we move reports across workspaces.
 */
function buildOptimisticMovedReportAction(
    fromPolicyID: string | undefined,
    toPolicyID: string,
    newParentReportID: string,
    movedReportID: string,
    policyName: string,
    shouldHideMovedReportUrl = false,
): ReportAction {
    const originalMessage = {
        fromPolicyID,
        toPolicyID,
        newParentReportID,
        movedReportID,
    };

    const movedActionMessage = [
        {
            html: shouldHideMovedReportUrl
                ? `moved this <a href='${getReportURLForCurrentContext(movedReportID)}' target='_blank' rel='noreferrer noopener'>report</a> to the <a href='${getReportURLForCurrentContext(newParentReportID)}' target='_blank' rel='noreferrer noopener'>${policyName}</a> workspace`
                : `moved this report to the <a href='${getReportURLForCurrentContext(newParentReportID)}' target='_blank' rel='noreferrer noopener'>${policyName}</a> workspace`,
            text: `moved this report to the ${policyName} workspace`,
            type: CONST.REPORT.MESSAGE.TYPE.COMMENT,
        },
    ];

    return {
        actionName: CONST.REPORT.ACTIONS.TYPE.MOVED,
        actorAccountID: currentUserAccountID,
        automatic: false,
        avatar: getCurrentUserAvatar(),
        isAttachmentOnly: false,
        originalMessage,
        message: movedActionMessage,
        person: [
            {
                style: 'strong',
                text: getCurrentUserDisplayNameOrEmail(),
                type: 'TEXT',
            },
        ],
        reportActionID: rand64(),
        shouldShow: true,
        created: DateUtils.getDBTime(),
        pendingAction: CONST.RED_BRICK_ROAD_PENDING_ACTION.ADD,
    };
}

/**
 * Builds an optimistic CHANGE_POLICY report action with a randomly generated reportActionID.
 * This action is used when we change the workspace of a report.
 */
function buildOptimisticChangePolicyReportAction(fromPolicyID: string | undefined, toPolicyID: string, automaticAction = false): ReportAction {
    const originalMessage = {
        fromPolicy: fromPolicyID,
        toPolicy: toPolicyID,
        automaticAction,
    };

    // This will be fixed as part of https://github.com/Expensify/Expensify/issues/507850
    // eslint-disable-next-line @typescript-eslint/no-deprecated
    const fromPolicy = getPolicy(fromPolicyID);
    // This will be fixed as part of https://github.com/Expensify/Expensify/issues/507850
    // eslint-disable-next-line @typescript-eslint/no-deprecated
    const toPolicy = getPolicy(toPolicyID);

    const changePolicyReportActionMessage = [
        {
            type: CONST.REPORT.MESSAGE.TYPE.TEXT,
            text: `changed the workspace to ${toPolicy?.name}`,
        },
        ...(fromPolicyID
            ? [
                  {
                      type: CONST.REPORT.MESSAGE.TYPE.TEXT,
                      text: ` (previously ${fromPolicy?.name})`,
                  },
              ]
            : []),
    ];

    return {
        actionName: CONST.REPORT.ACTIONS.TYPE.CHANGE_POLICY,
        actorAccountID: currentUserAccountID,
        avatar: getCurrentUserAvatar(),
        created: DateUtils.getDBTime(),
        originalMessage,
        message: changePolicyReportActionMessage,
        person: [
            {
                style: 'strong',
                text: getCurrentUserDisplayNameOrEmail(),
                type: 'TEXT',
            },
        ],
        reportActionID: rand64(),
        shouldShow: true,
        pendingAction: CONST.RED_BRICK_ROAD_PENDING_ACTION.ADD,
    };
}

function buildOptimisticTransactionAction(
    type: typeof CONST.REPORT.ACTIONS.TYPE.MOVED_TRANSACTION | typeof CONST.REPORT.ACTIONS.TYPE.UNREPORTED_TRANSACTION,
    transactionThreadReportID: string | undefined,
    targetReportID: string,
): ReportAction {
    const reportName = allReports?.[targetReportID]?.reportName ?? '';
    const url = getReportURLForCurrentContext(targetReportID);
    const [actionText, messageHtml] = [`moved this expense to ${reportName}`, `moved this expense to <a href='${url}' target='_blank' rel='noreferrer noopener'>${reportName}</a>`];

    return {
        actionName: type,
        reportID: transactionThreadReportID,
        actorAccountID: currentUserAccountID,
        avatar: getCurrentUserAvatar(),
        created: DateUtils.getDBTime(),
        originalMessage: type === CONST.REPORT.ACTIONS.TYPE.MOVED_TRANSACTION ? {toReportID: targetReportID} : {fromReportID: targetReportID},
        message: [
            {
                type: CONST.REPORT.MESSAGE.TYPE.TEXT,
                html: messageHtml,
                text: actionText,
            },
        ],
        person: [
            {
                style: 'strong',
                text: getCurrentUserDisplayNameOrEmail(),
                type: 'TEXT',
            },
        ],
        reportActionID: rand64(),
        shouldShow: true,
        pendingAction: CONST.RED_BRICK_ROAD_PENDING_ACTION.ADD,
    };
}

/**
 * Builds an optimistic MOVED_TRANSACTION report action with a randomly generated reportActionID.
 * This action is used when we change the workspace of a report.
 */
function buildOptimisticMovedTransactionAction(transactionThreadReportID: string | undefined, toReportID: string) {
    return buildOptimisticTransactionAction(CONST.REPORT.ACTIONS.TYPE.MOVED_TRANSACTION, transactionThreadReportID, toReportID);
}

/**
 * Builds an optimistic UNREPORTED_TRANSACTION report action with a randomly generated reportActionID.
 * This action is used when we un-report a transaction.
 */
function buildOptimisticUnreportedTransactionAction(transactionThreadReportID: string | undefined, fromReportID: string) {
    return buildOptimisticTransactionAction(CONST.REPORT.ACTIONS.TYPE.UNREPORTED_TRANSACTION, transactionThreadReportID, fromReportID);
}

/**
 * Builds an optimistic SUBMITTED report action with a randomly generated reportActionID.
 *
 */
function buildOptimisticSubmittedReportAction(amount: number, currency: string, expenseReportID: string, adminAccountID: number | undefined): OptimisticSubmittedReportAction {
    const originalMessage = {
        amount,
        currency,
        expenseReportID,
    };

    const delegateAccountDetails = getPersonalDetailByEmail(delegateEmail);

    return {
        actionName: CONST.REPORT.ACTIONS.TYPE.SUBMITTED,
        actorAccountID: currentUserAccountID,
        adminAccountID,
        automatic: false,
        avatar: getCurrentUserAvatar(),
        isAttachmentOnly: false,
        originalMessage,
        message: getIOUReportActionMessage(expenseReportID, CONST.REPORT.ACTIONS.TYPE.SUBMITTED, Math.abs(amount), '', currency),
        person: [
            {
                style: 'strong',
                text: getCurrentUserDisplayNameOrEmail(),
                type: 'TEXT',
            },
        ],
        reportActionID: rand64(),
        shouldShow: true,
        created: DateUtils.getDBTime(),
        pendingAction: CONST.RED_BRICK_ROAD_PENDING_ACTION.ADD,
        delegateAccountID: delegateAccountDetails?.accountID,
    };
}

/**
 * Builds an optimistic report preview action with a randomly generated reportActionID.
 *
 * @param chatReport
 * @param iouReport
 * @param [comment] - User comment for the IOU.
 * @param [transaction] - optimistic first transaction of preview
 * @param reportActionID
 */
function buildOptimisticReportPreview(
    chatReport: OnyxInputOrEntry<Report>,
    iouReport: Report,
    comment = '',
    transaction: OnyxInputOrEntry<Transaction> = null,
    childReportID?: string,
    reportActionID?: string,
): ReportAction<typeof CONST.REPORT.ACTIONS.TYPE.REPORT_PREVIEW> {
    const hasReceipt = hasReceiptTransactionUtils(transaction);
    const message = getReportPreviewMessage(iouReport);
    const created = DateUtils.getDBTime();
    const reportActorAccountID = (isInvoiceReport(iouReport) || isExpenseReport(iouReport) ? iouReport?.ownerAccountID : iouReport?.managerID) ?? -1;
    const delegateAccountDetails = getPersonalDetailByEmail(delegateEmail);
    const isTestTransaction = isTestTransactionReport(iouReport);
    const isTestDriveTransaction = !!transaction?.receipt?.isTestDriveReceipt;
    const isScanRequest = transaction ? isScanRequestTransactionUtils(transaction) : false;
    return {
        reportActionID: reportActionID ?? rand64(),
        reportID: chatReport?.reportID,
        actionName: CONST.REPORT.ACTIONS.TYPE.REPORT_PREVIEW,
        pendingAction: CONST.RED_BRICK_ROAD_PENDING_ACTION.ADD,
        originalMessage: {
            linkedReportID: iouReport?.reportID,
        },
        message: [
            {
                html: message,
                text: message,
                isEdited: false,
                type: CONST.REPORT.MESSAGE.TYPE.COMMENT,
            },
        ],
        delegateAccountID: delegateAccountDetails?.accountID,
        created,
        accountID: iouReport?.managerID,
        // The preview is initially whispered if created with a receipt, so the actor is the current user as well
        actorAccountID: hasReceipt ? currentUserAccountID : reportActorAccountID,
        childReportID: childReportID ?? iouReport?.reportID,
        childMoneyRequestCount: 1,
        isOptimisticAction: true,
        childLastActorAccountID: currentUserAccountID,
        childLastMoneyRequestComment: comment,
        childRecentReceiptTransactionIDs: hasReceipt && !isEmptyObject(transaction) && transaction?.transactionID ? {[transaction.transactionID]: created} : undefined,
        childOwnerAccountID: iouReport?.ownerAccountID,
        childManagerAccountID: iouReport?.managerID,
        ...((isTestDriveTransaction || isTestTransaction) && !isScanRequest && {childStateNum: 2, childStatusNum: 4}),
    };
}

/**
 * Builds an optimistic ACTIONABLE_TRACK_EXPENSE_WHISPER action with a randomly generated reportActionID.
 */
function buildOptimisticActionableTrackExpenseWhisper(iouAction: OptimisticIOUReportAction, transactionID: string): ReportAction {
    const currentTime = DateUtils.getDBTime();
    const targetEmail = CONST.EMAIL.CONCIERGE;
    const actorAccountID = getAccountIDsByLogins([targetEmail]).at(0);
    const reportActionID = rand64();
    return {
        actionName: CONST.REPORT.ACTIONS.TYPE.ACTIONABLE_TRACK_EXPENSE_WHISPER,
        actorAccountID,
        avatar: getDefaultAvatarURL(actorAccountID),
        created: DateUtils.addMillisecondsFromDateTime(currentTime, 1),
        lastModified: DateUtils.addMillisecondsFromDateTime(currentTime, 1),
        message: [
            {
                html: CONST.ACTIONABLE_TRACK_EXPENSE_WHISPER_MESSAGE,
                text: CONST.ACTIONABLE_TRACK_EXPENSE_WHISPER_MESSAGE,
                whisperedTo: [],
                type: CONST.REPORT.MESSAGE.TYPE.COMMENT,
            },
        ],
        originalMessage: {
            lastModified: DateUtils.addMillisecondsFromDateTime(currentTime, 1),
            transactionID,
        },
        person: [
            {
                text: CONST.DISPLAY_NAME.EXPENSIFY_CONCIERGE,
                type: 'TEXT',
            },
        ],
        reportActionID,
        shouldShow: true,
        pendingAction: CONST.RED_BRICK_ROAD_PENDING_ACTION.ADD,
    };
}

/**
 * Builds an optimistic modified expense action with a randomly generated reportActionID.
 */
function buildOptimisticModifiedExpenseReportAction(
    transactionThread: OnyxInputOrEntry<Report>,
    oldTransaction: OnyxInputOrEntry<Transaction>,
    transactionChanges: TransactionChanges,
    isFromExpenseReport: boolean,
    policy: OnyxInputOrEntry<Policy>,
    updatedTransaction?: OnyxInputOrEntry<Transaction>,
    allowNegative = false,
): OptimisticModifiedExpenseReportAction {
    const originalMessage = getModifiedExpenseOriginalMessage(oldTransaction, transactionChanges, isFromExpenseReport, policy, updatedTransaction, allowNegative);
    const delegateAccountDetails = getPersonalDetailByEmail(delegateEmail);

    return {
        actionName: CONST.REPORT.ACTIONS.TYPE.MODIFIED_EXPENSE,
        actorAccountID: currentUserAccountID,
        automatic: false,
        avatar: getCurrentUserAvatar(),
        created: DateUtils.getDBTime(),
        isAttachmentOnly: false,
        message: [
            {
                // Currently we are composing the message from the originalMessage and message is only used in OldDot and not in the App
                text: 'You',
                style: 'strong',
                type: CONST.REPORT.MESSAGE.TYPE.TEXT,
            },
        ],
        originalMessage,
        person: [
            {
                style: 'strong',
                text: currentUserPersonalDetails?.displayName ?? String(currentUserAccountID),
                type: 'TEXT',
            },
        ],
        pendingAction: CONST.RED_BRICK_ROAD_PENDING_ACTION.ADD,
        reportActionID: rand64(),
        reportID: transactionThread?.reportID,
        shouldShow: true,
        delegateAccountID: delegateAccountDetails?.accountID,
    };
}

/**
 * Builds an optimistic DETACH_RECEIPT report action with a randomly generated reportActionID.
 */
function buildOptimisticDetachReceipt(reportID: string | undefined, transactionID: string, merchant: string = CONST.TRANSACTION.PARTIAL_TRANSACTION_MERCHANT) {
    return {
        actionName: CONST.REPORT.ACTIONS.TYPE.MANAGER_DETACH_RECEIPT,
        actorAccountID: currentUserAccountID,
        automatic: false,
        avatar: getCurrentUserAvatar(),
        created: DateUtils.getDBTime(),
        isAttachmentOnly: false,
        originalMessage: {
            transactionID,
            merchant: `${merchant}`,
        },
        message: [
            {
                type: 'COMMENT',
                html: `detached a receipt from expense '${merchant}'`,
                text: `detached a receipt from expense '${merchant}'`,
                whisperedTo: [],
            },
        ],
        person: [
            {
                style: 'strong',
                text: currentUserPersonalDetails?.displayName ?? String(currentUserAccountID),
                type: 'TEXT',
            },
        ],
        pendingAction: CONST.RED_BRICK_ROAD_PENDING_ACTION.ADD,
        reportActionID: rand64(),
        reportID,
        shouldShow: true,
    };
}

/**
 * Updates a report preview action that exists for an IOU report.
 *
 * @param [comment] - User comment for the IOU.
 * @param [transaction] - optimistic newest transaction of a report preview
 *
 */
function updateReportPreview(
    iouReport: OnyxEntry<Report>,
    reportPreviewAction: ReportAction<typeof CONST.REPORT.ACTIONS.TYPE.REPORT_PREVIEW>,
    isPayRequest = false,
    comment = '',
    transaction?: OnyxEntry<Transaction>,
): ReportAction<typeof CONST.REPORT.ACTIONS.TYPE.REPORT_PREVIEW> {
    const hasReceipt = hasReceiptTransactionUtils(transaction);
    const recentReceiptTransactions = reportPreviewAction?.childRecentReceiptTransactionIDs ?? {};
    const transactionsToKeep = getRecentTransactions(recentReceiptTransactions);
    const previousTransactionsArray = Object.entries(recentReceiptTransactions ?? {}).map(([key, value]) => (transactionsToKeep.includes(key) ? {[key]: value} : null));
    const previousTransactions: Record<string, string> = {};

    for (const obj of previousTransactionsArray) {
        for (const key in obj) {
            if (obj) {
                previousTransactions[key] = obj[key];
            }
        }
    }

    const message = getReportPreviewMessage(iouReport, reportPreviewAction);
    const originalMessage = getOriginalMessage(reportPreviewAction);
    return {
        ...reportPreviewAction,
        message: [
            {
                html: message,
                text: message,
                isEdited: false,
                type: CONST.REPORT.MESSAGE.TYPE.COMMENT,
            },
        ],
        childLastMoneyRequestComment: comment || reportPreviewAction?.childLastMoneyRequestComment,
        childMoneyRequestCount: (reportPreviewAction?.childMoneyRequestCount ?? 0) + (isPayRequest ? 0 : 1),
        childRecentReceiptTransactionIDs: hasReceipt
            ? {
                  ...(transaction && {[transaction.transactionID]: transaction?.created}),
                  ...previousTransactions,
              }
            : recentReceiptTransactions,
        // As soon as we add a transaction without a receipt to the report, it will have ready expenses,
        // so we remove the whisper
        originalMessage: originalMessage
            ? {
                  ...originalMessage,
                  whisperedTo: hasReceipt ? originalMessage.whisperedTo : [],
                  linkedReportID: originalMessage.linkedReportID,
              }
            : undefined,
    };
}

function buildOptimisticTaskReportAction(
    taskReportID: string,
    actionName: typeof CONST.REPORT.ACTIONS.TYPE.TASK_COMPLETED | typeof CONST.REPORT.ACTIONS.TYPE.TASK_REOPENED | typeof CONST.REPORT.ACTIONS.TYPE.TASK_CANCELLED,
    message = '',
    actorAccountID = currentUserAccountID,
    createdOffset = 0,
): OptimisticTaskReportAction {
    const originalMessage = {
        taskReportID,
        type: actionName,
        text: message,
        html: message,
        whisperedTo: [],
    };
    const delegateAccountDetails = getPersonalDetailByEmail(delegateEmail);

    return {
        actionName,
        actorAccountID,
        automatic: false,
        avatar: getCurrentUserAvatar(),
        isAttachmentOnly: false,
        originalMessage,
        message: [
            {
                text: message,
                taskReportID,
                type: CONST.REPORT.MESSAGE.TYPE.TEXT,
            },
        ],
        person: [
            {
                style: 'strong',
                text: currentUserPersonalDetails?.displayName ?? String(currentUserAccountID),
                type: 'TEXT',
            },
        ],
        reportActionID: rand64(),
        shouldShow: true,
        created: NetworkConnection.getDBTimeWithSkew(Date.now() + createdOffset),
        isFirstItem: false,
        pendingAction: CONST.RED_BRICK_ROAD_PENDING_ACTION.ADD,
        delegateAccountID: delegateAccountDetails?.accountID,
    };
}

function isWorkspaceChat(chatType: string) {
    return chatType === CONST.REPORT.CHAT_TYPE.POLICY_ADMINS || chatType === CONST.REPORT.CHAT_TYPE.POLICY_ANNOUNCE || chatType === CONST.REPORT.CHAT_TYPE.POLICY_EXPENSE_CHAT;
}

/**
 * Builds an optimistic chat report with a randomly generated reportID and as much information as we currently have
 */
type BuildOptimisticChatReportParams = {
    participantList: number[];
    reportName?: string;
    chatType?: ValueOf<typeof CONST.REPORT.CHAT_TYPE>;
    policyID?: string;
    ownerAccountID?: number;
    isOwnPolicyExpenseChat?: boolean;
    oldPolicyName?: string;
    visibility?: ValueOf<typeof CONST.REPORT.VISIBILITY>;
    writeCapability?: ValueOf<typeof CONST.REPORT.WRITE_CAPABILITIES>;
    notificationPreference?: NotificationPreference;
    parentReportActionID?: string;
    parentReportID?: string;
    description?: string;
    avatarUrl?: string;
    optimisticReportID?: string;
    isPinned?: boolean;
};

function buildOptimisticChatReport({
    participantList,
    reportName = CONST.REPORT.DEFAULT_REPORT_NAME,
    chatType,
    policyID = CONST.POLICY.OWNER_EMAIL_FAKE,
    ownerAccountID = CONST.REPORT.OWNER_ACCOUNT_ID_FAKE,
    isOwnPolicyExpenseChat = false,
    oldPolicyName = '',
    visibility,
    writeCapability,
    notificationPreference = CONST.REPORT.NOTIFICATION_PREFERENCE.ALWAYS,
    parentReportActionID = '',
    parentReportID = undefined,
    description = '',
    avatarUrl = '',
    optimisticReportID = '',
    isPinned = false,
}: BuildOptimisticChatReportParams): OptimisticChatReport {
    const isWorkspaceChatType = chatType && isWorkspaceChat(chatType);
    const participants = participantList.reduce((reportParticipants: Participants, accountID: number) => {
        const participant: ReportParticipant = {
            notificationPreference,
            ...(!isWorkspaceChatType && {role: accountID === currentUserAccountID ? CONST.REPORT.ROLE.ADMIN : CONST.REPORT.ROLE.MEMBER}),
        };
        // eslint-disable-next-line no-param-reassign
        reportParticipants[accountID] = participant;
        return reportParticipants;
    }, {} as Participants);
    const currentTime = DateUtils.getDBTime();
    const optimisticChatReport: OptimisticChatReport = {
        type: CONST.REPORT.TYPE.CHAT,
        chatType,
        isOwnPolicyExpenseChat,
        isPinned,
        lastActorAccountID: 0,
        lastMessageHtml: '',
        lastMessageText: undefined,
        lastReadTime: currentTime,
        lastVisibleActionCreated: currentTime,
        oldPolicyName,
        ownerAccountID: ownerAccountID || CONST.REPORT.OWNER_ACCOUNT_ID_FAKE,
        parentReportActionID,
        parentReportID,
        participants,
        policyID,
        reportID: optimisticReportID || generateReportID(),
        reportName,
        stateNum: 0,
        statusNum: 0,
        visibility,
        description,
        writeCapability,
        avatarUrl,
    };

    if (chatType === CONST.REPORT.CHAT_TYPE.INVOICE) {
        // TODO: update to support workspace as an invoice receiver when workspace-to-workspace invoice room implemented
        optimisticChatReport.invoiceReceiver = {
            type: 'individual',
            accountID: participantList.at(0) ?? -1,
        };
    }

    return optimisticChatReport;
}

function buildOptimisticGroupChatReport(
    participantAccountIDs: number[],
    reportName: string,
    avatarUri: string,
    optimisticReportID?: string,
    notificationPreference?: NotificationPreference,
) {
    return buildOptimisticChatReport({
        participantList: participantAccountIDs,
        reportName,
        chatType: CONST.REPORT.CHAT_TYPE.GROUP,
        notificationPreference,
        avatarUrl: avatarUri,
        optimisticReportID,
    });
}

/**
 * Returns the necessary reportAction onyx data to indicate that the chat has been created optimistically
 * @param [created] - Action created time
 */
function buildOptimisticCreatedReportAction(emailCreatingAction: string, created = DateUtils.getDBTime(), optimisticReportActionID?: string): OptimisticCreatedReportAction {
    return {
        reportActionID: optimisticReportActionID ?? rand64(),
        actionName: CONST.REPORT.ACTIONS.TYPE.CREATED,
        pendingAction: CONST.RED_BRICK_ROAD_PENDING_ACTION.ADD,
        actorAccountID: currentUserAccountID,
        message: [
            {
                type: CONST.REPORT.MESSAGE.TYPE.TEXT,
                style: 'strong',
                text: emailCreatingAction,
            },
            {
                type: CONST.REPORT.MESSAGE.TYPE.TEXT,
                style: 'normal',
                text: ' created this report',
            },
        ],
        person: [
            {
                type: CONST.REPORT.MESSAGE.TYPE.TEXT,
                style: 'strong',
                text: getCurrentUserDisplayNameOrEmail(),
            },
        ],
        automatic: false,
        avatar: getCurrentUserAvatar(),
        created,
        shouldShow: true,
    };
}

/**
 * Returns the necessary reportAction onyx data to indicate that the room has been renamed
 */
function buildOptimisticRenamedRoomReportAction(newName: string, oldName: string): OptimisticRenamedReportAction {
    const now = DateUtils.getDBTime();
    return {
        reportActionID: rand64(),
        actionName: CONST.REPORT.ACTIONS.TYPE.RENAMED,
        pendingAction: CONST.RED_BRICK_ROAD_PENDING_ACTION.ADD,
        actorAccountID: currentUserAccountID,
        message: [
            {
                type: CONST.REPORT.MESSAGE.TYPE.TEXT,
                style: 'strong',
                text: 'You',
            },
            {
                type: CONST.REPORT.MESSAGE.TYPE.TEXT,
                style: 'normal',
                text: ` renamed this report. New title is '${newName}' (previously '${oldName}').`,
            },
        ],
        person: [
            {
                type: CONST.REPORT.MESSAGE.TYPE.TEXT,
                style: 'strong',
                text: getCurrentUserDisplayNameOrEmail(),
            },
        ],
        originalMessage: {
            oldName,
            newName,
            html: `Room renamed to ${newName}`,
            lastModified: now,
        },
        automatic: false,
        avatar: getCurrentUserAvatar(),
        created: now,
        shouldShow: true,
    };
}

/**
 * Returns the necessary reportAction onyx data to indicate that the room description has been updated
 */
function buildOptimisticRoomDescriptionUpdatedReportAction(description: string): OptimisticRoomDescriptionUpdatedReportAction {
    const now = DateUtils.getDBTime();
    return {
        reportActionID: rand64(),
        actionName: CONST.REPORT.ACTIONS.TYPE.ROOM_CHANGE_LOG.UPDATE_ROOM_DESCRIPTION,
        pendingAction: CONST.RED_BRICK_ROAD_PENDING_ACTION.ADD,
        actorAccountID: currentUserAccountID,
        message: [
            {
                type: CONST.REPORT.MESSAGE.TYPE.COMMENT,
                text: description ? `set the room description to: ${Parser.htmlToText(description)}` : 'cleared the room description',
                html: description ? `<muted-text>set the room description to: ${description}</muted-text>` : '<muted-text>cleared the room description</muted-text>',
            },
        ],
        person: [
            {
                type: CONST.REPORT.MESSAGE.TYPE.TEXT,
                style: 'strong',
                text: getCurrentUserDisplayNameOrEmail(),
            },
        ],
        originalMessage: {
            description,
            lastModified: now,
        },
        created: now,
    };
}

/**
 * Returns the necessary reportAction onyx data to indicate that the transaction has been put on hold optimistically
 * @param [created] - Action created time
 */
function buildOptimisticHoldReportAction(created = DateUtils.getDBTime()): OptimisticHoldReportAction {
    return {
        reportActionID: rand64(),
        actionName: CONST.REPORT.ACTIONS.TYPE.HOLD,
        pendingAction: CONST.RED_BRICK_ROAD_PENDING_ACTION.ADD,
        actorAccountID: currentUserAccountID,
        message: [
            {
                type: CONST.REPORT.MESSAGE.TYPE.TEXT,
                style: 'normal',
                text: translateLocal('iou.heldExpense'),
            },
        ],
        person: [
            {
                type: CONST.REPORT.MESSAGE.TYPE.TEXT,
                style: 'strong',
                text: getCurrentUserDisplayNameOrEmail(),
            },
        ],
        automatic: false,
        avatar: getCurrentUserAvatar(),
        created,
        shouldShow: true,
    };
}

/**
 * Returns the necessary reportAction onyx data to indicate that the transaction has been put on hold optimistically
 * @param [created] - Action created time
 */
function buildOptimisticHoldReportActionComment(comment: string, created = DateUtils.getDBTime()): OptimisticHoldReportAction {
    return {
        reportActionID: rand64(),
        actionName: CONST.REPORT.ACTIONS.TYPE.ADD_COMMENT,
        pendingAction: CONST.RED_BRICK_ROAD_PENDING_ACTION.ADD,
        actorAccountID: currentUserAccountID,
        message: [
            {
                type: CONST.REPORT.MESSAGE.TYPE.COMMENT,
                text: comment,
                html: comment, // as discussed on https://github.com/Expensify/App/pull/39452 we will not support HTML for now
            },
        ],
        person: [
            {
                type: CONST.REPORT.MESSAGE.TYPE.TEXT,
                style: 'strong',
                text: getCurrentUserDisplayNameOrEmail(),
            },
        ],
        automatic: false,
        avatar: getCurrentUserAvatar(),
        created,
        shouldShow: true,
    };
}

/**
 * Returns the necessary reportAction onyx data to indicate that the transaction has been removed from hold optimistically
 * @param [created] - Action created time
 */
function buildOptimisticUnHoldReportAction(created = DateUtils.getDBTime()): OptimisticHoldReportAction {
    return {
        reportActionID: rand64(),
        actionName: CONST.REPORT.ACTIONS.TYPE.UNHOLD,
        pendingAction: CONST.RED_BRICK_ROAD_PENDING_ACTION.ADD,
        actorAccountID: currentUserAccountID,
        message: [
            {
                type: CONST.REPORT.MESSAGE.TYPE.TEXT,
                style: 'normal',
                text: translateLocal('iou.unheldExpense'),
            },
        ],
        person: [
            {
                type: CONST.REPORT.MESSAGE.TYPE.TEXT,
                style: 'normal',
                text: getCurrentUserDisplayNameOrEmail(),
            },
        ],
        automatic: false,
        avatar: getCurrentUserAvatar(),
        created,
        shouldShow: true,
    };
}

function buildOptimisticRetractedReportAction(created = DateUtils.getDBTime()): OptimisticRetractedReportAction {
    return {
        reportActionID: rand64(),
        actionName: CONST.REPORT.ACTIONS.TYPE.RETRACTED,
        actorAccountID: currentUserAccountID,
        pendingAction: CONST.RED_BRICK_ROAD_PENDING_ACTION.ADD,
        message: [
            {
                type: CONST.REPORT.MESSAGE.TYPE.COMMENT,
                text: 'retracted',
                html: `<muted-text>retracted</muted-text>`,
            },
        ],
        person: [
            {
                style: 'strong',
                text: getCurrentUserDisplayNameOrEmail(),
                type: CONST.REPORT.MESSAGE.TYPE.TEXT,
            },
        ],
        automatic: false,
        avatar: getCurrentUserAvatar(),
        created,
        shouldShow: true,
    };
}

function buildOptimisticReopenedReportAction(created = DateUtils.getDBTime()): OptimisticReopenedReportAction {
    return {
        reportActionID: rand64(),
        actionName: CONST.REPORT.ACTIONS.TYPE.REOPENED,
        actorAccountID: currentUserAccountID,
        pendingAction: CONST.RED_BRICK_ROAD_PENDING_ACTION.ADD,
        message: [
            {
                type: CONST.REPORT.MESSAGE.TYPE.COMMENT,
                text: 'reopened',
                html: '<muted-text>reopened</muted-text>',
            },
        ],
        person: [
            {
                style: 'strong',
                text: getCurrentUserDisplayNameOrEmail(),
                type: CONST.REPORT.MESSAGE.TYPE.TEXT,
            },
        ],
        automatic: false,
        avatar: getCurrentUserAvatar(),
        created,
        shouldShow: true,
    };
}

function buildOptimisticEditedTaskFieldReportAction({title, description}: Task): OptimisticEditedTaskReportAction {
    // We do not modify title & description in one request, so we need to create a different optimistic action for each field modification
    let field = '';
    let value = '';
    if (title !== undefined) {
        field = 'task title';
        value = title;
    } else if (description !== undefined) {
        field = 'description';
        value = description;
    }

    let changelog = 'edited this task';
    if (field && value) {
        changelog = `updated the ${field} to ${value}`;
    } else if (field) {
        changelog = `removed the ${field}`;
    }
    const delegateAccountDetails = getPersonalDetailByEmail(delegateEmail);

    return {
        reportActionID: rand64(),
        actionName: CONST.REPORT.ACTIONS.TYPE.TASK_EDITED,
        pendingAction: CONST.RED_BRICK_ROAD_PENDING_ACTION.ADD,
        actorAccountID: currentUserAccountID,
        message: [
            {
                type: CONST.REPORT.MESSAGE.TYPE.COMMENT,
                text: changelog,
                html: getParsedComment(changelog, undefined, undefined, title !== undefined ? [...CONST.TASK_TITLE_DISABLED_RULES] : undefined),
            },
        ],
        person: [
            {
                type: CONST.REPORT.MESSAGE.TYPE.TEXT,
                style: 'strong',
                text: getCurrentUserDisplayNameOrEmail(),
            },
        ],
        automatic: false,
        avatar: getCurrentUserAvatar(),
        created: DateUtils.getDBTime(),
        shouldShow: false,
        delegateAccountID: delegateAccountDetails?.accountID,
    };
}

function buildOptimisticCardAssignedReportAction(assigneeAccountID: number): OptimisticCardAssignedReportAction {
    return {
        actionName: CONST.REPORT.ACTIONS.TYPE.CARD_ASSIGNED,
        actorAccountID: currentUserAccountID,
        avatar: getCurrentUserAvatar(),
        created: DateUtils.getDBTime(),
        originalMessage: {assigneeAccountID, cardID: -1},
        message: [{type: CONST.REPORT.MESSAGE.TYPE.COMMENT, text: '', html: ''}],
        pendingAction: CONST.RED_BRICK_ROAD_PENDING_ACTION.ADD,
        person: [
            {
                type: CONST.REPORT.MESSAGE.TYPE.TEXT,
                style: 'strong',
                text: getCurrentUserDisplayNameOrEmail(),
            },
        ],
        reportActionID: rand64(),
        shouldShow: true,
    };
}

function buildOptimisticChangedTaskAssigneeReportAction(assigneeAccountID: number): OptimisticEditedTaskReportAction {
    const delegateAccountDetails = getPersonalDetailByEmail(delegateEmail);

    return {
        reportActionID: rand64(),
        actionName: CONST.REPORT.ACTIONS.TYPE.TASK_EDITED,
        pendingAction: CONST.RED_BRICK_ROAD_PENDING_ACTION.ADD,
        actorAccountID: currentUserAccountID,
        message: [
            {
                type: CONST.REPORT.MESSAGE.TYPE.COMMENT,
                text: `assigned to ${getDisplayNameForParticipant({accountID: assigneeAccountID})}`,
                html: `assigned to <mention-user accountID="${assigneeAccountID}"/>`,
            },
        ],
        person: [
            {
                type: CONST.REPORT.MESSAGE.TYPE.TEXT,
                style: 'strong',
                text: getCurrentUserDisplayNameOrEmail(),
            },
        ],
        automatic: false,
        avatar: getCurrentUserAvatar(),
        created: DateUtils.getDBTime(),
        shouldShow: false,
        delegateAccountID: delegateAccountDetails?.accountID,
    };
}

/**
 * Returns the necessary reportAction onyx data to indicate that a chat has been archived
 *
 * @param reason - A reason why the chat has been archived
 */
function buildOptimisticClosedReportAction(
    emailClosingReport: string,
    policyName: string,
    reason: ValueOf<typeof CONST.REPORT.ARCHIVE_REASON> = CONST.REPORT.ARCHIVE_REASON.DEFAULT,
): OptimisticClosedReportAction {
    return {
        actionName: CONST.REPORT.ACTIONS.TYPE.CLOSED,
        actorAccountID: currentUserAccountID,
        automatic: false,
        avatar: getCurrentUserAvatar(),
        created: DateUtils.getDBTime(),
        message: [
            {
                type: CONST.REPORT.MESSAGE.TYPE.TEXT,
                style: 'strong',
                text: emailClosingReport,
            },
            {
                type: CONST.REPORT.MESSAGE.TYPE.TEXT,
                style: 'normal',
                text: ' closed this report',
            },
        ],
        originalMessage: {
            policyName,
            reason,
        },
        pendingAction: CONST.RED_BRICK_ROAD_PENDING_ACTION.ADD,
        person: [
            {
                type: CONST.REPORT.MESSAGE.TYPE.TEXT,
                style: 'strong',
                text: getCurrentUserDisplayNameOrEmail(),
            },
        ],
        reportActionID: rand64(),
        shouldShow: true,
    };
}

/**
 * Returns an optimistic Dismissed Violation Report Action. Use the originalMessage customize this to the type of
 * violation being dismissed.
 */
function buildOptimisticDismissedViolationReportAction(
    originalMessage: ReportAction<typeof CONST.REPORT.ACTIONS.TYPE.DISMISSED_VIOLATION>['originalMessage'],
): OptimisticDismissedViolationReportAction {
    return {
        actionName: CONST.REPORT.ACTIONS.TYPE.DISMISSED_VIOLATION,
        actorAccountID: currentUserAccountID,
        avatar: getCurrentUserAvatar(),
        created: DateUtils.getDBTime(),
        message: [
            {
                type: CONST.REPORT.MESSAGE.TYPE.TEXT,
                style: 'normal',
                text: getDismissedViolationMessageText(originalMessage),
            },
        ],
        originalMessage,
        pendingAction: CONST.RED_BRICK_ROAD_PENDING_ACTION.ADD,
        person: [
            {
                type: CONST.REPORT.MESSAGE.TYPE.TEXT,
                style: 'strong',
                text: getCurrentUserDisplayNameOrEmail(),
            },
        ],
        reportActionID: rand64(),
        shouldShow: true,
    };
}

function buildOptimisticResolvedDuplicatesReportAction(): OptimisticDismissedViolationReportAction {
    return {
        actionName: CONST.REPORT.ACTIONS.TYPE.RESOLVED_DUPLICATES,
        actorAccountID: currentUserAccountID,
        avatar: getCurrentUserAvatar(),
        created: DateUtils.getDBTime(),
        message: [
            {
                type: CONST.REPORT.MESSAGE.TYPE.TEXT,
                style: 'normal',
                text: translateLocal('violations.resolvedDuplicates'),
            },
        ],
        pendingAction: CONST.RED_BRICK_ROAD_PENDING_ACTION.ADD,
        person: [
            {
                type: CONST.REPORT.MESSAGE.TYPE.TEXT,
                style: 'strong',
                text: getCurrentUserDisplayNameOrEmail(),
            },
        ],
        reportActionID: rand64(),
        shouldShow: true,
    };
}

function buildOptimisticChangeApproverReportAction(managerID: number, actorAccountID: number): OptimisticChangedApproverReportAction {
    const created = DateUtils.getDBTime();
    return {
        actionName: managerID === actorAccountID ? CONST.REPORT.ACTIONS.TYPE.TAKE_CONTROL : CONST.REPORT.ACTIONS.TYPE.REROUTE,
        actorAccountID,
        avatar: getCurrentUserAvatar(),
        created: DateUtils.getDBTime(),
        message: [
            {
                type: CONST.REPORT.MESSAGE.TYPE.COMMENT,
                text: `changed the approver to ${getDisplayNameForParticipant({accountID: managerID})}`,
                html: `changed the approver to <mention-user accountID="${managerID}"/>`,
            },
        ],
        person: [
            {
                type: CONST.REPORT.MESSAGE.TYPE.TEXT,
                style: 'strong',
                text: getCurrentUserDisplayNameOrEmail(),
            },
        ],
        originalMessage: {
            lastModified: created,
            mentionedAccountIDs: [managerID],
        },
        shouldShow: false,
        pendingAction: CONST.RED_BRICK_ROAD_PENDING_ACTION.ADD,
        isOptimisticAction: true,
        reportActionID: rand64(),
    };
}

function buildOptimisticAnnounceChat(policyID: string, accountIDs: number[]): OptimisticAnnounceChat {
    const announceReport = getRoom(CONST.REPORT.CHAT_TYPE.POLICY_ANNOUNCE, policyID);
    // This will be fixed as part of https://github.com/Expensify/Expensify/issues/507850
    // eslint-disable-next-line @typescript-eslint/no-deprecated
    const policy = getPolicy(policyID);
    const announceRoomOnyxData: AnnounceRoomOnyxData = {
        onyxOptimisticData: [],
        onyxSuccessData: [],
        onyxFailureData: [],
    };

    // Do not create #announce room if the room already exists or if there are less than 3 participants in workspace
    if (accountIDs.length < 3 || announceReport) {
        return {
            announceChatReportID: '',
            announceChatReportActionID: '',
            announceChatData: announceRoomOnyxData,
        };
    }

    const announceChatData = buildOptimisticChatReport({
        participantList: accountIDs,
        reportName: CONST.REPORT.WORKSPACE_CHAT_ROOMS.ANNOUNCE,
        chatType: CONST.REPORT.CHAT_TYPE.POLICY_ANNOUNCE,
        policyID,
        ownerAccountID: CONST.POLICY.OWNER_ACCOUNT_ID_FAKE,
        oldPolicyName: policy?.name,
        writeCapability: CONST.REPORT.WRITE_CAPABILITIES.ADMINS,
        notificationPreference: CONST.REPORT.NOTIFICATION_PREFERENCE.ALWAYS,
    });

    const announceCreatedAction = buildOptimisticCreatedReportAction(CONST.POLICY.OWNER_EMAIL_FAKE);
    announceRoomOnyxData.onyxOptimisticData.push(
        {
            onyxMethod: Onyx.METHOD.SET,
            key: `${ONYXKEYS.COLLECTION.REPORT}${announceChatData.reportID}`,
            value: {
                pendingFields: {
                    addWorkspaceRoom: CONST.RED_BRICK_ROAD_PENDING_ACTION.ADD,
                },
                ...announceChatData,
            },
        },
        {
            onyxMethod: Onyx.METHOD.SET,
            key: `${ONYXKEYS.COLLECTION.REPORT_DRAFT}${announceChatData.reportID}`,
            value: null,
        },
        {
            onyxMethod: Onyx.METHOD.SET,
            key: `${ONYXKEYS.COLLECTION.REPORT_ACTIONS}${announceChatData.reportID}`,
            value: {
                [announceCreatedAction.reportActionID]: announceCreatedAction,
            },
        },
    );
    announceRoomOnyxData.onyxSuccessData.push(
        {
            onyxMethod: Onyx.METHOD.MERGE,
            key: `${ONYXKEYS.COLLECTION.REPORT}${announceChatData.reportID}`,
            value: {
                pendingFields: {
                    addWorkspaceRoom: null,
                },
                pendingAction: null,
            },
        },
        {
            onyxMethod: Onyx.METHOD.MERGE,
            key: `${ONYXKEYS.COLLECTION.REPORT_METADATA}${announceChatData.reportID}`,
            value: {
                isOptimisticReport: false,
            },
        },
        {
            onyxMethod: Onyx.METHOD.MERGE,
            key: `${ONYXKEYS.COLLECTION.REPORT_ACTIONS}${announceChatData.reportID}`,
            value: {
                [announceCreatedAction.reportActionID]: {
                    pendingAction: null,
                },
            },
        },
    );
    announceRoomOnyxData.onyxFailureData.push(
        {
            onyxMethod: Onyx.METHOD.MERGE,
            key: `${ONYXKEYS.COLLECTION.REPORT}${announceChatData.reportID}`,
            value: {
                pendingFields: {
                    addWorkspaceRoom: null,
                },
                pendingAction: null,
            },
        },
        {
            onyxMethod: Onyx.METHOD.MERGE,
            key: `${ONYXKEYS.COLLECTION.REPORT_METADATA}${announceChatData.reportID}`,
            value: {
                isOptimisticReport: false,
            },
        },
        {
            onyxMethod: Onyx.METHOD.MERGE,
            key: `${ONYXKEYS.COLLECTION.REPORT_ACTIONS}${announceChatData.reportID}`,
            value: {
                [announceCreatedAction.reportActionID]: {
                    pendingAction: null,
                },
            },
        },
    );
    return {
        announceChatReportID: announceChatData.reportID,
        announceChatReportActionID: announceCreatedAction.reportActionID,
        announceChatData: announceRoomOnyxData,
    };
}

function shouldPinAdminRoomByDefault() {
    return !isExpensifyTeam(currentUserEmail);
}

function buildOptimisticWorkspaceChats(policyID: string, policyName: string, expenseReportId?: string): OptimisticWorkspaceChats {
    const pendingChatMembers = getPendingChatMembers(currentUserAccountID ? [currentUserAccountID] : [], [], CONST.RED_BRICK_ROAD_PENDING_ACTION.ADD);
    const adminsChatData = {
        ...buildOptimisticChatReport({
            participantList: currentUserAccountID ? [currentUserAccountID] : [],
            reportName: CONST.REPORT.WORKSPACE_CHAT_ROOMS.ADMINS,
            chatType: CONST.REPORT.CHAT_TYPE.POLICY_ADMINS,
            policyID,
            ownerAccountID: CONST.POLICY.OWNER_ACCOUNT_ID_FAKE,
            oldPolicyName: policyName,
            isPinned: shouldPinAdminRoomByDefault(),
        }),
    };
    const adminsChatReportID = adminsChatData.reportID;
    const adminsCreatedAction = buildOptimisticCreatedReportAction(CONST.POLICY.OWNER_EMAIL_FAKE);
    const adminsReportActionData = {
        [adminsCreatedAction.reportActionID]: adminsCreatedAction,
    };

    const expenseChatData = buildOptimisticChatReport({
        participantList: currentUserAccountID ? [currentUserAccountID] : [],
        reportName: '',
        chatType: CONST.REPORT.CHAT_TYPE.POLICY_EXPENSE_CHAT,
        policyID,
        ownerAccountID: currentUserAccountID,
        isOwnPolicyExpenseChat: true,
        oldPolicyName: policyName,
        optimisticReportID: expenseReportId,
    });

    const expenseChatReportID = expenseChatData.reportID;
    const expenseReportCreatedAction = buildOptimisticCreatedReportAction(currentUserEmail ?? '');
    const expenseReportActionData = {
        [expenseReportCreatedAction.reportActionID]: expenseReportCreatedAction,
    };

    return {
        adminsChatReportID,
        adminsChatData,
        adminsReportActionData,
        adminsCreatedReportActionID: adminsCreatedAction.reportActionID,
        expenseChatReportID,
        expenseChatData,
        expenseReportActionData,
        expenseCreatedReportActionID: expenseReportCreatedAction.reportActionID,
        pendingChatMembers,
    };
}

/**
 * Builds an optimistic Task Report with a randomly generated reportID
 *
 * @param ownerAccountID - Account ID of the person generating the Task.
 * @param assigneeAccountID - AccountID of the other person participating in the Task.
 * @param parentReportID - Report ID of the chat where the Task is.
 * @param title - Task title.
 * @param description - Task description.
 * @param policyID - PolicyID of the parent report
 */

function buildOptimisticTaskReport(
    ownerAccountID: number,
    parentReportID: string,
    assigneeAccountID = 0,
    title?: string,
    description?: string,
    policyID: string = CONST.POLICY.OWNER_EMAIL_FAKE,
    notificationPreference: NotificationPreference = CONST.REPORT.NOTIFICATION_PREFERENCE.HIDDEN,
    mediaAttributes?: Record<string, string>,
): OptimisticTaskReport {
    const participants: Participants = {
        [ownerAccountID]: {
            notificationPreference,
        },
    };

    if (assigneeAccountID) {
        participants[assigneeAccountID] = {notificationPreference};
    }

    return {
        reportID: generateReportID(),
        reportName: getParsedComment(title ?? '', undefined, undefined, [...CONST.TASK_TITLE_DISABLED_RULES]),
        description: getParsedComment(description ?? '', {}, mediaAttributes),
        ownerAccountID,
        participants,
        managerID: assigneeAccountID,
        type: CONST.REPORT.TYPE.TASK,
        parentReportID,
        policyID,
        stateNum: CONST.REPORT.STATE_NUM.OPEN,
        statusNum: CONST.REPORT.STATUS_NUM.OPEN,
        lastVisibleActionCreated: DateUtils.getDBTime(),
        hasParentAccess: true,
    };
}

/**
 * Builds an optimistic EXPORTED_TO_INTEGRATION report action
 *
 * @param integration - The connectionName of the integration
 * @param markedManually - Whether the integration was marked as manually exported
 */
function buildOptimisticExportIntegrationAction(integration: ConnectionName, markedManually = false): OptimisticExportIntegrationAction {
    const label = CONST.POLICY.CONNECTIONS.NAME_USER_FRIENDLY[integration];
    return {
        reportActionID: rand64(),
        actionName: CONST.REPORT.ACTIONS.TYPE.EXPORTED_TO_INTEGRATION,
        pendingAction: CONST.RED_BRICK_ROAD_PENDING_ACTION.ADD,
        actorAccountID: currentUserAccountID,
        message: [],
        person: [
            {
                type: CONST.REPORT.MESSAGE.TYPE.TEXT,
                style: 'strong',
                text: getCurrentUserDisplayNameOrEmail(),
            },
        ],
        automatic: false,
        avatar: getCurrentUserAvatar(),
        created: DateUtils.getDBTime(),
        shouldShow: true,
        originalMessage: {
            label,
            lastModified: DateUtils.getDBTime(),
            markedManually,
            inProgress: true,
        },
    };
}

/**
 * A helper method to create transaction thread
 *
 * @param reportAction - the parent IOU report action from which to create the thread
 * @param moneyRequestReport - the report which the report action belongs to
 */
function buildTransactionThread(
    reportAction: OnyxEntry<ReportAction | OptimisticIOUReportAction>,
    moneyRequestReport: OnyxEntry<Report>,
    existingTransactionThreadReportID?: string,
    optimisticTransactionThreadReportID?: string,
): OptimisticChatReport {
    const participantAccountIDs = [...new Set([currentUserAccountID, Number(reportAction?.actorAccountID)])].filter(Boolean) as number[];
    const existingTransactionThreadReport = getReportOrDraftReport(existingTransactionThreadReportID);

    if (existingTransactionThreadReportID && existingTransactionThreadReport) {
        return {
            ...existingTransactionThreadReport,
            parentReportActionID: reportAction?.reportActionID,
            parentReportID: moneyRequestReport?.reportID,
            reportName: getTransactionReportName({reportAction}),
            policyID: moneyRequestReport?.policyID,
        };
    }

    return buildOptimisticChatReport({
        participantList: participantAccountIDs,
        reportName: getTransactionReportName({reportAction}),
        policyID: moneyRequestReport?.policyID,
        ownerAccountID: CONST.POLICY.OWNER_ACCOUNT_ID_FAKE,
        notificationPreference: CONST.REPORT.NOTIFICATION_PREFERENCE.HIDDEN,
        parentReportActionID: reportAction?.reportActionID,
        parentReportID: moneyRequestReport?.reportID,
        optimisticReportID: optimisticTransactionThreadReportID,
    });
}

/**
 * Build optimistic expense entities:
 *
 * 1. CREATED action for the chatReport
 * 2. CREATED action for the iouReport
 * 3. IOU action for the iouReport linked to the transaction thread via `childReportID`
 * 4. Transaction Thread linked to the IOU action via `parentReportActionID`
 * 5. CREATED action for the Transaction Thread
 */
function buildOptimisticMoneyRequestEntities(
    optimisticMoneyRequestEntities: OptimisticMoneyRequestEntitiesWithoutTransactionThreadFlag,
): [OptimisticCreatedReportAction, OptimisticCreatedReportAction, OptimisticIOUReportAction, OptimisticChatReport, OptimisticCreatedReportAction | null];
function buildOptimisticMoneyRequestEntities(
    optimisticMoneyRequestEntities: OptimisticMoneyRequestEntitiesWithTransactionThreadFlag,
): [OptimisticCreatedReportAction, OptimisticCreatedReportAction, OptimisticIOUReportAction, OptimisticChatReport | undefined, OptimisticCreatedReportAction | null];
function buildOptimisticMoneyRequestEntities({
    iouReport,
    type,
    amount,
    currency,
    comment,
    payeeEmail,
    participants,
    transactionID,
    paymentType,
    isSettlingUp = false,
    isSendMoneyFlow = false,
    isOwnPolicyExpenseChat = false,
    isPersonalTrackingExpense,
    existingTransactionThreadReportID,
    linkedTrackedExpenseReportAction,
    optimisticCreatedReportActionID,
    shouldGenerateTransactionThreadReport = true,
}: OptimisticMoneyRequestEntities): [
    OptimisticCreatedReportAction,
    OptimisticCreatedReportAction,
    OptimisticIOUReportAction,
    OptimisticChatReport | undefined,
    OptimisticCreatedReportAction | null,
] {
    const createdActionForChat = buildOptimisticCreatedReportAction(payeeEmail, undefined, optimisticCreatedReportActionID);

    // The `CREATED` action must be optimistically generated before the IOU action so that it won't appear after the IOU action in the chat.
    const iouActionCreationTime = DateUtils.getDBTime();
    const createdActionForIOUReport = buildOptimisticCreatedReportAction(payeeEmail, DateUtils.subtractMillisecondsFromDateTime(iouActionCreationTime, 1));

    const iouAction = buildOptimisticIOUReportAction({
        type,
        amount,
        currency,
        comment,
        participants,
        transactionID,
        paymentType,
        iouReportID: iouReport.reportID,
        isPersonalTrackingExpense,
        isSettlingUp,
        isSendMoneyFlow,
        isOwnPolicyExpenseChat,
        created: iouActionCreationTime,
        linkedExpenseReportAction: linkedTrackedExpenseReportAction,
    });

    // Create optimistic transactionThread and the `CREATED` action for it, if existingTransactionThreadReportID is undefined
    const transactionThread = shouldGenerateTransactionThreadReport ? buildTransactionThread(iouAction, iouReport, existingTransactionThreadReportID) : undefined;
    const createdActionForTransactionThread = !!existingTransactionThreadReportID || !shouldGenerateTransactionThreadReport ? null : buildOptimisticCreatedReportAction(payeeEmail);

    // The IOU action and the transactionThread are co-dependent as parent-child, so we need to link them together
    iouAction.childReportID = existingTransactionThreadReportID ?? transactionThread?.reportID;

    return [createdActionForChat, createdActionForIOUReport, iouAction, transactionThread, createdActionForTransactionThread];
}

/**
 * Check if the report is empty, meaning it has no visible messages (i.e. only a "created" report action).
 * Added caching mechanism via derived values.
 */
function isEmptyReport(report: OnyxEntry<Report>, isReportArchived = false): boolean {
    if (!report) {
        return true;
    }

    // Get the `isEmpty` state from cached report attributes
    const attributes = reportAttributesDerivedValue?.[report.reportID];
    if (attributes) {
        return attributes.isEmpty;
    }

    return generateIsEmptyReport(report, isReportArchived);
}

/**
 * Check if the report is empty, meaning it has no visible messages (i.e. only a "created" report action).
 * No cache implementation which bypasses derived value check.
 */
function generateIsEmptyReport(report: OnyxEntry<Report>, isReportArchived = false): boolean {
    if (!report) {
        return true;
    }

    if (report.lastMessageText) {
        return false;
    }

    const lastVisibleMessage = getLastVisibleMessage(report.reportID, isReportArchived);
    return !lastVisibleMessage.lastMessageText;
}

// We need oneTransactionThreadReport to get the correct last visible action created
function isUnread(report: OnyxEntry<Report>, oneTransactionThreadReport: OnyxEntry<Report>, isReportArchived = false): boolean {
    if (!report) {
        return false;
    }

    if (isEmptyReport(report, isReportArchived)) {
        return false;
    }
    // lastVisibleActionCreated and lastReadTime are both datetime strings and can be compared directly
    const lastVisibleActionCreated = getReportLastVisibleActionCreated(report, oneTransactionThreadReport);
    const lastReadTime = report.lastReadTime ?? '';
    const lastMentionedTime = report.lastMentionedTime ?? '';

    // If the user was mentioned and the comment got deleted the lastMentionedTime will be more recent than the lastVisibleActionCreated
    return lastReadTime < (lastVisibleActionCreated ?? '') || lastReadTime < lastMentionedTime;
}

function isIOUOwnedByCurrentUser(report: OnyxEntry<Report>, allReportsDict?: OnyxCollection<Report>): boolean {
    const allAvailableReports = allReportsDict ?? allReports;
    if (!report || !allAvailableReports) {
        return false;
    }

    let reportToLook = report;
    if (report.iouReportID) {
        const iouReport = allAvailableReports[`${ONYXKEYS.COLLECTION.REPORT}${report.iouReportID}`];
        if (iouReport) {
            reportToLook = iouReport;
        }
    }

    return reportToLook.ownerAccountID === currentUserAccountID;
}

/**
 * Assuming the passed in report is a default room, lets us know whether we can see it or not, based on permissions and
 * the various subsets of users we've allowed to use default rooms.
 */
function canSeeDefaultRoom(report: OnyxEntry<Report>, betas: OnyxEntry<Beta[]>, isReportArchived = false): boolean {
    // Include archived rooms
    if (isArchivedNonExpenseReport(report, isReportArchived)) {
        return true;
    }

    // If the room has an assigned guide, it can be seen.
    if (hasExpensifyGuidesEmails(Object.keys(report?.participants ?? {}).map(Number))) {
        return true;
    }

    // Include any admins and announce rooms, since only non partner-managed domain rooms are on the beta now.
    if (isAdminRoom(report) || isAnnounceRoom(report)) {
        return true;
    }

    // For all other cases, just check that the user belongs to the default rooms beta
    return Permissions.isBetaEnabled(CONST.BETAS.DEFAULT_ROOMS, betas ?? []);
}

function canAccessReport(report: OnyxEntry<Report>, betas: OnyxEntry<Beta[]>, isReportArchived = false): boolean {
    // We hide default rooms (it's basically just domain rooms now) from people who aren't on the defaultRooms beta.
    if (isDefaultRoom(report) && !canSeeDefaultRoom(report, betas, isReportArchived)) {
        return false;
    }

    if (report?.errorFields?.notFound) {
        return false;
    }

    return true;
}

// eslint-disable-next-line rulesdir/no-negated-variables
function isReportNotFound(report: OnyxEntry<Report>): boolean {
    return !!report?.errorFields?.notFound;
}

/**
 * The <ReportActionsListItemRenderer> does not render some ancestor report actions in a thread.
 * So we exclude report-preview action, transaction-thread action unless it is a sent-money action and
 * trip-preview action that is the first ancestor report action in the hierarchy.
 *
 * @param ancestorReportAction - The ancestor report action we determine whether it should be excluded
 * @param isFirstAncestor - Whether it is the first report action in the hierarchy
 * @returns boolean - true if the ancestor report action should be excluded, false otherwise
 */
function shouldExcludeAncestorReportAction(ancestorReportAction: ReportAction, isFirstAncestor: boolean): boolean {
    if (isTripPreview(ancestorReportAction)) {
        return !isFirstAncestor;
    }

    // Exclude transaction threads except sent-money actions
    if (isTransactionThread(ancestorReportAction)) {
        return !isSentMoneyReportAction(ancestorReportAction);
    }

    return isReportPreviewAction(ancestorReportAction);
}

/**
 * Check if the report is the parent report of the currently viewed report or at least one child report has report action
 */
function shouldHideReport(report: OnyxEntry<Report>, currentReportId: string | undefined, isReportArchived = false): boolean {
    const currentReport = getReportOrDraftReport(currentReportId);
    const parentReport = getParentReport(!isEmptyObject(currentReport) ? currentReport : undefined);
    const reportActions = allReportActions?.[`${ONYXKEYS.COLLECTION.REPORT_ACTIONS}${report?.reportID}`] ?? {};
    const isChildReportHasComment = Object.values(reportActions ?? {})?.some(
        (reportAction) =>
            (reportAction?.childVisibleActionCount ?? 0) > 0 && shouldReportActionBeVisible(reportAction, reportAction.reportActionID, canUserPerformWriteAction(report, isReportArchived)),
    );
    return parentReport?.reportID !== report?.reportID && !isChildReportHasComment;
}

/**
 * Should we display a RBR on the LHN on this report due to violations?
 */
function shouldDisplayViolationsRBRInLHN(report: OnyxEntry<Report>, transactionViolations: OnyxCollection<TransactionViolation[]>): boolean {
    // We only show the RBR in the highest level, which is the expense chat
    if (!report || !isPolicyExpenseChat(report)) {
        return false;
    }

    // We only show the RBR to the submitter
    if (!isCurrentUserSubmitter(report)) {
        return false;
    }
    if (!report.policyID || !reportsByPolicyID) {
        return false;
    }

    // If any report has a violation, then it should have a RBR
    const potentialReports = Object.values(reportsByPolicyID[report.policyID] ?? {}) ?? [];
    return potentialReports.some((potentialReport) => {
        if (!potentialReport) {
            return false;
        }
        const policy = allPolicies?.[`${ONYXKEYS.COLLECTION.POLICY}${potentialReport.policyID}`];
        const transactions = getReportTransactions(potentialReport.reportID);

        return (
            !isInvoiceReport(potentialReport) &&
            ViolationsUtils.hasVisibleViolationsForUser(potentialReport, transactionViolations, policy, transactions) &&
            (hasViolations(potentialReport.reportID, transactionViolations, true) ||
                hasWarningTypeViolations(potentialReport.reportID, transactionViolations, true) ||
                hasNoticeTypeViolations(potentialReport.reportID, transactionViolations, true))
        );
    });
}

/**
 * Checks to see if a report contains a violation
 */
function hasViolations(
    reportID: string | undefined,
    transactionViolations: OnyxCollection<TransactionViolation[]>,
    shouldShowInReview?: boolean,
    reportTransactions?: SearchTransaction[],
): boolean {
    const transactions = reportTransactions ?? getReportTransactions(reportID);
    return transactions.some((transaction) => hasViolation(transaction, transactionViolations, shouldShowInReview));
}

/**
 * Checks to see if a report contains a violation of type `warning`
 */
function hasWarningTypeViolations(
    reportID: string | undefined,
    transactionViolations: OnyxCollection<TransactionViolation[]>,
    shouldShowInReview?: boolean,
    reportTransactions?: SearchTransaction[],
): boolean {
    const transactions = reportTransactions ?? getReportTransactions(reportID);
    return transactions.some((transaction) => hasWarningTypeViolation(transaction, transactionViolations, shouldShowInReview));
}

/**
 * Checks to see if a transaction contains receipt error
 */
function hasReceiptError(transaction: OnyxInputOrEntry<Transaction>): boolean {
    const errors = {
        ...(transaction?.errorFields?.route ?? transaction?.errorFields?.waypoints ?? transaction?.errors),
    };
    const errorEntries = Object.entries(errors ?? {});
    const errorMessages = mapValues(Object.fromEntries(errorEntries), (error) => error);
    return Object.values(errorMessages).some((error) => isReceiptError(error));
}

/**
 * Checks to see if a report contains receipt error
 */
function hasReceiptErrors(reportID: string | undefined): boolean {
    const transactions = getReportTransactions(reportID);
    return transactions.some(hasReceiptError);
}

/**
 * Checks to see if a report contains a violation of type `notice`
 */
function hasNoticeTypeViolations(
    reportID: string | undefined,
    transactionViolations: OnyxCollection<TransactionViolation[]>,
    shouldShowInReview?: boolean,
    reportTransactions?: SearchTransaction[],
): boolean {
    const transactions = reportTransactions ?? getReportTransactions(reportID);
    return transactions.some((transaction) => hasNoticeTypeViolation(transaction, transactionViolations, shouldShowInReview));
}

/**
 * Checks to see if a report contains any type of violation
 */
function hasAnyViolations(reportID: string | undefined, transactionViolations: OnyxCollection<TransactionViolation[]>, reportTransactions?: SearchTransaction[]) {
    return (
        hasViolations(reportID, transactionViolations, undefined, reportTransactions) ||
        hasNoticeTypeViolations(reportID, transactionViolations, true, reportTransactions) ||
        hasWarningTypeViolations(reportID, transactionViolations, true, reportTransactions)
    );
}

function hasReportViolations(reportID: string | undefined) {
    if (!reportID) {
        return false;
    }
    const reportViolations = allReportsViolations?.[`${ONYXKEYS.COLLECTION.REPORT_VIOLATIONS}${reportID}`];
    return Object.values(reportViolations ?? {}).some((violations) => !isEmptyObject(violations));
}

type ReportErrorsAndReportActionThatRequiresAttention = {
    errors: ErrorFields;
    reportAction?: OnyxEntry<ReportAction>;
};

function getAllReportActionsErrorsAndReportActionThatRequiresAttention(
    report: OnyxEntry<Report>,
    reportActions: OnyxEntry<ReportActions>,
    isReportArchived = false,
): ReportErrorsAndReportActionThatRequiresAttention {
    const reportActionsArray = Object.values(reportActions ?? {}).filter((action) => !isDeletedAction(action));
    const reportActionErrors: ErrorFields = {};
    let reportAction: OnyxEntry<ReportAction>;

    for (const action of reportActionsArray) {
        if (action && !isEmptyObject(action.errors)) {
            Object.assign(reportActionErrors, action.errors);

            if (!reportAction) {
                reportAction = action;
            }
        }
    }
    const parentReportAction: OnyxEntry<ReportAction> =
        !report?.parentReportID || !report?.parentReportActionID
            ? undefined
            : allReportActions?.[`${ONYXKEYS.COLLECTION.REPORT_ACTIONS}${report.parentReportID}`]?.[report.parentReportActionID];

    if (!isReportArchived) {
        if (wasActionTakenByCurrentUser(parentReportAction) && isTransactionThread(parentReportAction)) {
            const transactionID = isMoneyRequestAction(parentReportAction) ? getOriginalMessage(parentReportAction)?.IOUTransactionID : null;
            const transaction = allTransactions?.[`${ONYXKEYS.COLLECTION.TRANSACTION}${transactionID}`];
            if (hasMissingSmartscanFieldsTransactionUtils(transaction ?? null) && !isSettled(transaction?.reportID)) {
                reportActionErrors.smartscan = getMicroSecondOnyxErrorWithTranslationKey('iou.error.genericSmartscanFailureMessage');
                reportAction = undefined;
            }
        } else if ((isIOUReport(report) || isExpenseReport(report)) && report?.ownerAccountID === currentUserAccountID) {
            if (shouldShowRBRForMissingSmartscanFields(report?.reportID) && !isSettled(report?.reportID)) {
                reportActionErrors.smartscan = getMicroSecondOnyxErrorWithTranslationKey('iou.error.genericSmartscanFailureMessage');
                reportAction = getReportActionWithMissingSmartscanFields(report?.reportID);
            }
        } else if (hasSmartscanError(reportActionsArray)) {
            reportActionErrors.smartscan = getMicroSecondOnyxErrorWithTranslationKey('iou.error.genericSmartscanFailureMessage');
            reportAction = getReportActionWithSmartscanError(reportActionsArray);
        }
    }

    return {
        errors: reportActionErrors,
        reportAction,
    };
}

/**
 * Get an object of error messages keyed by microtime by combining all error objects related to the report.
 */
function getAllReportErrors(report: OnyxEntry<Report>, reportActions: OnyxEntry<ReportActions>, isReportArchived = false): Errors {
    const reportErrorFields = report?.errorFields ?? {};
    const {errors: reportActionErrors} = getAllReportActionsErrorsAndReportActionThatRequiresAttention(report, reportActions, isReportArchived);

    // All error objects related to the report. Each object in the sources contains error messages keyed by microtime
    const errorSources = {
        ...reportErrorFields,
        ...reportActionErrors,
    };

    const reportPolicy = allPolicies?.[`${ONYXKEYS.COLLECTION.POLICY}${report?.policyID}`];
    if (reportErrorFields.export && !getConnectedIntegration(reportPolicy)) {
        delete errorSources.export;
    }

    // Combine all error messages keyed by microtime into one object
    const errorSourcesArray = Object.values(errorSources ?? {});
    const allReportErrors = {};

    for (const errors of errorSourcesArray) {
        if (!isEmptyObject(errors)) {
            Object.assign(allReportErrors, errors);
        }
    }
    return allReportErrors;
}

function hasReportErrorsOtherThanFailedReceipt(
    report: Report,
    chatReport: OnyxEntry<Report>,
    doesReportHaveViolations: boolean,
    transactionViolations: OnyxCollection<TransactionViolation[]>,
    reportAttributes?: ReportAttributesDerivedValue['reports'],
) {
    const allReportErrors = reportAttributes?.[report?.reportID]?.reportErrors ?? {};
    const transactionReportActions = getAllReportActions(report.reportID);
    const oneTransactionThreadReportID = getOneTransactionThreadReportID(report, chatReport, transactionReportActions, undefined);
    let doesTransactionThreadReportHasViolations = false;
    if (oneTransactionThreadReportID) {
        const transactionReport = getReport(oneTransactionThreadReportID, allReports);
        doesTransactionThreadReportHasViolations = !!transactionReport && shouldDisplayViolationsRBRInLHN(transactionReport, transactionViolations);
    }
    return (
        doesTransactionThreadReportHasViolations ||
        doesReportHaveViolations ||
        Object.values(allReportErrors).some((error) => error?.[0] !== translateLocal('iou.error.genericSmartscanFailureMessage'))
    );
}

type ShouldReportBeInOptionListParams = {
    report: OnyxEntry<Report>;
    chatReport: OnyxEntry<Report>;
    currentReportId: string | undefined;
    isInFocusMode: boolean;
    betas: OnyxEntry<Beta[]>;
    excludeEmptyChats: boolean;
    doesReportHaveViolations: boolean;
    includeSelfDM?: boolean;
    login?: string;
    includeDomainEmail?: boolean;
    isReportArchived?: boolean;
    draftComment: string | undefined;
};

function reasonForReportToBeInOptionList({
    report,
    chatReport,
    currentReportId,
    isInFocusMode,
    betas,
    excludeEmptyChats,
    doesReportHaveViolations,
    draftComment,
    includeSelfDM = false,
    login,
    includeDomainEmail = false,
    isReportArchived = false,
}: ShouldReportBeInOptionListParams): ValueOf<typeof CONST.REPORT_IN_LHN_REASONS> | null {
    const isInDefaultMode = !isInFocusMode;
    // Exclude reports that have no data because there wouldn't be anything to show in the option item.
    // This can happen if data is currently loading from the server or a report is in various stages of being created.
    // This can also happen for anyone accessing a public room or archived room for which they don't have access to the underlying policy.
    // Optionally exclude reports that do not belong to currently active workspace

    const parentReportAction = isThread(report) ? allReportActions?.[`${ONYXKEYS.COLLECTION.REPORT_ACTIONS}${report.parentReportID}`]?.[report.parentReportActionID] : undefined;

    if (
        !report?.reportID ||
        !report?.type ||
        report?.reportName === undefined ||
        (!report?.participants &&
            // We omit sending back participants for chat rooms when searching for reports since they aren't needed to display the results and can get very large.
            // So we allow showing rooms with no participants–in any other circumstances we should never have these reports with no participants in Onyx.
            !isChatRoom(report) &&
            !isChatThread(report) &&
            !isReportArchived &&
            !isMoneyRequestReport(report) &&
            !isTaskReport(report) &&
            !isSelfDM(report) &&
            !isSystemChat(report) &&
            !isGroupChat(report))
    ) {
        return null;
    }

    const currentReportActions = allReportActions?.[`${ONYXKEYS.COLLECTION.REPORT_ACTIONS}${report?.reportID}`] ?? {};
    const reportActionValues = Object.values(currentReportActions);

    // We used to use the system DM for A/B testing onboarding tasks, but now only create them in the Concierge chat. We
    // still need to allow existing users who have tasks in the system DM to see them, but otherwise we don't need to
    // show that chat
    if (report?.participants?.[CONST.ACCOUNT_ID.NOTIFICATIONS] && isEmptyReport(report, isReportArchived)) {
        return null;
    }

    if (!canAccessReport(report, betas, isReportArchived)) {
        return null;
    }

    const parentReport = allReports?.[`${ONYXKEYS.COLLECTION.REPORT}${report.parentReportID}`];

    // If this is a transaction thread associated with a report that only has one transaction, omit it
    if (isOneTransactionThread(report, parentReport, parentReportAction)) {
        return null;
    }

    if ((Object.values(CONST.REPORT.UNSUPPORTED_TYPE) as string[]).includes(report?.type ?? '')) {
        return null;
    }

    // Include the currently viewed report. If we excluded the currently viewed report, then there
    // would be no way to highlight it in the options list and it would be confusing to users because they lose
    // a sense of context.
    if (report.reportID === currentReportId) {
        return CONST.REPORT_IN_LHN_REASONS.IS_FOCUSED;
    }

    const hasOnlyCreatedAction = reportActionValues.length === 1 && reportActionValues.at(0)?.actionName === CONST.REPORT.ACTIONS.TYPE.CREATED;

    // Hide empty reports that have only a `CREATED` action, a total of 0, and are in a submitted state
    // These reports should be hidden because they appear empty to users and there is nothing actionable for them to do
    if (report?.total === 0 && report?.stateNum === CONST.REPORT.STATE_NUM.SUBMITTED && report?.statusNum === CONST.REPORT.STATUS_NUM.SUBMITTED && hasOnlyCreatedAction) {
        return null;
    }

    // Include reports that are relevant to the user in any view mode. Criteria include having a draft or having a GBR showing.
    // eslint-disable-next-line @typescript-eslint/prefer-nullish-coalescing
    if (draftComment) {
        return CONST.REPORT_IN_LHN_REASONS.HAS_DRAFT_COMMENT;
    }

    if (requiresAttentionFromCurrentUser(report, undefined, isReportArchived)) {
        return CONST.REPORT_IN_LHN_REASONS.HAS_GBR;
    }

    const isEmptyChat = isEmptyReport(report, isReportArchived);
    const canHideReport = shouldHideReport(report, currentReportId, isReportArchived);

    // Include reports if they are pinned
    if (report.isPinned) {
        return CONST.REPORT_IN_LHN_REASONS.PINNED_BY_USER;
    }

    const reportIsSettled = report.statusNum === CONST.REPORT.STATUS_NUM.REIMBURSED;

    // Always show IOU reports with violations unless they are reimbursed
    if (isExpenseRequest(report) && doesReportHaveViolations && !reportIsSettled) {
        return CONST.REPORT_IN_LHN_REASONS.HAS_IOU_VIOLATIONS;
    }

    // Hide only chat threads that haven't been commented on (other threads are actionable)
    if (isChatThread(report) && canHideReport && isEmptyChat) {
        return null;
    }

    // Include reports that have errors from trying to add a workspace
    // If we excluded it, then the red-brock-road pattern wouldn't work for the user to resolve the error
    if (report.errorFields?.addWorkspaceRoom) {
        return CONST.REPORT_IN_LHN_REASONS.HAS_ADD_WORKSPACE_ROOM_ERRORS;
    }

    // All unread chats (even archived ones) in GSD mode will be shown. This is because GSD mode is specifically for focusing the user on the most relevant chats, primarily, the unread ones
    if (isInFocusMode) {
        const oneTransactionThreadReportID = getOneTransactionThreadReportID(report, chatReport, allReportActions?.[`${ONYXKEYS.COLLECTION.REPORT_ACTIONS}${report.reportID}`]);
        const oneTransactionThreadReport = allReports?.[`${ONYXKEYS.COLLECTION.REPORT}${oneTransactionThreadReportID}`];
        return isUnread(report, oneTransactionThreadReport, isReportArchived) && getReportNotificationPreference(report) !== CONST.REPORT.NOTIFICATION_PREFERENCE.MUTE
            ? CONST.REPORT_IN_LHN_REASONS.IS_UNREAD
            : null;
    }

    // Archived reports should always be shown when in default (most recent) mode. This is because you should still be able to access and search for the chats to find them.
    if (isInDefaultMode && isArchivedNonExpenseReport(report, isReportArchived)) {
        return CONST.REPORT_IN_LHN_REASONS.IS_ARCHIVED;
    }

    // Hide chats between two users that haven't been commented on from the LNH
    if (excludeEmptyChats && isEmptyChat && isChatReport(report) && !isPolicyExpenseChat(report) && !isTripRoom(report) && !isSystemChat(report) && canHideReport) {
        return null;
    }

    if (isSelfDM(report)) {
        return includeSelfDM ? CONST.REPORT_IN_LHN_REASONS.IS_SELF_DM : null;
    }

    if (Str.isDomainEmail(login ?? '') && !includeDomainEmail) {
        return null;
    }

    // Hide chat threads where the parent message is pending removal
    if (!isEmptyObject(parentReportAction) && isPendingRemove(parentReportAction) && isThreadParentMessage(parentReportAction, report?.reportID)) {
        return null;
    }

    return CONST.REPORT_IN_LHN_REASONS.DEFAULT;
}

/**
 * Takes several pieces of data from Onyx and evaluates if a report should be shown in the option list (either when searching
 * for reports or the reports shown in the LHN).
 *
 * This logic is very specific and the order of the logic is very important. It should fail quickly in most cases and also
 * filter out the majority of reports before filtering out very specific minority of reports.
 */
function shouldReportBeInOptionList(params: ShouldReportBeInOptionListParams) {
    return reasonForReportToBeInOptionList(params) !== null;
}

/**
 * Attempts to find a report in onyx with the provided list of participants. Does not include threads, task, expense, room, and policy expense chat.
 */
function getChatByParticipants(newParticipantList: number[], reports: OnyxCollection<Report> = allReports, shouldIncludeGroupChats = false): OnyxEntry<Report> {
    const sortedNewParticipantList = newParticipantList.sort();
    return Object.values(reports ?? {}).find((report) => {
        const participantAccountIDs = Object.keys(report?.participants ?? {});

        // Skip if it's not a 1:1 chat
        if (!shouldIncludeGroupChats && !isOneOnOneChat(report) && !isSystemChat(report)) {
            return false;
        }

        // If we are looking for a group chat, then skip non-group chat report
        if (shouldIncludeGroupChats && !isGroupChat(report)) {
            return false;
        }

        const sortedParticipantsAccountIDs = participantAccountIDs.map(Number).sort();

        // Only return the chat if it has all the participants
        return deepEqual(sortedNewParticipantList, sortedParticipantsAccountIDs);
    });
}

/**
 * Attempts to find a policy expense report in onyx that is owned by ownerAccountID in a given policy
 */
function getPolicyExpenseChat(ownerAccountID: number | undefined, policyID: string | undefined, reports = allReports): OnyxEntry<Report> {
    if (!ownerAccountID || !policyID) {
        return;
    }

    return Object.values(reports ?? {}).find((report: OnyxEntry<Report>) => {
        // If the report has been deleted, then skip it
        if (!report) {
            return false;
        }

        return report.policyID === policyID && isPolicyExpenseChat(report) && !isThread(report) && report.ownerAccountID === ownerAccountID;
    });
}

function getAllPolicyReports(policyID: string): Array<OnyxEntry<Report>> {
    return Object.values(allReports ?? {}).filter((report) => report?.policyID === policyID);
}

/**
 * Returns true if Chronos is one of the chat participants (1:1)
 */
function chatIncludesChronos(report: OnyxInputOrEntry<Report> | SearchReport): boolean {
    const participantAccountIDs = Object.keys(report?.participants ?? {}).map(Number);
    return participantAccountIDs.includes(CONST.ACCOUNT_ID.CHRONOS);
}

function chatIncludesChronosWithID(reportOrID?: string | SearchReport): boolean {
    if (!reportOrID) {
        return false;
    }

    const report = typeof reportOrID === 'string' ? getReport(reportOrID, allReports) : reportOrID;
    return chatIncludesChronos(report);
}

/**
 * Can only flag if:
 *
 * - It was written by someone else and isn't a whisper
 * - It's a welcome message whisper
 * - It's an ADD_COMMENT that is not an attachment
 */
function canFlagReportAction(reportAction: OnyxInputOrEntry<ReportAction>, reportID: string | undefined): boolean {
    const isCurrentUserAction = reportAction?.actorAccountID === currentUserAccountID;
    if (isWhisperAction(reportAction)) {
        // Allow flagging whispers that are sent by other users
        if (!isCurrentUserAction && reportAction?.actorAccountID !== CONST.ACCOUNT_ID.CONCIERGE) {
            return true;
        }

        // Disallow flagging the rest of whisper as they are sent by us
        return false;
    }

    let report = getReportOrDraftReport(reportID);

    // If the childReportID exists in reportAction and is equal to the reportID,
    // the report action being evaluated is the parent report action in a thread, and we should get the parent report to evaluate instead.
    if (reportAction?.childReportID?.toString() === reportID?.toString()) {
        report = getReportOrDraftReport(report?.parentReportID);
    }

    return !!(
        !isCurrentUserAction &&
        reportAction?.actionName === CONST.REPORT.ACTIONS.TYPE.ADD_COMMENT &&
        !isDeletedAction(reportAction) &&
        !isCreatedTaskReportAction(reportAction) &&
        !isEmptyObject(report) &&
        report &&
        isAllowedToComment(report)
    );
}

/**
 * Whether flag comment page should show
 */
function shouldShowFlagComment(reportAction: OnyxInputOrEntry<ReportAction>, report: OnyxInputOrEntry<Report>, isReportArchived = false): boolean {
    return (
        canFlagReportAction(reportAction, report?.reportID) &&
        !isArchivedNonExpenseReport(report, isReportArchived) &&
        !chatIncludesChronos(report) &&
        !isConciergeChatReport(report) &&
        reportAction?.actorAccountID !== CONST.ACCOUNT_ID.CONCIERGE
    );
}

/**
 * Performs the markdown conversion, and replaces code points > 127 with C escape sequences
 * Used for compatibility with the backend auth validator for AddComment, and to account for MD in comments
 * @returns The comment's total length as seen from the backend
 */
function getCommentLength(textComment: string, parsingDetails?: ParsingDetails): number {
    return getParsedComment(textComment, parsingDetails)
        .replace(/[^ -~]/g, '\\u????')
        .trim().length;
}

function getRouteFromLink(url: string | null): string {
    if (!url) {
        return '';
    }

    // Get the reportID from URL
    let route = url;
    const localWebAndroidRegEx = /^(https:\/\/([0-9]{1,3})\.([0-9]{1,3})\.([0-9]{1,3})\.([0-9]{1,3}))/;
    linkingConfig.prefixes.forEach((prefix) => {
        if (route.startsWith(prefix)) {
            route = route.replace(prefix, '');
        } else if (localWebAndroidRegEx.test(route)) {
            route = route.replace(localWebAndroidRegEx, '');
        } else {
            return;
        }

        // Remove the port if it's a localhost URL
        if (/^:\d+/.test(route)) {
            route = route.replace(/:\d+/, '');
        }

        // Remove the leading slash if exists
        if (route.startsWith('/')) {
            route = route.replace('/', '');
        }
    });
    return route;
}

function parseReportRouteParams(route: string): ReportRouteParams {
    let parsingRoute = route;
    if (parsingRoute.at(0) === '/') {
        // remove the first slash
        parsingRoute = parsingRoute.slice(1);
    }

    if (!parsingRoute.startsWith(addTrailingForwardSlash(ROUTES.REPORT))) {
        return {reportID: '', isSubReportPageRoute: false};
    }

    const state = getStateFromPath(parsingRoute as Route);
    const focusedRoute = findFocusedRoute(state);

    const reportID = focusedRoute?.params && 'reportID' in focusedRoute.params ? (focusedRoute?.params?.reportID as string) : '';

    if (!reportID) {
        return {reportID: '', isSubReportPageRoute: false};
    }

    return {
        reportID,
        // We're checking the route start with `r/`, the sub report route is the route that we can open from report screen like `r/:reportID/details`
        isSubReportPageRoute: focusedRoute?.name !== SCREENS.REPORT,
    };
}

function getReportIDFromLink(url: string | null): string {
    const route = getRouteFromLink(url);
    const {reportID, isSubReportPageRoute} = parseReportRouteParams(route);
    if (isSubReportPageRoute) {
        // We allow the Sub-Report deep link routes (settings, details, etc.) to be handled by their respective component pages
        return '';
    }
    return reportID;
}

/**
 * Check if the chat report is linked to an iou that is waiting for the current user to add a credit bank account.
 */
function hasIOUWaitingOnCurrentUserBankAccount(chatReport: OnyxInputOrEntry<Report>): boolean {
    if (chatReport?.iouReportID) {
        const iouReport = getReport(chatReport.iouReportID, allReports);
        if (iouReport?.isWaitingOnBankAccount && iouReport?.ownerAccountID === currentUserAccountID) {
            return true;
        }
    }

    return false;
}

/**
 * Users can submit an expense:
 * - in policy expense chats only if they are in a role of a member in the chat (in other words, if it's their policy expense chat)
 * - in an open or submitted expense report tied to a policy expense chat the user owns
 *     - employee can submit expenses in a submitted expense report only if the policy has Instant Submit settings turned on
 * - in an IOU report, which is not settled yet
 * - in a 1:1 DM chat
 */
function canRequestMoney(report: OnyxEntry<Report>, policy: OnyxEntry<Policy>, otherParticipants: number[]): boolean {
    // User cannot submit expenses in a chat thread, task report or in a chat room
    if (isChatThread(report) || isTaskReport(report) || isChatRoom(report) || isSelfDM(report) || isGroupChat(report)) {
        return false;
    }

    // Users can only submit expenses in DMs if they are a 1:1 DM
    if (isDM(report)) {
        return otherParticipants.length === 1;
    }

    // Prevent requesting money if pending IOU report waiting for their bank account already exists
    if (hasIOUWaitingOnCurrentUserBankAccount(report)) {
        return false;
    }

    let isOwnPolicyExpenseChat = report?.isOwnPolicyExpenseChat ?? false;
    if (isExpenseReport(report) && getParentReport(report)) {
        isOwnPolicyExpenseChat = !!getParentReport(report)?.isOwnPolicyExpenseChat;
    }

    // In case there are no other participants than the current user and it's not user's own policy expense chat, they can't submit expenses from such report
    if (otherParticipants.length === 0 && !isOwnPolicyExpenseChat) {
        return false;
    }

    // Current user must be a manager or owner of this IOU
    if (isIOUReport(report) && currentUserAccountID !== report?.managerID && currentUserAccountID !== report?.ownerAccountID) {
        return false;
    }

    if (isMoneyRequestReport(report)) {
        return canAddTransaction(report);
    }

    // In the case of policy expense chat, users can only submit expenses from their own policy expense chat
    return !isPolicyExpenseChat(report) || isOwnPolicyExpenseChat;
}

function isGroupChatAdmin(report: OnyxEntry<Report>, accountID: number) {
    if (!report?.participants) {
        return false;
    }

    const reportParticipants = report.participants ?? {};
    const participant = reportParticipants[accountID];
    return participant?.role === CONST.REPORT.ROLE.ADMIN;
}

/**
 * Helper method to define what expense options we want to show for particular method.
 * There are 4 expense options: Submit, Split, Pay and Track expense:
 * - Submit option should show for:
 *     - DMs
 *     - own policy expense chats
 *     - open and processing expense reports tied to own policy expense chat
 *     - unsettled IOU reports
 * - Pay option should show for:
 *     - DMs
 * - Split options should show for:
 *     - DMs
 *     - chat/policy rooms with more than 1 participant
 *     - groups chats with 2 and more participants
 *     - corporate expense chats
 * - Track expense option should show for:
 *    - Self DMs
 *    - own policy expense chats
 *    - open and processing expense reports tied to own policy expense chat
 * - Send invoice option should show for:
 *    - invoice rooms if the user is an admin of the sender workspace
 * None of the options should show in chat threads or if there is some special Expensify account
 * as a participant of the report.
 */
function getMoneyRequestOptions(
    report: OnyxEntry<Report>,
    policy: OnyxEntry<Policy>,
    reportParticipants: number[],
    filterDeprecatedTypes = false,
    isReportArchived = false,
    isRestrictedToPreferredPolicy = false,
): IOUType[] {
    const teacherUnitePolicyID = environment === CONST.ENVIRONMENT.PRODUCTION ? CONST.TEACHERS_UNITE.PROD_POLICY_ID : CONST.TEACHERS_UNITE.TEST_POLICY_ID;
    const isTeachersUniteReport = report?.policyID === teacherUnitePolicyID;

    // In any thread, task report or trip room, we do not allow any new expenses
    if (isChatThread(report) || isTaskReport(report) || isInvoiceReport(report) || isSystemChat(report) || isReportArchived || isTripRoom(report)) {
        return [];
    }

    if (isInvoiceRoom(report)) {
        if (canSendInvoiceFromWorkspace(policy?.id) && isPolicyAdmin(report?.policyID, allPolicies)) {
            return [CONST.IOU.TYPE.INVOICE];
        }
        return [];
    }

    // We don't allow IOU actions if an Expensify account is a participant of the report, unless the policy that the report is on is owned by an Expensify account
    const doParticipantsIncludeExpensifyAccounts = lodashIntersection(reportParticipants, CONST.EXPENSIFY_ACCOUNT_IDS).length > 0;
    // This will be fixed as part of https://github.com/Expensify/Expensify/issues/507850
    // eslint-disable-next-line @typescript-eslint/no-deprecated
    const policyOwnerAccountID = getPolicy(report?.policyID)?.ownerAccountID;
    const isPolicyOwnedByExpensifyAccounts = policyOwnerAccountID ? CONST.EXPENSIFY_ACCOUNT_IDS.includes(policyOwnerAccountID) : false;
    if (doParticipantsIncludeExpensifyAccounts && !isPolicyOwnedByExpensifyAccounts) {
        // Allow create expense option for Manager McTest report
        if (reportParticipants.some((accountID) => accountID === CONST.ACCOUNT_ID.MANAGER_MCTEST) && Permissions.isBetaEnabled(CONST.BETAS.NEWDOT_MANAGER_MCTEST, allBetas)) {
            return [CONST.IOU.TYPE.SUBMIT];
        }
        return [];
    }

    const otherParticipants = reportParticipants.filter((accountID) => currentUserAccountID !== accountID);
    const hasSingleParticipantInReport = otherParticipants.length === 1;
    let options: IOUType[] = [];

    if (isSelfDM(report)) {
        options = [CONST.IOU.TYPE.TRACK];
    }

    if (canRequestMoney(report, policy, otherParticipants)) {
        // For Teachers Unite policy, don't show Create Expense option
        if (!isTeachersUniteReport) {
            options = [...options, CONST.IOU.TYPE.SUBMIT];
            if (!filterDeprecatedTypes) {
                options = [...options, CONST.IOU.TYPE.REQUEST];
            }
        }

        // If the user can request money from the workspace report, they can also track expenses
        if (isPolicyExpenseChat(report) || isExpenseReport(report)) {
            options = [...options, CONST.IOU.TYPE.TRACK];
        }
    }

    // For expense reports on Teachers Unite workspace, disable "Create report" option
    if (isExpenseReport(report) && report?.policyID === teacherUnitePolicyID) {
        options = options.filter((option) => option !== CONST.IOU.TYPE.SUBMIT);
    }

    // User created policy rooms and default rooms like #admins or #announce will always have the Split Expense option
    // unless there are no other participants at all (e.g. #admins room for a policy with only 1 admin)
    // DM chats will have the Split Expense option.
    // Your own expense chats will have the split expense option.
    // Only show Split Expense for TU policy
    if (
        (isChatRoom(report) && !isAnnounceRoom(report) && otherParticipants.length > 0) ||
        (isDM(report) && otherParticipants.length > 0) ||
        (isGroupChat(report) && otherParticipants.length > 0) ||
        (isPolicyExpenseChat(report) && report?.isOwnPolicyExpenseChat && isTeachersUniteReport)
    ) {
        options = [...options, CONST.IOU.TYPE.SPLIT];
    }

    // Pay someone option should be visible only in 1:1 DMs
    if (isDM(report) && hasSingleParticipantInReport) {
        options = [...options, CONST.IOU.TYPE.PAY];
        if (!filterDeprecatedTypes) {
            options = [...options, CONST.IOU.TYPE.SEND];
        }
    }

    // Apply preferred workspace restrictions if enabled
    if (isRestrictedToPreferredPolicy) {
        options = options.filter((option) => {
            // Remove PAY/SEND options for DMs
            if (option === CONST.IOU.TYPE.PAY || option === CONST.IOU.TYPE.SEND) {
                return !isDM(report);
            }

            // Remove SUBMIT/REQUEST/SPLIT options for DMs, group chats, user-created chat rooms, and IOU reports
            if (option === CONST.IOU.TYPE.SUBMIT || option === CONST.IOU.TYPE.REQUEST || option === CONST.IOU.TYPE.SPLIT) {
                return !isDM(report) && !isGroupChat(report) && !isUserCreatedPolicyRoom(report) && !isIOUReport(report);
            }

            // Keep other options (TRACK, INVOICE, etc.)
            return true;
        });
    }

    return options;
}

/**
 * This is a temporary function to help with the smooth transition with the oldDot.
 * This function will be removed once the transition occurs in oldDot to new links.
 */
// eslint-disable-next-line @typescript-eslint/naming-convention
function temporary_getMoneyRequestOptions(
    report: OnyxEntry<Report>,
    policy: OnyxEntry<Policy>,
    reportParticipants: number[],
    isReportArchived = false,
    isRestrictedToPreferredPolicy = false,
): Array<Exclude<IOUType, typeof CONST.IOU.TYPE.REQUEST | typeof CONST.IOU.TYPE.SEND | typeof CONST.IOU.TYPE.CREATE | typeof CONST.IOU.TYPE.SPLIT_EXPENSE>> {
    return getMoneyRequestOptions(report, policy, reportParticipants, true, isReportArchived, isRestrictedToPreferredPolicy) as Array<
        Exclude<IOUType, typeof CONST.IOU.TYPE.REQUEST | typeof CONST.IOU.TYPE.SEND | typeof CONST.IOU.TYPE.CREATE | typeof CONST.IOU.TYPE.SPLIT_EXPENSE>
    >;
}

/**
 * Invoice sender, invoice receiver and auto-invited admins cannot leave
 */
function canLeaveInvoiceRoom(report: OnyxEntry<Report>): boolean {
    if (!report || !report?.invoiceReceiver) {
        return false;
    }

    if (report?.statusNum === CONST.REPORT.STATUS_NUM.CLOSED) {
        return false;
    }
    // This will be fixed as part of https://github.com/Expensify/Expensify/issues/507850
    // eslint-disable-next-line @typescript-eslint/no-deprecated
    const isSenderPolicyAdmin = getPolicy(report.policyID)?.role === CONST.POLICY.ROLE.ADMIN;

    if (isSenderPolicyAdmin) {
        return false;
    }

    if (report.invoiceReceiver.type === CONST.REPORT.INVOICE_RECEIVER_TYPE.INDIVIDUAL) {
        return report?.invoiceReceiver?.accountID !== currentUserAccountID;
    }

    // This will be fixed as part of https://github.com/Expensify/Expensify/issues/507850
    // eslint-disable-next-line @typescript-eslint/no-deprecated
    const isReceiverPolicyAdmin = getPolicy(report.invoiceReceiver.policyID)?.role === CONST.POLICY.ROLE.ADMIN;

    if (isReceiverPolicyAdmin) {
        return false;
    }

    return true;
}

function isCurrentUserTheOnlyParticipant(participantAccountIDs?: number[]): boolean {
    return !!(participantAccountIDs?.length === 1 && participantAccountIDs?.at(0) === currentUserAccountID);
}

/**
 * Returns display names for those that can see the whisper.
 * However, it returns "you" if the current user is the only one who can see it besides the person that sent it.
 */
function getWhisperDisplayNames(participantAccountIDs?: number[]): string | undefined {
    const isWhisperOnlyVisibleToCurrentUser = isCurrentUserTheOnlyParticipant(participantAccountIDs);

    // When the current user is the only participant, the display name needs to be "you" because that's the only person reading it
    if (isWhisperOnlyVisibleToCurrentUser) {
        return translateLocal('common.youAfterPreposition');
    }

    return participantAccountIDs?.map((accountID) => getDisplayNameForParticipant({accountID, shouldUseShortForm: !isWhisperOnlyVisibleToCurrentUser})).join(', ');
}

/**
 * Show subscript on expense chats / threads and expense requests
 */
function shouldReportShowSubscript(report: OnyxEntry<Report>, isReportArchived = false): boolean {
    if (isArchivedNonExpenseReport(report, isReportArchived) && !isWorkspaceThread(report)) {
        return false;
    }

    if (isPolicyExpenseChat(report) && !isChatThread(report) && !isTaskReport(report) && !report?.isOwnPolicyExpenseChat) {
        return true;
    }

    if (isPolicyExpenseChat(report) && !isThread(report) && !isTaskReport(report)) {
        return true;
    }

    if (isExpenseRequest(report)) {
        return true;
    }

    if (isExpenseReport(report)) {
        return true;
    }

    if (isWorkspaceTaskReport(report)) {
        return true;
    }

    if (isWorkspaceThread(report)) {
        return true;
    }

    if (isInvoiceRoom(report) || isInvoiceReport(report)) {
        return true;
    }

    return false;
}

/**
 * Return true if reports data exists
 */
function isReportDataReady(): boolean {
    return !isEmptyObject(allReports) && Object.keys(allReports ?? {}).some((key) => allReports?.[key]?.reportID);
}

/**
 * Return true if reportID from path is valid
 */
function isValidReportIDFromPath(reportIDFromPath: string | undefined): boolean {
    return !!reportIDFromPath && !['', 'null', 'undefined', '0', '-1'].includes(reportIDFromPath);
}

/**
 * Return the errors we have when creating a chat, a workspace room, or a new empty report
 */
function getCreationReportErrors(report: OnyxEntry<Report>): Errors | null | undefined {
    // We are either adding a workspace room, creating a chat, or we're creating a report, it isn't possible for all of these to have errors for the same report at the same time, so
    // simply looking up the first truthy value will get the relevant property if it's set.
    return report?.errorFields?.addWorkspaceRoom ?? report?.errorFields?.createChat ?? report?.errorFields?.createReport;
}

/**
 * Return true if the expense report is marked for deletion.
 */
function isMoneyRequestReportPendingDeletion(reportOrID: OnyxEntry<Report> | string): boolean {
    const report = typeof reportOrID === 'string' ? getReport(reportOrID, allReports) : reportOrID;
    if (!isMoneyRequestReport(report)) {
        return false;
    }

    const parentReportAction = getReportAction(report?.parentReportID, report?.parentReportActionID);
    return parentReportAction?.pendingAction === CONST.RED_BRICK_ROAD_PENDING_ACTION.DELETE;
}

function navigateToLinkedReportAction(ancestor: Ancestor, isInNarrowPaneModal: boolean, canUserPerformWrite: boolean | undefined, isOffline: boolean) {
    if (isInNarrowPaneModal) {
        Navigation.navigate(
            ROUTES.SEARCH_REPORT.getRoute({
                reportID: ancestor.report.reportID,
                reportActionID: ancestor.reportAction.reportActionID,
                backTo: SCREENS.SEARCH.REPORT_RHP,
            }),
        );
        return;
    }

    // Pop the thread report screen before navigating to the chat report.
    Navigation.goBack(ROUTES.REPORT_WITH_ID.getRoute(ancestor.report.reportID));

    const isVisibleAction = shouldReportActionBeVisible(ancestor.reportAction, ancestor.reportAction.reportActionID, canUserPerformWrite);

    if (isVisibleAction && !isOffline) {
        // Pop the chat report screen before navigating to the linked report action.
        Navigation.goBack(ROUTES.REPORT_WITH_ID.getRoute(ancestor.report.reportID, ancestor.reportAction.reportActionID));
    }
}

function canUserPerformWriteAction(report: OnyxEntry<Report>, isReportArchived: boolean | undefined) {
    const reportErrors = getCreationReportErrors(report);

    // If the expense report is marked for deletion, let us prevent any further write action.
    if (isMoneyRequestReportPendingDeletion(report)) {
        return false;
    }

<<<<<<< HEAD
    return !isArchivedNonExpenseReport(report, isReportArchived) && isEmptyObject(reportErrors) && report && isAllowedToComment(report) && !isAnonymousUser && canWriteInReport(report);
=======
    // This will get removed as part of https://github.com/Expensify/App/issues/59961
    // eslint-disable-next-line @typescript-eslint/no-deprecated
    const reportNameValuePairs = getReportNameValuePairs(report?.reportID);

    return (
        !isArchivedNonExpenseReport(report, isReportArchived ?? !!reportNameValuePairs?.private_isArchived) &&
        isEmptyObject(reportErrors) &&
        report &&
        isAllowedToComment(report) &&
        !isAnonymousUser &&
        canWriteInReport(report)
    );
>>>>>>> e4aabe27
}

/**
 * Returns ID of the original report from which the given reportAction is first created.
 */
function getOriginalReportID(reportID: string | undefined, reportAction: OnyxInputOrEntry<ReportAction>): string | undefined {
    if (!reportID) {
        return undefined;
    }
    const reportActions = allReportActions?.[`${ONYXKEYS.COLLECTION.REPORT_ACTIONS}${reportID}`];
    const currentReportAction = reportAction?.reportActionID ? reportActions?.[reportAction.reportActionID] : undefined;
    const report = allReports?.[`${ONYXKEYS.COLLECTION.REPORT}${reportID}`];
    const chatReport = allReports?.[`${ONYXKEYS.COLLECTION.REPORT}${report?.chatReportID}`];
    const transactionThreadReportID = getOneTransactionThreadReportID(report, chatReport, reportActions ?? ([] as ReportAction[]));
    const isThreadReportParentAction = reportAction?.childReportID?.toString() === reportID;
    if (Object.keys(currentReportAction ?? {}).length === 0) {
        return isThreadReportParentAction ? getReport(reportID, allReports)?.parentReportID : (transactionThreadReportID ?? reportID);
    }
    return reportID;
}

/**
 * Return the pendingAction and the errors resulting from either
 *
 * - creating a workspace room
 * - starting a chat
 * - paying the expense
 *
 * while being offline
 */
function getReportOfflinePendingActionAndErrors(report: OnyxEntry<Report>): ReportOfflinePendingActionAndErrors {
    // It shouldn't be possible for all of these actions to be pending (or to have errors) for the same report at the same time, so just take the first that exists
    const reportPendingAction = report?.pendingFields?.addWorkspaceRoom ?? report?.pendingFields?.createChat ?? report?.pendingFields?.reimbursed ?? report?.pendingFields?.createReport;
    const reportErrors = getCreationReportErrors(report);
    return {reportPendingAction, reportErrors};
}

/**
 * Check if the report can create the expense with type is iouType
 */
function canCreateRequest(
    report: OnyxEntry<Report>,
    policy: OnyxEntry<Policy>,
    iouType: ValueOf<typeof CONST.IOU.TYPE>,
    isReportArchived = false,
    isRestrictedToPreferredPolicy = false,
): boolean {
    const participantAccountIDs = Object.keys(report?.participants ?? {}).map(Number);

    if (!canUserPerformWriteAction(report, isReportArchived)) {
        return false;
    }

    const requestOptions = getMoneyRequestOptions(report, policy, participantAccountIDs, false, isReportArchived, isRestrictedToPreferredPolicy);
    requestOptions.push(CONST.IOU.TYPE.CREATE);

    return requestOptions.includes(iouType);
}

function getWorkspaceChats(policyID: string | undefined, accountIDs: number[], reports: OnyxCollection<Report> = allReports): Array<OnyxEntry<Report>> {
    return Object.values(reports ?? {}).filter(
        (report) => isPolicyExpenseChat(report) && !!policyID && report?.policyID === policyID && report?.ownerAccountID && accountIDs.includes(report?.ownerAccountID),
    );
}

/**
 * Gets all reports that relate to the policy
 *
 * @param policyID - the workspace ID to get all associated reports
 */
function getAllWorkspaceReports(policyID?: string): Array<OnyxEntry<Report>> {
    if (!policyID) {
        return [];
    }
    return Object.values(allReports ?? {}).filter((report) => report?.policyID === policyID);
}

/**
 * @param policy - the workspace the report is on, null if the user isn't a member of the workspace
 */
function shouldDisableRename(report: OnyxEntry<Report>, isReportArchived = false): boolean {
    if (
        isDefaultRoom(report) ||
        isReportArchived ||
        isPublicRoom(report) ||
        isThread(report) ||
        isMoneyRequest(report) ||
        isMoneyRequestReport(report) ||
        isPolicyExpenseChat(report) ||
        isInvoiceRoom(report) ||
        isInvoiceReport(report) ||
        isSystemChat(report)
    ) {
        return true;
    }

    if (isGroupChat(report)) {
        return false;
    }

    if (isDeprecatedGroupDM(report, isReportArchived) || isTaskReport(report)) {
        return true;
    }

    return false;
}

/**
 * @param policy - the workspace the report is on, null if the user isn't a member of the workspace
 */
function canEditWriteCapability(report: OnyxEntry<Report>, policy: OnyxEntry<Policy>, isReportArchived = false): boolean {
    return isPolicyAdminPolicyUtils(policy) && !isAdminRoom(report) && !isReportArchived && !isThread(report) && !isInvoiceRoom(report) && !isPolicyExpenseChat(report);
}

/**
 * @param policy - the workspace the room is on, null if the user isn't a member of the workspace
 * @param isReportArchived - whether the workspace room is archived
 */
function canEditRoomVisibility(policy: OnyxEntry<Policy>, isReportArchived: boolean): boolean {
    return !isReportArchived && isPolicyAdminPolicyUtils(policy);
}

/**
 * Returns the onyx data needed for the task assignee chat
 */
function getTaskAssigneeChatOnyxData(
    accountID: number,
    assigneeAccountID: number,
    taskReportID: string,
    assigneeChatReportID: string,
    parentReportID: string | undefined,
    title: string,
    assigneeChatReport: OnyxEntry<Report>,
): OnyxDataTaskAssigneeChat {
    // Set if we need to add a comment to the assignee chat notifying them that they have been assigned a task
    let optimisticAssigneeAddComment: OptimisticReportAction | undefined;
    // Set if this is a new chat that needs to be created for the assignee
    let optimisticChatCreatedReportAction: OptimisticCreatedReportAction | undefined;
    const assigneeChatReportMetadata = getReportMetadata(assigneeChatReportID);
    const currentTime = DateUtils.getDBTime();
    const optimisticData: OnyxUpdate[] = [];
    const successData: OnyxUpdate[] = [];
    const failureData: OnyxUpdate[] = [];

    // You're able to assign a task to someone you haven't chatted with before - so we need to optimistically create the chat and the chat reportActions
    // Only add the assignee chat report to onyx if we haven't already set it optimistically
    if (assigneeChatReportMetadata?.isOptimisticReport && assigneeChatReport?.pendingFields?.createChat !== CONST.RED_BRICK_ROAD_PENDING_ACTION.ADD) {
        optimisticChatCreatedReportAction = buildOptimisticCreatedReportAction(assigneeChatReportID);
        optimisticData.push(
            {
                onyxMethod: Onyx.METHOD.MERGE,
                key: `${ONYXKEYS.COLLECTION.REPORT}${assigneeChatReportID}`,
                value: {
                    pendingFields: {
                        createChat: CONST.RED_BRICK_ROAD_PENDING_ACTION.ADD,
                    },
                },
            },
            {
                onyxMethod: Onyx.METHOD.MERGE,
                key: `${ONYXKEYS.COLLECTION.REPORT_METADATA}${assigneeChatReportID}`,
                value: {
                    isOptimisticReport: true,
                },
            },
            {
                onyxMethod: Onyx.METHOD.MERGE,
                key: `${ONYXKEYS.COLLECTION.REPORT_ACTIONS}${assigneeChatReportID}`,
                value: {[optimisticChatCreatedReportAction.reportActionID]: optimisticChatCreatedReportAction as Partial<ReportAction>},
            },
        );

        successData.push(
            {
                onyxMethod: Onyx.METHOD.MERGE,
                key: `${ONYXKEYS.COLLECTION.REPORT}${assigneeChatReportID}`,
                value: {
                    pendingFields: {
                        createChat: null,
                    },
                    // BE will send a different participant. We clear the optimistic one to avoid duplicated entries
                    participants: {[assigneeAccountID]: null},
                },
            },
            {
                onyxMethod: Onyx.METHOD.MERGE,
                key: `${ONYXKEYS.COLLECTION.REPORT_METADATA}${assigneeChatReportID}`,
                value: {
                    isOptimisticReport: false,
                },
            },
            {
                onyxMethod: Onyx.METHOD.MERGE,
                key: `${ONYXKEYS.COLLECTION.REPORT_METADATA}${assigneeChatReportID}`,
                value: {
                    isOptimisticReport: false,
                },
            },
        );

        failureData.push(
            {
                onyxMethod: Onyx.METHOD.SET,
                key: `${ONYXKEYS.COLLECTION.REPORT}${assigneeChatReportID}`,
                value: null,
            },
            {
                onyxMethod: Onyx.METHOD.MERGE,
                key: `${ONYXKEYS.COLLECTION.REPORT_ACTIONS}${assigneeChatReportID}`,
                value: {[optimisticChatCreatedReportAction.reportActionID]: {pendingAction: null}},
            },
            // If we failed, we want to remove the optimistic personal details as it was likely due to an invalid login
            {
                onyxMethod: Onyx.METHOD.MERGE,
                key: ONYXKEYS.PERSONAL_DETAILS_LIST,
                value: {
                    [assigneeAccountID]: null,
                },
            },
        );
    }

    // If you're choosing to share the task in the same DM as the assignee then we don't need to create another reportAction indicating that you've been assigned
    if (assigneeChatReportID !== parentReportID) {
        // eslint-disable-next-line @typescript-eslint/prefer-nullish-coalescing
        const displayname = allPersonalDetails?.[assigneeAccountID]?.displayName || allPersonalDetails?.[assigneeAccountID]?.login || '';
        optimisticAssigneeAddComment = buildOptimisticTaskCommentReportAction(taskReportID, title, assigneeAccountID, `assigned to ${displayname}`, parentReportID);
        const lastAssigneeCommentText = formatReportLastMessageText(getReportActionText(optimisticAssigneeAddComment.reportAction as ReportAction));
        const optimisticAssigneeReport = {
            lastVisibleActionCreated: currentTime,
            lastMessageText: lastAssigneeCommentText,
            lastActorAccountID: accountID,
            lastReadTime: currentTime,
        };

        optimisticData.push(
            {
                onyxMethod: Onyx.METHOD.MERGE,
                key: `${ONYXKEYS.COLLECTION.REPORT_ACTIONS}${assigneeChatReportID}`,
                value: {[optimisticAssigneeAddComment.reportAction.reportActionID]: optimisticAssigneeAddComment.reportAction as ReportAction},
            },
            {
                onyxMethod: Onyx.METHOD.MERGE,
                key: `${ONYXKEYS.COLLECTION.REPORT}${assigneeChatReportID}`,
                value: optimisticAssigneeReport,
            },
        );
        successData.push({
            onyxMethod: Onyx.METHOD.MERGE,
            key: `${ONYXKEYS.COLLECTION.REPORT_ACTIONS}${assigneeChatReportID}`,
            value: {[optimisticAssigneeAddComment.reportAction.reportActionID]: {isOptimisticAction: null}},
        });
        failureData.push({
            onyxMethod: Onyx.METHOD.MERGE,
            key: `${ONYXKEYS.COLLECTION.REPORT_ACTIONS}${assigneeChatReportID}`,
            value: {[optimisticAssigneeAddComment.reportAction.reportActionID]: {pendingAction: null}},
        });
    }

    return {
        optimisticData,
        successData,
        failureData,
        optimisticAssigneeAddComment,
        optimisticChatCreatedReportAction,
    };
}

/**
 * Return iou report action display message
 */
function getIOUReportActionDisplayMessage(reportAction: OnyxEntry<ReportAction>, transaction?: OnyxEntry<Transaction>, report?: Report): string {
    if (!isMoneyRequestAction(reportAction)) {
        return '';
    }
    const originalMessage = getOriginalMessage(reportAction);
    const {IOUReportID, automaticAction, payAsBusiness} = originalMessage ?? {};
    const iouReport = getReportOrDraftReport(IOUReportID);
    const isInvoice = isInvoiceReport(iouReport);

    let translationKey: TranslationPaths;
    if (originalMessage?.type === CONST.IOU.REPORT_ACTION_TYPE.PAY) {
        const reportPolicy = allPolicies?.[`${ONYXKEYS.COLLECTION.POLICY}${report?.policyID}`];
        const last4Digits = reportPolicy?.achAccount?.accountNumber?.slice(-4) ?? '';

        switch (originalMessage.paymentType) {
            case CONST.IOU.PAYMENT_TYPE.ELSEWHERE:
                translationKey = hasMissingInvoiceBankAccount(IOUReportID) ? 'iou.payerSettledWithMissingBankAccount' : 'iou.paidElsewhere';
                break;
            case CONST.IOU.PAYMENT_TYPE.EXPENSIFY:
            case CONST.IOU.PAYMENT_TYPE.VBBA:
                if (isInvoice) {
                    return translateLocal(payAsBusiness ? 'iou.settleInvoiceBusiness' : 'iou.settleInvoicePersonal', {amount: '', last4Digits});
                }
                translationKey = 'iou.businessBankAccount';

                if (automaticAction) {
                    if (originalMessage.paymentType === CONST.IOU.PAYMENT_TYPE.EXPENSIFY) {
                        translationKey = 'iou.automaticallyPaidWithExpensify';
                    } else {
                        translationKey = 'iou.automaticallyPaidWithBusinessBankAccount';
                    }
                }
                break;
            default:
                translationKey = 'iou.payerPaidAmount';
                break;
        }

        return translateLocal(translationKey, {amount: '', payer: '', last4Digits});
    }

    const amount = getTransactionAmount(transaction, !isEmptyObject(iouReport) && isExpenseReport(iouReport), transaction?.reportID === CONST.REPORT.UNREPORTED_REPORT_ID) ?? 0;
    const formattedAmount = convertToDisplayString(amount, getCurrency(transaction)) ?? '';
    const isRequestSettled = isSettled(IOUReportID);
    const isApproved = isReportApproved({report: iouReport});
    if (isRequestSettled) {
        return translateLocal('iou.payerSettled', {
            amount: formattedAmount,
        });
    }
    if (isApproved) {
        return translateLocal('iou.approvedAmount', {
            amount: formattedAmount,
        });
    }
    if (isSplitBillReportAction(reportAction)) {
        translationKey = 'iou.didSplitAmount';
    } else if (isTrackExpenseAction(reportAction)) {
        translationKey = 'iou.trackedAmount';
    } else {
        translationKey = 'iou.expenseAmount';
    }
    return translateLocal(translationKey, {
        formattedAmount,
        comment: getMerchantOrDescription(transaction),
    });
}

/**
 * Checks if a report is a group chat.
 *
 * A report is a group chat if it meets the following conditions:
 * - Not a chat thread.
 * - Not a task report.
 * - Not an expense / IOU report.
 * - Not an archived room.
 * - Not a public / admin / announce chat room (chat type doesn't match any of the specified types).
 * - More than 2 participants.
 *
 */
function isDeprecatedGroupDM(report: OnyxEntry<Report>, isReportArchived = false): boolean {
    return !!(
        report &&
        !isChatThread(report) &&
        !isTaskReport(report) &&
        !isInvoiceReport(report) &&
        !isMoneyRequestReport(report) &&
        !isReportArchived &&
        !Object.values(CONST.REPORT.CHAT_TYPE).some((chatType) => chatType === getChatType(report)) &&
        Object.keys(report.participants ?? {})
            .map(Number)
            .filter((accountID) => accountID !== currentUserAccountID).length > 1
    );
}

/**
 * A "root" group chat is the top level group chat and does not refer to any threads off of a Group Chat
 */
function isRootGroupChat(report: OnyxEntry<Report>, isReportArchived = false): boolean {
    return !isChatThread(report) && (isGroupChat(report) || isDeprecatedGroupDM(report, isReportArchived));
}

/**
 * Assume any report without a reportID is unusable.
 */
function isValidReport(report?: OnyxEntry<Report>): boolean {
    return !!report?.reportID;
}

/**
 * Check to see if we are a participant of this report.
 */
function isReportParticipant(accountID: number | undefined, report: OnyxEntry<Report>): boolean {
    if (!accountID) {
        return false;
    }

    const possibleAccountIDs = Object.keys(report?.participants ?? {}).map(Number);
    if (report?.ownerAccountID) {
        possibleAccountIDs.push(report?.ownerAccountID);
    }
    if (report?.managerID) {
        possibleAccountIDs.push(report?.managerID);
    }
    return possibleAccountIDs.includes(accountID);
}

/**
 * Check to see if the current user has access to view the report.
 */
function canCurrentUserOpenReport(report: OnyxEntry<Report>, isReportArchived = false): boolean {
    return (isReportParticipant(currentUserAccountID, report) || isPublicRoom(report)) && canAccessReport(report, allBetas, isReportArchived);
}

function shouldUseFullTitleToDisplay(report: OnyxEntry<Report>): boolean {
    return (
        isMoneyRequestReport(report) || isPolicyExpenseChat(report) || isChatRoom(report) || isChatThread(report) || isTaskReport(report) || isGroupChat(report) || isInvoiceReport(report)
    );
}

function getRoom(type: ValueOf<typeof CONST.REPORT.CHAT_TYPE>, policyID: string): OnyxEntry<Report> {
    const room = Object.values(allReports ?? {}).find((report) => report?.policyID === policyID && report?.chatType === type && !isThread(report));
    return room;
}

/**
 *  We only want policy members who are members of the report to be able to modify the report description, but not in thread chat.
 */
function canEditReportDescription(report: OnyxEntry<Report>, policy: OnyxEntry<Policy>, isReportArchived = false): boolean {
    return (
        !isMoneyRequestReport(report) &&
        !isReportArchived &&
        isChatRoom(report) &&
        !isChatThread(report) &&
        !isEmpty(policy) &&
        hasParticipantInArray(report, currentUserAccountID ? [currentUserAccountID] : []) &&
        !isAuditor(report)
    );
}

function getReportActionWithSmartscanError(reportActions: ReportAction[]): ReportAction | undefined {
    return reportActions.find((action) => {
        const isReportPreview = isReportPreviewAction(action);
        const isSplitReportAction = isSplitBillReportAction(action);
        if (!isSplitReportAction && !isReportPreview) {
            return false;
        }
        const IOUReportID = getIOUReportIDFromReportActionPreview(action);
        const isReportPreviewError = isReportPreview && shouldShowRBRForMissingSmartscanFields(IOUReportID) && !isSettled(IOUReportID);
        if (isReportPreviewError) {
            return true;
        }

        const transactionID = isMoneyRequestAction(action) ? getOriginalMessage(action)?.IOUTransactionID : undefined;
        const transaction = allTransactions?.[`${ONYXKEYS.COLLECTION.TRANSACTION}${transactionID}`] ?? {};
        const isSplitBillError = isSplitReportAction && hasMissingSmartscanFieldsTransactionUtils(transaction as Transaction);

        return isSplitBillError;
    });
}

/**
 * Checks if report action has error when smart scanning
 */
function hasSmartscanError(reportActions: ReportAction[]): boolean {
    return !!getReportActionWithSmartscanError(reportActions);
}

function shouldAutoFocusOnKeyPress(event: KeyboardEvent): boolean {
    if (event.key.length > 1) {
        return false;
    }

    // If a key is pressed in combination with Meta, Control or Alt do not focus
    if (event.ctrlKey || event.metaKey) {
        return false;
    }

    if (event.code === 'Space') {
        return false;
    }

    return true;
}

/**
 * Navigates to the appropriate screen based on the presence of a private note for the current user.
 */
function navigateToPrivateNotes(report: OnyxEntry<Report>, session: OnyxEntry<Session>, backTo?: string) {
    if (isEmpty(report) || isEmpty(session) || !session.accountID) {
        return;
    }
    const currentUserPrivateNote = report.privateNotes?.[session.accountID]?.note ?? '';
    if (isEmpty(currentUserPrivateNote)) {
        Navigation.navigate(ROUTES.PRIVATE_NOTES_EDIT.getRoute(report.reportID, session.accountID, backTo));
        return;
    }
    Navigation.navigate(ROUTES.PRIVATE_NOTES_LIST.getRoute(report.reportID, backTo));
}

/**
 * Get all held transactions of a iouReport
 */
function getAllHeldTransactions(iouReportID?: string): Transaction[] {
    const transactions = getReportTransactions(iouReportID);
    return transactions.filter((transaction) => isOnHoldTransactionUtils(transaction));
}

/**
 * Check if Report has any held expenses
 */
function hasHeldExpenses(iouReportID?: string, allReportTransactions?: SearchTransaction[]): boolean {
    const iouReportTransactions = getReportTransactions(iouReportID);
    const transactions = allReportTransactions ?? iouReportTransactions;
    return transactions.some((transaction) => isOnHoldTransactionUtils(transaction));
}

/**
 * Check if all expenses in the Report are on hold
 */
function hasOnlyHeldExpenses(iouReportID?: string, allReportTransactions?: SearchTransaction[]): boolean {
    const transactionsByIouReportID = getReportTransactions(iouReportID);
    const reportTransactions = allReportTransactions ?? transactionsByIouReportID;
    return reportTransactions.length > 0 && !reportTransactions.some((transaction) => !isOnHoldTransactionUtils(transaction));
}

/**
 * Checks if thread replies should be displayed
 */
function shouldDisplayThreadReplies(reportAction: OnyxInputOrEntry<ReportAction>, isThreadReportParentAction: boolean): boolean {
    const hasReplies = (reportAction?.childVisibleActionCount ?? 0) > 0;
    return hasReplies && !!reportAction?.childCommenterCount && !isThreadReportParentAction;
}

/**
 * Check if money report has any transactions updated optimistically
 */
function hasUpdatedTotal(report: OnyxInputOrEntry<Report>, policy: OnyxInputOrEntry<Policy>): boolean {
    if (!report) {
        return true;
    }

    const allReportTransactions = getReportTransactions(report.reportID);

    const hasPendingTransaction = allReportTransactions.some((transaction) => !!transaction.pendingAction);
    const hasTransactionWithDifferentCurrency = allReportTransactions.some((transaction) => transaction.currency !== report.currency);
    const hasDifferentWorkspaceCurrency = report.pendingFields?.createChat && isExpenseReport(report) && report.currency !== policy?.outputCurrency;
    const hasOptimisticHeldExpense = hasHeldExpenses(report.reportID) && report?.unheldTotal === undefined;

    return !(hasPendingTransaction && (hasTransactionWithDifferentCurrency || hasDifferentWorkspaceCurrency)) && !hasOptimisticHeldExpense && !report.pendingFields?.total;
}

/**
 * Return held and full amount formatted with used currency
 */
function getNonHeldAndFullAmount(iouReport: OnyxEntry<Report>, shouldExcludeNonReimbursables: boolean): NonHeldAndFullAmount {
    // if the report is an expense report, the total amount should be negated
    const coefficient = isExpenseReport(iouReport) ? -1 : 1;

    let total = iouReport?.total ?? 0;
    let unheldTotal = iouReport?.unheldTotal ?? 0;
    if (shouldExcludeNonReimbursables) {
        total -= iouReport?.nonReimbursableTotal ?? 0;
        unheldTotal -= iouReport?.unheldNonReimbursableTotal ?? 0;
    }

    const adjustedUnheldTotal = unheldTotal * coefficient;
    const adjustedTotal = total * coefficient;

    // For the "approve unheld" option to be valid, we need:
    // 1. There should be held expenses (unheld amount != total amount)
    // 2. For expense reports with negative totals, we need to ensure the unheld amount is valid
    //    by checking that the absolute values are meaningful and different
    const hasHeldExpensesLocal = unheldTotal !== total;
    const hasValidNonHeldAmount =
        hasHeldExpensesLocal &&
        // For normal cases (positive amounts or IOU reports)
        (adjustedUnheldTotal >= 0 ||
            // For expense reports with negative amounts, check if amounts are meaningful
            (isExpenseReport(iouReport) && Math.abs(adjustedUnheldTotal) > 0 && Math.abs(adjustedUnheldTotal) !== Math.abs(adjustedTotal)));

    return {
        nonHeldAmount: convertToDisplayString(adjustedUnheldTotal, iouReport?.currency),
        fullAmount: convertToDisplayString(adjustedTotal, iouReport?.currency),
        hasValidNonHeldAmount,
    };
}

/**
 * Disable reply in thread action if:
 *
 * - The action is listed in the thread-disabled list
 * - The action is a split expense action
 * - The action is deleted and is not threaded
 * - The report is archived and the action is not threaded
 * - The action is a whisper action and it's neither a report preview nor IOU action
 * - The action is the thread's first chat
 */
function shouldDisableThread(reportAction: OnyxInputOrEntry<ReportAction>, reportID: string, isThreadReportParentAction: boolean, isReportArchived = false): boolean {
    const isSplitBillAction = isSplitBillReportAction(reportAction);
    const isDeletedActionLocal = isDeletedAction(reportAction);
    const isReportPreviewActionLocal = isReportPreviewAction(reportAction);
    const isIOUAction = isMoneyRequestAction(reportAction);
    const isWhisperActionLocal = isWhisperAction(reportAction) || isActionableTrackExpense(reportAction);
    const isActionDisabled = CONST.REPORT.ACTIONS.THREAD_DISABLED.some((action: string) => action === reportAction?.actionName);

    return (
        isActionDisabled ||
        isSplitBillAction ||
        (isDeletedActionLocal && !reportAction?.childVisibleActionCount) ||
        (isReportArchived && !reportAction?.childVisibleActionCount) ||
        (isWhisperActionLocal && !isReportPreviewActionLocal && !isIOUAction) ||
        isThreadReportParentAction
    );
}

function getAllAncestorReportActionIDs(report: Report | null | undefined, includeTransactionThread = false): AncestorIDs {
    if (!report) {
        return {
            reportIDs: [],
            reportActionsIDs: [],
        };
    }

    const allAncestorIDs: AncestorIDs = {
        reportIDs: [],
        reportActionsIDs: [],
    };
    let parentReportID = report.parentReportID;
    let parentReportActionID = report.parentReportActionID;

    while (parentReportID) {
        const parentReport = getReportOrDraftReport(parentReportID);
        const parentReportAction = getReportAction(parentReportID, parentReportActionID);

        if (
            !parentReportAction ||
            (!includeTransactionThread && ((isTransactionThread(parentReportAction) && !isSentMoneyReportAction(parentReportAction)) || isReportPreviewAction(parentReportAction)))
        ) {
            break;
        }

        allAncestorIDs.reportIDs.push(parentReportID);
        if (parentReportActionID) {
            allAncestorIDs.reportActionsIDs.push(parentReportActionID);
        }

        if (!parentReport) {
            break;
        }

        parentReportID = parentReport?.parentReportID;
        parentReportActionID = parentReport?.parentReportActionID;
    }

    return allAncestorIDs;
}

/**
 * Get optimistic data of parent report action
 * @param report The report that is updated
 * @param lastVisibleActionCreated Last visible action created of the child report
 * @param type The type of action in the child report
 */
function getOptimisticDataForParentReportAction(report: Report | undefined, lastVisibleActionCreated: string, type: string): Array<OnyxUpdate | null> {
    if (!report || isEmptyObject(report)) {
        return [];
    }

    const ancestors = getAllAncestorReportActionIDs(report, true);
    const totalAncestor = ancestors.reportIDs.length;

    return Array.from(Array(totalAncestor), (_, index) => {
        const ancestorReport = getReportOrDraftReport(ancestors.reportIDs.at(index));

        if (!ancestorReport || isEmptyObject(ancestorReport)) {
            return null;
        }

        const ancestorReportAction = getReportAction(ancestorReport.reportID, ancestors.reportActionsIDs.at(index) ?? '');

        if (!ancestorReportAction?.reportActionID || isEmptyObject(ancestorReportAction)) {
            return null;
        }

        return {
            onyxMethod: Onyx.METHOD.MERGE,
            key: `${ONYXKEYS.COLLECTION.REPORT_ACTIONS}${ancestorReport.reportID}`,
            value: {
                [ancestorReportAction.reportActionID]: updateOptimisticParentReportAction(ancestorReportAction, lastVisibleActionCreated, type),
            },
        };
    });
}

function canBeAutoReimbursed(report: OnyxInputOrEntry<Report>, policy: OnyxInputOrEntry<Policy> | SearchPolicy): boolean {
    if (isEmptyObject(policy)) {
        return false;
    }
    type CurrencyType = TupleToUnion<typeof CONST.DIRECT_REIMBURSEMENT_CURRENCIES>;
    const reimbursableTotal = getMoneyRequestSpendBreakdown(report).totalDisplaySpend;
    const autoReimbursementLimit = policy?.autoReimbursement?.limit ?? policy?.autoReimbursementLimit ?? 0;
    const isAutoReimbursable =
        isReportInGroupPolicy(report) &&
        policy.reimbursementChoice === CONST.POLICY.REIMBURSEMENT_CHOICES.REIMBURSEMENT_YES &&
        autoReimbursementLimit >= reimbursableTotal &&
        reimbursableTotal > 0 &&
        CONST.DIRECT_REIMBURSEMENT_CURRENCIES.includes(report?.currency as CurrencyType);
    return isAutoReimbursable;
}

/** Check if the current user is an owner of the report */
function isReportOwner(report: OnyxInputOrEntry<Report>): boolean {
    return report?.ownerAccountID === currentUserPersonalDetails?.accountID;
}

function isAllowedToApproveExpenseReport(report: OnyxEntry<Report>, approverAccountID?: number, reportPolicy?: OnyxEntry<Policy> | SearchPolicy): boolean {
    // This will be fixed as part of https://github.com/Expensify/Expensify/issues/507850
    // eslint-disable-next-line @typescript-eslint/no-deprecated
    const policy = reportPolicy ?? getPolicy(report?.policyID);
    const isOwner = (approverAccountID ?? currentUserAccountID) === report?.ownerAccountID;
    return !(policy?.preventSelfApproval && isOwner);
}

function isAllowedToSubmitDraftExpenseReport(report: OnyxEntry<Report>): boolean {
    // This will be fixed as part of https://github.com/Expensify/Expensify/issues/507850
    // eslint-disable-next-line @typescript-eslint/no-deprecated
    const policy = getPolicy(report?.policyID);
    const submitToAccountID = getSubmitToAccountID(policy, report);

    return isAllowedToApproveExpenseReport(report, submitToAccountID);
}

/**
 * What missing payment method does this report action indicate, if any?
 */
function getIndicatedMissingPaymentMethod(
    userWalletTierName: string | undefined,
    reportId: string | undefined,
    reportAction: ReportAction,
    bankAccountList: OnyxEntry<BankAccountList>,
): MissingPaymentMethod | undefined {
    const isSubmitterOfUnsettledReport = reportId && isCurrentUserSubmitter(getReport(reportId, allReports)) && !isSettled(reportId);
    if (!reportId || !isSubmitterOfUnsettledReport || !isReimbursementQueuedAction(reportAction)) {
        return undefined;
    }
    const paymentType = getOriginalMessage(reportAction)?.paymentType;
    if (paymentType === CONST.IOU.PAYMENT_TYPE.EXPENSIFY) {
        return !userWalletTierName || userWalletTierName === CONST.WALLET.TIER_NAME.SILVER ? 'wallet' : undefined;
    }

    return !hasCreditBankAccount(bankAccountList) ? 'bankAccount' : undefined;
}

/**
 * Checks if report chat contains missing payment method
 */
function hasMissingPaymentMethod(userWalletTierName: string | undefined, iouReportID: string | undefined, bankAccountList: OnyxEntry<BankAccountList>): boolean {
    const reportActions = allReportActions?.[`${ONYXKEYS.COLLECTION.REPORT_ACTIONS}${iouReportID}`] ?? {};
    return Object.values(reportActions)
        .filter(Boolean)
        .some((action) => getIndicatedMissingPaymentMethod(userWalletTierName, iouReportID, action, bankAccountList) !== undefined);
}

/**
 * Used from expense actions to decide if we need to build an optimistic expense report.
 * Create a new report if:
 * - we don't have an iouReport set in the chatReport
 * - we have one, but it's waiting on the payee adding a bank account
 * - we have one, but we can't add more transactions to it due to: report is approved or settled
 * - It is a SmartScan request, the user is in the ASAP Submit beta, and the action is not "submit"
 */
function shouldCreateNewMoneyRequestReport(
    existingIOUReport: OnyxInputOrEntry<Report> | undefined,
    chatReport: OnyxInputOrEntry<Report>,
    isScanRequest: boolean,
    action?: IOUAction,
): boolean {
    if (existingIOUReport && !!existingIOUReport.errorFields?.createChat) {
        return true;
    }

    const isASAPSubmitBetaEnabled = Permissions.isBetaEnabled(CONST.BETAS.ASAP_SUBMIT, allBetas);
    return (
        !existingIOUReport ||
        hasIOUWaitingOnCurrentUserBankAccount(chatReport) ||
        !canAddTransaction(existingIOUReport) ||
        (action !== CONST.IOU.ACTION.SUBMIT && isScanRequest && isASAPSubmitBetaEnabled)
    );
}

function getTripIDFromTransactionParentReportID(transactionParentReportID: string | undefined): string | undefined {
    return (getReportOrDraftReport(transactionParentReportID) as OnyxEntry<Report>)?.tripData?.tripID;
}

/**
 * Checks if report contains actions with errors
 */
function hasActionWithErrorsForTransaction(reportID: string | undefined, transaction: Transaction | undefined): boolean {
    if (!reportID) {
        return false;
    }
    const reportActions = allReportActions?.[`${ONYXKEYS.COLLECTION.REPORT_ACTIONS}${reportID}`] ?? {};
    return Object.values(reportActions)
        .filter(Boolean)
        .some((action) => {
            if (isMoneyRequestAction(action) && getOriginalMessage(action)?.IOUTransactionID) {
                if (getOriginalMessage(action)?.IOUTransactionID === transaction?.transactionID) {
                    return !isEmptyObject(action.errors);
                }
                return false;
            }
            return !isEmptyObject(action.errors);
        });
}

function isNonAdminOrOwnerOfPolicyExpenseChat(report: OnyxInputOrEntry<Report>, policy: OnyxInputOrEntry<Policy>): boolean {
    return isPolicyExpenseChat(report) && !(isPolicyAdminPolicyUtils(policy) || isPolicyOwner(policy, currentUserAccountID) || isReportOwner(report));
}

function isAdminOwnerApproverOrReportOwner(report: OnyxEntry<Report>, policy: OnyxEntry<Policy>): boolean {
    const isApprover = isMoneyRequestReport(report) && report?.managerID !== null && currentUserPersonalDetails?.accountID === report?.managerID;

    return isPolicyAdminPolicyUtils(policy) || isPolicyOwner(policy, currentUserAccountID) || isReportOwner(report) || isApprover;
}

/**
 * Whether the user can join a report
 */
function canJoinChat(report: OnyxEntry<Report>, parentReportAction: OnyxInputOrEntry<ReportAction>, policy: OnyxInputOrEntry<Policy>, isReportArchived = false): boolean {
    // We disabled thread functions for whisper action
    // So we should not show join option for existing thread on whisper message that has already been left, or manually leave it
    if (isWhisperAction(parentReportAction)) {
        return false;
    }

    // If the notification preference of the chat is not hidden that means we have already joined the chat
    if (!isHiddenForCurrentUser(report)) {
        return false;
    }

    const isExpenseChat = isMoneyRequestReport(report) || isMoneyRequest(report) || isInvoiceReport(report) || isTrackExpenseReport(report);
    // Anyone viewing these chat types is already a participant and therefore cannot join
    if (isRootGroupChat(report, isReportArchived) || isSelfDM(report) || isInvoiceRoom(report) || isSystemChat(report) || isExpenseChat) {
        return false;
    }

    // The user who is a member of the workspace has already joined the public announce room.
    if (isPublicAnnounceRoom(report) && !isEmptyObject(policy)) {
        return false;
    }

    if (isReportArchived) {
        return false;
    }

    return isChatThread(report) || isUserCreatedPolicyRoom(report) || isNonAdminOrOwnerOfPolicyExpenseChat(report, policy);
}

/**
 * Whether the user can leave a report
 */
function canLeaveChat(report: OnyxEntry<Report>, policy: OnyxEntry<Policy>, isReportArchived = false): boolean {
    if (isRootGroupChat(report, isReportArchived)) {
        return true;
    }

    if (isPolicyExpenseChat(report) && !report?.isOwnPolicyExpenseChat && !isPolicyAdminPolicyUtils(policy)) {
        return true;
    }

    if (isPublicRoom(report) && isAnonymousUserSession()) {
        return false;
    }

    if (isHiddenForCurrentUser(report)) {
        return false;
    }

    // Anyone viewing these chat types is already a participant and therefore cannot leave
    if (isSelfDM(report)) {
        return false;
    }

    // The user who is a member of the workspace cannot leave the public announce room.
    if (isPublicAnnounceRoom(report) && !isEmptyObject(policy)) {
        return false;
    }

    if (isInvoiceRoom(report)) {
        return canLeaveInvoiceRoom(report);
    }

    return (isChatThread(report) && !!getReportNotificationPreference(report)) || isUserCreatedPolicyRoom(report) || isNonAdminOrOwnerOfPolicyExpenseChat(report, policy);
}

function getReportActionActorAccountID(
    reportAction: OnyxEntry<ReportAction>,
    iouReport: OnyxEntry<Report>,
    report: OnyxEntry<Report>,
    delegatePersonalDetails?: PersonalDetails | undefined | null,
): number | undefined {
    switch (reportAction?.actionName) {
        case CONST.REPORT.ACTIONS.TYPE.REPORT_PREVIEW: {
            const ownerAccountID = iouReport?.ownerAccountID ?? reportAction?.childOwnerAccountID;
            const actorAccountID = iouReport?.managerID ?? reportAction?.childManagerAccountID;

            if (isPolicyExpenseChat(report) || delegatePersonalDetails) {
                return ownerAccountID;
            }

            return actorAccountID;
        }

        case CONST.REPORT.ACTIONS.TYPE.SUBMITTED:
        case CONST.REPORT.ACTIONS.TYPE.SUBMITTED_AND_CLOSED:
            return reportAction?.adminAccountID ?? reportAction?.actorAccountID;

        default:
            return reportAction?.actorAccountID;
    }
}

function createDraftWorkspaceAndNavigateToConfirmationScreen(transactionID: string, actionName: IOUAction): void {
    const isCategorizing = actionName === CONST.IOU.ACTION.CATEGORIZE;
    const {expenseChatReportID, policyID, policyName} = createDraftWorkspace(currentUserEmail);
    setMoneyRequestParticipants(transactionID, [
        {
            selected: true,
            accountID: 0,
            isPolicyExpenseChat: true,
            reportID: expenseChatReportID,
            policyID,
            searchText: policyName,
        },
    ]);
    if (isCategorizing) {
        Navigation.navigate(ROUTES.MONEY_REQUEST_STEP_CATEGORY.getRoute(actionName, CONST.IOU.TYPE.SUBMIT, transactionID, expenseChatReportID));
    } else {
        Navigation.navigate(ROUTES.MONEY_REQUEST_STEP_CONFIRMATION.getRoute(actionName, CONST.IOU.TYPE.SUBMIT, transactionID, expenseChatReportID, undefined, true));
    }
}

function createDraftTransactionAndNavigateToParticipantSelector(
    transactionID: string | undefined,
    reportID: string | undefined,
    actionName: IOUAction,
    reportActionID: string | undefined,
    isRestrictedToPreferredPolicy = false,
    preferredPolicyID?: string,
): void {
    if (!transactionID || !reportID) {
        return;
    }

    const transaction = allTransactions?.[`${ONYXKEYS.COLLECTION.TRANSACTION}${transactionID}`] ?? ({} as Transaction);
    const reportActions = allReportActions?.[`${ONYXKEYS.COLLECTION.REPORT_ACTIONS}${reportID}`] ?? ([] as ReportAction[]);

    if (!transaction || !reportActions) {
        return;
    }

    const linkedTrackedExpenseReportAction = Object.values(reportActions)
        .filter(Boolean)
        .find((action) => isMoneyRequestAction(action) && getOriginalMessage(action)?.IOUTransactionID === transactionID);

    const {created, amount, currency, merchant, mccGroup} = getTransactionDetails(transaction) ?? {};
    const comment = getTransactionCommentObject(transaction);

    removeDraftTransactions();

    createDraftTransaction({
        ...transaction,
        actionableWhisperReportActionID: reportActionID,
        linkedTrackedExpenseReportAction,
        linkedTrackedExpenseReportID: reportID,
        created,
        modifiedCreated: undefined,
        modifiedAmount: undefined,
        modifiedCurrency: undefined,
        amount,
        currency,
        comment,
        merchant,
        modifiedMerchant: '',
        mccGroup,
    } as Transaction);

    const filteredPolicies = Object.values(allPolicies ?? {}).filter((policy) => shouldShowPolicy(policy, false, currentUserEmail));

    if (actionName === CONST.IOU.ACTION.CATEGORIZE) {
        // This will be fixed as part of https://github.com/Expensify/Expensify/issues/507850
        // eslint-disable-next-line @typescript-eslint/no-deprecated
        const activePolicy = getPolicy(activePolicyID);
        if (activePolicy && shouldRestrictUserBillableActions(activePolicy.id)) {
            Navigation.navigate(ROUTES.RESTRICTED_ACTION.getRoute(activePolicy.id));
            return;
        }

        if (shouldShowPolicy(activePolicy, false, currentUserEmail)) {
            const policyExpenseReportID = getPolicyExpenseChat(currentUserAccountID, activePolicyID)?.reportID;
            setMoneyRequestParticipants(transactionID, [
                {
                    selected: true,
                    accountID: 0,
                    isPolicyExpenseChat: true,
                    reportID: policyExpenseReportID,
                    policyID: activePolicyID,
                    searchText: activePolicy?.name,
                },
            ]);
            if (policyExpenseReportID) {
                Navigation.navigate(ROUTES.MONEY_REQUEST_STEP_CATEGORY.getRoute(actionName, CONST.IOU.TYPE.SUBMIT, transactionID, policyExpenseReportID));
            } else {
                Log.warn('policyExpenseReportID is not valid during expense categorizing');
            }
            return;
        }
        if (filteredPolicies.length === 0 || filteredPolicies.length > 1) {
            Navigation.navigate(
                ROUTES.MONEY_REQUEST_UPGRADE.getRoute({
                    action: actionName,
                    iouType: CONST.IOU.TYPE.SUBMIT,
                    transactionID,
                    reportID,
                    backTo: '',
                    upgradePath: actionName === CONST.IOU.ACTION.CATEGORIZE ? CONST.UPGRADE_PATHS.CATEGORIES : '',
                    shouldSubmitExpense: true,
                }),
            );
            return;
        }

        const policyID = filteredPolicies.at(0)?.id;
        const policyExpenseReportID = getPolicyExpenseChat(currentUserAccountID, policyID)?.reportID;
        setMoneyRequestParticipants(transactionID, [
            {
                selected: true,
                accountID: 0,
                isPolicyExpenseChat: true,
                reportID: policyExpenseReportID,
                policyID,
                searchText: activePolicy?.name,
            },
        ]);
        if (policyExpenseReportID) {
            Navigation.navigate(ROUTES.MONEY_REQUEST_STEP_CATEGORY.getRoute(actionName, CONST.IOU.TYPE.SUBMIT, transactionID, policyExpenseReportID));
        } else {
            Log.warn('policyExpenseReportID is not valid during expense categorizing');
        }
        return;
    }

    if (actionName === CONST.IOU.ACTION.SHARE) {
        Navigation.navigate(ROUTES.MONEY_REQUEST_ACCOUNTANT.getRoute(actionName, CONST.IOU.TYPE.SUBMIT, transactionID, reportID, Navigation.getActiveRoute()));
        return;
    }

    if (actionName === CONST.IOU.ACTION.SUBMIT || (allPolicies && filteredPolicies.length > 0)) {
        // Check if user is restricted to preferred workspace for submit tracked expenses
        if (isRestrictedToPreferredPolicy && preferredPolicyID) {
            const policyExpenseReport = getPolicyExpenseChat(currentUserAccountID, preferredPolicyID);

            if (policyExpenseReport) {
                setMoneyRequestParticipantsFromReport(transactionID, policyExpenseReport).then(() => {
                    Navigation.navigate(ROUTES.MONEY_REQUEST_STEP_CONFIRMATION.getRoute(CONST.IOU.ACTION.SUBMIT, CONST.IOU.TYPE.SUBMIT, transactionID, policyExpenseReport.reportID));
                });
                return;
            }
        }

        Navigation.navigate(ROUTES.MONEY_REQUEST_STEP_PARTICIPANTS.getRoute(CONST.IOU.TYPE.SUBMIT, transactionID, reportID, undefined, actionName));
        return;
    }

    return createDraftWorkspaceAndNavigateToConfirmationScreen(transactionID, actionName);
}

/**
 * Check if a report has any forwarded actions
 */
function hasForwardedAction(reportID: string): boolean {
    const reportActions = getAllReportActions(reportID);
    return Object.values(reportActions).some((action) => action?.actionName === CONST.REPORT.ACTIONS.TYPE.FORWARDED);
}

function isReportOutstanding(
    iouReport: OnyxInputOrEntry<Report>,
    policyID: string | undefined,
    reportNameValuePairs: OnyxCollection<ReportNameValuePairs> = allReportNameValuePair,
    allowSubmitted = true,
): boolean {
    if (!iouReport || isEmptyObject(iouReport)) {
        return false;
    }
    const currentRoute = navigationRef.getCurrentRoute();
    const params = currentRoute?.params as MoneyRequestNavigatorParamList[typeof SCREENS.MONEY_REQUEST.STEP_CONFIRMATION] | ReportsSplitNavigatorParamList[typeof SCREENS.REPORT];
    const activeReport = allReports?.[`${ONYXKEYS.COLLECTION.REPORT}${params?.reportID}`];
    const policy = allPolicies?.[`${ONYXKEYS.COLLECTION.POLICY}${policyID}`];
    const reportNameValuePair = reportNameValuePairs?.[`${ONYXKEYS.COLLECTION.REPORT_NAME_VALUE_PAIRS}${iouReport.reportID}`];
    const shouldAllowSubmittedReport = allowSubmitted || isInstantSubmitEnabled(policy) || isProcessingReport(activeReport);
    return (
        isExpenseReport(iouReport) &&
        iouReport?.stateNum !== undefined &&
        iouReport?.statusNum !== undefined &&
        iouReport?.policyID === policyID &&
        (shouldAllowSubmittedReport ? iouReport?.stateNum <= CONST.REPORT.STATE_NUM.SUBMITTED : iouReport?.stateNum < CONST.REPORT.STATE_NUM.SUBMITTED) &&
        (shouldAllowSubmittedReport ? iouReport?.statusNum <= CONST.REPORT.STATE_NUM.SUBMITTED : iouReport?.statusNum < CONST.REPORT.STATE_NUM.SUBMITTED) &&
        !hasForwardedAction(iouReport.reportID) &&
        !isArchivedReport(reportNameValuePair)
    );
}

/**
 * Get outstanding expense reports for a given policy ID
 * @param policyID - The policy ID to filter reports by
 * @param reportOwnerAccountID - The accountID of the report owner
 * @param reports - Collection of reports to filter
 * @returns Array of outstanding expense reports
 */
function getOutstandingReportsForUser(
    policyID: string | undefined,
    reportOwnerAccountID: number | undefined,
    reports: OnyxCollection<Report> = allReports,
    reportNameValuePairs: OnyxCollection<ReportNameValuePairs> = allReportNameValuePair,
    allowSubmitted = true,
): Array<OnyxEntry<Report>> {
    if (!reports) {
        return [];
    }
    return Object.values(reports).filter(
        (report) =>
            report?.pendingFields?.preview !== CONST.RED_BRICK_ROAD_PENDING_ACTION.DELETE &&
            isReportOutstanding(report, policyID, reportNameValuePairs, allowSubmitted) &&
            report?.ownerAccountID === reportOwnerAccountID,
    );
}

/**
 * Sort outstanding reports by their name, while keeping the selected one at the beginning.
 * @param report1 Details of the first report to be compared.
 * @param report2 Details of the second report to be compared.
 * @param selectedReportID ID of the selected report which needs to be at the beginning.
 */
function sortOutstandingReportsBySelected(
    report1: OnyxEntry<Report>,
    report2: OnyxEntry<Report>,
    selectedReportID: string | undefined,
    localeCompare: LocaleContextProps['localeCompare'],
): number {
    if (report1?.reportID === selectedReportID) {
        return -1;
    }
    if (report2?.reportID === selectedReportID) {
        return 1;
    }
    return localeCompare(report1?.reportName?.toLowerCase() ?? '', report2?.reportName?.toLowerCase() ?? '');
}

/**
 * @returns the object to update `report.hasOutstandingChildRequest`
 */
function getOutstandingChildRequest(iouReport: OnyxInputOrEntry<Report>): OutstandingChildRequest {
    if (!iouReport || isEmptyObject(iouReport)) {
        return {};
    }

    if (!isExpenseReport(iouReport)) {
        const {reimbursableSpend} = getMoneyRequestSpendBreakdown(iouReport);
        return {
            hasOutstandingChildRequest: iouReport.managerID === currentUserAccountID && reimbursableSpend !== 0,
        };
    }

    // This will be fixed as part of https://github.com/Expensify/Expensify/issues/507850
    // eslint-disable-next-line @typescript-eslint/no-deprecated
    const policy = getPolicy(iouReport.policyID);
    const shouldBeManuallySubmitted = isPaidGroupPolicyPolicyUtils(policy) && !policy?.harvesting?.enabled;
    if (shouldBeManuallySubmitted) {
        return {
            hasOutstandingChildRequest: true,
        };
    }

    // We don't need to update hasOutstandingChildRequest in this case
    return {};
}

function canReportBeMentionedWithinPolicy(report: OnyxEntry<Report>, policyID: string | undefined): boolean {
    if (!policyID || report?.policyID !== policyID) {
        return false;
    }

    return isChatRoom(report) && !isInvoiceRoom(report) && !isThread(report);
}

function prepareOnboardingOnyxData(
    introSelected: OnyxEntry<IntroSelected>,
    engagementChoice: OnboardingPurpose,
    onboardingMessage: OnboardingMessage,
    adminsChatReportID?: string,
    onboardingPolicyID?: string,
    userReportedIntegration?: OnboardingAccounting,
    wasInvited?: boolean,
    companySize?: OnboardingCompanySize,
    selectedInterestedFeatures: string[] = [],
    isInvitedAccountant?: boolean,
) {
    if (engagementChoice === CONST.ONBOARDING_CHOICES.PERSONAL_SPEND) {
        // eslint-disable-next-line no-param-reassign
        onboardingMessage = getOnboardingMessages().onboardingMessages[CONST.ONBOARDING_CHOICES.PERSONAL_SPEND];
    }

    if (engagementChoice === CONST.ONBOARDING_CHOICES.EMPLOYER || engagementChoice === CONST.ONBOARDING_CHOICES.SUBMIT) {
        // eslint-disable-next-line no-param-reassign
        onboardingMessage = getOnboardingMessages().onboardingMessages[CONST.ONBOARDING_CHOICES.SUBMIT];
    }

    // Guides are assigned and tasks are posted in the #admins room for the MANAGE_TEAM and TRACK_WORKSPACE onboarding actions, except for emails that have a '+'.
    const shouldPostTasksInAdminsRoom = isPostingTasksInAdminsRoom(engagementChoice);
    const adminsChatReport = allReports?.[`${ONYXKEYS.COLLECTION.REPORT}${adminsChatReportID}`];
    const targetChatReport = shouldPostTasksInAdminsRoom
        ? (adminsChatReport ?? {reportID: adminsChatReportID, policyID: onboardingPolicyID})
        : getChatByParticipants([CONST.ACCOUNT_ID.CONCIERGE, currentUserAccountID ?? CONST.DEFAULT_NUMBER_ID], allReports, false);
    const {reportID: targetChatReportID = '', policyID: targetChatPolicyID = ''} = targetChatReport ?? {};

    if (!targetChatReportID) {
        Log.warn('Missing reportID for onboarding optimistic data');
        return;
    }

    const integrationName = userReportedIntegration ? CONST.ONBOARDING_ACCOUNTING_MAPPING[userReportedIntegration as keyof typeof CONST.ONBOARDING_ACCOUNTING_MAPPING] : '';
    // This will be fixed as part of https://github.com/Expensify/Expensify/issues/507850
    // eslint-disable-next-line @typescript-eslint/no-deprecated
    const assignedGuideEmail = getPolicy(targetChatPolicyID)?.assignedGuide?.email ?? 'Setup Specialist';
    const assignedGuidePersonalDetail = Object.values(allPersonalDetails ?? {}).find((personalDetail) => personalDetail?.login === assignedGuideEmail);
    let assignedGuideAccountID: number;
    let isOptimisticAssignedGuide = false;
    if (assignedGuidePersonalDetail && assignedGuidePersonalDetail.accountID) {
        isOptimisticAssignedGuide = assignedGuidePersonalDetail.isOptimisticPersonalDetail ?? false;
        assignedGuideAccountID = assignedGuidePersonalDetail.accountID;
    } else {
        assignedGuideAccountID = generateAccountID(assignedGuideEmail);
        isOptimisticAssignedGuide = !assignedGuidePersonalDetail;
        // eslint-disable-next-line rulesdir/prefer-actions-set-data
        Onyx.merge(ONYXKEYS.PERSONAL_DETAILS_LIST, {
            [assignedGuideAccountID]: {
                isOptimisticPersonalDetail: !assignedGuidePersonalDetail,
                login: assignedGuideEmail,
                displayName: assignedGuideEmail,
            },
        });
    }
    const actorAccountID = shouldPostTasksInAdminsRoom ? assignedGuideAccountID : CONST.ACCOUNT_ID.CONCIERGE;
    const firstAdminPolicy = getActivePolicies(allPolicies, currentUserEmail).find(
        (policy) => policy.type !== CONST.POLICY.TYPE.PERSONAL && getPolicyRole(policy, currentUserEmail) === CONST.POLICY.ROLE.ADMIN,
    );

    let testDriveURL: string;
    if (([CONST.ONBOARDING_CHOICES.MANAGE_TEAM, CONST.ONBOARDING_CHOICES.TEST_DRIVE_RECEIVER, CONST.ONBOARDING_CHOICES.TRACK_WORKSPACE] as OnboardingPurpose[]).includes(engagementChoice)) {
        testDriveURL = ROUTES.TEST_DRIVE_DEMO_ROOT;
    } else if (introSelected?.choice === CONST.ONBOARDING_CHOICES.SUBMIT && introSelected.inviteType === CONST.ONBOARDING_INVITE_TYPES.WORKSPACE) {
        testDriveURL = ROUTES.TEST_DRIVE_DEMO_ROOT;
    } else {
        testDriveURL = ROUTES.TEST_DRIVE_MODAL_ROOT.route;
    }

    const onboardingTaskParams: OnboardingTaskLinks = {
        integrationName,
        onboardingCompanySize: companySize ?? onboardingCompanySize,
        workspaceSettingsLink: `${environmentURL}/${ROUTES.WORKSPACE_INITIAL.getRoute(onboardingPolicyID ?? firstAdminPolicy?.id)}`,
        workspaceCategoriesLink: `${environmentURL}/${ROUTES.WORKSPACE_CATEGORIES.getRoute(onboardingPolicyID)}`,
        workspaceTagsLink: `${environmentURL}/${ROUTES.WORKSPACE_TAGS.getRoute(onboardingPolicyID)}`,
        workspaceMembersLink: `${environmentURL}/${ROUTES.WORKSPACE_MEMBERS.getRoute(onboardingPolicyID)}`,
        workspaceMoreFeaturesLink: `${environmentURL}/${ROUTES.WORKSPACE_MORE_FEATURES.getRoute(onboardingPolicyID)}`,
        workspaceConfirmationLink: `${environmentURL}/${ROUTES.WORKSPACE_CONFIRMATION.getRoute(ROUTES.WORKSPACES_LIST.route)}`,
        testDriveURL: `${environmentURL}/${testDriveURL}`,
        workspaceAccountingLink: `${environmentURL}/${ROUTES.POLICY_ACCOUNTING.getRoute(onboardingPolicyID)}`,
        corporateCardLink: `${environmentURL}/${ROUTES.WORKSPACE_COMPANY_CARDS.getRoute(onboardingPolicyID)}`,
    };

    // Text message
    const message = typeof onboardingMessage.message === 'function' ? onboardingMessage.message(onboardingTaskParams) : onboardingMessage.message;
    const textComment = buildOptimisticAddCommentReportAction(message, undefined, actorAccountID, 1);
    const textCommentAction: OptimisticAddCommentReportAction = textComment.reportAction;
    const textMessage: AddCommentOrAttachmentParams = {
        reportID: targetChatReportID,
        reportActionID: textCommentAction.reportActionID,
        reportComment: textComment.commentText,
    };

    let createWorkspaceTaskReportID;
    const tasksData = onboardingMessage.tasks
        .filter((task) => {
            if (engagementChoice === CONST.ONBOARDING_CHOICES.MANAGE_TEAM) {
                if (selectedInterestedFeatures?.length && TASK_TO_FEATURE[task.type] && !selectedInterestedFeatures.includes(TASK_TO_FEATURE[task.type])) {
                    return false;
                }
            }

            if (([CONST.ONBOARDING_TASK_TYPE.SETUP_CATEGORIES, CONST.ONBOARDING_TASK_TYPE.SETUP_TAGS] as string[]).includes(task.type) && userReportedIntegration) {
                return false;
            }

            if (([CONST.ONBOARDING_TASK_TYPE.ADD_ACCOUNTING_INTEGRATION, CONST.ONBOARDING_TASK_TYPE.SETUP_CATEGORIES_AND_TAGS] as string[]).includes(task.type) && !userReportedIntegration) {
                return false;
            }
            type SkipViewTourOnboardingChoices = 'newDotSubmit' | 'newDotSplitChat' | 'newDotPersonalSpend' | 'newDotEmployer';
            if (
                task.type === CONST.ONBOARDING_TASK_TYPE.VIEW_TOUR &&
                [
                    CONST.ONBOARDING_CHOICES.EMPLOYER,
                    CONST.ONBOARDING_CHOICES.PERSONAL_SPEND,
                    CONST.ONBOARDING_CHOICES.SUBMIT,
                    CONST.ONBOARDING_CHOICES.CHAT_SPLIT,
                    CONST.ONBOARDING_CHOICES.MANAGE_TEAM,
                ].includes(introSelected?.choice as SkipViewTourOnboardingChoices) &&
                engagementChoice === CONST.ONBOARDING_CHOICES.MANAGE_TEAM
            ) {
                return false;
            }

            // Exclude createWorkspace and viewTour tasks from #admin room, for test drive receivers,
            // since these users already have them in concierge
            if (
                introSelected?.choice === CONST.ONBOARDING_CHOICES.TEST_DRIVE_RECEIVER &&
                ([CONST.ONBOARDING_TASK_TYPE.CREATE_WORKSPACE, CONST.ONBOARDING_TASK_TYPE.VIEW_TOUR] as string[]).includes(task.type) &&
                shouldPostTasksInAdminsRoom
            ) {
                return false;
            }

            return true;
        })
        .map((task, index) => {
            const taskDescription = typeof task.description === 'function' ? task.description(onboardingTaskParams) : task.description;
            const taskTitle = typeof task.title === 'function' ? task.title(onboardingTaskParams) : task.title;
            const currentTask = buildOptimisticTaskReport(
                actorAccountID,
                targetChatReportID,
                currentUserAccountID,
                taskTitle,
                taskDescription,
                targetChatPolicyID,
                CONST.REPORT.NOTIFICATION_PREFERENCE.HIDDEN,
                task.mediaAttributes,
            );
            const emailCreatingAction =
                engagementChoice === CONST.ONBOARDING_CHOICES.MANAGE_TEAM ? (allPersonalDetails?.[actorAccountID]?.login ?? CONST.EMAIL.CONCIERGE) : CONST.EMAIL.CONCIERGE;
            const taskCreatedAction = buildOptimisticCreatedReportAction(emailCreatingAction);
            const taskReportAction = buildOptimisticTaskCommentReportAction(currentTask.reportID, taskTitle, 0, `task for ${taskTitle}`, targetChatReportID, actorAccountID, index + 3);
            currentTask.parentReportActionID = taskReportAction.reportAction.reportActionID;

            let isTaskAutoCompleted: boolean = task.autoCompleted;

            if (task.type === CONST.ONBOARDING_TASK_TYPE.VIEW_TOUR && onboarding?.selfTourViewed) {
                // If the user has already viewed the self tour, we mark the task as auto completed
                isTaskAutoCompleted = true;
            }

            if (task.type === CONST.ONBOARDING_TASK_TYPE.INVITE_ACCOUNTANT && isInvitedAccountant) {
                isTaskAutoCompleted = true;
            }

            const completedTaskReportAction = isTaskAutoCompleted
                ? buildOptimisticTaskReportAction(currentTask.reportID, CONST.REPORT.ACTIONS.TYPE.TASK_COMPLETED, 'marked as complete', actorAccountID, 2)
                : null;
            if (task.type === CONST.ONBOARDING_TASK_TYPE.CREATE_WORKSPACE) {
                createWorkspaceTaskReportID = currentTask.reportID;
            }

            return {
                task,
                currentTask,
                taskCreatedAction,
                taskReportAction,
                taskDescription: currentTask.description,
                completedTaskReportAction,
            };
        });

    // Sign-off welcome message
    const welcomeSignOffText =
        engagementChoice === CONST.ONBOARDING_CHOICES.MANAGE_TEAM ? translateLocal('onboarding.welcomeSignOffTitleManageTeam') : translateLocal('onboarding.welcomeSignOffTitle');
    const welcomeSignOffComment = buildOptimisticAddCommentReportAction(welcomeSignOffText, undefined, actorAccountID, tasksData.length + 3);
    const welcomeSignOffCommentAction: OptimisticAddCommentReportAction = welcomeSignOffComment.reportAction;
    const welcomeSignOffMessage = {
        reportID: targetChatReportID,
        reportActionID: welcomeSignOffCommentAction.reportActionID,
        reportComment: welcomeSignOffComment.commentText,
    };

    const tasksForParameters = tasksData.map<TaskForParameters>(({task, currentTask, taskCreatedAction, taskReportAction, taskDescription, completedTaskReportAction}) => ({
        type: 'task',
        task: task.type,
        taskReportID: currentTask.reportID,
        parentReportID: currentTask.parentReportID,
        parentReportActionID: taskReportAction.reportAction.reportActionID,
        createdTaskReportActionID: taskCreatedAction.reportActionID,
        completedTaskReportActionID: completedTaskReportAction?.reportActionID,
        title: currentTask.reportName ?? '',
        description: taskDescription ?? '',
    }));

    const hasOutstandingChildTask = tasksData.some((task) => !task.completedTaskReportAction);

    const tasksForOptimisticData = tasksData.reduce<OnyxUpdate[]>((acc, {currentTask, taskCreatedAction, taskReportAction, taskDescription, completedTaskReportAction}) => {
        acc.push(
            {
                onyxMethod: Onyx.METHOD.MERGE,
                key: `${ONYXKEYS.COLLECTION.REPORT_ACTIONS}${targetChatReportID}`,
                value: {
                    [taskReportAction.reportAction.reportActionID]: taskReportAction.reportAction as ReportAction,
                },
            },
            {
                onyxMethod: Onyx.METHOD.SET,
                key: `${ONYXKEYS.COLLECTION.REPORT}${currentTask.reportID}`,
                value: {
                    ...currentTask,
                    description: taskDescription,
                    pendingFields: {
                        createChat: CONST.RED_BRICK_ROAD_PENDING_ACTION.ADD,
                        reportName: CONST.RED_BRICK_ROAD_PENDING_ACTION.ADD,
                        description: CONST.RED_BRICK_ROAD_PENDING_ACTION.ADD,
                        managerID: CONST.RED_BRICK_ROAD_PENDING_ACTION.ADD,
                    },
                    managerID: currentUserAccountID,
                },
            },
            {
                onyxMethod: Onyx.METHOD.MERGE,
                key: `${ONYXKEYS.COLLECTION.REPORT_METADATA}${currentTask.reportID}`,
                value: {
                    isOptimisticReport: true,
                },
            },
            {
                onyxMethod: Onyx.METHOD.MERGE,
                key: `${ONYXKEYS.COLLECTION.REPORT_ACTIONS}${currentTask.reportID}`,
                value: {
                    [taskCreatedAction.reportActionID]: taskCreatedAction as ReportAction,
                },
            },
        );

        if (completedTaskReportAction) {
            acc.push({
                onyxMethod: Onyx.METHOD.MERGE,
                key: `${ONYXKEYS.COLLECTION.REPORT_ACTIONS}${currentTask.reportID}`,
                value: {
                    [completedTaskReportAction.reportActionID]: completedTaskReportAction as ReportAction,
                },
            });

            acc.push({
                onyxMethod: Onyx.METHOD.MERGE,
                key: `${ONYXKEYS.COLLECTION.REPORT}${currentTask.reportID}`,
                value: {
                    stateNum: CONST.REPORT.STATE_NUM.APPROVED,
                    statusNum: CONST.REPORT.STATUS_NUM.APPROVED,
                    managerID: currentUserAccountID,
                },
            });
        }

        return acc;
    }, []);

    const tasksForFailureData = tasksData.reduce<OnyxUpdate[]>((acc, {currentTask, taskReportAction}) => {
        acc.push(
            {
                onyxMethod: Onyx.METHOD.MERGE,
                key: `${ONYXKEYS.COLLECTION.REPORT_ACTIONS}${targetChatReportID}`,
                value: {
                    [taskReportAction.reportAction.reportActionID]: {
                        errors: getMicroSecondOnyxErrorWithTranslationKey('report.genericAddCommentFailureMessage'),
                    } as ReportAction,
                },
            },
            {
                onyxMethod: Onyx.METHOD.MERGE,
                key: `${ONYXKEYS.COLLECTION.REPORT}${currentTask.reportID}`,
                value: null,
            },
            {
                onyxMethod: Onyx.METHOD.MERGE,
                key: `${ONYXKEYS.COLLECTION.REPORT_ACTIONS}${currentTask.reportID}`,
                value: null,
            },
        );

        return acc;
    }, []);

    const tasksForSuccessData = tasksData.reduce<OnyxUpdate[]>((acc, {currentTask, taskCreatedAction, taskReportAction, completedTaskReportAction}) => {
        acc.push(
            {
                onyxMethod: Onyx.METHOD.MERGE,
                key: `${ONYXKEYS.COLLECTION.REPORT_ACTIONS}${targetChatReportID}`,
                value: {
                    [taskReportAction.reportAction.reportActionID]: {pendingAction: null, isOptimisticAction: null},
                },
            },
            {
                onyxMethod: Onyx.METHOD.MERGE,
                key: `${ONYXKEYS.COLLECTION.REPORT}${currentTask.reportID}`,
                value: {
                    pendingFields: {
                        createChat: null,
                        reportName: null,
                        description: null,
                        managerID: null,
                    },
                },
            },
            {
                onyxMethod: Onyx.METHOD.MERGE,
                key: `${ONYXKEYS.COLLECTION.REPORT_METADATA}${currentTask.reportID}`,
                value: {
                    isOptimisticReport: false,
                },
            },
            {
                onyxMethod: Onyx.METHOD.MERGE,
                key: `${ONYXKEYS.COLLECTION.REPORT_ACTIONS}${currentTask.reportID}`,
                value: {
                    [taskCreatedAction.reportActionID]: {pendingAction: null},
                },
            },
        );

        if (completedTaskReportAction) {
            acc.push({
                onyxMethod: Onyx.METHOD.MERGE,
                key: `${ONYXKEYS.COLLECTION.REPORT_ACTIONS}${currentTask.reportID}`,
                value: {
                    [completedTaskReportAction.reportActionID]: {pendingAction: null, isOptimisticAction: null},
                },
            });
        }

        return acc;
    }, []);

    const optimisticData: OnyxUpdate[] = [...tasksForOptimisticData];
    const lastVisibleActionCreated = welcomeSignOffCommentAction.created;
    optimisticData.push(
        {
            onyxMethod: Onyx.METHOD.MERGE,
            key: `${ONYXKEYS.COLLECTION.REPORT}${targetChatReportID}`,
            value: {
                hasOutstandingChildTask,
                lastVisibleActionCreated,
                lastActorAccountID: actorAccountID,
            },
        },
        {
            onyxMethod: Onyx.METHOD.MERGE,
            key: ONYXKEYS.NVP_INTRO_SELECTED,
            value: {
                choice: engagementChoice,
                createWorkspace: createWorkspaceTaskReportID,
            },
        },
    );

    optimisticData.push({
        onyxMethod: Onyx.METHOD.MERGE,
        key: `${ONYXKEYS.COLLECTION.REPORT_ACTIONS}${targetChatReportID}`,
        value: {
            [textCommentAction.reportActionID]: textCommentAction as ReportAction,
        },
    });

    if (!wasInvited) {
        optimisticData.push({
            onyxMethod: Onyx.METHOD.MERGE,
            key: ONYXKEYS.NVP_ONBOARDING,
            value: {hasCompletedGuidedSetupFlow: true},
        });
    }

    const successData: OnyxUpdate[] = [...tasksForSuccessData];

    successData.push({
        onyxMethod: Onyx.METHOD.MERGE,
        key: `${ONYXKEYS.COLLECTION.REPORT_ACTIONS}${targetChatReportID}`,
        value: {
            [textCommentAction.reportActionID]: {pendingAction: null, isOptimisticAction: null},
        },
    });

    let failureReport: Partial<Report> = {
        lastMessageText: '',
        lastVisibleActionCreated: '',
        hasOutstandingChildTask: false,
    };
    const report = allReports?.[`${ONYXKEYS.COLLECTION.REPORT}${targetChatReportID}`];
    const canUserPerformWriteActionVariable = canUserPerformWriteAction(report, false);
    const {lastMessageText = ''} = getLastVisibleMessageActionUtils(targetChatReportID, canUserPerformWriteActionVariable);
    if (lastMessageText) {
        const lastVisibleAction = getLastVisibleAction(targetChatReportID, canUserPerformWriteActionVariable);
        const prevLastVisibleActionCreated = lastVisibleAction?.created;
        const lastActorAccountID = lastVisibleAction?.actorAccountID;
        failureReport = {
            lastMessageText,
            lastVisibleActionCreated: prevLastVisibleActionCreated,
            lastActorAccountID,
        };
    }

    const failureData: OnyxUpdate[] = [...tasksForFailureData];
    failureData.push(
        {
            onyxMethod: Onyx.METHOD.MERGE,
            key: `${ONYXKEYS.COLLECTION.REPORT}${targetChatReportID}`,
            value: failureReport,
        },

        {
            onyxMethod: Onyx.METHOD.MERGE,
            key: ONYXKEYS.NVP_INTRO_SELECTED,
            value: {
                choice: null,
                createWorkspace: null,
            },
        },
    );
    failureData.push({
        onyxMethod: Onyx.METHOD.MERGE,
        key: `${ONYXKEYS.COLLECTION.REPORT_ACTIONS}${targetChatReportID}`,
        value: {
            [textCommentAction.reportActionID]: {
                errors: getMicroSecondOnyxErrorWithTranslationKey('report.genericAddCommentFailureMessage'),
            } as ReportAction,
        },
    });

    if (!wasInvited) {
        failureData.push({
            onyxMethod: Onyx.METHOD.MERGE,
            key: ONYXKEYS.NVP_ONBOARDING,
            value: {hasCompletedGuidedSetupFlow: onboarding?.hasCompletedGuidedSetupFlow ?? null},
        });
    }

    if (userReportedIntegration) {
        const requiresControlPlan: AllConnectionName[] = [CONST.POLICY.CONNECTIONS.NAME.NETSUITE, CONST.POLICY.CONNECTIONS.NAME.QBD, CONST.POLICY.CONNECTIONS.NAME.SAGE_INTACCT];

        optimisticData.push({
            onyxMethod: Onyx.METHOD.MERGE,
            key: `${ONYXKEYS.COLLECTION.POLICY}${onboardingPolicyID}`,
            value: {
                areConnectionsEnabled: true,
                ...(requiresControlPlan.includes(userReportedIntegration as AllConnectionName)
                    ? {
                          type: CONST.POLICY.TYPE.CORPORATE,
                      }
                    : {}),
                pendingFields: {
                    areConnectionsEnabled: CONST.RED_BRICK_ROAD_PENDING_ACTION.UPDATE,
                },
            },
        });
        successData.push({
            onyxMethod: Onyx.METHOD.MERGE,
            key: `${ONYXKEYS.COLLECTION.POLICY}${onboardingPolicyID}`,
            value: {
                pendingFields: {
                    areConnectionsEnabled: null,
                },
            },
        });
        failureData.push({
            onyxMethod: Onyx.METHOD.MERGE,
            key: `${ONYXKEYS.COLLECTION.POLICY}${onboardingPolicyID}`,
            value: {
                // This will be fixed as part of https://github.com/Expensify/Expensify/issues/507850
                // eslint-disable-next-line @typescript-eslint/no-deprecated
                areConnectionsEnabled: getPolicy(onboardingPolicyID)?.areConnectionsEnabled,
                pendingFields: {
                    areConnectionsEnabled: null,
                },
            },
        });
    }

    const guidedSetupData: GuidedSetupData = [];

    guidedSetupData.push({type: 'message', ...textMessage});

    let selfDMParameters: SelfDMParameters = {};
    if (engagementChoice === CONST.ONBOARDING_CHOICES.PERSONAL_SPEND || engagementChoice === CONST.ONBOARDING_CHOICES.TRACK_WORKSPACE) {
        const selfDMReportID = findSelfDMReportID();
        let selfDMReport = allReports?.[`${ONYXKEYS.COLLECTION.REPORT}${selfDMReportID}`];
        let createdAction: ReportAction;
        if (!selfDMReport) {
            const currentTime = DateUtils.getDBTime();
            selfDMReport = buildOptimisticSelfDMReport(currentTime);
            createdAction = buildOptimisticCreatedReportAction(currentUserEmail ?? '', currentTime);
            selfDMParameters = {reportID: selfDMReport.reportID, createdReportActionID: createdAction.reportActionID};
            optimisticData.push(
                {
                    onyxMethod: Onyx.METHOD.SET,
                    key: `${ONYXKEYS.COLLECTION.REPORT}${selfDMReport.reportID}`,
                    value: {
                        ...selfDMReport,
                        pendingFields: {
                            createChat: CONST.RED_BRICK_ROAD_PENDING_ACTION.ADD,
                        },
                    },
                },
                {
                    onyxMethod: Onyx.METHOD.MERGE,
                    key: `${ONYXKEYS.COLLECTION.REPORT_METADATA}${selfDMReport.reportID}`,
                    value: {
                        isOptimisticReport: true,
                    },
                },
                {
                    onyxMethod: Onyx.METHOD.SET,
                    key: `${ONYXKEYS.COLLECTION.REPORT_ACTIONS}${selfDMReport.reportID}`,
                    value: {
                        [createdAction.reportActionID]: createdAction,
                    },
                },
            );

            successData.push(
                {
                    onyxMethod: Onyx.METHOD.MERGE,
                    key: `${ONYXKEYS.COLLECTION.REPORT}${selfDMReport.reportID}`,
                    value: {
                        pendingFields: {
                            createChat: null,
                        },
                    },
                },
                {
                    onyxMethod: Onyx.METHOD.MERGE,
                    key: `${ONYXKEYS.COLLECTION.REPORT_METADATA}${selfDMReport.reportID}`,
                    value: {
                        isOptimisticReport: false,
                    },
                },
                {
                    onyxMethod: Onyx.METHOD.MERGE,
                    key: `${ONYXKEYS.COLLECTION.REPORT_ACTIONS}${selfDMReport.reportID}`,
                    value: {
                        [createdAction.reportActionID]: {
                            pendingAction: null,
                        },
                    },
                },
            );
        }
    }

    guidedSetupData.push(...tasksForParameters);

    if (!introSelected?.choice || introSelected.choice === CONST.ONBOARDING_CHOICES.TEST_DRIVE_RECEIVER) {
        optimisticData.push({
            onyxMethod: Onyx.METHOD.MERGE,
            key: `${ONYXKEYS.COLLECTION.REPORT_ACTIONS}${targetChatReportID}`,
            value: {
                [welcomeSignOffCommentAction.reportActionID]: welcomeSignOffCommentAction as ReportAction,
            },
        });

        successData.push({
            onyxMethod: Onyx.METHOD.MERGE,
            key: `${ONYXKEYS.COLLECTION.REPORT_ACTIONS}${targetChatReportID}`,
            value: {
                [welcomeSignOffCommentAction.reportActionID]: {pendingAction: null, isOptimisticAction: null},
            },
        });

        failureData.push({
            onyxMethod: Onyx.METHOD.MERGE,
            key: `${ONYXKEYS.COLLECTION.REPORT_ACTIONS}${targetChatReportID}`,
            value: {
                [welcomeSignOffCommentAction.reportActionID]: {
                    errors: getMicroSecondOnyxErrorWithTranslationKey('report.genericAddCommentFailureMessage'),
                } as ReportAction,
            },
        });
        guidedSetupData.push({type: 'message', ...welcomeSignOffMessage});
    }

    if (isOptimisticAssignedGuide) {
        successData.push({
            onyxMethod: Onyx.METHOD.MERGE,
            key: ONYXKEYS.PERSONAL_DETAILS_LIST,
            value: {
                [assignedGuideAccountID]: null,
            },
        });

        failureData.push({
            onyxMethod: Onyx.METHOD.MERGE,
            key: ONYXKEYS.PERSONAL_DETAILS_LIST,
            value: {
                [assignedGuideAccountID]: null,
            },
        });
    }

    return {optimisticData, successData, failureData, guidedSetupData, actorAccountID, selfDMParameters};
}

/**
 * Whether a given report is used for onboarding tasks. In the past, it could be either the Concierge chat or the system
 * DM, and we saved the report ID in the user's `onboarding` NVP. As a fallback for users who don't have the NVP, we now
 * only use the Concierge chat.
 */
function isChatUsedForOnboarding(optionOrReport: OnyxEntry<Report> | OptionData, onboardingPurposeSelected?: OnboardingPurpose): boolean {
    // onboarding can be an empty object for old accounts and accounts created from olddot
    if (onboarding && !isEmptyObject(onboarding) && onboarding.chatReportID) {
        return onboarding.chatReportID === optionOrReport?.reportID;
    }
    if (isEmptyObject(onboarding)) {
        return (optionOrReport as OptionData)?.isConciergeChat ?? isConciergeChatReport(optionOrReport);
    }

    return isPostingTasksInAdminsRoom(onboardingPurposeSelected) ? isAdminRoom(optionOrReport) : ((optionOrReport as OptionData)?.isConciergeChat ?? isConciergeChatReport(optionOrReport));
}

/**
 * Whether onboarding tasks should be posted in the #admins room instead of Concierge.
 * Onboarding guides are assigned to signup with emails that do not contain a '+' and select the "Manage my team's expenses" intent.
 */
function isPostingTasksInAdminsRoom(engagementChoice?: OnboardingPurpose): boolean {
    return (
        engagementChoice !== undefined &&
        [CONST.ONBOARDING_CHOICES.MANAGE_TEAM, CONST.ONBOARDING_CHOICES.TRACK_WORKSPACE].includes(engagementChoice as 'newDotManageTeam' | 'newDotTrackWorkspace') &&
        !currentUserEmail?.includes('+')
    );
}

/**
 * Get the report used for the user's onboarding process. For most users it is the Concierge chat, however in the past
 * we also used the system DM for A/B tests.
 */
function getChatUsedForOnboarding(): OnyxEntry<Report> {
    return Object.values(allReports ?? {}).find((report) => isChatUsedForOnboarding(report));
}

/**
 * Checks if given field has any violations and returns name of the first encountered one
 */
function getFieldViolation(violations: OnyxEntry<ReportViolations>, reportField: PolicyReportField): ReportViolationName | undefined {
    if (!reportField) {
        return undefined;
    }

    if (!violations) {
        return (reportField.value ?? reportField.defaultValue) ? undefined : CONST.REPORT_VIOLATIONS.FIELD_REQUIRED;
    }

    const fieldViolation = Object.values(CONST.REPORT_VIOLATIONS).find((violation) => !!violations[violation] && violations[violation][reportField.fieldID]);

    // If the field has no value or no violation, we return 'fieldRequired' violation
    if (!fieldViolation) {
        return reportField.value ? undefined : CONST.REPORT_VIOLATIONS.FIELD_REQUIRED;
    }

    return fieldViolation;
}

/**
 * Returns translation for given field violation
 */
function getFieldViolationTranslation(reportField: PolicyReportField, violation?: ReportViolationName): string {
    if (!violation) {
        return '';
    }

    switch (violation) {
        case 'fieldRequired':
            return translateLocal('reportViolations.fieldRequired', {fieldName: reportField.name});
        default:
            return '';
    }
}

/**
 * Returns all violations for report
 */
function getReportViolations(reportID: string): ReportViolations | undefined {
    if (!allReportsViolations) {
        return undefined;
    }

    return allReportsViolations[`${ONYXKEYS.COLLECTION.REPORT_VIOLATIONS}${reportID}`];
}

function findPolicyExpenseChatByPolicyID(policyID: string): OnyxEntry<Report> {
    return Object.values(allReports ?? {}).find((report) => isPolicyExpenseChat(report) && report?.policyID === policyID);
}

/**
 * A function to get the report last message. This is usually used to restore the report message preview in LHN after report actions change.
 * @param reportID
 * @param actionsToMerge
 * @param canUserPerformWriteActionInReport
 * @returns containing the calculated message preview data of the report
 */
function getReportLastMessage(reportID: string, actionsToMerge?: ReportActions, isReportArchived = false) {
    let result: Partial<Report> = {
        lastMessageText: '',
        lastVisibleActionCreated: '',
    };

    const {lastMessageText = ''} = getLastVisibleMessage(reportID, isReportArchived, actionsToMerge);

    if (lastMessageText) {
        const report = getReport(reportID, allReports);
        const lastVisibleAction = getLastVisibleActionReportActionsUtils(reportID, canUserPerformWriteAction(report, isReportArchived), actionsToMerge);
        const lastVisibleActionCreated = lastVisibleAction?.created;
        const lastActorAccountID = lastVisibleAction?.actorAccountID;
        result = {
            lastMessageText,
            lastVisibleActionCreated,
            lastActorAccountID,
        };
    }

    return result;
}

function getReportLastVisibleActionCreated(report: OnyxEntry<Report>, oneTransactionThreadReport: OnyxEntry<Report>) {
    const reportLastVisibleActionCreated = report?.lastVisibleActionCreated ?? '';
    const threadLastVisibleActionCreated = oneTransactionThreadReport?.lastVisibleActionCreated ?? '';
    return reportLastVisibleActionCreated > threadLastVisibleActionCreated ? reportLastVisibleActionCreated : threadLastVisibleActionCreated;
}

function getSourceIDFromReportAction(reportAction: OnyxEntry<ReportAction>): string {
    const message = Array.isArray(reportAction?.message) ? (reportAction?.message?.at(-1) ?? null) : (reportAction?.message ?? null);
    const html = message?.html ?? '';
    const {sourceURL} = getAttachmentDetails(html);
    const sourceID = (sourceURL?.match(CONST.REGEX.ATTACHMENT_ID) ?? [])[1];
    return sourceID;
}

function getIntegrationIcon(connectionName?: ConnectionName) {
    if (connectionName === CONST.POLICY.CONNECTIONS.NAME.XERO) {
        return XeroSquare;
    }
    if (connectionName === CONST.POLICY.CONNECTIONS.NAME.QBO) {
        return QBOSquare;
    }
    if (connectionName === CONST.POLICY.CONNECTIONS.NAME.NETSUITE) {
        return NetSuiteSquare;
    }
    if (connectionName === CONST.POLICY.CONNECTIONS.NAME.SAGE_INTACCT) {
        return IntacctSquare;
    }
    if (connectionName === CONST.POLICY.CONNECTIONS.NAME.QBD) {
        return QBDSquare;
    }

    return undefined;
}

function getIntegrationExportIcon(connectionName?: ConnectionName) {
    if (connectionName === CONST.POLICY.CONNECTIONS.NAME.XERO) {
        return XeroExport;
    }
    if (connectionName === CONST.POLICY.CONNECTIONS.NAME.QBO || connectionName === CONST.POLICY.CONNECTIONS.NAME.QBD) {
        return QBOExport;
    }
    if (connectionName === CONST.POLICY.CONNECTIONS.NAME.NETSUITE) {
        return NetSuiteExport;
    }
    if (connectionName === CONST.POLICY.CONNECTIONS.NAME.SAGE_INTACCT) {
        return SageIntacctExport;
    }

    return undefined;
}

function canBeExported(report: OnyxEntry<Report>) {
    if (!report?.statusNum) {
        return false;
    }
    const isCorrectState = [CONST.REPORT.STATUS_NUM.APPROVED, CONST.REPORT.STATUS_NUM.CLOSED, CONST.REPORT.STATUS_NUM.REIMBURSED].some((status) => status === report.statusNum);
    return isExpenseReport(report) && isCorrectState;
}

function getIntegrationNameFromExportMessage(reportActions: OnyxEntry<ReportActions> | ReportAction[]) {
    if (!reportActions) {
        return '';
    }

    if (Array.isArray(reportActions)) {
        const exportIntegrationAction = reportActions.find((action) => isExportIntegrationAction(action));
        if (!exportIntegrationAction || !isExportIntegrationAction(exportIntegrationAction)) {
            return null;
        }

        const originalMessage = (getOriginalMessage(exportIntegrationAction) ?? {}) as OriginalMessageExportIntegration;
        const {label} = originalMessage;
        return label ?? null;
    }
}

function isExported(reportActions: OnyxEntry<ReportActions> | ReportAction[], report?: OnyxEntry<Report>): boolean {
    // If report object is provided and has the property, use it directly
    if (report?.isExportedToIntegration !== undefined) {
        return report.isExportedToIntegration;
    }

    // Fallback to checking actions for backward compatibility
    if (!reportActions) {
        return false;
    }

    let exportIntegrationActionsCount = 0;
    let integrationMessageActionsCount = 0;

    const reportActionList = Array.isArray(reportActions) ? reportActions : Object.values(reportActions);
    for (const action of reportActionList) {
        if (isExportIntegrationAction(action)) {
            const originalMessage = getOriginalMessage(action);
            // We consider any reports marked manually as exported to be exported, so we shortcut here.
            if (originalMessage?.markedManually) {
                return true;
            }
            // exportTemplate type is a CSV export, so we don't count it as an export integration action
            if (originalMessage?.type !== CONST.EXPORT_TEMPLATE) {
                exportIntegrationActionsCount++;
            }
        }
        if (isIntegrationMessageAction(action)) {
            integrationMessageActionsCount++;
        }
    }

    // We need to make sure that there was at least one successful export to consider the report exported.
    // We add one EXPORT_INTEGRATION action to the report when we start exporting it (with pendingAction: 'add') and then another EXPORT_INTEGRATION when the export finishes successfully.
    // If the export fails, we add an INTEGRATIONS_MESSAGE action to the report, but the initial EXPORT_INTEGRATION action is still present, so we compare the counts of these two actions to determine if the report was exported successfully.
    return exportIntegrationActionsCount > integrationMessageActionsCount;
}

function hasExportError(reportActions: OnyxEntry<ReportActions> | ReportAction[], report?: OnyxEntry<Report>) {
    // If report object is provided and has the property, use it directly
    if (report?.hasExportError !== undefined) {
        return report.hasExportError;
    }

    // Fallback to checking actions for backward compatibility
    if (!reportActions) {
        return false;
    }

    if (Array.isArray(reportActions)) {
        return reportActions.some((action) => isIntegrationMessageAction(action));
    }

    return Object.values(reportActions).some((action) => isIntegrationMessageAction(action));
}

function doesReportContainRequestsFromMultipleUsers(iouReport: OnyxEntry<Report>): boolean {
    const transactions = getReportTransactions(iouReport?.reportID);
    // eslint-disable-next-line @typescript-eslint/prefer-nullish-coalescing
    return isIOUReport(iouReport) && transactions.some((transaction) => (transaction?.modifiedAmount || transaction?.amount) < 0);
}

/**
 * Determines whether the report can be moved to the workspace.
 */
function isWorkspaceEligibleForReportChange(submitterEmail: string | undefined, newPolicy: OnyxEntry<Policy>): boolean {
    if (!submitterEmail || !newPolicy?.isPolicyExpenseChatEnabled) {
        return false;
    }

    return isPaidGroupPolicyPolicyUtils(newPolicy) && !!newPolicy.role;
}

/**
 * Checks if someone took control of the report and if that take control is still valid
 * A take control is invalidated if there's a SUBMITTED action after it
 */
function getBypassApproverIfTakenControl(expenseReport: OnyxEntry<Report>): number | null {
    if (!expenseReport?.reportID) {
        return null;
    }

    if (!isProcessingReport(expenseReport)) {
        return null;
    }

    const reportActions = getAllReportActions(expenseReport.reportID);
    if (!reportActions) {
        return null;
    }

    // Sort actions by created timestamp to get chronological order
    const sortedActions = getSortedReportActions(Object.values(reportActions ?? {}), true);

    // Look through actions in reverse chronological order (newest first)
    // If we find a SUBMITTED action, there's no valid take control since any take control would be older
    for (const action of sortedActions) {
        if (isActionOfType(action, CONST.REPORT.ACTIONS.TYPE.SUBMITTED)) {
            return null;
        }

        if (isActionOfType(action, CONST.REPORT.ACTIONS.TYPE.TAKE_CONTROL)) {
            return action.actorAccountID ?? null;
        }
    }

    return null;
}

function getApprovalChain(policy: OnyxEntry<Policy>, expenseReport: OnyxEntry<Report>): string[] {
    const approvalChain: string[] = [];
    const fullApprovalChain: string[] = [];
    const reportTotal = expenseReport?.total ?? 0;
    const submitterEmail = getLoginsByAccountIDs([expenseReport?.ownerAccountID ?? CONST.DEFAULT_NUMBER_ID]).at(0) ?? '';

    if (isSubmitAndClose(policy)) {
        return approvalChain;
    }

    // Get category/tag approver list
    const ruleApprovers = getRuleApprovers(policy, expenseReport);

    // Push rule approvers to approvalChain list before submitsTo/forwardsTo approvers
    ruleApprovers.forEach((ruleApprover) => {
        // Don't push submitter to approve as a rule approver
        if (fullApprovalChain.includes(ruleApprover) || ruleApprover === submitterEmail) {
            return;
        }
        fullApprovalChain.push(ruleApprover);
    });

    let nextApproverEmail = getManagerAccountEmail(policy, expenseReport);

    while (nextApproverEmail && !approvalChain.includes(nextApproverEmail)) {
        approvalChain.push(nextApproverEmail);
        nextApproverEmail = getForwardsToAccount(policy, nextApproverEmail, reportTotal);
    }

    approvalChain.forEach((approver) => {
        if (fullApprovalChain.includes(approver)) {
            return;
        }

        fullApprovalChain.push(approver);
    });

    if (fullApprovalChain.at(-1) === submitterEmail && policy?.preventSelfApproval) {
        fullApprovalChain.pop();
    }
    return fullApprovalChain;
}

/**
 * Checks if the user has missing bank account for the invoice room.
 */
function hasMissingInvoiceBankAccount(iouReportID: string | undefined): boolean {
    if (!iouReportID) {
        return false;
    }

    const invoiceReport = getReport(iouReportID, allReports);

    if (!isInvoiceReport(invoiceReport)) {
        return false;
    }

    // This will be fixed as part of https://github.com/Expensify/Expensify/issues/507850
    // eslint-disable-next-line @typescript-eslint/no-deprecated
    return invoiceReport?.ownerAccountID === currentUserAccountID && !getPolicy(invoiceReport?.policyID)?.invoice?.bankAccount?.transferBankAccountID && isSettled(iouReportID);
}

function hasInvoiceReports() {
    const reports = Object.values(allReports ?? {});
    return reports.some((report) => isInvoiceReport(report));
}

function shouldUnmaskChat(participantsContext: OnyxEntry<PersonalDetailsList>, report: OnyxInputOrEntry<Report>): boolean {
    if (!report?.participants) {
        return true;
    }

    if (isThread(report) && report?.chatType && report?.chatType === CONST.REPORT.CHAT_TYPE.POLICY_EXPENSE_CHAT) {
        return true;
    }

    if (isThread(report) && report?.type === CONST.REPORT.TYPE.EXPENSE) {
        return true;
    }

    if (isAdminRoom(report)) {
        return true;
    }

    const participantAccountIDs = Object.keys(report.participants);

    if (participantAccountIDs.length > 2) {
        return false;
    }

    if (participantsContext) {
        let teamInChat = false;
        let userInChat = false;

        for (const participantAccountID of participantAccountIDs) {
            const id = Number(participantAccountID);
            const contextAccountData = participantsContext[id];

            if (contextAccountData) {
                const login = contextAccountData.login ?? '';

                if (login.endsWith(CONST.EMAIL.EXPENSIFY_EMAIL_DOMAIN) || login.endsWith(CONST.EMAIL.EXPENSIFY_TEAM_EMAIL_DOMAIN)) {
                    teamInChat = true;
                } else {
                    userInChat = true;
                }
            }
        }

        // exclude teamOnly chat
        if (teamInChat && userInChat) {
            return true;
        }
    }

    return false;
}

function getReportMetadata(reportID: string | undefined) {
    return reportID ? allReportMetadataKeyValue[reportID] : undefined;
}

/**
 * Helper method to check if participant email is Manager McTest
 */
function isSelectedManagerMcTest(email: string | null | undefined): boolean {
    return email === CONST.EMAIL.MANAGER_MCTEST;
}

/**
 *  Helper method to check if the report is a test transaction report
 */
function isTestTransactionReport(report: OnyxEntry<Report>): boolean {
    const managerID = report?.managerID ?? CONST.DEFAULT_NUMBER_ID;
    const personalDetails = allPersonalDetails?.[managerID];
    return isSelectedManagerMcTest(personalDetails?.login);
}

function isWaitingForSubmissionFromCurrentUser(chatReport: OnyxEntry<Report>, policy: OnyxEntry<Policy>) {
    return chatReport?.isOwnPolicyExpenseChat && !policy?.harvesting?.enabled;
}

function getGroupChatDraft() {
    return newGroupChatDraft;
}

function getChatListItemReportName(action: ReportAction & {reportName?: string}, report: SearchReport | undefined): string {
    if (report && isInvoiceReport(report)) {
        const properInvoiceReport = report;
        properInvoiceReport.chatReportID = report.parentReportID;

        return getInvoiceReportName(properInvoiceReport);
    }

    if (action?.reportName) {
        return action.reportName;
    }

    if (report?.reportID) {
        return getReportName(getReport(report?.reportID, allReports));
    }

    return getReportName(report);
}

/**
 * Generates report attributes for a report
 * This function should be called only in reportAttributes.ts
 * DO NOT USE THIS FUNCTION ANYWHERE ELSE
 */
function generateReportAttributes({
    report,
    chatReport,
    reportActions,
    transactionViolations,
    isReportArchived = false,
}: {
    report: OnyxEntry<Report>;
    chatReport: OnyxEntry<Report>;
    reportActions?: OnyxCollection<ReportActions>;
    transactionViolations: OnyxCollection<TransactionViolation[]>;
    isReportArchived: boolean;
}) {
    const reportActionsList = reportActions?.[`${ONYXKEYS.COLLECTION.REPORT_ACTIONS}${report?.reportID}`];
    const parentReportActionsList = reportActions?.[`${ONYXKEYS.COLLECTION.REPORT_ACTIONS}${report?.parentReportID}`];
    const isReportSettled = isSettled(report);
    const isCurrentUserReportOwner = isReportOwner(report);
    const doesReportHasViolations = hasReportViolations(report?.reportID);
    const hasViolationsToDisplayInLHN = shouldDisplayViolationsRBRInLHN(report, transactionViolations);
    const hasAnyTypeOfViolations = hasViolationsToDisplayInLHN || (!isReportSettled && isCurrentUserReportOwner && doesReportHasViolations);
    const reportErrors = getAllReportErrors(report, reportActionsList, isReportArchived);
    const hasErrors = Object.entries(reportErrors ?? {}).length > 0;
    const oneTransactionThreadReportID = getOneTransactionThreadReportID(report, chatReport, reportActionsList);
    const parentReportAction = report?.parentReportActionID ? parentReportActionsList?.[report.parentReportActionID] : undefined;
    const requiresAttention = requiresAttentionFromCurrentUser(report, parentReportAction, isReportArchived);

    return {
        doesReportHasViolations,
        hasViolationsToDisplayInLHN,
        hasAnyViolations: hasAnyTypeOfViolations,
        reportErrors,
        hasErrors,
        oneTransactionThreadReportID,
        parentReportAction,
        requiresAttention,
    };
}

function getReportPersonalDetailsParticipants(report: Report, personalDetailsParam: OnyxEntry<PersonalDetailsList>, reportMetadata: OnyxEntry<ReportMetadata>, isRoomMembersList = false) {
    const chatParticipants = getParticipantsList(report, personalDetailsParam, isRoomMembersList, reportMetadata);
    return {
        chatParticipants,
        personalDetailsParticipants: chatParticipants.reduce<Record<number, PersonalDetails>>((acc, accountID) => {
            const details = personalDetailsParam?.[accountID];
            if (details) {
                acc[accountID] = details;
            }
            return acc;
        }, {}),
    };
}

function canRejectReportAction(currentUserLogin: string, report: Report, policy?: Policy): boolean {
    if (!Permissions.isBetaEnabled(CONST.BETAS.NEWDOT_REJECT, allBetas)) {
        return false;
    }

    const isReportApprover = isApproverUtils(policy, currentUserLogin);
    const isReportBeingProcessed = isProcessingReport(report);
    const isReportPayer = isPayer(getSession(), report, false, policy);
    const isIOU = isIOUReport(report);
    const isInvoice = isInvoiceReport(report);
    const isCurrentUserManager = report?.managerID === currentUserAccountID;

    const userCanReject = (isReportApprover && isCurrentUserManager) || isReportPayer;

    if (!userCanReject) {
        return false; // must be approver or payer
    }

    if (isIOU) {
        return false; // Disable IOU
    }

    if (isInvoice) {
        return false; // Disable invoice
    }

    if (isReportBeingProcessed) {
        return true; // non-IOU reports can be rejected while processing
    }

    return false;
}

function hasReportBeenReopened(report: OnyxEntry<Report>, reportActions?: OnyxEntry<ReportActions> | ReportAction[]): boolean {
    // If report object is provided and has the property, use it directly
    if (report?.hasReportBeenReopened !== undefined) {
        return report.hasReportBeenReopened;
    }

    // Fallback to checking actions for backward compatibility
    if (!reportActions) {
        return false;
    }

    const reportActionList = Array.isArray(reportActions) ? reportActions : Object.values(reportActions);
    return reportActionList.some((action) => isReopenedAction(action));
}

function hasReportBeenRetracted(report: OnyxEntry<Report>, reportActions?: OnyxEntry<ReportActions> | ReportAction[]): boolean {
    // If report object is provided and has the property, use it directly
    if (report?.hasReportBeenRetracted !== undefined) {
        return report.hasReportBeenRetracted;
    }

    // Fallback to checking actions for backward compatibility
    if (!reportActions) {
        return false;
    }

    const reportActionList = Array.isArray(reportActions) ? reportActions : Object.values(reportActions);
    return reportActionList.some((action) => isRetractedAction(action));
}

function getMoneyReportPreviewName(action: ReportAction, iouReport: OnyxEntry<Report>, isInvoice?: boolean, reportAttributes?: ReportAttributesDerivedValue['reports']) {
    if (isInvoice && isActionOfType(action, CONST.REPORT.ACTIONS.TYPE.REPORT_PREVIEW)) {
        const originalMessage = getOriginalMessage(action);
        return originalMessage && translateLocal('iou.invoiceReportName', originalMessage);
    }
    return getReportName(iouReport, undefined, undefined, undefined, undefined, reportAttributes) || action.childReportName;
}

function selectArchivedReportsIdSet(all: Record<string, OnyxInputOrEntry<ReportNameValuePairs>> | null | undefined): ArchivedReportsIDSet {
    const archivedIDs = new Set<string>();
    if (!all) {
        return archivedIDs;
    }

    const prefixLen = ONYXKEYS.COLLECTION.REPORT_NAME_VALUE_PAIRS.length;

    for (const [key, value] of Object.entries(all)) {
        if (isArchivedReport(value)) {
            archivedIDs.add(key.slice(prefixLen));
        }
    }

    return archivedIDs;
}

function selectFilteredReportActions(
    reportActions: Record<string, Record<string, OnyxInputOrEntry<ReportAction>> | undefined> | null | undefined,
): Record<string, ReportAction[]> | undefined {
    if (!reportActions) {
        return {};
    }

    return Object.fromEntries(
        Object.entries(reportActions).map(([reportId, actionsGroup]) => {
            const actions = Object.values(actionsGroup ?? {});
            const filteredActions = actions.filter((action): action is ReportAction => isExportIntegrationAction(action) || isIntegrationMessageAction(action));
            return [reportId, filteredActions];
        }),
    );
}

/**
 * Returns the necessary reportAction onyx data to indicate that the transaction has been rejected optimistically
 * @param [created] - Action created time
 */
function buildOptimisticRejectReportAction(created = DateUtils.getDBTime()): OptimisticRejectReportAction {
    return {
        reportActionID: rand64(),
        actionName: CONST.REPORT.ACTIONS.TYPE.REJECTEDTRANSACTION_THREAD,
        pendingAction: CONST.RED_BRICK_ROAD_PENDING_ACTION.ADD,
        actorAccountID: currentUserAccountID,
        message: [
            {
                type: CONST.REPORT.MESSAGE.TYPE.TEXT,
                style: 'normal',
                text: translateLocal('iou.reject.reportActions.rejectedExpense'),
            },
        ],
        person: [
            {
                type: CONST.REPORT.MESSAGE.TYPE.TEXT,
                style: 'strong',
                text: getCurrentUserDisplayNameOrEmail(),
            },
        ],
        automatic: false,
        avatar: getCurrentUserAvatar(),
        created,
        shouldShow: true,
    };
}

/**
 * Returns the necessary reportAction onyx data to indicate that the transaction has been rejected optimistically
 * @param [created] - Action created time
 */
function buildOptimisticRejectReportActionComment(comment: string, created = DateUtils.getDBTime()): OptimisticRejectReportAction {
    return {
        reportActionID: rand64(),
        actionName: CONST.REPORT.ACTIONS.TYPE.ADD_COMMENT,
        pendingAction: CONST.RED_BRICK_ROAD_PENDING_ACTION.ADD,
        actorAccountID: currentUserAccountID,
        message: [
            {
                type: CONST.REPORT.MESSAGE.TYPE.COMMENT,
                text: comment,
                html: comment,
            },
        ],
        person: [
            {
                type: CONST.REPORT.MESSAGE.TYPE.TEXT,
                style: 'strong',
                text: getCurrentUserDisplayNameOrEmail(),
            },
        ],
        automatic: false,
        avatar: getCurrentUserAvatar(),
        created,
        shouldShow: true,
    };
}

/**
 * Returns the necessary reportAction onyx data to indicate that the transaction has been marked as resolved optimistically
 * @param [created] - Action created time
 */
function buildOptimisticMarkedAsResolvedReportAction(created = DateUtils.getDBTime()): OptimisticRejectReportAction {
    return {
        reportActionID: rand64(),
        actionName: CONST.REPORT.ACTIONS.TYPE.REJECTED_TRANSACTION_MARKASRESOLVED,
        pendingAction: CONST.RED_BRICK_ROAD_PENDING_ACTION.ADD,
        actorAccountID: currentUserAccountID,
        message: [
            {
                type: CONST.REPORT.MESSAGE.TYPE.TEXT,
                style: 'normal',
                text: translateLocal('iou.reject.reportActions.markedAsResolved'),
            },
        ],
        person: [
            {
                type: CONST.REPORT.MESSAGE.TYPE.TEXT,
                style: 'strong',
                text: getCurrentUserDisplayNameOrEmail(),
            },
        ],
        automatic: false,
        avatar: getCurrentUserAvatar(),
        created,
        shouldShow: true,
    };
}

/**
 * Returns the translated, human-readable status of the report based on its state and status values.
 * The status is determined by the stateNum and statusNum of the report.
 * The mapping is as follows:
 * ========================================
 * State  |  Status  |  What to display?  |
 * 0	  |  0	     |  Draft             |
 * 1	  |  1	     |  Outstanding       |
 * 2	  |  2	     |  Done              |
 * 2	  |  3	     |  Approved          |
 * 2	  |  4	     |  Paid              |
 * 3	  |  4	     |  Paid              |
 * 6      |  4	     |  Paid              |
 * ========================================
 */

function getReportStatusTranslation(stateNum?: number, statusNum?: number): string {
    if (stateNum === undefined || statusNum === undefined) {
        return '';
    }

    if (stateNum === CONST.REPORT.STATE_NUM.OPEN && statusNum === CONST.REPORT.STATUS_NUM.OPEN) {
        return translateLocal('common.draft');
    }
    if (stateNum === CONST.REPORT.STATE_NUM.SUBMITTED && statusNum === CONST.REPORT.STATUS_NUM.SUBMITTED) {
        return translateLocal('common.outstanding');
    }
    if (stateNum === CONST.REPORT.STATE_NUM.APPROVED && statusNum === CONST.REPORT.STATUS_NUM.CLOSED) {
        return translateLocal('common.done');
    }
    if (stateNum === CONST.REPORT.STATE_NUM.APPROVED && statusNum === CONST.REPORT.STATUS_NUM.APPROVED) {
        return translateLocal('iou.approved');
    }
    if (
        (stateNum === CONST.REPORT.STATE_NUM.APPROVED && statusNum === CONST.REPORT.STATUS_NUM.REIMBURSED) ||
        (stateNum === CONST.REPORT.STATE_NUM.BILLING && statusNum === CONST.REPORT.STATUS_NUM.REIMBURSED) ||
        (stateNum === CONST.REPORT.STATE_NUM.AUTOREIMBURSED && statusNum === CONST.REPORT.STATUS_NUM.REIMBURSED)
    ) {
        return translateLocal('iou.settledExpensify');
    }

    return '';
}

function getReportStatusColorStyle(theme: ThemeColors, stateNum?: number, statusNum?: number): {backgroundColor?: ColorValue; textColor?: ColorValue} | undefined {
    if (stateNum === undefined || statusNum === undefined) {
        return undefined;
    }

    if (stateNum === CONST.REPORT.STATE_NUM.OPEN && statusNum === CONST.REPORT.STATUS_NUM.OPEN) {
        return theme.reportStatusBadge.draft;
    }
    if (stateNum === CONST.REPORT.STATE_NUM.SUBMITTED && statusNum === CONST.REPORT.STATUS_NUM.SUBMITTED) {
        return theme.reportStatusBadge.outstanding;
    }
    if (stateNum === CONST.REPORT.STATE_NUM.APPROVED && statusNum === CONST.REPORT.STATUS_NUM.CLOSED) {
        return theme.reportStatusBadge.closed;
    }
    if (stateNum === CONST.REPORT.STATE_NUM.APPROVED && statusNum === CONST.REPORT.STATUS_NUM.APPROVED) {
        return theme.reportStatusBadge.approved;
    }
    if (
        (stateNum === CONST.REPORT.STATE_NUM.APPROVED && statusNum === CONST.REPORT.STATUS_NUM.REIMBURSED) ||
        (stateNum === CONST.REPORT.STATE_NUM.BILLING && statusNum === CONST.REPORT.STATUS_NUM.REIMBURSED) ||
        (stateNum === CONST.REPORT.STATE_NUM.AUTOREIMBURSED && statusNum === CONST.REPORT.STATUS_NUM.REIMBURSED)
    ) {
        return theme.reportStatusBadge.paid;
    }

    return undefined;
}

/**
 * Checks if a workspace member is leaving a workspace room
 * This is used to determine if we need to show special handling when a workspace member leaves a room
 */
function isWorkspaceMemberLeavingWorkspaceRoom(report: OnyxEntry<Report>, isPolicyEmployee: boolean, isPolicyAdminParam: boolean): boolean {
    if (!report) {
        return false;
    }
    // eslint-disable-next-line @typescript-eslint/prefer-nullish-coalescing
    const hasAccessPolicyExpenseChat = isPolicyExpenseChat(report) && (report.isOwnPolicyExpenseChat || isPolicyAdminParam);
    return (report.visibility === CONST.REPORT.VISIBILITY.RESTRICTED || hasAccessPolicyExpenseChat) && isPolicyEmployee;
}

function getReportURLForCurrentContext(reportID: string | undefined): string {
    if (!reportID) {
        return `${environmentURL}/r/`;
    }
    const isInSearchContext = isSearchTopmostFullScreenRoute();
    if (!isInSearchContext) {
        return `${environmentURL}/${ROUTES.REPORT_WITH_ID.getRoute(reportID)}`;
    }

    // Navigation can return routes with a leading slash or missing when still mounting.
    // Normalize everything to match the path shape used by ROUTES helpers.
    const normalizeRoute = (route?: string) => {
        if (!route) {
            return undefined;
        }
        return route.startsWith('/') ? route.substring(1) : route;
    };

    const activeRoute = normalizeRoute(Navigation.getActiveRoute());

    let backToRoute: string | undefined;

    if (activeRoute) {
        const [, queryString = ''] = activeRoute.split('?');
        if (queryString) {
            const params = new URLSearchParams(queryString);
            const encodedBackTo = params.get('backTo');
            if (encodedBackTo) {
                // Prefer the backTo param when present; it points to the exact search state we left.
                backToRoute = normalizeRoute(decodeURIComponent(encodedBackTo));
            }
        }

        if (!backToRoute && activeRoute.startsWith(ROUTES.SEARCH_ROOT.route)) {
            // Otherwise keep the current search route (preserves tab + filters) as the return target.
            backToRoute = activeRoute;
        }
    }

    if (!backToRoute?.startsWith(ROUTES.SEARCH_ROOT.route)) {
        // Fall back to the generic search home when we can't recover a valid route.
        backToRoute = ROUTES.SEARCH_ROOT.route;
    }

    const relativePath = ROUTES.SEARCH_MONEY_REQUEST_REPORT.getRoute({reportID, backTo: backToRoute});
    return `${environmentURL}/${relativePath}`;
}

export {
    areAllRequestsBeingSmartScanned,
    buildOptimisticAddCommentReportAction,
    buildOptimisticApprovedReportAction,
    buildOptimisticUnapprovedReportAction,
    buildOptimisticCancelPaymentReportAction,
    buildOptimisticChangedTaskAssigneeReportAction,
    buildOptimisticChatReport,
    buildOptimisticClosedReportAction,
    buildOptimisticCreatedReportAction,
    buildOptimisticDismissedViolationReportAction,
    buildOptimisticEditedTaskFieldReportAction,
    buildOptimisticExpenseReport,
    buildOptimisticEmptyReport,
    buildOptimisticGroupChatReport,
    buildOptimisticHoldReportAction,
    buildOptimisticHoldReportActionComment,
    buildOptimisticRetractedReportAction,
    buildOptimisticReopenedReportAction,
    buildOptimisticIOUReport,
    buildOptimisticIOUReportAction,
    buildOptimisticModifiedExpenseReportAction,
    buildOptimisticMoneyRequestEntities,
    buildOptimisticMovedReportAction,
    buildOptimisticChangePolicyReportAction,
    buildOptimisticRenamedRoomReportAction,
    buildOptimisticRoomDescriptionUpdatedReportAction,
    buildOptimisticReportPreview,
    buildOptimisticActionableTrackExpenseWhisper,
    buildOptimisticSubmittedReportAction,
    buildOptimisticTaskCommentReportAction,
    buildOptimisticTaskReport,
    buildOptimisticTaskReportAction,
    buildOptimisticUnHoldReportAction,
    buildOptimisticAnnounceChat,
    buildOptimisticWorkspaceChats,
    buildOptimisticCardAssignedReportAction,
    buildOptimisticDetachReceipt,
    buildOptimisticRejectReportAction,
    buildOptimisticRejectReportActionComment,
    buildOptimisticMarkedAsResolvedReportAction,
    buildParticipantsFromAccountIDs,
    buildReportNameFromParticipantNames,
    buildOptimisticChangeApproverReportAction,
    buildTransactionThread,
    canAccessReport,
    isReportNotFound,
    canAddTransaction,
    canDeleteTransaction,
    canBeAutoReimbursed,
    canCreateRequest,
    canCreateTaskInReport,
    canCurrentUserOpenReport,
    canDeleteMoneyRequestReport,
    canDeleteReportAction,
    canHoldUnholdReportAction,
    canEditReportPolicy,
    canEditFieldOfMoneyRequest,
    canEditMoneyRequest,
    canEditReportAction,
    canEditReportDescription,
    canEditRoomVisibility,
    canEditWriteCapability,
    canFlagReportAction,
    isNonAdminOrOwnerOfPolicyExpenseChat,
    canJoinChat,
    canLeaveChat,
    canReportBeMentionedWithinPolicy,
    canRequestMoney,
    canSeeDefaultRoom,
    canShowReportRecipientLocalTime,
    canUserPerformWriteAction,
    chatIncludesChronos,
    chatIncludesChronosWithID,
    chatIncludesConcierge,
    createDraftTransactionAndNavigateToParticipantSelector,
    doesReportBelongToWorkspace,
    shouldEnableNegative,
    findLastAccessedReport,
    findSelfDMReportID,
    formatReportLastMessageText,
    generateReportID,
    getCreationReportErrors,
    getAllAncestorReportActionIDs,
    getAllHeldTransactions,
    getAllPolicyReports,
    getAllWorkspaceReports,
    getAvailableReportFields,
    getBankAccountRoute,
    getChatByParticipants,
    getChatRoomSubtitle,
    getChildReportNotificationPreference,
    getCommentLength,
    getDefaultGroupAvatar,
    getDefaultWorkspaceAvatar,
    getDefaultWorkspaceAvatarTestID,
    getDeletedParentActionMessageForChatReport,
    getDisplayNameForParticipant,
    getDisplayNamesWithTooltips,
    getGroupChatName,
    prepareOnboardingOnyxData,
    getIOUReportActionDisplayMessage,
    getIOUReportActionMessage,
    getRejectedReportMessage,
    getWorkspaceNameUpdatedMessage,
    getDeletedTransactionMessage,
    getUpgradeWorkspaceMessage,
    getDowngradeWorkspaceMessage,
    getIcons,
    sortIconsByName,
    getIconsForParticipants,
    getIndicatedMissingPaymentMethod,
    getLastVisibleMessage,
    getMoneyRequestOptions,
    getMoneyRequestSpendBreakdown,
    getNonHeldAndFullAmount,
    getOptimisticDataForParentReportAction,
    getOriginalReportID,
    getOutstandingChildRequest,
    getParentNavigationSubtitle,
    getParsedComment,
    getParticipantsAccountIDsForDisplay,
    getParticipantsList,
    getParticipants,
    getPendingChatMembers,
    getPersonalDetailsForAccountID,
    getPolicyDescriptionText,
    getPolicyExpenseChat,
    getPolicyExpenseChatName,
    getPolicyName,
    getPolicyType,
    getReimbursementDeQueuedOrCanceledActionMessage,
    getReimbursementQueuedActionMessage,
    getReportActionActorAccountID,
    getReportDescription,
    getReportFieldKey,
    getReportIDFromLink,
    getSearchReportName,
    getReportTransactions,
    reportTransactionsSelector,
    getReportNotificationPreference,
    getReportOfflinePendingActionAndErrors,
    getReportParticipantsTitle,
    getReportPreviewMessage,
    getReportRecipientAccountIDs,
    getParentReport,
    getReportOrDraftReport,
    getRoom,
    getRootParentReport,
    getRouteFromLink,
    canDeleteCardTransactionByLiabilityType,
    getTaskAssigneeChatOnyxData,
    getTransactionDetails,
    getTransactionReportName,
    getDisplayedReportID,
    getTransactionsWithReceipts,
    getUserDetailTooltipText,
    getWhisperDisplayNames,
    getWorkspaceChats,
    getWorkspaceIcon,
    goBackToDetailsPage,
    goBackFromPrivateNotes,
    getInvoicePayerName,
    getInvoicesChatName,
    getPayeeName,
    hasActionWithErrorsForTransaction,
    hasAutomatedExpensifyAccountIDs,
    hasExpensifyGuidesEmails,
    hasHeldExpenses,
    hasIOUWaitingOnCurrentUserBankAccount,
    hasMissingPaymentMethod,
    hasMissingSmartscanFields,
    hasNonReimbursableTransactions,
    hasOnlyHeldExpenses,
    hasOnlyTransactionsWithPendingRoutes,
    hasReceiptError,
    hasReceiptErrors,
    hasReportNameError,
    getReportActionWithSmartscanError,
    hasSmartscanError,
    hasUpdatedTotal,
    hasViolations,
    hasWarningTypeViolations,
    hasNoticeTypeViolations,
    hasAnyViolations,
    isActionCreator,
    isAdminRoom,
    isAdminsOnlyPostingRoom,
    isAllowedToApproveExpenseReport,
    isAllowedToComment,
    isAnnounceRoom,
    isArchivedNonExpenseReport,
    isArchivedReport,
    isArchivedNonExpenseReportWithID,
    isClosedReport,
    isCanceledTaskReport,
    isChatReport,
    isChatRoom,
    isTripRoom,
    isChatThread,
    isChildReport,
    isClosedExpenseReportWithNoExpenses,
    isCompletedTaskReport,
    isConciergeChatReport,
    isControlPolicyExpenseChat,
    isControlPolicyExpenseReport,
    isCurrentUserSubmitter,
    isCurrentUserTheOnlyParticipant,
    isDM,
    isDefaultRoom,
    isDeprecatedGroupDM,
    isEmptyReport,
    generateIsEmptyReport,
    isRootGroupChat,
    isExpenseReport,
    isExpenseRequest,
    isFinancialReportsForBusinesses,
    isExpensifyOnlyParticipantInReport,
    isGroupChat,
    isGroupChatAdmin,
    isGroupPolicy,
    isReportInGroupPolicy,
    isHoldCreator,
    isIOUOwnedByCurrentUser,
    isIOUReport,
    isIOUReportUsingReport,
    isJoinRequestInAdminRoom,
    isDomainRoom,
    isMoneyRequest,
    isMoneyRequestReport,
    isMoneyRequestReportPendingDeletion,
    isOneOnOneChat,
    isOneTransactionThread,
    isOpenExpenseReport,
    isOpenTaskReport,
    isOptimisticPersonalDetail,
    isPaidGroupPolicy,
    isPaidGroupPolicyExpenseChat,
    isPaidGroupPolicyExpenseReport,
    isPayer,
    isPolicyAdmin,
    isPolicyExpenseChat,
    isPolicyExpenseChatAdmin,
    isProcessingReport,
    isOpenReport,
    requiresManualSubmission,
    isReportIDApproved,
    isAwaitingFirstLevelApproval,
    isPublicAnnounceRoom,
    isPublicRoom,
    isReportApproved,
    isReportManuallyReimbursed,
    isReportDataReady,
    isReportFieldDisabled,
    isReportFieldOfTypeTitle,
    isReportManager,
    isReportOwner,
    isReportParticipant,
    isSelfDM,
    isSelfDMOrSelfDMThread,
    isSettled,
    isSystemChat,
    isTaskReport,
    isThread,
    isTrackExpenseReport,
    isUnread,
    isUnreadWithMention,
    isUserCreatedPolicyRoom,
    isValidReport,
    isValidReportIDFromPath,
    isWaitingForAssigneeToCompleteAction,
    isWaitingForSubmissionFromCurrentUser,
    isWorkspaceMemberLeavingWorkspaceRoom,
    isInvoiceRoom,
    isInvoiceRoomWithID,
    isInvoiceReport,
    isNewDotInvoice,
    isOpenInvoiceReport,
    isReportTransactionThread,
    getDefaultNotificationPreferenceForReport,
    canWriteInReport,
    navigateToDetailsPage,
    navigateToPrivateNotes,
    navigateBackOnDeleteTransaction,
    parseReportRouteParams,
    parseReportActionHtmlToText,
    requiresAttentionFromCurrentUser,
    selectArchivedReportsIdSet,
    selectFilteredReportActions,
    shouldAutoFocusOnKeyPress,
    shouldCreateNewMoneyRequestReport,
    shouldDisableDetailPage,
    shouldDisableRename,
    shouldDisableThread,
    shouldDisplayThreadReplies,
    shouldDisplayViolationsRBRInLHN,
    shouldReportBeInOptionList,
    shouldReportShowSubscript,
    shouldShowFlagComment,
    sortOutstandingReportsBySelected,
    getReportActionWithMissingSmartscanFields,
    shouldShowRBRForMissingSmartscanFields,
    shouldUseFullTitleToDisplay,
    updateOptimisticParentReportAction,
    updateReportPreview,
    temporary_getMoneyRequestOptions,
    getTripIDFromTransactionParentReportID,
    buildOptimisticInvoiceReport,
    isCurrentUserInvoiceReceiver,
    isDraftReport,
    changeMoneyRequestHoldStatus,
    rejectMoneyRequestReason,
    isAdminOwnerApproverOrReportOwner,
    createDraftWorkspaceAndNavigateToConfirmationScreen,
    isChatUsedForOnboarding,
    buildOptimisticExportIntegrationAction,
    getChatUsedForOnboarding,
    getFieldViolationTranslation,
    getFieldViolation,
    getReportViolations,
    findPolicyExpenseChatByPolicyID,
    getIntegrationIcon,
    getIntegrationExportIcon,
    canBeExported,
    isExported,
    hasExportError,
    getHelpPaneReportType,
    hasOnlyNonReimbursableTransactions,
    getReportLastMessage,
    getReportLastVisibleActionCreated,
    getMostRecentlyVisitedReport,
    getSourceIDFromReportAction,
    getIntegrationNameFromExportMessage,
<<<<<<< HEAD
=======
    // This will get removed as part of https://github.com/Expensify/App/issues/59961
    // eslint-disable-next-line @typescript-eslint/no-deprecated
    getReportNameValuePairs,
>>>>>>> e4aabe27
    hasReportViolations,
    isPayAtEndExpenseReport,
    getApprovalChain,
    isIndividualInvoiceRoom,
    hasOutstandingChildRequest,
    isAuditor,
    hasMissingInvoiceBankAccount,
    reasonForReportToBeInOptionList,
    getReasonAndReportActionThatRequiresAttention,
    buildOptimisticChangeFieldAction,
    isPolicyRelatedReport,
    hasReportErrorsOtherThanFailedReceipt,
    getAllReportErrors,
    getAllReportActionsErrorsAndReportActionThatRequiresAttention,
    hasInvoiceReports,
    shouldUnmaskChat,
    shouldExcludeAncestorReportAction,
    getReportMetadata,
    buildOptimisticSelfDMReport,
    isHiddenForCurrentUser,
    isSelectedManagerMcTest,
    isTestTransactionReport,
    getReportSubtitlePrefix,
    getPolicyChangeMessage,
    getMovedTransactionMessage,
    getUnreportedTransactionMessage,
    getExpenseReportStateAndStatus,
    navigateToLinkedReportAction,
    buildOptimisticUnreportedTransactionAction,
    isBusinessInvoiceRoom,
    buildOptimisticResolvedDuplicatesReportAction,
    getTitleReportField,
    getReportFieldsByPolicyID,
    getGroupChatDraft,
    getInvoiceReportName,
    getChatListItemReportName,
    buildOptimisticMovedTransactionAction,
    populateOptimisticReportFormula,
    getOutstandingReportsForUser,
    isReportOutstanding,
    generateReportAttributes,
    getReportPersonalDetailsParticipants,
    isAllowedToSubmitDraftExpenseReport,
    isWorkspaceEligibleForReportChange,
    pushTransactionViolationsOnyxData,
    navigateOnDeleteExpense,
    canRejectReportAction,
    hasReportBeenReopened,
    hasReportBeenRetracted,
    getMoneyReportPreviewName,
    getNextApproverAccountID,
    isWorkspaceTaskReport,
    isWorkspaceThread,
    isMoneyRequestReportEligibleForMerge,
    getReportStatusTranslation,
    getReportURLForCurrentContext,
    getReportStatusColorStyle,
    getMovedActionMessage,
    excludeParticipantsForDisplay,
    getReportName,
    doesReportContainRequestsFromMultipleUsers,
    hasUnresolvedCardFraudAlert,
    getUnresolvedCardFraudAlertAction,
};
export type {
    Ancestor,
    DisplayNameWithTooltips,
    OptimisticAddCommentReportAction,
    OptimisticChatReport,
    OptimisticClosedReportAction,
    OptimisticConciergeCategoryOptionsAction,
    OptimisticCreatedReportAction,
    OptimisticExportIntegrationAction,
    OptimisticIOUReportAction,
    OptimisticTaskReportAction,
    OptionData,
    TransactionDetails,
    PartialReportAction,
    ParsingDetails,
    MissingPaymentMethod,
    OptimisticNewReport,
    SelfDMParameters,
};<|MERGE_RESOLUTION|>--- conflicted
+++ resolved
@@ -9387,22 +9387,14 @@
         return false;
     }
 
-<<<<<<< HEAD
-    return !isArchivedNonExpenseReport(report, isReportArchived) && isEmptyObject(reportErrors) && report && isAllowedToComment(report) && !isAnonymousUser && canWriteInReport(report);
-=======
-    // This will get removed as part of https://github.com/Expensify/App/issues/59961
-    // eslint-disable-next-line @typescript-eslint/no-deprecated
-    const reportNameValuePairs = getReportNameValuePairs(report?.reportID);
-
     return (
-        !isArchivedNonExpenseReport(report, isReportArchived ?? !!reportNameValuePairs?.private_isArchived) &&
+        !isArchivedNonExpenseReport(report, isReportArchived) &&
         isEmptyObject(reportErrors) &&
         report &&
         isAllowedToComment(report) &&
         !isAnonymousUser &&
         canWriteInReport(report)
     );
->>>>>>> e4aabe27
 }
 
 /**
@@ -12395,12 +12387,6 @@
     getMostRecentlyVisitedReport,
     getSourceIDFromReportAction,
     getIntegrationNameFromExportMessage,
-<<<<<<< HEAD
-=======
-    // This will get removed as part of https://github.com/Expensify/App/issues/59961
-    // eslint-disable-next-line @typescript-eslint/no-deprecated
-    getReportNameValuePairs,
->>>>>>> e4aabe27
     hasReportViolations,
     isPayAtEndExpenseReport,
     getApprovalChain,
