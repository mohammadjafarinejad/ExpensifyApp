import {format} from 'date-fns';
import ExpensiMark from 'expensify-common/lib/ExpensiMark';
import Str from 'expensify-common/lib/str';
import {isEmpty} from 'lodash';
import lodashEscape from 'lodash/escape';
import lodashFindLastIndex from 'lodash/findLastIndex';
import lodashIntersection from 'lodash/intersection';
import lodashIsEqual from 'lodash/isEqual';
import type {OnyxCollection, OnyxEntry, OnyxUpdate} from 'react-native-onyx';
import Onyx from 'react-native-onyx';
import type {ValueOf} from 'type-fest';
import type {FileObject} from '@components/AttachmentModal';
import * as Expensicons from '@components/Icon/Expensicons';
import * as defaultGroupAvatars from '@components/Icon/GroupDefaultAvatars';
import * as defaultWorkspaceAvatars from '@components/Icon/WorkspaceDefaultAvatars';
import type {MoneyRequestAmountInputProps} from '@components/MoneyRequestAmountInput';
import type {IOUAction, IOUType} from '@src/CONST';
import CONST from '@src/CONST';
import type {ParentNavigationSummaryParams, TranslationPaths} from '@src/languages/types';
import ONYXKEYS from '@src/ONYXKEYS';
import type {Route} from '@src/ROUTES';
import ROUTES from '@src/ROUTES';
import type {
    Beta,
    PersonalDetails,
    PersonalDetailsList,
    Policy,
    PolicyReportField,
    Report,
    ReportAction,
    ReportMetadata,
    Session,
    Task,
    Transaction,
    TransactionViolation,
    UserWallet,
} from '@src/types/onyx';
import type {Participant} from '@src/types/onyx/IOU';
import type {Errors, Icon, PendingAction} from '@src/types/onyx/OnyxCommon';
import type {
    ChangeLog,
    IOUMessage,
    OriginalMessageActionName,
    OriginalMessageCreated,
    OriginalMessageDismissedViolation,
    OriginalMessageReimbursementDequeued,
    OriginalMessageRenamed,
    PaymentMethodType,
    ReimbursementDeQueuedMessage,
} from '@src/types/onyx/OriginalMessage';
import type {Status} from '@src/types/onyx/PersonalDetails';
import type {NotificationPreference, Participants, PendingChatMember, Participant as ReportParticipant} from '@src/types/onyx/Report';
import type {Message, ReportActionBase, ReportActions, ReportPreviewAction} from '@src/types/onyx/ReportAction';
import type {Comment, Receipt, TransactionChanges, WaypointCollection} from '@src/types/onyx/Transaction';
import type {EmptyObject} from '@src/types/utils/EmptyObject';
import {isEmptyObject} from '@src/types/utils/EmptyObject';
import type IconAsset from '@src/types/utils/IconAsset';
import * as IOU from './actions/IOU';
import * as PolicyActions from './actions/Policy';
import * as store from './actions/ReimbursementAccount/store';
import * as CurrencyUtils from './CurrencyUtils';
import DateUtils from './DateUtils';
import {hasValidDraftComment} from './DraftCommentUtils';
import originalGetReportPolicyID from './getReportPolicyID';
import isReportMessageAttachment from './isReportMessageAttachment';
import localeCompare from './LocaleCompare';
import * as LocalePhoneNumber from './LocalePhoneNumber';
import * as Localize from './Localize';
import {isEmailPublicDomain} from './LoginUtils';
import ModifiedExpenseMessage from './ModifiedExpenseMessage';
import linkingConfig from './Navigation/linkingConfig';
import Navigation from './Navigation/Navigation';
import * as NumberUtils from './NumberUtils';
import Permissions from './Permissions';
import * as PersonalDetailsUtils from './PersonalDetailsUtils';
import * as PhoneNumber from './PhoneNumber';
import * as PolicyUtils from './PolicyUtils';
import type {LastVisibleMessage} from './ReportActionsUtils';
import * as ReportActionsUtils from './ReportActionsUtils';
import * as TransactionUtils from './TransactionUtils';
import * as Url from './Url';
import * as UserUtils from './UserUtils';

type AvatarRange = 1 | 2 | 3 | 4 | 5 | 6 | 7 | 8 | 9 | 10 | 11 | 12 | 13 | 14 | 15 | 16 | 17 | 18;

type WelcomeMessage = {showReportName: boolean; phrase1?: string; phrase2?: string};

type ExpenseOriginalMessage = {
    oldComment?: string;
    newComment?: string;
    comment?: string;
    merchant?: string;
    oldCreated?: string;
    created?: string;
    oldMerchant?: string;
    oldAmount?: number;
    amount?: number;
    oldCurrency?: string;
    currency?: string;
    category?: string;
    oldCategory?: string;
    tag?: string;
    oldTag?: string;
    billable?: string;
    oldBillable?: string;
    oldTaxAmount?: number;
    taxAmount?: number;
    taxRate?: string;
    oldTaxRate?: string;
};

type SpendBreakdown = {
    nonReimbursableSpend: number;
    reimbursableSpend: number;
    totalDisplaySpend: number;
};

type ParticipantDetails = [number, string, UserUtils.AvatarSource, UserUtils.AvatarSource];

type OptimisticAddCommentReportAction = Pick<
    ReportAction,
    | 'reportActionID'
    | 'actionName'
    | 'actorAccountID'
    | 'person'
    | 'automatic'
    | 'avatar'
    | 'created'
    | 'message'
    | 'isFirstItem'
    | 'isAttachment'
    | 'attachmentInfo'
    | 'pendingAction'
    | 'shouldShow'
    | 'originalMessage'
    | 'childReportID'
    | 'parentReportID'
    | 'childType'
    | 'childReportName'
    | 'childManagerAccountID'
    | 'childStatusNum'
    | 'childStateNum'
    | 'errors'
    | 'childVisibleActionCount'
    | 'childCommenterCount'
    | 'childLastVisibleActionCreated'
    | 'childOldestFourAccountIDs'
> & {isOptimisticAction: boolean};

type OptimisticReportAction = {
    commentText: string;
    reportAction: OptimisticAddCommentReportAction;
};

type UpdateOptimisticParentReportAction = {
    childVisibleActionCount: number;
    childCommenterCount: number;
    childLastVisibleActionCreated: string;
    childOldestFourAccountIDs: string | undefined;
};

type OptimisticExpenseReport = Pick<
    Report,
    | 'reportID'
    | 'chatReportID'
    | 'policyID'
    | 'type'
    | 'ownerAccountID'
    | 'managerID'
    | 'currency'
    | 'reportName'
    | 'stateNum'
    | 'statusNum'
    | 'total'
    | 'nonReimbursableTotal'
    | 'notificationPreference'
    | 'parentReportID'
    | 'lastVisibleActionCreated'
>;

type OptimisticIOUReportAction = Pick<
    ReportAction,
    | 'actionName'
    | 'actorAccountID'
    | 'automatic'
    | 'avatar'
    | 'isAttachment'
    | 'originalMessage'
    | 'message'
    | 'person'
    | 'reportActionID'
    | 'shouldShow'
    | 'created'
    | 'pendingAction'
    | 'receipt'
    | 'childReportID'
    | 'childVisibleActionCount'
    | 'childCommenterCount'
>;

type ReportRouteParams = {
    reportID: string;
    isSubReportPageRoute: boolean;
};

type ReportOfflinePendingActionAndErrors = {
    reportPendingAction: PendingAction | undefined;
    reportErrors: Errors | null | undefined;
};

type OptimisticApprovedReportAction = Pick<
    ReportAction,
    'actionName' | 'actorAccountID' | 'automatic' | 'avatar' | 'isAttachment' | 'originalMessage' | 'message' | 'person' | 'reportActionID' | 'shouldShow' | 'created' | 'pendingAction'
>;

type OptimisticSubmittedReportAction = Pick<
    ReportAction,
    | 'actionName'
    | 'actorAccountID'
    | 'adminAccountID'
    | 'automatic'
    | 'avatar'
    | 'isAttachment'
    | 'originalMessage'
    | 'message'
    | 'person'
    | 'reportActionID'
    | 'shouldShow'
    | 'created'
    | 'pendingAction'
>;

type OptimisticHoldReportAction = Pick<
    ReportAction,
    'actionName' | 'actorAccountID' | 'automatic' | 'avatar' | 'isAttachment' | 'originalMessage' | 'message' | 'person' | 'reportActionID' | 'shouldShow' | 'created' | 'pendingAction'
>;

type OptimisticCancelPaymentReportAction = Pick<
    ReportAction,
    'actionName' | 'actorAccountID' | 'message' | 'originalMessage' | 'person' | 'reportActionID' | 'shouldShow' | 'created' | 'pendingAction'
>;

type OptimisticEditedTaskReportAction = Pick<
    ReportAction,
    'reportActionID' | 'actionName' | 'pendingAction' | 'actorAccountID' | 'automatic' | 'avatar' | 'created' | 'shouldShow' | 'message' | 'person'
>;

type OptimisticClosedReportAction = Pick<
    ReportAction,
    'actionName' | 'actorAccountID' | 'automatic' | 'avatar' | 'created' | 'message' | 'originalMessage' | 'pendingAction' | 'person' | 'reportActionID' | 'shouldShow'
>;

type OptimisticDismissedViolationReportAction = Pick<
    ReportAction,
    'actionName' | 'actorAccountID' | 'avatar' | 'created' | 'message' | 'originalMessage' | 'person' | 'reportActionID' | 'shouldShow' | 'pendingAction'
>;

type OptimisticCreatedReportAction = OriginalMessageCreated &
    Pick<ReportActionBase, 'actorAccountID' | 'automatic' | 'avatar' | 'created' | 'message' | 'person' | 'reportActionID' | 'shouldShow' | 'pendingAction'>;

type OptimisticRenamedReportAction = OriginalMessageRenamed &
    Pick<ReportActionBase, 'actorAccountID' | 'automatic' | 'avatar' | 'created' | 'message' | 'person' | 'reportActionID' | 'shouldShow' | 'pendingAction'>;

type OptimisticChatReport = Pick<
    Report,
    | 'type'
    | 'chatType'
    | 'chatReportID'
    | 'iouReportID'
    | 'isOwnPolicyExpenseChat'
    | 'isPinned'
    | 'lastActorAccountID'
    | 'lastMessageTranslationKey'
    | 'lastMessageHtml'
    | 'lastMessageText'
    | 'lastReadTime'
    | 'lastVisibleActionCreated'
    | 'notificationPreference'
    | 'oldPolicyName'
    | 'ownerAccountID'
    | 'pendingFields'
    | 'parentReportActionID'
    | 'parentReportID'
    | 'participants'
    | 'policyID'
    | 'reportID'
    | 'reportName'
    | 'stateNum'
    | 'statusNum'
    | 'visibility'
    | 'description'
    | 'writeCapability'
    | 'avatarUrl'
    | 'invoiceReceiver'
    | 'isHidden'
> & {
    isOptimisticReport: true;
};

type OptimisticTaskReportAction = Pick<
    ReportAction,
    | 'reportActionID'
    | 'actionName'
    | 'actorAccountID'
    | 'automatic'
    | 'avatar'
    | 'created'
    | 'isAttachment'
    | 'message'
    | 'originalMessage'
    | 'person'
    | 'pendingAction'
    | 'shouldShow'
    | 'isFirstItem'
    | 'previousMessage'
    | 'errors'
    | 'linkMetadata'
>;

type OptimisticWorkspaceChats = {
    announceChatReportID: string;
    announceChatData: OptimisticChatReport;
    announceReportActionData: Record<string, OptimisticCreatedReportAction>;
    announceCreatedReportActionID: string;
    adminsChatReportID: string;
    adminsChatData: OptimisticChatReport;
    adminsReportActionData: Record<string, OptimisticCreatedReportAction>;
    adminsCreatedReportActionID: string;
    expenseChatReportID: string;
    expenseChatData: OptimisticChatReport;
    expenseReportActionData: Record<string, OptimisticCreatedReportAction>;
    expenseCreatedReportActionID: string;
};

type OptimisticModifiedExpenseReportAction = Pick<
    ReportAction,
    'actionName' | 'actorAccountID' | 'automatic' | 'avatar' | 'created' | 'isAttachment' | 'message' | 'originalMessage' | 'person' | 'pendingAction' | 'reportActionID' | 'shouldShow'
> & {reportID?: string};

type OptimisticTaskReport = Pick<
    Report,
    | 'reportID'
    | 'reportName'
    | 'description'
    | 'ownerAccountID'
    | 'participants'
    | 'managerID'
    | 'type'
    | 'parentReportID'
    | 'policyID'
    | 'stateNum'
    | 'statusNum'
    | 'notificationPreference'
    | 'parentReportActionID'
    | 'lastVisibleActionCreated'
>;

type TransactionDetails = {
    created: string;
    amount: number;
    taxAmount?: number;
    taxCode?: string;
    currency: string;
    merchant: string;
    waypoints?: WaypointCollection | string;
    comment: string;
    category: string;
    billable: boolean;
    tag: string;
    mccGroup?: ValueOf<typeof CONST.MCC_GROUPS>;
    cardID: number;
    originalAmount: number;
    originalCurrency: string;
};

type OptimisticIOUReport = Pick<
    Report,
    | 'cachedTotal'
    | 'type'
    | 'chatReportID'
    | 'currency'
    | 'managerID'
    | 'policyID'
    | 'ownerAccountID'
    | 'participants'
    | 'reportID'
    | 'stateNum'
    | 'statusNum'
    | 'total'
    | 'reportName'
    | 'notificationPreference'
    | 'parentReportID'
    | 'lastVisibleActionCreated'
>;
type DisplayNameWithTooltips = Array<Pick<PersonalDetails, 'accountID' | 'pronouns' | 'displayName' | 'login' | 'avatar'>>;

type CustomIcon = {
    src: IconAsset;
    color?: string;
};

type OptionData = {
    text?: string;
    alternateText?: string;
    allReportErrors?: Errors;
    brickRoadIndicator?: ValueOf<typeof CONST.BRICK_ROAD_INDICATOR_STATUS> | '' | null;
    tooltipText?: string | null;
    alternateTextMaxLines?: number;
    boldStyle?: boolean;
    customIcon?: CustomIcon;
    subtitle?: string;
    login?: string;
    accountID?: number;
    pronouns?: string;
    status?: Status | null;
    phoneNumber?: string;
    isUnread?: boolean | null;
    isUnreadWithMention?: boolean | null;
    hasDraftComment?: boolean | null;
    keyForList?: string;
    searchText?: string;
    isIOUReportOwner?: boolean | null;
    isArchivedRoom?: boolean | null;
    shouldShowSubscript?: boolean | null;
    isPolicyExpenseChat?: boolean | null;
    isMoneyRequestReport?: boolean | null;
    isInvoiceReport?: boolean;
    isExpenseRequest?: boolean | null;
    isAllowedToComment?: boolean | null;
    isThread?: boolean | null;
    isTaskReport?: boolean | null;
    parentReportAction?: OnyxEntry<ReportAction>;
    displayNamesWithTooltips?: DisplayNameWithTooltips | null;
    isDefaultRoom?: boolean;
    isExpenseReport?: boolean;
    isOptimisticPersonalDetail?: boolean;
    selected?: boolean;
    isOptimisticAccount?: boolean;
    isSelected?: boolean;
    descriptiveText?: string;
    notificationPreference?: NotificationPreference | null;
    isDisabled?: boolean | null;
    name?: string | null;
    isSelfDM?: boolean;
    isOneOnOneChat?: boolean;
    reportID?: string;
    enabled?: boolean;
    code?: string;
    transactionThreadReportID?: string | null;
    shouldShowAmountInput?: boolean;
    amountInputProps?: MoneyRequestAmountInputProps;
    tabIndex?: 0 | -1;
} & Report;

type OnyxDataTaskAssigneeChat = {
    optimisticData: OnyxUpdate[];
    successData: OnyxUpdate[];
    failureData: OnyxUpdate[];
    optimisticAssigneeAddComment?: OptimisticReportAction;
    optimisticChatCreatedReportAction?: OptimisticCreatedReportAction;
};

type Ancestor = {
    report: Report;
    reportAction: ReportAction;
    shouldDisplayNewMarker: boolean;
};

type AncestorIDs = {
    reportIDs: string[];
    reportActionsIDs: string[];
};

type MissingPaymentMethod = 'bankAccount' | 'wallet';

type OutstandingChildRequest = {
    hasOutstandingChildRequest?: boolean;
};

type ParsingDetails = {
    shouldEscapeText?: boolean;
    reportID?: string;
};

let currentUserEmail: string | undefined;
let currentUserPrivateDomain: string | undefined;
let currentUserAccountID: number | undefined;
let isAnonymousUser = false;

const defaultAvatarBuildingIconTestID = 'SvgDefaultAvatarBuilding Icon';

Onyx.connect({
    key: ONYXKEYS.SESSION,
    callback: (value) => {
        // When signed out, val is undefined
        if (!value) {
            return;
        }

        currentUserEmail = value.email;
        currentUserAccountID = value.accountID;
        isAnonymousUser = value.authTokenType === CONST.AUTH_TOKEN_TYPES.ANONYMOUS;
        currentUserPrivateDomain = isEmailPublicDomain(currentUserEmail ?? '') ? '' : Str.extractEmailDomain(currentUserEmail ?? '');
    },
});

let allPersonalDetails: OnyxCollection<PersonalDetails>;
let allPersonalDetailLogins: string[];
let currentUserPersonalDetails: OnyxEntry<PersonalDetails>;
Onyx.connect({
    key: ONYXKEYS.PERSONAL_DETAILS_LIST,
    callback: (value) => {
        currentUserPersonalDetails = value?.[currentUserAccountID ?? -1] ?? null;
        allPersonalDetails = value ?? {};
        allPersonalDetailLogins = Object.values(allPersonalDetails).map((personalDetail) => personalDetail?.login ?? '');
    },
});

let allReports: OnyxCollection<Report>;
Onyx.connect({
    key: ONYXKEYS.COLLECTION.REPORT,
    waitForCollectionCallback: true,
    callback: (value) => (allReports = value),
});

let allReportsDraft: OnyxCollection<Report>;
Onyx.connect({
    key: ONYXKEYS.COLLECTION.REPORT_DRAFT,
    waitForCollectionCallback: true,
    callback: (value) => (allReportsDraft = value),
});

let allPolicies: OnyxCollection<Policy>;
Onyx.connect({
    key: ONYXKEYS.COLLECTION.POLICY,
    waitForCollectionCallback: true,
    callback: (value) => (allPolicies = value),
});

let allBetas: OnyxEntry<Beta[]>;
Onyx.connect({
    key: ONYXKEYS.BETAS,
    callback: (value) => (allBetas = value),
});

let allTransactions: OnyxCollection<Transaction> = {};
Onyx.connect({
    key: ONYXKEYS.COLLECTION.TRANSACTION,
    waitForCollectionCallback: true,
    callback: (value) => {
        if (!value) {
            return;
        }
        allTransactions = Object.fromEntries(Object.entries(value).filter(([, transaction]) => transaction));
    },
});

let allReportActions: OnyxCollection<ReportActions>;
Onyx.connect({
    key: ONYXKEYS.COLLECTION.REPORT_ACTIONS,
    waitForCollectionCallback: true,
    callback: (actions) => {
        if (!actions) {
            return;
        }
        allReportActions = actions;
    },
});

let lastUpdatedReport: OnyxEntry<Report>;

Onyx.connect({
    key: ONYXKEYS.COLLECTION.REPORT,
    callback: (value) => {
        if (!value) {
            return;
        }

        lastUpdatedReport = value;
    },
});

function getLastUpdatedReport(): OnyxEntry<Report> {
    return lastUpdatedReport;
}

function getCurrentUserAvatarOrDefault(): UserUtils.AvatarSource {
    return currentUserPersonalDetails?.avatar ?? UserUtils.getDefaultAvatarURL(currentUserAccountID);
}

function getCurrentUserDisplayNameOrEmail(): string | undefined {
    return currentUserPersonalDetails?.displayName ?? currentUserEmail;
}

function getChatType(report: OnyxEntry<Report> | Participant | EmptyObject): ValueOf<typeof CONST.REPORT.CHAT_TYPE> | undefined {
    return report?.chatType;
}

/**
 * Get the report given a reportID
 */
function getReport(reportID: string | undefined): OnyxEntry<Report> {
    if (!allReports && !allReportsDraft) {
        return null;
    }

    const report = allReports?.[`${ONYXKEYS.COLLECTION.REPORT}${reportID}`];
    const draftReport = allReportsDraft?.[`${ONYXKEYS.COLLECTION.REPORT_DRAFT}${reportID}`];

    return report ?? draftReport ?? null;
}

/**
 * Check if a report is a draft report
 */
function isDraftReport(reportID: string | undefined): boolean {
    const draftReport = allReportsDraft?.[`${ONYXKEYS.COLLECTION.REPORT_DRAFT}${reportID}`];

    return !!draftReport;
}

/**
 * Returns the parentReport if the given report is a thread
 */
function getParentReport(report: OnyxEntry<Report> | EmptyObject): OnyxEntry<Report> | EmptyObject {
    if (!report?.parentReportID) {
        return {};
    }
    return allReports?.[`${ONYXKEYS.COLLECTION.REPORT}${report.parentReportID}`] ?? {};
}

/**
 * Returns the root parentReport if the given report is nested.
 * Uses recursion to iterate any depth of nested reports.
 */
function getRootParentReport(report: OnyxEntry<Report> | undefined | EmptyObject): OnyxEntry<Report> | EmptyObject {
    if (!report) {
        return {};
    }

    // Returns the current report as the root report, because it does not have a parentReportID
    if (!report?.parentReportID) {
        return report;
    }

    const parentReport = getReport(report?.parentReportID);

    // Runs recursion to iterate a parent report
    return getRootParentReport(!isEmptyObject(parentReport) ? parentReport : null);
}

/**
 * Returns the policy of the report
 */
function getPolicy(policyID: string | undefined): Policy | EmptyObject {
    if (!allPolicies || !policyID) {
        return {};
    }
    return allPolicies[`${ONYXKEYS.COLLECTION.POLICY}${policyID}`] ?? {};
}

/**
 * Get the policy type from a given report
 * @param policies must have Onyxkey prefix (i.e 'policy_') for keys
 */
function getPolicyType(report: OnyxEntry<Report>, policies: OnyxCollection<Policy>): string {
    return policies?.[`${ONYXKEYS.COLLECTION.POLICY}${report?.policyID}`]?.type ?? '';
}

/**
 * Get the policy name from a given report
 */
function getPolicyName(report: OnyxEntry<Report> | undefined | EmptyObject, returnEmptyIfNotFound = false, policy: OnyxEntry<Policy> | undefined = undefined): string {
    const noPolicyFound = returnEmptyIfNotFound ? '' : Localize.translateLocal('workspace.common.unavailable');
    if (isEmptyObject(report)) {
        return noPolicyFound;
    }

    if ((!allPolicies || Object.keys(allPolicies).length === 0) && !report?.policyName) {
        return Localize.translateLocal('workspace.common.unavailable');
    }
    const finalPolicy = policy ?? allPolicies?.[`${ONYXKEYS.COLLECTION.POLICY}${report?.policyID}`];

    const parentReport = getRootParentReport(report);

    // Rooms send back the policy name with the reportSummary,
    // since they can also be accessed by people who aren't in the workspace
    // eslint-disable-next-line @typescript-eslint/prefer-nullish-coalescing
    const policyName = finalPolicy?.name || report?.policyName || report?.oldPolicyName || parentReport?.oldPolicyName || noPolicyFound;

    return policyName;
}

/**
 * Returns the concatenated title for the PrimaryLogins of a report
 */
function getReportParticipantsTitle(accountIDs: number[]): string {
    // Somehow it's possible for the logins coming from report.participantAccountIDs to contain undefined values so we use .filter(Boolean) to remove them.
    return accountIDs.filter(Boolean).join(', ');
}

/**
 * Checks if a report is a chat report.
 */
function isChatReport(report: OnyxEntry<Report> | EmptyObject): boolean {
    return report?.type === CONST.REPORT.TYPE.CHAT;
}

function isInvoiceReport(report: OnyxEntry<Report> | EmptyObject): boolean {
    return report?.type === CONST.REPORT.TYPE.INVOICE;
}

/**
 * Checks if a report is an Expense report.
 */
function isExpenseReport(report: OnyxEntry<Report> | EmptyObject): boolean {
    return report?.type === CONST.REPORT.TYPE.EXPENSE;
}

/**
 * Checks if a report is an IOU report using report or reportID
 */
function isIOUReport(reportOrID: OnyxEntry<Report> | string | EmptyObject): boolean {
    const report = typeof reportOrID === 'string' ? allReports?.[`${ONYXKEYS.COLLECTION.REPORT}${reportOrID}`] ?? null : reportOrID;
    return report?.type === CONST.REPORT.TYPE.IOU;
}

/**
 * Checks if a report is an IOU report using report
 */
function isIOUReportUsingReport(report: OnyxEntry<Report> | EmptyObject): report is Report {
    return report?.type === CONST.REPORT.TYPE.IOU;
}
/**
 * Checks if a report is a task report.
 */
function isTaskReport(report: OnyxEntry<Report>): boolean {
    return report?.type === CONST.REPORT.TYPE.TASK;
}

/**
 * Checks if a task has been cancelled
 * When a task is deleted, the parentReportAction is updated to have a isDeletedParentAction deleted flag
 * This is because when you delete a task, we still allow you to chat on the report itself
 * There's another situation where you don't have access to the parentReportAction (because it was created in a chat you don't have access to)
 * In this case, we have added the key to the report itself
 */
function isCanceledTaskReport(report: OnyxEntry<Report> | EmptyObject = {}, parentReportAction: OnyxEntry<ReportAction> | EmptyObject = {}): boolean {
    if (!isEmptyObject(parentReportAction) && (parentReportAction?.message?.[0]?.isDeletedParentAction ?? false)) {
        return true;
    }

    if (!isEmptyObject(report) && report?.isDeletedParentAction) {
        return true;
    }

    return false;
}

/**
 * Checks if a report is an open task report.
 *
 * @param parentReportAction - The parent report action of the report (Used to check if the task has been canceled)
 */
function isOpenTaskReport(report: OnyxEntry<Report>, parentReportAction: OnyxEntry<ReportAction> | EmptyObject = {}): boolean {
    return (
        isTaskReport(report) && !isCanceledTaskReport(report, parentReportAction) && report?.stateNum === CONST.REPORT.STATE_NUM.OPEN && report?.statusNum === CONST.REPORT.STATUS_NUM.OPEN
    );
}

/**
 * Checks if a report is a completed task report.
 */
function isCompletedTaskReport(report: OnyxEntry<Report>): boolean {
    return isTaskReport(report) && report?.stateNum === CONST.REPORT.STATE_NUM.APPROVED && report?.statusNum === CONST.REPORT.STATUS_NUM.APPROVED;
}

/**
 * Checks if the current user is the manager of the supplied report
 */
function isReportManager(report: OnyxEntry<Report>): boolean {
    return Boolean(report && report.managerID === currentUserAccountID);
}

/**
 * Checks if the supplied report has been approved
 */
function isReportApproved(reportOrID: OnyxEntry<Report> | string | EmptyObject): boolean {
    const report = typeof reportOrID === 'string' ? allReports?.[`${ONYXKEYS.COLLECTION.REPORT}${reportOrID}`] ?? null : reportOrID;
    return report?.stateNum === CONST.REPORT.STATE_NUM.APPROVED && report?.statusNum === CONST.REPORT.STATUS_NUM.APPROVED;
}

/**
 * Checks if the supplied report is an expense report in Open state and status.
 */
function isOpenExpenseReport(report: OnyxEntry<Report> | EmptyObject): boolean {
    return isExpenseReport(report) && report?.stateNum === CONST.REPORT.STATE_NUM.OPEN && report?.statusNum === CONST.REPORT.STATUS_NUM.OPEN;
}

/**
 * Checks if the supplied report has a member with the array passed in params.
 */
function hasParticipantInArray(report: OnyxEntry<Report>, memberAccountIDs: number[]) {
    if (!report?.participants) {
        return false;
    }

    const memberAccountIDsSet = new Set(memberAccountIDs);

    for (const accountID in report.participants) {
        if (memberAccountIDsSet.has(Number(accountID))) {
            return true;
        }
    }

    return false;
}

/**
 * Whether the Money Request report is settled
 */
function isSettled(reportID: string | undefined): boolean {
    if (!allReports || !reportID) {
        return false;
    }
    const report: Report | EmptyObject = allReports[`${ONYXKEYS.COLLECTION.REPORT}${reportID}`] ?? {};
    if (isEmptyObject(report) || report.isWaitingOnBankAccount) {
        return false;
    }

    // In case the payment is scheduled and we are waiting for the payee to set up their wallet,
    // consider the report as paid as well.
    if (report.isWaitingOnBankAccount && report.statusNum === CONST.REPORT.STATUS_NUM.APPROVED) {
        return true;
    }

    return report?.statusNum === CONST.REPORT.STATUS_NUM.REIMBURSED;
}

/**
 * Whether the current user is the submitter of the report
 */
function isCurrentUserSubmitter(reportID: string): boolean {
    if (!allReports) {
        return false;
    }
    const report = allReports[`${ONYXKEYS.COLLECTION.REPORT}${reportID}`];
    return Boolean(report && report.ownerAccountID === currentUserAccountID);
}

/**
 * Whether the provided report is an Admin room
 */
function isAdminRoom(report: OnyxEntry<Report>): boolean {
    return getChatType(report) === CONST.REPORT.CHAT_TYPE.POLICY_ADMINS;
}

/**
 * Whether the provided report is an Admin-only posting room
 */
function isAdminsOnlyPostingRoom(report: OnyxEntry<Report>): boolean {
    return report?.writeCapability === CONST.REPORT.WRITE_CAPABILITIES.ADMINS;
}

/**
 * Whether the provided report is a Announce room
 */
function isAnnounceRoom(report: OnyxEntry<Report>): boolean {
    return getChatType(report) === CONST.REPORT.CHAT_TYPE.POLICY_ANNOUNCE;
}

/**
 * Whether the provided report is a default room
 */
function isDefaultRoom(report: OnyxEntry<Report>): boolean {
    return CONST.DEFAULT_POLICY_ROOM_CHAT_TYPES.some((type) => type === getChatType(report));
}

/**
 * Whether the provided report is a Domain room
 */
function isDomainRoom(report: OnyxEntry<Report>): boolean {
    return getChatType(report) === CONST.REPORT.CHAT_TYPE.DOMAIN_ALL;
}

/**
 * Whether the provided report is a user created policy room
 */
function isUserCreatedPolicyRoom(report: OnyxEntry<Report>): boolean {
    return getChatType(report) === CONST.REPORT.CHAT_TYPE.POLICY_ROOM;
}

/**
 * Whether the provided report is a Policy Expense chat.
 */
function isPolicyExpenseChat(report: OnyxEntry<Report> | Participant | EmptyObject): boolean {
    return getChatType(report) === CONST.REPORT.CHAT_TYPE.POLICY_EXPENSE_CHAT || (report?.isPolicyExpenseChat ?? false);
}

function isInvoiceRoom(report: OnyxEntry<Report>): boolean {
    return getChatType(report) === CONST.REPORT.CHAT_TYPE.INVOICE;
}

function isCurrentUserInvoiceReceiver(report: OnyxEntry<Report>): boolean {
    if (report?.invoiceReceiver?.type === CONST.REPORT.INVOICE_RECEIVER_TYPE.INDIVIDUAL) {
        return currentUserAccountID === report.invoiceReceiver.accountID;
    }

    return false;
}

/**
 * Whether the provided report belongs to a Control policy and is an expense chat
 */
function isControlPolicyExpenseChat(report: OnyxEntry<Report>): boolean {
    return isPolicyExpenseChat(report) && getPolicyType(report, allPolicies) === CONST.POLICY.TYPE.CORPORATE;
}

/**
 * Whether the provided policyType is a Free, Collect or Control policy type
 */
function isGroupPolicy(policyType: string): boolean {
    return policyType === CONST.POLICY.TYPE.CORPORATE || policyType === CONST.POLICY.TYPE.TEAM || policyType === CONST.POLICY.TYPE.FREE;
}

/**
 * Whether the provided report belongs to a Free, Collect or Control policy
 */
function isReportInGroupPolicy(report: OnyxEntry<Report>, policy?: OnyxEntry<Policy>): boolean {
    const policyType = policy?.type ?? getPolicyType(report, allPolicies);
    return isGroupPolicy(policyType);
}

/**
 * Whether the provided report belongs to a Control or Collect policy
 */
function isPaidGroupPolicy(report: OnyxEntry<Report>): boolean {
    const policyType = getPolicyType(report, allPolicies);
    return policyType === CONST.POLICY.TYPE.CORPORATE || policyType === CONST.POLICY.TYPE.TEAM;
}

/**
 * Whether the provided report belongs to a Control or Collect policy and is an expense chat
 */
function isPaidGroupPolicyExpenseChat(report: OnyxEntry<Report>): boolean {
    return isPolicyExpenseChat(report) && isPaidGroupPolicy(report);
}

/**
 * Whether the provided report belongs to a Control policy and is an expense report
 */
function isControlPolicyExpenseReport(report: OnyxEntry<Report>): boolean {
    return isExpenseReport(report) && getPolicyType(report, allPolicies) === CONST.POLICY.TYPE.CORPORATE;
}

/**
 * Whether the provided report belongs to a Control or Collect policy and is an expense report
 */
function isPaidGroupPolicyExpenseReport(report: OnyxEntry<Report>): boolean {
    return isExpenseReport(report) && isPaidGroupPolicy(report);
}

/**
 * Checks if the supplied report is an invoice report in Open state and status.
 */
function isOpenInvoiceReport(report: OnyxEntry<Report> | EmptyObject): boolean {
    return isInvoiceReport(report) && report?.statusNum === CONST.REPORT.STATUS_NUM.OPEN;
}

/**
 * Whether the provided report is a chat room
 */
function isChatRoom(report: OnyxEntry<Report>): boolean {
    return isUserCreatedPolicyRoom(report) || isDefaultRoom(report) || isInvoiceRoom(report);
}

/**
 * Whether the provided report is a public room
 */
function isPublicRoom(report: OnyxEntry<Report>): boolean {
    return report?.visibility === CONST.REPORT.VISIBILITY.PUBLIC || report?.visibility === CONST.REPORT.VISIBILITY.PUBLIC_ANNOUNCE;
}

/**
 * Whether the provided report is a public announce room
 */
function isPublicAnnounceRoom(report: OnyxEntry<Report>): boolean {
    return report?.visibility === CONST.REPORT.VISIBILITY.PUBLIC_ANNOUNCE;
}

/**
 * If the report is a policy expense, the route should be for adding bank account for that policy
 * else since the report is a personal IOU, the route should be for personal bank account.
 */
function getBankAccountRoute(report: OnyxEntry<Report>): Route {
    return isPolicyExpenseChat(report) ? ROUTES.BANK_ACCOUNT_WITH_STEP_TO_OPEN.getRoute('', report?.policyID) : ROUTES.SETTINGS_ADD_BANK_ACCOUNT;
}

/**
 * Check if personal detail of accountID is empty or optimistic data
 */
function isOptimisticPersonalDetail(accountID: number): boolean {
    return isEmptyObject(allPersonalDetails?.[accountID]) || !!allPersonalDetails?.[accountID]?.isOptimisticPersonalDetail;
}

/**
 * Checks if a report is a task report from a policy expense chat.
 */
function isWorkspaceTaskReport(report: OnyxEntry<Report>): boolean {
    if (!isTaskReport(report)) {
        return false;
    }
    const parentReport = allReports?.[`${ONYXKEYS.COLLECTION.REPORT}${report?.parentReportID}`] ?? null;
    return isPolicyExpenseChat(parentReport);
}

/**
 * Returns true if report has a parent
 */
function isThread(report: OnyxEntry<Report>): boolean {
    return Boolean(report?.parentReportID && report?.parentReportActionID);
}

/**
 * Returns true if report is of type chat and has a parent and is therefore a Thread.
 */
function isChatThread(report: OnyxEntry<Report>): boolean {
    return isThread(report) && report?.type === CONST.REPORT.TYPE.CHAT;
}

function isDM(report: OnyxEntry<Report>): boolean {
    return isChatReport(report) && !getChatType(report) && !isThread(report);
}

function isSelfDM(report: OnyxEntry<Report>): boolean {
    return getChatType(report) === CONST.REPORT.CHAT_TYPE.SELF_DM;
}

function isGroupChat(report: OnyxEntry<Report> | Partial<Report>): boolean {
    return getChatType(report) === CONST.REPORT.CHAT_TYPE.GROUP;
}

function isSystemChat(report: OnyxEntry<Report>): boolean {
    return getChatType(report) === CONST.REPORT.CHAT_TYPE.SYSTEM;
}

/**
 * Only returns true if this is our main 1:1 DM report with Concierge
 */
function isConciergeChatReport(report: OnyxEntry<Report>): boolean {
    const participantAccountIDs = Object.keys(report?.participants ?? {})
        .map(Number)
        .filter((accountID) => accountID !== currentUserAccountID);
    return participantAccountIDs.length === 1 && participantAccountIDs[0] === CONST.ACCOUNT_ID.CONCIERGE && !isChatThread(report);
}

function findSelfDMReportID(): string | undefined {
    if (!allReports) {
        return;
    }

    const selfDMReport = Object.values(allReports).find((report) => isSelfDM(report) && !isThread(report));
    return selfDMReport?.reportID;
}

/**
 * Checks if the supplied report belongs to workspace based on the provided params. If the report's policyID is _FAKE_ or has no value, it means this report is a DM.
 * In this case report and workspace members must be compared to determine whether the report belongs to the workspace.
 */
function doesReportBelongToWorkspace(report: OnyxEntry<Report>, policyMemberAccountIDs: number[], policyID?: string) {
    return (
        isConciergeChatReport(report) ||
        (report?.policyID === CONST.POLICY.ID_FAKE || !report?.policyID ? hasParticipantInArray(report, policyMemberAccountIDs) : report?.policyID === policyID)
    );
}

/**
 * Given an array of reports, return them filtered by a policyID and policyMemberAccountIDs.
 */
function filterReportsByPolicyIDAndMemberAccountIDs(reports: Report[], policyMemberAccountIDs: number[] = [], policyID?: string) {
    return reports.filter((report) => !!report && doesReportBelongToWorkspace(report, policyMemberAccountIDs, policyID));
}

/**
 * Given an array of reports, return them sorted by the last read timestamp.
 */
function sortReportsByLastRead(reports: Array<OnyxEntry<Report>>, reportMetadata: OnyxCollection<ReportMetadata>): Array<OnyxEntry<Report>> {
    return reports
        .filter((report) => !!report?.reportID && !!(reportMetadata?.[`${ONYXKEYS.COLLECTION.REPORT_METADATA}${report.reportID}`]?.lastVisitTime ?? report?.lastReadTime))
        .sort((a, b) => {
            const aTime = new Date(reportMetadata?.[`${ONYXKEYS.COLLECTION.REPORT_METADATA}${a?.reportID}`]?.lastVisitTime ?? a?.lastReadTime ?? '');
            const bTime = new Date(reportMetadata?.[`${ONYXKEYS.COLLECTION.REPORT_METADATA}${b?.reportID}`]?.lastVisitTime ?? b?.lastReadTime ?? '');

            return aTime.valueOf() - bTime.valueOf();
        });
}

/**
 * Returns true if report is still being processed
 */
function isProcessingReport(report: OnyxEntry<Report> | EmptyObject): boolean {
    return report?.stateNum === CONST.REPORT.STATE_NUM.SUBMITTED && report?.statusNum === CONST.REPORT.STATUS_NUM.SUBMITTED;
}

/**
 * Check if the report is a single chat report that isn't a thread
 * and personal detail of participant is optimistic data
 */
function shouldDisableDetailPage(report: OnyxEntry<Report>): boolean {
    const participantAccountIDs = Object.keys(report?.participants ?? {}).map(Number);

    if (isChatRoom(report) || isPolicyExpenseChat(report) || isChatThread(report) || isTaskReport(report)) {
        return false;
    }
    if (participantAccountIDs.length === 1) {
        return isOptimisticPersonalDetail(participantAccountIDs[0]);
    }
    return false;
}

/**
 * Returns true if this report has only one participant and it's an Expensify account.
 */
function isExpensifyOnlyParticipantInReport(report: OnyxEntry<Report>): boolean {
    const otherParticipants = Object.keys(report?.participants ?? {})
        .map(Number)
        .filter((accountID) => accountID !== currentUserAccountID);
    return otherParticipants.length === 1 && otherParticipants.some((accountID) => CONST.EXPENSIFY_ACCOUNT_IDS.includes(accountID));
}

/**
 * Returns whether a given report can have tasks created in it.
 * We only prevent the task option if it's a DM/group-DM and the other users are all special Expensify accounts
 *
 */
function canCreateTaskInReport(report: OnyxEntry<Report>): boolean {
    const otherParticipants = Object.keys(report?.participants ?? {})
        .map(Number)
        .filter((accountID) => accountID !== currentUserAccountID);
    const areExpensifyAccountsOnlyOtherParticipants = otherParticipants.length >= 1 && otherParticipants.every((accountID) => CONST.EXPENSIFY_ACCOUNT_IDS.includes(accountID));
    if (areExpensifyAccountsOnlyOtherParticipants && isDM(report)) {
        return false;
    }

    return true;
}

/**
 * Returns true if there are any guides accounts (team.expensify.com) in a list of accountIDs
 * by cross-referencing the accountIDs with personalDetails since guides that are participants
 * of the user's chats should have their personal details in Onyx.
 */
function hasExpensifyGuidesEmails(accountIDs: number[]): boolean {
    return accountIDs.some((accountID) => Str.extractEmailDomain(allPersonalDetails?.[accountID]?.login ?? '') === CONST.EMAIL.GUIDES_DOMAIN);
}

function findLastAccessedReport(
    reports: OnyxCollection<Report>,
    ignoreDomainRooms: boolean,
    policies: OnyxCollection<Policy>,
    isFirstTimeNewExpensifyUser: boolean,
    openOnAdminRoom = false,
    reportMetadata: OnyxCollection<ReportMetadata> = {},
    policyID?: string,
    policyMemberAccountIDs: number[] = [],
): OnyxEntry<Report> {
    // If it's the user's first time using New Expensify, then they could either have:
    //   - just a Concierge report, if so we'll return that
    //   - their Concierge report, and a separate report that must have deeplinked them to the app before they created their account.
    // If it's the latter, we'll use the deeplinked report over the Concierge report,
    // since the Concierge report would be incorrectly selected over the deep-linked report in the logic below.

    let reportsValues = Object.values(reports ?? {}) as Report[];

    if (!!policyID || policyMemberAccountIDs.length > 0) {
        reportsValues = filterReportsByPolicyIDAndMemberAccountIDs(reportsValues, policyMemberAccountIDs, policyID);
    }

    let sortedReports = sortReportsByLastRead(reportsValues, reportMetadata);

    let adminReport: OnyxEntry<Report> | undefined;
    if (openOnAdminRoom) {
        adminReport = sortedReports.find((report) => {
            const chatType = getChatType(report);
            return chatType === CONST.REPORT.CHAT_TYPE.POLICY_ADMINS;
        });
    }

    if (ignoreDomainRooms) {
        // We allow public announce rooms, admins, and announce rooms through since we bypass the default rooms beta for them.
        // Check where ReportUtils.findLastAccessedReport is called in MainDrawerNavigator.js for more context.
        // Domain rooms are now the only type of default room that are on the defaultRooms beta.
        sortedReports = sortedReports.filter(
            (report) => !isDomainRoom(report) || getPolicyType(report, policies) === CONST.POLICY.TYPE.FREE || hasExpensifyGuidesEmails(Object.keys(report?.participants ?? {}).map(Number)),
        );
    }

    if (isFirstTimeNewExpensifyUser) {
        if (sortedReports.length === 1) {
            return sortedReports[0];
        }

        return adminReport ?? sortedReports.find((report) => !isConciergeChatReport(report)) ?? null;
    }

    return adminReport ?? sortedReports.at(-1) ?? null;
}

/**
 * Whether the provided report has expenses
 */
function hasExpenses(reportID?: string): boolean {
    return !!Object.values(allTransactions ?? {}).find((transaction) => `${transaction?.reportID}` === `${reportID}`);
}

/**
 * Whether the provided report is a closed expense report with no expenses
 */
function isClosedExpenseReportWithNoExpenses(report: OnyxEntry<Report>): boolean {
    return report?.statusNum === CONST.REPORT.STATUS_NUM.CLOSED && isExpenseReport(report) && !hasExpenses(report.reportID);
}

/**
 * Whether the provided report is an archived room
 */
function isArchivedRoom(report: OnyxEntry<Report> | EmptyObject): boolean {
    return report?.statusNum === CONST.REPORT.STATUS_NUM.CLOSED && report?.stateNum === CONST.REPORT.STATE_NUM.APPROVED;
}

/**
 * Whether the provided report is the admin's room
 */
function isJoinRequestInAdminRoom(report: OnyxEntry<Report>): boolean {
    if (!report) {
        return false;
    }
    // If this policy isn't owned by Expensify,
    // Account manager/guide should not have the workspace join request pinned to their LHN,
    // since they are not a part of the company, and should not action it on their behalf.
    if (report.policyID) {
        const policy = getPolicy(report.policyID);
        if (!PolicyUtils.isExpensifyTeam(policy.owner) && PolicyUtils.isExpensifyTeam(currentUserPersonalDetails?.login)) {
            return false;
        }
    }
    return ReportActionsUtils.isActionableJoinRequestPending(report.reportID);
}

/**
 * Checks if the user can write in the provided report
 */
function canWriteInReport(report: OnyxEntry<Report>): boolean {
    if (Array.isArray(report?.permissions) && report?.permissions.length > 0) {
        return report?.permissions?.includes(CONST.REPORT.PERMISSIONS.WRITE);
    }

    return true;
}

/**
 * Checks if the current user is allowed to comment on the given report.
 */
function isAllowedToComment(report: OnyxEntry<Report>): boolean {
    if (!canWriteInReport(report)) {
        return false;
    }

    // Default to allowing all users to post
    const capability = report?.writeCapability ?? CONST.REPORT.WRITE_CAPABILITIES.ALL;

    if (capability === CONST.REPORT.WRITE_CAPABILITIES.ALL) {
        return true;
    }

    // If unauthenticated user opens public chat room using deeplink, they do not have policies available and they cannot comment
    if (!allPolicies) {
        return false;
    }

    // If we've made it here, commenting on this report is restricted.
    // If the user is an admin, allow them to post.
    const policy = allPolicies[`${ONYXKEYS.COLLECTION.POLICY}${report?.policyID}`];
    return policy?.role === CONST.POLICY.ROLE.ADMIN;
}

/**
 * Checks if the current user is the admin of the policy given the policy expense chat.
 */
function isPolicyExpenseChatAdmin(report: OnyxEntry<Report>, policies: OnyxCollection<Policy>): boolean {
    if (!isPolicyExpenseChat(report)) {
        return false;
    }

    const policyRole = policies?.[`${ONYXKEYS.COLLECTION.POLICY}${report?.policyID}`]?.role;

    return policyRole === CONST.POLICY.ROLE.ADMIN;
}

/**
 * Checks if the current user is the admin of the policy.
 */
function isPolicyAdmin(policyID: string, policies: OnyxCollection<Policy>): boolean {
    const policyRole = policies?.[`${ONYXKEYS.COLLECTION.POLICY}${policyID}`]?.role;

    return policyRole === CONST.POLICY.ROLE.ADMIN;
}

/**
 * Checks whether all the transactions linked to the IOU report are of the Distance Request type with pending routes
 */
function hasOnlyTransactionsWithPendingRoutes(iouReportID: string | undefined): boolean {
    const transactions = TransactionUtils.getAllReportTransactions(iouReportID);

    // Early return false in case not having any transaction
    if (!transactions || transactions.length === 0) {
        return false;
    }

    return transactions.every((transaction) => TransactionUtils.isFetchingWaypointsFromServer(transaction));
}

/**
 * If the report is a thread and has a chat type set, it is a workspace chat.
 */
function isWorkspaceThread(report: OnyxEntry<Report>): boolean {
    const chatType = getChatType(report);
    return isThread(report) && isChatReport(report) && CONST.WORKSPACE_ROOM_TYPES.some((type) => chatType === type);
}

/**
 * Returns true if reportAction is the first chat preview of a Thread
 */
function isThreadFirstChat(reportAction: OnyxEntry<ReportAction>, reportID: string): boolean {
    return reportAction?.childReportID?.toString() === reportID;
}

/**
 * Checks if a report is a child report.
 */
function isChildReport(report: OnyxEntry<Report>): boolean {
    return isThread(report) || isTaskReport(report);
}

/**
 * An Expense Request is a thread where the parent report is an Expense Report and
 * the parentReportAction is a transaction.
 */
function isExpenseRequest(report: OnyxEntry<Report>): boolean {
    if (isThread(report)) {
        const parentReportAction = ReportActionsUtils.getParentReportAction(report);
        const parentReport = allReports?.[`${ONYXKEYS.COLLECTION.REPORT}${report?.parentReportID}`] ?? null;
        return isExpenseReport(parentReport) && !isEmptyObject(parentReportAction) && ReportActionsUtils.isTransactionThread(parentReportAction);
    }
    return false;
}

/**
 * An IOU Request is a thread where the parent report is an IOU Report and
 * the parentReportAction is a transaction.
 */
function isIOURequest(report: OnyxEntry<Report>): boolean {
    if (isThread(report)) {
        const parentReportAction = ReportActionsUtils.getParentReportAction(report);
        const parentReport = allReports?.[`${ONYXKEYS.COLLECTION.REPORT}${report?.parentReportID}`] ?? null;
        return isIOUReport(parentReport) && !isEmptyObject(parentReportAction) && ReportActionsUtils.isTransactionThread(parentReportAction);
    }
    return false;
}

/**
 * A Track Expense Report is a thread where the parent the parentReportAction is a transaction, and
 * parentReportAction has type of track.
 */
function isTrackExpenseReport(report: OnyxEntry<Report>): boolean {
    if (isThread(report)) {
        const parentReportAction = ReportActionsUtils.getParentReportAction(report);
        return !isEmptyObject(parentReportAction) && ReportActionsUtils.isTrackExpenseAction(parentReportAction);
    }
    return false;
}

/**
 * Checks if a report is an IOU or expense request.
 */
function isMoneyRequest(reportOrID: OnyxEntry<Report> | string): boolean {
    const report = typeof reportOrID === 'string' ? allReports?.[`${ONYXKEYS.COLLECTION.REPORT}${reportOrID}`] ?? null : reportOrID;
    return isIOURequest(report) || isExpenseRequest(report);
}

/**
 * Checks if a report is an IOU or expense report.
 */
function isMoneyRequestReport(reportOrID: OnyxEntry<Report> | EmptyObject | string): boolean {
    const report = typeof reportOrID === 'object' ? reportOrID : allReports?.[`${ONYXKEYS.COLLECTION.REPORT}${reportOrID}`] ?? null;
    return isIOUReport(report) || isExpenseReport(report);
}

/**
 * Checks if a report has only one transaction associated with it
 */
function isOneTransactionReport(reportID: string): boolean {
    const reportActions = allReportActions?.[`${ONYXKEYS.COLLECTION.REPORT_ACTIONS}${reportID}`] ?? ([] as ReportAction[]);
    return ReportActionsUtils.getOneTransactionThreadReportID(reportID, reportActions) !== null;
}

/**
 * Checks if a report is a transaction thread associated with a report that has only one transaction
 */
function isOneTransactionThread(reportID: string, parentReportID: string): boolean {
    const parentReportActions = allReportActions?.[`${ONYXKEYS.COLLECTION.REPORT_ACTIONS}${parentReportID}`] ?? ([] as ReportAction[]);
    const transactionThreadReportID = ReportActionsUtils.getOneTransactionThreadReportID(parentReportID, parentReportActions);
    return reportID === transactionThreadReportID;
}

/**
 * Should return true only for personal 1:1 report
 *
 */
function isOneOnOneChat(report: OnyxEntry<Report>): boolean {
    const participantAccountIDs = Object.keys(report?.participants ?? {})
        .map(Number)
        .filter((accountID) => accountID !== currentUserAccountID);
    return (
        !isChatRoom(report) &&
        !isExpenseRequest(report) &&
        !isMoneyRequestReport(report) &&
        !isPolicyExpenseChat(report) &&
        !isTaskReport(report) &&
        isDM(report) &&
        !isIOUReport(report) &&
        participantAccountIDs.length === 1
    );
}

/**
 * Checks if the current user is a payer of the expense
 */

function isPayer(session: OnyxEntry<Session>, iouReport: OnyxEntry<Report>) {
    const isApproved = isReportApproved(iouReport);
    const policy = allPolicies?.[`${ONYXKEYS.COLLECTION.POLICY}${iouReport?.policyID}`] ?? null;
    const policyType = policy?.type;
    const isAdmin = policyType !== CONST.POLICY.TYPE.PERSONAL && policy?.role === CONST.POLICY.ROLE.ADMIN;
    const isManager = iouReport?.managerID === session?.accountID;
    if (isPaidGroupPolicy(iouReport)) {
        if (policy?.reimbursementChoice === CONST.POLICY.REIMBURSEMENT_CHOICES.REIMBURSEMENT_YES) {
            const isReimburser = session?.email === policy?.achAccount?.reimburser;
            return (!policy?.achAccount?.reimburser || isReimburser) && (isApproved || isManager);
        }
        if (policy?.reimbursementChoice === CONST.POLICY.REIMBURSEMENT_CHOICES.REIMBURSEMENT_MANUAL) {
            return isAdmin && (isApproved || isManager);
        }
        return false;
    }
    return isAdmin || (isMoneyRequestReport(iouReport) && isManager);
}

/**
 * Get the notification preference given a report
 */
function getReportNotificationPreference(report: OnyxEntry<Report>): string | number {
    return report?.notificationPreference ?? '';
}

/**
 * Checks if the current user is the action's author
 */
function isActionCreator(reportAction: OnyxEntry<ReportAction> | Partial<ReportAction>): boolean {
    return reportAction?.actorAccountID === currentUserAccountID;
}

/**
 * Returns the notification preference of the action's child report if it exists.
 * Otherwise, calculates it based on the action's authorship.
 */
function getChildReportNotificationPreference(reportAction: OnyxEntry<ReportAction> | Partial<ReportAction>): NotificationPreference {
    const childReportNotificationPreference = reportAction?.childReportNotificationPreference ?? '';
    if (childReportNotificationPreference) {
        return childReportNotificationPreference;
    }

    return isActionCreator(reportAction) ? CONST.REPORT.NOTIFICATION_PREFERENCE.ALWAYS : CONST.REPORT.NOTIFICATION_PREFERENCE.HIDDEN;
}

/**
 * Checks whether the supplied report supports adding more transactions to it.
 * Return true if:
 * - report is a non-settled IOU
 * - report is a draft
 * - report is a processing expense report and its policy has Instant reporting frequency
 */
function canAddOrDeleteTransactions(moneyRequestReport: OnyxEntry<Report>): boolean {
    if (!isMoneyRequestReport(moneyRequestReport)) {
        return false;
    }

    if (isReportApproved(moneyRequestReport) || isSettled(moneyRequestReport?.reportID)) {
        return false;
    }

    if (isReportInGroupPolicy(moneyRequestReport) && isProcessingReport(moneyRequestReport) && !PolicyUtils.isInstantSubmitEnabled(getPolicy(moneyRequestReport?.policyID))) {
        return false;
    }

    return true;
}

/**
 * Can only delete if the author is this user and the action is an ADD_COMMENT action or an IOU action in an unsettled report, or if the user is a
 * policy admin
 */
function canDeleteReportAction(reportAction: OnyxEntry<ReportAction>, reportID: string): boolean {
    const report = getReport(reportID);

    const isActionOwner = reportAction?.actorAccountID === currentUserAccountID;
    const policy = allPolicies?.[`${ONYXKEYS.COLLECTION.POLICY}${report?.policyID}`] ?? null;

    if (reportAction?.actionName === CONST.REPORT.ACTIONS.TYPE.IOU) {
        // For now, users cannot delete split actions
        const isSplitAction = reportAction?.originalMessage?.type === CONST.IOU.REPORT_ACTION_TYPE.SPLIT;

        if (isSplitAction) {
            return false;
        }

        const linkedReport = isThreadFirstChat(reportAction, reportID) ? getReport(report?.parentReportID) : report;
        if (isActionOwner) {
            if (!isEmptyObject(linkedReport) && isMoneyRequestReport(linkedReport)) {
                return canAddOrDeleteTransactions(linkedReport);
            }
            return true;
        }
    }

    if (
        reportAction?.actionName !== CONST.REPORT.ACTIONS.TYPE.ADD_COMMENT ||
        reportAction?.pendingAction === CONST.RED_BRICK_ROAD_PENDING_ACTION.DELETE ||
        ReportActionsUtils.isCreatedTaskReportAction(reportAction) ||
        reportAction?.actorAccountID === CONST.ACCOUNT_ID.CONCIERGE
    ) {
        return false;
    }

    const isAdmin = policy?.role === CONST.POLICY.ROLE.ADMIN && !isEmptyObject(report) && !isDM(report);

    return isActionOwner || isAdmin;
}

/**
 * Get welcome message based on room type
 */
function getRoomWelcomeMessage(report: OnyxEntry<Report>, isUserPolicyAdmin: boolean): WelcomeMessage {
    const welcomeMessage: WelcomeMessage = {showReportName: true};
    const workspaceName = getPolicyName(report);

    if (isArchivedRoom(report)) {
        welcomeMessage.phrase1 = Localize.translateLocal('reportActionsView.beginningOfArchivedRoomPartOne');
        welcomeMessage.phrase2 = Localize.translateLocal('reportActionsView.beginningOfArchivedRoomPartTwo');
    } else if (isDomainRoom(report)) {
        welcomeMessage.phrase1 = Localize.translateLocal('reportActionsView.beginningOfChatHistoryDomainRoomPartOne', {domainRoom: report?.reportName ?? ''});
        welcomeMessage.phrase2 = Localize.translateLocal('reportActionsView.beginningOfChatHistoryDomainRoomPartTwo');
    } else if (isAdminRoom(report)) {
        welcomeMessage.phrase1 = Localize.translateLocal('reportActionsView.beginningOfChatHistoryAdminRoomPartOne', {workspaceName});
        welcomeMessage.phrase2 = Localize.translateLocal('reportActionsView.beginningOfChatHistoryAdminRoomPartTwo');
    } else if (isAdminsOnlyPostingRoom(report) && !isUserPolicyAdmin) {
        welcomeMessage.phrase1 = Localize.translateLocal('reportActionsView.beginningOfChatHistoryAdminOnlyPostingRoom');
        welcomeMessage.showReportName = false;
    } else if (isAnnounceRoom(report)) {
        welcomeMessage.phrase1 = Localize.translateLocal('reportActionsView.beginningOfChatHistoryAnnounceRoomPartOne', {workspaceName});
        welcomeMessage.phrase2 = Localize.translateLocal('reportActionsView.beginningOfChatHistoryAnnounceRoomPartTwo', {workspaceName});
    } else if (isInvoiceRoom(report)) {
        welcomeMessage.showReportName = false;
        welcomeMessage.phrase1 = Localize.translateLocal('reportActionsView.beginningOfChatHistoryInvoiceRoom');
    } else {
        // Message for user created rooms or other room types.
        welcomeMessage.phrase1 = Localize.translateLocal('reportActionsView.beginningOfChatHistoryUserRoomPartOne');
        welcomeMessage.phrase2 = Localize.translateLocal('reportActionsView.beginningOfChatHistoryUserRoomPartTwo');
    }

    return welcomeMessage;
}

/**
 * Returns true if Concierge is one of the chat participants (1:1 as well as group chats)
 */
function chatIncludesConcierge(report: Partial<OnyxEntry<Report>>): boolean {
    const participantAccountIDs = Object.keys(report?.participants ?? {}).map(Number);
    return participantAccountIDs.includes(CONST.ACCOUNT_ID.CONCIERGE);
}

/**
 * Returns true if there is any automated expensify account `in accountIDs
 */
function hasAutomatedExpensifyAccountIDs(accountIDs: number[]): boolean {
    return accountIDs.some((accountID) => CONST.EXPENSIFY_ACCOUNT_IDS.includes(accountID));
}

function getReportRecipientAccountIDs(report: OnyxEntry<Report>, currentLoginAccountID: number): number[] {
    let finalReport: OnyxEntry<Report> = report;
    // In 1:1 chat threads, the participants will be the same as parent report. If a report is specifically a 1:1 chat thread then we will
    // get parent report and use its participants array.
    if (isThread(report) && !(isTaskReport(report) || isMoneyRequestReport(report))) {
        const parentReport = allReports?.[`${ONYXKEYS.COLLECTION.REPORT}${report?.parentReportID}`] ?? null;
        if (isOneOnOneChat(parentReport)) {
            finalReport = parentReport;
        }
    }

    let finalParticipantAccountIDs: number[] = [];
    if (isMoneyRequestReport(report)) {
        // For money requests i.e the IOU (1:1 person) and Expense (1:* person) reports, use the full `participants`
        // and add the `ownerAccountId`. Money request reports don't add `ownerAccountId` in `participants` array
        const defaultParticipantAccountIDs = Object.keys(finalReport?.participants ?? {}).map(Number);
        const setOfParticipantAccountIDs = new Set<number>(report?.ownerAccountID ? [...defaultParticipantAccountIDs, report.ownerAccountID] : defaultParticipantAccountIDs);
        finalParticipantAccountIDs = [...setOfParticipantAccountIDs];
    } else if (isTaskReport(report)) {
        // Task reports `managerID` will change when assignee is changed, in that case the old `managerID` is still present in `participants`
        // along with the new one. We only need the `managerID` as a participant here.
        finalParticipantAccountIDs = report?.managerID ? [report?.managerID] : [];
    } else {
        finalParticipantAccountIDs = Object.keys(finalReport?.participants ?? {}).map(Number);
    }

    const otherParticipantsWithoutExpensifyAccountIDs = finalParticipantAccountIDs.filter((accountID) => {
        if (accountID === currentLoginAccountID) {
            return false;
        }
        if (CONST.EXPENSIFY_ACCOUNT_IDS.includes(accountID)) {
            return false;
        }
        return true;
    });

    return otherParticipantsWithoutExpensifyAccountIDs;
}

/**
 * Whether the time row should be shown for a report.
 */
function canShowReportRecipientLocalTime(personalDetails: OnyxCollection<PersonalDetails>, report: OnyxEntry<Report>, accountID: number): boolean {
    const reportRecipientAccountIDs = getReportRecipientAccountIDs(report, accountID);
    const hasMultipleParticipants = reportRecipientAccountIDs.length > 1;
    const reportRecipient = personalDetails?.[reportRecipientAccountIDs[0]];
    const reportRecipientTimezone = reportRecipient?.timezone ?? CONST.DEFAULT_TIME_ZONE;
    const isReportParticipantValidated = reportRecipient?.validated ?? false;
    return Boolean(
        !hasMultipleParticipants &&
            !isChatRoom(report) &&
            !isPolicyExpenseChat(getRootParentReport(report)) &&
            reportRecipient &&
            reportRecipientTimezone?.selected &&
            isReportParticipantValidated,
    );
}

/**
 * Shorten last message text to fixed length and trim spaces.
 */
function formatReportLastMessageText(lastMessageText: string, isModifiedExpenseMessage = false): string {
    if (isModifiedExpenseMessage) {
        return String(lastMessageText).trim().replace(CONST.REGEX.LINE_BREAK, '').trim();
    }
    return String(lastMessageText).trim().replace(CONST.REGEX.LINE_BREAK, ' ').substring(0, CONST.REPORT.LAST_MESSAGE_TEXT_MAX_LENGTH).trim();
}

/**
 * Helper method to return the default avatar associated with the given login
 */
function getDefaultWorkspaceAvatar(workspaceName?: string): IconAsset {
    if (!workspaceName) {
        return defaultWorkspaceAvatars.WorkspaceBuilding;
    }

    // Remove all chars not A-Z or 0-9 including underscore
    const alphaNumeric = workspaceName
        .normalize('NFD')
        .replace(/[^0-9a-z]/gi, '')
        .toUpperCase();

    const workspace = `Workspace${alphaNumeric[0]}` as keyof typeof defaultWorkspaceAvatars;
    const defaultWorkspaceAvatar = defaultWorkspaceAvatars[workspace];

    return !alphaNumeric ? defaultWorkspaceAvatars.WorkspaceBuilding : defaultWorkspaceAvatar;
}

/**
 * Helper method to return the default avatar testID associated with the given login
 */
function getDefaultWorkspaceAvatarTestID(workspaceName: string): string {
    if (!workspaceName) {
        return defaultAvatarBuildingIconTestID;
    }

    // Remove all chars not A-Z or 0-9 including underscore
    const alphaNumeric = workspaceName
        .normalize('NFD')
        .replace(/[^0-9a-z]/gi, '')
        .toLowerCase();

    return !alphaNumeric ? defaultAvatarBuildingIconTestID : `SvgDefaultAvatar_${alphaNumeric[0]} Icon`;
}

function getWorkspaceAvatar(report: OnyxEntry<Report>): UserUtils.AvatarSource {
    const workspaceName = getPolicyName(report, false, allPolicies?.[`${ONYXKEYS.COLLECTION.POLICY}${report?.policyID}`]);
    const avatar = allPolicies?.[`${ONYXKEYS.COLLECTION.POLICY}${report?.policyID}`]?.avatarURL ?? '';
    return !isEmpty(avatar) ? avatar : getDefaultWorkspaceAvatar(workspaceName);
}

/**
 * Helper method to return the default avatar associated with the given reportID
 */
function getDefaultGroupAvatar(reportID?: string): IconAsset {
    if (!reportID) {
        return defaultGroupAvatars.Avatar1;
    }
    const reportIDHashBucket: AvatarRange = ((Number(reportID) % CONST.DEFAULT_GROUP_AVATAR_COUNT) + 1) as AvatarRange;
    return defaultGroupAvatars[`Avatar${reportIDHashBucket}`];
}

/**
 * Returns the appropriate icons for the given chat report using the stored personalDetails.
 * The Avatar sources can be URLs or Icon components according to the chat type.
 */
function getIconsForParticipants(participants: number[], personalDetails: OnyxCollection<PersonalDetails>): Icon[] {
    const participantDetails: ParticipantDetails[] = [];
    const participantsList = participants || [];

    for (const accountID of participantsList) {
        const avatarSource = UserUtils.getAvatar(personalDetails?.[accountID]?.avatar ?? '', accountID);
        const displayNameLogin = personalDetails?.[accountID]?.displayName ? personalDetails?.[accountID]?.displayName : personalDetails?.[accountID]?.login;
        participantDetails.push([accountID, displayNameLogin ?? '', avatarSource, personalDetails?.[accountID]?.fallbackIcon ?? '']);
    }

    const sortedParticipantDetails = participantDetails.sort((first, second) => {
        // First sort by displayName/login
        const displayNameLoginOrder = localeCompare(first[1], second[1]);
        if (displayNameLoginOrder !== 0) {
            return displayNameLoginOrder;
        }

        // Then fallback on accountID as the final sorting criteria.
        // This will ensure that the order of avatars with same login/displayName
        // stay consistent across all users and devices
        return first[0] - second[0];
    });

    // Now that things are sorted, gather only the avatars (second element in the array) and return those
    const avatars: Icon[] = [];

    for (const sortedParticipantDetail of sortedParticipantDetails) {
        const userIcon = {
            id: sortedParticipantDetail[0],
            source: sortedParticipantDetail[2],
            type: CONST.ICON_TYPE_AVATAR,
            name: sortedParticipantDetail[1],
            fallbackIcon: sortedParticipantDetail[3],
        };
        avatars.push(userIcon);
    }

    return avatars;
}

/**
 * Given a report, return the associated workspace icon.
 */
function getWorkspaceIcon(report: OnyxEntry<Report>, policy: OnyxEntry<Policy> = null): Icon {
    const workspaceName = getPolicyName(report, false, policy);
    const policyExpenseChatAvatarSource = allPolicies?.[`${ONYXKEYS.COLLECTION.POLICY}${report?.policyID}`]?.avatarURL
        ? allPolicies?.[`${ONYXKEYS.COLLECTION.POLICY}${report?.policyID}`]?.avatarURL
        : getDefaultWorkspaceAvatar(workspaceName);

    const workspaceIcon: Icon = {
        source: policyExpenseChatAvatarSource ?? '',
        type: CONST.ICON_TYPE_WORKSPACE,
        name: workspaceName,
        id: report?.policyID,
    };
    return workspaceIcon;
}

/**
 * Gets the personal details for a login by looking in the ONYXKEYS.PERSONAL_DETAILS_LIST Onyx key (stored in the local variable, allPersonalDetails). If it doesn't exist in Onyx,
 * then a default object is constructed.
 */
function getPersonalDetailsForAccountID(accountID: number): Partial<PersonalDetails> {
    if (!accountID) {
        return {};
    }
    return (
        allPersonalDetails?.[accountID] ?? {
            avatar: UserUtils.getDefaultAvatar(accountID),
            isOptimisticPersonalDetail: true,
        }
    );
}

/**
 * Get the displayName for a single report participant.
 */
function getDisplayNameForParticipant(accountID?: number, shouldUseShortForm = false, shouldFallbackToHidden = true, shouldAddCurrentUserPostfix = false): string {
    if (!accountID) {
        return '';
    }

    const personalDetails = getPersonalDetailsForAccountID(accountID);
    // eslint-disable-next-line @typescript-eslint/prefer-nullish-coalescing
    const formattedLogin = LocalePhoneNumber.formatPhoneNumber(personalDetails.login || '');
    // This is to check if account is an invite/optimistically created one
    // and prevent from falling back to 'Hidden', so a correct value is shown
    // when searching for a new user
    if (personalDetails.isOptimisticPersonalDetail === true) {
        return formattedLogin;
    }

    // For selfDM, we display the user's displayName followed by '(you)' as a postfix
    const shouldAddPostfix = shouldAddCurrentUserPostfix && accountID === currentUserAccountID;

    const longName = PersonalDetailsUtils.getDisplayNameOrDefault(personalDetails, formattedLogin, shouldFallbackToHidden, shouldAddPostfix);

    // If the user's personal details (first name) should be hidden, make sure we return "hidden" instead of the short name
    if (shouldFallbackToHidden && longName === Localize.translateLocal('common.hidden')) {
        return longName;
    }

    const shortName = personalDetails.firstName ? personalDetails.firstName : longName;
    return shouldUseShortForm ? shortName : longName;
}

function getParticipantAccountIDs(reportID: string) {
    const report = getReport(reportID);
    if (!report || !report.participants) {
        return [];
    }

    const accountIDStrings = Object.keys(report.participants);
    return accountIDStrings.map((accountID) => Number(accountID));
}

function buildParticipantsFromAccountIDs(accountIDs: number[]): Participants {
    const finalParticipants: Participants = {};
    return accountIDs.reduce((participants, accountID) => {
        // eslint-disable-next-line no-param-reassign
        participants[accountID] = {hidden: false};
        return participants;
    }, finalParticipants);
}

/**
 * Returns the report name if the report is a group chat
 */
function getGroupChatName(participantAccountIDs?: number[], shouldApplyLimit = false, reportID = ''): string | undefined {
    // If we have a reportID always try to get the name from the report.
    if (reportID) {
        const reportKey = `${ONYXKEYS.COLLECTION.REPORT}${reportID}`;
        const reportName = allReports?.[reportKey]?.reportName;
        if (reportName) {
            return reportName;
        }
    }

    // Get participantAccountIDs from participants object
    let participants = participantAccountIDs ?? getParticipantAccountIDs(reportID);
    if (shouldApplyLimit) {
        participants = participants.slice(0, 5);
    }
    const isMultipleParticipantReport = participants.length > 1;

    if (isMultipleParticipantReport) {
        return participants
            .map((participant) => getDisplayNameForParticipant(participant, isMultipleParticipantReport))
            .sort((first, second) => localeCompare(first ?? '', second ?? ''))
            .filter(Boolean)
            .join(', ');
    }

    return Localize.translateLocal('groupChat.defaultReportName', {displayName: getDisplayNameForParticipant(participants[0], false)});
}

function getVisibleChatMemberAccountIDs(reportID: string): number[] {
    const report = getReport(reportID);
    if (!report || !report.participants) {
        return [];
    }
    const visibleParticipantAccountIDs = Object.entries(report.participants).reduce<number[]>((accountIDs, [accountID, participant]) => {
        if (participant && !participant.hidden) {
            accountIDs.push(Number(accountID));
        }
        return accountIDs;
    }, []);
    return visibleParticipantAccountIDs;
}

function getParticipants(reportID: string) {
    const report = getReport(reportID);
    if (!report) {
        return {};
    }

    return report.participants;
}

/**
 * Returns the appropriate icons for the given chat report using the stored personalDetails.
 * The Avatar sources can be URLs or Icon components according to the chat type.
 */
function getIcons(
    report: OnyxEntry<Report>,
    personalDetails: OnyxCollection<PersonalDetails>,
    defaultIcon: UserUtils.AvatarSource | null = null,
    defaultName = '',
    defaultAccountID = -1,
    policy: OnyxEntry<Policy> = null,
): Icon[] {
    if (isEmptyObject(report)) {
        const fallbackIcon: Icon = {
            source: defaultIcon ?? Expensicons.FallbackAvatar,
            type: CONST.ICON_TYPE_AVATAR,
            name: defaultName,
            id: defaultAccountID,
        };
        return [fallbackIcon];
    }
    if (isExpenseRequest(report)) {
        const parentReportAction = ReportActionsUtils.getParentReportAction(report);
        const workspaceIcon = getWorkspaceIcon(report, policy);
        const memberIcon = {
            source: UserUtils.getAvatar(personalDetails?.[parentReportAction.actorAccountID ?? -1]?.avatar ?? '', parentReportAction.actorAccountID ?? -1),
            id: parentReportAction.actorAccountID,
            type: CONST.ICON_TYPE_AVATAR,
            name: personalDetails?.[parentReportAction.actorAccountID ?? -1]?.displayName ?? '',
            fallbackIcon: personalDetails?.[parentReportAction.actorAccountID ?? -1]?.fallbackIcon,
        };

        return [memberIcon, workspaceIcon];
    }
    if (isChatThread(report)) {
        const parentReportAction = ReportActionsUtils.getParentReportAction(report);

        const actorAccountID = parentReportAction.actorAccountID;
        const actorDisplayName = PersonalDetailsUtils.getDisplayNameOrDefault(allPersonalDetails?.[actorAccountID ?? -1], '', false);
        const actorIcon = {
            id: actorAccountID,
            source: UserUtils.getAvatar(personalDetails?.[actorAccountID ?? -1]?.avatar ?? '', actorAccountID ?? -1),
            name: actorDisplayName,
            type: CONST.ICON_TYPE_AVATAR,
            fallbackIcon: personalDetails?.[parentReportAction.actorAccountID ?? -1]?.fallbackIcon,
        };

        if (isWorkspaceThread(report)) {
            const workspaceIcon = getWorkspaceIcon(report, policy);
            return [actorIcon, workspaceIcon];
        }
        return [actorIcon];
    }
    if (isTaskReport(report)) {
        const ownerIcon = {
            id: report?.ownerAccountID,
            source: UserUtils.getAvatar(personalDetails?.[report?.ownerAccountID ?? -1]?.avatar ?? '', report?.ownerAccountID ?? -1),
            type: CONST.ICON_TYPE_AVATAR,
            name: personalDetails?.[report?.ownerAccountID ?? -1]?.displayName ?? '',
            fallbackIcon: personalDetails?.[report?.ownerAccountID ?? -1]?.fallbackIcon,
        };

        if (isWorkspaceTaskReport(report)) {
            const workspaceIcon = getWorkspaceIcon(report, policy);
            return [ownerIcon, workspaceIcon];
        }

        return [ownerIcon];
    }
    if (isDomainRoom(report)) {
        // Get domain name after the #. Domain Rooms use our default workspace avatar pattern.
        const domainName = report?.reportName?.substring(1);
        const policyExpenseChatAvatarSource = getDefaultWorkspaceAvatar(domainName);
        const domainIcon: Icon = {
            source: policyExpenseChatAvatarSource,
            type: CONST.ICON_TYPE_WORKSPACE,
            name: domainName ?? '',
            id: report?.policyID,
        };
        return [domainIcon];
    }
    if (isAdminRoom(report) || isAnnounceRoom(report) || isChatRoom(report) || isArchivedRoom(report)) {
        const icons = [getWorkspaceIcon(report, policy)];

        if (isInvoiceRoom(report)) {
            if (report?.invoiceReceiver?.type === CONST.REPORT.INVOICE_RECEIVER_TYPE.INDIVIDUAL) {
                icons.push(...getIconsForParticipants([report?.invoiceReceiver.accountID], personalDetails));
            } else {
                const receiverPolicy = getPolicy(report?.invoiceReceiver?.policyID);
                if (!isEmptyObject(receiverPolicy)) {
                    icons.push(getWorkspaceIcon(report, receiverPolicy));
                }
            }
        }

        return icons;
    }
    if (isPolicyExpenseChat(report) || isExpenseReport(report)) {
        const workspaceIcon = getWorkspaceIcon(report, policy);
        const memberIcon = {
            source: UserUtils.getAvatar(personalDetails?.[report?.ownerAccountID ?? -1]?.avatar ?? '', report?.ownerAccountID ?? -1),
            id: report?.ownerAccountID,
            type: CONST.ICON_TYPE_AVATAR,
            name: personalDetails?.[report?.ownerAccountID ?? -1]?.displayName ?? '',
            fallbackIcon: personalDetails?.[report?.ownerAccountID ?? -1]?.fallbackIcon,
        };
        return isExpenseReport(report) ? [memberIcon, workspaceIcon] : [workspaceIcon, memberIcon];
    }
    if (isIOUReport(report)) {
        const managerIcon = {
            source: UserUtils.getAvatar(personalDetails?.[report?.managerID ?? -1]?.avatar ?? '', report?.managerID ?? -1),
            id: report?.managerID,
            type: CONST.ICON_TYPE_AVATAR,
            name: personalDetails?.[report?.managerID ?? -1]?.displayName ?? '',
            fallbackIcon: personalDetails?.[report?.managerID ?? -1]?.fallbackIcon,
        };
        const ownerIcon = {
            id: report?.ownerAccountID,
            source: UserUtils.getAvatar(personalDetails?.[report?.ownerAccountID ?? -1]?.avatar ?? '', report?.ownerAccountID ?? -1),
            type: CONST.ICON_TYPE_AVATAR,
            name: personalDetails?.[report?.ownerAccountID ?? -1]?.displayName ?? '',
            fallbackIcon: personalDetails?.[report?.ownerAccountID ?? -1]?.fallbackIcon,
        };
        const isManager = currentUserAccountID === report?.managerID;

        // For one transaction IOUs, display a simplified report icon
        if (isOneTransactionReport(report?.reportID ?? '0')) {
            return [ownerIcon];
        }

        return isManager ? [managerIcon, ownerIcon] : [ownerIcon, managerIcon];
    }

    if (isSelfDM(report)) {
        return getIconsForParticipants([currentUserAccountID ?? 0], personalDetails);
    }

    if (isGroupChat(report)) {
        const groupChatIcon = {
            // eslint-disable-next-line @typescript-eslint/prefer-nullish-coalescing
            source: report.avatarUrl || getDefaultGroupAvatar(report.reportID),
            id: -1,
            type: CONST.ICON_TYPE_AVATAR,
            name: getGroupChatName(undefined, true, report.reportID ?? ''),
        };
        return [groupChatIcon];
    }

    if (isInvoiceReport(report)) {
        const invoiceRoomReport = getReport(report.chatReportID);
        const icons = [getWorkspaceIcon(invoiceRoomReport, policy)];

        if (invoiceRoomReport?.invoiceReceiver?.type === CONST.REPORT.INVOICE_RECEIVER_TYPE.INDIVIDUAL) {
            icons.push(...getIconsForParticipants([invoiceRoomReport?.invoiceReceiver.accountID], personalDetails));

            return icons;
        }

        const receiverPolicy = getPolicy(invoiceRoomReport?.invoiceReceiver?.policyID);

        if (!isEmptyObject(receiverPolicy)) {
            icons.push(getWorkspaceIcon(invoiceRoomReport, receiverPolicy));
        }

        return icons;
    }

    if (isOneOnOneChat(report)) {
        const otherParticipantsAccountIDs = Object.keys(report.participants ?? {})
            .map(Number)
            .filter((accountID) => accountID !== currentUserAccountID);
        return getIconsForParticipants(otherParticipantsAccountIDs, personalDetails);
    }

    const participantAccountIDs = Object.keys(report.participants ?? {}).map(Number);
    return getIconsForParticipants(participantAccountIDs, personalDetails);
}

function getDisplayNamesWithTooltips(
    personalDetailsList: PersonalDetails[] | PersonalDetailsList | OptionData[],
    shouldUseShortForm: boolean,
    shouldFallbackToHidden = true,
    shouldAddCurrentUserPostfix = false,
): DisplayNameWithTooltips {
    const personalDetailsListArray = Array.isArray(personalDetailsList) ? personalDetailsList : Object.values(personalDetailsList);

    return personalDetailsListArray
        .map((user) => {
            const accountID = Number(user?.accountID);
            // eslint-disable-next-line @typescript-eslint/prefer-nullish-coalescing
            const displayName = getDisplayNameForParticipant(accountID, shouldUseShortForm, shouldFallbackToHidden, shouldAddCurrentUserPostfix) || user?.login || '';
            const avatar = UserUtils.getDefaultAvatar(accountID);

            let pronouns = user?.pronouns ?? undefined;
            if (pronouns?.startsWith(CONST.PRONOUNS.PREFIX)) {
                const pronounTranslationKey = pronouns.replace(CONST.PRONOUNS.PREFIX, '');
                pronouns = Localize.translateLocal(`pronouns.${pronounTranslationKey}` as TranslationPaths);
            }

            return {
                displayName,
                avatar,
                login: user?.login ?? '',
                accountID,
                pronouns,
            };
        })
        .sort((first, second) => {
            // First sort by displayName/login
            const displayNameLoginOrder = localeCompare(first.displayName, second.displayName);
            if (displayNameLoginOrder !== 0) {
                return displayNameLoginOrder;
            }

            // Then fallback on accountID as the final sorting criteria.
            return first.accountID - second.accountID;
        });
}

/**
 * Returns the the display names of the given user accountIDs
 */
function getUserDetailTooltipText(accountID: number, fallbackUserDisplayName = ''): string {
    const displayNameForParticipant = getDisplayNameForParticipant(accountID);
    return displayNameForParticipant || fallbackUserDisplayName;
}

/**
 * For a deleted parent report action within a chat report,
 * let us return the appropriate display message
 *
 * @param reportAction - The deleted report action of a chat report for which we need to return message.
 */
function getDeletedParentActionMessageForChatReport(reportAction: OnyxEntry<ReportAction>): string {
    // By default, let us display [Deleted message]
    let deletedMessageText = Localize.translateLocal('parentReportAction.deletedMessage');
    if (ReportActionsUtils.isCreatedTaskReportAction(reportAction)) {
        // For canceled task report, let us display [Deleted task]
        deletedMessageText = Localize.translateLocal('parentReportAction.deletedTask');
    }
    return deletedMessageText;
}

/**
 * Returns the preview message for `REIMBURSEMENT_QUEUED` action
 */
function getReimbursementQueuedActionMessage(reportAction: OnyxEntry<ReportAction>, report: OnyxEntry<Report>, shouldUseShortDisplayName = true): string {
    const submitterDisplayName = getDisplayNameForParticipant(report?.ownerAccountID, shouldUseShortDisplayName) ?? '';
    const originalMessage = reportAction?.originalMessage as IOUMessage | undefined;
    let messageKey: TranslationPaths;
    if (originalMessage?.paymentType === CONST.IOU.PAYMENT_TYPE.EXPENSIFY) {
        messageKey = 'iou.waitingOnEnabledWallet';
    } else {
        messageKey = 'iou.waitingOnBankAccount';
    }

    return Localize.translateLocal(messageKey, {submitterDisplayName});
}

/**
 * Returns the preview message for `REIMBURSEMENT_DEQUEUED` action
 */
function getReimbursementDeQueuedActionMessage(
    reportAction: OnyxEntry<ReportActionBase & OriginalMessageReimbursementDequeued>,
    report: OnyxEntry<Report> | EmptyObject,
    isLHNPreview = false,
): string {
    const originalMessage = reportAction?.originalMessage as ReimbursementDeQueuedMessage | undefined;
    const amount = originalMessage?.amount;
    const currency = originalMessage?.currency;
    const formattedAmount = CurrencyUtils.convertToDisplayString(amount, currency);
    if (originalMessage?.cancellationReason === CONST.REPORT.CANCEL_PAYMENT_REASONS.ADMIN) {
        const payerOrApproverName = report?.managerID === currentUserAccountID || !isLHNPreview ? '' : getDisplayNameForParticipant(report?.managerID, true);
        return Localize.translateLocal('iou.adminCanceledRequest', {manager: payerOrApproverName, amount: formattedAmount});
    }
    const submitterDisplayName = getDisplayNameForParticipant(report?.ownerAccountID, true) ?? '';
    return Localize.translateLocal('iou.canceledRequest', {submitterDisplayName, amount: formattedAmount});
}

/**
 * Builds an optimistic REIMBURSEMENT_DEQUEUED report action with a randomly generated reportActionID.
 *
 */
function buildOptimisticCancelPaymentReportAction(expenseReportID: string, amount: number, currency: string): OptimisticCancelPaymentReportAction {
    return {
        actionName: CONST.REPORT.ACTIONS.TYPE.REIMBURSEMENT_DEQUEUED,
        actorAccountID: currentUserAccountID,
        message: [
            {
                cancellationReason: CONST.REPORT.CANCEL_PAYMENT_REASONS.ADMIN,
                expenseReportID,
                type: CONST.REPORT.MESSAGE.TYPE.COMMENT,
                text: '',
                amount,
                currency,
            },
        ],
        originalMessage: {
            cancellationReason: CONST.REPORT.CANCEL_PAYMENT_REASONS.ADMIN,
            expenseReportID,
            amount,
            currency,
        },
        person: [
            {
                style: 'strong',
                text: getCurrentUserDisplayNameOrEmail(),
                type: 'TEXT',
            },
        ],
        reportActionID: NumberUtils.rand64(),
        shouldShow: true,
        created: DateUtils.getDBTime(),
        pendingAction: CONST.RED_BRICK_ROAD_PENDING_ACTION.ADD,
    };
}

/**
 * Returns the last visible message for a given report after considering the given optimistic actions
 *
 * @param reportID - the report for which last visible message has to be fetched
 * @param [actionsToMerge] - the optimistic merge actions that needs to be considered while fetching last visible message

 */
function getLastVisibleMessage(reportID: string | undefined, actionsToMerge: ReportActions = {}): LastVisibleMessage {
    const report = getReport(reportID);
    const lastVisibleAction = ReportActionsUtils.getLastVisibleAction(reportID ?? '', actionsToMerge);

    // For Chat Report with deleted parent actions, let us fetch the correct message
    if (ReportActionsUtils.isDeletedParentAction(lastVisibleAction) && !isEmptyObject(report) && isChatReport(report)) {
        const lastMessageText = getDeletedParentActionMessageForChatReport(lastVisibleAction);
        return {
            lastMessageText,
        };
    }

    // Fetch the last visible message for report represented by reportID and based on actions to merge.
    return ReportActionsUtils.getLastVisibleMessage(reportID ?? '', actionsToMerge);
}

/**
 * Checks if a report is an open task report assigned to current user.
 *
 * @param [parentReportAction] - The parent report action of the report (Used to check if the task has been canceled)
 */
function isWaitingForAssigneeToCompleteTask(report: OnyxEntry<Report>, parentReportAction: OnyxEntry<ReportAction> | EmptyObject = {}): boolean {
    return isTaskReport(report) && isReportManager(report) && isOpenTaskReport(report, parentReportAction);
}

function isUnreadWithMention(reportOrOption: OnyxEntry<Report> | OptionData): boolean {
    if (!reportOrOption) {
        return false;
    }
    // lastMentionedTime and lastReadTime are both datetime strings and can be compared directly
    const lastMentionedTime = reportOrOption.lastMentionedTime ?? '';
    const lastReadTime = reportOrOption.lastReadTime ?? '';
    return Boolean('isUnreadWithMention' in reportOrOption && reportOrOption.isUnreadWithMention) || lastReadTime < lastMentionedTime;
}

/**
 * Determines if the option requires action from the current user. This can happen when it:
 *  - is unread and the user was mentioned in one of the unread comments
 *  - is for an outstanding task waiting on the user
 *  - has an outstanding child expense that is waiting for an action from the current user (e.g. pay, approve, add bank account)
 *
 * @param option (report or optionItem)
 * @param parentReportAction (the report action the current report is a thread of)
 */
function requiresAttentionFromCurrentUser(optionOrReport: OnyxEntry<Report> | OptionData, parentReportAction: EmptyObject | OnyxEntry<ReportAction> = {}) {
    if (!optionOrReport) {
        return false;
    }

    if (isJoinRequestInAdminRoom(optionOrReport)) {
        return true;
    }

    if (isArchivedRoom(optionOrReport) || isArchivedRoom(getReport(optionOrReport.parentReportID))) {
        return false;
    }

    if (isUnreadWithMention(optionOrReport)) {
        return true;
    }

    if (isWaitingForAssigneeToCompleteTask(optionOrReport, parentReportAction)) {
        return true;
    }

    // Has a child report that is awaiting action (e.g. approve, pay, add bank account) from current user
    if (optionOrReport.hasOutstandingChildRequest) {
        return true;
    }

    return false;
}

/**
 * Returns number of transactions that are nonReimbursable
 *
 */
function hasNonReimbursableTransactions(iouReportID: string | undefined): boolean {
    const transactions = TransactionUtils.getAllReportTransactions(iouReportID);
    return transactions.filter((transaction) => transaction.reimbursable === false).length > 0;
}

function getMoneyRequestSpendBreakdown(report: OnyxEntry<Report>, allReportsDict: OnyxCollection<Report> = null): SpendBreakdown {
    const allAvailableReports = allReportsDict ?? allReports;
    let moneyRequestReport;
    if (isMoneyRequestReport(report) || isInvoiceReport(report)) {
        moneyRequestReport = report;
    }
    if (allAvailableReports && report?.iouReportID) {
        moneyRequestReport = allAvailableReports[`${ONYXKEYS.COLLECTION.REPORT}${report.iouReportID}`];
    }
    if (moneyRequestReport) {
        let nonReimbursableSpend = moneyRequestReport.nonReimbursableTotal ?? 0;
        let totalSpend = moneyRequestReport.total ?? 0;

        if (nonReimbursableSpend + totalSpend !== 0) {
            // There is a possibility that if the Expense report has a negative total.
            // This is because there are instances where you can get a credit back on your card,
            // or you enter a negative expense to “offset” future expenses
            nonReimbursableSpend = isExpenseReport(moneyRequestReport) ? nonReimbursableSpend * -1 : Math.abs(nonReimbursableSpend);
            totalSpend = isExpenseReport(moneyRequestReport) ? totalSpend * -1 : Math.abs(totalSpend);

            const totalDisplaySpend = totalSpend;
            const reimbursableSpend = totalDisplaySpend - nonReimbursableSpend;

            return {
                nonReimbursableSpend,
                reimbursableSpend,
                totalDisplaySpend,
            };
        }
    }
    return {
        nonReimbursableSpend: 0,
        reimbursableSpend: 0,
        totalDisplaySpend: 0,
    };
}

/**
 * Get the title for a policy expense chat which depends on the role of the policy member seeing this report
 */
function getPolicyExpenseChatName(report: OnyxEntry<Report>, policy: OnyxEntry<Policy> | undefined = undefined): string | undefined {
    const ownerAccountID = report?.ownerAccountID;
    const personalDetails = allPersonalDetails?.[ownerAccountID ?? -1];
    const login = personalDetails ? personalDetails.login : null;
    // eslint-disable-next-line @typescript-eslint/prefer-nullish-coalescing
    const reportOwnerDisplayName = getDisplayNameForParticipant(ownerAccountID) || login || report?.reportName;

    // If the policy expense chat is owned by this user, use the name of the policy as the report name.
    if (report?.isOwnPolicyExpenseChat) {
        return getPolicyName(report, false, policy);
    }

    let policyExpenseChatRole = 'user';
    const policyItem = allPolicies?.[`${ONYXKEYS.COLLECTION.POLICY}${report?.policyID}`];
    if (policyItem) {
        policyExpenseChatRole = policyItem.role || 'user';
    }

    // If this user is not admin and this policy expense chat has been archived because of account merging, this must be an old workspace chat
    // of the account which was merged into the current user's account. Use the name of the policy as the name of the report.
    if (isArchivedRoom(report)) {
        const lastAction = ReportActionsUtils.getLastVisibleAction(report?.reportID ?? '');
        const archiveReason = lastAction?.actionName === CONST.REPORT.ACTIONS.TYPE.CLOSED ? lastAction?.originalMessage?.reason : CONST.REPORT.ARCHIVE_REASON.DEFAULT;
        if (archiveReason === CONST.REPORT.ARCHIVE_REASON.ACCOUNT_MERGED && policyExpenseChatRole !== CONST.POLICY.ROLE.ADMIN) {
            return getPolicyName(report, false, policy);
        }
    }

    // If user can see this report and they are not its owner, they must be an admin and the report name should be the name of the policy member
    return reportOwnerDisplayName;
}

/**
 * Given a report field, check if the field is for the report title.
 */
function isReportFieldOfTypeTitle(reportField: OnyxEntry<PolicyReportField>): boolean {
    return reportField?.type === 'formula' && reportField?.fieldID === CONST.REPORT_FIELD_TITLE_FIELD_ID;
}

/**
 * Check if report fields are available to use in a report
 */
function reportFieldsEnabled(report: Report) {
    return Permissions.canUseReportFields(allBetas ?? []) && isPaidGroupPolicyExpenseReport(report);
}

/**
 * Given a report field, check if the field can be edited or not.
 * For title fields, its considered disabled if `deletable` prop is `true` (https://github.com/Expensify/App/issues/35043#issuecomment-1911275433)
 * For non title fields, its considered disabled if:
 * 1. The user is not admin of the report
 * 2. Report is settled or it is closed
 */
function isReportFieldDisabled(report: OnyxEntry<Report>, reportField: OnyxEntry<PolicyReportField>, policy: OnyxEntry<Policy>): boolean {
    const isReportSettled = isSettled(report?.reportID);
    const isReportClosed = report?.statusNum === CONST.REPORT.STATUS_NUM.CLOSED;
    const isTitleField = isReportFieldOfTypeTitle(reportField);
    const isAdmin = isPolicyAdmin(report?.policyID ?? '', {[`${ONYXKEYS.COLLECTION.POLICY}${policy?.id ?? ''}`]: policy});
    return isTitleField ? !reportField?.deletable : !isAdmin && (isReportSettled || isReportClosed);
}

/**
 * Given a set of report fields, return the field of type formula
 */
function getFormulaTypeReportField(reportFields: Record<string, PolicyReportField>) {
    return Object.values(reportFields).find((field) => field?.type === 'formula');
}

/**
 * Given a set of report fields, return the field that refers to title
 */
function getTitleReportField(reportFields: Record<string, PolicyReportField>) {
    return Object.values(reportFields).find((field) => isReportFieldOfTypeTitle(field));
}

/**
 * Get the key for a report field
 */
function getReportFieldKey(reportFieldId: string) {
    // We don't need to add `expensify_` prefix to the title field key, because backend stored title under a unique key `text_title`,
    // and all the other report field keys are stored under `expensify_FIELD_ID`.
    if (reportFieldId === CONST.REPORT_FIELD_TITLE_FIELD_ID) {
        return reportFieldId;
    }

    return `expensify_${reportFieldId}`;
}

/**
 * Get the report fields attached to the policy given policyID
 */
function getReportFieldsByPolicyID(policyID: string): Record<string, PolicyReportField> {
    const policyReportFields = Object.entries(allPolicies ?? {}).find(([key]) => key.replace(ONYXKEYS.COLLECTION.POLICY, '') === policyID);
    const fieldList = policyReportFields?.[1]?.fieldList;

    if (!policyReportFields || !fieldList) {
        return {};
    }

    return fieldList;
}

/**
 * Get the report fields that we should display a MoneyReportView gets opened
 */

function getAvailableReportFields(report: Report, policyReportFields: PolicyReportField[]): PolicyReportField[] {
    // Get the report fields that are attached to a report. These will persist even if a field is deleted from the policy.
    const reportFields = Object.values(report.fieldList ?? {});
    const reportIsSettled = isSettled(report.reportID);

    // If the report is settled, we don't want to show any new field that gets added to the policy.
    if (reportIsSettled) {
        return reportFields;
    }

    // If the report is unsettled, we want to merge the new fields that get added to the policy with the fields that
    // are attached to the report.
    const mergedFieldIds = Array.from(new Set([...policyReportFields.map(({fieldID}) => fieldID), ...reportFields.map(({fieldID}) => fieldID)]));

    const fields = mergedFieldIds.map((id) => {
        const field = report?.fieldList?.[getReportFieldKey(id)];

        if (field) {
            return field;
        }

        const policyReportField = policyReportFields.find(({fieldID}) => fieldID === id);

        if (policyReportField) {
            return policyReportField;
        }

        return null;
    });

    return fields.filter(Boolean) as PolicyReportField[];
}

/**
 * Get the title for an IOU or expense chat which will be showing the payer and the amount
 */
function getMoneyRequestReportName(report: OnyxEntry<Report>, policy: OnyxEntry<Policy> | undefined = undefined): string {
    const isReportSettled = isSettled(report?.reportID ?? '');
    const reportFields = isReportSettled ? report?.fieldList : getReportFieldsByPolicyID(report?.policyID ?? '');
    const titleReportField = getFormulaTypeReportField(reportFields ?? {});

    if (titleReportField && report?.reportName && reportFieldsEnabled(report)) {
        return report.reportName;
    }

    const moneyRequestTotal = getMoneyRequestSpendBreakdown(report).totalDisplaySpend;
    const formattedAmount = CurrencyUtils.convertToDisplayString(moneyRequestTotal, report?.currency);
    let payerOrApproverName = isExpenseReport(report) ? getPolicyName(report, false, policy) : getDisplayNameForParticipant(report?.managerID) ?? '';
    const payerPaidAmountMessage = Localize.translateLocal('iou.payerPaidAmount', {
        payer: payerOrApproverName,
        amount: formattedAmount,
    });

    if (isReportApproved(report)) {
        return Localize.translateLocal('iou.managerApprovedAmount', {
            manager: payerOrApproverName,
            amount: formattedAmount,
        });
    }

    if (report?.isWaitingOnBankAccount) {
        return `${payerPaidAmountMessage} ${CONST.DOT_SEPARATOR} ${Localize.translateLocal('iou.pending')}`;
    }

    if (!isSettled(report?.reportID) && hasNonReimbursableTransactions(report?.reportID)) {
        payerOrApproverName = getDisplayNameForParticipant(report?.ownerAccountID) ?? '';
        return Localize.translateLocal('iou.payerSpentAmount', {payer: payerOrApproverName, amount: formattedAmount});
    }

    if (isProcessingReport(report) || isOpenExpenseReport(report) || isOpenInvoiceReport(report) || moneyRequestTotal === 0) {
        return Localize.translateLocal('iou.payerOwesAmount', {payer: payerOrApproverName, amount: formattedAmount});
    }

    return payerPaidAmountMessage;
}

/**
 * Gets transaction created, amount, currency, comment, and waypoints (for distance expense)
 * into a flat object. Used for displaying transactions and sending them in API commands
 */

function getTransactionDetails(transaction: OnyxEntry<Transaction>, createdDateFormat: string = CONST.DATE.FNS_FORMAT_STRING): TransactionDetails | undefined {
    if (!transaction) {
        return;
    }
    const report = getReport(transaction?.reportID);
    return {
        created: TransactionUtils.getCreated(transaction, createdDateFormat),
        amount: TransactionUtils.getAmount(transaction, !isEmptyObject(report) && isExpenseReport(report)),
        taxAmount: TransactionUtils.getTaxAmount(transaction, !isEmptyObject(report) && isExpenseReport(report)),
        taxCode: TransactionUtils.getTaxCode(transaction),
        currency: TransactionUtils.getCurrency(transaction),
        comment: TransactionUtils.getDescription(transaction),
        merchant: TransactionUtils.getMerchant(transaction),
        waypoints: TransactionUtils.getWaypoints(transaction),
        category: TransactionUtils.getCategory(transaction),
        billable: TransactionUtils.getBillable(transaction),
        tag: TransactionUtils.getTag(transaction),
        mccGroup: TransactionUtils.getMCCGroup(transaction),
        cardID: TransactionUtils.getCardID(transaction),
        originalAmount: TransactionUtils.getOriginalAmount(transaction),
        originalCurrency: TransactionUtils.getOriginalCurrency(transaction),
    };
}

function getTransactionCommentObject(transaction: OnyxEntry<Transaction>): Comment {
    return {
        ...transaction?.comment,
        waypoints: TransactionUtils.getWaypoints(transaction),
    };
}

/**
 * Can only edit if:
 *
 * - in case of IOU report
 *    - the current user is the requestor and is not settled yet
 * - in case of expense report
 *    - the current user is the requestor and is not settled yet
 *    - the current user is the manager of the report
 *    - or the current user is an admin on the policy the expense report is tied to
 *
 *    This is used in conjunction with canEditRestrictedField to control editing of specific fields like amount, currency, created, receipt, and distance.
 *    On its own, it only controls allowing/disallowing navigating to the editing pages or showing/hiding the 'Edit' icon on report actions
 */
function canEditMoneyRequest(reportAction: OnyxEntry<ReportAction>): boolean {
    const isDeleted = ReportActionsUtils.isDeletedAction(reportAction);

    if (isDeleted) {
        return false;
    }

    // If the report action is not IOU type, return true early
    if (reportAction?.actionName !== CONST.REPORT.ACTIONS.TYPE.IOU) {
        return true;
    }

    const allowedReportActionType: Array<ValueOf<typeof CONST.IOU.REPORT_ACTION_TYPE>> = [CONST.IOU.REPORT_ACTION_TYPE.TRACK, CONST.IOU.REPORT_ACTION_TYPE.CREATE];

    if (!allowedReportActionType.includes(reportAction.originalMessage.type)) {
        return false;
    }

    const moneyRequestReportID = reportAction?.originalMessage?.IOUReportID ?? 0;

    if (!moneyRequestReportID) {
        return reportAction.originalMessage.type === CONST.IOU.REPORT_ACTION_TYPE.TRACK;
    }

    const moneyRequestReport = getReport(String(moneyRequestReportID));
    const isRequestor = currentUserAccountID === reportAction?.actorAccountID;

    if (isIOUReport(moneyRequestReport)) {
        return isProcessingReport(moneyRequestReport) && isRequestor;
    }

    const policy = getPolicy(moneyRequestReport?.policyID ?? '');
    const isAdmin = policy.role === CONST.POLICY.ROLE.ADMIN;
    const isManager = currentUserAccountID === moneyRequestReport?.managerID;

    if (isInvoiceReport(moneyRequestReport) && isManager) {
        return false;
    }

    // Admin & managers can always edit coding fields such as tag, category, billable, etc. As long as the report has a state higher than OPEN.
    if ((isAdmin || isManager) && !isOpenExpenseReport(moneyRequestReport)) {
        return true;
    }

    return !isReportApproved(moneyRequestReport) && !isSettled(moneyRequestReport?.reportID) && isRequestor;
}

/**
 * Checks if the current user can edit the provided property of an expense
 *
 */
function canEditFieldOfMoneyRequest(reportAction: OnyxEntry<ReportAction>, fieldToEdit: ValueOf<typeof CONST.EDIT_REQUEST_FIELD>): boolean {
    // A list of fields that cannot be edited by anyone, once an expense has been settled
    const restrictedFields: string[] = [
        CONST.EDIT_REQUEST_FIELD.AMOUNT,
        CONST.EDIT_REQUEST_FIELD.CURRENCY,
        CONST.EDIT_REQUEST_FIELD.MERCHANT,
        CONST.EDIT_REQUEST_FIELD.DATE,
        CONST.EDIT_REQUEST_FIELD.RECEIPT,
        CONST.EDIT_REQUEST_FIELD.DISTANCE,
    ];

    if (!canEditMoneyRequest(reportAction)) {
        return false;
    }

    // If we're editing fields such as category, tag, description, etc. the check above should be enough for handling the permission
    if (!restrictedFields.includes(fieldToEdit)) {
        return true;
    }

    const iouMessage = reportAction?.originalMessage as IOUMessage;
    const moneyRequestReport = allReports?.[`${ONYXKEYS.COLLECTION.REPORT}${iouMessage?.IOUReportID}`] ?? ({} as Report);
    const transaction = allTransactions?.[`${ONYXKEYS.COLLECTION.TRANSACTION}${iouMessage?.IOUTransactionID}`] ?? ({} as Transaction);

    if (isSettled(String(moneyRequestReport.reportID)) || isReportApproved(String(moneyRequestReport.reportID))) {
        return false;
    }

    if (
        (fieldToEdit === CONST.EDIT_REQUEST_FIELD.AMOUNT || fieldToEdit === CONST.EDIT_REQUEST_FIELD.CURRENCY || fieldToEdit === CONST.EDIT_REQUEST_FIELD.DATE) &&
        TransactionUtils.isCardTransaction(transaction)
    ) {
        return false;
    }

    if ((fieldToEdit === CONST.EDIT_REQUEST_FIELD.AMOUNT || fieldToEdit === CONST.EDIT_REQUEST_FIELD.CURRENCY) && TransactionUtils.isDistanceRequest(transaction)) {
        const policy = getPolicy(moneyRequestReport?.reportID ?? '');
        const isAdmin = isExpenseReport(moneyRequestReport) && policy.role === CONST.POLICY.ROLE.ADMIN;
        const isManager = isExpenseReport(moneyRequestReport) && currentUserAccountID === moneyRequestReport?.managerID;

        return isAdmin || isManager;
    }

    if (fieldToEdit === CONST.EDIT_REQUEST_FIELD.RECEIPT) {
        const isRequestor = currentUserAccountID === reportAction?.actorAccountID;
        return !isInvoiceReport(moneyRequestReport) && !TransactionUtils.isReceiptBeingScanned(transaction) && !TransactionUtils.isDistanceRequest(transaction) && isRequestor;
    }

    return true;
}

/**
 * Can only edit if:
 *
 * - It was written by the current user
 * - It's an ADD_COMMENT that is not an attachment
 * - It's an expense where conditions for editability are defined in canEditMoneyRequest method
 * - It's not pending deletion
 */
function canEditReportAction(reportAction: OnyxEntry<ReportAction>): boolean {
    const isCommentOrIOU = reportAction?.actionName === CONST.REPORT.ACTIONS.TYPE.ADD_COMMENT || reportAction?.actionName === CONST.REPORT.ACTIONS.TYPE.IOU;

    return Boolean(
        reportAction?.actorAccountID === currentUserAccountID &&
            isCommentOrIOU &&
            canEditMoneyRequest(reportAction) && // Returns true for non-IOU actions
            !ReportActionsUtils.isReportActionAttachment(reportAction) &&
            !ReportActionsUtils.isDeletedAction(reportAction) &&
            !ReportActionsUtils.isCreatedTaskReportAction(reportAction) &&
            reportAction?.pendingAction !== CONST.RED_BRICK_ROAD_PENDING_ACTION.DELETE,
    );
}

/**
 * Gets all transactions on an IOU report with a receipt
 */
function getTransactionsWithReceipts(iouReportID: string | undefined): Transaction[] {
    const transactions = TransactionUtils.getAllReportTransactions(iouReportID);
    return transactions.filter((transaction) => TransactionUtils.hasReceipt(transaction));
}

/**
 * For report previews, we display a "Receipt scan in progress" indicator
 * instead of the report total only when we have no report total ready to show. This is the case when
 * all requests are receipts that are being SmartScanned. As soon as we have a non-receipt request,
 * or as soon as one receipt request is done scanning, we have at least one
 * "ready" expense, and we remove this indicator to show the partial report total.
 */
function areAllRequestsBeingSmartScanned(iouReportID: string, reportPreviewAction: OnyxEntry<ReportAction>): boolean {
    const transactionsWithReceipts = getTransactionsWithReceipts(iouReportID);
    // If we have more requests than requests with receipts, we have some manual requests
    if (ReportActionsUtils.getNumberOfMoneyRequests(reportPreviewAction) > transactionsWithReceipts.length) {
        return false;
    }
    return transactionsWithReceipts.every((transaction) => TransactionUtils.isReceiptBeingScanned(transaction));
}

/**
 * Check if any of the transactions in the report has required missing fields
 *
 */
function hasMissingSmartscanFields(iouReportID: string): boolean {
    return TransactionUtils.getAllReportTransactions(iouReportID).some((transaction) => TransactionUtils.hasMissingSmartscanFields(transaction));
}

/**
 * Get the transactions related to a report preview with receipts
 * Get the details linked to the IOU reportAction
 *
 * NOTE: This method is only meant to be used inside this action file. Do not export and use it elsewhere. Use withOnyx or Onyx.connect() instead.
 */
function getLinkedTransaction(reportAction: OnyxEntry<ReportAction | OptimisticIOUReportAction>): Transaction | EmptyObject {
    let transactionID = '';

    if (reportAction?.actionName === CONST.REPORT.ACTIONS.TYPE.IOU) {
        transactionID = (reportAction?.originalMessage as IOUMessage)?.IOUTransactionID ?? '';
    }

    return allTransactions?.[`${ONYXKEYS.COLLECTION.TRANSACTION}${transactionID}`] ?? {};
}

/**
 * Given a parent IOU report action get report name for the LHN.
 */
function getTransactionReportName(reportAction: OnyxEntry<ReportAction | OptimisticIOUReportAction>): string {
    if (ReportActionsUtils.isReversedTransaction(reportAction)) {
        return Localize.translateLocal('parentReportAction.reversedTransaction');
    }

    if (ReportActionsUtils.isDeletedAction(reportAction)) {
        return Localize.translateLocal('parentReportAction.deletedExpense');
    }

    const transaction = getLinkedTransaction(reportAction);

    if (isEmptyObject(transaction)) {
        // Transaction data might be empty on app's first load, if so we fallback to Expense/Track Expense
        return ReportActionsUtils.isTrackExpenseAction(reportAction) ? Localize.translateLocal('iou.trackExpense') : Localize.translateLocal('iou.expense');
    }

    if (TransactionUtils.hasReceipt(transaction) && TransactionUtils.isReceiptBeingScanned(transaction)) {
        return Localize.translateLocal('iou.receiptScanning');
    }

    if (TransactionUtils.hasMissingSmartscanFields(transaction)) {
        return Localize.translateLocal('iou.receiptMissingDetails');
    }

    if (TransactionUtils.isFetchingWaypointsFromServer(transaction)) {
        return Localize.translateLocal('iou.fieldPending');
    }

    const transactionDetails = getTransactionDetails(transaction);

    const formattedAmount = CurrencyUtils.convertToDisplayString(transactionDetails?.amount ?? 0, transactionDetails?.currency) ?? '';
    const comment = (!TransactionUtils.isMerchantMissing(transaction) ? transactionDetails?.merchant : transactionDetails?.comment) ?? '';
    if (ReportActionsUtils.isTrackExpenseAction(reportAction)) {
        return Localize.translateLocal('iou.threadTrackReportName', {formattedAmount, comment});
    }
    if (ReportActionsUtils.isSentMoneyReportAction(reportAction)) {
        return Localize.translateLocal('iou.threadPaySomeoneReportName', {formattedAmount, comment});
    }
    return Localize.translateLocal('iou.threadExpenseReportName', {formattedAmount, comment});
}

/**
 * Get expense message for an IOU report
 *
 * @param [iouReportAction] This is always an IOU action. When necessary, report preview actions will be unwrapped and the child iou report action is passed here (the original report preview
 *     action will be passed as `originalReportAction` in this case).
 * @param [originalReportAction] This can be either a report preview action or the IOU action. This will be the original report preview action in cases where `iouReportAction` was unwrapped
 *     from a report preview action. Otherwise, it will be the same as `iouReportAction`.
 */
function getReportPreviewMessage(
    report: OnyxEntry<Report> | EmptyObject,
    iouReportAction: OnyxEntry<ReportAction> | EmptyObject = {},
    shouldConsiderScanningReceiptOrPendingRoute = false,
    isPreviewMessageForParentChatReport = false,
    policy: OnyxEntry<Policy> = null,
    isForListPreview = false,
    originalReportAction: OnyxEntry<ReportAction> | EmptyObject = iouReportAction,
): string {
    const reportActionMessage = iouReportAction?.message?.[0]?.html ?? '';

    if (isEmptyObject(report) || !report?.reportID) {
        // The iouReport is not found locally after SignIn because the OpenApp API won't return iouReports if they're settled
        // As a temporary solution until we know how to solve this the best, we just use the message that returned from BE
        return reportActionMessage;
    }

    if (!isEmptyObject(iouReportAction) && !isIOUReport(report) && iouReportAction && ReportActionsUtils.isSplitBillAction(iouReportAction)) {
        // This covers group chats where the last action is a split expense action
        const linkedTransaction = getLinkedTransaction(iouReportAction);
        if (isEmptyObject(linkedTransaction)) {
            return reportActionMessage;
        }

        if (!isEmptyObject(linkedTransaction)) {
            if (TransactionUtils.isReceiptBeingScanned(linkedTransaction)) {
                return Localize.translateLocal('iou.receiptScanning');
            }

            if (TransactionUtils.hasMissingSmartscanFields(linkedTransaction)) {
                return Localize.translateLocal('iou.receiptMissingDetails');
            }

            const transactionDetails = getTransactionDetails(linkedTransaction);
            const formattedAmount = CurrencyUtils.convertToDisplayString(transactionDetails?.amount ?? 0, transactionDetails?.currency ?? '');
            return Localize.translateLocal('iou.didSplitAmount', {formattedAmount, comment: transactionDetails?.comment ?? ''});
        }
    }

    if (!isEmptyObject(iouReportAction) && !isIOUReport(report) && iouReportAction && ReportActionsUtils.isTrackExpenseAction(iouReportAction)) {
        // This covers group chats where the last action is a track expense action
        const linkedTransaction = getLinkedTransaction(iouReportAction);
        if (isEmptyObject(linkedTransaction)) {
            return reportActionMessage;
        }

        if (!isEmptyObject(linkedTransaction)) {
            if (TransactionUtils.isReceiptBeingScanned(linkedTransaction)) {
                return Localize.translateLocal('iou.receiptScanning');
            }

            if (TransactionUtils.hasMissingSmartscanFields(linkedTransaction)) {
                return Localize.translateLocal('iou.receiptMissingDetails');
            }

            const transactionDetails = getTransactionDetails(linkedTransaction);
            const formattedAmount = CurrencyUtils.convertToDisplayString(transactionDetails?.amount ?? 0, transactionDetails?.currency ?? '');
            return Localize.translateLocal('iou.trackedAmount', {formattedAmount, comment: transactionDetails?.comment ?? ''});
        }
    }

    const containsNonReimbursable = hasNonReimbursableTransactions(report.reportID);
    const totalAmount = getMoneyRequestSpendBreakdown(report).totalDisplaySpend;

    const policyName = getPolicyName(report, false, policy);
    const payerName = isExpenseReport(report) ? policyName : getDisplayNameForParticipant(report.managerID, !isPreviewMessageForParentChatReport);

    const formattedAmount = CurrencyUtils.convertToDisplayString(totalAmount, report.currency);

    if (isReportApproved(report) && isPaidGroupPolicy(report)) {
        return Localize.translateLocal('iou.managerApprovedAmount', {
            manager: payerName ?? '',
            amount: formattedAmount,
        });
    }

    let linkedTransaction;
    if (!isEmptyObject(iouReportAction) && shouldConsiderScanningReceiptOrPendingRoute && iouReportAction && ReportActionsUtils.isMoneyRequestAction(iouReportAction)) {
        linkedTransaction = getLinkedTransaction(iouReportAction);
    }

    if (!isEmptyObject(linkedTransaction) && TransactionUtils.hasReceipt(linkedTransaction) && TransactionUtils.isReceiptBeingScanned(linkedTransaction)) {
        return Localize.translateLocal('iou.receiptScanning');
    }

    if (!isEmptyObject(linkedTransaction) && TransactionUtils.isFetchingWaypointsFromServer(linkedTransaction) && !TransactionUtils.getAmount(linkedTransaction)) {
        return Localize.translateLocal('iou.fieldPending');
    }

    const originalMessage = iouReportAction?.originalMessage as IOUMessage | undefined;

    // Show Paid preview message if it's settled or if the amount is paid & stuck at receivers end for only chat reports.
    if (isSettled(report.reportID) || (report.isWaitingOnBankAccount && isPreviewMessageForParentChatReport)) {
        // A settled report preview message can come in three formats "paid ... elsewhere" or "paid ... with Expensify"
        let translatePhraseKey: TranslationPaths = 'iou.paidElsewhereWithAmount';
        if (isPreviewMessageForParentChatReport) {
            translatePhraseKey = 'iou.payerPaidAmount';
        } else if (
            [CONST.IOU.PAYMENT_TYPE.VBBA, CONST.IOU.PAYMENT_TYPE.EXPENSIFY].some((paymentType) => paymentType === originalMessage?.paymentType) ||
            !!reportActionMessage.match(/ (with Expensify|using Expensify)$/) ||
            report.isWaitingOnBankAccount
        ) {
            translatePhraseKey = 'iou.paidWithExpensifyWithAmount';
        }

        let actualPayerName = report.managerID === currentUserAccountID ? '' : getDisplayNameForParticipant(report.managerID, true);
        actualPayerName = actualPayerName && isForListPreview && !isPreviewMessageForParentChatReport ? `${actualPayerName}:` : actualPayerName;
        const payerDisplayName = isPreviewMessageForParentChatReport ? payerName : actualPayerName;

        return Localize.translateLocal(translatePhraseKey, {amount: formattedAmount, payer: payerDisplayName ?? ''});
    }

    if (report.isWaitingOnBankAccount) {
        const submitterDisplayName = getDisplayNameForParticipant(report.ownerAccountID ?? -1, true) ?? '';
        return Localize.translateLocal('iou.waitingOnBankAccount', {submitterDisplayName});
    }

    const lastActorID = iouReportAction?.actorAccountID;
    let amount = originalMessage?.amount;
    let currency = originalMessage?.currency ? originalMessage?.currency : report.currency;

    if (!isEmptyObject(linkedTransaction)) {
        amount = TransactionUtils.getAmount(linkedTransaction, isExpenseReport(report));
        currency = TransactionUtils.getCurrency(linkedTransaction);
    }

    if (isEmptyObject(linkedTransaction) && !isEmptyObject(iouReportAction)) {
        linkedTransaction = getLinkedTransaction(iouReportAction);
    }

    let comment = !isEmptyObject(linkedTransaction) ? TransactionUtils.getDescription(linkedTransaction) : undefined;
    if (!isEmptyObject(originalReportAction) && ReportActionsUtils.isReportPreviewAction(originalReportAction) && ReportActionsUtils.getNumberOfMoneyRequests(originalReportAction) !== 1) {
        comment = undefined;
    }

    // if we have the amount in the originalMessage and lastActorID, we can use that to display the preview message for the latest expense
    if (amount !== undefined && lastActorID && !isPreviewMessageForParentChatReport) {
        const amountToDisplay = CurrencyUtils.convertToDisplayString(Math.abs(amount), currency);

        // We only want to show the actor name in the preview if it's not the current user who took the action
        const requestorName = lastActorID && lastActorID !== currentUserAccountID ? getDisplayNameForParticipant(lastActorID, !isPreviewMessageForParentChatReport) : '';
        return `${requestorName ? `${requestorName}: ` : ''}${Localize.translateLocal('iou.submittedAmount', {formattedAmount: amountToDisplay, comment})}`;
    }

    if (containsNonReimbursable) {
        return Localize.translateLocal('iou.payerSpentAmount', {payer: getDisplayNameForParticipant(report.ownerAccountID) ?? '', amount: formattedAmount});
    }

    return Localize.translateLocal('iou.payerOwesAmount', {payer: payerName ?? '', amount: formattedAmount, comment});
}

/**
 * Given the updates user made to the expense, compose the originalMessage
 * object of the modified expense action.
 *
 * At the moment, we only allow changing one transaction field at a time.
 */
function getModifiedExpenseOriginalMessage(
    oldTransaction: OnyxEntry<Transaction>,
    transactionChanges: TransactionChanges,
    isFromExpenseReport: boolean,
    policy: OnyxEntry<Policy>,
): ExpenseOriginalMessage {
    const originalMessage: ExpenseOriginalMessage = {};
    // Remark: Comment field is the only one which has new/old prefixes for the keys (newComment/ oldComment),
    // all others have old/- pattern such as oldCreated/created
    if ('comment' in transactionChanges) {
        originalMessage.oldComment = TransactionUtils.getDescription(oldTransaction);
        originalMessage.newComment = transactionChanges?.comment;
    }
    if ('created' in transactionChanges) {
        originalMessage.oldCreated = TransactionUtils.getCreated(oldTransaction);
        originalMessage.created = transactionChanges?.created;
    }
    if ('merchant' in transactionChanges) {
        originalMessage.oldMerchant = TransactionUtils.getMerchant(oldTransaction);
        originalMessage.merchant = transactionChanges?.merchant;
    }

    // The amount is always a combination of the currency and the number value so when one changes we need to store both
    // to match how we handle the modified expense action in oldDot
    if ('amount' in transactionChanges || 'currency' in transactionChanges) {
        originalMessage.oldAmount = TransactionUtils.getAmount(oldTransaction, isFromExpenseReport);
        originalMessage.amount = transactionChanges?.amount ?? transactionChanges.oldAmount;
        originalMessage.oldCurrency = TransactionUtils.getCurrency(oldTransaction);
        originalMessage.currency = transactionChanges?.currency ?? transactionChanges.oldCurrency;
    }

    if ('category' in transactionChanges) {
        originalMessage.oldCategory = TransactionUtils.getCategory(oldTransaction);
        originalMessage.category = transactionChanges?.category;
    }

    if ('tag' in transactionChanges) {
        originalMessage.oldTag = TransactionUtils.getTag(oldTransaction);
        originalMessage.tag = transactionChanges?.tag;
    }

    // We only want to display a tax amount update system message when tax amount is updated by user.
    // Tax amount can change as a result of amount, currency or tax rate update. In such cases, we want to skip displaying a system message, as discussed.
    if ('taxAmount' in transactionChanges && !('amount' in transactionChanges || 'currency' in transactionChanges || 'taxCode' in transactionChanges)) {
        originalMessage.oldTaxAmount = TransactionUtils.getTaxAmount(oldTransaction, isFromExpenseReport);
        originalMessage.taxAmount = transactionChanges?.taxAmount;
        originalMessage.currency = TransactionUtils.getCurrency(oldTransaction);
    }

    if ('taxCode' in transactionChanges) {
        originalMessage.oldTaxRate = policy?.taxRates?.taxes[TransactionUtils.getTaxCode(oldTransaction)]?.value;
        originalMessage.taxRate = transactionChanges?.taxCode && policy?.taxRates?.taxes[transactionChanges?.taxCode].value;
    }

    if ('billable' in transactionChanges) {
        const oldBillable = TransactionUtils.getBillable(oldTransaction);
        originalMessage.oldBillable = oldBillable ? Localize.translateLocal('common.billable').toLowerCase() : Localize.translateLocal('common.nonBillable').toLowerCase();
        originalMessage.billable = transactionChanges?.billable ? Localize.translateLocal('common.billable').toLowerCase() : Localize.translateLocal('common.nonBillable').toLowerCase();
    }

    return originalMessage;
}

/**
 * Check if original message is an object and can be used as a ChangeLog type
 * @param originalMessage
 */
function isChangeLogObject(originalMessage?: ChangeLog): ChangeLog | undefined {
    if (originalMessage && typeof originalMessage === 'object') {
        return originalMessage;
    }
    return undefined;
}

/**
 * Build invited usernames for admin chat threads
 * @param parentReportAction
 * @param parentReportActionMessage
 */
function getAdminRoomInvitedParticipants(parentReportAction: ReportAction | Record<string, never>, parentReportActionMessage: string) {
    if (!parentReportAction?.originalMessage) {
        return parentReportActionMessage || Localize.translateLocal('parentReportAction.deletedMessage');
    }
    const originalMessage = isChangeLogObject(parentReportAction.originalMessage);
    const participantAccountIDs = originalMessage?.targetAccountIDs ?? [];

    const participants = participantAccountIDs.map((id) => {
        const name = getDisplayNameForParticipant(id);
        if (name && name?.length > 0) {
            return name;
        }
        return Localize.translateLocal('common.hidden');
    });
    const users = participants.length > 1 ? participants.join(` ${Localize.translateLocal('common.and')} `) : participants[0];
    if (!users) {
        return parentReportActionMessage;
    }
    const actionType = parentReportAction.actionName;
    const isInviteAction = actionType === CONST.REPORT.ACTIONS.TYPE.ROOM_CHANGE_LOG.INVITE_TO_ROOM || actionType === CONST.REPORT.ACTIONS.TYPE.POLICY_CHANGE_LOG.INVITE_TO_ROOM;

    const verbKey = isInviteAction ? 'workspace.invite.invited' : 'workspace.invite.removed';
    const prepositionKey = isInviteAction ? 'workspace.invite.to' : 'workspace.invite.from';

    const verb = Localize.translateLocal(verbKey);
    const preposition = Localize.translateLocal(prepositionKey);

    const roomName = originalMessage?.roomName ?? '';

    return roomName ? `${verb} ${users} ${preposition} ${roomName}` : `${verb} ${users}`;
}

/**
 * Get the invoice payer name based on its type:
 * - Individual - a receiver display name.
 * - Policy - a receiver policy name.
 */
function getInvoicePayerName(report: OnyxEntry<Report>): string {
    const invoiceReceiver = report?.invoiceReceiver;
    const isIndividual = invoiceReceiver?.type === CONST.REPORT.INVOICE_RECEIVER_TYPE.INDIVIDUAL;

    if (isIndividual) {
        return PersonalDetailsUtils.getDisplayNameOrDefault(allPersonalDetails?.[invoiceReceiver.accountID]);
    }

    return getPolicyName(report, false, allPolicies?.[`${ONYXKEYS.COLLECTION.POLICY}${invoiceReceiver?.policyID}`]);
}

/**
 * Get the report action message for a report action.
 */
function getReportActionMessage(reportAction: ReportAction | EmptyObject, parentReportID?: string) {
    if (isEmptyObject(reportAction)) {
        return '';
    }
    if (reportAction.actionName === CONST.REPORT.ACTIONS.TYPE.HOLD) {
        return Localize.translateLocal('iou.heldExpense');
    }
    if (reportAction.actionName === CONST.REPORT.ACTIONS.TYPE.UNHOLD) {
        return Localize.translateLocal('iou.unheldExpense');
    }
    if (ReportActionsUtils.isApprovedOrSubmittedReportAction(reportAction)) {
        return ReportActionsUtils.getReportActionMessageText(reportAction);
    }
    if (ReportActionsUtils.isReimbursementQueuedAction(reportAction)) {
        return getReimbursementQueuedActionMessage(reportAction, getReport(parentReportID), false);
    }
    return Str.removeSMSDomain(reportAction?.message?.[0]?.text ?? '');
}

/**
 * Get the title for an invoice room.
 */
function getInvoicesChatName(report: OnyxEntry<Report>): string {
    const invoiceReceiver = report?.invoiceReceiver;
    const isIndividual = invoiceReceiver?.type === CONST.REPORT.INVOICE_RECEIVER_TYPE.INDIVIDUAL;
    const invoiceReceiverAccountID = isIndividual ? invoiceReceiver.accountID : -1;
    const invoiceReceiverPolicyID = isIndividual ? '' : invoiceReceiver?.policyID ?? '';
    const isCurrentUserReceiver =
        (isIndividual && invoiceReceiverAccountID === currentUserAccountID) || (!isIndividual && PolicyUtils.isPolicyEmployee(invoiceReceiverPolicyID, allPolicies));

    if (isCurrentUserReceiver) {
        return getPolicyName(report);
    }

    if (isIndividual) {
        return PersonalDetailsUtils.getDisplayNameOrDefault(allPersonalDetails?.[invoiceReceiverAccountID]);
    }

    // TODO: Check this flow in a scope of the Invoice V0.3
    return getPolicyName(report, false, allPolicies?.[`${ONYXKEYS.COLLECTION.POLICY}${invoiceReceiverPolicyID}`]);
}

/**
 * Get the title for a report.
 */
function getReportName(report: OnyxEntry<Report>, policy: OnyxEntry<Policy> = null): string {
    let formattedName: string | undefined;
    const parentReportAction = ReportActionsUtils.getParentReportAction(report);
    if (isChatThread(report)) {
        if (!isEmptyObject(parentReportAction) && ReportActionsUtils.isTransactionThread(parentReportAction)) {
            formattedName = getTransactionReportName(parentReportAction);
            if (isArchivedRoom(report)) {
                formattedName += ` (${Localize.translateLocal('common.archived')})`;
            }
            return formattedName;
        }

        if (parentReportAction?.message?.[0]?.isDeletedParentAction) {
            return Localize.translateLocal('parentReportAction.deletedMessage');
        }

        const isAttachment = ReportActionsUtils.isReportActionAttachment(!isEmptyObject(parentReportAction) ? parentReportAction : null);
        const parentReportActionMessage = getReportActionMessage(parentReportAction, report?.parentReportID).replace(/(\r\n|\n|\r)/gm, ' ');
        if (isAttachment && parentReportActionMessage) {
            return `[${Localize.translateLocal('common.attachment')}]`;
        }
        if (
            parentReportAction?.message?.[0]?.moderationDecision?.decision === CONST.MODERATION.MODERATOR_DECISION_PENDING_HIDE ||
            parentReportAction?.message?.[0]?.moderationDecision?.decision === CONST.MODERATION.MODERATOR_DECISION_HIDDEN ||
            parentReportAction?.message?.[0]?.moderationDecision?.decision === CONST.MODERATION.MODERATOR_DECISION_PENDING_REMOVE
        ) {
            return Localize.translateLocal('parentReportAction.hiddenMessage');
        }
        if (isAdminRoom(report) || isUserCreatedPolicyRoom(report)) {
            return getAdminRoomInvitedParticipants(parentReportAction, parentReportActionMessage);
        }
        if (parentReportActionMessage && isArchivedRoom(report)) {
            return `${parentReportActionMessage} (${Localize.translateLocal('common.archived')})`;
        }
        if (ReportActionsUtils.isModifiedExpenseAction(parentReportAction)) {
            return ModifiedExpenseMessage.getForReportAction(report?.reportID, parentReportAction);
        }
        return parentReportActionMessage;
    }

    if (isClosedExpenseReportWithNoExpenses(report)) {
        return Localize.translateLocal('parentReportAction.deletedReport');
    }

    if (isTaskReport(report) && isCanceledTaskReport(report, parentReportAction)) {
        return Localize.translateLocal('parentReportAction.deletedTask');
    }

    if (isGroupChat(report)) {
        return getGroupChatName(undefined, true, report?.reportID) ?? '';
    }

    if (isChatRoom(report) || isTaskReport(report)) {
        formattedName = report?.reportName;
    }

    if (isPolicyExpenseChat(report)) {
        formattedName = getPolicyExpenseChatName(report, policy);
    }

    if (isMoneyRequestReport(report) || isInvoiceReport(report)) {
        formattedName = getMoneyRequestReportName(report, policy);
    }

    if (isArchivedRoom(report)) {
        formattedName += ` (${Localize.translateLocal('common.archived')})`;
    }

    if (isSelfDM(report)) {
        formattedName = getDisplayNameForParticipant(currentUserAccountID, undefined, undefined, true);
    }

    if (isInvoiceRoom(report)) {
        formattedName = getInvoicesChatName(report);
    }

    if (formattedName) {
        return formattedName;
    }

    // Not a room or PolicyExpenseChat, generate title from first 5 other participants
    const participantsWithoutCurrentUser = Object.keys(report?.participants ?? {})
        .map(Number)
        .filter((accountID) => accountID !== currentUserAccountID)
        .slice(0, 5);
    const isMultipleParticipantReport = participantsWithoutCurrentUser.length > 1;
    return participantsWithoutCurrentUser.map((accountID) => getDisplayNameForParticipant(accountID, isMultipleParticipantReport)).join(', ');
}

/**
 * Get the payee name given a report.
 */
function getPayeeName(report: OnyxEntry<Report>): string | undefined {
    if (isEmptyObject(report)) {
        return undefined;
    }

    const participantsWithoutCurrentUser = Object.keys(report?.participants ?? {})
        .map(Number)
        .filter((accountID) => accountID !== currentUserAccountID);

    if (participantsWithoutCurrentUser.length === 0) {
        return undefined;
    }
    return getDisplayNameForParticipant(participantsWithoutCurrentUser[0], true);
}

/**
 * Get either the policyName or domainName the chat is tied to
 */
function getChatRoomSubtitle(report: OnyxEntry<Report>): string | undefined {
    if (isChatThread(report)) {
        return '';
    }
    if (isSelfDM(report)) {
        return Localize.translateLocal('reportActionsView.yourSpace');
    }
    if (isInvoiceRoom(report)) {
        return Localize.translateLocal('workspace.common.invoices');
    }
    if (!isDefaultRoom(report) && !isUserCreatedPolicyRoom(report) && !isPolicyExpenseChat(report)) {
        return '';
    }
    if (getChatType(report) === CONST.REPORT.CHAT_TYPE.DOMAIN_ALL) {
        // The domainAll rooms are just #domainName, so we ignore the prefix '#' to get the domainName
        return report?.reportName?.substring(1) ?? '';
    }
    if ((isPolicyExpenseChat(report) && !!report?.isOwnPolicyExpenseChat) || isExpenseReport(report)) {
        return Localize.translateLocal('workspace.common.workspace');
    }
    if (isArchivedRoom(report)) {
        return report?.oldPolicyName ?? '';
    }
    return getPolicyName(report);
}

/**
 * Get pending members for reports
 */
function getPendingChatMembers(accountIDs: number[], previousPendingChatMembers: PendingChatMember[], pendingAction: PendingAction): PendingChatMember[] {
    const pendingChatMembers = accountIDs.map((accountID) => ({accountID: accountID.toString(), pendingAction}));
    return [...previousPendingChatMembers, ...pendingChatMembers];
}

/**
 * Gets the parent navigation subtitle for the report
 */
function getParentNavigationSubtitle(report: OnyxEntry<Report>): ParentNavigationSummaryParams {
    const parentReport = getParentReport(report);
    if (isEmptyObject(parentReport)) {
        return {};
    }

    if (isInvoiceReport(report) || isInvoiceRoom(parentReport)) {
        return {reportName: `${getPolicyName(parentReport)} & ${getInvoicePayerName(parentReport)}`};
    }

    return {
        reportName: getReportName(parentReport),
        workspaceName: getPolicyName(parentReport, true),
    };
}

/**
 * Navigate to the details page of a given report
 */
function navigateToDetailsPage(report: OnyxEntry<Report>) {
    const isSelfDMReport = isSelfDM(report);
    const isOneOnOneChatReport = isOneOnOneChat(report);

    // For 1:1 chat, we don't want to include currentUser as participants in order to not mark 1:1 chats as having multiple participants
    const participantAccountID = Object.keys(report?.participants ?? {})
        .map(Number)
        .filter((accountID) => accountID !== currentUserAccountID || !isOneOnOneChatReport);

    if (isSelfDMReport || isOneOnOneChatReport) {
        Navigation.navigate(ROUTES.PROFILE.getRoute(participantAccountID[0]));
        return;
    }

    if (report?.reportID) {
        Navigation.navigate(ROUTES.REPORT_WITH_ID_DETAILS.getRoute(report?.reportID));
    }
}

/**
 * Go back to the details page of a given report
 */
function goBackToDetailsPage(report: OnyxEntry<Report>) {
    const isOneOnOneChatReport = isOneOnOneChat(report);

    // For 1:1 chat, we don't want to include currentUser as participants in order to not mark 1:1 chats as having multiple participants
    const participantAccountID = Object.keys(report?.participants ?? {})
        .map(Number)
        .filter((accountID) => accountID !== currentUserAccountID || !isOneOnOneChatReport);

    if (isOneOnOneChatReport) {
        Navigation.navigate(ROUTES.PROFILE.getRoute(participantAccountID[0]));
        return;
    }

    Navigation.goBack(ROUTES.REPORT_SETTINGS.getRoute(report?.reportID ?? ''));
}

/**
 * Generate a random reportID up to 53 bits aka 9,007,199,254,740,991 (Number.MAX_SAFE_INTEGER).
 * There were approximately 98,000,000 reports with sequential IDs generated before we started using this approach, those make up roughly one billionth of the space for these numbers,
 * so we live with the 1 in a billion chance of a collision with an older ID until we can switch to 64-bit IDs.
 *
 * In a test of 500M reports (28 years of reports at our current max rate) we got 20-40 collisions meaning that
 * this is more than random enough for our needs.
 */
function generateReportID(): string {
    return (Math.floor(Math.random() * 2 ** 21) * 2 ** 32 + Math.floor(Math.random() * 2 ** 32)).toString();
}

function hasReportNameError(report: OnyxEntry<Report>): boolean {
    return !isEmptyObject(report?.errorFields?.reportName);
}

/**
 * Adds a domain to a short mention, converting it into a full mention with email or SMS domain.
 * @param mention The user mention to be converted.
 * @returns The converted mention as a full mention string or undefined if conversion is not applicable.
 */
function addDomainToShortMention(mention: string): string | undefined {
    if (!Str.isValidEmail(mention) && currentUserPrivateDomain) {
        const mentionWithEmailDomain = `${mention}@${currentUserPrivateDomain}`;
        if (allPersonalDetailLogins.includes(mentionWithEmailDomain)) {
            return mentionWithEmailDomain;
        }
    }
    if (Str.isValidE164Phone(mention)) {
        const mentionWithSmsDomain = PhoneNumber.addSMSDomainIfPhoneNumber(mention);
        if (allPersonalDetailLogins.includes(mentionWithSmsDomain)) {
            return mentionWithSmsDomain;
        }
    }
    return undefined;
}

/**
 * For comments shorter than or equal to 10k chars, convert the comment from MD into HTML because that's how it is stored in the database
 * For longer comments, skip parsing, but still escape the text, and display plaintext for performance reasons. It takes over 40s to parse a 100k long string!!
 */
function getParsedComment(text: string, parsingDetails?: ParsingDetails): string {
    let isGroupPolicyReport = false;
    if (parsingDetails?.reportID) {
        const currentReport = getReport(parsingDetails?.reportID);
        isGroupPolicyReport = isReportInGroupPolicy(currentReport);
    }

    const parser = new ExpensiMark();
    const textWithMention = text.replace(CONST.REGEX.SHORT_MENTION, (match) => {
        if (!Str.isValidMention(match)) {
            return match;
        }
        const mention = match.substring(1);
        const mentionWithDomain = addDomainToShortMention(mention);
        return mentionWithDomain ? `@${mentionWithDomain}` : match;
    });

    return text.length <= CONST.MAX_MARKUP_LENGTH
        ? parser.replace(textWithMention, {shouldEscapeText: parsingDetails?.shouldEscapeText, disabledRules: isGroupPolicyReport ? [] : ['reportMentions']})
        : lodashEscape(text);
}

function getReportDescriptionText(report: Report): string {
    if (!report.description) {
        return '';
    }

    const parser = new ExpensiMark();
    return parser.htmlToText(report.description);
}

function getPolicyDescriptionText(policy: OnyxEntry<Policy>): string {
    if (!policy?.description) {
        return '';
    }

    const parser = new ExpensiMark();
    return parser.htmlToText(policy.description);
}

function buildOptimisticAddCommentReportAction(
    text?: string,
    file?: FileObject,
    actorAccountID?: number,
    createdOffset = 0,
    shouldEscapeText?: boolean,
    reportID?: string,
): OptimisticReportAction {
    const parser = new ExpensiMark();
    const commentText = getParsedComment(text ?? '', {shouldEscapeText, reportID});
    const isAttachmentOnly = file && !text;
    const isTextOnly = text && !file;

    let htmlForNewComment;
    let textForNewComment;
    if (isAttachmentOnly) {
        htmlForNewComment = CONST.ATTACHMENT_UPLOADING_MESSAGE_HTML;
        textForNewComment = CONST.ATTACHMENT_UPLOADING_MESSAGE_HTML;
    } else if (isTextOnly) {
        htmlForNewComment = commentText;
        textForNewComment = parser.htmlToText(htmlForNewComment);
    } else {
        htmlForNewComment = `${commentText}\n${CONST.ATTACHMENT_UPLOADING_MESSAGE_HTML}`;
        textForNewComment = `${parser.htmlToText(commentText)}\n${CONST.ATTACHMENT_UPLOADING_MESSAGE_HTML}`;
    }

    const isAttachment = !text && file !== undefined;
    const attachmentInfo = file ?? {};
    const accountID = actorAccountID ?? currentUserAccountID;

    // Remove HTML from text when applying optimistic offline comment
    return {
        commentText,
        reportAction: {
            reportActionID: NumberUtils.rand64(),
            actionName: CONST.REPORT.ACTIONS.TYPE.ADD_COMMENT,
            actorAccountID: accountID,
            person: [
                {
                    style: 'strong',
                    text: allPersonalDetails?.[accountID ?? -1]?.displayName ?? currentUserEmail,
                    type: 'TEXT',
                },
            ],
            automatic: false,
            avatar: allPersonalDetails?.[accountID ?? -1]?.avatar ?? UserUtils.getDefaultAvatarURL(accountID),
            created: DateUtils.getDBTimeWithSkew(Date.now() + createdOffset),
            message: [
                {
                    translationKey: isAttachmentOnly ? CONST.TRANSLATION_KEYS.ATTACHMENT : '',
                    type: CONST.REPORT.MESSAGE.TYPE.COMMENT,
                    html: htmlForNewComment,
                    text: textForNewComment,
                },
            ],
            isFirstItem: false,
            isAttachment,
            attachmentInfo,
            pendingAction: CONST.RED_BRICK_ROAD_PENDING_ACTION.ADD,
            shouldShow: true,
            isOptimisticAction: true,
        },
    };
}

/**
 * update optimistic parent reportAction when a comment is added or remove in the child report
 * @param parentReportAction - Parent report action of the child report
 * @param lastVisibleActionCreated - Last visible action created of the child report
 * @param type - The type of action in the child report
 */

function updateOptimisticParentReportAction(parentReportAction: OnyxEntry<ReportAction>, lastVisibleActionCreated: string, type: string): UpdateOptimisticParentReportAction {
    let childVisibleActionCount = parentReportAction?.childVisibleActionCount ?? 0;
    let childCommenterCount = parentReportAction?.childCommenterCount ?? 0;
    let childOldestFourAccountIDs = parentReportAction?.childOldestFourAccountIDs;

    if (type === CONST.RED_BRICK_ROAD_PENDING_ACTION.ADD) {
        childVisibleActionCount += 1;
        const oldestFourAccountIDs = childOldestFourAccountIDs ? childOldestFourAccountIDs.split(',') : [];
        if (oldestFourAccountIDs.length < 4) {
            const index = oldestFourAccountIDs.findIndex((accountID) => accountID === currentUserAccountID?.toString());
            if (index === -1) {
                childCommenterCount += 1;
                oldestFourAccountIDs.push(currentUserAccountID?.toString() ?? '');
            }
        }
        childOldestFourAccountIDs = oldestFourAccountIDs.join(',');
    } else if (type === CONST.RED_BRICK_ROAD_PENDING_ACTION.DELETE) {
        if (childVisibleActionCount > 0) {
            childVisibleActionCount -= 1;
        }

        if (childVisibleActionCount === 0) {
            childCommenterCount = 0;
            childOldestFourAccountIDs = '';
        }
    }

    return {
        childVisibleActionCount,
        childCommenterCount,
        childLastVisibleActionCreated: lastVisibleActionCreated,
        childOldestFourAccountIDs,
    };
}

/**
 * Builds an optimistic reportAction for the parent report when a task is created
 * @param taskReportID - Report ID of the task
 * @param taskTitle - Title of the task
 * @param taskAssigneeAccountID - AccountID of the person assigned to the task
 * @param text - Text of the comment
 * @param parentReportID - Report ID of the parent report
 * @param createdOffset - The offset for task's created time that created via a loop
 */
function buildOptimisticTaskCommentReportAction(
    taskReportID: string,
    taskTitle: string,
    taskAssigneeAccountID: number,
    text: string,
    parentReportID: string,
    actorAccountID?: number,
    createdOffset = 0,
): OptimisticReportAction {
    const reportAction = buildOptimisticAddCommentReportAction(text, undefined, undefined, createdOffset, undefined, taskReportID);
    if (reportAction.reportAction.message?.[0]) {
        reportAction.reportAction.message[0].taskReportID = taskReportID;
    }

    // These parameters are not saved on the reportAction, but are used to display the task in the UI
    // Added when we fetch the reportActions on a report
    reportAction.reportAction.originalMessage = {
        html: reportAction.reportAction.message?.[0]?.html,
        taskReportID: reportAction.reportAction.message?.[0]?.taskReportID,
    };
    reportAction.reportAction.childReportID = taskReportID;
    reportAction.reportAction.parentReportID = parentReportID;
    reportAction.reportAction.childType = CONST.REPORT.TYPE.TASK;
    reportAction.reportAction.childReportName = taskTitle;
    reportAction.reportAction.childManagerAccountID = taskAssigneeAccountID;
    reportAction.reportAction.childStatusNum = CONST.REPORT.STATUS_NUM.OPEN;
    reportAction.reportAction.childStateNum = CONST.REPORT.STATE_NUM.OPEN;

    if (actorAccountID) {
        reportAction.reportAction.actorAccountID = actorAccountID;
    }

    return reportAction;
}

/**
 * Builds an optimistic IOU report with a randomly generated reportID
 *
 * @param payeeAccountID - AccountID of the person generating the IOU.
 * @param payerAccountID - AccountID of the other person participating in the IOU.
 * @param total - IOU amount in the smallest unit of the currency.
 * @param chatReportID - Report ID of the chat where the IOU is.
 * @param currency - IOU currency.
 * @param isSendingMoney - If we pay someone the IOU should be created as settled
 */

function buildOptimisticIOUReport(payeeAccountID: number, payerAccountID: number, total: number, chatReportID: string, currency: string, isSendingMoney = false): OptimisticIOUReport {
    const formattedTotal = CurrencyUtils.convertToDisplayString(total, currency);
    const personalDetails = getPersonalDetailsForAccountID(payerAccountID);
    const payerEmail = 'login' in personalDetails ? personalDetails.login : '';

    const participants: Participants = {
        [payeeAccountID]: {hidden: false},
        [payerAccountID]: {hidden: false},
    };

    return {
        type: CONST.REPORT.TYPE.IOU,
        cachedTotal: formattedTotal,
        chatReportID,
        currency,
        managerID: payerAccountID,
        ownerAccountID: payeeAccountID,
        participants,
        reportID: generateReportID(),
        stateNum: isSendingMoney ? CONST.REPORT.STATE_NUM.APPROVED : CONST.REPORT.STATE_NUM.SUBMITTED,
        statusNum: isSendingMoney ? CONST.REPORT.STATUS_NUM.REIMBURSED : CONST.REPORT.STATE_NUM.SUBMITTED,
        total,

        // We don't translate reportName because the server response is always in English
        reportName: `${payerEmail} owes ${formattedTotal}`,
        notificationPreference: CONST.REPORT.NOTIFICATION_PREFERENCE.HIDDEN,
        parentReportID: chatReportID,
        lastVisibleActionCreated: DateUtils.getDBTime(),
    };
}

function getHumanReadableStatus(statusNum: number): string {
    const status = Object.keys(CONST.REPORT.STATUS_NUM).find((key) => CONST.REPORT.STATUS_NUM[key as keyof typeof CONST.REPORT.STATUS_NUM] === statusNum);
    return status ? `${status.charAt(0)}${status.slice(1).toLowerCase()}` : '';
}

/**
 * Populates the report field formula with the values from the report and policy.
 * Currently, this only supports optimistic expense reports.
 * Each formula field is either replaced with a value, or removed.
 * If after all replacements the formula is empty, the original formula is returned.
 * See {@link https://help.expensify.com/articles/expensify-classic/insights-and-custom-reporting/Custom-Templates}
 */
function populateOptimisticReportFormula(formula: string, report: OptimisticExpenseReport, policy: Policy | EmptyObject): string {
    const createdDate = report.lastVisibleActionCreated ? new Date(report.lastVisibleActionCreated) : undefined;
    const result = formula
        // We don't translate because the server response is always in English
        .replaceAll('{report:type}', 'Expense Report')
        .replaceAll('{report:startdate}', createdDate ? format(createdDate, CONST.DATE.FNS_FORMAT_STRING) : '')
        .replaceAll('{report:total}', report.total !== undefined ? CurrencyUtils.convertToDisplayString(Math.abs(report.total), report.currency).toString() : '')
        .replaceAll('{report:currency}', report.currency ?? '')
        .replaceAll('{report:policyname}', policy.name ?? '')
        .replaceAll('{report:created}', createdDate ? format(createdDate, CONST.DATE.FNS_DATE_TIME_FORMAT_STRING) : '')
        .replaceAll('{report:created:yyyy-MM-dd}', createdDate ? format(createdDate, CONST.DATE.FNS_FORMAT_STRING) : '')
        .replaceAll('{report:status}', report.statusNum !== undefined ? getHumanReadableStatus(report.statusNum) : '')
        .replaceAll('{user:email}', currentUserEmail ?? '')
        .replaceAll('{user:email|frontPart}', currentUserEmail ? currentUserEmail.split('@')[0] : '')
        .replaceAll(/\{report:(.+)}/g, '');

    return result.trim().length ? result : formula;
}

/** Builds an optimistic invoice report with a randomly generated reportID */
function buildOptimisticInvoiceReport(chatReportID: string, policyID: string, receiverAccountID: number, receiverName: string, total: number, currency: string): OptimisticExpenseReport {
    const formattedTotal = CurrencyUtils.convertToDisplayString(total, currency);

    return {
        reportID: generateReportID(),
        chatReportID,
        policyID,
        type: CONST.REPORT.TYPE.INVOICE,
        ownerAccountID: currentUserAccountID,
        managerID: receiverAccountID,
        currency,
        // We don’t translate reportName because the server response is always in English
        reportName: `${receiverName} owes ${formattedTotal}`,
        stateNum: CONST.REPORT.STATE_NUM.SUBMITTED,
        statusNum: CONST.REPORT.STATUS_NUM.OPEN,
        total,
        notificationPreference: CONST.REPORT.NOTIFICATION_PREFERENCE.HIDDEN,
        parentReportID: chatReportID,
        lastVisibleActionCreated: DateUtils.getDBTime(),
    };
}

/**
 * Builds an optimistic Expense report with a randomly generated reportID
 *
 * @param chatReportID - Report ID of the PolicyExpenseChat where the Expense Report is
 * @param policyID - The policy ID of the PolicyExpenseChat
 * @param payeeAccountID - AccountID of the employee (payee)
 * @param total - Amount in cents
 * @param currency
 * @param reimbursable – Whether the expense is reimbursable
 */
function buildOptimisticExpenseReport(chatReportID: string, policyID: string, payeeAccountID: number, total: number, currency: string, reimbursable = true): OptimisticExpenseReport {
    // The amount for Expense reports are stored as negative value in the database
    const storedTotal = total * -1;
    const policyName = getPolicyName(allReports?.[`${ONYXKEYS.COLLECTION.REPORT}${chatReportID}`]);
    const formattedTotal = CurrencyUtils.convertToDisplayString(storedTotal, currency);
    const policy = getPolicy(policyID);

    const isInstantSubmitEnabled = PolicyUtils.isInstantSubmitEnabled(policy);

    const stateNum = isInstantSubmitEnabled ? CONST.REPORT.STATE_NUM.SUBMITTED : CONST.REPORT.STATE_NUM.OPEN;
    const statusNum = isInstantSubmitEnabled ? CONST.REPORT.STATUS_NUM.SUBMITTED : CONST.REPORT.STATUS_NUM.OPEN;

    const expenseReport: OptimisticExpenseReport = {
        reportID: generateReportID(),
        chatReportID,
        policyID,
        type: CONST.REPORT.TYPE.EXPENSE,
        ownerAccountID: payeeAccountID,
        currency,
        // We don't translate reportName because the server response is always in English
        reportName: `${policyName} owes ${formattedTotal}`,
        stateNum,
        statusNum,
        total: storedTotal,
        nonReimbursableTotal: reimbursable ? 0 : storedTotal,
        notificationPreference: CONST.REPORT.NOTIFICATION_PREFERENCE.HIDDEN,
        parentReportID: chatReportID,
        lastVisibleActionCreated: DateUtils.getDBTime(),
    };

    // Get the approver/manager for this report to properly display the optimistic data
    const submitToAccountID = PolicyUtils.getSubmitToAccountID(policy, payeeAccountID);
    if (submitToAccountID) {
        expenseReport.managerID = submitToAccountID;
    }

    const titleReportField = getTitleReportField(getReportFieldsByPolicyID(policyID) ?? {});
    if (!!titleReportField && reportFieldsEnabled(expenseReport)) {
        expenseReport.reportName = populateOptimisticReportFormula(titleReportField.defaultValue, expenseReport, policy);
    }

    return expenseReport;
}

function getIOUSubmittedMessage(report: OnyxEntry<Report>) {
    const policy = getPolicy(report?.policyID);

    if (report?.ownerAccountID !== currentUserAccountID && policy.role === CONST.POLICY.ROLE.ADMIN) {
        const ownerPersonalDetail = getPersonalDetailsForAccountID(report?.ownerAccountID ?? 0);
        const ownerDisplayName = `${ownerPersonalDetail.displayName ?? ''}${ownerPersonalDetail.displayName !== ownerPersonalDetail.login ? ` (${ownerPersonalDetail.login})` : ''}`;

        return [
            {
                style: 'normal',
                text: 'You (on behalf of ',
                type: CONST.REPORT.MESSAGE.TYPE.TEXT,
            },
            {
                style: 'strong',
                text: ownerDisplayName,
                type: CONST.REPORT.MESSAGE.TYPE.TEXT,
            },
            {
                style: 'normal',
                text: ' via admin-submit)',
                type: CONST.REPORT.MESSAGE.TYPE.TEXT,
            },
            {
                style: 'normal',
                text: ' submitted this report',
                type: CONST.REPORT.MESSAGE.TYPE.TEXT,
            },
            {
                style: 'normal',
                text: ' to ',
                type: CONST.REPORT.MESSAGE.TYPE.TEXT,
            },
            {
                style: 'strong',
                text: 'you',
                type: CONST.REPORT.MESSAGE.TYPE.TEXT,
            },
        ];
    }

    const submittedToPersonalDetail = getPersonalDetailsForAccountID(policy?.submitsTo ?? 0);
    let submittedToDisplayName = `${submittedToPersonalDetail.displayName ?? ''}${
        submittedToPersonalDetail.displayName !== submittedToPersonalDetail.login ? ` (${submittedToPersonalDetail.login})` : ''
    }`;
    if (submittedToPersonalDetail?.accountID === currentUserAccountID) {
        submittedToDisplayName = 'yourself';
    }

    return [
        {
            type: CONST.REPORT.MESSAGE.TYPE.TEXT,
            style: 'strong',
            text: 'You',
        },
        {
            type: CONST.REPORT.MESSAGE.TYPE.TEXT,
            style: 'normal',
            text: ' submitted this report',
        },
        {
            type: CONST.REPORT.MESSAGE.TYPE.TEXT,
            style: 'normal',
            text: ' to ',
        },
        {
            type: CONST.REPORT.MESSAGE.TYPE.TEXT,
            style: 'strong',
            text: submittedToDisplayName,
        },
    ];
}

/**
 * @param iouReportID - the report ID of the IOU report the action belongs to
 * @param type - IOUReportAction type. Can be oneOf(create, decline, cancel, pay, split)
 * @param total - IOU total in cents
 * @param comment - IOU comment
 * @param currency - IOU currency
 * @param paymentType - IOU paymentMethodType. Can be oneOf(Elsewhere, Expensify)
 * @param isSettlingUp - Whether we are settling up an IOU
 */
function getIOUReportActionMessage(iouReportID: string, type: string, total: number, comment: string, currency: string, paymentType = '', isSettlingUp = false): Message[] {
    const report = getReport(iouReportID);

    if (type === CONST.REPORT.ACTIONS.TYPE.SUBMITTED) {
        return getIOUSubmittedMessage(!isEmptyObject(report) ? report : null);
    }

    const amount =
        type === CONST.IOU.REPORT_ACTION_TYPE.PAY
            ? CurrencyUtils.convertToDisplayString(getMoneyRequestSpendBreakdown(!isEmptyObject(report) ? report : null).totalDisplaySpend, currency)
            : CurrencyUtils.convertToDisplayString(total, currency);

    let paymentMethodMessage;
    switch (paymentType) {
        case CONST.IOU.PAYMENT_TYPE.VBBA:
        case CONST.IOU.PAYMENT_TYPE.EXPENSIFY:
            paymentMethodMessage = ' with Expensify';
            break;
        default:
            paymentMethodMessage = ` elsewhere`;
            break;
    }

    let iouMessage;
    switch (type) {
        case CONST.REPORT.ACTIONS.TYPE.APPROVED:
            iouMessage = `approved ${amount}`;
            break;
        case CONST.IOU.REPORT_ACTION_TYPE.CREATE:
            iouMessage = `submitted ${amount}${comment && ` for ${comment}`}`;
            break;
        case CONST.IOU.REPORT_ACTION_TYPE.TRACK:
            iouMessage = `tracking ${amount}${comment && ` for ${comment}`}`;
            break;
        case CONST.IOU.REPORT_ACTION_TYPE.SPLIT:
            iouMessage = `split ${amount}${comment && ` for ${comment}`}`;
            break;
        case CONST.IOU.REPORT_ACTION_TYPE.DELETE:
            iouMessage = `deleted the ${amount} expense${comment && ` for ${comment}`}`;
            break;
        case CONST.IOU.REPORT_ACTION_TYPE.PAY:
            iouMessage = isSettlingUp ? `paid ${amount}${paymentMethodMessage}` : `sent ${amount}${comment && ` for ${comment}`}${paymentMethodMessage}`;
            break;
        default:
            break;
    }

    return [
        {
            html: lodashEscape(iouMessage),
            text: iouMessage ?? '',
            isEdited: false,
            type: CONST.REPORT.MESSAGE.TYPE.COMMENT,
        },
    ];
}

/**
 * Builds an optimistic IOU reportAction object
 *
 * @param type - IOUReportAction type. Can be oneOf(create, delete, pay, split).
 * @param amount - IOU amount in cents.
 * @param currency
 * @param comment - User comment for the IOU.
 * @param participants - An array with participants details.
 * @param [transactionID] - Not required if the IOUReportAction type is 'pay'
 * @param [paymentType] - Only required if the IOUReportAction type is 'pay'. Can be oneOf(elsewhere, Expensify).
 * @param [iouReportID] - Only required if the IOUReportActions type is oneOf(decline, cancel, pay). Generates a randomID as default.
 * @param [isSettlingUp] - Whether we are settling up an IOU.
 * @param [isSendMoneyFlow] - Whether this is pay someone flow
 * @param [receipt]
 * @param [isOwnPolicyExpenseChat] - Whether this is an expense report create from the current user's policy expense chat
 */
function buildOptimisticIOUReportAction(
    type: ValueOf<typeof CONST.IOU.REPORT_ACTION_TYPE>,
    amount: number,
    currency: string,
    comment: string,
    participants: Participant[],
    transactionID: string,
    paymentType?: PaymentMethodType,
    iouReportID = '',
    isSettlingUp = false,
    isSendMoneyFlow = false,
    receipt: Receipt = {},
    isOwnPolicyExpenseChat = false,
    created = DateUtils.getDBTime(),
    linkedExpenseReportAction: ReportAction | EmptyObject = {},
): OptimisticIOUReportAction {
    const IOUReportID = iouReportID || generateReportID();

    const originalMessage: IOUMessage = {
        amount,
        comment,
        currency,
        IOUTransactionID: transactionID,
        IOUReportID,
        type,
        whisperedTo: [CONST.IOU.RECEIPT_STATE.SCANREADY, CONST.IOU.RECEIPT_STATE.SCANNING].some((value) => value === receipt?.state) ? [currentUserAccountID ?? -1] : [],
    };

    if (type === CONST.IOU.REPORT_ACTION_TYPE.PAY) {
        // In pay someone flow, we store amount, comment, currency in IOUDetails when type = pay
        if (isSendMoneyFlow) {
            const keys = ['amount', 'comment', 'currency'] as const;
            keys.forEach((key) => {
                delete originalMessage[key];
            });
            originalMessage.IOUDetails = {amount, comment, currency};
            originalMessage.paymentType = paymentType;
        } else {
            // In case of pay someone action, we dont store the comment
            // and there is no single transctionID to link the action to.
            delete originalMessage.IOUTransactionID;
            delete originalMessage.comment;
            originalMessage.paymentType = paymentType;
        }
    }

    // IOUs of type split only exist in group DMs and those don't have an iouReport so we need to delete the IOUReportID key
    if (type === CONST.IOU.REPORT_ACTION_TYPE.SPLIT) {
        delete originalMessage.IOUReportID;
        // Split expense made from a policy expense chat only have the payee's accountID as the participant because the payer could be any policy admin
        if (isOwnPolicyExpenseChat) {
            originalMessage.participantAccountIDs = currentUserAccountID ? [currentUserAccountID] : [];
        } else {
            originalMessage.participantAccountIDs = currentUserAccountID
                ? [currentUserAccountID, ...participants.map((participant) => participant.accountID ?? -1)]
                : participants.map((participant) => participant.accountID ?? -1);
        }
    }

    return {
        ...linkedExpenseReportAction,
        actionName: CONST.REPORT.ACTIONS.TYPE.IOU,
        actorAccountID: currentUserAccountID,
        automatic: false,
        avatar: getCurrentUserAvatarOrDefault(),
        isAttachment: false,
        originalMessage,
        message: getIOUReportActionMessage(iouReportID, type, amount, comment, currency, paymentType, isSettlingUp),
        person: [
            {
                style: 'strong',
                text: getCurrentUserDisplayNameOrEmail(),
                type: 'TEXT',
            },
        ],
        reportActionID: NumberUtils.rand64(),
        shouldShow: true,
        created,
        pendingAction: CONST.RED_BRICK_ROAD_PENDING_ACTION.ADD,
    };
}

/**
 * Builds an optimistic APPROVED report action with a randomly generated reportActionID.
 */
function buildOptimisticApprovedReportAction(amount: number, currency: string, expenseReportID: string): OptimisticApprovedReportAction {
    const originalMessage = {
        amount,
        currency,
        expenseReportID,
    };

    return {
        actionName: CONST.REPORT.ACTIONS.TYPE.APPROVED,
        actorAccountID: currentUserAccountID,
        automatic: false,
        avatar: getCurrentUserAvatarOrDefault(),
        isAttachment: false,
        originalMessage,
        message: getIOUReportActionMessage(expenseReportID, CONST.REPORT.ACTIONS.TYPE.APPROVED, Math.abs(amount), '', currency),
        person: [
            {
                style: 'strong',
                text: getCurrentUserDisplayNameOrEmail(),
                type: 'TEXT',
            },
        ],
        reportActionID: NumberUtils.rand64(),
        shouldShow: true,
        created: DateUtils.getDBTime(),
        pendingAction: CONST.RED_BRICK_ROAD_PENDING_ACTION.ADD,
    };
}

/**
 * Builds an optimistic MOVED report action with a randomly generated reportActionID.
 * This action is used when we move reports across workspaces.
 */
function buildOptimisticMovedReportAction(fromPolicyID: string, toPolicyID: string, newParentReportID: string, movedReportID: string, policyName: string): ReportAction {
    const originalMessage = {
        fromPolicyID,
        toPolicyID,
        newParentReportID,
        movedReportID,
    };

    const movedActionMessage = [
        {
            html: `moved the report to the <a href='${CONST.NEW_EXPENSIFY_URL}r/${newParentReportID}' target='_blank' rel='noreferrer noopener'>${policyName}</a> workspace`,
            text: `moved the report to the ${policyName} workspace`,
            type: CONST.REPORT.MESSAGE.TYPE.COMMENT,
        },
    ];

    return {
        actionName: CONST.REPORT.ACTIONS.TYPE.MOVED,
        actorAccountID: currentUserAccountID,
        automatic: false,
        avatar: getCurrentUserAvatarOrDefault(),
        isAttachment: false,
        originalMessage,
        message: movedActionMessage,
        person: [
            {
                style: 'strong',
                text: getCurrentUserDisplayNameOrEmail(),
                type: 'TEXT',
            },
        ],
        reportActionID: NumberUtils.rand64(),
        shouldShow: true,
        created: DateUtils.getDBTime(),
        pendingAction: CONST.RED_BRICK_ROAD_PENDING_ACTION.ADD,
    };
}

/**
 * Builds an optimistic SUBMITTED report action with a randomly generated reportActionID.
 *
 */
function buildOptimisticSubmittedReportAction(amount: number, currency: string, expenseReportID: string, adminAccountID: number | undefined): OptimisticSubmittedReportAction {
    const originalMessage = {
        amount,
        currency,
        expenseReportID,
    };

    return {
        actionName: CONST.REPORT.ACTIONS.TYPE.SUBMITTED,
        actorAccountID: currentUserAccountID,
        adminAccountID,
        automatic: false,
        avatar: getCurrentUserAvatarOrDefault(),
        isAttachment: false,
        originalMessage,
        message: getIOUReportActionMessage(expenseReportID, CONST.REPORT.ACTIONS.TYPE.SUBMITTED, Math.abs(amount), '', currency),
        person: [
            {
                style: 'strong',
                text: getCurrentUserDisplayNameOrEmail(),
                type: 'TEXT',
            },
        ],
        reportActionID: NumberUtils.rand64(),
        shouldShow: true,
        created: DateUtils.getDBTime(),
        pendingAction: CONST.RED_BRICK_ROAD_PENDING_ACTION.ADD,
    };
}

/**
 * Builds an optimistic report preview action with a randomly generated reportActionID.
 *
 * @param chatReport
 * @param iouReport
 * @param [comment] - User comment for the IOU.
 * @param [transaction] - optimistic first transaction of preview
 */
function buildOptimisticReportPreview(chatReport: OnyxEntry<Report>, iouReport: Report, comment = '', transaction: OnyxEntry<Transaction> = null, childReportID?: string): ReportAction {
    const hasReceipt = TransactionUtils.hasReceipt(transaction);
    const isReceiptBeingScanned = hasReceipt && TransactionUtils.isReceiptBeingScanned(transaction);
    const message = getReportPreviewMessage(iouReport);
    const created = DateUtils.getDBTime();
    return {
        reportActionID: NumberUtils.rand64(),
        reportID: chatReport?.reportID,
        actionName: CONST.REPORT.ACTIONS.TYPE.REPORT_PREVIEW,
        pendingAction: CONST.RED_BRICK_ROAD_PENDING_ACTION.ADD,
        originalMessage: {
            linkedReportID: iouReport?.reportID,
            whisperedTo: isReceiptBeingScanned ? [currentUserAccountID ?? -1] : [],
        },
        message: [
            {
                html: message,
                text: message,
                isEdited: false,
                type: CONST.REPORT.MESSAGE.TYPE.COMMENT,
            },
        ],
        created,
        accountID: iouReport?.managerID ?? 0,
        // The preview is initially whispered if created with a receipt, so the actor is the current user as well
        actorAccountID: hasReceipt ? currentUserAccountID : iouReport?.managerID ?? 0,
        childReportID: childReportID ?? iouReport?.reportID,
        childMoneyRequestCount: 1,
        childLastMoneyRequestComment: comment,
        childRecentReceiptTransactionIDs: hasReceipt && !isEmptyObject(transaction) ? {[transaction?.transactionID ?? '']: created} : undefined,
    };
}

/**
 * Builds an optimistic modified expense action with a randomly generated reportActionID.
 */
function buildOptimisticModifiedExpenseReportAction(
    transactionThread: OnyxEntry<Report>,
    oldTransaction: OnyxEntry<Transaction>,
    transactionChanges: TransactionChanges,
    isFromExpenseReport: boolean,
    policy: OnyxEntry<Policy>,
): OptimisticModifiedExpenseReportAction {
    const originalMessage = getModifiedExpenseOriginalMessage(oldTransaction, transactionChanges, isFromExpenseReport, policy);
    return {
        actionName: CONST.REPORT.ACTIONS.TYPE.MODIFIED_EXPENSE,
        actorAccountID: currentUserAccountID,
        automatic: false,
        avatar: getCurrentUserAvatarOrDefault(),
        created: DateUtils.getDBTime(),
        isAttachment: false,
        message: [
            {
                // Currently we are composing the message from the originalMessage and message is only used in OldDot and not in the App
                text: 'You',
                style: 'strong',
                type: CONST.REPORT.MESSAGE.TYPE.TEXT,
            },
        ],
        originalMessage,
        person: [
            {
                style: 'strong',
                text: currentUserPersonalDetails?.displayName ?? String(currentUserAccountID),
                type: 'TEXT',
            },
        ],
        pendingAction: CONST.RED_BRICK_ROAD_PENDING_ACTION.ADD,
        reportActionID: NumberUtils.rand64(),
        reportID: transactionThread?.reportID,
        shouldShow: true,
    };
}

/**
 * Builds an optimistic modified expense action for a tracked expense move with a randomly generated reportActionID.
 * @param transactionThreadID - The reportID of the transaction thread
 * @param movedToReportID - The reportID of the report the transaction is moved to
 */
function buildOptimisticMovedTrackedExpenseModifiedReportAction(transactionThreadID: string, movedToReportID: string): OptimisticModifiedExpenseReportAction {
    return {
        actionName: CONST.REPORT.ACTIONS.TYPE.MODIFIED_EXPENSE,
        actorAccountID: currentUserAccountID,
        automatic: false,
        avatar: getCurrentUserAvatarOrDefault(),
        created: DateUtils.getDBTime(),
        isAttachment: false,
        message: [
            {
                // Currently we are composing the message from the originalMessage and message is only used in OldDot and not in the App
                text: 'You',
                style: 'strong',
                type: CONST.REPORT.MESSAGE.TYPE.TEXT,
            },
        ],
        originalMessage: {
            movedToReportID,
        },
        person: [
            {
                style: 'strong',
                text: currentUserPersonalDetails?.displayName ?? String(currentUserAccountID),
                type: 'TEXT',
            },
        ],
        pendingAction: CONST.RED_BRICK_ROAD_PENDING_ACTION.ADD,
        reportActionID: NumberUtils.rand64(),
        reportID: transactionThreadID,
        shouldShow: true,
    };
}

/**
 * Updates a report preview action that exists for an IOU report.
 *
 * @param [comment] - User comment for the IOU.
 * @param [transaction] - optimistic newest transaction of a report preview
 *
 */
function updateReportPreview(
    iouReport: OnyxEntry<Report>,
    reportPreviewAction: ReportPreviewAction,
    isPayRequest = false,
    comment = '',
    transaction: OnyxEntry<Transaction> = null,
): ReportPreviewAction {
    const hasReceipt = TransactionUtils.hasReceipt(transaction);
    const recentReceiptTransactions = reportPreviewAction?.childRecentReceiptTransactionIDs ?? {};
    const transactionsToKeep = TransactionUtils.getRecentTransactions(recentReceiptTransactions);
    const previousTransactionsArray = Object.entries(recentReceiptTransactions ?? {}).map(([key, value]) => (transactionsToKeep.includes(key) ? {[key]: value} : null));
    const previousTransactions: Record<string, string> = {};

    for (const obj of previousTransactionsArray) {
        for (const key in obj) {
            if (obj) {
                previousTransactions[key] = obj[key];
            }
        }
    }

    const message = getReportPreviewMessage(iouReport, reportPreviewAction);
    return {
        ...reportPreviewAction,
        message: [
            {
                html: message,
                text: message,
                isEdited: false,
                type: CONST.REPORT.MESSAGE.TYPE.COMMENT,
            },
        ],
        childLastMoneyRequestComment: comment || reportPreviewAction?.childLastMoneyRequestComment,
        childMoneyRequestCount: (reportPreviewAction?.childMoneyRequestCount ?? 0) + (isPayRequest ? 0 : 1),
        childRecentReceiptTransactionIDs: hasReceipt
            ? {
                  ...(transaction && {[transaction.transactionID]: transaction?.created}),
                  ...previousTransactions,
              }
            : recentReceiptTransactions,
        // As soon as we add a transaction without a receipt to the report, it will have ready expenses,
        // so we remove the whisper
        originalMessage: {
            ...(reportPreviewAction.originalMessage ?? {}),
            whisperedTo: hasReceipt ? reportPreviewAction?.originalMessage?.whisperedTo : [],
        },
    };
}

function buildOptimisticTaskReportAction(
    taskReportID: string,
    actionName: OriginalMessageActionName,
    message = '',
    actorAccountID = currentUserAccountID,
    createdOffset = 0,
): OptimisticTaskReportAction {
    const originalMessage = {
        taskReportID,
        type: actionName,
        text: message,
    };
    return {
        actionName,
        actorAccountID,
        automatic: false,
        avatar: getCurrentUserAvatarOrDefault(),
        isAttachment: false,
        originalMessage,
        message: [
            {
                text: message,
                taskReportID,
                type: CONST.REPORT.MESSAGE.TYPE.TEXT,
            },
        ],
        person: [
            {
                style: 'strong',
                text: currentUserPersonalDetails?.displayName ?? String(currentUserAccountID),
                type: 'TEXT',
            },
        ],
        reportActionID: NumberUtils.rand64(),
        shouldShow: true,
        created: DateUtils.getDBTimeWithSkew(Date.now() + createdOffset),
        isFirstItem: false,
        pendingAction: CONST.RED_BRICK_ROAD_PENDING_ACTION.ADD,
    };
}

/**
 * Builds an optimistic chat report with a randomly generated reportID and as much information as we currently have
 */
function buildOptimisticChatReport(
    participantList: number[],
    reportName: string = CONST.REPORT.DEFAULT_REPORT_NAME,
    chatType: ValueOf<typeof CONST.REPORT.CHAT_TYPE> | undefined = undefined,
    policyID: string = CONST.POLICY.OWNER_EMAIL_FAKE,
    ownerAccountID: number = CONST.REPORT.OWNER_ACCOUNT_ID_FAKE,
    isOwnPolicyExpenseChat = false,
    oldPolicyName = '',
    visibility: ValueOf<typeof CONST.REPORT.VISIBILITY> | undefined = undefined,
    writeCapability: ValueOf<typeof CONST.REPORT.WRITE_CAPABILITIES> | undefined = undefined,
    notificationPreference: NotificationPreference = CONST.REPORT.NOTIFICATION_PREFERENCE.ALWAYS,
    parentReportActionID = '',
    parentReportID = '',
    description = '',
    avatarUrl = '',
    optimisticReportID = '',
): OptimisticChatReport {
    const participants = participantList.reduce((reportParticipants: Participants, accountID: number) => {
        const participant: ReportParticipant = {
            hidden: false,
            role: accountID === currentUserAccountID ? CONST.REPORT.ROLE.ADMIN : CONST.REPORT.ROLE.MEMBER,
        };
        // eslint-disable-next-line no-param-reassign
        reportParticipants[accountID] = participant;
        return reportParticipants;
    }, {} as Participants);
    const currentTime = DateUtils.getDBTime();
    const isNewlyCreatedWorkspaceChat = chatType === CONST.REPORT.CHAT_TYPE.POLICY_EXPENSE_CHAT && isOwnPolicyExpenseChat;
    const optimisticChatReport: OptimisticChatReport = {
        isOptimisticReport: true,
        type: CONST.REPORT.TYPE.CHAT,
        chatType,
        isOwnPolicyExpenseChat,
        isPinned: reportName === CONST.REPORT.WORKSPACE_CHAT_ROOMS.ADMINS || isNewlyCreatedWorkspaceChat,
        lastActorAccountID: 0,
        lastMessageTranslationKey: '',
        lastMessageHtml: '',
        lastMessageText: undefined,
        lastReadTime: currentTime,
        lastVisibleActionCreated: currentTime,
        notificationPreference,
        oldPolicyName,
        ownerAccountID: ownerAccountID || CONST.REPORT.OWNER_ACCOUNT_ID_FAKE,
        parentReportActionID,
        parentReportID,
        participants,
        policyID,
        reportID: optimisticReportID || generateReportID(),
        reportName,
        stateNum: 0,
        statusNum: 0,
        visibility,
        description,
        writeCapability,
        avatarUrl,
    };

    if (chatType === CONST.REPORT.CHAT_TYPE.INVOICE) {
        // TODO: update to support workspace as an invoice receiver when workspace-to-workspace invoice room implemented
        optimisticChatReport.invoiceReceiver = {
            type: 'individual',
            accountID: participantList[0],
        };
    }

    return optimisticChatReport;
}

function buildOptimisticGroupChatReport(participantAccountIDs: number[], reportName: string, avatarUri: string, optimisticReportID?: string) {
    return buildOptimisticChatReport(
        participantAccountIDs,
        reportName,
        CONST.REPORT.CHAT_TYPE.GROUP,
        undefined,
        undefined,
        undefined,
        undefined,
        undefined,
        undefined,
        CONST.REPORT.NOTIFICATION_PREFERENCE.HIDDEN,
        undefined,
        undefined,
        undefined,
        avatarUri,
        optimisticReportID,
    );
}

/**
 * Returns the necessary reportAction onyx data to indicate that the chat has been created optimistically
 * @param [created] - Action created time
 */
function buildOptimisticCreatedReportAction(emailCreatingAction: string, created = DateUtils.getDBTime()): OptimisticCreatedReportAction {
    return {
        reportActionID: NumberUtils.rand64(),
        actionName: CONST.REPORT.ACTIONS.TYPE.CREATED,
        pendingAction: CONST.RED_BRICK_ROAD_PENDING_ACTION.ADD,
        actorAccountID: currentUserAccountID,
        message: [
            {
                type: CONST.REPORT.MESSAGE.TYPE.TEXT,
                style: 'strong',
                text: emailCreatingAction,
            },
            {
                type: CONST.REPORT.MESSAGE.TYPE.TEXT,
                style: 'normal',
                text: ' created this report',
            },
        ],
        person: [
            {
                type: CONST.REPORT.MESSAGE.TYPE.TEXT,
                style: 'strong',
                text: getCurrentUserDisplayNameOrEmail(),
            },
        ],
        automatic: false,
        avatar: getCurrentUserAvatarOrDefault(),
        created,
        shouldShow: true,
    };
}

/**
 * Returns the necessary reportAction onyx data to indicate that the room has been renamed
 */
function buildOptimisticRenamedRoomReportAction(newName: string, oldName: string): OptimisticRenamedReportAction {
    const now = DateUtils.getDBTime();
    return {
        reportActionID: NumberUtils.rand64(),
        actionName: CONST.REPORT.ACTIONS.TYPE.RENAMED,
        pendingAction: CONST.RED_BRICK_ROAD_PENDING_ACTION.ADD,
        actorAccountID: currentUserAccountID,
        message: [
            {
                type: CONST.REPORT.MESSAGE.TYPE.TEXT,
                style: 'strong',
                text: 'You',
            },
            {
                type: CONST.REPORT.MESSAGE.TYPE.TEXT,
                style: 'normal',
                text: ` renamed this report. New title is '${newName}' (previously '${oldName}').`,
            },
        ],
        person: [
            {
                type: CONST.REPORT.MESSAGE.TYPE.TEXT,
                style: 'strong',
                text: getCurrentUserDisplayNameOrEmail(),
            },
        ],
        originalMessage: {
            oldName,
            newName,
            html: `Room renamed to ${newName}`,
            lastModified: now,
        },
        automatic: false,
        avatar: getCurrentUserAvatarOrDefault(),
        created: now,
        shouldShow: true,
    };
}

/**
 * Returns the necessary reportAction onyx data to indicate that the transaction has been put on hold optimistically
 * @param [created] - Action created time
 */
function buildOptimisticHoldReportAction(created = DateUtils.getDBTime()): OptimisticHoldReportAction {
    return {
        reportActionID: NumberUtils.rand64(),
        actionName: CONST.REPORT.ACTIONS.TYPE.HOLD,
        pendingAction: CONST.RED_BRICK_ROAD_PENDING_ACTION.ADD,
        actorAccountID: currentUserAccountID,
        message: [
            {
                type: CONST.REPORT.MESSAGE.TYPE.TEXT,
                style: 'normal',
                text: Localize.translateLocal('iou.heldExpense'),
            },
        ],
        person: [
            {
                type: CONST.REPORT.MESSAGE.TYPE.TEXT,
                style: 'strong',
                text: getCurrentUserDisplayNameOrEmail(),
            },
        ],
        automatic: false,
        avatar: getCurrentUserAvatarOrDefault(),
        created,
        shouldShow: true,
    };
}

/**
 * Returns the necessary reportAction onyx data to indicate that the transaction has been put on hold optimistically
 * @param [created] - Action created time
 */
function buildOptimisticHoldReportActionComment(comment: string, created = DateUtils.getDBTime()): OptimisticHoldReportAction {
    return {
        reportActionID: NumberUtils.rand64(),
        actionName: CONST.REPORT.ACTIONS.TYPE.ADD_COMMENT,
        pendingAction: CONST.RED_BRICK_ROAD_PENDING_ACTION.ADD,
        actorAccountID: currentUserAccountID,
        message: [
            {
                type: CONST.REPORT.MESSAGE.TYPE.TEXT,
                style: 'normal',
                text: comment,
            },
        ],
        person: [
            {
                type: CONST.REPORT.MESSAGE.TYPE.TEXT,
                style: 'strong',
                text: getCurrentUserDisplayNameOrEmail(),
            },
        ],
        automatic: false,
        avatar: getCurrentUserAvatarOrDefault(),
        created,
        shouldShow: true,
    };
}

/**
 * Returns the necessary reportAction onyx data to indicate that the transaction has been removed from hold optimistically
 * @param [created] - Action created time
 */
function buildOptimisticUnHoldReportAction(created = DateUtils.getDBTime()): OptimisticHoldReportAction {
    return {
        reportActionID: NumberUtils.rand64(),
        actionName: CONST.REPORT.ACTIONS.TYPE.UNHOLD,
        pendingAction: CONST.RED_BRICK_ROAD_PENDING_ACTION.ADD,
        actorAccountID: currentUserAccountID,
        message: [
            {
                type: CONST.REPORT.MESSAGE.TYPE.TEXT,
                style: 'normal',
                text: Localize.translateLocal('iou.unheldExpense'),
            },
        ],
        person: [
            {
                type: CONST.REPORT.MESSAGE.TYPE.TEXT,
                style: 'normal',
                text: getCurrentUserDisplayNameOrEmail(),
            },
        ],
        automatic: false,
        avatar: getCurrentUserAvatarOrDefault(),
        created,
        shouldShow: true,
    };
}

function buildOptimisticEditedTaskFieldReportAction({title, description}: Task): OptimisticEditedTaskReportAction {
    // We do not modify title & description in one request, so we need to create a different optimistic action for each field modification
    let field = '';
    let value = '';
    if (title !== undefined) {
        field = 'task title';
        value = title;
    } else if (description !== undefined) {
        field = 'description';
        value = description;
    }

    let changelog = 'edited this task';
    if (field && value) {
        changelog = `updated the ${field} to ${value}`;
    } else if (field) {
        changelog = `removed the ${field}`;
    }

    return {
        reportActionID: NumberUtils.rand64(),
        actionName: CONST.REPORT.ACTIONS.TYPE.TASK_EDITED,
        pendingAction: CONST.RED_BRICK_ROAD_PENDING_ACTION.ADD,
        actorAccountID: currentUserAccountID,
        message: [
            {
                type: CONST.REPORT.MESSAGE.TYPE.COMMENT,
                text: changelog,
                html: description ? getParsedComment(changelog) : changelog,
            },
        ],
        person: [
            {
                type: CONST.REPORT.MESSAGE.TYPE.TEXT,
                style: 'strong',
                text: getCurrentUserDisplayNameOrEmail(),
            },
        ],
        automatic: false,
        avatar: getCurrentUserAvatarOrDefault(),
        created: DateUtils.getDBTime(),
        shouldShow: false,
    };
}

function buildOptimisticChangedTaskAssigneeReportAction(assigneeAccountID: number): OptimisticEditedTaskReportAction {
    return {
        reportActionID: NumberUtils.rand64(),
        actionName: CONST.REPORT.ACTIONS.TYPE.TASK_EDITED,
        pendingAction: CONST.RED_BRICK_ROAD_PENDING_ACTION.ADD,
        actorAccountID: currentUserAccountID,
        message: [
            {
                type: CONST.REPORT.MESSAGE.TYPE.COMMENT,
                text: `assigned to ${getDisplayNameForParticipant(assigneeAccountID)}`,
                html: `assigned to <mention-user accountID=${assigneeAccountID}></mention-user>`,
            },
        ],
        person: [
            {
                type: CONST.REPORT.MESSAGE.TYPE.TEXT,
                style: 'strong',
                text: getCurrentUserDisplayNameOrEmail(),
            },
        ],
        automatic: false,
        avatar: getCurrentUserAvatarOrDefault(),
        created: DateUtils.getDBTime(),
        shouldShow: false,
    };
}

/**
 * Returns the necessary reportAction onyx data to indicate that a chat has been archived
 *
 * @param reason - A reason why the chat has been archived
 */
function buildOptimisticClosedReportAction(emailClosingReport: string, policyName: string, reason: string = CONST.REPORT.ARCHIVE_REASON.DEFAULT): OptimisticClosedReportAction {
    return {
        actionName: CONST.REPORT.ACTIONS.TYPE.CLOSED,
        actorAccountID: currentUserAccountID,
        automatic: false,
        avatar: getCurrentUserAvatarOrDefault(),
        created: DateUtils.getDBTime(),
        message: [
            {
                type: CONST.REPORT.MESSAGE.TYPE.TEXT,
                style: 'strong',
                text: emailClosingReport,
            },
            {
                type: CONST.REPORT.MESSAGE.TYPE.TEXT,
                style: 'normal',
                text: ' closed this report',
            },
        ],
        originalMessage: {
            policyName,
            reason,
        },
        pendingAction: CONST.RED_BRICK_ROAD_PENDING_ACTION.ADD,
        person: [
            {
                type: CONST.REPORT.MESSAGE.TYPE.TEXT,
                style: 'strong',
                text: getCurrentUserDisplayNameOrEmail(),
            },
        ],
        reportActionID: NumberUtils.rand64(),
        shouldShow: true,
    };
}

/**
 * Returns an optimistic Dismissed Violation Report Action. Use the originalMessage customize this to the type of
 * violation being dismissed.
 */
function buildOptimisticDismissedViolationReportAction(originalMessage: OriginalMessageDismissedViolation['originalMessage']): OptimisticDismissedViolationReportAction {
    return {
        actionName: CONST.REPORT.ACTIONS.TYPE.DISMISSED_VIOLATION,
        actorAccountID: currentUserAccountID,
        avatar: getCurrentUserAvatarOrDefault(),
        created: DateUtils.getDBTime(),
        message: [
            {
                type: CONST.REPORT.MESSAGE.TYPE.TEXT,
                style: 'normal',
                text: ReportActionsUtils.getDismissedViolationMessageText(originalMessage),
            },
        ],
        originalMessage,
        pendingAction: CONST.RED_BRICK_ROAD_PENDING_ACTION.ADD,
        person: [
            {
                type: CONST.REPORT.MESSAGE.TYPE.TEXT,
                style: 'strong',
                text: getCurrentUserDisplayNameOrEmail(),
            },
        ],
        reportActionID: NumberUtils.rand64(),
        shouldShow: true,
    };
}

function buildOptimisticWorkspaceChats(policyID: string, policyName: string, expenseReportId?: string): OptimisticWorkspaceChats {
    const announceChatData = buildOptimisticChatReport(
        currentUserAccountID ? [currentUserAccountID] : [],
        CONST.REPORT.WORKSPACE_CHAT_ROOMS.ANNOUNCE,
        CONST.REPORT.CHAT_TYPE.POLICY_ANNOUNCE,
        policyID,
        CONST.POLICY.OWNER_ACCOUNT_ID_FAKE,
        false,
        policyName,
        undefined,
        undefined,

        // #announce contains all policy members so notifying always should be opt-in only.
        CONST.REPORT.NOTIFICATION_PREFERENCE.DAILY,
    );
    const announceChatReportID = announceChatData.reportID;
    const announceCreatedAction = buildOptimisticCreatedReportAction(CONST.POLICY.OWNER_EMAIL_FAKE);
    const announceReportActionData = {
        [announceCreatedAction.reportActionID]: announceCreatedAction,
    };
    const pendingChatMembers = getPendingChatMembers(currentUserAccountID ? [currentUserAccountID] : [], [], CONST.RED_BRICK_ROAD_PENDING_ACTION.ADD);
    const adminsChatData = {
        ...buildOptimisticChatReport(
            [currentUserAccountID ?? -1],
            CONST.REPORT.WORKSPACE_CHAT_ROOMS.ADMINS,
            CONST.REPORT.CHAT_TYPE.POLICY_ADMINS,
            policyID,
            CONST.POLICY.OWNER_ACCOUNT_ID_FAKE,
            false,
            policyName,
        ),
        pendingChatMembers,
    };
    const adminsChatReportID = adminsChatData.reportID;
    const adminsCreatedAction = buildOptimisticCreatedReportAction(CONST.POLICY.OWNER_EMAIL_FAKE);
    const adminsReportActionData = {
        [adminsCreatedAction.reportActionID]: adminsCreatedAction,
    };

    const expenseChatData = buildOptimisticChatReport(
        [currentUserAccountID ?? -1],
        '',
        CONST.REPORT.CHAT_TYPE.POLICY_EXPENSE_CHAT,
        policyID,
        currentUserAccountID,
        true,
        policyName,
        undefined,
        undefined,
        undefined,
        undefined,
        undefined,
        undefined,
        undefined,
        expenseReportId,
    );
    const expenseChatReportID = expenseChatData.reportID;
    const expenseReportCreatedAction = buildOptimisticCreatedReportAction(currentUserEmail ?? '');
    const expenseReportActionData = {
        [expenseReportCreatedAction.reportActionID]: expenseReportCreatedAction,
    };

    return {
        announceChatReportID,
        announceChatData,
        announceReportActionData,
        announceCreatedReportActionID: announceCreatedAction.reportActionID,
        adminsChatReportID,
        adminsChatData,
        adminsReportActionData,
        adminsCreatedReportActionID: adminsCreatedAction.reportActionID,
        expenseChatReportID,
        expenseChatData,
        expenseReportActionData,
        expenseCreatedReportActionID: expenseReportCreatedAction.reportActionID,
    };
}

/**
 * Builds an optimistic Task Report with a randomly generated reportID
 *
 * @param ownerAccountID - Account ID of the person generating the Task.
 * @param assigneeAccountID - AccountID of the other person participating in the Task.
 * @param parentReportID - Report ID of the chat where the Task is.
 * @param title - Task title.
 * @param description - Task description.
 * @param policyID - PolicyID of the parent report
 */

function buildOptimisticTaskReport(
    ownerAccountID: number,
    assigneeAccountID = 0,
    parentReportID?: string,
    title?: string,
    description?: string,
    policyID: string = CONST.POLICY.OWNER_EMAIL_FAKE,
    notificationPreference: NotificationPreference = CONST.REPORT.NOTIFICATION_PREFERENCE.ALWAYS,
): OptimisticTaskReport {
    const participants: Participants = {
        [ownerAccountID]: {
            hidden: false,
        },
    };

    if (assigneeAccountID) {
        participants[assigneeAccountID] = {hidden: false};
    }

    return {
        reportID: generateReportID(),
        reportName: title,
        description,
        ownerAccountID,
        participants,
        managerID: assigneeAccountID,
        type: CONST.REPORT.TYPE.TASK,
        parentReportID,
        policyID,
        stateNum: CONST.REPORT.STATE_NUM.OPEN,
        statusNum: CONST.REPORT.STATUS_NUM.OPEN,
        notificationPreference,
        lastVisibleActionCreated: DateUtils.getDBTime(),
    };
}

/**
 * A helper method to create transaction thread
 *
 * @param reportAction - the parent IOU report action from which to create the thread
 * @param moneyRequestReport - the report which the report action belongs to
 */
function buildTransactionThread(
    reportAction: OnyxEntry<ReportAction | OptimisticIOUReportAction>,
    moneyRequestReport: OnyxEntry<Report>,
    existingTransactionThreadReportID?: string,
): OptimisticChatReport {
    const participantAccountIDs = [...new Set([currentUserAccountID, Number(reportAction?.actorAccountID)])].filter(Boolean) as number[];
    const existingTransactionThreadReport = getReport(existingTransactionThreadReportID);

    if (existingTransactionThreadReportID && existingTransactionThreadReport) {
        return {
            ...existingTransactionThreadReport,
            isOptimisticReport: true,
            parentReportActionID: reportAction?.reportActionID,
            parentReportID: moneyRequestReport?.reportID,
            reportName: getTransactionReportName(reportAction),
            policyID: moneyRequestReport?.policyID,
        };
    }

    return buildOptimisticChatReport(
        participantAccountIDs,
        getTransactionReportName(reportAction),
        undefined,
        moneyRequestReport?.policyID,
        CONST.POLICY.OWNER_ACCOUNT_ID_FAKE,
        false,
        '',
        undefined,
        undefined,
        CONST.REPORT.NOTIFICATION_PREFERENCE.HIDDEN,
        reportAction?.reportActionID,
        moneyRequestReport?.reportID,
        '',
        '',
    );
}

/**
 * Build optimistic expense entities:
 *
 * 1. CREATED action for the chatReport
 * 2. CREATED action for the iouReport
 * 3. IOU action for the iouReport linked to the transaction thread via `childReportID`
 * 4. Transaction Thread linked to the IOU action via `parentReportActionID`
 * 5. CREATED action for the Transaction Thread
 */
function buildOptimisticMoneyRequestEntities(
    iouReport: Report,
    type: ValueOf<typeof CONST.IOU.REPORT_ACTION_TYPE>,
    amount: number,
    currency: string,
    comment: string,
    payeeEmail: string,
    participants: Participant[],
    transactionID: string,
    paymentType?: PaymentMethodType,
    isSettlingUp = false,
    isSendMoneyFlow = false,
    receipt: Receipt = {},
    isOwnPolicyExpenseChat = false,
    isPersonalTrackingExpense?: boolean,
    existingTransactionThreadReportID?: string,
    linkedTrackedExpenseReportAction?: ReportAction,
): [OptimisticCreatedReportAction, OptimisticCreatedReportAction, OptimisticIOUReportAction, OptimisticChatReport, OptimisticCreatedReportAction | EmptyObject] {
    const createdActionForChat = buildOptimisticCreatedReportAction(payeeEmail);

    // The `CREATED` action must be optimistically generated before the IOU action so that it won't appear after the IOU action in the chat.
    const iouActionCreationTime = DateUtils.getDBTime();
    const createdActionForIOUReport = buildOptimisticCreatedReportAction(payeeEmail, DateUtils.subtractMillisecondsFromDateTime(iouActionCreationTime, 1));

    const iouAction = buildOptimisticIOUReportAction(
        type,
        amount,
        currency,
        comment,
        participants,
        transactionID,
        paymentType,
        isPersonalTrackingExpense ? '0' : iouReport.reportID,
        isSettlingUp,
        isSendMoneyFlow,
        receipt,
        isOwnPolicyExpenseChat,
        iouActionCreationTime,
        linkedTrackedExpenseReportAction,
    );

    // Create optimistic transactionThread and the `CREATED` action for it, if existingTransactionThreadReportID is undefined
    const transactionThread = buildTransactionThread(iouAction, iouReport, existingTransactionThreadReportID);
    const createdActionForTransactionThread = existingTransactionThreadReportID ? {} : buildOptimisticCreatedReportAction(payeeEmail);

    // The IOU action and the transactionThread are co-dependent as parent-child, so we need to link them together
    iouAction.childReportID = existingTransactionThreadReportID ?? transactionThread.reportID;

    return [createdActionForChat, createdActionForIOUReport, iouAction, transactionThread, createdActionForTransactionThread];
}

// Check if the report is empty, meaning it has no visible messages (i.e. only a "created" report action).
function isEmptyReport(report: OnyxEntry<Report>): boolean {
    if (!report) {
        return true;
    }
    const lastVisibleMessage = ReportActionsUtils.getLastVisibleMessage(report.reportID);
    return !report.lastMessageText && !report.lastMessageTranslationKey && !lastVisibleMessage.lastMessageText && !lastVisibleMessage.lastMessageTranslationKey;
}

function isUnread(report: OnyxEntry<Report>): boolean {
    if (!report) {
        return false;
    }

    if (isEmptyReport(report)) {
        return false;
    }
    // lastVisibleActionCreated and lastReadTime are both datetime strings and can be compared directly
    const lastVisibleActionCreated = report.lastVisibleActionCreated ?? '';
    const lastReadTime = report.lastReadTime ?? '';
    const lastMentionedTime = report.lastMentionedTime ?? '';

    // If the user was mentioned and the comment got deleted the lastMentionedTime will be more recent than the lastVisibleActionCreated
    return lastReadTime < lastVisibleActionCreated || lastReadTime < lastMentionedTime;
}

function isIOUOwnedByCurrentUser(report: OnyxEntry<Report>, allReportsDict: OnyxCollection<Report> = null): boolean {
    const allAvailableReports = allReportsDict ?? allReports;
    if (!report || !allAvailableReports) {
        return false;
    }

    let reportToLook = report;
    if (report.iouReportID) {
        const iouReport = allAvailableReports[`${ONYXKEYS.COLLECTION.REPORT}${report.iouReportID}`];
        if (iouReport) {
            reportToLook = iouReport;
        }
    }

    return reportToLook.ownerAccountID === currentUserAccountID;
}

/**
 * Assuming the passed in report is a default room, lets us know whether we can see it or not, based on permissions and
 * the various subsets of users we've allowed to use default rooms.
 */
function canSeeDefaultRoom(report: OnyxEntry<Report>, policies: OnyxCollection<Policy>, betas: OnyxEntry<Beta[]>): boolean {
    // Include archived rooms
    if (isArchivedRoom(report)) {
        return true;
    }

    // Include default rooms for free plan policies (domain rooms aren't included in here because they do not belong to a policy)
    if (getPolicyType(report, policies) === CONST.POLICY.TYPE.FREE) {
        return true;
    }

    // If the room has an assigned guide, it can be seen.
    if (hasExpensifyGuidesEmails(Object.keys(report?.participants ?? {}).map(Number))) {
        return true;
    }

    // Include any admins and announce rooms, since only non partner-managed domain rooms are on the beta now.
    if (isAdminRoom(report) || isAnnounceRoom(report)) {
        return true;
    }

    // For all other cases, just check that the user belongs to the default rooms beta
    return Permissions.canUseDefaultRooms(betas ?? []);
}

function canAccessReport(report: OnyxEntry<Report>, policies: OnyxCollection<Policy>, betas: OnyxEntry<Beta[]>): boolean {
    // We hide default rooms (it's basically just domain rooms now) from people who aren't on the defaultRooms beta.
    if (isDefaultRoom(report) && !canSeeDefaultRoom(report, policies, betas)) {
        return false;
    }

    if (report?.errorFields?.notFound) {
        return false;
    }

    return true;
}

/**
 * Check if the report is the parent report of the currently viewed report or at least one child report has report action
 */
function shouldHideReport(report: OnyxEntry<Report>, currentReportId: string): boolean {
    const currentReport = getReport(currentReportId);
    const parentReport = getParentReport(!isEmptyObject(currentReport) ? currentReport : null);
    const reportActions = allReportActions?.[`${ONYXKEYS.COLLECTION.REPORT_ACTIONS}${report?.reportID}`] ?? {};
    const isChildReportHasComment = Object.values(reportActions ?? {})?.some((reportAction) => (reportAction?.childVisibleActionCount ?? 0) > 0);
    return parentReport?.reportID !== report?.reportID && !isChildReportHasComment;
}

/**
 * Checks to see if a report's parentAction is an expense that contains a violation
 */
function doesTransactionThreadHaveViolations(report: OnyxEntry<Report>, transactionViolations: OnyxCollection<TransactionViolation[]>, parentReportAction: OnyxEntry<ReportAction>): boolean {
    if (parentReportAction?.actionName !== CONST.REPORT.ACTIONS.TYPE.IOU) {
        return false;
    }
    const {IOUTransactionID, IOUReportID} = parentReportAction.originalMessage ?? {};
    if (!IOUTransactionID || !IOUReportID) {
        return false;
    }
    if (!isCurrentUserSubmitter(IOUReportID)) {
        return false;
    }
    if (report?.stateNum !== CONST.REPORT.STATE_NUM.OPEN && report?.stateNum !== CONST.REPORT.STATE_NUM.SUBMITTED) {
        return false;
    }
    return TransactionUtils.hasViolation(IOUTransactionID, transactionViolations);
}

/**
 * Checks if we should display violation - we display violations when the expense has violation and it is not settled
 */
function shouldDisplayTransactionThreadViolations(
    report: OnyxEntry<Report>,
    transactionViolations: OnyxCollection<TransactionViolation[]>,
    parentReportAction: OnyxEntry<ReportAction>,
): boolean {
    const {IOUReportID} = (parentReportAction?.originalMessage as IOUMessage) ?? {};
    if (isSettled(IOUReportID)) {
        return false;
    }
    return doesTransactionThreadHaveViolations(report, transactionViolations, parentReportAction);
}

/**
 * Checks to see if a report contains a violation
 */
function hasViolations(reportID: string, transactionViolations: OnyxCollection<TransactionViolation[]>): boolean {
    const transactions = TransactionUtils.getAllReportTransactions(reportID);
    return transactions.some((transaction) => TransactionUtils.hasViolation(transaction.transactionID, transactionViolations));
}

function isEmptyChat(report: OnyxEntry<Report>) {
    const lastVisibleMessage = ReportActionsUtils.getLastVisibleMessage(report?.reportID ?? '');
    return !report?.lastMessageText && !report?.lastMessageTranslationKey && !lastVisibleMessage.lastMessageText && !lastVisibleMessage.lastMessageTranslationKey;
}

/**
 * Takes several pieces of data from Onyx and evaluates if a report should be shown in the option list (either when searching
 * for reports or the reports shown in the LHN).
 *
 * This logic is very specific and the order of the logic is very important. It should fail quickly in most cases and also
 * filter out the majority of reports before filtering out very specific minority of reports.
 */
function shouldReportBeInOptionList({
    report,
    currentReportId,
    isInFocusMode,
    betas,
    policies,
    excludeEmptyChats,
    doesReportHaveViolations,
    includeSelfDM = false,
}: {
    report: OnyxEntry<Report>;
    currentReportId: string;
    isInFocusMode: boolean;
    betas: OnyxEntry<Beta[]>;
    policies: OnyxCollection<Policy>;
    excludeEmptyChats: boolean;
    doesReportHaveViolations: boolean;
    includeSelfDM?: boolean;
}) {
    const isInDefaultMode = !isInFocusMode;
    // Exclude reports that have no data because there wouldn't be anything to show in the option item.
    // This can happen if data is currently loading from the server or a report is in various stages of being created.
    // This can also happen for anyone accessing a public room or archived room for which they don't have access to the underlying policy.
    // Optionally exclude reports that do not belong to currently active workspace

    const participantAccountIDs = Object.keys(report?.participants ?? {}).map(Number);

    if (
        !report?.reportID ||
        !report?.type ||
        report?.reportName === undefined ||
        // eslint-disable-next-line @typescript-eslint/prefer-nullish-coalescing
        report?.isHidden ||
        // eslint-disable-next-line @typescript-eslint/prefer-nullish-coalescing
        participantAccountIDs.includes(CONST.ACCOUNT_ID.NOTIFICATIONS) ||
        (participantAccountIDs.length === 0 &&
            !isChatThread(report) &&
            !isPublicRoom(report) &&
            !isUserCreatedPolicyRoom(report) &&
            !isArchivedRoom(report) &&
            !isMoneyRequestReport(report) &&
            !isTaskReport(report) &&
            !isSelfDM(report) &&
            !isGroupChat(report) &&
            !isInvoiceRoom(report))
    ) {
        return false;
    }
    if (!canAccessReport(report, policies, betas)) {
        return false;
    }

    // If this is a transaction thread associated with a report that only has one transaction, omit it
    if (isOneTransactionThread(report.reportID, report.parentReportID ?? '0')) {
        return false;
    }

    // Include the currently viewed report. If we excluded the currently viewed report, then there
    // would be no way to highlight it in the options list and it would be confusing to users because they lose
    // a sense of context.
    if (report.reportID === currentReportId) {
        return true;
    }

    // Retrieve the draft comment for the report and convert it to a boolean
    const hasDraftComment = hasValidDraftComment(report.reportID);

    // Include reports that are relevant to the user in any view mode. Criteria include having a draft or having a GBR showing.
    // eslint-disable-next-line @typescript-eslint/prefer-nullish-coalescing
    if (hasDraftComment || requiresAttentionFromCurrentUser(report)) {
        return true;
    }
<<<<<<< HEAD
    const isEmptyChatValue = isEmptyChat(report);
=======

    const isEmptyChat = isEmptyReport(report);
>>>>>>> f9abf1e4
    const canHideReport = shouldHideReport(report, currentReportId);

    // Include reports if they are pinned
    if (report.isPinned) {
        return true;
    }

    const reportIsSettled = report.statusNum === CONST.REPORT.STATUS_NUM.REIMBURSED;

    // Always show IOU reports with violations unless they are reimbursed
    if (isExpenseRequest(report) && doesReportHaveViolations && !reportIsSettled) {
        return true;
    }

    // Hide only chat threads that haven't been commented on (other threads are actionable)
    if (isChatThread(report) && canHideReport && isEmptyChatValue) {
        return false;
    }

    // Include reports that have errors from trying to add a workspace
    // If we excluded it, then the red-brock-road pattern wouldn't work for the user to resolve the error
    if (report.errorFields?.addWorkspaceRoom) {
        return true;
    }

    // All unread chats (even archived ones) in GSD mode will be shown. This is because GSD mode is specifically for focusing the user on the most relevant chats, primarily, the unread ones
    if (isInFocusMode) {
        return isUnread(report) && report.notificationPreference !== CONST.REPORT.NOTIFICATION_PREFERENCE.MUTE;
    }

    // Archived reports should always be shown when in default (most recent) mode. This is because you should still be able to access and search for the chats to find them.
    if (isInDefaultMode && isArchivedRoom(report)) {
        return true;
    }

    // Hide chats between two users that haven't been commented on from the LNH
    if (excludeEmptyChats && isEmptyChatValue && isChatReport(report) && !isChatRoom(report) && !isPolicyExpenseChat(report) && canHideReport) {
        return false;
    }

    if (isSelfDM(report)) {
        return includeSelfDM;
    }

    return true;
}

/**
 * Attempts to find a report in onyx with the provided list of participants. Does not include threads, task, expense, room, and policy expense chat.
 */
function getChatByParticipants(newParticipantList: number[], reports: OnyxCollection<Report> = allReports): OnyxEntry<Report> {
    const sortedNewParticipantList = newParticipantList.sort();
    return (
        Object.values(reports ?? {}).find((report) => {
            const participantAccountIDs = Object.keys(report?.participants ?? {});

            // If the report has been deleted, or there are no participants (like an empty #admins room) then skip it
            if (
                participantAccountIDs.length === 0 ||
                isChatThread(report) ||
                isTaskReport(report) ||
                isMoneyRequestReport(report) ||
                isChatRoom(report) ||
                isPolicyExpenseChat(report) ||
                isGroupChat(report)
            ) {
                return false;
            }

            const sortedParticipantsAccountIDs = participantAccountIDs.map(Number).sort();

            // Only return the chat if it has all the participants
            return lodashIsEqual(sortedNewParticipantList, sortedParticipantsAccountIDs);
        }) ?? null
    );
}

/**
 * Attempts to find an invoice chat report in onyx with the provided policyID and receiverID.
 */
function getInvoiceChatByParticipants(policyID: string, receiverID: string | number, reports: OnyxCollection<Report> = allReports): OnyxEntry<Report> {
    return (
        Object.values(reports ?? {}).find((report) => {
            if (!report || !isInvoiceRoom(report)) {
                return false;
            }

            const isSameReceiver =
                report.invoiceReceiver &&
                (('accountID' in report.invoiceReceiver && report.invoiceReceiver.accountID === receiverID) ||
                    ('policyID' in report.invoiceReceiver && report.invoiceReceiver.policyID === receiverID));

            return report.policyID === policyID && isSameReceiver;
        }) ?? null
    );
}

/**
 * Attempts to find a report in onyx with the provided list of participants in given policy
 */
function getChatByParticipantsAndPolicy(newParticipantList: number[], policyID: string): OnyxEntry<Report> {
    newParticipantList.sort();
    return (
        Object.values(allReports ?? {}).find((report) => {
            const participantAccountIDs = Object.keys(report?.participants ?? {});

            // If the report has been deleted, or there are no participants (like an empty #admins room) then skip it
            if (!report || participantAccountIDs.length === 0) {
                return false;
            }

            const sortedParticipantsAccountIDs = participantAccountIDs.map(Number).sort();

            // Only return the room if it has all the participants and is not a policy room
            return report.policyID === policyID && newParticipantList.every((newParticipant) => sortedParticipantsAccountIDs.includes(newParticipant));
        }) ?? null
    );
}

function getAllPolicyReports(policyID: string): Array<OnyxEntry<Report>> {
    return Object.values(allReports ?? {}).filter((report) => report?.policyID === policyID);
}

/**
 * Returns true if Chronos is one of the chat participants (1:1)
 */
function chatIncludesChronos(report: OnyxEntry<Report> | EmptyObject): boolean {
    const participantAccountIDs = Object.keys(report?.participants ?? {}).map(Number);
    return participantAccountIDs.includes(CONST.ACCOUNT_ID.CHRONOS);
}

/**
 * Can only flag if:
 *
 * - It was written by someone else and isn't a whisper
 * - It's a welcome message whisper
 * - It's an ADD_COMMENT that is not an attachment
 */
function canFlagReportAction(reportAction: OnyxEntry<ReportAction>, reportID: string | undefined): boolean {
    let report = getReport(reportID);

    // If the childReportID exists in reportAction and is equal to the reportID,
    // the report action being evaluated is the parent report action in a thread, and we should get the parent report to evaluate instead.
    if (reportAction?.childReportID?.toString() === reportID?.toString()) {
        report = getReport(report?.parentReportID);
    }
    const isCurrentUserAction = reportAction?.actorAccountID === currentUserAccountID;
    const isOriginalMessageHaveHtml =
        reportAction?.actionName === CONST.REPORT.ACTIONS.TYPE.ADD_COMMENT ||
        reportAction?.actionName === CONST.REPORT.ACTIONS.TYPE.RENAMED ||
        reportAction?.actionName === CONST.REPORT.ACTIONS.TYPE.CHRONOS_OOO_LIST;
    if (ReportActionsUtils.isWhisperAction(reportAction)) {
        // Allow flagging welcome message whispers as they can be set by any room creator
        if (report?.description && !isCurrentUserAction && isOriginalMessageHaveHtml && reportAction?.originalMessage?.html === report.description) {
            return true;
        }

        // Disallow flagging the rest of whisper as they are sent by us
        return false;
    }

    return Boolean(
        !isCurrentUserAction &&
            reportAction?.actionName === CONST.REPORT.ACTIONS.TYPE.ADD_COMMENT &&
            !ReportActionsUtils.isDeletedAction(reportAction) &&
            !ReportActionsUtils.isCreatedTaskReportAction(reportAction) &&
            !isEmptyObject(report) &&
            report &&
            isAllowedToComment(report),
    );
}

/**
 * Whether flag comment page should show
 */
function shouldShowFlagComment(reportAction: OnyxEntry<ReportAction>, report: OnyxEntry<Report>): boolean {
    return (
        canFlagReportAction(reportAction, report?.reportID) &&
        !isArchivedRoom(report) &&
        !chatIncludesChronos(report) &&
        !isConciergeChatReport(report) &&
        reportAction?.actorAccountID !== CONST.ACCOUNT_ID.CONCIERGE
    );
}

/**
 * @param sortedAndFilteredReportActions - reportActions for the report, sorted newest to oldest, and filtered for only those that should be visible
 */
function getNewMarkerReportActionID(report: OnyxEntry<Report>, sortedAndFilteredReportActions: ReportAction[]): string {
    if (!isUnread(report)) {
        return '';
    }

    const newMarkerIndex = lodashFindLastIndex(sortedAndFilteredReportActions, (reportAction) => (reportAction.created ?? '') > (report?.lastReadTime ?? ''));

    return 'reportActionID' in sortedAndFilteredReportActions[newMarkerIndex] ? sortedAndFilteredReportActions[newMarkerIndex].reportActionID : '';
}

/**
 * Performs the markdown conversion, and replaces code points > 127 with C escape sequences
 * Used for compatibility with the backend auth validator for AddComment, and to account for MD in comments
 * @returns The comment's total length as seen from the backend
 */
function getCommentLength(textComment: string, parsingDetails?: ParsingDetails): number {
    return getParsedComment(textComment, parsingDetails)
        .replace(/[^ -~]/g, '\\u????')
        .trim().length;
}

function getRouteFromLink(url: string | null): string {
    if (!url) {
        return '';
    }

    // Get the reportID from URL
    let route = url;
    const localWebAndroidRegEx = /^(https:\/\/([0-9]{1,3})\.([0-9]{1,3})\.([0-9]{1,3})\.([0-9]{1,3}))/;
    linkingConfig.prefixes.forEach((prefix) => {
        if (route.startsWith(prefix)) {
            route = route.replace(prefix, '');
        } else if (localWebAndroidRegEx.test(route)) {
            route = route.replace(localWebAndroidRegEx, '');
        } else {
            return;
        }

        // Remove the port if it's a localhost URL
        if (/^:\d+/.test(route)) {
            route = route.replace(/:\d+/, '');
        }

        // Remove the leading slash if exists
        if (route.startsWith('/')) {
            route = route.replace('/', '');
        }
    });
    return route;
}

function parseReportRouteParams(route: string): ReportRouteParams {
    let parsingRoute = route;
    if (parsingRoute.at(0) === '/') {
        // remove the first slash
        parsingRoute = parsingRoute.slice(1);
    }

    if (!parsingRoute.startsWith(Url.addTrailingForwardSlash(ROUTES.REPORT))) {
        return {reportID: '', isSubReportPageRoute: false};
    }

    const pathSegments = parsingRoute.split('/');

    const reportIDSegment = pathSegments[1];
    const hasRouteReportActionID = !Number.isNaN(Number(reportIDSegment));

    // Check for "undefined" or any other unwanted string values
    if (!reportIDSegment || reportIDSegment === 'undefined') {
        return {reportID: '', isSubReportPageRoute: false};
    }

    return {
        reportID: reportIDSegment,
        isSubReportPageRoute: pathSegments.length > 2 && !hasRouteReportActionID,
    };
}

function getReportIDFromLink(url: string | null): string {
    const route = getRouteFromLink(url);
    const {reportID, isSubReportPageRoute} = parseReportRouteParams(route);
    if (isSubReportPageRoute) {
        // We allow the Sub-Report deep link routes (settings, details, etc.) to be handled by their respective component pages
        return '';
    }
    return reportID;
}

/**
 * Get the report policyID given a reportID
 */
function getReportPolicyID(reportID?: string): string | undefined {
    return originalGetReportPolicyID(reportID);
}

/**
 * Check if the chat report is linked to an iou that is waiting for the current user to add a credit bank account.
 */
function hasIOUWaitingOnCurrentUserBankAccount(chatReport: OnyxEntry<Report>): boolean {
    if (chatReport?.iouReportID) {
        const iouReport = allReports?.[`${ONYXKEYS.COLLECTION.REPORT}${chatReport?.iouReportID}`];
        if (iouReport?.isWaitingOnBankAccount && iouReport?.ownerAccountID === currentUserAccountID) {
            return true;
        }
    }

    return false;
}

/**
 * Users can submit an expense:
 * - in policy expense chats only if they are in a role of a member in the chat (in other words, if it's their policy expense chat)
 * - in an open or submitted expense report tied to a policy expense chat the user owns
 *     - employee can submit expenses in a submitted expense report only if the policy has Instant Submit settings turned on
 * - in an IOU report, which is not settled yet
 * - in a 1:1 DM chat
 */
function canRequestMoney(report: OnyxEntry<Report>, policy: OnyxEntry<Policy>, otherParticipants: number[]): boolean {
    // User cannot submit expenses in a chat thread, task report or in a chat room
    if (isChatThread(report) || isTaskReport(report) || isChatRoom(report) || isSelfDM(report) || isGroupChat(report)) {
        return false;
    }

    // Users can only submit expenses in DMs if they are a 1:1 DM
    if (isDM(report)) {
        return otherParticipants.length === 1;
    }

    // Prevent requesting money if pending IOU report waiting for their bank account already exists
    if (hasIOUWaitingOnCurrentUserBankAccount(report)) {
        return false;
    }

    let isOwnPolicyExpenseChat = report?.isOwnPolicyExpenseChat ?? false;
    if (isExpenseReport(report) && getParentReport(report)) {
        isOwnPolicyExpenseChat = Boolean(getParentReport(report)?.isOwnPolicyExpenseChat);
    }

    // In case there are no other participants than the current user and it's not user's own policy expense chat, they can't submit expenses from such report
    if (otherParticipants.length === 0 && !isOwnPolicyExpenseChat) {
        return false;
    }

    // User can submit expenses in any IOU report, unless paid, but the user can only submit expenses in an expense report
    // which is tied to their workspace chat.
    if (isMoneyRequestReport(report)) {
        const canAddTransactions = canAddOrDeleteTransactions(report);
        return isReportInGroupPolicy(report) ? isOwnPolicyExpenseChat && canAddTransactions : canAddTransactions;
    }

    // In the case of policy expense chat, users can only submit expenses from their own policy expense chat
    return !isPolicyExpenseChat(report) || isOwnPolicyExpenseChat;
}

function isGroupChatAdmin(report: OnyxEntry<Report>, accountID: number) {
    if (!report?.participants) {
        return false;
    }

    const reportParticipants = report.participants ?? {};
    const participant = reportParticipants[accountID];
    return participant?.role === CONST.REPORT.ROLE.ADMIN;
}

/**
 * Helper method to define what expense options we want to show for particular method.
 * There are 4 expense options: Submit, Split, Pay and Track expense:
 * - Submit option should show for:
 *     - DMs
 *     - own policy expense chats
 *     - open and processing expense reports tied to own policy expense chat
 *     - unsettled IOU reports
 * - Pay option should show for:
 *     - DMs
 * - Split options should show for:
 *     - DMs
 *     - chat/policy rooms with more than 1 participant
 *     - groups chats with 2 and more participants
 *     - corporate workspace chats
 * - Track expense option should show for:
 *    - Self DMs
 *    - own policy expense chats
 *    - open and processing expense reports tied to own policy expense chat
 *
 * None of the options should show in chat threads or if there is some special Expensify account
 * as a participant of the report.
 */
function getMoneyRequestOptions(report: OnyxEntry<Report>, policy: OnyxEntry<Policy>, reportParticipants: number[], filterDeprecatedTypes = false): IOUType[] {
    // In any thread or task report, we do not allow any new expenses yet
    if (isChatThread(report) || isTaskReport(report) || isInvoiceRoom(report) || isInvoiceReport(report)) {
        return [];
    }

    // We don't allow IOU actions if an Expensify account is a participant of the report, unless the policy that the report is on is owned by an Expensify account
    const doParticipantsIncludeExpensifyAccounts = lodashIntersection(reportParticipants, CONST.EXPENSIFY_ACCOUNT_IDS).length > 0;
    const isPolicyOwnedByExpensifyAccounts = report?.policyID ? CONST.EXPENSIFY_ACCOUNT_IDS.includes(getPolicy(report?.policyID ?? '')?.ownerAccountID ?? 0) : false;
    if (doParticipantsIncludeExpensifyAccounts && !isPolicyOwnedByExpensifyAccounts) {
        return [];
    }

    const otherParticipants = reportParticipants.filter((accountID) => currentUserPersonalDetails?.accountID !== accountID);
    const hasSingleParticipantInReport = otherParticipants.length === 1;
    let options: IOUType[] = [];

    if (isSelfDM(report)) {
        options = [CONST.IOU.TYPE.TRACK];
    }

    // User created policy rooms and default rooms like #admins or #announce will always have the Split Expense option
    // unless there are no other participants at all (e.g. #admins room for a policy with only 1 admin)
    // DM chats will have the Split Expense option.
    // Your own workspace chats will have the split expense option.
    if (
        (isChatRoom(report) && otherParticipants.length > 0) ||
        (isDM(report) && otherParticipants.length > 0) ||
        (isGroupChat(report) && otherParticipants.length > 0) ||
        (isPolicyExpenseChat(report) && report?.isOwnPolicyExpenseChat)
    ) {
        options = [CONST.IOU.TYPE.SPLIT];
    }

    if (canRequestMoney(report, policy, otherParticipants)) {
        options = [...options, CONST.IOU.TYPE.SUBMIT];
        if (!filterDeprecatedTypes) {
            options = [...options, CONST.IOU.TYPE.REQUEST];
        }

        // If the user can request money from the workspace report, they can also track expenses
        if (isPolicyExpenseChat(report) || isExpenseReport(report)) {
            options = [...options, CONST.IOU.TYPE.TRACK];
        }
    }

    // Pay someone option should be visible only in 1:1 DMs
    if (isDM(report) && hasSingleParticipantInReport) {
        options = [...options, CONST.IOU.TYPE.PAY];
        if (!filterDeprecatedTypes) {
            options = [...options, CONST.IOU.TYPE.SEND];
        }
    }

    return options;
}

/**
 * This is a temporary function to help with the smooth transition with the oldDot.
 * This function will be removed once the transition occurs in oldDot to new links.
 */
// eslint-disable-next-line @typescript-eslint/naming-convention
function temporary_getMoneyRequestOptions(
    report: OnyxEntry<Report>,
    policy: OnyxEntry<Policy>,
    reportParticipants: number[],
): Array<Exclude<IOUType, typeof CONST.IOU.TYPE.REQUEST | typeof CONST.IOU.TYPE.SEND>> {
    return getMoneyRequestOptions(report, policy, reportParticipants, true) as Array<Exclude<IOUType, typeof CONST.IOU.TYPE.REQUEST | typeof CONST.IOU.TYPE.SEND>>;
}

/**
 * Invoice sender, invoice receiver and auto-invited admins cannot leave
 */
function canLeaveInvoiceRoom(report: OnyxEntry<Report>): boolean {
    if (!isInvoiceRoom(report)) {
        return false;
    }

    const invoiceReport = getReport(report?.iouReportID ?? '');

    if (invoiceReport?.ownerAccountID === currentUserAccountID) {
        return false;
    }

    if (invoiceReport?.managerID === currentUserAccountID) {
        return false;
    }

    const isSenderPolicyAdmin = getPolicy(report?.policyID)?.role === CONST.POLICY.ROLE.ADMIN;

    if (isSenderPolicyAdmin) {
        return false;
    }

    const isReceiverPolicyAdmin =
        report?.invoiceReceiver?.type === CONST.REPORT.INVOICE_RECEIVER_TYPE.BUSINESS ? getPolicy(report?.invoiceReceiver?.policyID)?.role === CONST.POLICY.ROLE.ADMIN : false;

    if (isReceiverPolicyAdmin) {
        return false;
    }

    return true;
}

/**
 * Allows a user to leave a policy room according to the following conditions of the visibility or chatType rNVP:
 * `public` - Anyone can leave (because anybody can join)
 * `public_announce` - Only non-policy members can leave (it's auto-shared with policy members)
 * `policy_admins` - Nobody can leave (it's auto-shared with all policy admins)
 * `policy_announce` - Nobody can leave (it's auto-shared with all policy members)
 * `policyExpenseChat` - Nobody can leave (it's auto-shared with all policy members)
 * `policy` - Anyone can leave (though only policy members can join)
 * `domain` - Nobody can leave (it's auto-shared with domain members)
 * `dm` - Nobody can leave (it's auto-shared with users)
 * `private` - Anybody can leave (though you can only be invited to join)
 * `invoice` - Invoice sender, invoice receiver and auto-invited admins cannot leave
 */
function canLeaveRoom(report: OnyxEntry<Report>, isPolicyEmployee: boolean): boolean {
    if (isInvoiceRoom(report)) {
        const invoiceReport = getReport(report?.iouReportID ?? '');

        if (invoiceReport?.ownerAccountID === currentUserAccountID) {
            return false;
        }

        if (invoiceReport?.managerID === currentUserAccountID) {
            return false;
        }

        const isSenderPolicyAdmin = getPolicy(report?.policyID)?.role === CONST.POLICY.ROLE.ADMIN;

        if (isSenderPolicyAdmin) {
            return false;
        }

        const isReceiverPolicyAdmin =
            report?.invoiceReceiver?.type === CONST.REPORT.INVOICE_RECEIVER_TYPE.BUSINESS ? getPolicy(report?.invoiceReceiver?.policyID)?.role === CONST.POLICY.ROLE.ADMIN : false;

        if (isReceiverPolicyAdmin) {
            return false;
        }

        return true;
    }

    if (!report?.visibility) {
        if (
            report?.chatType === CONST.REPORT.CHAT_TYPE.POLICY_ADMINS ||
            report?.chatType === CONST.REPORT.CHAT_TYPE.POLICY_ANNOUNCE ||
            report?.chatType === CONST.REPORT.CHAT_TYPE.POLICY_EXPENSE_CHAT ||
            report?.chatType === CONST.REPORT.CHAT_TYPE.DOMAIN_ALL ||
            report?.chatType === CONST.REPORT.CHAT_TYPE.SELF_DM ||
            !report?.chatType
        ) {
            // DM chats don't have a chatType
            return false;
        }
    } else if (isPublicAnnounceRoom(report) && isPolicyEmployee) {
        return false;
    }
    return true;
}

function isCurrentUserTheOnlyParticipant(participantAccountIDs?: number[]): boolean {
    return Boolean(participantAccountIDs?.length === 1 && participantAccountIDs?.[0] === currentUserAccountID);
}

/**
 * Returns display names for those that can see the whisper.
 * However, it returns "you" if the current user is the only one who can see it besides the person that sent it.
 */
function getWhisperDisplayNames(participantAccountIDs?: number[]): string | undefined {
    const isWhisperOnlyVisibleToCurrentUser = isCurrentUserTheOnlyParticipant(participantAccountIDs);

    // When the current user is the only participant, the display name needs to be "you" because that's the only person reading it
    if (isWhisperOnlyVisibleToCurrentUser) {
        return Localize.translateLocal('common.youAfterPreposition');
    }

    return participantAccountIDs?.map((accountID) => getDisplayNameForParticipant(accountID, !isWhisperOnlyVisibleToCurrentUser)).join(', ');
}

/**
 * Show subscript on workspace chats / threads and expense requests
 */
function shouldReportShowSubscript(report: OnyxEntry<Report>): boolean {
    if (isArchivedRoom(report) && !isWorkspaceThread(report)) {
        return false;
    }

    if (isPolicyExpenseChat(report) && !isChatThread(report) && !isTaskReport(report) && !report?.isOwnPolicyExpenseChat) {
        return true;
    }

    if (isPolicyExpenseChat(report) && !isThread(report) && !isTaskReport(report)) {
        return true;
    }

    if (isExpenseRequest(report)) {
        return true;
    }

    if (isExpenseReport(report) && isOneTransactionReport(report?.reportID ?? '')) {
        return true;
    }

    if (isWorkspaceTaskReport(report)) {
        return true;
    }

    if (isWorkspaceThread(report)) {
        return true;
    }

    if (isInvoiceRoom(report)) {
        return true;
    }

    return false;
}

/**
 * Return true if reports data exists
 */
function isReportDataReady(): boolean {
    return !isEmptyObject(allReports) && Object.keys(allReports ?? {}).some((key) => allReports?.[key]?.reportID);
}

/**
 * Return true if reportID from path is valid
 */
function isValidReportIDFromPath(reportIDFromPath: string): boolean {
    return !['', 'null', '0'].includes(reportIDFromPath);
}

/**
 * Return the errors we have when creating a chat or a workspace room
 */
function getAddWorkspaceRoomOrChatReportErrors(report: OnyxEntry<Report>): Errors | null | undefined {
    // We are either adding a workspace room, or we're creating a chat, it isn't possible for both of these to have errors for the same report at the same time, so
    // simply looking up the first truthy value will get the relevant property if it's set.
    return report?.errorFields?.addWorkspaceRoom ?? report?.errorFields?.createChat;
}

/**
 * Return true if the expense report is marked for deletion.
 */
function isMoneyRequestReportPendingDeletion(report: OnyxEntry<Report> | EmptyObject): boolean {
    if (!isMoneyRequestReport(report)) {
        return false;
    }

    const parentReportAction = ReportActionsUtils.getReportAction(report?.parentReportID ?? '', report?.parentReportActionID ?? '');
    return parentReportAction?.pendingAction === CONST.RED_BRICK_ROAD_PENDING_ACTION.DELETE;
}

function canUserPerformWriteAction(report: OnyxEntry<Report>) {
    const reportErrors = getAddWorkspaceRoomOrChatReportErrors(report);

    // If the expense report is marked for deletion, let us prevent any further write action.
    if (isMoneyRequestReportPendingDeletion(report)) {
        return false;
    }

    return !isArchivedRoom(report) && isEmptyObject(reportErrors) && report && isAllowedToComment(report) && !isAnonymousUser && canWriteInReport(report);
}

/**
 * Returns ID of the original report from which the given reportAction is first created.
 */
function getOriginalReportID(reportID: string, reportAction: OnyxEntry<ReportAction>): string | undefined {
    const reportActions = allReportActions?.[`${ONYXKEYS.COLLECTION.REPORT_ACTIONS}${reportID}`];
    const currentReportAction = reportActions?.[reportAction?.reportActionID ?? ''] ?? null;
    const transactionThreadReportID = ReportActionsUtils.getOneTransactionThreadReportID(reportID, reportActions ?? ([] as ReportAction[]));
    if (Object.keys(currentReportAction ?? {}).length === 0) {
        return isThreadFirstChat(reportAction, reportID) ? allReports?.[`${ONYXKEYS.COLLECTION.REPORT}${reportID}`]?.parentReportID : transactionThreadReportID ?? reportID;
    }
    return reportID;
}

/**
 * Return the pendingAction and the errors resulting from either
 *
 * - creating a workspace room
 * - starting a chat
 * - paying the expense
 *
 * while being offline
 */
function getReportOfflinePendingActionAndErrors(report: OnyxEntry<Report>): ReportOfflinePendingActionAndErrors {
    // It shouldn't be possible for all of these actions to be pending (or to have errors) for the same report at the same time, so just take the first that exists
    const reportPendingAction = report?.pendingFields?.addWorkspaceRoom ?? report?.pendingFields?.createChat ?? report?.pendingFields?.reimbursed;

    const reportErrors = getAddWorkspaceRoomOrChatReportErrors(report);
    return {reportPendingAction, reportErrors};
}

/**
 * Check if the report can create the expense with type is iouType
 */
function canCreateRequest(report: OnyxEntry<Report>, policy: OnyxEntry<Policy>, iouType: (typeof CONST.IOU.TYPE)[keyof typeof CONST.IOU.TYPE]): boolean {
    const participantAccountIDs = Object.keys(report?.participants ?? {}).map(Number);
    if (!canUserPerformWriteAction(report)) {
        return false;
    }
    return getMoneyRequestOptions(report, policy, participantAccountIDs).includes(iouType);
}

function getWorkspaceChats(policyID: string, accountIDs: number[]): Array<OnyxEntry<Report>> {
    return Object.values(allReports ?? {}).filter((report) => isPolicyExpenseChat(report) && (report?.policyID ?? '') === policyID && accountIDs.includes(report?.ownerAccountID ?? -1));
}

/**
 * Gets all reports that relate to the policy
 *
 * @param policyID - the workspace ID to get all associated reports
 */
function getAllWorkspaceReports(policyID: string): Array<OnyxEntry<Report>> {
    return Object.values(allReports ?? {}).filter((report) => (report?.policyID ?? '') === policyID);
}

/**
 * @param policy - the workspace the report is on, null if the user isn't a member of the workspace
 */
function shouldDisableRename(report: OnyxEntry<Report>, policy: OnyxEntry<Policy>): boolean {
    if (isDefaultRoom(report) || isArchivedRoom(report) || isThread(report) || isMoneyRequestReport(report) || isPolicyExpenseChat(report)) {
        return true;
    }

    if (isGroupChat(report)) {
        return false;
    }

    // if the linked workspace is null, that means the person isn't a member of the workspace the report is in
    // which means this has to be a public room we want to disable renaming for
    if (!policy) {
        return true;
    }

    // If there is a linked workspace, that means the user is a member of the workspace the report is in and is allowed to rename.
    return false;
}

/**
 * @param policy - the workspace the report is on, null if the user isn't a member of the workspace
 */
function canEditWriteCapability(report: OnyxEntry<Report>, policy: OnyxEntry<Policy>): boolean {
    return PolicyUtils.isPolicyAdmin(policy) && !isAdminRoom(report) && !isArchivedRoom(report) && !isThread(report);
}

/**
 * @param policy - the workspace the report is on, null if the user isn't a member of the workspace
 */
function canEditRoomVisibility(report: OnyxEntry<Report>, policy: OnyxEntry<Policy>): boolean {
    return PolicyUtils.isPolicyAdmin(policy) && !isArchivedRoom(report);
}

/**
 * Returns the onyx data needed for the task assignee chat
 */
function getTaskAssigneeChatOnyxData(
    accountID: number,
    assigneeAccountID: number,
    taskReportID: string,
    assigneeChatReportID: string,
    parentReportID: string,
    title: string,
    assigneeChatReport: OnyxEntry<Report>,
): OnyxDataTaskAssigneeChat {
    // Set if we need to add a comment to the assignee chat notifying them that they have been assigned a task
    let optimisticAssigneeAddComment: OptimisticReportAction | undefined;
    // Set if this is a new chat that needs to be created for the assignee
    let optimisticChatCreatedReportAction: OptimisticCreatedReportAction | undefined;
    const currentTime = DateUtils.getDBTime();
    const optimisticData: OnyxUpdate[] = [];
    const successData: OnyxUpdate[] = [];
    const failureData: OnyxUpdate[] = [];

    // You're able to assign a task to someone you haven't chatted with before - so we need to optimistically create the chat and the chat reportActions
    // Only add the assignee chat report to onyx if we haven't already set it optimistically
    if (assigneeChatReport?.isOptimisticReport && assigneeChatReport.pendingFields?.createChat !== CONST.RED_BRICK_ROAD_PENDING_ACTION.ADD) {
        optimisticChatCreatedReportAction = buildOptimisticCreatedReportAction(assigneeChatReportID);
        optimisticData.push(
            {
                onyxMethod: Onyx.METHOD.MERGE,
                key: `${ONYXKEYS.COLLECTION.REPORT}${assigneeChatReportID}`,
                value: {
                    pendingFields: {
                        createChat: CONST.RED_BRICK_ROAD_PENDING_ACTION.ADD,
                    },
                    isHidden: false,
                },
            },
            {
                onyxMethod: Onyx.METHOD.MERGE,
                key: `${ONYXKEYS.COLLECTION.REPORT_ACTIONS}${assigneeChatReportID}`,
                value: {[optimisticChatCreatedReportAction.reportActionID]: optimisticChatCreatedReportAction as Partial<ReportAction>},
            },
        );

        successData.push({
            onyxMethod: Onyx.METHOD.MERGE,
            key: `${ONYXKEYS.COLLECTION.REPORT}${assigneeChatReportID}`,
            value: {
                pendingFields: {
                    createChat: null,
                },
                isOptimisticReport: false,
                // BE will send a different participant. We clear the optimistic one to avoid duplicated entries
                participants: {[assigneeAccountID]: null},
            },
        });

        failureData.push(
            {
                onyxMethod: Onyx.METHOD.SET,
                key: `${ONYXKEYS.COLLECTION.REPORT}${assigneeChatReportID}`,
                value: null,
            },
            {
                onyxMethod: Onyx.METHOD.MERGE,
                key: `${ONYXKEYS.COLLECTION.REPORT_ACTIONS}${assigneeChatReportID}`,
                value: {[optimisticChatCreatedReportAction.reportActionID]: {pendingAction: null}},
            },
            // If we failed, we want to remove the optimistic personal details as it was likely due to an invalid login
            {
                onyxMethod: Onyx.METHOD.MERGE,
                key: ONYXKEYS.PERSONAL_DETAILS_LIST,
                value: {
                    [assigneeAccountID]: null,
                },
            },
        );
    }

    // If you're choosing to share the task in the same DM as the assignee then we don't need to create another reportAction indicating that you've been assigned
    if (assigneeChatReportID !== parentReportID) {
        // eslint-disable-next-line @typescript-eslint/prefer-nullish-coalescing
        const displayname = allPersonalDetails?.[assigneeAccountID]?.displayName || allPersonalDetails?.[assigneeAccountID]?.login || '';
        optimisticAssigneeAddComment = buildOptimisticTaskCommentReportAction(taskReportID, title, assigneeAccountID, `assigned to ${displayname}`, parentReportID);
        const lastAssigneeCommentText = formatReportLastMessageText(optimisticAssigneeAddComment.reportAction.message?.[0]?.text ?? '');
        const optimisticAssigneeReport = {
            lastVisibleActionCreated: currentTime,
            lastMessageText: lastAssigneeCommentText,
            lastActorAccountID: accountID,
            lastReadTime: currentTime,
        };

        optimisticData.push(
            {
                onyxMethod: Onyx.METHOD.MERGE,
                key: `${ONYXKEYS.COLLECTION.REPORT_ACTIONS}${assigneeChatReportID}`,
                value: {[optimisticAssigneeAddComment.reportAction.reportActionID ?? '']: optimisticAssigneeAddComment.reportAction as ReportAction},
            },
            {
                onyxMethod: Onyx.METHOD.MERGE,
                key: `${ONYXKEYS.COLLECTION.REPORT}${assigneeChatReportID}`,
                value: optimisticAssigneeReport,
            },
        );
        successData.push({
            onyxMethod: Onyx.METHOD.MERGE,
            key: `${ONYXKEYS.COLLECTION.REPORT_ACTIONS}${assigneeChatReportID}`,
            value: {[optimisticAssigneeAddComment.reportAction.reportActionID ?? '']: {isOptimisticAction: null}},
        });
        failureData.push({
            onyxMethod: Onyx.METHOD.MERGE,
            key: `${ONYXKEYS.COLLECTION.REPORT_ACTIONS}${assigneeChatReportID}`,
            value: {[optimisticAssigneeAddComment.reportAction.reportActionID ?? '']: {pendingAction: null}},
        });
    }

    return {
        optimisticData,
        successData,
        failureData,
        optimisticAssigneeAddComment,
        optimisticChatCreatedReportAction,
    };
}

/**
 * Return iou report action display message
 */
function getIOUReportActionDisplayMessage(reportAction: OnyxEntry<ReportAction>, transaction?: OnyxEntry<Transaction>): string {
    if (reportAction?.actionName !== CONST.REPORT.ACTIONS.TYPE.IOU) {
        return '';
    }
    const originalMessage = reportAction.originalMessage;
    const {IOUReportID} = originalMessage;
    const iouReport = getReport(IOUReportID);
    let translationKey: TranslationPaths;
    if (originalMessage.type === CONST.IOU.REPORT_ACTION_TYPE.PAY) {
        // The `REPORT_ACTION_TYPE.PAY` action type is used for both fulfilling existing requests and sending money. To
        // differentiate between these two scenarios, we check if the `originalMessage` contains the `IOUDetails`
        // property. If it does, it indicates that this is a 'Pay someone' action.
        const {amount, currency} = originalMessage.IOUDetails ?? originalMessage;
        const formattedAmount = CurrencyUtils.convertToDisplayString(Math.abs(amount), currency) ?? '';

        switch (originalMessage.paymentType) {
            case CONST.IOU.PAYMENT_TYPE.ELSEWHERE:
                translationKey = 'iou.paidElsewhereWithAmount';
                break;
            case CONST.IOU.PAYMENT_TYPE.EXPENSIFY:
            case CONST.IOU.PAYMENT_TYPE.VBBA:
                translationKey = 'iou.paidWithExpensifyWithAmount';
                break;
            default:
                translationKey = 'iou.payerPaidAmount';
                break;
        }
        return Localize.translateLocal(translationKey, {amount: formattedAmount, payer: ''});
    }

    const transactionDetails = getTransactionDetails(!isEmptyObject(transaction) ? transaction : null);
    const formattedAmount = CurrencyUtils.convertToDisplayString(transactionDetails?.amount ?? 0, transactionDetails?.currency);
    const isRequestSettled = isSettled(originalMessage.IOUReportID);
    const isApproved = isReportApproved(iouReport);
    if (isRequestSettled) {
        return Localize.translateLocal('iou.payerSettled', {
            amount: formattedAmount,
        });
    }
    if (isApproved) {
        return Localize.translateLocal('iou.approvedAmount', {
            amount: formattedAmount,
        });
    }
    if (ReportActionsUtils.isSplitBillAction(reportAction)) {
        translationKey = 'iou.didSplitAmount';
    } else if (ReportActionsUtils.isTrackExpenseAction(reportAction)) {
        translationKey = 'iou.trackedAmount';
    } else {
        translationKey = 'iou.submittedAmount';
    }
    return Localize.translateLocal(translationKey, {
        formattedAmount,
        comment: transactionDetails?.comment ?? '',
    });
}

/**
 * Checks if a report is a group chat.
 *
 * A report is a group chat if it meets the following conditions:
 * - Not a chat thread.
 * - Not a task report.
 * - Not an expense / IOU report.
 * - Not an archived room.
 * - Not a public / admin / announce chat room (chat type doesn't match any of the specified types).
 * - More than 2 participants.
 *
 */
function isDeprecatedGroupDM(report: OnyxEntry<Report>): boolean {
    return Boolean(
        report &&
            !isChatThread(report) &&
            !isTaskReport(report) &&
            !isInvoiceReport(report) &&
            !isMoneyRequestReport(report) &&
            !isArchivedRoom(report) &&
            !Object.values(CONST.REPORT.CHAT_TYPE).some((chatType) => chatType === getChatType(report)) &&
            Object.keys(report.participants ?? {})
                .map(Number)
                .filter((accountID) => accountID !== currentUserAccountID).length > 1,
    );
}

/**
 * A "root" group chat is the top level group chat and does not refer to any threads off of a Group Chat
 */
function isRootGroupChat(report: OnyxEntry<Report>): boolean {
    return !isChatThread(report) && (isGroupChat(report) || isDeprecatedGroupDM(report));
}

/**
 * Assume any report without a reportID is unusable.
 */
function isValidReport(report?: OnyxEntry<Report>): boolean {
    return Boolean(report?.reportID);
}

/**
 * Check to see if we are a participant of this report.
 */
function isReportParticipant(accountID: number, report: OnyxEntry<Report>): boolean {
    if (!accountID) {
        return false;
    }

    const possibleAccountIDs = Object.keys(report?.participants ?? {}).map(Number);
    if (report?.ownerAccountID) {
        possibleAccountIDs.push(report?.ownerAccountID);
    }
    if (report?.managerID) {
        possibleAccountIDs.push(report?.managerID);
    }
    return possibleAccountIDs.includes(accountID);
}

/**
 * Check to see if the current user has access to view the report.
 */
function canCurrentUserOpenReport(report: OnyxEntry<Report>): boolean {
    return (isReportParticipant(currentUserAccountID ?? 0, report) || isPublicRoom(report)) && canAccessReport(report, allPolicies, allBetas);
}

function shouldUseFullTitleToDisplay(report: OnyxEntry<Report>): boolean {
    return (
        isMoneyRequestReport(report) || isPolicyExpenseChat(report) || isChatRoom(report) || isChatThread(report) || isTaskReport(report) || isGroupChat(report) || isInvoiceReport(report)
    );
}

function getRoom(type: ValueOf<typeof CONST.REPORT.CHAT_TYPE>, policyID: string): OnyxEntry<Report> | undefined {
    const room = Object.values(allReports ?? {}).find((report) => report?.policyID === policyID && report?.chatType === type && !isThread(report));
    return room;
}

/**
 *  We only want policy members who are members of the report to be able to modify the report description, but not in thread chat.
 */
function canEditReportDescription(report: OnyxEntry<Report>, policy: OnyxEntry<Policy> | undefined): boolean {
    return (
        !isMoneyRequestReport(report) &&
        !isArchivedRoom(report) &&
        isChatRoom(report) &&
        !isChatThread(report) &&
        !isEmpty(policy) &&
        hasParticipantInArray(report, [currentUserAccountID ?? 0])
    );
}

function canEditPolicyDescription(policy: OnyxEntry<Policy>): boolean {
    return PolicyUtils.isPolicyAdmin(policy);
}

/**
 * Checks if report action has error when smart scanning
 */
function hasSmartscanError(reportActions: ReportAction[]) {
    return reportActions.some((action) => {
        if (!ReportActionsUtils.isSplitBillAction(action) && !ReportActionsUtils.isReportPreviewAction(action)) {
            return false;
        }
        const IOUReportID = ReportActionsUtils.getIOUReportIDFromReportActionPreview(action);
        const isReportPreviewError = ReportActionsUtils.isReportPreviewAction(action) && hasMissingSmartscanFields(IOUReportID) && !isSettled(IOUReportID);
        const transactionID = (action.originalMessage as IOUMessage).IOUTransactionID ?? '0';
        const transaction = allTransactions?.[`${ONYXKEYS.COLLECTION.TRANSACTION}${transactionID}`] ?? {};
        const isSplitBillError = ReportActionsUtils.isSplitBillAction(action) && TransactionUtils.hasMissingSmartscanFields(transaction as Transaction);

        return isReportPreviewError || isSplitBillError;
    });
}

function shouldAutoFocusOnKeyPress(event: KeyboardEvent): boolean {
    if (event.key.length > 1) {
        return false;
    }

    // If a key is pressed in combination with Meta, Control or Alt do not focus
    if (event.ctrlKey || event.metaKey) {
        return false;
    }

    if (event.code === 'Space') {
        return false;
    }

    return true;
}

/**
 * Navigates to the appropriate screen based on the presence of a private note for the current user.
 */
function navigateToPrivateNotes(report: OnyxEntry<Report>, session: OnyxEntry<Session>) {
    if (isEmpty(report) || isEmpty(session) || !session.accountID) {
        return;
    }
    const currentUserPrivateNote = report.privateNotes?.[session.accountID]?.note ?? '';
    if (isEmpty(currentUserPrivateNote)) {
        Navigation.navigate(ROUTES.PRIVATE_NOTES_EDIT.getRoute(report.reportID, session.accountID));
        return;
    }
    Navigation.navigate(ROUTES.PRIVATE_NOTES_LIST.getRoute(report.reportID));
}

/**
 * Check if Report has any held expenses
 */
function isHoldCreator(transaction: OnyxEntry<Transaction>, reportID: string): boolean {
    const holdReportAction = ReportActionsUtils.getReportAction(reportID, `${transaction?.comment?.hold ?? ''}`);
    return isActionCreator(holdReportAction);
}

/**
 * Get all held transactions of a iouReport
 */
function getAllHeldTransactions(iouReportID: string): Transaction[] {
    const transactions = TransactionUtils.getAllReportTransactions(iouReportID);
    return transactions.filter((transaction) => TransactionUtils.isOnHold(transaction));
}

/**
 * Check if Report has any held expenses
 */
function hasHeldExpenses(iouReportID?: string): boolean {
    const transactions = TransactionUtils.getAllReportTransactions(iouReportID);
    return transactions.some((transaction) => TransactionUtils.isOnHold(transaction));
}

/**
 * Check if all expenses in the Report are on hold
 */
function hasOnlyHeldExpenses(iouReportID: string): boolean {
    const transactions = TransactionUtils.getAllReportTransactions(iouReportID);
    return !transactions.some((transaction) => !TransactionUtils.isOnHold(transaction));
}

/**
 * Checks if thread replies should be displayed
 */
function shouldDisplayThreadReplies(reportAction: OnyxEntry<ReportAction>, reportID: string): boolean {
    const hasReplies = (reportAction?.childVisibleActionCount ?? 0) > 0;
    return hasReplies && !!reportAction?.childCommenterCount && !isThreadFirstChat(reportAction, reportID);
}

/**
 * Check if money report has any transactions updated optimistically
 */
function hasUpdatedTotal(report: OnyxEntry<Report>, policy: OnyxEntry<Policy>): boolean {
    if (!report) {
        return true;
    }

    const transactions = TransactionUtils.getAllReportTransactions(report.reportID);
    const hasPendingTransaction = transactions.some((transaction) => !!transaction.pendingAction);
    const hasTransactionWithDifferentCurrency = transactions.some((transaction) => transaction.currency !== report.currency);
    const hasDifferentWorkspaceCurrency = report.pendingFields?.createChat && isExpenseReport(report) && report.currency !== policy?.outputCurrency;

    return !(hasPendingTransaction && (hasTransactionWithDifferentCurrency || hasDifferentWorkspaceCurrency)) && !(hasHeldExpenses(report.reportID) && report?.unheldTotal === undefined);
}

/**
 * Return held and full amount formatted with used currency
 */
function getNonHeldAndFullAmount(iouReport: OnyxEntry<Report>, policy: OnyxEntry<Policy>): string[] {
    const transactions = TransactionUtils.getAllReportTransactions(iouReport?.reportID ?? '');
    const hasPendingTransaction = transactions.some((transaction) => !!transaction.pendingAction);

    if (hasUpdatedTotal(iouReport, policy) && hasPendingTransaction) {
        const unheldTotal = transactions.reduce((currentVal, transaction) => currentVal - (!TransactionUtils.isOnHold(transaction) ? transaction.amount : 0), 0);

        return [CurrencyUtils.convertToDisplayString(unheldTotal, iouReport?.currency ?? ''), CurrencyUtils.convertToDisplayString((iouReport?.total ?? 0) * -1, iouReport?.currency ?? '')];
    }

    return [
        CurrencyUtils.convertToDisplayString((iouReport?.unheldTotal ?? 0) * -1, iouReport?.currency ?? ''),
        CurrencyUtils.convertToDisplayString((iouReport?.total ?? 0) * -1, iouReport?.currency ?? ''),
    ];
}

/**
 * Disable reply in thread action if:
 *
 * - The action is listed in the thread-disabled list
 * - The action is a split expense action
 * - The action is deleted and is not threaded
 * - The report is archived and the action is not threaded
 * - The action is a whisper action and it's neither a report preview nor IOU action
 * - The action is the thread's first chat
 */
function shouldDisableThread(reportAction: OnyxEntry<ReportAction>, reportID: string): boolean {
    const isSplitBillAction = ReportActionsUtils.isSplitBillAction(reportAction);
    const isDeletedAction = ReportActionsUtils.isDeletedAction(reportAction);
    const isReportPreviewAction = ReportActionsUtils.isReportPreviewAction(reportAction);
    const isIOUAction = ReportActionsUtils.isMoneyRequestAction(reportAction);
    const isWhisperAction = ReportActionsUtils.isWhisperAction(reportAction) || ReportActionsUtils.isActionableTrackExpense(reportAction);
    const isArchivedReport = isArchivedRoom(getReport(reportID));
    const isActionDisabled = CONST.REPORT.ACTIONS.THREAD_DISABLED.some((action: string) => action === reportAction?.actionName);

    return (
        isActionDisabled ||
        isSplitBillAction ||
        (isDeletedAction && !reportAction?.childVisibleActionCount) ||
        (isArchivedReport && !reportAction?.childVisibleActionCount) ||
        (isWhisperAction && !isReportPreviewAction && !isIOUAction) ||
        isThreadFirstChat(reportAction, reportID)
    );
}

function getAllAncestorReportActions(report: Report | null | undefined): Ancestor[] {
    if (!report) {
        return [];
    }
    const allAncestors: Ancestor[] = [];
    let parentReportID = report.parentReportID;
    let parentReportActionID = report.parentReportActionID;

    // Store the child of parent report
    let currentReport = report;

    while (parentReportID) {
        const parentReport = getReport(parentReportID);
        const parentReportAction = ReportActionsUtils.getReportAction(parentReportID, parentReportActionID ?? '0');

        if (!parentReportAction || ReportActionsUtils.isTransactionThread(parentReportAction)) {
            break;
        }

        const isParentReportActionUnread = ReportActionsUtils.isCurrentActionUnread(parentReport ?? {}, parentReportAction);
        allAncestors.push({
            report: currentReport,
            reportAction: parentReportAction,
            shouldDisplayNewMarker: isParentReportActionUnread,
        });

        if (!parentReport) {
            break;
        }

        parentReportID = parentReport?.parentReportID;
        parentReportActionID = parentReport?.parentReportActionID;
        if (!isEmptyObject(parentReport)) {
            currentReport = parentReport;
        }
    }

    return allAncestors.reverse();
}

function getAllAncestorReportActionIDs(report: Report | null | undefined, includeTransactionThread = false): AncestorIDs {
    if (!report) {
        return {
            reportIDs: [],
            reportActionsIDs: [],
        };
    }

    const allAncestorIDs: AncestorIDs = {
        reportIDs: [],
        reportActionsIDs: [],
    };
    let parentReportID = report.parentReportID;
    let parentReportActionID = report.parentReportActionID;

    while (parentReportID) {
        const parentReport = getReport(parentReportID);
        const parentReportAction = ReportActionsUtils.getReportAction(parentReportID, parentReportActionID ?? '0');

        if (!parentReportAction || (!includeTransactionThread && ReportActionsUtils.isTransactionThread(parentReportAction))) {
            break;
        }

        allAncestorIDs.reportIDs.push(parentReportID ?? '');
        allAncestorIDs.reportActionsIDs.push(parentReportActionID ?? '');

        if (!parentReport) {
            break;
        }

        parentReportID = parentReport?.parentReportID;
        parentReportActionID = parentReport?.parentReportActionID;
    }

    return allAncestorIDs;
}

/**
 * Get optimistic data of parent report action
 * @param reportID The reportID of the report that is updated
 * @param lastVisibleActionCreated Last visible action created of the child report
 * @param type The type of action in the child report
 */
function getOptimisticDataForParentReportAction(reportID: string, lastVisibleActionCreated: string, type: string): Array<OnyxUpdate | EmptyObject> {
    const report = getReport(reportID);

    if (!report || isEmptyObject(report)) {
        return [];
    }

    const ancestors = getAllAncestorReportActionIDs(report, true);
    const totalAncestor = ancestors.reportIDs.length;

    return Array.from(Array(totalAncestor), (_, index) => {
        const ancestorReport = getReport(ancestors.reportIDs[index]);

        if (!ancestorReport || isEmptyObject(ancestorReport)) {
            return {} as EmptyObject;
        }

        const ancestorReportAction = ReportActionsUtils.getReportAction(ancestorReport.reportID, ancestors.reportActionsIDs[index]);

        if (!ancestorReportAction || isEmptyObject(ancestorReportAction)) {
            return {} as EmptyObject;
        }

        return {
            onyxMethod: Onyx.METHOD.MERGE,
            key: `${ONYXKEYS.COLLECTION.REPORT_ACTIONS}${ancestorReport.reportID}`,
            value: {
                [ancestorReportAction?.reportActionID ?? '']: updateOptimisticParentReportAction(ancestorReportAction, lastVisibleActionCreated, type),
            },
        };
    });
}

function canBeAutoReimbursed(report: OnyxEntry<Report>, policy: OnyxEntry<Policy> | EmptyObject): boolean {
    if (isEmptyObject(policy)) {
        return false;
    }
    type CurrencyType = (typeof CONST.DIRECT_REIMBURSEMENT_CURRENCIES)[number];
    const reimbursableTotal = getMoneyRequestSpendBreakdown(report).totalDisplaySpend;
    const autoReimbursementLimit = policy.autoReimbursementLimit ?? 0;
    const isAutoReimbursable =
        isReportInGroupPolicy(report) &&
        policy.reimbursementChoice === CONST.POLICY.REIMBURSEMENT_CHOICES.REIMBURSEMENT_YES &&
        autoReimbursementLimit >= reimbursableTotal &&
        reimbursableTotal > 0 &&
        CONST.DIRECT_REIMBURSEMENT_CURRENCIES.includes(report?.currency as CurrencyType);
    return isAutoReimbursable;
}

/** Check if the current user is an owner of the report */
function isReportOwner(report: OnyxEntry<Report>): boolean {
    return report?.ownerAccountID === currentUserPersonalDetails?.accountID;
}

function isAllowedToApproveExpenseReport(report: OnyxEntry<Report>, approverAccountID?: number): boolean {
    const policy = getPolicy(report?.policyID);
    const {preventSelfApproval} = policy;

    const isOwner = (approverAccountID ?? currentUserAccountID) === report?.ownerAccountID;

    return !(preventSelfApproval && isOwner);
}

function isAllowedToSubmitDraftExpenseReport(report: OnyxEntry<Report>): boolean {
    const policy = getPolicy(report?.policyID);
    const submitToAccountID = PolicyUtils.getSubmitToAccountID(policy, report?.ownerAccountID ?? -1);

    return isAllowedToApproveExpenseReport(report, submitToAccountID);
}

/**
 * What missing payment method does this report action indicate, if any?
 */
function getIndicatedMissingPaymentMethod(userWallet: OnyxEntry<UserWallet>, reportId: string, reportAction: ReportAction): MissingPaymentMethod | undefined {
    const isSubmitterOfUnsettledReport = isCurrentUserSubmitter(reportId) && !isSettled(reportId);
    if (!isSubmitterOfUnsettledReport || reportAction.actionName !== CONST.REPORT.ACTIONS.TYPE.REIMBURSEMENT_QUEUED) {
        return undefined;
    }
    const paymentType = reportAction.originalMessage?.paymentType;
    if (paymentType === CONST.IOU.PAYMENT_TYPE.EXPENSIFY) {
        return isEmpty(userWallet) || userWallet.tierName === CONST.WALLET.TIER_NAME.SILVER ? 'wallet' : undefined;
    }

    return !store.hasCreditBankAccount() ? 'bankAccount' : undefined;
}

/**
 * Checks if report chat contains missing payment method
 */
function hasMissingPaymentMethod(userWallet: OnyxEntry<UserWallet>, iouReportID: string): boolean {
    const reportActions = allReportActions?.[`${ONYXKEYS.COLLECTION.REPORT_ACTIONS}${iouReportID}`] ?? {};
    return Object.values(reportActions).some((action) => getIndicatedMissingPaymentMethod(userWallet, iouReportID, action) !== undefined);
}

/**
 * Used from expense actions to decide if we need to build an optimistic expense report.
   Create a new report if:
   - we don't have an iouReport set in the chatReport
   - we have one, but it's waiting on the payee adding a bank account
   - we have one but we can't add more transactions to it due to: report is approved or settled, or report is processing and policy isn't on Instant submit reporting frequency
 */
function shouldCreateNewMoneyRequestReport(existingIOUReport: OnyxEntry<Report> | undefined | null, chatReport: OnyxEntry<Report> | null): boolean {
    return !existingIOUReport || hasIOUWaitingOnCurrentUserBankAccount(chatReport) || !canAddOrDeleteTransactions(existingIOUReport);
}

/**
 * Checks if report contains actions with errors
 */
function hasActionsWithErrors(reportID: string): boolean {
    const reportActions = allReportActions?.[`${ONYXKEYS.COLLECTION.REPORT_ACTIONS}${reportID}`] ?? {};
    return Object.values(reportActions).some((action) => !isEmptyObject(action.errors));
}

function isNonAdminOrOwnerOfPolicyExpenseChat(report: OnyxEntry<Report>, policy: OnyxEntry<Policy>): boolean {
    return isPolicyExpenseChat(report) && !(PolicyUtils.isPolicyAdmin(policy) || PolicyUtils.isPolicyOwner(policy, currentUserAccountID ?? -1) || isReportOwner(report));
}

/**
 * Whether the user can join a report
 */
function canJoinChat(report: OnyxEntry<Report>, parentReportAction: OnyxEntry<ReportAction>, policy: OnyxEntry<Policy>): boolean {
    // We disabled thread functions for whisper action
    // So we should not show join option for existing thread on whisper message that has already been left, or manually leave it
    if (ReportActionsUtils.isWhisperAction(parentReportAction)) {
        return false;
    }

    // If the notification preference of the chat is not hidden that means we have already joined the chat
    if (report?.notificationPreference !== CONST.REPORT.NOTIFICATION_PREFERENCE.HIDDEN) {
        return false;
    }

    // Anyone viewing these chat types is already a participant and therefore cannot join
    if (isRootGroupChat(report) || isSelfDM(report) || isInvoiceRoom(report)) {
        return false;
    }

    // The user who is a member of the workspace has already joined the public announce room.
    if (isPublicAnnounceRoom(report) && !isEmptyObject(policy)) {
        return false;
    }

    return isChatThread(report) || isUserCreatedPolicyRoom(report) || isNonAdminOrOwnerOfPolicyExpenseChat(report, policy);
}

/**
 * Whether the user can leave a report
 */
function canLeaveChat(report: OnyxEntry<Report>, policy: OnyxEntry<Policy>): boolean {
    if (report?.notificationPreference === CONST.REPORT.NOTIFICATION_PREFERENCE.HIDDEN) {
        return false;
    }

    // Anyone viewing these chat types is already a participant and therefore cannot leave
    if (isSelfDM(report) || isRootGroupChat(report)) {
        return false;
    }

    // The user who is a member of the workspace cannot leave the public announce room.
    if (isPublicAnnounceRoom(report) && !isEmptyObject(policy)) {
        return false;
    }

    if (canLeaveInvoiceRoom(report)) {
        return true;
    }

    return (isChatThread(report) && !!report?.notificationPreference?.length) || isUserCreatedPolicyRoom(report) || isNonAdminOrOwnerOfPolicyExpenseChat(report, policy);
}

function getReportActionActorAccountID(reportAction: OnyxEntry<ReportAction>, iouReport: OnyxEntry<Report> | undefined): number | undefined {
    switch (reportAction?.actionName) {
        case CONST.REPORT.ACTIONS.TYPE.REPORT_PREVIEW:
            return iouReport ? iouReport.managerID : reportAction?.actorAccountID;

        case CONST.REPORT.ACTIONS.TYPE.SUBMITTED:
            return reportAction?.adminAccountID ?? reportAction?.actorAccountID;

        default:
            return reportAction?.actorAccountID;
    }
}

function createDraftTransactionAndNavigateToParticipantSelector(transactionID: string, reportID: string, actionName: IOUAction, reportActionID: string): void {
    const transaction = allTransactions?.[`${ONYXKEYS.COLLECTION.TRANSACTION}${transactionID}`] ?? ({} as Transaction);
    const reportActions = allReportActions?.[`${ONYXKEYS.COLLECTION.REPORT_ACTIONS}${reportID}`] ?? ([] as ReportAction[]);

    if (!transaction || !reportActions) {
        return;
    }

    const linkedTrackedExpenseReportAction = Object.values(reportActions).find((action) => (action.originalMessage as IOUMessage)?.IOUTransactionID === transactionID);

    const {created, amount, currency, merchant, mccGroup} = getTransactionDetails(transaction) ?? {};
    const comment = getTransactionCommentObject(transaction);

    IOU.createDraftTransaction({
        ...transaction,
        actionableWhisperReportActionID: reportActionID,
        linkedTrackedExpenseReportAction,
        linkedTrackedExpenseReportID: reportID,
        created,
        amount,
        currency,
        comment,
        merchant,
        mccGroup,
    } as Transaction);

    const filteredPolicies = Object.values(allPolicies ?? {}).filter(
        (policy) => policy && policy.type !== CONST.POLICY.TYPE.PERSONAL && policy.pendingAction !== CONST.RED_BRICK_ROAD_PENDING_ACTION.DELETE,
    );

    if (actionName === CONST.IOU.ACTION.SUBMIT || (allPolicies && filteredPolicies.length > 0)) {
        Navigation.navigate(ROUTES.MONEY_REQUEST_STEP_PARTICIPANTS.getRoute(CONST.IOU.TYPE.SUBMIT, transactionID, reportID, undefined, actionName));
        return;
    }

    const {expenseChatReportID, policyID, policyName} = PolicyActions.createDraftWorkspace();
    const isCategorizing = actionName === CONST.IOU.ACTION.CATEGORIZE;

    IOU.setMoneyRequestParticipants(transactionID, [
        {
            selected: true,
            accountID: 0,
            isPolicyExpenseChat: true,
            reportID: expenseChatReportID,
            policyID,
            searchText: policyName,
        },
    ]);
    const iouConfirmationPageRoute = ROUTES.MONEY_REQUEST_STEP_CONFIRMATION.getRoute(actionName, CONST.IOU.TYPE.SUBMIT, transactionID, expenseChatReportID);
    if (isCategorizing) {
        Navigation.navigate(ROUTES.MONEY_REQUEST_STEP_CATEGORY.getRoute(actionName, CONST.IOU.TYPE.SUBMIT, transactionID, expenseChatReportID, iouConfirmationPageRoute));
    } else {
        Navigation.navigate(iouConfirmationPageRoute);
    }
}

/**
 * @returns the object to update `report.hasOutstandingChildRequest`
 */
function getOutstandingChildRequest(iouReport: OnyxEntry<Report> | EmptyObject): OutstandingChildRequest {
    if (!iouReport || isEmptyObject(iouReport)) {
        return {};
    }

    if (!isExpenseReport(iouReport)) {
        const {reimbursableSpend} = getMoneyRequestSpendBreakdown(iouReport);
        return {
            hasOutstandingChildRequest: iouReport.managerID === currentUserAccountID && reimbursableSpend !== 0,
        };
    }

    const policy = getPolicy(iouReport.policyID);
    const shouldBeManuallySubmitted = PolicyUtils.isPaidGroupPolicy(policy) && !policy?.harvesting?.enabled;
    const isOwnFreePolicy = PolicyUtils.isFreeGroupPolicy(policy) && PolicyUtils.isPolicyAdmin(policy);
    if (shouldBeManuallySubmitted || isOwnFreePolicy) {
        return {
            hasOutstandingChildRequest: true,
        };
    }

    // We don't need to update hasOutstandingChildRequest in this case
    return {};
}

function canReportBeMentionedWithinPolicy(report: OnyxEntry<Report>, policyID: string): boolean {
    if (report?.policyID !== policyID) {
        return false;
    }

    return isChatRoom(report) && !isThread(report);
}

function shouldShowMerchantColumn(transactions: Transaction[]) {
    return transactions.some((transaction) => isExpenseReport(allReports?.[transaction.reportID] ?? {}));
}

export {
    addDomainToShortMention,
    areAllRequestsBeingSmartScanned,
    buildOptimisticAddCommentReportAction,
    buildOptimisticApprovedReportAction,
    buildOptimisticCancelPaymentReportAction,
    buildOptimisticChangedTaskAssigneeReportAction,
    buildOptimisticChatReport,
    buildOptimisticClosedReportAction,
    buildOptimisticCreatedReportAction,
    buildOptimisticDismissedViolationReportAction,
    buildOptimisticEditedTaskFieldReportAction,
    buildOptimisticExpenseReport,
    buildOptimisticGroupChatReport,
    buildOptimisticHoldReportAction,
    buildOptimisticHoldReportActionComment,
    buildOptimisticIOUReport,
    buildOptimisticIOUReportAction,
    buildOptimisticModifiedExpenseReportAction,
    buildOptimisticMoneyRequestEntities,
    buildOptimisticMovedReportAction,
    buildOptimisticMovedTrackedExpenseModifiedReportAction,
    buildOptimisticRenamedRoomReportAction,
    buildOptimisticReportPreview,
    buildOptimisticSubmittedReportAction,
    buildOptimisticTaskCommentReportAction,
    buildOptimisticTaskReport,
    buildOptimisticTaskReportAction,
    buildOptimisticUnHoldReportAction,
    buildOptimisticWorkspaceChats,
    buildParticipantsFromAccountIDs,
    buildTransactionThread,
    canAccessReport,
    canAddOrDeleteTransactions,
    canBeAutoReimbursed,
    canCreateRequest,
    canCreateTaskInReport,
    canCurrentUserOpenReport,
    canDeleteReportAction,
    canEditFieldOfMoneyRequest,
    canEditMoneyRequest,
    canEditPolicyDescription,
    canEditReportAction,
    canEditReportDescription,
    canEditRoomVisibility,
    canEditWriteCapability,
    canFlagReportAction,
    isNonAdminOrOwnerOfPolicyExpenseChat,
    canLeaveRoom,
    canJoinChat,
    canLeaveChat,
    canReportBeMentionedWithinPolicy,
    canRequestMoney,
    canSeeDefaultRoom,
    canShowReportRecipientLocalTime,
    canUserPerformWriteAction,
    chatIncludesChronos,
    chatIncludesConcierge,
    createDraftTransactionAndNavigateToParticipantSelector,
    doesReportBelongToWorkspace,
    doesTransactionThreadHaveViolations,
    findLastAccessedReport,
    findSelfDMReportID,
    formatReportLastMessageText,
    generateReportID,
    getAddWorkspaceRoomOrChatReportErrors,
    getAllAncestorReportActionIDs,
    getAllAncestorReportActions,
    getAllHeldTransactions,
    getAllPolicyReports,
    getAllWorkspaceReports,
    getAvailableReportFields,
    getBankAccountRoute,
    getChatByParticipants,
    getChatByParticipantsAndPolicy,
    getChatRoomSubtitle,
    getChildReportNotificationPreference,
    getCommentLength,
    getDefaultGroupAvatar,
    getDefaultWorkspaceAvatar,
    getDefaultWorkspaceAvatarTestID,
    getDeletedParentActionMessageForChatReport,
    getDisplayNameForParticipant,
    getDisplayNamesWithTooltips,
    getGroupChatName,
    getIOUReportActionDisplayMessage,
    getIOUReportActionMessage,
    getIcons,
    getIconsForParticipants,
    getIndicatedMissingPaymentMethod,
    getLastUpdatedReport,
    getLastVisibleMessage,
    getMoneyRequestOptions,
    getMoneyRequestSpendBreakdown,
    getNewMarkerReportActionID,
    getNonHeldAndFullAmount,
    getOptimisticDataForParentReportAction,
    getOriginalReportID,
    getOutstandingChildRequest,
    getParentNavigationSubtitle,
    getParsedComment,
    getParticipantAccountIDs,
    getParticipants,
    getPendingChatMembers,
    getPersonalDetailsForAccountID,
    getPolicyDescriptionText,
    getPolicyName,
    getPolicyType,
    getReimbursementDeQueuedActionMessage,
    getReimbursementQueuedActionMessage,
    getReport,
    getReportActionActorAccountID,
    getReportDescriptionText,
    getReportFieldKey,
    getReportIDFromLink,
    getReportName,
    getReportNotificationPreference,
    getReportOfflinePendingActionAndErrors,
    getReportParticipantsTitle,
    getReportPolicyID,
    getReportPreviewMessage,
    getReportRecipientAccountIDs,
    getRoom,
    getRoomWelcomeMessage,
    getRootParentReport,
    getRouteFromLink,
    getTaskAssigneeChatOnyxData,
    getTransactionDetails,
    getTransactionReportName,
    getTransactionsWithReceipts,
    getUserDetailTooltipText,
    getVisibleChatMemberAccountIDs,
    getWhisperDisplayNames,
    getWorkspaceAvatar,
    getWorkspaceChats,
    getWorkspaceIcon,
    goBackToDetailsPage,
    getInvoicePayerName,
    getInvoicesChatName,
    getPayeeName,
    hasActionsWithErrors,
    hasAutomatedExpensifyAccountIDs,
    hasExpensifyGuidesEmails,
    hasHeldExpenses,
    hasIOUWaitingOnCurrentUserBankAccount,
    hasMissingPaymentMethod,
    hasMissingSmartscanFields,
    hasNonReimbursableTransactions,
    hasOnlyHeldExpenses,
    hasOnlyTransactionsWithPendingRoutes,
    hasReportNameError,
    hasSmartscanError,
    hasUpdatedTotal,
    hasViolations,
    isActionCreator,
    isAdminRoom,
    isAdminsOnlyPostingRoom,
    isAllowedToApproveExpenseReport,
    isAllowedToComment,
    isAllowedToSubmitDraftExpenseReport,
    isAnnounceRoom,
    isArchivedRoom,
    isCanceledTaskReport,
    isChatReport,
    isChatRoom,
    isChatThread,
    isChildReport,
    isClosedExpenseReportWithNoExpenses,
    isCompletedTaskReport,
    isConciergeChatReport,
    isControlPolicyExpenseChat,
    isControlPolicyExpenseReport,
    isCurrentUserSubmitter,
    isCurrentUserTheOnlyParticipant,
    isDM,
    isDefaultRoom,
    isDeprecatedGroupDM,
<<<<<<< HEAD
    isEmptyChat,
=======
    isRootGroupChat,
>>>>>>> f9abf1e4
    isExpenseReport,
    isExpenseRequest,
    isExpensifyOnlyParticipantInReport,
    isGroupChat,
    isGroupChatAdmin,
    isGroupPolicy,
    isReportInGroupPolicy,
    isHoldCreator,
    isIOUOwnedByCurrentUser,
    isIOUReport,
    isIOUReportUsingReport,
    isJoinRequestInAdminRoom,
    isMoneyRequest,
    isMoneyRequestReport,
    isMoneyRequestReportPendingDeletion,
    isOneOnOneChat,
    isOneTransactionThread,
    isOpenExpenseReport,
    isOpenTaskReport,
    isOptimisticPersonalDetail,
    isPaidGroupPolicy,
    isPaidGroupPolicyExpenseChat,
    isPaidGroupPolicyExpenseReport,
    isPayer,
    isPolicyAdmin,
    isPolicyExpenseChat,
    isPolicyExpenseChatAdmin,
    isProcessingReport,
    isPublicAnnounceRoom,
    isPublicRoom,
    isReportApproved,
    isReportDataReady,
    isReportFieldDisabled,
    isReportFieldOfTypeTitle,
    isReportManager,
    isReportMessageAttachment,
    isReportOwner,
    isReportParticipant,
    isSelfDM,
    isSettled,
    isSystemChat,
    isTaskReport,
    isThread,
    isThreadFirstChat,
    isTrackExpenseReport,
    isUnread,
    isUnreadWithMention,
    isUserCreatedPolicyRoom,
    isValidReport,
    isValidReportIDFromPath,
    isWaitingForAssigneeToCompleteTask,
    isInvoiceRoom,
    isInvoiceReport,
    isOpenInvoiceReport,
    canWriteInReport,
    navigateToDetailsPage,
    navigateToPrivateNotes,
    parseReportRouteParams,
    reportFieldsEnabled,
    requiresAttentionFromCurrentUser,
    shouldAutoFocusOnKeyPress,
    shouldCreateNewMoneyRequestReport,
    shouldDisableDetailPage,
    shouldDisableRename,
    shouldDisableThread,
    shouldDisplayThreadReplies,
    shouldDisplayTransactionThreadViolations,
    shouldReportBeInOptionList,
    shouldReportShowSubscript,
    shouldShowFlagComment,
    shouldUseFullTitleToDisplay,
    sortReportsByLastRead,
    updateOptimisticParentReportAction,
    updateReportPreview,
    temporary_getMoneyRequestOptions,
    buildOptimisticInvoiceReport,
    getInvoiceChatByParticipants,
    shouldShowMerchantColumn,
    isCurrentUserInvoiceReceiver,
    isDraftReport,
};

export type {
    Ancestor,
    DisplayNameWithTooltips,
    ExpenseOriginalMessage,
    OptimisticAddCommentReportAction,
    OptimisticChatReport,
    OptimisticClosedReportAction,
    OptimisticCreatedReportAction,
    OptimisticIOUReportAction,
    OptimisticTaskReportAction,
    OptionData,
    TransactionDetails,
    ParsingDetails,
};<|MERGE_RESOLUTION|>--- conflicted
+++ resolved
@@ -5138,12 +5138,8 @@
     if (hasDraftComment || requiresAttentionFromCurrentUser(report)) {
         return true;
     }
-<<<<<<< HEAD
-    const isEmptyChatValue = isEmptyChat(report);
-=======
 
     const isEmptyChat = isEmptyReport(report);
->>>>>>> f9abf1e4
     const canHideReport = shouldHideReport(report, currentReportId);
 
     // Include reports if they are pinned
@@ -5159,7 +5155,7 @@
     }
 
     // Hide only chat threads that haven't been commented on (other threads are actionable)
-    if (isChatThread(report) && canHideReport && isEmptyChatValue) {
+    if (isChatThread(report) && canHideReport && isEmptyChat) {
         return false;
     }
 
@@ -5180,7 +5176,7 @@
     }
 
     // Hide chats between two users that haven't been commented on from the LNH
-    if (excludeEmptyChats && isEmptyChatValue && isChatReport(report) && !isChatRoom(report) && !isPolicyExpenseChat(report) && canHideReport) {
+    if (excludeEmptyChats && isEmptyChat && isChatReport(report) && !isChatRoom(report) && !isPolicyExpenseChat(report) && canHideReport) {
         return false;
     }
 
@@ -6848,11 +6844,8 @@
     isDM,
     isDefaultRoom,
     isDeprecatedGroupDM,
-<<<<<<< HEAD
-    isEmptyChat,
-=======
+    isEmptyReport,
     isRootGroupChat,
->>>>>>> f9abf1e4
     isExpenseReport,
     isExpenseRequest,
     isExpensifyOnlyParticipantInReport,
