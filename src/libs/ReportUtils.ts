--- conflicted
+++ resolved
@@ -1859,14 +1859,10 @@
  *    - the current user is the manager of the report
  *    - or the current user is an admin on the policy the expense report is tied to
  *
- *    This is used in conjuction with canEditRestrictedField to control editing of specific fields like amount, currency, created, and receipt.
+ *    This is used in conjuction with canEditRestrictedField to control editing of specific fields like amount, currency, created, receipt, and distance.
  *    On its own, it only controls allowing/disallowing navigating to the editing pages or showing/hiding the 'Edit' icon on report actions
  */
-<<<<<<< HEAD
 function canEditMoneyRequest(reportAction: OnyxEntry<ReportAction>): boolean {
-=======
-function canEditMoneyRequest(reportAction: OnyxEntry<ReportAction>, fieldToEdit = '', transaction?: OnyxEntry<Transaction>): boolean {
->>>>>>> 3ca6c824
     const isDeleted = ReportActionsUtils.isDeletedAction(reportAction);
 
     if (isDeleted) {
@@ -1893,20 +1889,9 @@
     const isAdmin = isExpenseReport(moneyRequestReport) && policy.role === CONST.POLICY.ROLE.ADMIN;
     const isManager = isExpenseReport(moneyRequestReport) && currentUserAccountID === moneyRequestReport?.managerID;
     const isRequestor = currentUserAccountID === reportAction?.actorAccountID;
-    const isDistanceRequest = !isEmpty(transaction) && TransactionUtils.isDistanceRequest(transaction);
-
-<<<<<<< HEAD
+
     // Admin & managers can always edit coding fields such as tag, category, billable, etc. As long as the report has a state higher than OPEN.
     if ((isAdmin || isManager) && !isOpenReport(moneyRequestReport)) {
-=======
-    if (isAdmin && !isRequestor && fieldToEdit === CONST.EDIT_REQUEST_FIELD.RECEIPT) {
-        return false;
-    }
-    if (isDistanceRequest && fieldToEdit === CONST.EDIT_REQUEST_FIELD.AMOUNT) {
-        return isAdmin;
-    }
-    if (isAdmin) {
->>>>>>> 3ca6c824
         return true;
     }
 
@@ -1928,14 +1913,8 @@
         CONST.EDIT_REQUEST_FIELD.DISTANCE,
     ];
 
-<<<<<<< HEAD
     if (!canEditMoneyRequest(reportAction)) {
         return false;
-=======
-    // Checks if this user has permissions to edit this money request
-    if (!canEditMoneyRequest(reportAction, fieldToEdit, transaction)) {
-        return false; // User doesn't have permission to edit
->>>>>>> 3ca6c824
     }
 
     // If we're editing fields such as category, tag, description, etc. the check above should be enough for handling the permission
@@ -1944,13 +1923,25 @@
     }
 
     const iouMessage = reportAction?.originalMessage as IOUMessage;
-    if (isSettled(String(iouMessage.IOUReportID)) || isReportApproved(String(iouMessage.IOUReportID))) {
+    const moneyRequestReport = (allReports?.[`${ONYXKEYS.COLLECTION.REPORT}${iouMessage?.IOUReportID}`] ?? {}) as Report;
+    const transaction = allTransactions?.[`${ONYXKEYS.COLLECTION.TRANSACTION}${iouMessage?.IOUTransactionID}`] ?? ({} as Transaction);
+
+    if (isSettled(String(moneyRequestReport.reportID)) || isReportApproved(String(moneyRequestReport.reportID))) {
         return false;
     }
 
-    const transaction = allTransactions?.[`${ONYXKEYS.COLLECTION.TRANSACTION}${iouMessage?.IOUTransactionID}`] ?? ({} as Transaction);
     if (fieldToEdit === CONST.EDIT_REQUEST_FIELD.AMOUNT || fieldToEdit === CONST.EDIT_REQUEST_FIELD.CURRENCY) {
-        return !TransactionUtils.isCardTransaction(transaction);
+        if (TransactionUtils.isCardTransaction(transaction)) {
+            return false;
+        }
+
+        const policy = getPolicy(moneyRequestReport?.reportID ?? '');
+        const isAdmin = isExpenseReport(moneyRequestReport) && policy.role === CONST.POLICY.ROLE.ADMIN;
+        const isManager = isExpenseReport(moneyRequestReport) && currentUserAccountID === moneyRequestReport?.managerID;
+
+        if (TransactionUtils.isDistanceRequest(transaction)) {
+            return isAdmin || isManager;
+        }
     }
 
     if (fieldToEdit === CONST.EDIT_REQUEST_FIELD.RECEIPT && TransactionUtils.hasReceipt(transaction)) {
