--- conflicted
+++ resolved
@@ -980,21 +980,12 @@
  */
 function isSettled(reportOrID: OnyxInputOrEntry<Report> | SearchReport | string | undefined): boolean {
     if (!reportOrID) {
-<<<<<<< HEAD
         return false;
     }
     const report = typeof reportOrID === 'string' ? ReportConnection.getAllReports()?.[`${ONYXKEYS.COLLECTION.REPORT}${reportOrID}`] ?? null : reportOrID;
     if (!report) {
         return false;
     }
-=======
-        return false;
-    }
-    const report = typeof reportOrID === 'string' ? ReportConnection.getAllReports()?.[`${ONYXKEYS.COLLECTION.REPORT}${reportOrID}`] ?? null : reportOrID;
-    if (!report) {
-        return false;
-    }
->>>>>>> 4179eeff
 
     if (isEmptyObject(report) || report.isWaitingOnBankAccount) {
         return false;
