--- conflicted
+++ resolved
@@ -11541,17 +11541,13 @@
         })
         ?.replace(`${ONYXKEYS.COLLECTION.REPORT_ACTIONS}`, '');
 }
-<<<<<<< HEAD
+
 function canRejectReportAction(currentUserLogin: string, report: Report, policy?: Policy): boolean {
-    const isReportApprover = isApproverUtils(policy, currentUserLogin);
-=======
-function canRejectReportAction(report: Report, policy?: Policy): boolean {
     if (!Permissions.isBetaEnabled(CONST.BETAS.NEWDOT_REJECT, allBetas)) {
         return false;
     }
 
-    const isReportApprover = isApproverUtils(policy, currentUserAccountID ?? CONST.DEFAULT_NUMBER_ID);
->>>>>>> 6bd984f3
+    const isReportApprover = isApproverUtils(policy, currentUserLogin);
     const isReportBeingProcessed = isProcessingReport(report);
     const isReportPayer = isPayer(getSession(), report, false, policy);
     const isIOU = isIOUReport(report);
