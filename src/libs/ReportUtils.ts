import {format} from 'date-fns';
import {Str} from 'expensify-common';
import lodashEscape from 'lodash/escape';
import lodashFindLastIndex from 'lodash/findLastIndex';
import lodashIntersection from 'lodash/intersection';
import isEmpty from 'lodash/isEmpty';
import lodashIsEqual from 'lodash/isEqual';
import isNumber from 'lodash/isNumber';
import lodashMaxBy from 'lodash/maxBy';
import type {OnyxCollection, OnyxEntry, OnyxUpdate} from 'react-native-onyx';
import Onyx from 'react-native-onyx';
import type {SvgProps} from 'react-native-svg';
import type {OriginalMessageIOU, OriginalMessageModifiedExpense} from 'src/types/onyx/OriginalMessage';
import type {TupleToUnion, ValueOf} from 'type-fest';
import type {FileObject} from '@components/AttachmentModal';
import {FallbackAvatar, QBOCircle, XeroCircle} from '@components/Icon/Expensicons';
import * as defaultGroupAvatars from '@components/Icon/GroupDefaultAvatars';
import * as defaultWorkspaceAvatars from '@components/Icon/WorkspaceDefaultAvatars';
import type {MoneyRequestAmountInputProps} from '@components/MoneyRequestAmountInput';
import type {IOUAction, IOUType} from '@src/CONST';
import CONST from '@src/CONST';
import type {ParentNavigationSummaryParams, TranslationPaths} from '@src/languages/types';
import ONYXKEYS from '@src/ONYXKEYS';
import type {Route} from '@src/ROUTES';
import ROUTES from '@src/ROUTES';
import SCREENS from '@src/SCREENS';
import type {
    Beta,
    OnyxInputOrEntry,
    PersonalDetails,
    PersonalDetailsList,
    Policy,
    PolicyReportField,
    Report,
    ReportAction,
    ReportMetadata,
    ReportNameValuePairs,
    ReportViolationName,
    ReportViolations,
    Session,
    Task,
    Transaction,
    TransactionViolation,
    UserWallet,
} from '@src/types/onyx';
import type {Participant} from '@src/types/onyx/IOU';
import type {SelectedParticipant} from '@src/types/onyx/NewGroupChatDraft';
import type {OriginalMessageExportedToIntegration} from '@src/types/onyx/OldDotAction';
import type Onboarding from '@src/types/onyx/Onboarding';
import type {Errors, Icon, PendingAction} from '@src/types/onyx/OnyxCommon';
import type {OriginalMessageChangeLog, PaymentMethodType} from '@src/types/onyx/OriginalMessage';
import type {Status} from '@src/types/onyx/PersonalDetails';
import type {ConnectionName} from '@src/types/onyx/Policy';
import type {NotificationPreference, Participants, PendingChatMember, Participant as ReportParticipant} from '@src/types/onyx/Report';
import type {Message, ReportActions} from '@src/types/onyx/ReportAction';
import type {Comment, TransactionChanges, WaypointCollection} from '@src/types/onyx/Transaction';
import {isEmptyObject} from '@src/types/utils/EmptyObject';
import type IconAsset from '@src/types/utils/IconAsset';
import * as IOU from './actions/IOU';
import * as PolicyActions from './actions/Policy/Policy';
import * as store from './actions/ReimbursementAccount/store';
import * as SessionUtils from './actions/Session';
import * as CurrencyUtils from './CurrencyUtils';
import DateUtils from './DateUtils';
import {hasValidDraftComment} from './DraftCommentUtils';
import getAttachmentDetails from './fileDownload/getAttachmentDetails';
import getIsSmallScreenWidth from './getIsSmallScreenWidth';
import isReportMessageAttachment from './isReportMessageAttachment';
import localeCompare from './LocaleCompare';
import * as LocalePhoneNumber from './LocalePhoneNumber';
import * as Localize from './Localize';
import Log from './Log';
import {isEmailPublicDomain} from './LoginUtils';
import ModifiedExpenseMessage from './ModifiedExpenseMessage';
import linkingConfig from './Navigation/linkingConfig';
import Navigation from './Navigation/Navigation';
import * as NumberUtils from './NumberUtils';
import Parser from './Parser';
import Permissions from './Permissions';
import * as PersonalDetailsUtils from './PersonalDetailsUtils';
import * as PhoneNumber from './PhoneNumber';
import * as PolicyUtils from './PolicyUtils';
import type {LastVisibleMessage} from './ReportActionsUtils';
import * as ReportActionsUtils from './ReportActionsUtils';
import * as ReportConnection from './ReportConnection';
import StringUtils from './StringUtils';
import * as TransactionUtils from './TransactionUtils';
import * as Url from './Url';
import type {AvatarSource} from './UserUtils';
import * as UserUtils from './UserUtils';

type AvatarRange = 1 | 2 | 3 | 4 | 5 | 6 | 7 | 8 | 9 | 10 | 11 | 12 | 13 | 14 | 15 | 16 | 17 | 18;

type SpendBreakdown = {
    nonReimbursableSpend: number;
    reimbursableSpend: number;
    totalDisplaySpend: number;
};

type ParticipantDetails = [number, string, AvatarSource, AvatarSource];

type OptimisticAddCommentReportAction = Pick<
    ReportAction<typeof CONST.REPORT.ACTIONS.TYPE.ADD_COMMENT>,
    | 'reportActionID'
    | 'actionName'
    | 'actorAccountID'
    | 'person'
    | 'automatic'
    | 'avatar'
    | 'created'
    | 'message'
    | 'isFirstItem'
    | 'isAttachmentOnly'
    | 'isAttachmentWithText'
    | 'pendingAction'
    | 'shouldShow'
    | 'originalMessage'
    | 'childReportID'
    | 'parentReportID'
    | 'childType'
    | 'childReportName'
    | 'childManagerAccountID'
    | 'childStatusNum'
    | 'childStateNum'
    | 'errors'
    | 'childVisibleActionCount'
    | 'childCommenterCount'
    | 'childLastVisibleActionCreated'
    | 'childOldestFourAccountIDs'
> & {isOptimisticAction: boolean};

type OptimisticReportAction = {
    commentText: string;
    reportAction: OptimisticAddCommentReportAction;
};

type UpdateOptimisticParentReportAction = {
    childVisibleActionCount: number;
    childCommenterCount: number;
    childLastVisibleActionCreated: string;
    childOldestFourAccountIDs: string | undefined;
};

type OptimisticExpenseReport = Pick<
    Report,
    | 'reportID'
    | 'chatReportID'
    | 'policyID'
    | 'type'
    | 'ownerAccountID'
    | 'managerID'
    | 'currency'
    | 'reportName'
    | 'stateNum'
    | 'statusNum'
    | 'total'
    | 'nonReimbursableTotal'
    | 'parentReportID'
    | 'lastVisibleActionCreated'
    | 'parentReportActionID'
    | 'participants'
    | 'fieldList'
>;

type OptimisticIOUReportAction = Pick<
    ReportAction,
    | 'actionName'
    | 'actorAccountID'
    | 'automatic'
    | 'avatar'
    | 'isAttachmentOnly'
    | 'originalMessage'
    | 'message'
    | 'person'
    | 'reportActionID'
    | 'shouldShow'
    | 'created'
    | 'pendingAction'
    | 'receipt'
    | 'childReportID'
    | 'childVisibleActionCount'
    | 'childCommenterCount'
>;

type PartialReportAction = OnyxInputOrEntry<ReportAction> | Partial<ReportAction> | OptimisticIOUReportAction | OptimisticApprovedReportAction | OptimisticSubmittedReportAction | undefined;

type ReportRouteParams = {
    reportID: string;
    isSubReportPageRoute: boolean;
};

type ReportOfflinePendingActionAndErrors = {
    reportPendingAction: PendingAction | undefined;
    reportErrors: Errors | null | undefined;
};

type OptimisticApprovedReportAction = Pick<
    ReportAction<typeof CONST.REPORT.ACTIONS.TYPE.APPROVED>,
    'actionName' | 'actorAccountID' | 'automatic' | 'avatar' | 'isAttachmentOnly' | 'originalMessage' | 'message' | 'person' | 'reportActionID' | 'shouldShow' | 'created' | 'pendingAction'
>;

type OptimisticUnapprovedReportAction = Pick<
    ReportAction<typeof CONST.REPORT.ACTIONS.TYPE.UNAPPROVED>,
    'actionName' | 'actorAccountID' | 'automatic' | 'avatar' | 'isAttachmentOnly' | 'originalMessage' | 'message' | 'person' | 'reportActionID' | 'shouldShow' | 'created' | 'pendingAction'
>;

type OptimisticSubmittedReportAction = Pick<
    ReportAction<typeof CONST.REPORT.ACTIONS.TYPE.SUBMITTED>,
    | 'actionName'
    | 'actorAccountID'
    | 'adminAccountID'
    | 'automatic'
    | 'avatar'
    | 'isAttachmentOnly'
    | 'originalMessage'
    | 'message'
    | 'person'
    | 'reportActionID'
    | 'shouldShow'
    | 'created'
    | 'pendingAction'
>;

type OptimisticHoldReportAction = Pick<
    ReportAction,
    'actionName' | 'actorAccountID' | 'automatic' | 'avatar' | 'isAttachmentOnly' | 'originalMessage' | 'message' | 'person' | 'reportActionID' | 'shouldShow' | 'created' | 'pendingAction'
>;

type OptimisticCancelPaymentReportAction = Pick<
    ReportAction,
    'actionName' | 'actorAccountID' | 'message' | 'originalMessage' | 'person' | 'reportActionID' | 'shouldShow' | 'created' | 'pendingAction'
>;

type OptimisticEditedTaskReportAction = Pick<
    ReportAction,
    'reportActionID' | 'actionName' | 'pendingAction' | 'actorAccountID' | 'automatic' | 'avatar' | 'created' | 'shouldShow' | 'message' | 'person'
>;

type OptimisticClosedReportAction = Pick<
    ReportAction<typeof CONST.REPORT.ACTIONS.TYPE.CLOSED>,
    'actionName' | 'actorAccountID' | 'automatic' | 'avatar' | 'created' | 'message' | 'originalMessage' | 'pendingAction' | 'person' | 'reportActionID' | 'shouldShow'
>;

type OptimisticDismissedViolationReportAction = Pick<
    ReportAction,
    'actionName' | 'actorAccountID' | 'avatar' | 'created' | 'message' | 'originalMessage' | 'person' | 'reportActionID' | 'shouldShow' | 'pendingAction'
>;

type OptimisticCreatedReportAction = Pick<
    ReportAction<typeof CONST.REPORT.ACTIONS.TYPE.CREATED>,
    'actorAccountID' | 'automatic' | 'avatar' | 'created' | 'message' | 'person' | 'reportActionID' | 'shouldShow' | 'pendingAction' | 'actionName'
>;

type OptimisticRenamedReportAction = Pick<
    ReportAction<typeof CONST.REPORT.ACTIONS.TYPE.RENAMED>,
    'actorAccountID' | 'automatic' | 'avatar' | 'created' | 'message' | 'person' | 'reportActionID' | 'shouldShow' | 'pendingAction' | 'actionName' | 'originalMessage'
>;

type OptimisticRoomDescriptionUpdatedReportAction = Pick<
    ReportAction<typeof CONST.REPORT.ACTIONS.TYPE.ROOM_CHANGE_LOG.UPDATE_ROOM_DESCRIPTION>,
    'actorAccountID' | 'created' | 'message' | 'person' | 'reportActionID' | 'pendingAction' | 'actionName' | 'originalMessage'
>;

type OptimisticChatReport = Pick<
    Report,
    | 'type'
    | 'chatType'
    | 'chatReportID'
    | 'iouReportID'
    | 'isOwnPolicyExpenseChat'
    | 'isPinned'
    | 'lastActorAccountID'
    | 'lastMessageTranslationKey'
    | 'lastMessageHtml'
    | 'lastMessageText'
    | 'lastReadTime'
    | 'lastVisibleActionCreated'
    | 'oldPolicyName'
    | 'ownerAccountID'
    | 'pendingFields'
    | 'parentReportActionID'
    | 'parentReportID'
    | 'participants'
    | 'policyID'
    | 'reportID'
    | 'reportName'
    | 'stateNum'
    | 'statusNum'
    | 'visibility'
    | 'description'
    | 'writeCapability'
    | 'avatarUrl'
    | 'avatarFileName'
    | 'invoiceReceiver'
    | 'isHidden'
> & {
    isOptimisticReport: true;
};

type OptimisticExportIntegrationAction = OriginalMessageExportedToIntegration &
    Pick<
        ReportAction<typeof CONST.REPORT.ACTIONS.TYPE.EXPORTED_TO_INTEGRATION>,
        'reportActionID' | 'actorAccountID' | 'avatar' | 'created' | 'lastModified' | 'message' | 'person' | 'shouldShow' | 'pendingAction' | 'errors' | 'automatic'
    >;

type OptimisticTaskReportAction = Pick<
    ReportAction,
    | 'reportActionID'
    | 'actionName'
    | 'actorAccountID'
    | 'automatic'
    | 'avatar'
    | 'created'
    | 'isAttachmentOnly'
    | 'message'
    | 'originalMessage'
    | 'person'
    | 'pendingAction'
    | 'shouldShow'
    | 'isFirstItem'
    | 'previousMessage'
    | 'errors'
    | 'linkMetadata'
>;

type OptimisticWorkspaceChats = {
    announceChatReportID: string;
    announceChatData: OptimisticChatReport;
    announceReportActionData: Record<string, OptimisticCreatedReportAction>;
    announceCreatedReportActionID: string;
    adminsChatReportID: string;
    adminsChatData: OptimisticChatReport;
    adminsReportActionData: Record<string, OptimisticCreatedReportAction>;
    adminsCreatedReportActionID: string;
    expenseChatReportID: string;
    expenseChatData: OptimisticChatReport;
    expenseReportActionData: Record<string, OptimisticCreatedReportAction>;
    expenseCreatedReportActionID: string;
};

type OptimisticModifiedExpenseReportAction = Pick<
    ReportAction<typeof CONST.REPORT.ACTIONS.TYPE.MODIFIED_EXPENSE>,
    'actionName' | 'actorAccountID' | 'automatic' | 'avatar' | 'created' | 'isAttachmentOnly' | 'message' | 'originalMessage' | 'person' | 'pendingAction' | 'reportActionID' | 'shouldShow'
> & {reportID?: string};

type OptimisticTaskReport = Pick<
    Report,
    | 'reportID'
    | 'reportName'
    | 'description'
    | 'ownerAccountID'
    | 'participants'
    | 'managerID'
    | 'type'
    | 'parentReportID'
    | 'policyID'
    | 'stateNum'
    | 'statusNum'
    | 'parentReportActionID'
    | 'lastVisibleActionCreated'
    | 'hasParentAccess'
>;

type TransactionDetails = {
    created: string;
    amount: number;
    taxAmount?: number;
    taxCode?: string;
    currency: string;
    merchant: string;
    waypoints?: WaypointCollection | string;
    customUnitRateID?: string;
    comment: string;
    category: string;
    billable: boolean;
    tag: string;
    mccGroup?: ValueOf<typeof CONST.MCC_GROUPS>;
    cardID: number;
    originalAmount: number;
    originalCurrency: string;
};

type OptimisticIOUReport = Pick<
    Report,
    | 'cachedTotal'
    | 'type'
    | 'chatReportID'
    | 'currency'
    | 'managerID'
    | 'policyID'
    | 'ownerAccountID'
    | 'participants'
    | 'reportID'
    | 'stateNum'
    | 'statusNum'
    | 'total'
    | 'reportName'
    | 'parentReportID'
    | 'lastVisibleActionCreated'
    | 'fieldList'
>;
type DisplayNameWithTooltips = Array<Pick<PersonalDetails, 'accountID' | 'pronouns' | 'displayName' | 'login' | 'avatar'>>;

type CustomIcon = {
    src: IconAsset;
    color?: string;
};

type OptionData = {
    text?: string;
    alternateText?: string;
    allReportErrors?: Errors;
    brickRoadIndicator?: ValueOf<typeof CONST.BRICK_ROAD_INDICATOR_STATUS> | '' | null;
    tooltipText?: string | null;
    alternateTextMaxLines?: number;
    boldStyle?: boolean;
    customIcon?: CustomIcon;
    subtitle?: string;
    login?: string;
    accountID?: number;
    pronouns?: string;
    status?: Status | null;
    phoneNumber?: string;
    isUnread?: boolean | null;
    isUnreadWithMention?: boolean | null;
    hasDraftComment?: boolean | null;
    keyForList?: string;
    searchText?: string;
    isIOUReportOwner?: boolean | null;
    shouldShowSubscript?: boolean | null;
    isPolicyExpenseChat?: boolean | null;
    isMoneyRequestReport?: boolean | null;
    isInvoiceReport?: boolean;
    isExpenseRequest?: boolean | null;
    isAllowedToComment?: boolean | null;
    isThread?: boolean | null;
    isTaskReport?: boolean | null;
    parentReportAction?: OnyxEntry<ReportAction>;
    displayNamesWithTooltips?: DisplayNameWithTooltips | null;
    isDefaultRoom?: boolean;
    isInvoiceRoom?: boolean;
    isExpenseReport?: boolean;
    isOptimisticPersonalDetail?: boolean;
    selected?: boolean;
    isOptimisticAccount?: boolean;
    isSelected?: boolean;
    descriptiveText?: string;
    notificationPreference?: NotificationPreference | null;
    isDisabled?: boolean | null;
    name?: string | null;
    isSelfDM?: boolean;
    isOneOnOneChat?: boolean;
    reportID?: string;
    enabled?: boolean;
    code?: string;
    transactionThreadReportID?: string | null;
    shouldShowAmountInput?: boolean;
    amountInputProps?: MoneyRequestAmountInputProps;
    tabIndex?: 0 | -1;
    isConciergeChat?: boolean;
    isBold?: boolean;
} & Report;

type OnyxDataTaskAssigneeChat = {
    optimisticData: OnyxUpdate[];
    successData: OnyxUpdate[];
    failureData: OnyxUpdate[];
    optimisticAssigneeAddComment?: OptimisticReportAction;
    optimisticChatCreatedReportAction?: OptimisticCreatedReportAction;
};

type Ancestor = {
    report: Report;
    reportAction: ReportAction;
    shouldDisplayNewMarker: boolean;
};

type AncestorIDs = {
    reportIDs: string[];
    reportActionsIDs: string[];
};

type MissingPaymentMethod = 'bankAccount' | 'wallet';

type OutstandingChildRequest = {
    hasOutstandingChildRequest?: boolean;
};

type ParsingDetails = {
    shouldEscapeText?: boolean;
    reportID?: string;
    policyID?: string;
};

<<<<<<< HEAD
type Thread = Report & {parentReportID: string; parentReportActionID: string};
=======
type Thread = {
    parentReportID: string;
    parentReportActionID: string;
} & Report;
>>>>>>> 7af7a3f8

let currentUserEmail: string | undefined;
let currentUserPrivateDomain: string | undefined;
let currentUserAccountID: number | undefined;
let isAnonymousUser = false;

// This cache is used to save parse result of report action html message into text
// to prevent unnecessary parsing when the report action is not changed/modified.
// Example case: when we need to get a report name of a thread which is dependent on a report action message.
const parsedReportActionMessageCache: Record<string, string> = {};

const defaultAvatarBuildingIconTestID = 'SvgDefaultAvatarBuilding Icon';
Onyx.connect({
    key: ONYXKEYS.SESSION,
    callback: (value) => {
        // When signed out, val is undefined
        if (!value) {
            return;
        }

        currentUserEmail = value.email;
        currentUserAccountID = value.accountID;
        isAnonymousUser = value.authTokenType === CONST.AUTH_TOKEN_TYPES.ANONYMOUS;
        currentUserPrivateDomain = isEmailPublicDomain(currentUserEmail ?? '') ? '' : Str.extractEmailDomain(currentUserEmail ?? '');
    },
});

let allPersonalDetails: OnyxEntry<PersonalDetailsList>;
let allPersonalDetailLogins: string[];
let currentUserPersonalDetails: OnyxEntry<PersonalDetails>;
Onyx.connect({
    key: ONYXKEYS.PERSONAL_DETAILS_LIST,
    callback: (value) => {
        currentUserPersonalDetails = value?.[currentUserAccountID ?? -1] ?? undefined;
        allPersonalDetails = value ?? {};
        allPersonalDetailLogins = Object.values(allPersonalDetails).map((personalDetail) => personalDetail?.login ?? '');
    },
});

let allReportsDraft: OnyxCollection<Report>;
Onyx.connect({
    key: ONYXKEYS.COLLECTION.REPORT_DRAFT,
    waitForCollectionCallback: true,
    callback: (value) => (allReportsDraft = value),
});

let allPolicies: OnyxCollection<Policy>;
Onyx.connect({
    key: ONYXKEYS.COLLECTION.POLICY,
    waitForCollectionCallback: true,
    callback: (value) => (allPolicies = value),
});

let allBetas: OnyxEntry<Beta[]>;
Onyx.connect({
    key: ONYXKEYS.BETAS,
    callback: (value) => (allBetas = value),
});

let allTransactions: OnyxCollection<Transaction> = {};
let reportsTransactions: Record<string, Transaction[]> = {};
Onyx.connect({
    key: ONYXKEYS.COLLECTION.TRANSACTION,
    waitForCollectionCallback: true,
    callback: (value) => {
        if (!value) {
            return;
        }
        allTransactions = Object.fromEntries(Object.entries(value).filter(([, transaction]) => transaction));

        reportsTransactions = Object.values(value).reduce<Record<string, Transaction[]>>((all, transaction) => {
            const reportsMap = all;
            if (!transaction) {
                return reportsMap;
            }

            if (!reportsMap[transaction.reportID]) {
                reportsMap[transaction.reportID] = [];
            }
            reportsMap[transaction.reportID].push(transaction);

            return all;
        }, {});
    },
});

let allReportActions: OnyxCollection<ReportActions>;
Onyx.connect({
    key: ONYXKEYS.COLLECTION.REPORT_ACTIONS,
    waitForCollectionCallback: true,
    callback: (actions) => {
        if (!actions) {
            return;
        }
        allReportActions = actions;
    },
});

let allReportMetadata: OnyxCollection<ReportMetadata>;
Onyx.connect({
    key: ONYXKEYS.COLLECTION.REPORT_METADATA,
    waitForCollectionCallback: true,
    callback: (value) => {
        if (!value) {
            return;
        }
        allReportMetadata = value;
    },
});

let allReportNameValuePair: OnyxCollection<ReportNameValuePairs>;
Onyx.connect({
    key: ONYXKEYS.COLLECTION.REPORT_NAME_VALUE_PAIRS,
    waitForCollectionCallback: true,
    callback: (value) => {
        if (!value) {
            return;
        }
        allReportNameValuePair = value;
    },
});

let allReportsViolations: OnyxCollection<ReportViolations>;
Onyx.connect({
    key: ONYXKEYS.COLLECTION.REPORT_VIOLATIONS,
    waitForCollectionCallback: true,
    callback: (value) => {
        if (!value) {
            return;
        }
        allReportsViolations = value;
    },
});

let onboarding: OnyxEntry<Onboarding | []>;
Onyx.connect({
    key: ONYXKEYS.NVP_ONBOARDING,
    callback: (value) => (onboarding = value),
});

function getCurrentUserAvatar(): AvatarSource | undefined {
    return currentUserPersonalDetails?.avatar;
}

function getCurrentUserDisplayNameOrEmail(): string | undefined {
    return currentUserPersonalDetails?.displayName ?? currentUserEmail;
}

function getChatType(report: OnyxInputOrEntry<Report> | Participant): ValueOf<typeof CONST.REPORT.CHAT_TYPE> | undefined {
    return report?.chatType;
}

/**
 * Get the report or draft report given a reportID
 */
function getReportOrDraftReport(reportID: string | undefined): OnyxEntry<Report> {
    const allReports = ReportConnection.getAllReports();
    return allReports?.[`${ONYXKEYS.COLLECTION.REPORT}${reportID}`] ?? allReportsDraft?.[`${ONYXKEYS.COLLECTION.REPORT_DRAFT}${reportID}`];
}

/**
 * Check if a report is a draft report
 */
function isDraftReport(reportID: string | undefined): boolean {
    const draftReport = allReportsDraft?.[`${ONYXKEYS.COLLECTION.REPORT_DRAFT}${reportID}`];

    return !!draftReport;
}

/**
 * Returns the report
 */
function getReport(reportID: string): OnyxEntry<Report> {
    return ReportConnection.getAllReports()?.[`${ONYXKEYS.COLLECTION.REPORT}${reportID}`];
}

/**
 * Returns the report
 */
function getReportNameValuePairs(reportID?: string): OnyxEntry<ReportNameValuePairs> {
    return allReportNameValuePair?.[`${ONYXKEYS.COLLECTION.REPORT_NAME_VALUE_PAIRS}${reportID ?? -1}`];
}

/**
 * Returns the parentReport if the given report is a thread
 */
function getParentReport(report: OnyxEntry<Report>): OnyxEntry<Report> {
    if (!report?.parentReportID) {
        return undefined;
    }
    return ReportConnection.getAllReports()?.[`${ONYXKEYS.COLLECTION.REPORT}${report.parentReportID}`];
}

/**
 * Returns the root parentReport if the given report is nested.
 * Uses recursion to iterate any depth of nested reports.
 */
function getRootParentReport(report: OnyxEntry<Report>): OnyxEntry<Report> {
    if (!report) {
        return undefined;
    }

    // Returns the current report as the root report, because it does not have a parentReportID
    if (!report?.parentReportID) {
        return report;
    }

    const parentReport = getReportOrDraftReport(report?.parentReportID);

    // Runs recursion to iterate a parent report
    return getRootParentReport(!isEmptyObject(parentReport) ? parentReport : undefined);
}

/**
 * Returns the policy of the report
 */
function getPolicy(policyID: string | undefined): OnyxEntry<Policy> {
    if (!allPolicies || !policyID) {
        return undefined;
    }
    return allPolicies[`${ONYXKEYS.COLLECTION.POLICY}${policyID}`];
}

/**
 * Get the policy type from a given report
 * @param policies must have Onyxkey prefix (i.e 'policy_') for keys
 */
function getPolicyType(report: OnyxInputOrEntry<Report>, policies: OnyxCollection<Policy>): string {
    return policies?.[`${ONYXKEYS.COLLECTION.POLICY}${report?.policyID}`]?.type ?? '';
}

const unavailableTranslation = Localize.translateLocal('workspace.common.unavailable');
/**
 * Get the policy name from a given report
 */
function getPolicyName(report: OnyxInputOrEntry<Report>, returnEmptyIfNotFound = false, policy?: OnyxInputOrEntry<Policy>): string {
    const noPolicyFound = returnEmptyIfNotFound ? '' : unavailableTranslation;
    if (isEmptyObject(report) || (isEmptyObject(allPolicies) && !report?.policyName)) {
        return noPolicyFound;
    }

    const finalPolicy = policy ?? allPolicies?.[`${ONYXKEYS.COLLECTION.POLICY}${report?.policyID}`];

    const parentReport = getRootParentReport(report);

    // Rooms send back the policy name with the reportSummary,
    // since they can also be accessed by people who aren't in the workspace
    // eslint-disable-next-line @typescript-eslint/prefer-nullish-coalescing
    const policyName = finalPolicy?.name || report?.policyName || report?.oldPolicyName || parentReport?.oldPolicyName || noPolicyFound;

    return policyName;
}

/**
 * Returns the concatenated title for the PrimaryLogins of a report
 */
function getReportParticipantsTitle(accountIDs: number[]): string {
    // Somehow it's possible for the logins coming from report.participantAccountIDs to contain undefined values so we use .filter(Boolean) to remove them.
    return accountIDs.filter(Boolean).join(', ');
}

/**
 * Checks if a report is a chat report.
 */
function isChatReport(report: OnyxEntry<Report>): boolean {
    return report?.type === CONST.REPORT.TYPE.CHAT;
}

function isInvoiceReport(report: OnyxInputOrEntry<Report>): boolean {
    return report?.type === CONST.REPORT.TYPE.INVOICE;
}

/**
 * Checks if a report is an Expense report.
 */
function isExpenseReport(report: OnyxInputOrEntry<Report>): boolean {
    return report?.type === CONST.REPORT.TYPE.EXPENSE;
}

/**
 * Checks if a report is an IOU report using report or reportID
 */
function isIOUReport(reportOrID: OnyxInputOrEntry<Report> | string): boolean {
    const report = typeof reportOrID === 'string' ? ReportConnection.getAllReports()?.[`${ONYXKEYS.COLLECTION.REPORT}${reportOrID}`] ?? null : reportOrID;
    return report?.type === CONST.REPORT.TYPE.IOU;
}

/**
 * Checks if a report is an IOU report using report
 */
function isIOUReportUsingReport(report: OnyxEntry<Report>): report is Report {
    return report?.type === CONST.REPORT.TYPE.IOU;
}
/**
 * Checks if a report is a task report.
 */
function isTaskReport(report: OnyxInputOrEntry<Report>): boolean {
    return report?.type === CONST.REPORT.TYPE.TASK;
}

/**
 * Checks if a task has been cancelled
 * When a task is deleted, the parentReportAction is updated to have a isDeletedParentAction deleted flag
 * This is because when you delete a task, we still allow you to chat on the report itself
 * There's another situation where you don't have access to the parentReportAction (because it was created in a chat you don't have access to)
 * In this case, we have added the key to the report itself
 */
function isCanceledTaskReport(report: OnyxInputOrEntry<Report>, parentReportAction: OnyxInputOrEntry<ReportAction> = null): boolean {
    if (!isEmptyObject(parentReportAction) && (ReportActionsUtils.getReportActionMessage(parentReportAction)?.isDeletedParentAction ?? false)) {
        return true;
    }

    if (!isEmptyObject(report) && report?.isDeletedParentAction) {
        return true;
    }

    return false;
}

/**
 * Checks if a report is an open task report.
 *
 * @param parentReportAction - The parent report action of the report (Used to check if the task has been canceled)
 */
function isOpenTaskReport(report: OnyxInputOrEntry<Report>, parentReportAction: OnyxInputOrEntry<ReportAction> = null): boolean {
    return (
        isTaskReport(report) && !isCanceledTaskReport(report, parentReportAction) && report?.stateNum === CONST.REPORT.STATE_NUM.OPEN && report?.statusNum === CONST.REPORT.STATUS_NUM.OPEN
    );
}

/**
 * Checks if a report is a completed task report.
 */
function isCompletedTaskReport(report: OnyxEntry<Report>): boolean {
    return isTaskReport(report) && report?.stateNum === CONST.REPORT.STATE_NUM.APPROVED && report?.statusNum === CONST.REPORT.STATUS_NUM.APPROVED;
}

/**
 * Checks if the current user is the manager of the supplied report
 */
function isReportManager(report: OnyxEntry<Report>): boolean {
    return !!(report && report.managerID === currentUserAccountID);
}

/**
 * Checks if the supplied report has been approved
 */
function isReportApproved(reportOrID: OnyxInputOrEntry<Report> | string, parentReportAction: OnyxEntry<ReportAction> = undefined): boolean {
    const report = typeof reportOrID === 'string' ? ReportConnection.getAllReports()?.[`${ONYXKEYS.COLLECTION.REPORT}${reportOrID}`] ?? null : reportOrID;
    if (!report) {
        return parentReportAction?.childStateNum === CONST.REPORT.STATE_NUM.APPROVED && parentReportAction?.childStatusNum === CONST.REPORT.STATUS_NUM.APPROVED;
    }
    return report?.stateNum === CONST.REPORT.STATE_NUM.APPROVED && report?.statusNum === CONST.REPORT.STATUS_NUM.APPROVED;
}

/**
 * Checks if the supplied report has been manually reimbursed
 */
function isReportManuallyReimbursed(report: OnyxEntry<Report>): boolean {
    return report?.stateNum === CONST.REPORT.STATE_NUM.APPROVED && report?.statusNum === CONST.REPORT.STATUS_NUM.REIMBURSED;
}

/**
 * Checks if the supplied report is an expense report in Open state and status.
 */
function isOpenExpenseReport(report: OnyxInputOrEntry<Report>): boolean {
    return isExpenseReport(report) && report?.stateNum === CONST.REPORT.STATE_NUM.OPEN && report?.statusNum === CONST.REPORT.STATUS_NUM.OPEN;
}

/**
 * Checks if the supplied report has a member with the array passed in params.
 */
function hasParticipantInArray(report: OnyxEntry<Report>, memberAccountIDs: number[]) {
    if (!report?.participants) {
        return false;
    }

    const memberAccountIDsSet = new Set(memberAccountIDs);

    for (const accountID in report.participants) {
        if (memberAccountIDsSet.has(Number(accountID))) {
            return true;
        }
    }

    return false;
}

/**
 * Whether the Money Request report is settled
 */
function isSettled(reportID: string | undefined): boolean {
    const allReports = ReportConnection.getAllReports();
    if (!allReports || !reportID) {
        return false;
    }
    const report = allReports[`${ONYXKEYS.COLLECTION.REPORT}${reportID}`] ?? null;
    if (isEmptyObject(report) || report.isWaitingOnBankAccount) {
        return false;
    }

    // In case the payment is scheduled and we are waiting for the payee to set up their wallet,
    // consider the report as paid as well.
    if (report.isWaitingOnBankAccount && report.statusNum === CONST.REPORT.STATUS_NUM.APPROVED) {
        return true;
    }

    return report?.statusNum === CONST.REPORT.STATUS_NUM.REIMBURSED;
}

/**
 * Whether the current user is the submitter of the report
 */
function isCurrentUserSubmitter(reportID: string): boolean {
    const allReports = ReportConnection.getAllReports();
    if (!allReports) {
        return false;
    }
    const report = allReports[`${ONYXKEYS.COLLECTION.REPORT}${reportID}`];
    return !!(report && report.ownerAccountID === currentUserAccountID);
}

/**
 * Whether the provided report is an Admin room
 */
function isAdminRoom(report: OnyxEntry<Report>): boolean {
    return getChatType(report) === CONST.REPORT.CHAT_TYPE.POLICY_ADMINS;
}

/**
 * Whether the provided report is an Admin-only posting room
 */
function isAdminsOnlyPostingRoom(report: OnyxEntry<Report>): boolean {
    return report?.writeCapability === CONST.REPORT.WRITE_CAPABILITIES.ADMINS;
}

/**
 * Whether the provided report is a Announce room
 */
function isAnnounceRoom(report: OnyxEntry<Report>): boolean {
    return getChatType(report) === CONST.REPORT.CHAT_TYPE.POLICY_ANNOUNCE;
}

/**
 * Whether the provided report is a default room
 */
function isDefaultRoom(report: OnyxEntry<Report>): boolean {
    return CONST.DEFAULT_POLICY_ROOM_CHAT_TYPES.some((type) => type === getChatType(report));
}

/**
 * Whether the provided report is a Domain room
 */
function isDomainRoom(report: OnyxEntry<Report>): boolean {
    return getChatType(report) === CONST.REPORT.CHAT_TYPE.DOMAIN_ALL;
}

/**
 * Whether the provided report is a user created policy room
 */
function isUserCreatedPolicyRoom(report: OnyxEntry<Report>): boolean {
    return getChatType(report) === CONST.REPORT.CHAT_TYPE.POLICY_ROOM;
}

/**
 * Whether the provided report is a Policy Expense chat.
 */
function isPolicyExpenseChat(report: OnyxInputOrEntry<Report> | Participant): boolean {
    return getChatType(report) === CONST.REPORT.CHAT_TYPE.POLICY_EXPENSE_CHAT || (report?.isPolicyExpenseChat ?? false);
}

function isInvoiceRoom(report: OnyxEntry<Report>): boolean {
    return getChatType(report) === CONST.REPORT.CHAT_TYPE.INVOICE;
}

function isInvoiceRoomWithID(reportID?: string): boolean {
    // eslint-disable-next-line @typescript-eslint/prefer-nullish-coalescing
    const report = ReportConnection.getAllReports()?.[`${ONYXKEYS.COLLECTION.REPORT}${reportID || -1}`];
    return isInvoiceRoom(report);
}

/**
 * Checks if a report is a completed task report.
 */
function isTripRoom(report: OnyxEntry<Report>): boolean {
    return isChatReport(report) && getChatType(report) === CONST.REPORT.CHAT_TYPE.TRIP_ROOM;
}

function isIndividualInvoiceRoom(report: OnyxEntry<Report>): boolean {
    return isInvoiceRoom(report) && report?.invoiceReceiver?.type === CONST.REPORT.INVOICE_RECEIVER_TYPE.INDIVIDUAL;
}

function isCurrentUserInvoiceReceiver(report: OnyxEntry<Report>): boolean {
    if (report?.invoiceReceiver?.type === CONST.REPORT.INVOICE_RECEIVER_TYPE.INDIVIDUAL) {
        return currentUserAccountID === report.invoiceReceiver.accountID;
    }

    if (report?.invoiceReceiver?.type === CONST.REPORT.INVOICE_RECEIVER_TYPE.BUSINESS) {
        const policy = PolicyUtils.getPolicy(report.invoiceReceiver.policyID);
        return PolicyUtils.isPolicyAdmin(policy);
    }

    return false;
}

/**
 * Whether the provided report belongs to a Control policy and is an expense chat
 */
function isControlPolicyExpenseChat(report: OnyxEntry<Report>): boolean {
    return isPolicyExpenseChat(report) && getPolicyType(report, allPolicies) === CONST.POLICY.TYPE.CORPORATE;
}

/**
 * Whether the provided policyType is a Free, Collect or Control policy type
 */
function isGroupPolicy(policyType: string): boolean {
    return policyType === CONST.POLICY.TYPE.CORPORATE || policyType === CONST.POLICY.TYPE.TEAM || policyType === CONST.POLICY.TYPE.FREE;
}

/**
 * Whether the provided report belongs to a Free, Collect or Control policy
 */
function isReportInGroupPolicy(report: OnyxInputOrEntry<Report>, policy?: OnyxInputOrEntry<Policy>): boolean {
    const policyType = policy?.type ?? getPolicyType(report, allPolicies);
    return isGroupPolicy(policyType);
}

/**
 * Whether the provided report belongs to a Control or Collect policy
 */
function isPaidGroupPolicy(report: OnyxEntry<Report>): boolean {
    const policyType = getPolicyType(report, allPolicies);
    return policyType === CONST.POLICY.TYPE.CORPORATE || policyType === CONST.POLICY.TYPE.TEAM;
}

/**
 * Whether the provided report belongs to a Control or Collect policy and is an expense chat
 */
function isPaidGroupPolicyExpenseChat(report: OnyxEntry<Report>): boolean {
    return isPolicyExpenseChat(report) && isPaidGroupPolicy(report);
}

/**
 * Whether the provided report belongs to a Control policy and is an expense report
 */
function isControlPolicyExpenseReport(report: OnyxEntry<Report>): boolean {
    return isExpenseReport(report) && getPolicyType(report, allPolicies) === CONST.POLICY.TYPE.CORPORATE;
}

/**
 * Whether the provided report belongs to a Control or Collect policy and is an expense report
 */
function isPaidGroupPolicyExpenseReport(report: OnyxEntry<Report>): boolean {
    return isExpenseReport(report) && isPaidGroupPolicy(report);
}

/**
 * Checks if the supplied report is an invoice report in Open state and status.
 */
function isOpenInvoiceReport(report: OnyxEntry<Report>): boolean {
    return isInvoiceReport(report) && report?.statusNum === CONST.REPORT.STATUS_NUM.OPEN;
}

/**
 * Whether the provided report is a chat room
 */
function isChatRoom(report: OnyxEntry<Report>): boolean {
    return isUserCreatedPolicyRoom(report) || isDefaultRoom(report) || isInvoiceRoom(report) || isTripRoom(report);
}

/**
 * Whether the provided report is a public room
 */
function isPublicRoom(report: OnyxEntry<Report>): boolean {
    return report?.visibility === CONST.REPORT.VISIBILITY.PUBLIC || report?.visibility === CONST.REPORT.VISIBILITY.PUBLIC_ANNOUNCE;
}

/**
 * Whether the provided report is a public announce room
 */
function isPublicAnnounceRoom(report: OnyxEntry<Report>): boolean {
    return report?.visibility === CONST.REPORT.VISIBILITY.PUBLIC_ANNOUNCE;
}

/**
 * If the report is a policy expense, the route should be for adding bank account for that policy
 * else since the report is a personal IOU, the route should be for personal bank account.
 */
function getBankAccountRoute(report: OnyxEntry<Report>): Route {
    return isPolicyExpenseChat(report) ? ROUTES.BANK_ACCOUNT_WITH_STEP_TO_OPEN.getRoute('', report?.policyID) : ROUTES.SETTINGS_ADD_BANK_ACCOUNT;
}

/**
 * Check if personal detail of accountID is empty or optimistic data
 */
function isOptimisticPersonalDetail(accountID: number): boolean {
    return isEmptyObject(allPersonalDetails?.[accountID]) || !!allPersonalDetails?.[accountID]?.isOptimisticPersonalDetail;
}

/**
 * Checks if a report is a task report from a policy expense chat.
 */
function isWorkspaceTaskReport(report: OnyxEntry<Report>): boolean {
    if (!isTaskReport(report)) {
        return false;
    }
    const parentReport = ReportConnection.getAllReports()?.[`${ONYXKEYS.COLLECTION.REPORT}${report?.parentReportID}`];
    return isPolicyExpenseChat(parentReport);
}

/**
 * Returns true if report has a parent
 */
function isThread(report: OnyxInputOrEntry<Report>): report is Thread {
    return !!(report?.parentReportID && report?.parentReportActionID);
}

/**
 * Returns true if report is of type chat and has a parent and is therefore a Thread.
 */
function isChatThread(report: OnyxInputOrEntry<Report>): report is Thread {
    return isThread(report) && report?.type === CONST.REPORT.TYPE.CHAT;
}

function isDM(report: OnyxEntry<Report>): boolean {
    return isChatReport(report) && !getChatType(report) && !isThread(report);
}

function isSelfDM(report: OnyxInputOrEntry<Report>): boolean {
    return getChatType(report) === CONST.REPORT.CHAT_TYPE.SELF_DM;
}

function isGroupChat(report: OnyxEntry<Report> | Partial<Report>): boolean {
    return getChatType(report) === CONST.REPORT.CHAT_TYPE.GROUP;
}

/**
 * Only returns true if this is the Expensify DM report.
 */
function isSystemChat(report: OnyxEntry<Report>): boolean {
    return getChatType(report) === CONST.REPORT.CHAT_TYPE.SYSTEM;
}

function getDefaultNotificationPreferenceForReport(report: OnyxEntry<Report>): ValueOf<typeof CONST.REPORT.NOTIFICATION_PREFERENCE> {
    if (isAnnounceRoom(report)) {
        return CONST.REPORT.NOTIFICATION_PREFERENCE.ALWAYS;
    }
    if (isPublicRoom(report)) {
        return CONST.REPORT.NOTIFICATION_PREFERENCE.DAILY;
    }
    if (!getChatType(report) || isGroupChat(report)) {
        return CONST.REPORT.NOTIFICATION_PREFERENCE.ALWAYS;
    }
    if (isAdminRoom(report) || isPolicyExpenseChat(report) || isInvoiceRoom(report)) {
        return CONST.REPORT.NOTIFICATION_PREFERENCE.ALWAYS;
    }
    if (isSelfDM(report)) {
        return CONST.REPORT.NOTIFICATION_PREFERENCE.MUTE;
    }
    return CONST.REPORT.NOTIFICATION_PREFERENCE.DAILY;
}

/**
 * Get the notification preference given a report
 */
function getReportNotificationPreference(report: OnyxEntry<Report>, shouldDefaltToHidden = true): ValueOf<typeof CONST.REPORT.NOTIFICATION_PREFERENCE> {
    if (!shouldDefaltToHidden) {
        return report?.participants?.[currentUserAccountID ?? -1]?.notificationPreference ?? getDefaultNotificationPreferenceForReport(report);
    }
    return report?.participants?.[currentUserAccountID ?? -1]?.notificationPreference ?? CONST.REPORT.NOTIFICATION_PREFERENCE.HIDDEN;
}

const CONCIERGE_ACCOUNT_ID_STRING = CONST.ACCOUNT_ID.CONCIERGE.toString();
/**
 * Only returns true if this is our main 1:1 DM report with Concierge.
 */
function isConciergeChatReport(report: OnyxInputOrEntry<Report>): boolean {
    if (!report?.participants || isThread(report)) {
        return false;
    }

    const participantAccountIDs = new Set(Object.keys(report.participants));
    if (participantAccountIDs.size !== 2) {
        return false;
    }

    return participantAccountIDs.has(CONCIERGE_ACCOUNT_ID_STRING);
}

function findSelfDMReportID(): string | undefined {
    const allReports = ReportConnection.getAllReports();
    if (!allReports) {
        return;
    }

    const selfDMReport = Object.values(allReports).find((report) => isSelfDM(report) && !isThread(report));
    return selfDMReport?.reportID;
}

/**
 * Checks if the supplied report belongs to workspace based on the provided params. If the report's policyID is _FAKE_ or has no value, it means this report is a DM.
 * In this case report and workspace members must be compared to determine whether the report belongs to the workspace.
 */
function doesReportBelongToWorkspace(report: OnyxEntry<Report>, policyMemberAccountIDs: number[], policyID?: string) {
    const isPolicyRelatedReport = report?.policyID === policyID || !!(report?.invoiceReceiver && 'policyID' in report.invoiceReceiver && report.invoiceReceiver.policyID === policyID);
    return isConciergeChatReport(report) || (report?.policyID === CONST.POLICY.ID_FAKE || !report?.policyID ? hasParticipantInArray(report, policyMemberAccountIDs) : isPolicyRelatedReport);
}

/**
 * Given an array of reports, return them filtered by a policyID and policyMemberAccountIDs.
 */
function filterReportsByPolicyIDAndMemberAccountIDs(reports: Array<OnyxEntry<Report>>, policyMemberAccountIDs: number[] = [], policyID?: string) {
    return reports.filter((report) => !!report && doesReportBelongToWorkspace(report, policyMemberAccountIDs, policyID));
}

/**
 * Returns true if report is still being processed
 */
function isProcessingReport(report: OnyxEntry<Report>): boolean {
    return report?.stateNum === CONST.REPORT.STATE_NUM.SUBMITTED && report?.statusNum === CONST.REPORT.STATUS_NUM.SUBMITTED;
}

/**
 * Check if the report is a single chat report that isn't a thread
 * and personal detail of participant is optimistic data
 */
function shouldDisableDetailPage(report: OnyxEntry<Report>): boolean {
    if (isChatRoom(report) || isPolicyExpenseChat(report) || isChatThread(report) || isTaskReport(report)) {
        return false;
    }
    if (isOneOnOneChat(report)) {
        const participantAccountIDs = Object.keys(report?.participants ?? {})
            .map(Number)
            .filter((accountID) => accountID !== currentUserAccountID);
        return isOptimisticPersonalDetail(participantAccountIDs[0]);
    }
    return false;
}

/**
 * Returns true if this report has only one participant and it's an Expensify account.
 */
function isExpensifyOnlyParticipantInReport(report: OnyxEntry<Report>): boolean {
    const otherParticipants = Object.keys(report?.participants ?? {})
        .map(Number)
        .filter((accountID) => accountID !== currentUserAccountID);
    return otherParticipants.length === 1 && otherParticipants.some((accountID) => CONST.EXPENSIFY_ACCOUNT_IDS.includes(accountID));
}

/**
 * Returns whether a given report can have tasks created in it.
 * We only prevent the task option if it's a DM/group-DM and the other users are all special Expensify accounts
 *
 */
function canCreateTaskInReport(report: OnyxEntry<Report>): boolean {
    const otherParticipants = Object.keys(report?.participants ?? {})
        .map(Number)
        .filter((accountID) => accountID !== currentUserAccountID);
    const areExpensifyAccountsOnlyOtherParticipants = otherParticipants.length >= 1 && otherParticipants.every((accountID) => CONST.EXPENSIFY_ACCOUNT_IDS.includes(accountID));
    if (areExpensifyAccountsOnlyOtherParticipants && isDM(report)) {
        return false;
    }

    return true;
}

/**
 * Returns true if there are any guides accounts (team.expensify.com) in a list of accountIDs
 * by cross-referencing the accountIDs with personalDetails since guides that are participants
 * of the user's chats should have their personal details in Onyx.
 */
function hasExpensifyGuidesEmails(accountIDs: number[]): boolean {
    return accountIDs.some((accountID) => Str.extractEmailDomain(allPersonalDetails?.[accountID]?.login ?? '') === CONST.EMAIL.GUIDES_DOMAIN);
}

function getMostRecentlyVisitedReport(reports: Array<OnyxEntry<Report>>, reportMetadata: OnyxCollection<ReportMetadata>): OnyxEntry<Report> {
    const filteredReports = reports.filter((report) => {
        const shouldKeep = !isChatThread(report) || getReportNotificationPreference(report) !== CONST.REPORT.NOTIFICATION_PREFERENCE.HIDDEN;
        return shouldKeep && !!report?.reportID && !!(reportMetadata?.[`${ONYXKEYS.COLLECTION.REPORT_METADATA}${report.reportID}`]?.lastVisitTime ?? report?.lastReadTime);
    });
    return lodashMaxBy(filteredReports, (a) => new Date(reportMetadata?.[`${ONYXKEYS.COLLECTION.REPORT_METADATA}${a?.reportID}`]?.lastVisitTime ?? a?.lastReadTime ?? '').valueOf());
}

function findLastAccessedReport(ignoreDomainRooms: boolean, openOnAdminRoom = false, policyID?: string, excludeReportID?: string): OnyxEntry<Report> {
    // If it's the user's first time using New Expensify, then they could either have:
    //   - just a Concierge report, if so we'll return that
    //   - their Concierge report, and a separate report that must have deeplinked them to the app before they created their account.
    // If it's the latter, we'll use the deeplinked report over the Concierge report,
    // since the Concierge report would be incorrectly selected over the deep-linked report in the logic below.

    const policyMemberAccountIDs = PolicyUtils.getPolicyEmployeeListByIdWithoutCurrentUser(allPolicies, policyID, currentUserAccountID);

    const allReports = ReportConnection.getAllReports();
    let reportsValues = Object.values(allReports ?? {});

    if (!!policyID || policyMemberAccountIDs.length > 0) {
        reportsValues = filterReportsByPolicyIDAndMemberAccountIDs(reportsValues, policyMemberAccountIDs, policyID);
    }

    let adminReport: OnyxEntry<Report>;
    if (openOnAdminRoom) {
        adminReport = reportsValues.find((report) => {
            const chatType = getChatType(report);
            return chatType === CONST.REPORT.CHAT_TYPE.POLICY_ADMINS;
        });
    }

    // if the user hasn't completed the onboarding flow, whether the user should be in the concierge chat or system chat
    // should be consistent with what chat the user will land after onboarding flow
    if (!getIsSmallScreenWidth() && !Array.isArray(onboarding) && !onboarding?.hasCompletedGuidedSetupFlow) {
        return reportsValues.find(isChatUsedForOnboarding);
    }

    // eslint-disable-next-line @typescript-eslint/prefer-nullish-coalescing
    const shouldFilter = excludeReportID || ignoreDomainRooms;
    if (shouldFilter) {
        reportsValues = reportsValues.filter((report) => {
            if (excludeReportID && report?.reportID === excludeReportID) {
                return false;
            }

            // We allow public announce rooms, admins, and announce rooms through since we bypass the default rooms beta for them.
            // Check where ReportUtils.findLastAccessedReport is called in MainDrawerNavigator.js for more context.
            // Domain rooms are now the only type of default room that are on the defaultRooms beta.
            if (
                ignoreDomainRooms &&
                isDomainRoom(report) &&
                getPolicyType(report, allPolicies) !== CONST.POLICY.TYPE.FREE &&
                !hasExpensifyGuidesEmails(Object.keys(report?.participants ?? {}).map(Number))
            ) {
                return false;
            }

            return true;
        });
    }

    // Filter out the system chat (Expensify chat) because the composer is disabled in it,
    // and it prompts the user to use the Concierge chat instead.
    reportsValues = reportsValues.filter((report) => !isSystemChat(report)) ?? [];

    // At least two reports remain: self DM and Concierge chat.
    // Return the most recently visited report. Get the last read report from the report metadata.
    const lastRead = getMostRecentlyVisitedReport(reportsValues, allReportMetadata);
    return adminReport ?? lastRead;
}

/**
 * Whether the provided report has expenses
 */
function hasExpenses(reportID?: string): boolean {
    return !!Object.values(allTransactions ?? {}).find((transaction) => `${transaction?.reportID}` === `${reportID}`);
}

/**
 * Whether the provided report is a closed expense report with no expenses
 */
function isClosedExpenseReportWithNoExpenses(report: OnyxEntry<Report>): boolean {
    return report?.statusNum === CONST.REPORT.STATUS_NUM.CLOSED && isExpenseReport(report) && !hasExpenses(report.reportID);
}

/**
 * Whether the provided report is an archived room
 */
// eslint-disable-next-line @typescript-eslint/no-unused-vars
function isArchivedRoom(report: OnyxInputOrEntry<Report>, reportNameValuePairs?: OnyxInputOrEntry<ReportNameValuePairs>): boolean {
    return !!report?.private_isArchived;
}

/**
 * Whether the report with the provided reportID is an archived room
 */
function isArchivedRoomWithID(reportID?: string) {
    // eslint-disable-next-line @typescript-eslint/prefer-nullish-coalescing
    const report = ReportConnection.getAllReports()?.[`${ONYXKEYS.COLLECTION.REPORT}${reportID || -1}`];
    return isArchivedRoom(report, getReportNameValuePairs(reportID));
}

/**
 * Whether the provided report is a closed report
 */
function isClosedReport(report: OnyxEntry<Report>): boolean {
    return report?.statusNum === CONST.REPORT.STATUS_NUM.CLOSED;
}

/**
 * Whether the provided report is the admin's room
 */
function isJoinRequestInAdminRoom(report: OnyxEntry<Report>): boolean {
    if (!report) {
        return false;
    }
    // If this policy isn't owned by Expensify,
    // Account manager/guide should not have the workspace join request pinned to their LHN,
    // since they are not a part of the company, and should not action it on their behalf.
    if (report.policyID) {
        const policy = getPolicy(report.policyID);
        if (!PolicyUtils.isExpensifyTeam(policy?.owner) && PolicyUtils.isExpensifyTeam(currentUserPersonalDetails?.login)) {
            return false;
        }
    }
    return ReportActionsUtils.isActionableJoinRequestPending(report.reportID);
}

/**
 * Checks if the user has auditor permission in the provided report
 */
function isAuditor(report: OnyxEntry<Report>): boolean {
    if (report?.policyID) {
        const policy = getPolicy(report.policyID);
        return PolicyUtils.isPolicyAuditor(policy);
    }

    if (Array.isArray(report?.permissions) && report?.permissions.length > 0) {
        return report?.permissions?.includes(CONST.REPORT.PERMISSIONS.AUDITOR);
    }

    return false;
}

/**
 * Checks if the user can write in the provided report
 */
function canWriteInReport(report: OnyxEntry<Report>): boolean {
    if (Array.isArray(report?.permissions) && report?.permissions.length > 0 && !report?.permissions?.includes(CONST.REPORT.PERMISSIONS.AUDITOR)) {
        return report?.permissions?.includes(CONST.REPORT.PERMISSIONS.WRITE);
    }

    return true;
}

/**
 * Checks if the current user is allowed to comment on the given report.
 */
function isAllowedToComment(report: OnyxEntry<Report>): boolean {
    if (isAuditor(report)) {
        return true;
    }

    if (!canWriteInReport(report)) {
        return false;
    }

    // Default to allowing all users to post
    const capability = report?.writeCapability ?? CONST.REPORT.WRITE_CAPABILITIES.ALL;

    if (capability === CONST.REPORT.WRITE_CAPABILITIES.ALL) {
        return true;
    }

    // If unauthenticated user opens public chat room using deeplink, they do not have policies available and they cannot comment
    if (!allPolicies) {
        return false;
    }

    // If we've made it here, commenting on this report is restricted.
    // If the user is an admin, allow them to post.
    const policy = allPolicies[`${ONYXKEYS.COLLECTION.POLICY}${report?.policyID}`];
    return policy?.role === CONST.POLICY.ROLE.ADMIN;
}

/**
 * Checks if the current user is the admin of the policy given the policy expense chat.
 */
function isPolicyExpenseChatAdmin(report: OnyxEntry<Report>, policies: OnyxCollection<Policy>): boolean {
    if (!isPolicyExpenseChat(report)) {
        return false;
    }

    const policyRole = policies?.[`${ONYXKEYS.COLLECTION.POLICY}${report?.policyID}`]?.role;

    return policyRole === CONST.POLICY.ROLE.ADMIN;
}

/**
 * Checks if the current user is the admin of the policy.
 */
function isPolicyAdmin(policyID: string, policies: OnyxCollection<Policy>): boolean {
    const policyRole = policies?.[`${ONYXKEYS.COLLECTION.POLICY}${policyID}`]?.role;

    return policyRole === CONST.POLICY.ROLE.ADMIN;
}

/**
 * Checks whether all the transactions linked to the IOU report are of the Distance Request type with pending routes
 */
function hasOnlyTransactionsWithPendingRoutes(iouReportID: string | undefined): boolean {
    const transactions = reportsTransactions[iouReportID ?? ''] ?? [];

    // Early return false in case not having any transaction
    if (!transactions || transactions.length === 0) {
        return false;
    }

    return transactions.every((transaction) => TransactionUtils.isFetchingWaypointsFromServer(transaction));
}

/**
 * If the report is a thread and has a chat type set, it is a workspace chat.
 */
function isWorkspaceThread(report: OnyxEntry<Report>): boolean {
    const chatType = getChatType(report);
    return isThread(report) && isChatReport(report) && CONST.WORKSPACE_ROOM_TYPES.some((type) => chatType === type);
}

/**
 * Returns true if reportAction is the first chat preview of a Thread
 */
function isThreadFirstChat(reportAction: OnyxInputOrEntry<ReportAction>, reportID: string): boolean {
    return reportAction?.childReportID?.toString() === reportID;
}

/**
 * Checks if a report is a child report.
 */
function isChildReport(report: OnyxEntry<Report>): boolean {
    return isThread(report) || isTaskReport(report);
}

/**
 * An Expense Request is a thread where the parent report is an Expense Report and
 * the parentReportAction is a transaction.
 */
function isExpenseRequest(report: OnyxInputOrEntry<Report>): report is Thread {
    if (isThread(report)) {
<<<<<<< HEAD
        const parentReportAction = allReportActions?.[`${ONYXKEYS.COLLECTION.REPORT_ACTIONS}${report?.parentReportID}`]?.[report?.parentReportActionID];
=======
        const parentReportAction = allReportActions?.[`${ONYXKEYS.COLLECTION.REPORT_ACTIONS}${report.parentReportID}`]?.[report.parentReportActionID];
>>>>>>> 7af7a3f8
        const parentReport = ReportConnection.getAllReports()?.[`${ONYXKEYS.COLLECTION.REPORT}${report?.parentReportID}`];
        return isExpenseReport(parentReport) && !isEmptyObject(parentReportAction) && ReportActionsUtils.isTransactionThread(parentReportAction);
    }
    return false;
}

/**
 * An IOU Request is a thread where the parent report is an IOU Report and
 * the parentReportAction is a transaction.
 */
function isIOURequest(report: OnyxInputOrEntry<Report>): boolean {
    if (isThread(report)) {
<<<<<<< HEAD
        const parentReportAction = allReportActions?.[`${ONYXKEYS.COLLECTION.REPORT_ACTIONS}${report?.parentReportID}`]?.[report?.parentReportActionID];
=======
        const parentReportAction = allReportActions?.[`${ONYXKEYS.COLLECTION.REPORT_ACTIONS}${report.parentReportID}`]?.[report.parentReportActionID];
>>>>>>> 7af7a3f8
        const parentReport = ReportConnection.getAllReports()?.[`${ONYXKEYS.COLLECTION.REPORT}${report?.parentReportID}`];
        return isIOUReport(parentReport) && !isEmptyObject(parentReportAction) && ReportActionsUtils.isTransactionThread(parentReportAction);
    }
    return false;
}

/**
 * A Track Expense Report is a thread where the parent the parentReportAction is a transaction, and
 * parentReportAction has type of track.
 */
function isTrackExpenseReport(report: OnyxInputOrEntry<Report>): boolean {
    if (isThread(report)) {
<<<<<<< HEAD
        const parentReportAction = allReportActions?.[`${ONYXKEYS.COLLECTION.REPORT_ACTIONS}${report?.parentReportID}`]?.[report?.parentReportActionID];
=======
        const parentReportAction = allReportActions?.[`${ONYXKEYS.COLLECTION.REPORT_ACTIONS}${report.parentReportID}`]?.[report.parentReportActionID];
>>>>>>> 7af7a3f8
        return !isEmptyObject(parentReportAction) && ReportActionsUtils.isTrackExpenseAction(parentReportAction);
    }
    return false;
}

/**
 * Checks if a report is an IOU or expense request.
 */
function isMoneyRequest(reportOrID: OnyxEntry<Report> | string): boolean {
    const report = typeof reportOrID === 'string' ? ReportConnection.getAllReports()?.[`${ONYXKEYS.COLLECTION.REPORT}${reportOrID}`] ?? null : reportOrID;
    return isIOURequest(report) || isExpenseRequest(report);
}

/**
 * Checks if a report is an IOU or expense report.
 */
function isMoneyRequestReport(reportOrID: OnyxInputOrEntry<Report> | string): boolean {
    const report = typeof reportOrID === 'string' ? ReportConnection.getAllReports()?.[`${ONYXKEYS.COLLECTION.REPORT}${reportOrID}`] ?? null : reportOrID;
    return isIOUReport(report) || isExpenseReport(report);
}

/**
 * Checks if a report contains only Non-Reimbursable transactions
 */
function hasOnlyNonReimbursableTransactions(iouReportID: string | undefined): boolean {
    if (!iouReportID) {
        return false;
    }

    const transactions = reportsTransactions[iouReportID ?? ''] ?? [];
    if (!transactions || transactions.length === 0) {
        return false;
    }

    return transactions.every((transaction) => !TransactionUtils.getReimbursable(transaction));
}

/**
 * Checks if a report has only one transaction associated with it
 */
function isOneTransactionReport(reportID: string): boolean {
    const reportActions = allReportActions?.[`${ONYXKEYS.COLLECTION.REPORT_ACTIONS}${reportID}`] ?? ([] as ReportAction[]);
    return ReportActionsUtils.getOneTransactionThreadReportID(reportID, reportActions) !== null;
}

/*
 * Whether the report contains only one expense and the expense should be paid later
 */
function isPayAtEndExpenseReport(reportID: string, transactions: Transaction[] | undefined): boolean {
    if ((!!transactions && transactions.length !== 1) || !isOneTransactionReport(reportID)) {
        return false;
    }

    return TransactionUtils.isPayAtEndExpense(transactions?.[0] ?? TransactionUtils.getAllReportTransactions(reportID)[0]);
}

/**
 * Checks if a report is a transaction thread associated with a report that has only one transaction
 */
function isOneTransactionThread(reportID: string, parentReportID: string, threadParentReportAction: OnyxEntry<ReportAction>): boolean {
    const parentReportActions = allReportActions?.[`${ONYXKEYS.COLLECTION.REPORT_ACTIONS}${parentReportID}`] ?? ([] as ReportAction[]);
    const transactionThreadReportID = ReportActionsUtils.getOneTransactionThreadReportID(parentReportID, parentReportActions);
    return reportID === transactionThreadReportID && !ReportActionsUtils.isSentMoneyReportAction(threadParentReportAction);
}

/**
 * Should return true only for personal 1:1 report
 *
 */
function isOneOnOneChat(report: OnyxEntry<Report>): boolean {
    const participants = report?.participants ?? {};
    const isCurrentUserParticipant = participants[currentUserAccountID ?? 0] ? 1 : 0;
    const participantAmount = Object.keys(participants).length - isCurrentUserParticipant;
    if (participantAmount !== 1) {
        return false;
    }
    return !isChatRoom(report) && !isExpenseRequest(report) && !isMoneyRequestReport(report) && !isPolicyExpenseChat(report) && !isTaskReport(report) && isDM(report) && !isIOUReport(report);
}

/**
 * Checks if the current user is a payer of the expense
 */

function isPayer(session: OnyxEntry<Session>, iouReport: OnyxEntry<Report>) {
    const isApproved = isReportApproved(iouReport);
    const policy = allPolicies?.[`${ONYXKEYS.COLLECTION.POLICY}${iouReport?.policyID}`] ?? null;
    const policyType = policy?.type;
    const isAdmin = policyType !== CONST.POLICY.TYPE.PERSONAL && policy?.role === CONST.POLICY.ROLE.ADMIN;
    const isManager = iouReport?.managerID === session?.accountID;
    if (isPaidGroupPolicy(iouReport)) {
        if (policy?.reimbursementChoice === CONST.POLICY.REIMBURSEMENT_CHOICES.REIMBURSEMENT_YES) {
            const isReimburser = session?.email === policy?.achAccount?.reimburser;
            return (!policy?.achAccount?.reimburser || isReimburser) && (isApproved || isManager);
        }
        if (policy?.reimbursementChoice === CONST.POLICY.REIMBURSEMENT_CHOICES.REIMBURSEMENT_MANUAL) {
            return isAdmin && (isApproved || isManager);
        }
        return false;
    }
    return isAdmin || (isMoneyRequestReport(iouReport) && isManager);
}

/**
 * Checks if the current user is the action's author
 */
function isActionCreator(reportAction: OnyxInputOrEntry<ReportAction> | Partial<ReportAction>): boolean {
    return reportAction?.actorAccountID === currentUserAccountID;
}

/**
 * Returns the notification preference of the action's child report if it exists.
 * Otherwise, calculates it based on the action's authorship.
 */
function getChildReportNotificationPreference(reportAction: OnyxInputOrEntry<ReportAction> | Partial<ReportAction>): NotificationPreference {
    const childReportNotificationPreference = reportAction?.childReportNotificationPreference ?? '';
    if (childReportNotificationPreference) {
        return childReportNotificationPreference;
    }

    return isActionCreator(reportAction) ? CONST.REPORT.NOTIFICATION_PREFERENCE.ALWAYS : CONST.REPORT.NOTIFICATION_PREFERENCE.HIDDEN;
}

function canAddOrDeleteTransactions(moneyRequestReport: OnyxEntry<Report>): boolean {
    if (!isMoneyRequestReport(moneyRequestReport) || isArchivedRoom(moneyRequestReport)) {
        return false;
    }

    const policy = getPolicy(moneyRequestReport?.policyID);
    if (PolicyUtils.isInstantSubmitEnabled(policy) && PolicyUtils.isSubmitAndClose(policy) && hasOnlyNonReimbursableTransactions(moneyRequestReport?.reportID)) {
        return false;
    }

    if (isReportApproved(moneyRequestReport) || isSettled(moneyRequestReport?.reportID)) {
        return false;
    }

    return true;
}

/**
 * Checks whether the supplied report supports adding more transactions to it.
 * Return true if:
 * - report is a non-settled IOU
 * - report is a draft
 * - report is a processing expense report and its policy has Instant reporting frequency
 */
function canAddTransaction(moneyRequestReport: OnyxEntry<Report>): boolean {
    if (!isMoneyRequestReport(moneyRequestReport)) {
        return false;
    }

    if (isReportInGroupPolicy(moneyRequestReport) && isProcessingReport(moneyRequestReport) && !PolicyUtils.isInstantSubmitEnabled(getPolicy(moneyRequestReport?.policyID))) {
        return false;
    }

    return canAddOrDeleteTransactions(moneyRequestReport);
}

/**
 * Checks whether the supplied report supports deleting more transactions from it.
 * Return true if:
 * - report is a non-settled IOU
 * - report is a non-approved IOU
 */
function canDeleteTransaction(moneyRequestReport: OnyxEntry<Report>): boolean {
    return canAddOrDeleteTransactions(moneyRequestReport);
}

/**
 * Can only delete if the author is this user and the action is an ADD_COMMENT action or an IOU action in an unsettled report, or if the user is a
 * policy admin
 */
function canDeleteReportAction(reportAction: OnyxInputOrEntry<ReportAction>, reportID: string): boolean {
    const report = getReportOrDraftReport(reportID);

    const isActionOwner = reportAction?.actorAccountID === currentUserAccountID;
    const policy = allPolicies?.[`${ONYXKEYS.COLLECTION.POLICY}${report?.policyID}`] ?? null;

    if (ReportActionsUtils.isMoneyRequestAction(reportAction)) {
        // For now, users cannot delete split actions
        const isSplitAction = ReportActionsUtils.getOriginalMessage(reportAction)?.type === CONST.IOU.REPORT_ACTION_TYPE.SPLIT;

        if (isSplitAction) {
            return false;
        }

        const linkedReport = isThreadFirstChat(reportAction, reportID) ? getReportOrDraftReport(report?.parentReportID) : report;
        if (isActionOwner) {
            if (!isEmptyObject(linkedReport) && (isMoneyRequestReport(linkedReport) || isInvoiceReport(linkedReport))) {
                return canDeleteTransaction(linkedReport);
            }
            return true;
        }
    }

    if (
        reportAction?.actionName !== CONST.REPORT.ACTIONS.TYPE.ADD_COMMENT ||
        reportAction?.pendingAction === CONST.RED_BRICK_ROAD_PENDING_ACTION.DELETE ||
        ReportActionsUtils.isCreatedTaskReportAction(reportAction) ||
        reportAction?.actorAccountID === CONST.ACCOUNT_ID.CONCIERGE
    ) {
        return false;
    }

    const isAdmin = policy?.role === CONST.POLICY.ROLE.ADMIN && !isEmptyObject(report) && !isDM(report);

    return isActionOwner || isAdmin;
}

/**
 * Returns true if Concierge is one of the chat participants (1:1 as well as group chats)
 */
function chatIncludesConcierge(report: Partial<OnyxEntry<Report>>): boolean {
    const participantAccountIDs = Object.keys(report?.participants ?? {}).map(Number);
    return participantAccountIDs.includes(CONST.ACCOUNT_ID.CONCIERGE);
}

/**
 * Returns true if there is any automated expensify account `in accountIDs
 */
function hasAutomatedExpensifyAccountIDs(accountIDs: number[]): boolean {
    return accountIDs.some((accountID) => CONST.EXPENSIFY_ACCOUNT_IDS.includes(accountID));
}

function getReportRecipientAccountIDs(report: OnyxEntry<Report>, currentLoginAccountID: number): number[] {
    let finalReport: OnyxEntry<Report> = report;
    // In 1:1 chat threads, the participants will be the same as parent report. If a report is specifically a 1:1 chat thread then we will
    // get parent report and use its participants array.
    if (isThread(report) && !(isTaskReport(report) || isMoneyRequestReport(report))) {
        const parentReport = ReportConnection.getAllReports()?.[`${ONYXKEYS.COLLECTION.REPORT}${report?.parentReportID}`];
        if (isOneOnOneChat(parentReport)) {
            finalReport = parentReport;
        }
    }

    let finalParticipantAccountIDs: number[] = [];
    if (isTaskReport(report)) {
        // Task reports `managerID` will change when assignee is changed, in that case the old `managerID` is still present in `participants`
        // along with the new one. We only need the `managerID` as a participant here.
        finalParticipantAccountIDs = report?.managerID ? [report?.managerID] : [];
    } else {
        finalParticipantAccountIDs = Object.keys(finalReport?.participants ?? {}).map(Number);
    }

    const otherParticipantsWithoutExpensifyAccountIDs = finalParticipantAccountIDs.filter((accountID) => {
        if (accountID === currentLoginAccountID) {
            return false;
        }
        if (CONST.EXPENSIFY_ACCOUNT_IDS.includes(accountID)) {
            return false;
        }
        return true;
    });

    return otherParticipantsWithoutExpensifyAccountIDs;
}

/**
 * Whether the time row should be shown for a report.
 */
function canShowReportRecipientLocalTime(personalDetails: OnyxEntry<PersonalDetailsList>, report: OnyxEntry<Report>, accountID: number): boolean {
    const reportRecipientAccountIDs = getReportRecipientAccountIDs(report, accountID);
    const hasMultipleParticipants = reportRecipientAccountIDs.length > 1;
    const reportRecipient = personalDetails?.[reportRecipientAccountIDs[0]];
    const reportRecipientTimezone = reportRecipient?.timezone ?? CONST.DEFAULT_TIME_ZONE;
    const isReportParticipantValidated = reportRecipient?.validated ?? false;
    return !!(
        !hasMultipleParticipants &&
        !isChatRoom(report) &&
        !isPolicyExpenseChat(getRootParentReport(report)) &&
        reportRecipient &&
        reportRecipientTimezone?.selected &&
        isReportParticipantValidated
    );
}

/**
 * Shorten last message text to fixed length and trim spaces.
 */
function formatReportLastMessageText(lastMessageText: string, isModifiedExpenseMessage = false): string {
    if (isModifiedExpenseMessage) {
        return String(lastMessageText).trim().replace(CONST.REGEX.LINE_BREAK, '').trim();
    }
    return StringUtils.lineBreaksToSpaces(String(lastMessageText).trim()).substring(0, CONST.REPORT.LAST_MESSAGE_TEXT_MAX_LENGTH).trim();
}

/**
 * Helper method to return the default avatar associated with the given login
 */
function getDefaultWorkspaceAvatar(workspaceName?: string): React.FC<SvgProps> {
    if (!workspaceName) {
        return defaultWorkspaceAvatars.WorkspaceBuilding;
    }

    // Remove all chars not A-Z or 0-9 including underscore
    const alphaNumeric = workspaceName
        .normalize('NFD')
        .replace(/[^0-9a-z]/gi, '')
        .toUpperCase();

    const workspace = `Workspace${alphaNumeric[0]}` as keyof typeof defaultWorkspaceAvatars;
    const defaultWorkspaceAvatar = defaultWorkspaceAvatars[workspace];

    return !alphaNumeric ? defaultWorkspaceAvatars.WorkspaceBuilding : defaultWorkspaceAvatar;
}

/**
 * Helper method to return the default avatar testID associated with the given login
 */
function getDefaultWorkspaceAvatarTestID(workspaceName: string): string {
    if (!workspaceName) {
        return defaultAvatarBuildingIconTestID;
    }

    // Remove all chars not A-Z or 0-9 including underscore
    const alphaNumeric = workspaceName
        .normalize('NFD')
        .replace(/[^0-9a-z]/gi, '')
        .toLowerCase();

    return !alphaNumeric ? defaultAvatarBuildingIconTestID : `SvgDefaultAvatar_${alphaNumeric[0]} Icon`;
}

/**
 * Helper method to return the default avatar associated with the given reportID
 */
function getDefaultGroupAvatar(reportID?: string): IconAsset {
    if (!reportID) {
        return defaultGroupAvatars.Avatar1;
    }
    const reportIDHashBucket: AvatarRange = ((Number(reportID) % CONST.DEFAULT_GROUP_AVATAR_COUNT) + 1) as AvatarRange;
    return defaultGroupAvatars[`Avatar${reportIDHashBucket}`];
}

/**
 * Returns the appropriate icons for the given chat report using the stored personalDetails.
 * The Avatar sources can be URLs or Icon components according to the chat type.
 */
function getIconsForParticipants(participants: number[], personalDetails: OnyxInputOrEntry<PersonalDetailsList>): Icon[] {
    const participantDetails: ParticipantDetails[] = [];
    const participantsList = participants || [];

    for (const accountID of participantsList) {
        const avatarSource = personalDetails?.[accountID]?.avatar ?? FallbackAvatar;
        const displayNameLogin = personalDetails?.[accountID]?.displayName ? personalDetails?.[accountID]?.displayName : personalDetails?.[accountID]?.login;
        participantDetails.push([accountID, displayNameLogin ?? '', avatarSource, personalDetails?.[accountID]?.fallbackIcon ?? '']);
    }

    const sortedParticipantDetails = participantDetails.sort((first, second) => {
        // First sort by displayName/login
        const displayNameLoginOrder = localeCompare(first[1], second[1]);
        if (displayNameLoginOrder !== 0) {
            return displayNameLoginOrder;
        }

        // Then fallback on accountID as the final sorting criteria.
        // This will ensure that the order of avatars with same login/displayName
        // stay consistent across all users and devices
        return first[0] - second[0];
    });

    // Now that things are sorted, gather only the avatars (second element in the array) and return those
    const avatars: Icon[] = [];

    for (const sortedParticipantDetail of sortedParticipantDetails) {
        const userIcon = {
            id: sortedParticipantDetail[0],
            source: sortedParticipantDetail[2],
            type: CONST.ICON_TYPE_AVATAR,
            name: sortedParticipantDetail[1],
            fallbackIcon: sortedParticipantDetail[3],
        };
        avatars.push(userIcon);
    }

    return avatars;
}

/**
 * Cache the workspace icons
 */
const workSpaceIconsCache = new Map<string, {name: string; icon: Icon}>();

/**
 * Given a report, return the associated workspace icon.
 */
function getWorkspaceIcon(report: OnyxInputOrEntry<Report>, policy?: OnyxInputOrEntry<Policy>): Icon {
    const workspaceName = getPolicyName(report, false, policy);
    const cacheKey = report?.policyID ?? workspaceName;
    const iconFromCache = workSpaceIconsCache.get(cacheKey);
    // disabling to protect against empty strings
    // eslint-disable-next-line @typescript-eslint/prefer-nullish-coalescing
    const policyAvatarURL = report?.policyAvatar || allPolicies?.[`${ONYXKEYS.COLLECTION.POLICY}${report?.policyID}`]?.avatarURL;
    // eslint-disable-next-line @typescript-eslint/prefer-nullish-coalescing
    const policyExpenseChatAvatarSource = policyAvatarURL || getDefaultWorkspaceAvatar(workspaceName);

    const isSameAvatarURL = iconFromCache?.icon?.source === policyExpenseChatAvatarSource;
    const hasWorkSpaceNameChanged = iconFromCache?.name !== workspaceName;

    if (iconFromCache && (isSameAvatarURL || report?.policyAvatar === undefined) && !hasWorkSpaceNameChanged) {
        return iconFromCache.icon;
    }

    const workspaceIcon: Icon = {
        source: policyExpenseChatAvatarSource ?? '',
        type: CONST.ICON_TYPE_WORKSPACE,
        name: workspaceName,
        id: report?.policyID,
    };
    workSpaceIconsCache.set(cacheKey, {name: workspaceName, icon: workspaceIcon});
    return workspaceIcon;
}

/**
 * Gets the personal details for a login by looking in the ONYXKEYS.PERSONAL_DETAILS_LIST Onyx key (stored in the local variable, allPersonalDetails). If it doesn't exist in Onyx,
 * then a default object is constructed.
 */
function getPersonalDetailsForAccountID(accountID: number, personalDetailsData?: Partial<PersonalDetailsList>): Partial<PersonalDetails> {
    if (!accountID) {
        return {};
    }

    const defaultDetails = {
        isOptimisticPersonalDetail: true,
    };

    if (!personalDetailsData) {
        return allPersonalDetails?.[accountID] ?? defaultDetails;
    }

    return personalDetailsData?.[accountID] ?? defaultDetails;
}

/**
 * Returns the personal details or a default object if the personal details are not available.
 */
function getPersonalDetailsOrDefault(personalDetails: Partial<PersonalDetails> | undefined | null): Partial<PersonalDetails> {
    return personalDetails ?? {isOptimisticPersonalDetail: true};
}

const hiddenTranslation = Localize.translateLocal('common.hidden');

const phoneNumberCache: Record<string, string> = {};

/**
 * Get the displayName for a single report participant.
 */
function getDisplayNameForParticipant(
    accountID?: number,
    shouldUseShortForm = false,
    shouldFallbackToHidden = true,
    shouldAddCurrentUserPostfix = false,
    personalDetailsData?: Partial<PersonalDetailsList>,
): string {
    if (!accountID) {
        return '';
    }

    const personalDetails = getPersonalDetailsOrDefault(personalDetailsData?.[accountID] ?? allPersonalDetails?.[accountID]);
    if (!personalDetails) {
        return '';
    }

    const login = personalDetails.login ?? '';

    // Check if the phone number is already cached
    let formattedLogin = phoneNumberCache[login];
    if (!formattedLogin) {
        formattedLogin = LocalePhoneNumber.formatPhoneNumber(login);
        // Store the formatted phone number in the cache
        phoneNumberCache[login] = formattedLogin;
    }

    // This is to check if account is an invite/optimistically created one
    // and prevent from falling back to 'Hidden', so a correct value is shown
    // when searching for a new user
    if (personalDetails.isOptimisticPersonalDetail === true) {
        return formattedLogin;
    }

    // For selfDM, we display the user's displayName followed by '(you)' as a postfix
    const shouldAddPostfix = shouldAddCurrentUserPostfix && accountID === currentUserAccountID;

    const longName = PersonalDetailsUtils.getDisplayNameOrDefault(personalDetails, formattedLogin, shouldFallbackToHidden, shouldAddPostfix);

    // If the user's personal details (first name) should be hidden, make sure we return "hidden" instead of the short name
    if (shouldFallbackToHidden && longName === hiddenTranslation) {
        return longName;
    }

    const shortName = personalDetails.firstName ? personalDetails.firstName : longName;
    return shouldUseShortForm ? shortName : longName;
}

function getParticipantsAccountIDsForDisplay(report: OnyxEntry<Report>, shouldExcludeHidden = false, shouldExcludeDeleted = false): number[] {
    const reportParticipants = report?.participants ?? {};
    let participantsEntries = Object.entries(reportParticipants);

    // We should not show participants that have an optimistic entry with the same login in the personal details
    const nonOptimisticLoginMap: Record<string, boolean | undefined> = {};

    for (const entry of participantsEntries) {
        const [accountID] = entry;
        const personalDetail = allPersonalDetails?.[accountID];
        if (personalDetail?.login && !personalDetail.isOptimisticPersonalDetail) {
            nonOptimisticLoginMap[personalDetail.login] = true;
        }
    }

    participantsEntries = participantsEntries.filter(([accountID]) => {
        const personalDetail = allPersonalDetails?.[accountID];
        if (personalDetail?.login && personalDetail.isOptimisticPersonalDetail) {
            return !nonOptimisticLoginMap[personalDetail.login];
        }
        return true;
    });

    let participantsIds = participantsEntries.map(([accountID]) => Number(accountID));

    // For 1:1 chat, we don't want to include the current user as a participant in order to not mark 1:1 chats as having multiple participants
    // For system chat, we want to display Expensify as the only participant
    const shouldExcludeCurrentUser = isOneOnOneChat(report) || isSystemChat(report);

    if (shouldExcludeCurrentUser || shouldExcludeHidden || shouldExcludeDeleted) {
        participantsIds = participantsIds.filter((accountID) => {
            if (shouldExcludeCurrentUser && accountID === currentUserAccountID) {
                return false;
            }

            if (shouldExcludeHidden && reportParticipants[accountID]?.notificationPreference === CONST.REPORT.NOTIFICATION_PREFERENCE.HIDDEN) {
                return false;
            }

            if (
                shouldExcludeDeleted &&
                report?.pendingChatMembers?.findLast((member) => Number(member.accountID) === accountID)?.pendingAction === CONST.RED_BRICK_ROAD_PENDING_ACTION.DELETE
            ) {
                return false;
            }

            return true;
        });
    }

    return participantsIds.filter((accountID) => isNumber(accountID));
}

function getParticipantsList(report: Report, personalDetails: OnyxEntry<PersonalDetailsList>, isRoomMembersList = false): number[] {
    const isReportGroupChat = isGroupChat(report);
    const isReportIOU = isIOUReport(report);
    const shouldExcludeHiddenParticipants = !isReportGroupChat && !isReportIOU;
    const chatParticipants = getParticipantsAccountIDsForDisplay(report, isRoomMembersList || shouldExcludeHiddenParticipants);

    return chatParticipants.filter((accountID) => {
        const details = personalDetails?.[accountID];

        if (!isRoomMembersList) {
            if (!details) {
                Log.hmmm(`[ReportParticipantsPage] no personal details found for Group chat member with accountID: ${accountID}`);
                return false;
            }
        } else {
            // When adding a new member to a room (whose personal detail does not exist in Onyx), an optimistic personal detail
            // is created. However, when the real personal detail is returned from the backend, a duplicate member may appear
            // briefly before the optimistic personal detail is deleted. To address this, we filter out the optimistically created
            // member here.
            const isDuplicateOptimisticDetail =
                details?.isOptimisticPersonalDetail && chatParticipants.some((accID) => accID !== accountID && details.login === personalDetails?.[accID]?.login);

            if (!details || isDuplicateOptimisticDetail) {
                Log.hmmm(`[RoomMembersPage] no personal details found for room member with accountID: ${accountID}`);
                return false;
            }
        }
        return true;
    });
}

function buildParticipantsFromAccountIDs(accountIDs: number[]): Participants {
    const finalParticipants: Participants = {};
    return accountIDs.reduce((participants, accountID) => {
        // eslint-disable-next-line no-param-reassign
        participants[accountID] = {notificationPreference: CONST.REPORT.NOTIFICATION_PREFERENCE.ALWAYS};
        return participants;
    }, finalParticipants);
}

/**
 * Returns the report name if the report is a group chat
 */
function getGroupChatName(participants?: SelectedParticipant[], shouldApplyLimit = false, report?: OnyxEntry<Report>): string | undefined {
    // If we have a report always try to get the name from the report.
    if (report?.reportName) {
        return report.reportName;
    }

    let participantAccountIDs = participants?.map((participant) => participant.accountID) ?? Object.keys(report?.participants ?? {}).map(Number);
    if (shouldApplyLimit) {
        participantAccountIDs = participantAccountIDs.slice(0, 5);
    }
    const isMultipleParticipantReport = participantAccountIDs.length > 1;

    if (isMultipleParticipantReport) {
        return participantAccountIDs
            .map(
                (participantAccountID, index) =>
                    getDisplayNameForParticipant(participantAccountID, isMultipleParticipantReport) || LocalePhoneNumber.formatPhoneNumber(participants?.[index]?.login ?? ''),
            )
            .sort((first, second) => localeCompare(first ?? '', second ?? ''))
            .filter(Boolean)
            .join(', ');
    }

    return Localize.translateLocal('groupChat.defaultReportName', {displayName: getDisplayNameForParticipant(participantAccountIDs[0], false)});
}

function getParticipants(reportID: string) {
    const report = getReportOrDraftReport(reportID);
    if (!report) {
        return {};
    }

    return report.participants;
}

/**
 * Returns the appropriate icons for the given chat report using the stored personalDetails.
 * The Avatar sources can be URLs or Icon components according to the chat type.
 */
function getIcons(
    report: OnyxInputOrEntry<Report>,
    personalDetails: OnyxInputOrEntry<PersonalDetailsList>,
    defaultIcon: AvatarSource | null = null,
    defaultName = '',
    defaultAccountID = -1,
    policy?: OnyxInputOrEntry<Policy>,
    invoiceReceiverPolicy?: OnyxInputOrEntry<Policy>,
): Icon[] {
    if (isEmptyObject(report)) {
        const fallbackIcon: Icon = {
            source: defaultIcon ?? FallbackAvatar,
            type: CONST.ICON_TYPE_AVATAR,
            name: defaultName,
            id: defaultAccountID,
        };
        return [fallbackIcon];
    }
    if (isExpenseRequest(report)) {
<<<<<<< HEAD
        const parentReportAction = allReportActions?.[`${ONYXKEYS.COLLECTION.REPORT_ACTIONS}${report?.parentReportID}`]?.[report?.parentReportActionID];
=======
        const parentReportAction = allReportActions?.[`${ONYXKEYS.COLLECTION.REPORT_ACTIONS}${report.parentReportID}`]?.[report.parentReportActionID];
>>>>>>> 7af7a3f8
        const workspaceIcon = getWorkspaceIcon(report, policy);
        const memberIcon = {
            source: personalDetails?.[parentReportAction?.actorAccountID ?? -1]?.avatar ?? FallbackAvatar,
            id: parentReportAction?.actorAccountID,
            type: CONST.ICON_TYPE_AVATAR,
            name: personalDetails?.[parentReportAction?.actorAccountID ?? -1]?.displayName ?? '',
            fallbackIcon: personalDetails?.[parentReportAction?.actorAccountID ?? -1]?.fallbackIcon,
        };

        return [memberIcon, workspaceIcon];
    }
    if (isChatThread(report)) {
<<<<<<< HEAD
        const parentReportAction = allReportActions?.[`${ONYXKEYS.COLLECTION.REPORT_ACTIONS}${report?.parentReportID}`]?.[report?.parentReportActionID];
=======
        const parentReportAction = allReportActions?.[`${ONYXKEYS.COLLECTION.REPORT_ACTIONS}${report.parentReportID}`]?.[report.parentReportActionID];
>>>>>>> 7af7a3f8

        const actorAccountID = getReportActionActorAccountID(parentReportAction, report);
        const actorDisplayName = PersonalDetailsUtils.getDisplayNameOrDefault(allPersonalDetails?.[actorAccountID ?? -1], '', false);
        const actorIcon = {
            id: actorAccountID,
            source: personalDetails?.[actorAccountID ?? -1]?.avatar ?? FallbackAvatar,
            name: actorDisplayName,
            type: CONST.ICON_TYPE_AVATAR,
            fallbackIcon: personalDetails?.[parentReportAction?.actorAccountID ?? -1]?.fallbackIcon,
        };

        if (isWorkspaceThread(report)) {
            const workspaceIcon = getWorkspaceIcon(report, policy);
            return [actorIcon, workspaceIcon];
        }
        return [actorIcon];
    }
    if (isTaskReport(report)) {
        const ownerIcon = {
            id: report?.ownerAccountID,
            source: personalDetails?.[report?.ownerAccountID ?? -1]?.avatar ?? FallbackAvatar,
            type: CONST.ICON_TYPE_AVATAR,
            name: personalDetails?.[report?.ownerAccountID ?? -1]?.displayName ?? '',
            fallbackIcon: personalDetails?.[report?.ownerAccountID ?? -1]?.fallbackIcon,
        };

        if (isWorkspaceTaskReport(report)) {
            const workspaceIcon = getWorkspaceIcon(report, policy);
            return [ownerIcon, workspaceIcon];
        }

        return [ownerIcon];
    }
    if (isDomainRoom(report)) {
        // Get domain name after the #. Domain Rooms use our default workspace avatar pattern.
        const domainName = report?.reportName?.substring(1);
        const policyExpenseChatAvatarSource = getDefaultWorkspaceAvatar(domainName);
        const domainIcon: Icon = {
            source: policyExpenseChatAvatarSource,
            type: CONST.ICON_TYPE_WORKSPACE,
            name: domainName ?? '',
            id: report?.policyID,
        };
        return [domainIcon];
    }
    if (isAdminRoom(report) || isAnnounceRoom(report) || isChatRoom(report) || isArchivedRoom(report, getReportNameValuePairs(report?.reportID))) {
        const icons = [getWorkspaceIcon(report, policy)];

        if (isInvoiceRoom(report)) {
            if (report?.invoiceReceiver?.type === CONST.REPORT.INVOICE_RECEIVER_TYPE.INDIVIDUAL) {
                icons.push(...getIconsForParticipants([report?.invoiceReceiver.accountID], personalDetails));
            } else {
                const receiverPolicyID = report?.invoiceReceiver?.policyID;
                const receiverPolicy = invoiceReceiverPolicy ?? getPolicy(receiverPolicyID);
                if (!isEmptyObject(receiverPolicy)) {
                    icons.push({
                        source: receiverPolicy?.avatarURL ?? getDefaultWorkspaceAvatar(receiverPolicy.name),
                        type: CONST.ICON_TYPE_WORKSPACE,
                        name: receiverPolicy.name,
                        id: receiverPolicyID,
                    });
                }
            }
        }

        return icons;
    }
    if (isPolicyExpenseChat(report) || isExpenseReport(report)) {
        const workspaceIcon = getWorkspaceIcon(report, policy);
        const memberIcon = {
            source: personalDetails?.[report?.ownerAccountID ?? -1]?.avatar ?? FallbackAvatar,
            id: report?.ownerAccountID,
            type: CONST.ICON_TYPE_AVATAR,
            name: personalDetails?.[report?.ownerAccountID ?? -1]?.displayName ?? '',
            fallbackIcon: personalDetails?.[report?.ownerAccountID ?? -1]?.fallbackIcon,
        };
        return isExpenseReport(report) ? [memberIcon, workspaceIcon] : [workspaceIcon, memberIcon];
    }
    if (isIOUReport(report)) {
        const managerIcon = {
            source: personalDetails?.[report?.managerID ?? -1]?.avatar ?? FallbackAvatar,
            id: report?.managerID,
            type: CONST.ICON_TYPE_AVATAR,
            name: personalDetails?.[report?.managerID ?? -1]?.displayName ?? '',
            fallbackIcon: personalDetails?.[report?.managerID ?? -1]?.fallbackIcon,
        };
        const ownerIcon = {
            id: report?.ownerAccountID,
            source: personalDetails?.[report?.ownerAccountID ?? -1]?.avatar ?? FallbackAvatar,
            type: CONST.ICON_TYPE_AVATAR,
            name: personalDetails?.[report?.ownerAccountID ?? -1]?.displayName ?? '',
            fallbackIcon: personalDetails?.[report?.ownerAccountID ?? -1]?.fallbackIcon,
        };
        const isManager = currentUserAccountID === report?.managerID;

        // For one transaction IOUs, display a simplified report icon
        if (isOneTransactionReport(report?.reportID ?? '-1')) {
            return [ownerIcon];
        }

        return isManager ? [managerIcon, ownerIcon] : [ownerIcon, managerIcon];
    }

    if (isSelfDM(report)) {
        return getIconsForParticipants([currentUserAccountID ?? -1], personalDetails);
    }

    if (isSystemChat(report)) {
        return getIconsForParticipants([CONST.ACCOUNT_ID.NOTIFICATIONS ?? 0], personalDetails);
    }

    if (isGroupChat(report)) {
        const groupChatIcon = {
            // eslint-disable-next-line @typescript-eslint/prefer-nullish-coalescing
            source: report.avatarUrl || getDefaultGroupAvatar(report.reportID),
            id: -1,
            type: CONST.ICON_TYPE_AVATAR,
            name: getGroupChatName(undefined, true, report),
        };
        return [groupChatIcon];
    }

    if (isInvoiceReport(report)) {
        const invoiceRoomReport = getReportOrDraftReport(report.chatReportID);
        const icons = [getWorkspaceIcon(invoiceRoomReport, policy)];

        if (invoiceRoomReport?.invoiceReceiver?.type === CONST.REPORT.INVOICE_RECEIVER_TYPE.INDIVIDUAL) {
            icons.push(...getIconsForParticipants([invoiceRoomReport?.invoiceReceiver.accountID], personalDetails));

            return icons;
        }

        const receiverPolicyID = invoiceRoomReport?.invoiceReceiver?.policyID;
        const receiverPolicy = invoiceReceiverPolicy ?? getPolicy(receiverPolicyID);

        if (!isEmptyObject(receiverPolicy)) {
            icons.push({
                source: receiverPolicy?.avatarURL ?? getDefaultWorkspaceAvatar(receiverPolicy.name),
                type: CONST.ICON_TYPE_WORKSPACE,
                name: receiverPolicy.name,
                id: receiverPolicyID,
            });
        }

        return icons;
    }

    if (isOneOnOneChat(report)) {
        const otherParticipantsAccountIDs = Object.keys(report.participants ?? {})
            .map(Number)
            .filter((accountID) => accountID !== currentUserAccountID);
        return getIconsForParticipants(otherParticipantsAccountIDs, personalDetails);
    }

    const participantAccountIDs = Object.keys(report.participants ?? {}).map(Number);
    return getIconsForParticipants(participantAccountIDs, personalDetails);
}

function getDisplayNamesWithTooltips(
    personalDetailsList: PersonalDetails[] | PersonalDetailsList | OptionData[],
    shouldUseShortForm: boolean,
    shouldFallbackToHidden = true,
    shouldAddCurrentUserPostfix = false,
): DisplayNameWithTooltips {
    const personalDetailsListArray = Array.isArray(personalDetailsList) ? personalDetailsList : Object.values(personalDetailsList);

    return personalDetailsListArray
        .map((user) => {
            const accountID = Number(user?.accountID);
            // eslint-disable-next-line @typescript-eslint/prefer-nullish-coalescing
            const displayName = getDisplayNameForParticipant(accountID, shouldUseShortForm, shouldFallbackToHidden, shouldAddCurrentUserPostfix) || user?.login || '';
            const avatar = user && 'avatar' in user ? user.avatar : undefined;

            let pronouns = user?.pronouns ?? undefined;
            if (pronouns?.startsWith(CONST.PRONOUNS.PREFIX)) {
                const pronounTranslationKey = pronouns.replace(CONST.PRONOUNS.PREFIX, '');
                pronouns = Localize.translateLocal(`pronouns.${pronounTranslationKey}` as TranslationPaths);
            }

            return {
                displayName,
                avatar,
                login: user?.login ?? '',
                accountID,
                pronouns,
            };
        })
        .sort((first, second) => {
            // First sort by displayName/login
            const displayNameLoginOrder = localeCompare(first.displayName, second.displayName);
            if (displayNameLoginOrder !== 0) {
                return displayNameLoginOrder;
            }

            // Then fallback on accountID as the final sorting criteria.
            return first.accountID - second.accountID;
        });
}

/**
 * Returns the the display names of the given user accountIDs
 */
function getUserDetailTooltipText(accountID: number, fallbackUserDisplayName = ''): string {
    const displayNameForParticipant = getDisplayNameForParticipant(accountID);
    return displayNameForParticipant || fallbackUserDisplayName;
}

/**
 * For a deleted parent report action within a chat report,
 * let us return the appropriate display message
 *
 * @param reportAction - The deleted report action of a chat report for which we need to return message.
 */
function getDeletedParentActionMessageForChatReport(reportAction: OnyxEntry<ReportAction>): string {
    // By default, let us display [Deleted message]
    let deletedMessageText = Localize.translateLocal('parentReportAction.deletedMessage');
    if (ReportActionsUtils.isCreatedTaskReportAction(reportAction)) {
        // For canceled task report, let us display [Deleted task]
        deletedMessageText = Localize.translateLocal('parentReportAction.deletedTask');
    }
    return deletedMessageText;
}

/**
 * Returns the preview message for `REIMBURSEMENT_QUEUED` action
 */
function getReimbursementQueuedActionMessage(
    reportAction: OnyxEntry<ReportAction<typeof CONST.REPORT.ACTIONS.TYPE.REIMBURSEMENT_QUEUED>>,
    reportOrID: OnyxEntry<Report> | string,
    shouldUseShortDisplayName = true,
): string {
    const report = typeof reportOrID === 'string' ? ReportConnection.getAllReports()?.[`${ONYXKEYS.COLLECTION.REPORT}${reportOrID}`] : reportOrID;
    const submitterDisplayName = getDisplayNameForParticipant(report?.ownerAccountID, shouldUseShortDisplayName) ?? '';
    const originalMessage = ReportActionsUtils.getOriginalMessage(reportAction);
    let messageKey: TranslationPaths;
    if (originalMessage?.paymentType === CONST.IOU.PAYMENT_TYPE.EXPENSIFY) {
        messageKey = 'iou.waitingOnEnabledWallet';
    } else {
        messageKey = 'iou.waitingOnBankAccount';
    }

    return Localize.translateLocal(messageKey, {submitterDisplayName});
}

/**
 * Returns the preview message for `REIMBURSEMENT_DEQUEUED` action
 */
function getReimbursementDeQueuedActionMessage(
    reportAction: OnyxEntry<ReportAction<typeof CONST.REPORT.ACTIONS.TYPE.REIMBURSEMENT_DEQUEUED>>,
    reportOrID: OnyxEntry<Report> | string,
    isLHNPreview = false,
): string {
    const report = typeof reportOrID === 'string' ? ReportConnection.getAllReports()?.[`${ONYXKEYS.COLLECTION.REPORT}${reportOrID}`] : reportOrID;
    const originalMessage = ReportActionsUtils.getOriginalMessage(reportAction);
    const amount = originalMessage?.amount;
    const currency = originalMessage?.currency;
    const formattedAmount = CurrencyUtils.convertToDisplayString(amount, currency);
    if (originalMessage?.cancellationReason === CONST.REPORT.CANCEL_PAYMENT_REASONS.ADMIN) {
        const payerOrApproverName = report?.managerID === currentUserAccountID || !isLHNPreview ? '' : getDisplayNameForParticipant(report?.managerID, true);
        return Localize.translateLocal('iou.adminCanceledRequest', {manager: payerOrApproverName, amount: formattedAmount});
    }
    const submitterDisplayName = getDisplayNameForParticipant(report?.ownerAccountID, true) ?? '';
    return Localize.translateLocal('iou.canceledRequest', {submitterDisplayName, amount: formattedAmount});
}

/**
 * Builds an optimistic REIMBURSEMENT_DEQUEUED report action with a randomly generated reportActionID.
 *
 */
function buildOptimisticCancelPaymentReportAction(expenseReportID: string, amount: number, currency: string): OptimisticCancelPaymentReportAction {
    return {
        actionName: CONST.REPORT.ACTIONS.TYPE.REIMBURSEMENT_DEQUEUED,
        actorAccountID: currentUserAccountID,
        message: [
            {
                cancellationReason: CONST.REPORT.CANCEL_PAYMENT_REASONS.ADMIN,
                expenseReportID,
                type: CONST.REPORT.MESSAGE.TYPE.COMMENT,
                text: '',
                amount,
                currency,
            },
        ],
        originalMessage: {
            cancellationReason: CONST.REPORT.CANCEL_PAYMENT_REASONS.ADMIN,
            expenseReportID,
            amount,
            currency,
        },
        person: [
            {
                style: 'strong',
                text: getCurrentUserDisplayNameOrEmail(),
                type: 'TEXT',
            },
        ],
        reportActionID: NumberUtils.rand64(),
        shouldShow: true,
        created: DateUtils.getDBTime(),
        pendingAction: CONST.RED_BRICK_ROAD_PENDING_ACTION.ADD,
    };
}

/**
 * Returns the last visible message for a given report after considering the given optimistic actions
 *
 * @param reportID - the report for which last visible message has to be fetched
 * @param [actionsToMerge] - the optimistic merge actions that needs to be considered while fetching last visible message

 */
function getLastVisibleMessage(reportID: string | undefined, actionsToMerge: ReportActions = {}): LastVisibleMessage {
    const report = getReportOrDraftReport(reportID);
    const lastVisibleAction = ReportActionsUtils.getLastVisibleAction(reportID ?? '-1', actionsToMerge);

    // For Chat Report with deleted parent actions, let us fetch the correct message
    if (ReportActionsUtils.isDeletedParentAction(lastVisibleAction) && !isEmptyObject(report) && isChatReport(report)) {
        const lastMessageText = getDeletedParentActionMessageForChatReport(lastVisibleAction);
        return {
            lastMessageText,
        };
    }

    // Fetch the last visible message for report represented by reportID and based on actions to merge.
    return ReportActionsUtils.getLastVisibleMessage(reportID ?? '-1', actionsToMerge);
}

/**
 * Checks if a report is waiting for the manager to complete an action.
 * Example: the assignee of an open task report or the manager of a processing expense report.
 *
 * @param [parentReportAction] - The parent report action of the report (Used to check if the task has been canceled)
 */
function isWaitingForAssigneeToCompleteAction(report: OnyxEntry<Report>, parentReportAction: OnyxEntry<ReportAction>): boolean {
    if (report?.hasOutstandingChildTask) {
        return true;
    }

    if (!report?.hasParentAccess && isReportManager(report)) {
        if (isOpenTaskReport(report, parentReportAction)) {
            return true;
        }

        if (isProcessingReport(report) && isExpenseReport(report)) {
            return true;
        }
    }

    return false;
}

function isUnreadWithMention(reportOrOption: OnyxEntry<Report> | OptionData): boolean {
    if (!reportOrOption) {
        return false;
    }
    // lastMentionedTime and lastReadTime are both datetime strings and can be compared directly
    const lastMentionedTime = reportOrOption.lastMentionedTime ?? '';
    const lastReadTime = reportOrOption.lastReadTime ?? '';
    return !!('isUnreadWithMention' in reportOrOption && reportOrOption.isUnreadWithMention) || lastReadTime < lastMentionedTime;
}

/**
 * Determines if the option requires action from the current user. This can happen when it:
 *  - is unread and the user was mentioned in one of the unread comments
 *  - is for an outstanding task waiting on the user
 *  - has an outstanding child expense that is waiting for an action from the current user (e.g. pay, approve, add bank account)
 *  - is either the system or concierge chat, the user free trial has ended and it didn't add a payment card yet
 *
 * @param option (report or optionItem)
 * @param parentReportAction (the report action the current report is a thread of)
 */
function requiresAttentionFromCurrentUser(optionOrReport: OnyxEntry<Report> | OptionData, parentReportAction?: OnyxEntry<ReportAction>) {
    if (!optionOrReport) {
        return false;
    }

    if (isJoinRequestInAdminRoom(optionOrReport)) {
        return true;
    }

    if (
        isArchivedRoom(optionOrReport, getReportNameValuePairs(optionOrReport?.reportID)) ||
        isArchivedRoom(getReportOrDraftReport(optionOrReport.parentReportID), getReportNameValuePairs(optionOrReport?.reportID))
    ) {
        return false;
    }

    if (isUnreadWithMention(optionOrReport)) {
        return true;
    }

    if (isWaitingForAssigneeToCompleteAction(optionOrReport, parentReportAction)) {
        return true;
    }

    // Has a child report that is awaiting action (e.g. approve, pay, add bank account) from current user
    if (optionOrReport.hasOutstandingChildRequest) {
        return true;
    }

    if (hasMissingInvoiceBankAccount(optionOrReport.reportID)) {
        return true;
    }

    if (isInvoiceRoom(optionOrReport)) {
        const invoiceRoomReportActions = ReportActionsUtils.getAllReportActions(optionOrReport.reportID);

        return Object.values(invoiceRoomReportActions).some(
            (reportAction) => reportAction.actionName === CONST.REPORT.ACTIONS.TYPE.REPORT_PREVIEW && reportAction.childReportID && hasMissingInvoiceBankAccount(reportAction.childReportID),
        );
    }

    return false;
}

/**
 * Returns number of transactions that are nonReimbursable
 *
 */
function hasNonReimbursableTransactions(iouReportID: string | undefined): boolean {
    const transactions = reportsTransactions[iouReportID ?? ''] ?? [];
    return transactions.filter((transaction) => transaction.reimbursable === false).length > 0;
}

function getMoneyRequestSpendBreakdown(report: OnyxInputOrEntry<Report>, allReportsDict?: OnyxCollection<Report>): SpendBreakdown {
    const allAvailableReports = allReportsDict ?? ReportConnection.getAllReports();
    let moneyRequestReport;
    if (isMoneyRequestReport(report) || isInvoiceReport(report)) {
        moneyRequestReport = report;
    }
    if (allAvailableReports && report?.iouReportID) {
        moneyRequestReport = allAvailableReports[`${ONYXKEYS.COLLECTION.REPORT}${report.iouReportID}`];
    }
    if (moneyRequestReport) {
        let nonReimbursableSpend = moneyRequestReport.nonReimbursableTotal ?? 0;
        let totalSpend = moneyRequestReport.total ?? 0;

        if (nonReimbursableSpend + totalSpend !== 0) {
            // There is a possibility that if the Expense report has a negative total.
            // This is because there are instances where you can get a credit back on your card,
            // or you enter a negative expense to “offset” future expenses
            nonReimbursableSpend = isExpenseReport(moneyRequestReport) ? nonReimbursableSpend * -1 : Math.abs(nonReimbursableSpend);
            totalSpend = isExpenseReport(moneyRequestReport) ? totalSpend * -1 : Math.abs(totalSpend);

            const totalDisplaySpend = totalSpend;
            const reimbursableSpend = totalDisplaySpend - nonReimbursableSpend;

            return {
                nonReimbursableSpend,
                reimbursableSpend,
                totalDisplaySpend,
            };
        }
    }
    return {
        nonReimbursableSpend: 0,
        reimbursableSpend: 0,
        totalDisplaySpend: 0,
    };
}

/**
 * Get the title for a policy expense chat which depends on the role of the policy member seeing this report
 */
function getPolicyExpenseChatName(report: OnyxEntry<Report>, policy?: OnyxEntry<Policy>): string | undefined {
    const ownerAccountID = report?.ownerAccountID;
    const personalDetails = allPersonalDetails?.[ownerAccountID ?? -1];
    const login = personalDetails ? personalDetails.login : null;
    // eslint-disable-next-line @typescript-eslint/prefer-nullish-coalescing
    const reportOwnerDisplayName = getDisplayNameForParticipant(ownerAccountID) || login || report?.reportName;

    // If the policy expense chat is owned by this user, use the name of the policy as the report name.
    if (report?.isOwnPolicyExpenseChat) {
        return getPolicyName(report, false, policy);
    }

    let policyExpenseChatRole = 'user';
    const policyItem = allPolicies?.[`${ONYXKEYS.COLLECTION.POLICY}${report?.policyID}`];
    if (policyItem) {
        policyExpenseChatRole = policyItem.role || 'user';
    }

    // If this user is not admin and this policy expense chat has been archived because of account merging, this must be an old workspace chat
    // of the account which was merged into the current user's account. Use the name of the policy as the name of the report.
    if (isArchivedRoom(report, getReportNameValuePairs(report?.reportID))) {
        const lastAction = ReportActionsUtils.getLastVisibleAction(report?.reportID ?? '-1');
        const archiveReason = ReportActionsUtils.isClosedAction(lastAction) ? ReportActionsUtils.getOriginalMessage(lastAction)?.reason : CONST.REPORT.ARCHIVE_REASON.DEFAULT;
        if (archiveReason === CONST.REPORT.ARCHIVE_REASON.ACCOUNT_MERGED && policyExpenseChatRole !== CONST.POLICY.ROLE.ADMIN) {
            return getPolicyName(report, false, policy);
        }
    }

    // If user can see this report and they are not its owner, they must be an admin and the report name should be the name of the policy member
    return reportOwnerDisplayName;
}

function getArchiveReason(reportActions: OnyxEntry<ReportActions>): ValueOf<typeof CONST.REPORT.ARCHIVE_REASON> | undefined {
    const lastClosedReportAction = ReportActionsUtils.getLastClosedReportAction(reportActions);

    if (!lastClosedReportAction) {
        return undefined;
    }

    return ReportActionsUtils.isClosedAction(lastClosedReportAction) ? ReportActionsUtils.getOriginalMessage(lastClosedReportAction)?.reason : CONST.REPORT.ARCHIVE_REASON.DEFAULT;
}

/**
 * Given a report field, check if the field is for the report title.
 */
function isReportFieldOfTypeTitle(reportField: OnyxEntry<PolicyReportField>): boolean {
    return reportField?.type === 'formula' && reportField?.fieldID === CONST.REPORT_FIELD_TITLE_FIELD_ID;
}

/**
 * Check if Report has any held expenses
 */
function isHoldCreator(transaction: OnyxEntry<Transaction>, reportID: string): boolean {
    const holdReportAction = ReportActionsUtils.getReportAction(reportID, `${transaction?.comment?.hold ?? ''}`);
    return isActionCreator(holdReportAction);
}

/**
 * Given a report field, check if the field can be edited or not.
 * For title fields, its considered disabled if `deletable` prop is `true` (https://github.com/Expensify/App/issues/35043#issuecomment-1911275433)
 * For non title fields, its considered disabled if:
 * 1. The user is not admin of the report
 * 2. Report is settled or it is closed
 */
function isReportFieldDisabled(report: OnyxEntry<Report>, reportField: OnyxEntry<PolicyReportField>, policy: OnyxEntry<Policy>): boolean {
    const isReportSettled = isSettled(report?.reportID);
    const isReportClosed = isClosedReport(report);
    const isTitleField = isReportFieldOfTypeTitle(reportField);
    const isAdmin = isPolicyAdmin(report?.policyID ?? '-1', {[`${ONYXKEYS.COLLECTION.POLICY}${policy?.id ?? '-1'}`]: policy});
    return isTitleField ? !reportField?.deletable : !isAdmin && (isReportSettled || isReportClosed);
}

/**
 * Given a set of report fields, return the field of type formula
 */
function getFormulaTypeReportField(reportFields: Record<string, PolicyReportField>) {
    return Object.values(reportFields).find((field) => field?.type === 'formula');
}

/**
 * Given a set of report fields, return the field that refers to title
 */
function getTitleReportField(reportFields: Record<string, PolicyReportField>) {
    return Object.values(reportFields).find((field) => isReportFieldOfTypeTitle(field));
}

/**
 * Get the key for a report field
 */
function getReportFieldKey(reportFieldId: string) {
    // We don't need to add `expensify_` prefix to the title field key, because backend stored title under a unique key `text_title`,
    // and all the other report field keys are stored under `expensify_FIELD_ID`.
    if (reportFieldId === CONST.REPORT_FIELD_TITLE_FIELD_ID) {
        return reportFieldId;
    }

    return `expensify_${reportFieldId}`;
}

/**
 * Get the report fields attached to the policy given policyID
 */
function getReportFieldsByPolicyID(policyID: string): Record<string, PolicyReportField> {
    const policyReportFields = Object.entries(allPolicies ?? {}).find(([key]) => key.replace(ONYXKEYS.COLLECTION.POLICY, '') === policyID);
    const fieldList = policyReportFields?.[1]?.fieldList;

    if (!policyReportFields || !fieldList) {
        return {};
    }

    return fieldList;
}

/**
 * Get the report fields that we should display a MoneyReportView gets opened
 */

function getAvailableReportFields(report: Report, policyReportFields: PolicyReportField[]): PolicyReportField[] {
    // Get the report fields that are attached to a report. These will persist even if a field is deleted from the policy.
    const reportFields = Object.values(report.fieldList ?? {});
    const reportIsSettled = isSettled(report.reportID);

    // If the report is settled, we don't want to show any new field that gets added to the policy.
    if (reportIsSettled) {
        return reportFields;
    }

    // If the report is unsettled, we want to merge the new fields that get added to the policy with the fields that
    // are attached to the report.
    const mergedFieldIds = Array.from(new Set([...policyReportFields.map(({fieldID}) => fieldID), ...reportFields.map(({fieldID}) => fieldID)]));

    const fields = mergedFieldIds.map((id) => {
        const field = report?.fieldList?.[getReportFieldKey(id)];

        if (field) {
            return field;
        }

        const policyReportField = policyReportFields.find(({fieldID}) => fieldID === id);

        if (policyReportField) {
            return policyReportField;
        }

        return null;
    });

    return fields.filter(Boolean) as PolicyReportField[];
}

/**
 * Get the title for an IOU or expense chat which will be showing the payer and the amount
 */
function getMoneyRequestReportName(report: OnyxEntry<Report>, policy?: OnyxEntry<Policy>, invoiceReceiverPolicy?: OnyxEntry<Policy>): string {
    const isReportSettled = isSettled(report?.reportID ?? '-1');
    const reportFields = isReportSettled ? report?.fieldList : getReportFieldsByPolicyID(report?.policyID ?? '-1');
    const titleReportField = getFormulaTypeReportField(reportFields ?? {});

    if (titleReportField && report?.reportName && isPaidGroupPolicyExpenseReport(report)) {
        return report.reportName;
    }

    const moneyRequestTotal = getMoneyRequestSpendBreakdown(report).totalDisplaySpend;
    const formattedAmount = CurrencyUtils.convertToDisplayString(moneyRequestTotal, report?.currency);

    let payerOrApproverName;
    if (isExpenseReport(report)) {
        payerOrApproverName = getPolicyName(report, false, policy);
    } else if (isInvoiceReport(report)) {
        const chatReport = getReportOrDraftReport(report?.chatReportID);
        payerOrApproverName = getInvoicePayerName(chatReport, invoiceReceiverPolicy);
    } else {
        payerOrApproverName = getDisplayNameForParticipant(report?.managerID) ?? '';
    }

    const payerPaidAmountMessage = Localize.translateLocal('iou.payerPaidAmount', {
        payer: payerOrApproverName,
        amount: formattedAmount,
    });

    if (isReportApproved(report)) {
        return Localize.translateLocal('iou.managerApprovedAmount', {
            manager: payerOrApproverName,
            amount: formattedAmount,
        });
    }

    if (report?.isWaitingOnBankAccount) {
        return `${payerPaidAmountMessage} ${CONST.DOT_SEPARATOR} ${Localize.translateLocal('iou.pending')}`;
    }

    if (!isSettled(report?.reportID) && hasNonReimbursableTransactions(report?.reportID)) {
        payerOrApproverName = getDisplayNameForParticipant(report?.ownerAccountID) ?? '';
        return Localize.translateLocal('iou.payerSpentAmount', {payer: payerOrApproverName, amount: formattedAmount});
    }

    if (isProcessingReport(report) || isOpenExpenseReport(report) || isOpenInvoiceReport(report) || moneyRequestTotal === 0) {
        return Localize.translateLocal('iou.payerOwesAmount', {payer: payerOrApproverName, amount: formattedAmount});
    }

    return payerPaidAmountMessage;
}

/**
 * Gets transaction created, amount, currency, comment, and waypoints (for distance expense)
 * into a flat object. Used for displaying transactions and sending them in API commands
 */

function getTransactionDetails(transaction: OnyxInputOrEntry<Transaction>, createdDateFormat: string = CONST.DATE.FNS_FORMAT_STRING): TransactionDetails | undefined {
    if (!transaction) {
        return;
    }
    const report = getReportOrDraftReport(transaction?.reportID);
    return {
        created: TransactionUtils.getFormattedCreated(transaction, createdDateFormat),
        amount: TransactionUtils.getAmount(transaction, !isEmptyObject(report) && isExpenseReport(report)),
        taxAmount: TransactionUtils.getTaxAmount(transaction, !isEmptyObject(report) && isExpenseReport(report)),
        taxCode: TransactionUtils.getTaxCode(transaction),
        currency: TransactionUtils.getCurrency(transaction),
        comment: TransactionUtils.getDescription(transaction),
        merchant: TransactionUtils.getMerchant(transaction),
        waypoints: TransactionUtils.getWaypoints(transaction),
        customUnitRateID: TransactionUtils.getRateID(transaction),
        category: TransactionUtils.getCategory(transaction),
        billable: TransactionUtils.getBillable(transaction),
        tag: TransactionUtils.getTag(transaction),
        mccGroup: TransactionUtils.getMCCGroup(transaction),
        cardID: TransactionUtils.getCardID(transaction),
        originalAmount: TransactionUtils.getOriginalAmount(transaction),
        originalCurrency: TransactionUtils.getOriginalCurrency(transaction),
    };
}

function getTransactionCommentObject(transaction: OnyxEntry<Transaction>): Comment {
    return {
        ...transaction?.comment,
        waypoints: TransactionUtils.getWaypoints(transaction),
    };
}

/**
 * Can only edit if:
 *
 * - in case of IOU report
 *    - the current user is the requestor and is not settled yet
 * - in case of expense report
 *    - the current user is the requestor and is not settled yet
 *    - the current user is the manager of the report
 *    - or the current user is an admin on the policy the expense report is tied to
 *
 *    This is used in conjunction with canEditRestrictedField to control editing of specific fields like amount, currency, created, receipt, and distance.
 *    On its own, it only controls allowing/disallowing navigating to the editing pages or showing/hiding the 'Edit' icon on report actions
 */
function canEditMoneyRequest(reportAction: OnyxInputOrEntry<ReportAction<typeof CONST.REPORT.ACTIONS.TYPE.IOU>>, linkedTransaction?: OnyxEntry<Transaction>): boolean {
    const isDeleted = ReportActionsUtils.isDeletedAction(reportAction);

    if (isDeleted) {
        return false;
    }

    const allowedReportActionType: Array<ValueOf<typeof CONST.IOU.REPORT_ACTION_TYPE>> = [CONST.IOU.REPORT_ACTION_TYPE.TRACK, CONST.IOU.REPORT_ACTION_TYPE.CREATE];
    const originalMessage = ReportActionsUtils.getOriginalMessage(reportAction);
    const actionType = originalMessage?.type;

    if (!actionType || !allowedReportActionType.includes(actionType)) {
        return false;
    }

    const transaction = linkedTransaction ?? getLinkedTransaction(reportAction ?? undefined);

    // In case the transaction is failed to be created, we should disable editing the money request
    if (!transaction?.transactionID || (transaction?.pendingAction === CONST.RED_BRICK_ROAD_PENDING_ACTION.ADD && !isEmptyObject(transaction.errors))) {
        return false;
    }

    const moneyRequestReportID = originalMessage?.IOUReportID ?? -1;

    if (!moneyRequestReportID) {
        return actionType === CONST.IOU.REPORT_ACTION_TYPE.TRACK;
    }

    const moneyRequestReport = getReportOrDraftReport(String(moneyRequestReportID));
    const isRequestor = currentUserAccountID === reportAction?.actorAccountID;

    const isSubmitted = isProcessingReport(moneyRequestReport);
    if (isIOUReport(moneyRequestReport)) {
        return isSubmitted && isRequestor;
    }

    const policy = getPolicy(moneyRequestReport?.policyID ?? '-1');
    const isAdmin = policy?.role === CONST.POLICY.ROLE.ADMIN;
    const isManager = currentUserAccountID === moneyRequestReport?.managerID;

    if (isInvoiceReport(moneyRequestReport) && isManager) {
        return false;
    }

    // Admin & managers can always edit coding fields such as tag, category, billable, etc. As long as the report has a state higher than OPEN.
    if ((isAdmin || isManager) && !isOpenExpenseReport(moneyRequestReport)) {
        return true;
    }

    if (policy?.type === CONST.POLICY.TYPE.CORPORATE && moneyRequestReport && isSubmitted && isCurrentUserSubmitter(moneyRequestReport.reportID)) {
        const isForwarded = PolicyUtils.getSubmitToAccountID(policy, moneyRequestReport.ownerAccountID ?? -1) !== moneyRequestReport.managerID;
        return !isForwarded;
    }

    return !isReportApproved(moneyRequestReport) && !isSettled(moneyRequestReport?.reportID) && !isClosedReport(moneyRequestReport) && isRequestor;
}

/**
 * Checks if the current user can edit the provided property of an expense
 *
 */
function canEditFieldOfMoneyRequest(reportAction: OnyxInputOrEntry<ReportAction>, fieldToEdit: ValueOf<typeof CONST.EDIT_REQUEST_FIELD>): boolean {
    // A list of fields that cannot be edited by anyone, once an expense has been settled
    const restrictedFields: string[] = [
        CONST.EDIT_REQUEST_FIELD.AMOUNT,
        CONST.EDIT_REQUEST_FIELD.CURRENCY,
        CONST.EDIT_REQUEST_FIELD.MERCHANT,
        CONST.EDIT_REQUEST_FIELD.DATE,
        CONST.EDIT_REQUEST_FIELD.RECEIPT,
        CONST.EDIT_REQUEST_FIELD.DISTANCE,
        CONST.EDIT_REQUEST_FIELD.DISTANCE_RATE,
    ];

    if (!ReportActionsUtils.isMoneyRequestAction(reportAction) || !canEditMoneyRequest(reportAction)) {
        return false;
    }

    // If we're editing fields such as category, tag, description, etc. the check above should be enough for handling the permission
    if (!restrictedFields.includes(fieldToEdit)) {
        return true;
    }

    const iouMessage = ReportActionsUtils.getOriginalMessage(reportAction);
    const moneyRequestReport = ReportConnection.getAllReports()?.[`${ONYXKEYS.COLLECTION.REPORT}${iouMessage?.IOUReportID}`] ?? ({} as Report);
    const transaction = allTransactions?.[`${ONYXKEYS.COLLECTION.TRANSACTION}${iouMessage?.IOUTransactionID}`] ?? ({} as Transaction);

    if (isSettled(String(moneyRequestReport.reportID)) || isReportApproved(String(moneyRequestReport.reportID))) {
        return false;
    }

    if (
        (fieldToEdit === CONST.EDIT_REQUEST_FIELD.AMOUNT || fieldToEdit === CONST.EDIT_REQUEST_FIELD.CURRENCY || fieldToEdit === CONST.EDIT_REQUEST_FIELD.DATE) &&
        TransactionUtils.isCardTransaction(transaction)
    ) {
        return false;
    }

    const policy = getPolicy(moneyRequestReport?.policyID);
    const isAdmin = isExpenseReport(moneyRequestReport) && policy?.role === CONST.POLICY.ROLE.ADMIN;
    const isManager = isExpenseReport(moneyRequestReport) && currentUserAccountID === moneyRequestReport?.managerID;

    if ((fieldToEdit === CONST.EDIT_REQUEST_FIELD.AMOUNT || fieldToEdit === CONST.EDIT_REQUEST_FIELD.CURRENCY) && TransactionUtils.isDistanceRequest(transaction)) {
        return isAdmin || isManager;
    }

    if (fieldToEdit === CONST.EDIT_REQUEST_FIELD.RECEIPT) {
        const isRequestor = currentUserAccountID === reportAction?.actorAccountID;
        return (
            !isInvoiceReport(moneyRequestReport) &&
            !TransactionUtils.isReceiptBeingScanned(transaction) &&
            !TransactionUtils.isDistanceRequest(transaction) &&
            (isAdmin || isManager || isRequestor)
        );
    }

    if (fieldToEdit === CONST.EDIT_REQUEST_FIELD.DISTANCE_RATE) {
        // The distance rate can be modified only on the distance expense reports
        return isExpenseReport(moneyRequestReport) && TransactionUtils.isDistanceRequest(transaction);
    }

    return true;
}

/**
 * Can only edit if:
 *
 * - It was written by the current user
 * - It's an ADD_COMMENT that is not an attachment
 * - It's an expense where conditions for editability are defined in canEditMoneyRequest method
 * - It's not pending deletion
 */
function canEditReportAction(reportAction: OnyxInputOrEntry<ReportAction>): boolean {
    const isCommentOrIOU = reportAction?.actionName === CONST.REPORT.ACTIONS.TYPE.ADD_COMMENT || reportAction?.actionName === CONST.REPORT.ACTIONS.TYPE.IOU;
    const message = reportAction ? ReportActionsUtils.getReportActionMessage(reportAction) : undefined;

    return !!(
        reportAction?.actorAccountID === currentUserAccountID &&
        isCommentOrIOU &&
        (!ReportActionsUtils.isMoneyRequestAction(reportAction) || canEditMoneyRequest(reportAction)) && // Returns true for non-IOU actions
        !isReportMessageAttachment(message) &&
        ((!reportAction.isAttachmentWithText && !reportAction.isAttachmentOnly) || !reportAction.isOptimisticAction) &&
        !ReportActionsUtils.isDeletedAction(reportAction) &&
        !ReportActionsUtils.isCreatedTaskReportAction(reportAction) &&
        reportAction?.pendingAction !== CONST.RED_BRICK_ROAD_PENDING_ACTION.DELETE
    );
}

function canHoldUnholdReportAction(reportAction: OnyxInputOrEntry<ReportAction>): {canHoldRequest: boolean; canUnholdRequest: boolean} {
    if (!ReportActionsUtils.isMoneyRequestAction(reportAction)) {
        return {canHoldRequest: false, canUnholdRequest: false};
    }

    const moneyRequestReportID = ReportActionsUtils.getOriginalMessage(reportAction)?.IOUReportID ?? 0;
    const moneyRequestReport = getReportOrDraftReport(String(moneyRequestReportID));

    if (!moneyRequestReportID || !moneyRequestReport) {
        return {canHoldRequest: false, canUnholdRequest: false};
    }

    const isRequestSettled = isSettled(moneyRequestReport?.reportID);
    const isApproved = isReportApproved(moneyRequestReport);
    const transactionID = moneyRequestReport ? ReportActionsUtils.getOriginalMessage(reportAction)?.IOUTransactionID : 0;
    const transaction = allTransactions?.[`${ONYXKEYS.COLLECTION.TRANSACTION}${transactionID}`] ?? ({} as Transaction);

    const parentReportAction = isThread(moneyRequestReport)
        ? allReportActions?.[`${ONYXKEYS.COLLECTION.REPORT_ACTIONS}${moneyRequestReport.parentReportID}`]?.[moneyRequestReport.parentReportActionID]
        : undefined;
<<<<<<< HEAD
=======

>>>>>>> 7af7a3f8
    const isRequestIOU = isIOUReport(moneyRequestReport);
    const isHoldActionCreator = isHoldCreator(transaction, reportAction.childReportID ?? '-1');

    const isTrackExpenseMoneyReport = isTrackExpenseReport(moneyRequestReport);
    const isActionOwner =
        typeof parentReportAction?.actorAccountID === 'number' &&
        typeof currentUserPersonalDetails?.accountID === 'number' &&
        parentReportAction.actorAccountID === currentUserPersonalDetails?.accountID;
    const isApprover = isMoneyRequestReport(moneyRequestReport) && moneyRequestReport?.managerID !== null && currentUserPersonalDetails?.accountID === moneyRequestReport?.managerID;
    const isAdmin = isPolicyAdmin(moneyRequestReport.policyID ?? '-1', allPolicies);
    const isOnHold = TransactionUtils.isOnHold(transaction);
    const isScanning = TransactionUtils.hasReceipt(transaction) && TransactionUtils.isReceiptBeingScanned(transaction);
    const isClosed = isClosedReport(moneyRequestReport);

    const canModifyStatus = !isTrackExpenseMoneyReport && (isAdmin || isActionOwner || isApprover);
    const canModifyUnholdStatus = !isTrackExpenseMoneyReport && (isAdmin || (isActionOwner && isHoldActionCreator) || isApprover);
    const isDeletedParentAction = isEmptyObject(parentReportAction) || ReportActionsUtils.isDeletedAction(parentReportAction);

    const canHoldOrUnholdRequest = !isRequestSettled && !isApproved && !isDeletedParentAction && !isClosed;
    const canHoldRequest = canHoldOrUnholdRequest && !isOnHold && (isRequestIOU || canModifyStatus) && !isScanning && !!transaction?.reimbursable;
    const canUnholdRequest =
        !!(canHoldOrUnholdRequest && isOnHold && !TransactionUtils.isDuplicate(transaction.transactionID, true) && (isRequestIOU ? isHoldActionCreator : canModifyUnholdStatus)) &&
        !!transaction?.reimbursable;

    return {canHoldRequest, canUnholdRequest};
}

const changeMoneyRequestHoldStatus = (reportAction: OnyxEntry<ReportAction>, backTo?: string): void => {
    if (!ReportActionsUtils.isMoneyRequestAction(reportAction)) {
        return;
    }
    const moneyRequestReportID = ReportActionsUtils.getOriginalMessage(reportAction)?.IOUReportID ?? 0;

    const moneyRequestReport = getReportOrDraftReport(String(moneyRequestReportID));
    if (!moneyRequestReportID || !moneyRequestReport) {
        return;
    }

    const transactionID = ReportActionsUtils.getOriginalMessage(reportAction)?.IOUTransactionID ?? '';
    const transaction = allTransactions?.[`${ONYXKEYS.COLLECTION.TRANSACTION}${transactionID}`] ?? ({} as Transaction);
    const isOnHold = TransactionUtils.isOnHold(transaction);
    const policy = allPolicies?.[`${ONYXKEYS.COLLECTION.POLICY}${moneyRequestReport.policyID}`] ?? null;

    if (isOnHold) {
        IOU.unholdRequest(transactionID, reportAction.childReportID ?? '');
    } else {
        const activeRoute = encodeURIComponent(Navigation.getActiveRouteWithoutParams());
        // eslint-disable-next-line @typescript-eslint/prefer-nullish-coalescing
        Navigation.navigate(ROUTES.MONEY_REQUEST_HOLD_REASON.getRoute(policy?.type ?? CONST.POLICY.TYPE.PERSONAL, transactionID, reportAction.childReportID ?? '', backTo || activeRoute));
    }
};

/**
 * Gets all transactions on an IOU report with a receipt
 */
function getTransactionsWithReceipts(iouReportID: string | undefined): Transaction[] {
    const transactions = reportsTransactions[iouReportID ?? ''] ?? [];
    return transactions.filter((transaction) => TransactionUtils.hasReceipt(transaction));
}

/**
 * For report previews, we display a "Receipt scan in progress" indicator
 * instead of the report total only when we have no report total ready to show. This is the case when
 * all requests are receipts that are being SmartScanned. As soon as we have a non-receipt request,
 * or as soon as one receipt request is done scanning, we have at least one
 * "ready" expense, and we remove this indicator to show the partial report total.
 */
function areAllRequestsBeingSmartScanned(iouReportID: string, reportPreviewAction: OnyxEntry<ReportAction>): boolean {
    const transactionsWithReceipts = getTransactionsWithReceipts(iouReportID);
    // If we have more requests than requests with receipts, we have some manual requests
    if (ReportActionsUtils.getNumberOfMoneyRequests(reportPreviewAction) > transactionsWithReceipts.length) {
        return false;
    }
    return transactionsWithReceipts.every((transaction) => TransactionUtils.isReceiptBeingScanned(transaction));
}

/**
 * Get the transactions related to a report preview with receipts
 * Get the details linked to the IOU reportAction
 *
 * NOTE: This method is only meant to be used inside this action file. Do not export and use it elsewhere. Use withOnyx or Onyx.connect() instead.
 */
function getLinkedTransaction(reportAction: OnyxEntry<ReportAction | OptimisticIOUReportAction>): OnyxEntry<Transaction> {
    let transactionID = '';

    if (ReportActionsUtils.isMoneyRequestAction(reportAction)) {
        transactionID = ReportActionsUtils.getOriginalMessage(reportAction)?.IOUTransactionID ?? '-1';
    }

    return allTransactions?.[`${ONYXKEYS.COLLECTION.TRANSACTION}${transactionID}`];
}

/**
 * Check if any of the transactions in the report has required missing fields
 */
function hasMissingSmartscanFields(iouReportID: string): boolean {
    const reportTransactions = reportsTransactions[iouReportID] ?? [];

    return reportTransactions.some(TransactionUtils.hasMissingSmartscanFields);
}

/**
 * Check if iouReportID has required missing fields
 */
function shouldShowRBRForMissingSmartscanFields(iouReportID: string): boolean {
    const reportActions = Object.values(ReportActionsUtils.getAllReportActions(iouReportID));
    return reportActions.some((action) => {
        if (!ReportActionsUtils.isMoneyRequestAction(action)) {
            return false;
        }
        const transaction = getLinkedTransaction(action);
        if (isEmptyObject(transaction)) {
            return false;
        }
        if (!ReportActionsUtils.wasActionTakenByCurrentUser(action)) {
            return false;
        }
        return TransactionUtils.hasMissingSmartscanFields(transaction);
    });
}

/**
 * Given a parent IOU report action get report name for the LHN.
 */
function getTransactionReportName(reportAction: OnyxEntry<ReportAction | OptimisticIOUReportAction>): string {
    if (ReportActionsUtils.isReversedTransaction(reportAction)) {
        return Localize.translateLocal('parentReportAction.reversedTransaction');
    }

    if (ReportActionsUtils.isDeletedAction(reportAction)) {
        return Localize.translateLocal('parentReportAction.deletedExpense');
    }

    const transaction = getLinkedTransaction(reportAction);

    if (isEmptyObject(transaction)) {
        // Transaction data might be empty on app's first load, if so we fallback to Expense/Track Expense
        return ReportActionsUtils.isTrackExpenseAction(reportAction) ? Localize.translateLocal('iou.trackExpense') : Localize.translateLocal('iou.expense');
    }

    if (TransactionUtils.hasReceipt(transaction) && TransactionUtils.isReceiptBeingScanned(transaction)) {
        return Localize.translateLocal('iou.receiptScanning');
    }

    if (TransactionUtils.hasMissingSmartscanFields(transaction)) {
        return Localize.translateLocal('iou.receiptMissingDetails');
    }

    if (TransactionUtils.isFetchingWaypointsFromServer(transaction) && TransactionUtils.getMerchant(transaction) === Localize.translateLocal('iou.fieldPending')) {
        return Localize.translateLocal('iou.fieldPending');
    }

    if (ReportActionsUtils.isSentMoneyReportAction(reportAction)) {
        return getIOUReportActionDisplayMessage(reportAction as ReportAction, transaction);
    }

    const report = getReportOrDraftReport(transaction?.reportID);
    const amount = TransactionUtils.getAmount(transaction, !isEmptyObject(report) && isExpenseReport(report)) ?? 0;
    const formattedAmount = CurrencyUtils.convertToDisplayString(amount, TransactionUtils.getCurrency(transaction)) ?? '';
    const comment = (!TransactionUtils.isMerchantMissing(transaction) ? TransactionUtils.getMerchant(transaction) : TransactionUtils.getDescription(transaction)) ?? '';
    if (ReportActionsUtils.isTrackExpenseAction(reportAction)) {
        return Localize.translateLocal('iou.threadTrackReportName', {formattedAmount, comment});
    }
    return Localize.translateLocal('iou.threadExpenseReportName', {formattedAmount, comment});
}

/**
 * Get expense message for an IOU report
 *
 * @param [iouReportAction] This is always an IOU action. When necessary, report preview actions will be unwrapped and the child iou report action is passed here (the original report preview
 *     action will be passed as `originalReportAction` in this case).
 * @param [originalReportAction] This can be either a report preview action or the IOU action. This will be the original report preview action in cases where `iouReportAction` was unwrapped
 *     from a report preview action. Otherwise, it will be the same as `iouReportAction`.
 */
function getReportPreviewMessage(
    reportOrID: OnyxInputOrEntry<Report> | string,
    iouReportAction: OnyxInputOrEntry<ReportAction> = null,
    shouldConsiderScanningReceiptOrPendingRoute = false,
    isPreviewMessageForParentChatReport = false,
    policy?: OnyxInputOrEntry<Policy>,
    isForListPreview = false,
    originalReportAction: OnyxInputOrEntry<ReportAction> = iouReportAction,
): string {
    const report = typeof reportOrID === 'string' ? ReportConnection.getAllReports()?.[`${ONYXKEYS.COLLECTION.REPORT}${reportOrID}`] : reportOrID;
    const reportActionMessage = ReportActionsUtils.getReportActionHtml(iouReportAction);

    if (isEmptyObject(report) || !report?.reportID) {
        // The iouReport is not found locally after SignIn because the OpenApp API won't return iouReports if they're settled
        // As a temporary solution until we know how to solve this the best, we just use the message that returned from BE
        return reportActionMessage;
    }

    if (!isEmptyObject(iouReportAction) && !isIOUReport(report) && iouReportAction && ReportActionsUtils.isSplitBillAction(iouReportAction)) {
        // This covers group chats where the last action is a split expense action
        const linkedTransaction = getLinkedTransaction(iouReportAction);
        if (isEmptyObject(linkedTransaction)) {
            return reportActionMessage;
        }

        if (!isEmptyObject(linkedTransaction)) {
            if (TransactionUtils.isReceiptBeingScanned(linkedTransaction)) {
                return Localize.translateLocal('iou.receiptScanning');
            }

            if (TransactionUtils.hasMissingSmartscanFields(linkedTransaction)) {
                return Localize.translateLocal('iou.receiptMissingDetails');
            }

            const amount = TransactionUtils.getAmount(linkedTransaction, !isEmptyObject(report) && isExpenseReport(report)) ?? 0;
            const formattedAmount = CurrencyUtils.convertToDisplayString(amount, TransactionUtils.getCurrency(linkedTransaction)) ?? '';
            return Localize.translateLocal('iou.didSplitAmount', {formattedAmount, comment: TransactionUtils.getDescription(linkedTransaction) ?? ''});
        }
    }

    if (!isEmptyObject(iouReportAction) && !isIOUReport(report) && iouReportAction && ReportActionsUtils.isTrackExpenseAction(iouReportAction)) {
        // This covers group chats where the last action is a track expense action
        const linkedTransaction = getLinkedTransaction(iouReportAction);
        if (isEmptyObject(linkedTransaction)) {
            return reportActionMessage;
        }

        if (!isEmptyObject(linkedTransaction)) {
            if (TransactionUtils.isReceiptBeingScanned(linkedTransaction)) {
                return Localize.translateLocal('iou.receiptScanning');
            }

            if (TransactionUtils.hasMissingSmartscanFields(linkedTransaction)) {
                return Localize.translateLocal('iou.receiptMissingDetails');
            }

            const amount = TransactionUtils.getAmount(linkedTransaction, !isEmptyObject(report) && isExpenseReport(report)) ?? 0;
            const formattedAmount = CurrencyUtils.convertToDisplayString(amount, TransactionUtils.getCurrency(linkedTransaction)) ?? '';
            return Localize.translateLocal('iou.trackedAmount', {formattedAmount, comment: TransactionUtils.getDescription(linkedTransaction) ?? ''});
        }
    }

    const containsNonReimbursable = hasNonReimbursableTransactions(report.reportID);
    const totalAmount = getMoneyRequestSpendBreakdown(report).totalDisplaySpend;

    const policyName = getPolicyName(report, false, policy);
    const payerName = isExpenseReport(report) ? policyName : getDisplayNameForParticipant(report.managerID, !isPreviewMessageForParentChatReport);

    const formattedAmount = CurrencyUtils.convertToDisplayString(totalAmount, report.currency);

    if (isReportApproved(report) && isPaidGroupPolicy(report)) {
        return Localize.translateLocal('iou.managerApprovedAmount', {
            manager: payerName ?? '',
            amount: formattedAmount,
        });
    }

    let linkedTransaction;
    if (!isEmptyObject(iouReportAction) && shouldConsiderScanningReceiptOrPendingRoute && iouReportAction && ReportActionsUtils.isMoneyRequestAction(iouReportAction)) {
        linkedTransaction = getLinkedTransaction(iouReportAction);
    }

    if (!isEmptyObject(linkedTransaction) && TransactionUtils.hasReceipt(linkedTransaction) && TransactionUtils.isReceiptBeingScanned(linkedTransaction)) {
        return Localize.translateLocal('iou.receiptScanning');
    }

    if (!isEmptyObject(linkedTransaction) && TransactionUtils.isFetchingWaypointsFromServer(linkedTransaction) && !TransactionUtils.getAmount(linkedTransaction)) {
        return Localize.translateLocal('iou.fieldPending');
    }

    const originalMessage = !isEmptyObject(iouReportAction) && ReportActionsUtils.isMoneyRequestAction(iouReportAction) ? ReportActionsUtils.getOriginalMessage(iouReportAction) : undefined;

    // Show Paid preview message if it's settled or if the amount is paid & stuck at receivers end for only chat reports.
    if (isSettled(report.reportID) || (report.isWaitingOnBankAccount && isPreviewMessageForParentChatReport)) {
        // A settled report preview message can come in three formats "paid ... elsewhere" or "paid ... with Expensify"
        let translatePhraseKey: TranslationPaths = 'iou.paidElsewhereWithAmount';
        if (isPreviewMessageForParentChatReport) {
            translatePhraseKey = 'iou.payerPaidAmount';
        } else if (
            [CONST.IOU.PAYMENT_TYPE.VBBA, CONST.IOU.PAYMENT_TYPE.EXPENSIFY].some((paymentType) => paymentType === originalMessage?.paymentType) ||
            !!reportActionMessage.match(/ (with Expensify|using Expensify)$/) ||
            report.isWaitingOnBankAccount
        ) {
            translatePhraseKey = 'iou.paidWithExpensifyWithAmount';
        }

        let actualPayerName = report.managerID === currentUserAccountID ? '' : getDisplayNameForParticipant(report.managerID, true);
        actualPayerName = actualPayerName && isForListPreview && !isPreviewMessageForParentChatReport ? `${actualPayerName}:` : actualPayerName;
        const payerDisplayName = isPreviewMessageForParentChatReport ? payerName : actualPayerName;

        return Localize.translateLocal(translatePhraseKey, {amount: formattedAmount, payer: payerDisplayName ?? ''});
    }

    if (report.isWaitingOnBankAccount) {
        const submitterDisplayName = getDisplayNameForParticipant(report.ownerAccountID ?? -1, true) ?? '';
        return Localize.translateLocal('iou.waitingOnBankAccount', {submitterDisplayName});
    }

    const lastActorID = iouReportAction?.actorAccountID;
    let amount = originalMessage?.amount;
    let currency = originalMessage?.currency ? originalMessage?.currency : report.currency;

    if (!isEmptyObject(linkedTransaction)) {
        amount = TransactionUtils.getAmount(linkedTransaction, isExpenseReport(report));
        currency = TransactionUtils.getCurrency(linkedTransaction);
    }

    if (isEmptyObject(linkedTransaction) && !isEmptyObject(iouReportAction)) {
        linkedTransaction = getLinkedTransaction(iouReportAction);
    }

    let comment = !isEmptyObject(linkedTransaction) ? TransactionUtils.getDescription(linkedTransaction) : undefined;
    if (!isEmptyObject(originalReportAction) && ReportActionsUtils.isReportPreviewAction(originalReportAction) && ReportActionsUtils.getNumberOfMoneyRequests(originalReportAction) !== 1) {
        comment = undefined;
    }

    // if we have the amount in the originalMessage and lastActorID, we can use that to display the preview message for the latest expense
    if (amount !== undefined && lastActorID && !isPreviewMessageForParentChatReport) {
        const amountToDisplay = CurrencyUtils.convertToDisplayString(Math.abs(amount), currency);

        // We only want to show the actor name in the preview if it's not the current user who took the action
        const requestorName = lastActorID && lastActorID !== currentUserAccountID ? getDisplayNameForParticipant(lastActorID, !isPreviewMessageForParentChatReport) : '';
        return `${requestorName ? `${requestorName}: ` : ''}${Localize.translateLocal('iou.submittedAmount', {formattedAmount: amountToDisplay, comment})}`;
    }

    if (containsNonReimbursable) {
        return Localize.translateLocal('iou.payerSpentAmount', {payer: getDisplayNameForParticipant(report.ownerAccountID) ?? '', amount: formattedAmount});
    }

    return Localize.translateLocal('iou.payerOwesAmount', {payer: payerName ?? '', amount: formattedAmount, comment});
}

/**
 * Given the updates user made to the expense, compose the originalMessage
 * object of the modified expense action.
 *
 * At the moment, we only allow changing one transaction field at a time.
 */
function getModifiedExpenseOriginalMessage(
    oldTransaction: OnyxInputOrEntry<Transaction>,
    transactionChanges: TransactionChanges,
    isFromExpenseReport: boolean,
    policy: OnyxInputOrEntry<Policy>,
    updatedTransaction?: OnyxInputOrEntry<Transaction>,
): OriginalMessageModifiedExpense {
    const originalMessage: OriginalMessageModifiedExpense = {};
    // Remark: Comment field is the only one which has new/old prefixes for the keys (newComment/ oldComment),
    // all others have old/- pattern such as oldCreated/created
    if ('comment' in transactionChanges) {
        originalMessage.oldComment = TransactionUtils.getDescription(oldTransaction);
        originalMessage.newComment = transactionChanges?.comment;
    }
    if ('created' in transactionChanges) {
        originalMessage.oldCreated = TransactionUtils.getFormattedCreated(oldTransaction);
        originalMessage.created = transactionChanges?.created;
    }
    if ('merchant' in transactionChanges) {
        originalMessage.oldMerchant = TransactionUtils.getMerchant(oldTransaction);
        originalMessage.merchant = transactionChanges?.merchant;
    }

    // The amount is always a combination of the currency and the number value so when one changes we need to store both
    // to match how we handle the modified expense action in oldDot
    const didAmountOrCurrencyChange = 'amount' in transactionChanges || 'currency' in transactionChanges;
    if (didAmountOrCurrencyChange) {
        originalMessage.oldAmount = TransactionUtils.getAmount(oldTransaction, isFromExpenseReport);
        originalMessage.amount = transactionChanges?.amount ?? transactionChanges.oldAmount;
        originalMessage.oldCurrency = TransactionUtils.getCurrency(oldTransaction);
        originalMessage.currency = transactionChanges?.currency ?? transactionChanges.oldCurrency;
    }

    if ('category' in transactionChanges) {
        originalMessage.oldCategory = TransactionUtils.getCategory(oldTransaction);
        originalMessage.category = transactionChanges?.category;
    }

    if ('tag' in transactionChanges) {
        originalMessage.oldTag = TransactionUtils.getTag(oldTransaction);
        originalMessage.tag = transactionChanges?.tag;
    }

    // We only want to display a tax rate update system message when tax rate is updated by user.
    // Tax rate can change as a result of currency update. In such cases, we want to skip displaying a system message, as discussed.
    const didTaxCodeChange = 'taxCode' in transactionChanges;
    if (didTaxCodeChange && !didAmountOrCurrencyChange) {
        originalMessage.oldTaxRate = policy?.taxRates?.taxes[TransactionUtils.getTaxCode(oldTransaction)]?.value;
        originalMessage.taxRate = transactionChanges?.taxCode && policy?.taxRates?.taxes[transactionChanges?.taxCode].value;
    }

    // We only want to display a tax amount update system message when tax amount is updated by user.
    // Tax amount can change as a result of amount, currency or tax rate update. In such cases, we want to skip displaying a system message, as discussed.
    if ('taxAmount' in transactionChanges && !(didAmountOrCurrencyChange || didTaxCodeChange)) {
        originalMessage.oldTaxAmount = TransactionUtils.getTaxAmount(oldTransaction, isFromExpenseReport);
        originalMessage.taxAmount = transactionChanges?.taxAmount;
        originalMessage.currency = TransactionUtils.getCurrency(oldTransaction);
    }

    if ('billable' in transactionChanges) {
        const oldBillable = TransactionUtils.getBillable(oldTransaction);
        originalMessage.oldBillable = oldBillable ? Localize.translateLocal('common.billable').toLowerCase() : Localize.translateLocal('common.nonBillable').toLowerCase();
        originalMessage.billable = transactionChanges?.billable ? Localize.translateLocal('common.billable').toLowerCase() : Localize.translateLocal('common.nonBillable').toLowerCase();
    }

    if ('customUnitRateID' in transactionChanges && updatedTransaction?.comment?.customUnit?.customUnitRateID) {
        originalMessage.oldAmount = TransactionUtils.getAmount(oldTransaction, isFromExpenseReport);
        originalMessage.oldCurrency = TransactionUtils.getCurrency(oldTransaction);
        originalMessage.oldMerchant = TransactionUtils.getMerchant(oldTransaction);

        const modifiedDistanceFields = TransactionUtils.calculateAmountForUpdatedWaypointOrRate(updatedTransaction, transactionChanges, policy, isFromExpenseReport);

        // For the originalMessage, we should use the non-negative amount, similar to what TransactionUtils.getAmount does for oldAmount
        originalMessage.amount = Math.abs(modifiedDistanceFields.modifiedAmount);
        originalMessage.currency = modifiedDistanceFields.modifiedCurrency ?? CONST.CURRENCY.USD;
        originalMessage.merchant = modifiedDistanceFields.modifiedMerchant;
    }

    return originalMessage;
}

/**
 * Check if original message is an object and can be used as a ChangeLog type
 * @param originalMessage
 */
function isChangeLogObject(originalMessage?: OriginalMessageChangeLog): OriginalMessageChangeLog | undefined {
    if (originalMessage && typeof originalMessage === 'object') {
        return originalMessage;
    }
    return undefined;
}

/**
 * Build invited usernames for admin chat threads
 * @param parentReportAction
 * @param parentReportActionMessage
 */
function getAdminRoomInvitedParticipants(parentReportAction: OnyxEntry<ReportAction>, parentReportActionMessage: string) {
    if (isEmptyObject(parentReportAction)) {
        return parentReportActionMessage || Localize.translateLocal('parentReportAction.deletedMessage');
    }
    if (!ReportActionsUtils.getOriginalMessage(parentReportAction)) {
        return parentReportActionMessage || Localize.translateLocal('parentReportAction.deletedMessage');
    }
    if (!ReportActionsUtils.isPolicyChangeLogAction(parentReportAction) || !ReportActionsUtils.isRoomChangeLogAction(parentReportAction)) {
        return parentReportActionMessage || Localize.translateLocal('parentReportAction.deletedMessage');
    }

    const originalMessage = isChangeLogObject(ReportActionsUtils.getOriginalMessage(parentReportAction));
    const participantAccountIDs = originalMessage?.targetAccountIDs ?? [];

    const participants = participantAccountIDs.map((id: number) => {
        const name = getDisplayNameForParticipant(id);
        if (name && name?.length > 0) {
            return name;
        }
        return Localize.translateLocal('common.hidden');
    });
    const users = participants.length > 1 ? participants.join(` ${Localize.translateLocal('common.and')} `) : participants[0];
    if (!users) {
        return parentReportActionMessage;
    }
    const actionType = parentReportAction.actionName;
    const isInviteAction = actionType === CONST.REPORT.ACTIONS.TYPE.ROOM_CHANGE_LOG.INVITE_TO_ROOM || actionType === CONST.REPORT.ACTIONS.TYPE.POLICY_CHANGE_LOG.INVITE_TO_ROOM;

    const verbKey = isInviteAction ? 'workspace.invite.invited' : 'workspace.invite.removed';
    const prepositionKey = isInviteAction ? 'workspace.invite.to' : 'workspace.invite.from';

    const verb = Localize.translateLocal(verbKey);
    const preposition = Localize.translateLocal(prepositionKey);

    const roomName = originalMessage?.roomName ?? '';

    return roomName ? `${verb} ${users} ${preposition} ${roomName}` : `${verb} ${users}`;
}

/**
 * Get the invoice payer name based on its type:
 * - Individual - a receiver display name.
 * - Policy - a receiver policy name.
 */
function getInvoicePayerName(report: OnyxEntry<Report>, invoiceReceiverPolicy?: OnyxEntry<Policy>): string {
    const invoiceReceiver = report?.invoiceReceiver;
    const isIndividual = invoiceReceiver?.type === CONST.REPORT.INVOICE_RECEIVER_TYPE.INDIVIDUAL;

    if (isIndividual) {
        return PersonalDetailsUtils.getDisplayNameOrDefault(allPersonalDetails?.[invoiceReceiver.accountID]);
    }

    return getPolicyName(report, false, invoiceReceiverPolicy ?? allPolicies?.[`${ONYXKEYS.COLLECTION.POLICY}${invoiceReceiver?.policyID}`]);
}

/**
 * Parse html of reportAction into text
 */
function parseReportActionHtmlToText(reportAction: OnyxEntry<ReportAction>, reportID: string, childReportID?: string): string {
    if (!reportAction) {
        return '';
    }
    const key = `${reportID}_${reportAction.reportActionID}_${reportAction.lastModified}`;
    const cachedText = parsedReportActionMessageCache[key];
    if (cachedText !== undefined) {
        return cachedText;
    }

    const {html, text} = ReportActionsUtils.getReportActionMessage(reportAction) ?? {};

    if (!html) {
        return text ?? '';
    }

    const mentionReportRegex = /<mention-report reportID="(\d+)" *\/>/gi;
    const matches = html.matchAll(mentionReportRegex);

    const reportIDToName: Record<string, string> = {};
    for (const match of matches) {
        if (match[1] !== childReportID) {
            // eslint-disable-next-line @typescript-eslint/no-use-before-define
            reportIDToName[match[1]] = getReportName(getReportOrDraftReport(match[1])) ?? '';
        }
    }

    const mentionUserRegex = /<mention-user accountID="(\d+)" *\/>/gi;
    const accountIDToName: Record<string, string> = {};
    const accountIDs = Array.from(html.matchAll(mentionUserRegex), (mention) => Number(mention[1]));
    const logins = PersonalDetailsUtils.getLoginsByAccountIDs(accountIDs);
    accountIDs.forEach((id, index) => (accountIDToName[id] = logins[index]));

    const textMessage = Str.removeSMSDomain(Parser.htmlToText(html, {reportIDToName, accountIDToName}));
    parsedReportActionMessageCache[key] = textMessage;

    return textMessage;
}

/**
 * Get the report action message for a report action.
 */
function getReportActionMessage(reportAction: OnyxEntry<ReportAction>, reportID?: string, childReportID?: string) {
    if (isEmptyObject(reportAction)) {
        return '';
    }
    if (reportAction.actionName === CONST.REPORT.ACTIONS.TYPE.HOLD) {
        return Localize.translateLocal('iou.heldExpense');
    }

    if (reportAction.actionName === CONST.REPORT.ACTIONS.TYPE.EXPORTED_TO_INTEGRATION) {
        return ReportActionsUtils.getExportIntegrationLastMessageText(reportAction);
    }

    if (reportAction.actionName === CONST.REPORT.ACTIONS.TYPE.UNHOLD) {
        return Localize.translateLocal('iou.unheldExpense');
    }
    if (ReportActionsUtils.isApprovedOrSubmittedReportAction(reportAction)) {
        return ReportActionsUtils.getReportActionMessageText(reportAction);
    }
    if (ReportActionsUtils.isReimbursementQueuedAction(reportAction)) {
        return getReimbursementQueuedActionMessage(reportAction, getReportOrDraftReport(reportID), false);
    }

    return parseReportActionHtmlToText(reportAction, reportID ?? '', childReportID);
}

/**
 * Get the title for an invoice room.
 */
function getInvoicesChatName(report: OnyxEntry<Report>, receiverPolicy: OnyxEntry<Policy>): string {
    const invoiceReceiver = report?.invoiceReceiver;
    const isIndividual = invoiceReceiver?.type === CONST.REPORT.INVOICE_RECEIVER_TYPE.INDIVIDUAL;
    const invoiceReceiverAccountID = isIndividual ? invoiceReceiver.accountID : -1;
    const invoiceReceiverPolicyID = isIndividual ? '' : invoiceReceiver?.policyID ?? '-1';
    const invoiceReceiverPolicy = receiverPolicy ?? getPolicy(invoiceReceiverPolicyID);
    const isCurrentUserReceiver = (isIndividual && invoiceReceiverAccountID === currentUserAccountID) || (!isIndividual && PolicyUtils.isPolicyAdmin(invoiceReceiverPolicy));

    if (isCurrentUserReceiver) {
        return getPolicyName(report);
    }

    if (isIndividual) {
        return PersonalDetailsUtils.getDisplayNameOrDefault(allPersonalDetails?.[invoiceReceiverAccountID]);
    }

    return getPolicyName(report, false, invoiceReceiverPolicy);
}

const reportNameCache = new Map<string, {lastVisibleActionCreated: string; reportName: string}>();

/**
 * Get a cache key for the report name.
 */
const getCacheKey = (report: OnyxEntry<Report>): string => `${report?.reportID}-${report?.lastVisibleActionCreated}-${report?.reportName}`;

/**
 * Get the title for a report.
 */
function getReportName(
    report: OnyxEntry<Report>,
    policy?: OnyxEntry<Policy>,
    parentReportActionParam?: OnyxInputOrEntry<ReportAction>,
    personalDetails?: Partial<PersonalDetailsList>,
    invoiceReceiverPolicy?: OnyxEntry<Policy>,
): string {
    const reportID = report?.reportID;
    const cacheKey = getCacheKey(report);

    if (reportID) {
        const reportNameFromCache = reportNameCache.get(cacheKey);

        if (reportNameFromCache?.reportName && reportNameFromCache.reportName === report?.reportName) {
            return reportNameFromCache.reportName;
        }
    }

    let formattedName: string | undefined;
    let parentReportAction: OnyxEntry<ReportAction>;
    if (parentReportActionParam) {
        parentReportAction = parentReportActionParam;
    } else {
<<<<<<< HEAD
        parentReportAction = isThread(report) ? allReportActions?.[`${ONYXKEYS.COLLECTION.REPORT_ACTIONS}${report?.parentReportID}`]?.[report?.parentReportActionID] : undefined;
=======
        parentReportAction = isThread(report) ? allReportActions?.[`${ONYXKEYS.COLLECTION.REPORT_ACTIONS}${report.parentReportID}`]?.[report.parentReportActionID] : undefined;
>>>>>>> 7af7a3f8
    }
    const parentReportActionMessage = ReportActionsUtils.getReportActionMessage(parentReportAction);

    if (parentReportAction?.actionName === CONST.REPORT.ACTIONS.TYPE.SUBMITTED) {
        return getIOUSubmittedMessage(parentReportAction);
    }
    if (parentReportAction?.actionName === CONST.REPORT.ACTIONS.TYPE.FORWARDED) {
        return getIOUForwardedMessage(parentReportAction, report);
    }
    if (parentReportAction?.actionName === CONST.REPORT.ACTIONS.TYPE.REJECTED) {
        return getRejectedReportMessage();
    }
    if (parentReportAction?.actionName === CONST.REPORT.ACTIONS.TYPE.APPROVED) {
        return getIOUApprovedMessage(parentReportAction);
    }

    if (isChatThread(report)) {
        if (!isEmptyObject(parentReportAction) && ReportActionsUtils.isTransactionThread(parentReportAction)) {
            formattedName = getTransactionReportName(parentReportAction);
            if (isArchivedRoom(report, getReportNameValuePairs(report?.reportID))) {
                formattedName += ` (${Localize.translateLocal('common.archived')})`;
            }
            return formatReportLastMessageText(formattedName);
        }

        if (!isEmptyObject(parentReportAction) && ReportActionsUtils.isOldDotReportAction(parentReportAction)) {
            return ReportActionsUtils.getMessageOfOldDotReportAction(parentReportAction);
        }

        if (parentReportActionMessage?.isDeletedParentAction) {
            return Localize.translateLocal('parentReportAction.deletedMessage');
        }

        const isAttachment = ReportActionsUtils.isReportActionAttachment(!isEmptyObject(parentReportAction) ? parentReportAction : undefined);
        const reportActionMessage = getReportActionMessage(parentReportAction, report?.parentReportID, report?.reportID ?? '').replace(/(\n+|\r\n|\n|\r)/gm, ' ');
        if (isAttachment && reportActionMessage) {
            return `[${Localize.translateLocal('common.attachment')}]`;
        }
        if (
            parentReportActionMessage?.moderationDecision?.decision === CONST.MODERATION.MODERATOR_DECISION_PENDING_HIDE ||
            parentReportActionMessage?.moderationDecision?.decision === CONST.MODERATION.MODERATOR_DECISION_HIDDEN ||
            parentReportActionMessage?.moderationDecision?.decision === CONST.MODERATION.MODERATOR_DECISION_PENDING_REMOVE
        ) {
            return Localize.translateLocal('parentReportAction.hiddenMessage');
        }
        if (isAdminRoom(report) || isUserCreatedPolicyRoom(report)) {
            return getAdminRoomInvitedParticipants(parentReportAction, reportActionMessage);
        }
        if (reportActionMessage && isArchivedRoom(report, getReportNameValuePairs(report?.reportID))) {
            return `${reportActionMessage} (${Localize.translateLocal('common.archived')})`;
        }
        if (!isEmptyObject(parentReportAction) && ReportActionsUtils.isModifiedExpenseAction(parentReportAction)) {
            return ModifiedExpenseMessage.getForReportAction(report?.reportID, parentReportAction);
        }

        if (isTripRoom(report)) {
            return report?.reportName ?? '';
        }

        if (ReportActionsUtils.isCardIssuedAction(parentReportAction)) {
            return ReportActionsUtils.getCardIssuedMessage(parentReportAction);
        }
        return reportActionMessage;
    }

    if (isClosedExpenseReportWithNoExpenses(report)) {
        return Localize.translateLocal('parentReportAction.deletedReport');
    }

    if (isTaskReport(report) && isCanceledTaskReport(report, parentReportAction)) {
        return Localize.translateLocal('parentReportAction.deletedTask');
    }

    if (isGroupChat(report)) {
        return getGroupChatName(undefined, true, report) ?? '';
    }

    if (isChatRoom(report) || isTaskReport(report)) {
        formattedName = report?.reportName;
    }

    if (isPolicyExpenseChat(report)) {
        formattedName = getPolicyExpenseChatName(report, policy);
    }

    if (isMoneyRequestReport(report)) {
        formattedName = getMoneyRequestReportName(report, policy);
    }

    if (isInvoiceReport(report)) {
        formattedName = getMoneyRequestReportName(report, policy, invoiceReceiverPolicy);
    }

    if (isInvoiceRoom(report)) {
        formattedName = getInvoicesChatName(report, invoiceReceiverPolicy);
    }

    if (isArchivedRoom(report, getReportNameValuePairs(report?.reportID))) {
        formattedName += ` (${Localize.translateLocal('common.archived')})`;
    }

    if (isSelfDM(report)) {
        formattedName = getDisplayNameForParticipant(currentUserAccountID, undefined, undefined, true, personalDetails);
    }

    if (formattedName) {
        if (reportID) {
            reportNameCache.set(cacheKey, {lastVisibleActionCreated: report?.lastVisibleActionCreated ?? '', reportName: formattedName});
        }

        return formatReportLastMessageText(formattedName);
    }

    // Not a room or PolicyExpenseChat, generate title from first 5 other participants
    const participantsWithoutCurrentUser: number[] = [];
    Object.keys(report?.participants ?? {}).forEach((accountID) => {
        const accID = Number(accountID);
        if (accID !== currentUserAccountID && participantsWithoutCurrentUser.length < 5) {
            participantsWithoutCurrentUser.push(accID);
        }
    });
    const isMultipleParticipantReport = participantsWithoutCurrentUser.length > 1;
    const participantNames = participantsWithoutCurrentUser.map((accountID) => getDisplayNameForParticipant(accountID, isMultipleParticipantReport, true, false, personalDetails)).join(', ');
    formattedName = participantNames;

    if (reportID) {
        reportNameCache.set(cacheKey, {lastVisibleActionCreated: report?.lastVisibleActionCreated ?? '', reportName: formattedName});
    }

    return formattedName;
}

/**
 * Get the payee name given a report.
 */
function getPayeeName(report: OnyxEntry<Report>): string | undefined {
    if (isEmptyObject(report)) {
        return undefined;
    }

    const participantsWithoutCurrentUser = Object.keys(report?.participants ?? {})
        .map(Number)
        .filter((accountID) => accountID !== currentUserAccountID);

    if (participantsWithoutCurrentUser.length === 0) {
        return undefined;
    }
    return getDisplayNameForParticipant(participantsWithoutCurrentUser[0], true);
}

/**
 * Get either the policyName or domainName the chat is tied to
 */
function getChatRoomSubtitle(report: OnyxEntry<Report>): string | undefined {
    if (isChatThread(report)) {
        return '';
    }
    if (isSelfDM(report)) {
        return Localize.translateLocal('reportActionsView.yourSpace');
    }
    if (isInvoiceRoom(report)) {
        return Localize.translateLocal('workspace.common.invoices');
    }
    if (!isDefaultRoom(report) && !isUserCreatedPolicyRoom(report) && !isPolicyExpenseChat(report)) {
        return '';
    }
    if (getChatType(report) === CONST.REPORT.CHAT_TYPE.DOMAIN_ALL) {
        // The domainAll rooms are just #domainName, so we ignore the prefix '#' to get the domainName
        return report?.reportName?.substring(1) ?? '';
    }
    if ((isPolicyExpenseChat(report) && !!report?.isOwnPolicyExpenseChat) || isExpenseReport(report)) {
        return Localize.translateLocal('workspace.common.workspace');
    }
    if (isArchivedRoom(report, getReportNameValuePairs(report?.reportID))) {
        return report?.oldPolicyName ?? '';
    }
    return getPolicyName(report);
}

/**
 * Get pending members for reports
 */
function getPendingChatMembers(accountIDs: number[], previousPendingChatMembers: PendingChatMember[], pendingAction: PendingAction): PendingChatMember[] {
    const pendingChatMembers = accountIDs.map((accountID) => ({accountID: accountID.toString(), pendingAction}));
    return [...previousPendingChatMembers, ...pendingChatMembers];
}

/**
 * Gets the parent navigation subtitle for the report
 */
function getParentNavigationSubtitle(report: OnyxEntry<Report>, invoiceReceiverPolicy?: OnyxEntry<Policy>): ParentNavigationSummaryParams {
    const parentReport = getParentReport(report);
    if (isEmptyObject(parentReport)) {
        return {};
    }

    if (isInvoiceReport(report) || isInvoiceRoom(parentReport)) {
        let reportName = `${getPolicyName(parentReport)} & ${getInvoicePayerName(parentReport, invoiceReceiverPolicy)}`;

        if (isArchivedRoom(parentReport, getReportNameValuePairs(parentReport?.reportID))) {
            reportName += ` (${Localize.translateLocal('common.archived')})`;
        }

        return {
            reportName,
        };
    }

    return {
        reportName: getReportName(parentReport),
        workspaceName: getPolicyName(parentReport, true),
    };
}

/**
 * Navigate to the details page of a given report
 */
function navigateToDetailsPage(report: OnyxEntry<Report>) {
    const isSelfDMReport = isSelfDM(report);
    const isOneOnOneChatReport = isOneOnOneChat(report);
    const participantAccountID = getParticipantsAccountIDsForDisplay(report);

    if (isSelfDMReport || isOneOnOneChatReport) {
        Navigation.navigate(ROUTES.PROFILE.getRoute(participantAccountID[0]));
        return;
    }

    if (report?.reportID) {
        Navigation.navigate(ROUTES.REPORT_WITH_ID_DETAILS.getRoute(report?.reportID));
    }
}

/**
 * Go back to the details page of a given report
 */
function goBackToDetailsPage(report: OnyxEntry<Report>) {
    const isOneOnOneChatReport = isOneOnOneChat(report);
    const participantAccountID = getParticipantsAccountIDsForDisplay(report);

    if (isOneOnOneChatReport) {
        Navigation.navigate(ROUTES.PROFILE.getRoute(participantAccountID[0]));
        return;
    }

    Navigation.goBack(ROUTES.REPORT_SETTINGS.getRoute(report?.reportID ?? '-1'));
}

function navigateBackAfterDeleteTransaction(backRoute: Route | undefined, isFromRHP?: boolean) {
    if (!backRoute) {
        return;
    }
    const topmostCentralPaneRoute = Navigation.getTopMostCentralPaneRouteFromRootState();
    if (topmostCentralPaneRoute?.name === SCREENS.SEARCH.CENTRAL_PANE) {
        Navigation.dismissModal();
        return;
    }
    if (isFromRHP) {
        Navigation.dismissModal();
    }
    Navigation.isNavigationReady().then(() => {
        Navigation.goBack(backRoute);
    });
}

/**
 * Go back to the previous page from the edit private page of a given report
 */
function goBackFromPrivateNotes(report: OnyxEntry<Report>, session: OnyxEntry<Session>) {
    if (isEmpty(report) || isEmpty(session) || !session.accountID) {
        return;
    }
    const currentUserPrivateNote = report.privateNotes?.[session.accountID]?.note ?? '';
    if (isEmpty(currentUserPrivateNote)) {
        const participantAccountIDs = getParticipantsAccountIDsForDisplay(report);

        if (isOneOnOneChat(report)) {
            Navigation.goBack(ROUTES.PROFILE.getRoute(participantAccountIDs[0]));
            return;
        }

        if (report?.reportID) {
            Navigation.goBack(ROUTES.REPORT_WITH_ID_DETAILS.getRoute(report?.reportID));
            return;
        }
    }
    Navigation.goBack(ROUTES.PRIVATE_NOTES_LIST.getRoute(report.reportID));
}

/**
 * Generate a random reportID up to 53 bits aka 9,007,199,254,740,991 (Number.MAX_SAFE_INTEGER).
 * There were approximately 98,000,000 reports with sequential IDs generated before we started using this approach, those make up roughly one billionth of the space for these numbers,
 * so we live with the 1 in a billion chance of a collision with an older ID until we can switch to 64-bit IDs.
 *
 * In a test of 500M reports (28 years of reports at our current max rate) we got 20-40 collisions meaning that
 * this is more than random enough for our needs.
 */
function generateReportID(): string {
    return (Math.floor(Math.random() * 2 ** 21) * 2 ** 32 + Math.floor(Math.random() * 2 ** 32)).toString();
}

function hasReportNameError(report: OnyxEntry<Report>): boolean {
    return !isEmptyObject(report?.errorFields?.reportName);
}

/**
 * Adds a domain to a short mention, converting it into a full mention with email or SMS domain.
 * @param mention The user mention to be converted.
 * @returns The converted mention as a full mention string or undefined if conversion is not applicable.
 */
function addDomainToShortMention(mention: string): string | undefined {
    if (!Str.isValidEmail(mention) && currentUserPrivateDomain) {
        const mentionWithEmailDomain = `${mention}@${currentUserPrivateDomain}`;
        if (allPersonalDetailLogins.includes(mentionWithEmailDomain)) {
            return mentionWithEmailDomain;
        }
    }
    if (Str.isValidE164Phone(mention)) {
        const mentionWithSmsDomain = PhoneNumber.addSMSDomainIfPhoneNumber(mention);
        if (allPersonalDetailLogins.includes(mentionWithSmsDomain)) {
            return mentionWithSmsDomain;
        }
    }
    return undefined;
}

/**
 * Replaces all valid short mention found in a text to a full mention
 *
 * Example:
 * "Hello \@example -> Hello \@example\@expensify.com"
 */
function completeShortMention(text: string): string {
    return text.replace(CONST.REGEX.SHORT_MENTION, (match) => {
        if (!Str.isValidMention(match)) {
            return match;
        }
        const mention = match.substring(1);
        const mentionWithDomain = addDomainToShortMention(mention);
        return mentionWithDomain ? `@${mentionWithDomain}` : match;
    });
}

/**
 * For comments shorter than or equal to 10k chars, convert the comment from MD into HTML because that's how it is stored in the database
 * For longer comments, skip parsing, but still escape the text, and display plaintext for performance reasons. It takes over 40s to parse a 100k long string!!
 */
function getParsedComment(text: string, parsingDetails?: ParsingDetails): string {
    let isGroupPolicyReport = false;
    if (parsingDetails?.reportID) {
        const currentReport = getReportOrDraftReport(parsingDetails?.reportID);
        isGroupPolicyReport = isReportInGroupPolicy(currentReport);
    }

    if (parsingDetails?.policyID) {
        const policyType = getPolicy(parsingDetails?.policyID)?.type;
        if (policyType) {
            isGroupPolicyReport = isGroupPolicy(policyType);
        }
    }

    const textWithMention = completeShortMention(text);

    return text.length <= CONST.MAX_MARKUP_LENGTH
        ? Parser.replace(textWithMention, {shouldEscapeText: parsingDetails?.shouldEscapeText, disabledRules: isGroupPolicyReport ? [] : ['reportMentions']})
        : lodashEscape(text);
}

function getUploadingAttachmentHtml(file?: FileObject): string {
    if (!file || typeof file.uri !== 'string') {
        return '';
    }

    const dataAttributes = [
        `${CONST.ATTACHMENT_OPTIMISTIC_SOURCE_ATTRIBUTE}="${file.uri}"`,
        `${CONST.ATTACHMENT_SOURCE_ATTRIBUTE}="${file.uri}"`,
        `${CONST.ATTACHMENT_ORIGINAL_FILENAME_ATTRIBUTE}="${file.name}"`,
        'width' in file && `${CONST.ATTACHMENT_THUMBNAIL_WIDTH_ATTRIBUTE}="${file.width}"`,
        'height' in file && `${CONST.ATTACHMENT_THUMBNAIL_HEIGHT_ATTRIBUTE}="${file.height}"`,
    ]
        .filter((x) => !!x)
        .join(' ');

    // file.type is a known mime type like image/png, image/jpeg, video/mp4 etc.
    if (file.type?.startsWith('image')) {
        return `<img src="${file.uri}" alt="${file.name}" ${dataAttributes} />`;
    }
    if (file.type?.startsWith('video')) {
        return `<video src="${file.uri}" ${dataAttributes}>${file.name}</video>`;
    }

    // For all other types, we present a generic download link
    return `<a href="${file.uri}" ${dataAttributes}>${file.name}</a>`;
}

function getReportDescriptionText(report: Report): string {
    if (!report.description) {
        return '';
    }

    return Parser.htmlToText(report.description);
}

function getPolicyDescriptionText(policy: OnyxEntry<Policy>): string {
    if (!policy?.description) {
        return '';
    }

    return Parser.htmlToText(policy.description);
}

function buildOptimisticAddCommentReportAction(
    text?: string,
    file?: FileObject,
    actorAccountID?: number,
    createdOffset = 0,
    shouldEscapeText?: boolean,
    reportID?: string,
): OptimisticReportAction {
    const commentText = getParsedComment(text ?? '', {shouldEscapeText, reportID});
    const attachmentHtml = getUploadingAttachmentHtml(file);

    const htmlForNewComment = `${commentText}${commentText && attachmentHtml ? '<br /><br />' : ''}${attachmentHtml}`;
    const textForNewComment = Parser.htmlToText(htmlForNewComment);

    const isAttachmentOnly = file && !text;
    const isAttachmentWithText = !!text && file !== undefined;
    const accountID = actorAccountID ?? currentUserAccountID ?? -1;

    // Remove HTML from text when applying optimistic offline comment
    return {
        commentText,
        reportAction: {
            reportActionID: NumberUtils.rand64(),
            actionName: CONST.REPORT.ACTIONS.TYPE.ADD_COMMENT,
            actorAccountID: accountID,
            person: [
                {
                    style: 'strong',
                    text: allPersonalDetails?.[accountID]?.displayName ?? currentUserEmail,
                    type: 'TEXT',
                },
            ],
            automatic: false,
            avatar: allPersonalDetails?.[accountID]?.avatar,
            created: DateUtils.getDBTimeWithSkew(Date.now() + createdOffset),
            message: [
                {
                    translationKey: isAttachmentOnly ? CONST.TRANSLATION_KEYS.ATTACHMENT : '',
                    type: CONST.REPORT.MESSAGE.TYPE.COMMENT,
                    html: htmlForNewComment,
                    text: textForNewComment,
                },
            ],
            originalMessage: {
                html: htmlForNewComment,
                whisperedTo: [],
            },
            isFirstItem: false,
            isAttachmentOnly,
            isAttachmentWithText,
            pendingAction: CONST.RED_BRICK_ROAD_PENDING_ACTION.ADD,
            shouldShow: true,
            isOptimisticAction: true,
        },
    };
}

/**
 * update optimistic parent reportAction when a comment is added or remove in the child report
 * @param parentReportAction - Parent report action of the child report
 * @param lastVisibleActionCreated - Last visible action created of the child report
 * @param type - The type of action in the child report
 */

function updateOptimisticParentReportAction(parentReportAction: OnyxEntry<ReportAction>, lastVisibleActionCreated: string, type: string): UpdateOptimisticParentReportAction {
    let childVisibleActionCount = parentReportAction?.childVisibleActionCount ?? 0;
    let childCommenterCount = parentReportAction?.childCommenterCount ?? 0;
    let childOldestFourAccountIDs = parentReportAction?.childOldestFourAccountIDs;

    if (type === CONST.RED_BRICK_ROAD_PENDING_ACTION.ADD) {
        childVisibleActionCount += 1;
        const oldestFourAccountIDs = childOldestFourAccountIDs ? childOldestFourAccountIDs.split(',') : [];
        if (oldestFourAccountIDs.length < 4) {
            const index = oldestFourAccountIDs.findIndex((accountID) => accountID === currentUserAccountID?.toString());
            if (index === -1) {
                childCommenterCount += 1;
                oldestFourAccountIDs.push(currentUserAccountID?.toString() ?? '');
            }
        }
        childOldestFourAccountIDs = oldestFourAccountIDs.join(',');
    } else if (type === CONST.RED_BRICK_ROAD_PENDING_ACTION.DELETE) {
        if (childVisibleActionCount > 0) {
            childVisibleActionCount -= 1;
        }

        if (childVisibleActionCount === 0) {
            childCommenterCount = 0;
            childOldestFourAccountIDs = '';
        }
    }

    return {
        childVisibleActionCount,
        childCommenterCount,
        childLastVisibleActionCreated: lastVisibleActionCreated,
        childOldestFourAccountIDs,
    };
}

/**
 * Builds an optimistic reportAction for the parent report when a task is created
 * @param taskReportID - Report ID of the task
 * @param taskTitle - Title of the task
 * @param taskAssigneeAccountID - AccountID of the person assigned to the task
 * @param text - Text of the comment
 * @param parentReportID - Report ID of the parent report
 * @param createdOffset - The offset for task's created time that created via a loop
 */
function buildOptimisticTaskCommentReportAction(
    taskReportID: string,
    taskTitle: string,
    taskAssigneeAccountID: number,
    text: string,
    parentReportID: string,
    actorAccountID?: number,
    createdOffset = 0,
): OptimisticReportAction {
    const reportAction = buildOptimisticAddCommentReportAction(text, undefined, undefined, createdOffset, undefined, taskReportID);
    if (Array.isArray(reportAction.reportAction.message) && reportAction.reportAction.message?.[0]) {
        reportAction.reportAction.message[0].taskReportID = taskReportID;
    } else if (!Array.isArray(reportAction.reportAction.message) && reportAction.reportAction.message) {
        reportAction.reportAction.message.taskReportID = taskReportID;
    }

    // These parameters are not saved on the reportAction, but are used to display the task in the UI
    // Added when we fetch the reportActions on a report
<<<<<<< HEAD
    reportAction.reportAction = {
        ...reportAction.reportAction,
        originalMessage: {
            html: ReportActionsUtils.getReportActionHtml(reportAction.reportAction),
            taskReportID: ReportActionsUtils.getReportActionMessage(reportAction.reportAction)?.taskReportID,
            whisperedTo: [],
        },
=======
    // eslint-disable-next-line
    reportAction.reportAction.originalMessage = {
        html: ReportActionsUtils.getReportActionHtml(reportAction.reportAction),
        taskReportID: ReportActionsUtils.getReportActionMessage(reportAction.reportAction)?.taskReportID,
        whisperedTo: [],
>>>>>>> 7af7a3f8
    };
    reportAction.reportAction.childReportID = taskReportID;
    reportAction.reportAction.parentReportID = parentReportID;
    reportAction.reportAction.childType = CONST.REPORT.TYPE.TASK;
    reportAction.reportAction.childReportName = taskTitle;
    reportAction.reportAction.childManagerAccountID = taskAssigneeAccountID;
    reportAction.reportAction.childStatusNum = CONST.REPORT.STATUS_NUM.OPEN;
    reportAction.reportAction.childStateNum = CONST.REPORT.STATE_NUM.OPEN;

    if (actorAccountID) {
        reportAction.reportAction.actorAccountID = actorAccountID;
    }

    return reportAction;
}

/**
 * Builds an optimistic IOU report with a randomly generated reportID
 *
 * @param payeeAccountID - AccountID of the person generating the IOU.
 * @param payerAccountID - AccountID of the other person participating in the IOU.
 * @param total - IOU amount in the smallest unit of the currency.
 * @param chatReportID - Report ID of the chat where the IOU is.
 * @param currency - IOU currency.
 * @param isSendingMoney - If we pay someone the IOU should be created as settled
 */

function buildOptimisticIOUReport(payeeAccountID: number, payerAccountID: number, total: number, chatReportID: string, currency: string, isSendingMoney = false): OptimisticIOUReport {
    const formattedTotal = CurrencyUtils.convertToDisplayString(total, currency);
    const personalDetails = getPersonalDetailsForAccountID(payerAccountID);
    const payerEmail = 'login' in personalDetails ? personalDetails.login : '';
    const policyID = getReport(chatReportID)?.policyID ?? '-1';
    const policy = getPolicy(policyID);

    const participants: Participants = {
        [payeeAccountID]: {notificationPreference: CONST.REPORT.NOTIFICATION_PREFERENCE.HIDDEN},
        [payerAccountID]: {notificationPreference: CONST.REPORT.NOTIFICATION_PREFERENCE.HIDDEN},
    };

    return {
        type: CONST.REPORT.TYPE.IOU,
        cachedTotal: formattedTotal,
        chatReportID,
        currency,
        managerID: payerAccountID,
        ownerAccountID: payeeAccountID,
        participants,
        reportID: generateReportID(),
        stateNum: isSendingMoney ? CONST.REPORT.STATE_NUM.APPROVED : CONST.REPORT.STATE_NUM.SUBMITTED,
        statusNum: isSendingMoney ? CONST.REPORT.STATUS_NUM.REIMBURSED : CONST.REPORT.STATE_NUM.SUBMITTED,
        total,

        // We don't translate reportName because the server response is always in English
        reportName: `${payerEmail} owes ${formattedTotal}`,
        parentReportID: chatReportID,
        lastVisibleActionCreated: DateUtils.getDBTime(),
        fieldList: policy?.fieldList,
    };
}

function getHumanReadableStatus(statusNum: number): string {
    const status = Object.keys(CONST.REPORT.STATUS_NUM).find((key) => CONST.REPORT.STATUS_NUM[key as keyof typeof CONST.REPORT.STATUS_NUM] === statusNum);
    return status ? `${status.charAt(0)}${status.slice(1).toLowerCase()}` : '';
}

/**
 * Populates the report field formula with the values from the report and policy.
 * Currently, this only supports optimistic expense reports.
 * Each formula field is either replaced with a value, or removed.
 * If after all replacements the formula is empty, the original formula is returned.
 * See {@link https://help.expensify.com/articles/expensify-classic/insights-and-custom-reporting/Custom-Templates}
 */
function populateOptimisticReportFormula(formula: string, report: OptimisticExpenseReport, policy: OnyxEntry<Policy>): string {
    const createdDate = report.lastVisibleActionCreated ? new Date(report.lastVisibleActionCreated) : undefined;
    const result = formula
        // We don't translate because the server response is always in English
        .replaceAll('{report:type}', 'Expense Report')
        .replaceAll('{report:startdate}', createdDate ? format(createdDate, CONST.DATE.FNS_FORMAT_STRING) : '')
        .replaceAll('{report:total}', report.total !== undefined ? CurrencyUtils.convertToDisplayString(Math.abs(report.total), report.currency).toString() : '')
        .replaceAll('{report:currency}', report.currency ?? '')
        .replaceAll('{report:policyname}', policy?.name ?? '')
        .replaceAll('{report:created}', createdDate ? format(createdDate, CONST.DATE.FNS_DATE_TIME_FORMAT_STRING) : '')
        .replaceAll('{report:created:yyyy-MM-dd}', createdDate ? format(createdDate, CONST.DATE.FNS_FORMAT_STRING) : '')
        .replaceAll('{report:status}', report.statusNum !== undefined ? getHumanReadableStatus(report.statusNum) : '')
        .replaceAll('{user:email}', currentUserEmail ?? '')
        .replaceAll('{user:email|frontPart}', currentUserEmail ? currentUserEmail.split('@')[0] : '')
        .replaceAll(/\{report:(.+)}/g, '');

    return result.trim().length ? result : formula;
}

/** Builds an optimistic invoice report with a randomly generated reportID */
function buildOptimisticInvoiceReport(chatReportID: string, policyID: string, receiverAccountID: number, receiverName: string, total: number, currency: string): OptimisticExpenseReport {
    const formattedTotal = CurrencyUtils.convertToDisplayString(total, currency);

    return {
        reportID: generateReportID(),
        chatReportID,
        policyID,
        type: CONST.REPORT.TYPE.INVOICE,
        ownerAccountID: currentUserAccountID,
        managerID: receiverAccountID,
        currency,
        // We don’t translate reportName because the server response is always in English
        reportName: `${receiverName} owes ${formattedTotal}`,
        stateNum: CONST.REPORT.STATE_NUM.SUBMITTED,
        statusNum: CONST.REPORT.STATUS_NUM.OPEN,
        total,
        participants: {
            [currentUserAccountID ?? -1]: {
                notificationPreference: CONST.REPORT.NOTIFICATION_PREFERENCE.HIDDEN,
            },
        },
        parentReportID: chatReportID,
        lastVisibleActionCreated: DateUtils.getDBTime(),
    };
}

/**
 * Builds an optimistic Expense report with a randomly generated reportID
 *
 * @param chatReportID - Report ID of the PolicyExpenseChat where the Expense Report is
 * @param policyID - The policy ID of the PolicyExpenseChat
 * @param payeeAccountID - AccountID of the employee (payee)
 * @param total - Amount in cents
 * @param currency
 * @param reimbursable – Whether the expense is reimbursable
 * @param parentReportActionID – The parent ReportActionID of the PolicyExpenseChat
 */
function buildOptimisticExpenseReport(
    chatReportID: string,
    policyID: string,
    payeeAccountID: number,
    total: number,
    currency: string,
    reimbursable = true,
    parentReportActionID?: string,
): OptimisticExpenseReport {
    // The amount for Expense reports are stored as negative value in the database
    const storedTotal = total * -1;
    const policyName = getPolicyName(ReportConnection.getAllReports()?.[`${ONYXKEYS.COLLECTION.REPORT}${chatReportID}`]);
    const formattedTotal = CurrencyUtils.convertToDisplayString(storedTotal, currency);
    const policy = getPolicy(policyID);

    const isInstantSubmitEnabled = PolicyUtils.isInstantSubmitEnabled(policy);

    const stateNum = isInstantSubmitEnabled ? CONST.REPORT.STATE_NUM.SUBMITTED : CONST.REPORT.STATE_NUM.OPEN;
    const statusNum = isInstantSubmitEnabled ? CONST.REPORT.STATUS_NUM.SUBMITTED : CONST.REPORT.STATUS_NUM.OPEN;

    const expenseReport: OptimisticExpenseReport = {
        reportID: generateReportID(),
        chatReportID,
        policyID,
        type: CONST.REPORT.TYPE.EXPENSE,
        ownerAccountID: payeeAccountID,
        currency,
        // We don't translate reportName because the server response is always in English
        reportName: `${policyName} owes ${formattedTotal}`,
        stateNum,
        statusNum,
        total: storedTotal,
        nonReimbursableTotal: reimbursable ? 0 : storedTotal,
        participants: {
            [payeeAccountID]: {
                notificationPreference: CONST.REPORT.NOTIFICATION_PREFERENCE.HIDDEN,
            },
        },
        parentReportID: chatReportID,
        lastVisibleActionCreated: DateUtils.getDBTime(),
        parentReportActionID,
    };

    // Get the approver/manager for this report to properly display the optimistic data
    const submitToAccountID = PolicyUtils.getSubmitToAccountID(policy, payeeAccountID);
    if (submitToAccountID) {
        expenseReport.managerID = submitToAccountID;
    }

    const titleReportField = getTitleReportField(getReportFieldsByPolicyID(policyID) ?? {});
    if (!!titleReportField && isPaidGroupPolicyExpenseReport(expenseReport)) {
        expenseReport.reportName = populateOptimisticReportFormula(titleReportField.defaultValue, expenseReport, policy);
    }

    expenseReport.fieldList = policy?.fieldList;

    return expenseReport;
}

function getFormattedAmount(reportAction: ReportAction) {
    if (!ReportActionsUtils.isSubmittedAction(reportAction) && !ReportActionsUtils.isForwardedAction(reportAction) && !ReportActionsUtils.isApprovedAction(reportAction)) {
        return '';
    }
    const originalMessage = ReportActionsUtils.getOriginalMessage(reportAction);
    const formattedAmount = CurrencyUtils.convertToDisplayString(Math.abs(originalMessage?.amount ?? 0), originalMessage?.currency);
    return formattedAmount;
}

function getIOUSubmittedMessage(reportAction: ReportAction) {
    return Localize.translateLocal('iou.submittedAmount', {formattedAmount: getFormattedAmount(reportAction)});
}

function getIOUApprovedMessage(reportAction: ReportAction) {
    return Localize.translateLocal('iou.approvedAmount', {amount: getFormattedAmount(reportAction)});
}

/**
 * We pass the reportID as older FORWARDED actions do not have the amount & currency stored in the message
 * so we retrieve the amount from the report instead
 */
function getIOUForwardedMessage(reportAction: ReportAction, reportOrID: OnyxInputOrEntry<Report> | string) {
    const expenseReport = typeof reportOrID === 'string' ? getReport(reportOrID) : reportOrID;
    const originalMessage = ReportActionsUtils.getOriginalMessage(reportAction) as OriginalMessageIOU;
    let formattedAmount;

    // Older FORWARDED action might not have the amount stored in the original message, we'll fallback to getting the amount from the report instead.
    if (originalMessage?.amount) {
        formattedAmount = getFormattedAmount(reportAction);
    } else {
        formattedAmount = CurrencyUtils.convertToDisplayString(getMoneyRequestSpendBreakdown(expenseReport).totalDisplaySpend, expenseReport?.currency);
    }

    return Localize.translateLocal('iou.forwardedAmount', {amount: formattedAmount});
}

function getRejectedReportMessage() {
    return Localize.translateLocal('iou.rejectedThisReport');
}

function getWorkspaceNameUpdatedMessage(action: ReportAction) {
    const {oldName, newName} = ReportActionsUtils.getOriginalMessage(action as ReportAction<typeof CONST.REPORT.ACTIONS.TYPE.POLICY_CHANGE_LOG.UPDATE_NAME>) ?? {};
    const message = oldName && newName ? Localize.translateLocal('workspaceActions.renamedWorkspaceNameAction', {oldName, newName}) : ReportActionsUtils.getReportActionText(action);
    return message;
}

/**
 * @param iouReportID - the report ID of the IOU report the action belongs to
 * @param type - IOUReportAction type. Can be oneOf(create, decline, cancel, pay, split)
 * @param total - IOU total in cents
 * @param comment - IOU comment
 * @param currency - IOU currency
 * @param paymentType - IOU paymentMethodType. Can be oneOf(Elsewhere, Expensify)
 * @param isSettlingUp - Whether we are settling up an IOU
 */
function getIOUReportActionMessage(iouReportID: string, type: string, total: number, comment: string, currency: string, paymentType = '', isSettlingUp = false): Message[] {
    const report = getReportOrDraftReport(iouReportID);
    const amount =
        type === CONST.IOU.REPORT_ACTION_TYPE.PAY && !isEmptyObject(report)
            ? CurrencyUtils.convertToDisplayString(getMoneyRequestSpendBreakdown(report).totalDisplaySpend, currency)
            : CurrencyUtils.convertToDisplayString(total, currency);

    let paymentMethodMessage;
    switch (paymentType) {
        case CONST.IOU.PAYMENT_TYPE.VBBA:
        case CONST.IOU.PAYMENT_TYPE.EXPENSIFY:
            paymentMethodMessage = ' with Expensify';
            break;
        default:
            paymentMethodMessage = ` elsewhere`;
            break;
    }

    let iouMessage;
    switch (type) {
        case CONST.REPORT.ACTIONS.TYPE.APPROVED:
            iouMessage = `approved ${amount}`;
            break;
        case CONST.REPORT.ACTIONS.TYPE.FORWARDED:
            iouMessage = Localize.translateLocal('iou.forwardedAmount', {amount});
            break;
        case CONST.REPORT.ACTIONS.TYPE.UNAPPROVED:
            iouMessage = `unapproved ${amount}`;
            break;
        case CONST.IOU.REPORT_ACTION_TYPE.CREATE:
            iouMessage = `submitted ${amount}${comment && ` for ${comment}`}`;
            break;
        case CONST.IOU.REPORT_ACTION_TYPE.TRACK:
            iouMessage = `tracking ${amount}${comment && ` for ${comment}`}`;
            break;
        case CONST.IOU.REPORT_ACTION_TYPE.SPLIT:
            iouMessage = `split ${amount}${comment && ` for ${comment}`}`;
            break;
        case CONST.IOU.REPORT_ACTION_TYPE.DELETE:
            iouMessage = `deleted the ${amount} expense${comment && ` for ${comment}`}`;
            break;
        case CONST.IOU.REPORT_ACTION_TYPE.PAY:
            iouMessage = isSettlingUp ? `paid ${amount}${paymentMethodMessage}` : `sent ${amount}${comment && ` for ${comment}`}${paymentMethodMessage}`;
            break;
        case CONST.REPORT.ACTIONS.TYPE.SUBMITTED:
            iouMessage = Localize.translateLocal('iou.submittedAmount', {formattedAmount: amount});
            break;
        default:
            break;
    }

    return [
        {
            html: lodashEscape(iouMessage),
            text: iouMessage ?? '',
            isEdited: false,
            type: CONST.REPORT.MESSAGE.TYPE.COMMENT,
        },
    ];
}

/**
 * Builds an optimistic IOU reportAction object
 *
 * @param type - IOUReportAction type. Can be oneOf(create, delete, pay, split).
 * @param amount - IOU amount in cents.
 * @param currency
 * @param comment - User comment for the IOU.
 * @param participants - An array with participants details.
 * @param [transactionID] - Not required if the IOUReportAction type is 'pay'
 * @param [paymentType] - Only required if the IOUReportAction type is 'pay'. Can be oneOf(elsewhere, Expensify).
 * @param [iouReportID] - Only required if the IOUReportActions type is oneOf(decline, cancel, pay). Generates a randomID as default.
 * @param [isSettlingUp] - Whether we are settling up an IOU.
 * @param [isSendMoneyFlow] - Whether this is pay someone flow
 * @param [receipt]
 * @param [isOwnPolicyExpenseChat] - Whether this is an expense report create from the current user's policy expense chat
 */
function buildOptimisticIOUReportAction(
    type: ValueOf<typeof CONST.IOU.REPORT_ACTION_TYPE>,
    amount: number,
    currency: string,
    comment: string,
    participants: Participant[],
    transactionID: string,
    paymentType?: PaymentMethodType,
    iouReportID = '',
    isSettlingUp = false,
    isSendMoneyFlow = false,
    isOwnPolicyExpenseChat = false,
    created = DateUtils.getDBTime(),
    linkedExpenseReportAction?: OnyxEntry<ReportAction>,
): OptimisticIOUReportAction {
    const IOUReportID = iouReportID || generateReportID();

    const originalMessage: ReportAction<typeof CONST.REPORT.ACTIONS.TYPE.IOU>['originalMessage'] = {
        amount,
        comment,
        currency,
        IOUTransactionID: transactionID,
        IOUReportID,
        type,
    };

    if (type === CONST.IOU.REPORT_ACTION_TYPE.PAY) {
        // In pay someone flow, we store amount, comment, currency in IOUDetails when type = pay
        if (isSendMoneyFlow) {
            const keys = ['amount', 'comment', 'currency'] as const;
            keys.forEach((key) => {
                delete originalMessage[key];
            });
            originalMessage.IOUDetails = {amount, comment, currency};
            originalMessage.paymentType = paymentType;
        } else {
            // In case of pay someone action, we dont store the comment
            // and there is no single transctionID to link the action to.
            delete originalMessage.IOUTransactionID;
            delete originalMessage.comment;
            originalMessage.paymentType = paymentType;
        }
    }

    // IOUs of type split only exist in group DMs and those don't have an iouReport so we need to delete the IOUReportID key
    if (type === CONST.IOU.REPORT_ACTION_TYPE.SPLIT) {
        delete originalMessage.IOUReportID;
        // Split expense made from a policy expense chat only have the payee's accountID as the participant because the payer could be any policy admin
        if (isOwnPolicyExpenseChat) {
            originalMessage.participantAccountIDs = currentUserAccountID ? [currentUserAccountID] : [];
        } else {
            originalMessage.participantAccountIDs = currentUserAccountID
                ? [currentUserAccountID, ...participants.map((participant) => participant.accountID ?? -1)]
                : participants.map((participant) => participant.accountID ?? -1);
        }
    }

    return {
        ...linkedExpenseReportAction,
        actionName: CONST.REPORT.ACTIONS.TYPE.IOU,
        actorAccountID: currentUserAccountID,
        automatic: false,
        avatar: getCurrentUserAvatar(),
        isAttachmentOnly: false,
        originalMessage,
        message: getIOUReportActionMessage(iouReportID, type, amount, comment, currency, paymentType, isSettlingUp),
        person: [
            {
                style: 'strong',
                text: getCurrentUserDisplayNameOrEmail(),
                type: 'TEXT',
            },
        ],
        reportActionID: NumberUtils.rand64(),
        shouldShow: true,
        created,
        pendingAction: CONST.RED_BRICK_ROAD_PENDING_ACTION.ADD,
    };
}

/**
 * Builds an optimistic APPROVED report action with a randomly generated reportActionID.
 */
function buildOptimisticApprovedReportAction(amount: number, currency: string, expenseReportID: string): OptimisticApprovedReportAction {
    const originalMessage = {
        amount,
        currency,
        expenseReportID,
    };

    return {
        actionName: CONST.REPORT.ACTIONS.TYPE.APPROVED,
        actorAccountID: currentUserAccountID,
        automatic: false,
        avatar: getCurrentUserAvatar(),
        isAttachmentOnly: false,
        originalMessage,
        message: getIOUReportActionMessage(expenseReportID, CONST.REPORT.ACTIONS.TYPE.APPROVED, Math.abs(amount), '', currency),
        person: [
            {
                style: 'strong',
                text: getCurrentUserDisplayNameOrEmail(),
                type: 'TEXT',
            },
        ],
        reportActionID: NumberUtils.rand64(),
        shouldShow: true,
        created: DateUtils.getDBTime(),
        pendingAction: CONST.RED_BRICK_ROAD_PENDING_ACTION.ADD,
    };
}

/**
 * Builds an optimistic APPROVED report action with a randomly generated reportActionID.
 */
function buildOptimisticUnapprovedReportAction(amount: number, currency: string, expenseReportID: string): OptimisticUnapprovedReportAction {
    return {
        actionName: CONST.REPORT.ACTIONS.TYPE.UNAPPROVED,
        actorAccountID: currentUserAccountID,
        automatic: false,
        avatar: getCurrentUserAvatar(),
        isAttachmentOnly: false,
        originalMessage: {
            amount,
            currency,
            expenseReportID,
        },
        message: getIOUReportActionMessage(expenseReportID, CONST.REPORT.ACTIONS.TYPE.UNAPPROVED, Math.abs(amount), '', currency),
        person: [
            {
                style: 'strong',
                text: getCurrentUserDisplayNameOrEmail(),
                type: 'TEXT',
            },
        ],
        reportActionID: NumberUtils.rand64(),
        shouldShow: true,
        created: DateUtils.getDBTime(),
        pendingAction: CONST.RED_BRICK_ROAD_PENDING_ACTION.ADD,
    };
}

/**
 * Builds an optimistic MOVED report action with a randomly generated reportActionID.
 * This action is used when we move reports across workspaces.
 */
function buildOptimisticMovedReportAction(fromPolicyID: string, toPolicyID: string, newParentReportID: string, movedReportID: string, policyName: string): ReportAction {
    const originalMessage = {
        fromPolicyID,
        toPolicyID,
        newParentReportID,
        movedReportID,
    };

    const movedActionMessage = [
        {
            html: `moved the report to the <a href='${CONST.NEW_EXPENSIFY_URL}r/${newParentReportID}' target='_blank' rel='noreferrer noopener'>${policyName}</a> workspace`,
            text: `moved the report to the ${policyName} workspace`,
            type: CONST.REPORT.MESSAGE.TYPE.COMMENT,
        },
    ];

    return {
        actionName: CONST.REPORT.ACTIONS.TYPE.MOVED,
        actorAccountID: currentUserAccountID,
        automatic: false,
        avatar: getCurrentUserAvatar(),
        isAttachmentOnly: false,
        originalMessage,
        message: movedActionMessage,
        person: [
            {
                style: 'strong',
                text: getCurrentUserDisplayNameOrEmail(),
                type: 'TEXT',
            },
        ],
        reportActionID: NumberUtils.rand64(),
        shouldShow: true,
        created: DateUtils.getDBTime(),
        pendingAction: CONST.RED_BRICK_ROAD_PENDING_ACTION.ADD,
    };
}

/**
 * Builds an optimistic SUBMITTED report action with a randomly generated reportActionID.
 *
 */
function buildOptimisticSubmittedReportAction(amount: number, currency: string, expenseReportID: string, adminAccountID: number | undefined): OptimisticSubmittedReportAction {
    const originalMessage = {
        amount,
        currency,
        expenseReportID,
    };

    return {
        actionName: CONST.REPORT.ACTIONS.TYPE.SUBMITTED,
        actorAccountID: currentUserAccountID,
        adminAccountID,
        automatic: false,
        avatar: getCurrentUserAvatar(),
        isAttachmentOnly: false,
        originalMessage,
        message: getIOUReportActionMessage(expenseReportID, CONST.REPORT.ACTIONS.TYPE.SUBMITTED, Math.abs(amount), '', currency),
        person: [
            {
                style: 'strong',
                text: getCurrentUserDisplayNameOrEmail(),
                type: 'TEXT',
            },
        ],
        reportActionID: NumberUtils.rand64(),
        shouldShow: true,
        created: DateUtils.getDBTime(),
        pendingAction: CONST.RED_BRICK_ROAD_PENDING_ACTION.ADD,
    };
}

/**
 * Builds an optimistic report preview action with a randomly generated reportActionID.
 *
 * @param chatReport
 * @param iouReport
 * @param [comment] - User comment for the IOU.
 * @param [transaction] - optimistic first transaction of preview
 * @param reportActionID
 */
function buildOptimisticReportPreview(
    chatReport: OnyxInputOrEntry<Report>,
    iouReport: Report,
    comment = '',
    transaction: OnyxInputOrEntry<Transaction> = null,
    childReportID?: string,
    reportActionID?: string,
): ReportAction<typeof CONST.REPORT.ACTIONS.TYPE.REPORT_PREVIEW> {
    const hasReceipt = TransactionUtils.hasReceipt(transaction);
    const message = getReportPreviewMessage(iouReport);
    const created = DateUtils.getDBTime();
    return {
        reportActionID: reportActionID ?? NumberUtils.rand64(),
        reportID: chatReport?.reportID,
        actionName: CONST.REPORT.ACTIONS.TYPE.REPORT_PREVIEW,
        pendingAction: CONST.RED_BRICK_ROAD_PENDING_ACTION.ADD,
        originalMessage: {
            linkedReportID: iouReport?.reportID,
        },
        message: [
            {
                html: message,
                text: message,
                isEdited: false,
                type: CONST.REPORT.MESSAGE.TYPE.COMMENT,
            },
        ],
        created,
        accountID: iouReport?.managerID ?? -1,
        // The preview is initially whispered if created with a receipt, so the actor is the current user as well
        actorAccountID: hasReceipt ? currentUserAccountID : iouReport?.managerID ?? -1,
        childReportID: childReportID ?? iouReport?.reportID,
        childMoneyRequestCount: 1,
        childLastMoneyRequestComment: comment,
        childRecentReceiptTransactionIDs: hasReceipt && !isEmptyObject(transaction) ? {[transaction?.transactionID ?? '-1']: created} : undefined,
    };
}

/**
 * Builds an optimistic ACTIONABLETRACKEXPENSEWHISPER action with a randomly generated reportActionID.
 */
function buildOptimisticActionableTrackExpenseWhisper(iouAction: OptimisticIOUReportAction, transactionID: string): ReportAction {
    const currentTime = DateUtils.getDBTime();
    const targetEmail = CONST.EMAIL.CONCIERGE;
    const actorAccountID = PersonalDetailsUtils.getAccountIDsByLogins([targetEmail])[0];
    const reportActionID = NumberUtils.rand64();
    return {
        actionName: CONST.REPORT.ACTIONS.TYPE.ACTIONABLE_TRACK_EXPENSE_WHISPER,
        actorAccountID,
        avatar: UserUtils.getDefaultAvatarURL(actorAccountID),
        created: DateUtils.addMillisecondsFromDateTime(currentTime, 1),
        lastModified: DateUtils.addMillisecondsFromDateTime(currentTime, 1),
        message: [
            {
                html: CONST.ACTIONABLE_TRACK_EXPENSE_WHISPER_MESSAGE,
                text: CONST.ACTIONABLE_TRACK_EXPENSE_WHISPER_MESSAGE,
                whisperedTo: [],
                type: CONST.REPORT.MESSAGE.TYPE.COMMENT,
            },
        ],
        originalMessage: {
            lastModified: DateUtils.addMillisecondsFromDateTime(currentTime, 1),
            transactionID,
        },
        person: [
            {
                text: CONST.DISPLAY_NAME.EXPENSIFY_CONCIERGE,
                type: 'TEXT',
            },
        ],
        reportActionID,
        shouldShow: true,
        pendingAction: CONST.RED_BRICK_ROAD_PENDING_ACTION.ADD,
    };
}

/**
 * Builds an optimistic modified expense action with a randomly generated reportActionID.
 */
function buildOptimisticModifiedExpenseReportAction(
    transactionThread: OnyxInputOrEntry<Report>,
    oldTransaction: OnyxInputOrEntry<Transaction>,
    transactionChanges: TransactionChanges,
    isFromExpenseReport: boolean,
    policy: OnyxInputOrEntry<Policy>,
    updatedTransaction?: OnyxInputOrEntry<Transaction>,
): OptimisticModifiedExpenseReportAction {
    const originalMessage = getModifiedExpenseOriginalMessage(oldTransaction, transactionChanges, isFromExpenseReport, policy, updatedTransaction);
    return {
        actionName: CONST.REPORT.ACTIONS.TYPE.MODIFIED_EXPENSE,
        actorAccountID: currentUserAccountID,
        automatic: false,
        avatar: getCurrentUserAvatar(),
        created: DateUtils.getDBTime(),
        isAttachmentOnly: false,
        message: [
            {
                // Currently we are composing the message from the originalMessage and message is only used in OldDot and not in the App
                text: 'You',
                style: 'strong',
                type: CONST.REPORT.MESSAGE.TYPE.TEXT,
            },
        ],
        originalMessage,
        person: [
            {
                style: 'strong',
                text: currentUserPersonalDetails?.displayName ?? String(currentUserAccountID),
                type: 'TEXT',
            },
        ],
        pendingAction: CONST.RED_BRICK_ROAD_PENDING_ACTION.ADD,
        reportActionID: NumberUtils.rand64(),
        reportID: transactionThread?.reportID,
        shouldShow: true,
    };
}

/**
 * Builds an optimistic modified expense action for a tracked expense move with a randomly generated reportActionID.
 * @param transactionThreadID - The reportID of the transaction thread
 * @param movedToReportID - The reportID of the report the transaction is moved to
 */
function buildOptimisticMovedTrackedExpenseModifiedReportAction(transactionThreadID: string, movedToReportID: string): OptimisticModifiedExpenseReportAction {
    return {
        actionName: CONST.REPORT.ACTIONS.TYPE.MODIFIED_EXPENSE,
        actorAccountID: currentUserAccountID,
        automatic: false,
        avatar: getCurrentUserAvatar(),
        created: DateUtils.getDBTime(),
        isAttachmentOnly: false,
        message: [
            {
                // Currently we are composing the message from the originalMessage and message is only used in OldDot and not in the App
                text: 'You',
                style: 'strong',
                type: CONST.REPORT.MESSAGE.TYPE.TEXT,
            },
        ],
        originalMessage: {
            movedToReportID,
        },
        person: [
            {
                style: 'strong',
                text: currentUserPersonalDetails?.displayName ?? String(currentUserAccountID),
                type: 'TEXT',
            },
        ],
        pendingAction: CONST.RED_BRICK_ROAD_PENDING_ACTION.ADD,
        reportActionID: NumberUtils.rand64(),
        reportID: transactionThreadID,
        shouldShow: true,
    };
}

/**
 * Updates a report preview action that exists for an IOU report.
 *
 * @param [comment] - User comment for the IOU.
 * @param [transaction] - optimistic newest transaction of a report preview
 *
 */
function updateReportPreview(
    iouReport: OnyxEntry<Report>,
    reportPreviewAction: ReportAction<typeof CONST.REPORT.ACTIONS.TYPE.REPORT_PREVIEW>,
    isPayRequest = false,
    comment = '',
    transaction?: OnyxEntry<Transaction>,
): ReportAction<typeof CONST.REPORT.ACTIONS.TYPE.REPORT_PREVIEW> {
    const hasReceipt = TransactionUtils.hasReceipt(transaction);
    const recentReceiptTransactions = reportPreviewAction?.childRecentReceiptTransactionIDs ?? {};
    const transactionsToKeep = TransactionUtils.getRecentTransactions(recentReceiptTransactions);
    const previousTransactionsArray = Object.entries(recentReceiptTransactions ?? {}).map(([key, value]) => (transactionsToKeep.includes(key) ? {[key]: value} : null));
    const previousTransactions: Record<string, string> = {};

    for (const obj of previousTransactionsArray) {
        for (const key in obj) {
            if (obj) {
                previousTransactions[key] = obj[key];
            }
        }
    }

    const message = getReportPreviewMessage(iouReport, reportPreviewAction);
    const originalMessage = ReportActionsUtils.getOriginalMessage(reportPreviewAction);
    return {
        ...reportPreviewAction,
        message: [
            {
                html: message,
                text: message,
                isEdited: false,
                type: CONST.REPORT.MESSAGE.TYPE.COMMENT,
            },
        ],
        childLastMoneyRequestComment: comment || reportPreviewAction?.childLastMoneyRequestComment,
        childMoneyRequestCount: (reportPreviewAction?.childMoneyRequestCount ?? 0) + (isPayRequest ? 0 : 1),
        childRecentReceiptTransactionIDs: hasReceipt
            ? {
                  ...(transaction && {[transaction.transactionID]: transaction?.created}),
                  ...previousTransactions,
              }
            : recentReceiptTransactions,
        // As soon as we add a transaction without a receipt to the report, it will have ready expenses,
        // so we remove the whisper
        originalMessage: {
            ...(originalMessage ?? {}),
            whisperedTo: hasReceipt ? originalMessage?.whisperedTo : [],
            linkedReportID: originalMessage?.linkedReportID ?? '0',
        },
    };
}

function buildOptimisticTaskReportAction(
    taskReportID: string,
    actionName: typeof CONST.REPORT.ACTIONS.TYPE.TASK_COMPLETED | typeof CONST.REPORT.ACTIONS.TYPE.TASK_REOPENED | typeof CONST.REPORT.ACTIONS.TYPE.TASK_CANCELLED,
    message = '',
    actorAccountID = currentUserAccountID,
    createdOffset = 0,
): OptimisticTaskReportAction {
    const originalMessage = {
        taskReportID,
        type: actionName,
        text: message,
        html: message,
        whisperedTo: [],
    };
    return {
        actionName,
        actorAccountID,
        automatic: false,
        avatar: getCurrentUserAvatar(),
        isAttachmentOnly: false,
        originalMessage,
        message: [
            {
                text: message,
                taskReportID,
                type: CONST.REPORT.MESSAGE.TYPE.TEXT,
            },
        ],
        person: [
            {
                style: 'strong',
                text: currentUserPersonalDetails?.displayName ?? String(currentUserAccountID),
                type: 'TEXT',
            },
        ],
        reportActionID: NumberUtils.rand64(),
        shouldShow: true,
        created: DateUtils.getDBTimeWithSkew(Date.now() + createdOffset),
        isFirstItem: false,
        pendingAction: CONST.RED_BRICK_ROAD_PENDING_ACTION.ADD,
    };
}

function isWorkspaceChat(chatType: string) {
    return chatType === CONST.REPORT.CHAT_TYPE.POLICY_ADMINS || chatType === CONST.REPORT.CHAT_TYPE.POLICY_ANNOUNCE || chatType === CONST.REPORT.CHAT_TYPE.POLICY_EXPENSE_CHAT;
}

/**
 * Builds an optimistic chat report with a randomly generated reportID and as much information as we currently have
 */
function buildOptimisticChatReport(
    participantList: number[],
    reportName: string = CONST.REPORT.DEFAULT_REPORT_NAME,
    chatType?: ValueOf<typeof CONST.REPORT.CHAT_TYPE>,
    policyID: string = CONST.POLICY.OWNER_EMAIL_FAKE,
    ownerAccountID: number = CONST.REPORT.OWNER_ACCOUNT_ID_FAKE,
    isOwnPolicyExpenseChat = false,
    oldPolicyName = '',
    visibility?: ValueOf<typeof CONST.REPORT.VISIBILITY>,
    writeCapability?: ValueOf<typeof CONST.REPORT.WRITE_CAPABILITIES>,
    notificationPreference: NotificationPreference = CONST.REPORT.NOTIFICATION_PREFERENCE.ALWAYS,
    parentReportActionID = '',
    parentReportID = '',
    description = '',
    avatarUrl = '',
    avatarFileName = '',
    optimisticReportID = '',
): OptimisticChatReport {
    const isWorkspaceChatType = chatType && isWorkspaceChat(chatType);
    const participants = participantList.reduce((reportParticipants: Participants, accountID: number) => {
        const participant: ReportParticipant = {
            notificationPreference,
            ...(!isWorkspaceChatType && {role: accountID === currentUserAccountID ? CONST.REPORT.ROLE.ADMIN : CONST.REPORT.ROLE.MEMBER}),
        };
        // eslint-disable-next-line no-param-reassign
        reportParticipants[accountID] = participant;
        return reportParticipants;
    }, {} as Participants);
    const currentTime = DateUtils.getDBTime();
    const isNewlyCreatedWorkspaceChat = chatType === CONST.REPORT.CHAT_TYPE.POLICY_EXPENSE_CHAT && isOwnPolicyExpenseChat;
    const optimisticChatReport: OptimisticChatReport = {
        isOptimisticReport: true,
        type: CONST.REPORT.TYPE.CHAT,
        chatType,
        isOwnPolicyExpenseChat,
        isPinned: isNewlyCreatedWorkspaceChat,
        lastActorAccountID: 0,
        lastMessageTranslationKey: '',
        lastMessageHtml: '',
        lastMessageText: undefined,
        lastReadTime: currentTime,
        lastVisibleActionCreated: currentTime,
        oldPolicyName,
        ownerAccountID: ownerAccountID || CONST.REPORT.OWNER_ACCOUNT_ID_FAKE,
        parentReportActionID,
        parentReportID,
        participants,
        policyID,
        reportID: optimisticReportID || generateReportID(),
        reportName,
        stateNum: 0,
        statusNum: 0,
        visibility,
        description,
        writeCapability,
        avatarUrl,
        avatarFileName,
    };

    if (chatType === CONST.REPORT.CHAT_TYPE.INVOICE) {
        // TODO: update to support workspace as an invoice receiver when workspace-to-workspace invoice room implemented
        optimisticChatReport.invoiceReceiver = {
            type: 'individual',
            accountID: participantList[0],
        };
    }

    return optimisticChatReport;
}

function buildOptimisticGroupChatReport(
    participantAccountIDs: number[],
    reportName: string,
    avatarUri: string,
    avatarFilename: string,
    optimisticReportID?: string,
    notificationPreference?: NotificationPreference,
) {
    return buildOptimisticChatReport(
        participantAccountIDs,
        reportName,
        CONST.REPORT.CHAT_TYPE.GROUP,
        undefined,
        undefined,
        undefined,
        undefined,
        undefined,
        undefined,
        notificationPreference,
        undefined,
        undefined,
        undefined,
        avatarUri,
        avatarFilename,
        optimisticReportID,
    );
}

/**
 * Returns the necessary reportAction onyx data to indicate that the chat has been created optimistically
 * @param [created] - Action created time
 */
function buildOptimisticCreatedReportAction(emailCreatingAction: string, created = DateUtils.getDBTime()): OptimisticCreatedReportAction {
    return {
        reportActionID: NumberUtils.rand64(),
        actionName: CONST.REPORT.ACTIONS.TYPE.CREATED,
        pendingAction: CONST.RED_BRICK_ROAD_PENDING_ACTION.ADD,
        actorAccountID: currentUserAccountID,
        message: [
            {
                type: CONST.REPORT.MESSAGE.TYPE.TEXT,
                style: 'strong',
                text: emailCreatingAction,
            },
            {
                type: CONST.REPORT.MESSAGE.TYPE.TEXT,
                style: 'normal',
                text: ' created this report',
            },
        ],
        person: [
            {
                type: CONST.REPORT.MESSAGE.TYPE.TEXT,
                style: 'strong',
                text: getCurrentUserDisplayNameOrEmail(),
            },
        ],
        automatic: false,
        avatar: getCurrentUserAvatar(),
        created,
        shouldShow: true,
    };
}

/**
 * Returns the necessary reportAction onyx data to indicate that the room has been renamed
 */
function buildOptimisticRenamedRoomReportAction(newName: string, oldName: string): OptimisticRenamedReportAction {
    const now = DateUtils.getDBTime();
    return {
        reportActionID: NumberUtils.rand64(),
        actionName: CONST.REPORT.ACTIONS.TYPE.RENAMED,
        pendingAction: CONST.RED_BRICK_ROAD_PENDING_ACTION.ADD,
        actorAccountID: currentUserAccountID,
        message: [
            {
                type: CONST.REPORT.MESSAGE.TYPE.TEXT,
                style: 'strong',
                text: 'You',
            },
            {
                type: CONST.REPORT.MESSAGE.TYPE.TEXT,
                style: 'normal',
                text: ` renamed this report. New title is '${newName}' (previously '${oldName}').`,
            },
        ],
        person: [
            {
                type: CONST.REPORT.MESSAGE.TYPE.TEXT,
                style: 'strong',
                text: getCurrentUserDisplayNameOrEmail(),
            },
        ],
        originalMessage: {
            oldName,
            newName,
            html: `Room renamed to ${newName}`,
            lastModified: now,
        },
        automatic: false,
        avatar: getCurrentUserAvatar(),
        created: now,
        shouldShow: true,
    };
}

/**
 * Returns the necessary reportAction onyx data to indicate that the room description has been updated
 */
function buildOptimisticRoomDescriptionUpdatedReportAction(description: string): OptimisticRoomDescriptionUpdatedReportAction {
    const now = DateUtils.getDBTime();
    return {
        reportActionID: NumberUtils.rand64(),
        actionName: CONST.REPORT.ACTIONS.TYPE.ROOM_CHANGE_LOG.UPDATE_ROOM_DESCRIPTION,
        pendingAction: CONST.RED_BRICK_ROAD_PENDING_ACTION.ADD,
        actorAccountID: currentUserAccountID,
        message: [
            {
                type: CONST.REPORT.MESSAGE.TYPE.COMMENT,
                text: description ? `set the room description to: ${Parser.htmlToText(description)}` : 'cleared the room description',
                html: description ? `<muted-text>set the room description to: ${description}</muted-text>` : '<muted-text>cleared the room description</muted-text>',
            },
        ],
        person: [
            {
                type: CONST.REPORT.MESSAGE.TYPE.TEXT,
                style: 'strong',
                text: getCurrentUserDisplayNameOrEmail(),
            },
        ],
        originalMessage: {
            description,
            lastModified: now,
        },
        created: now,
    };
}

/**
 * Returns the necessary reportAction onyx data to indicate that the transaction has been put on hold optimistically
 * @param [created] - Action created time
 */
function buildOptimisticHoldReportAction(created = DateUtils.getDBTime()): OptimisticHoldReportAction {
    return {
        reportActionID: NumberUtils.rand64(),
        actionName: CONST.REPORT.ACTIONS.TYPE.HOLD,
        pendingAction: CONST.RED_BRICK_ROAD_PENDING_ACTION.ADD,
        actorAccountID: currentUserAccountID,
        message: [
            {
                type: CONST.REPORT.MESSAGE.TYPE.TEXT,
                style: 'normal',
                text: Localize.translateLocal('iou.heldExpense'),
            },
        ],
        person: [
            {
                type: CONST.REPORT.MESSAGE.TYPE.TEXT,
                style: 'strong',
                text: getCurrentUserDisplayNameOrEmail(),
            },
        ],
        automatic: false,
        avatar: getCurrentUserAvatar(),
        created,
        shouldShow: true,
    };
}

/**
 * Returns the necessary reportAction onyx data to indicate that the transaction has been put on hold optimistically
 * @param [created] - Action created time
 */
function buildOptimisticHoldReportActionComment(comment: string, created = DateUtils.getDBTime()): OptimisticHoldReportAction {
    return {
        reportActionID: NumberUtils.rand64(),
        actionName: CONST.REPORT.ACTIONS.TYPE.ADD_COMMENT,
        pendingAction: CONST.RED_BRICK_ROAD_PENDING_ACTION.ADD,
        actorAccountID: currentUserAccountID,
        message: [
            {
                type: CONST.REPORT.MESSAGE.TYPE.COMMENT,
                text: comment,
                html: comment, // as discussed on https://github.com/Expensify/App/pull/39452 we will not support HTML for now
            },
        ],
        person: [
            {
                type: CONST.REPORT.MESSAGE.TYPE.TEXT,
                style: 'strong',
                text: getCurrentUserDisplayNameOrEmail(),
            },
        ],
        automatic: false,
        avatar: getCurrentUserAvatar(),
        created,
        shouldShow: true,
    };
}

/**
 * Returns the necessary reportAction onyx data to indicate that the transaction has been removed from hold optimistically
 * @param [created] - Action created time
 */
function buildOptimisticUnHoldReportAction(created = DateUtils.getDBTime()): OptimisticHoldReportAction {
    return {
        reportActionID: NumberUtils.rand64(),
        actionName: CONST.REPORT.ACTIONS.TYPE.UNHOLD,
        pendingAction: CONST.RED_BRICK_ROAD_PENDING_ACTION.ADD,
        actorAccountID: currentUserAccountID,
        message: [
            {
                type: CONST.REPORT.MESSAGE.TYPE.TEXT,
                style: 'normal',
                text: Localize.translateLocal('iou.unheldExpense'),
            },
        ],
        person: [
            {
                type: CONST.REPORT.MESSAGE.TYPE.TEXT,
                style: 'normal',
                text: getCurrentUserDisplayNameOrEmail(),
            },
        ],
        automatic: false,
        avatar: getCurrentUserAvatar(),
        created,
        shouldShow: true,
    };
}

function buildOptimisticEditedTaskFieldReportAction({title, description}: Task): OptimisticEditedTaskReportAction {
    // We do not modify title & description in one request, so we need to create a different optimistic action for each field modification
    let field = '';
    let value = '';
    if (title !== undefined) {
        field = 'task title';
        value = title;
    } else if (description !== undefined) {
        field = 'description';
        value = description;
    }

    let changelog = 'edited this task';
    if (field && value) {
        changelog = `updated the ${field} to ${value}`;
    } else if (field) {
        changelog = `removed the ${field}`;
    }

    return {
        reportActionID: NumberUtils.rand64(),
        actionName: CONST.REPORT.ACTIONS.TYPE.TASK_EDITED,
        pendingAction: CONST.RED_BRICK_ROAD_PENDING_ACTION.ADD,
        actorAccountID: currentUserAccountID,
        message: [
            {
                type: CONST.REPORT.MESSAGE.TYPE.COMMENT,
                text: changelog,
                html: description ? getParsedComment(changelog) : changelog,
            },
        ],
        person: [
            {
                type: CONST.REPORT.MESSAGE.TYPE.TEXT,
                style: 'strong',
                text: getCurrentUserDisplayNameOrEmail(),
            },
        ],
        automatic: false,
        avatar: getCurrentUserAvatar(),
        created: DateUtils.getDBTime(),
        shouldShow: false,
    };
}

function buildOptimisticChangedTaskAssigneeReportAction(assigneeAccountID: number): OptimisticEditedTaskReportAction {
    return {
        reportActionID: NumberUtils.rand64(),
        actionName: CONST.REPORT.ACTIONS.TYPE.TASK_EDITED,
        pendingAction: CONST.RED_BRICK_ROAD_PENDING_ACTION.ADD,
        actorAccountID: currentUserAccountID,
        message: [
            {
                type: CONST.REPORT.MESSAGE.TYPE.COMMENT,
                text: `assigned to ${getDisplayNameForParticipant(assigneeAccountID)}`,
                html: `assigned to <mention-user accountID="${assigneeAccountID}"/>`,
            },
        ],
        person: [
            {
                type: CONST.REPORT.MESSAGE.TYPE.TEXT,
                style: 'strong',
                text: getCurrentUserDisplayNameOrEmail(),
            },
        ],
        automatic: false,
        avatar: getCurrentUserAvatar(),
        created: DateUtils.getDBTime(),
        shouldShow: false,
    };
}

/**
 * Returns the necessary reportAction onyx data to indicate that a chat has been archived
 *
 * @param reason - A reason why the chat has been archived
 */
function buildOptimisticClosedReportAction(
    emailClosingReport: string,
    policyName: string,
    reason: ValueOf<typeof CONST.REPORT.ARCHIVE_REASON> = CONST.REPORT.ARCHIVE_REASON.DEFAULT,
): OptimisticClosedReportAction {
    return {
        actionName: CONST.REPORT.ACTIONS.TYPE.CLOSED,
        actorAccountID: currentUserAccountID,
        automatic: false,
        avatar: getCurrentUserAvatar(),
        created: DateUtils.getDBTime(),
        message: [
            {
                type: CONST.REPORT.MESSAGE.TYPE.TEXT,
                style: 'strong',
                text: emailClosingReport,
            },
            {
                type: CONST.REPORT.MESSAGE.TYPE.TEXT,
                style: 'normal',
                text: ' closed this report',
            },
        ],
        originalMessage: {
            policyName,
            reason,
        },
        pendingAction: CONST.RED_BRICK_ROAD_PENDING_ACTION.ADD,
        person: [
            {
                type: CONST.REPORT.MESSAGE.TYPE.TEXT,
                style: 'strong',
                text: getCurrentUserDisplayNameOrEmail(),
            },
        ],
        reportActionID: NumberUtils.rand64(),
        shouldShow: true,
    };
}

/**
 * Returns an optimistic Dismissed Violation Report Action. Use the originalMessage customize this to the type of
 * violation being dismissed.
 */
function buildOptimisticDismissedViolationReportAction(
    originalMessage: ReportAction<typeof CONST.REPORT.ACTIONS.TYPE.DISMISSED_VIOLATION>['originalMessage'],
): OptimisticDismissedViolationReportAction {
    return {
        actionName: CONST.REPORT.ACTIONS.TYPE.DISMISSED_VIOLATION,
        actorAccountID: currentUserAccountID,
        avatar: getCurrentUserAvatar(),
        created: DateUtils.getDBTime(),
        message: [
            {
                type: CONST.REPORT.MESSAGE.TYPE.TEXT,
                style: 'normal',
                text: ReportActionsUtils.getDismissedViolationMessageText(originalMessage),
            },
        ],
        originalMessage,
        pendingAction: CONST.RED_BRICK_ROAD_PENDING_ACTION.ADD,
        person: [
            {
                type: CONST.REPORT.MESSAGE.TYPE.TEXT,
                style: 'strong',
                text: getCurrentUserDisplayNameOrEmail(),
            },
        ],
        reportActionID: NumberUtils.rand64(),
        shouldShow: true,
    };
}

function buildOptimisticWorkspaceChats(policyID: string, policyName: string, expenseReportId?: string): OptimisticWorkspaceChats {
    const announceChatData = buildOptimisticChatReport(
        currentUserAccountID ? [currentUserAccountID] : [],
        CONST.REPORT.WORKSPACE_CHAT_ROOMS.ANNOUNCE,
        CONST.REPORT.CHAT_TYPE.POLICY_ANNOUNCE,
        policyID,
        CONST.POLICY.OWNER_ACCOUNT_ID_FAKE,
        false,
        policyName,
        undefined,
        CONST.REPORT.WRITE_CAPABILITIES.ADMINS,
        CONST.REPORT.NOTIFICATION_PREFERENCE.ALWAYS,
    );
    const announceChatReportID = announceChatData.reportID;
    const announceCreatedAction = buildOptimisticCreatedReportAction(CONST.POLICY.OWNER_EMAIL_FAKE);
    const announceReportActionData = {
        [announceCreatedAction.reportActionID]: announceCreatedAction,
    };
    const pendingChatMembers = getPendingChatMembers(currentUserAccountID ? [currentUserAccountID] : [], [], CONST.RED_BRICK_ROAD_PENDING_ACTION.ADD);
    const adminsChatData = {
        ...buildOptimisticChatReport(
            [currentUserAccountID ?? -1],
            CONST.REPORT.WORKSPACE_CHAT_ROOMS.ADMINS,
            CONST.REPORT.CHAT_TYPE.POLICY_ADMINS,
            policyID,
            CONST.POLICY.OWNER_ACCOUNT_ID_FAKE,
            false,
            policyName,
        ),
        pendingChatMembers,
    };
    const adminsChatReportID = adminsChatData.reportID;
    const adminsCreatedAction = buildOptimisticCreatedReportAction(CONST.POLICY.OWNER_EMAIL_FAKE);
    const adminsReportActionData = {
        [adminsCreatedAction.reportActionID]: adminsCreatedAction,
    };

    const expenseChatData = buildOptimisticChatReport(
        [currentUserAccountID ?? -1],
        '',
        CONST.REPORT.CHAT_TYPE.POLICY_EXPENSE_CHAT,
        policyID,
        currentUserAccountID,
        true,
        policyName,
        undefined,
        undefined,
        undefined,
        undefined,
        undefined,
        undefined,
        undefined,
        undefined,
        expenseReportId,
    );
    const expenseChatReportID = expenseChatData.reportID;
    const expenseReportCreatedAction = buildOptimisticCreatedReportAction(currentUserEmail ?? '');
    const expenseReportActionData = {
        [expenseReportCreatedAction.reportActionID]: expenseReportCreatedAction,
    };

    return {
        announceChatReportID,
        announceChatData,
        announceReportActionData,
        announceCreatedReportActionID: announceCreatedAction.reportActionID,
        adminsChatReportID,
        adminsChatData,
        adminsReportActionData,
        adminsCreatedReportActionID: adminsCreatedAction.reportActionID,
        expenseChatReportID,
        expenseChatData,
        expenseReportActionData,
        expenseCreatedReportActionID: expenseReportCreatedAction.reportActionID,
    };
}

/**
 * Builds an optimistic Task Report with a randomly generated reportID
 *
 * @param ownerAccountID - Account ID of the person generating the Task.
 * @param assigneeAccountID - AccountID of the other person participating in the Task.
 * @param parentReportID - Report ID of the chat where the Task is.
 * @param title - Task title.
 * @param description - Task description.
 * @param policyID - PolicyID of the parent report
 */

function buildOptimisticTaskReport(
    ownerAccountID: number,
    assigneeAccountID = 0,
    parentReportID?: string,
    title?: string,
    description?: string,
    policyID: string = CONST.POLICY.OWNER_EMAIL_FAKE,
    notificationPreference: NotificationPreference = CONST.REPORT.NOTIFICATION_PREFERENCE.HIDDEN,
): OptimisticTaskReport {
    const participants: Participants = {
        [ownerAccountID]: {
            notificationPreference,
        },
    };

    if (assigneeAccountID) {
        participants[assigneeAccountID] = {notificationPreference};
    }

    return {
        reportID: generateReportID(),
        reportName: title,
        description: getParsedComment(description ?? ''),
        ownerAccountID,
        participants,
        managerID: assigneeAccountID,
        type: CONST.REPORT.TYPE.TASK,
        parentReportID,
        policyID,
        stateNum: CONST.REPORT.STATE_NUM.OPEN,
        statusNum: CONST.REPORT.STATUS_NUM.OPEN,
        lastVisibleActionCreated: DateUtils.getDBTime(),
        hasParentAccess: true,
    };
}

/**
 * Builds an optimistic EXPORTED_TO_INTEGRATION report action
 *
 * @param integration - The connectionName of the integration
 * @param markedManually - Whether the integration was marked as manually exported
 */
function buildOptimisticExportIntegrationAction(integration: ConnectionName, markedManually = false): OptimisticExportIntegrationAction {
    const label = CONST.POLICY.CONNECTIONS.NAME_USER_FRIENDLY[integration];
    return {
        reportActionID: NumberUtils.rand64(),
        actionName: CONST.REPORT.ACTIONS.TYPE.EXPORTED_TO_INTEGRATION,
        pendingAction: CONST.RED_BRICK_ROAD_PENDING_ACTION.ADD,
        actorAccountID: currentUserAccountID,
        message: [],
        person: [
            {
                type: CONST.REPORT.MESSAGE.TYPE.TEXT,
                style: 'strong',
                text: getCurrentUserDisplayNameOrEmail(),
            },
        ],
        automatic: false,
        avatar: getCurrentUserAvatar(),
        created: DateUtils.getDBTime(),
        shouldShow: true,
        originalMessage: {
            label,
            lastModified: DateUtils.getDBTime(),
            markedManually,
            inProgress: true,
        },
    };
}

/**
 * A helper method to create transaction thread
 *
 * @param reportAction - the parent IOU report action from which to create the thread
 * @param moneyRequestReport - the report which the report action belongs to
 */
function buildTransactionThread(
    reportAction: OnyxEntry<ReportAction | OptimisticIOUReportAction>,
    moneyRequestReport: OnyxEntry<Report>,
    existingTransactionThreadReportID?: string,
): OptimisticChatReport {
    const participantAccountIDs = [...new Set([currentUserAccountID, Number(reportAction?.actorAccountID)])].filter(Boolean) as number[];
    const existingTransactionThreadReport = getReportOrDraftReport(existingTransactionThreadReportID);

    if (existingTransactionThreadReportID && existingTransactionThreadReport) {
        return {
            ...existingTransactionThreadReport,
            isOptimisticReport: true,
            parentReportActionID: reportAction?.reportActionID,
            parentReportID: moneyRequestReport?.reportID,
            reportName: getTransactionReportName(reportAction),
            policyID: moneyRequestReport?.policyID,
        };
    }

    return buildOptimisticChatReport(
        participantAccountIDs,
        getTransactionReportName(reportAction),
        undefined,
        moneyRequestReport?.policyID ?? '-1',
        CONST.POLICY.OWNER_ACCOUNT_ID_FAKE,
        false,
        '',
        undefined,
        undefined,
        CONST.REPORT.NOTIFICATION_PREFERENCE.HIDDEN,
        reportAction?.reportActionID,
        moneyRequestReport?.reportID,
    );
}

/**
 * Build optimistic expense entities:
 *
 * 1. CREATED action for the chatReport
 * 2. CREATED action for the iouReport
 * 3. IOU action for the iouReport linked to the transaction thread via `childReportID`
 * 4. Transaction Thread linked to the IOU action via `parentReportActionID`
 * 5. CREATED action for the Transaction Thread
 */
function buildOptimisticMoneyRequestEntities(
    iouReport: Report,
    type: ValueOf<typeof CONST.IOU.REPORT_ACTION_TYPE>,
    amount: number,
    currency: string,
    comment: string,
    payeeEmail: string,
    participants: Participant[],
    transactionID: string,
    paymentType?: PaymentMethodType,
    isSettlingUp = false,
    isSendMoneyFlow = false,
    isOwnPolicyExpenseChat = false,
    isPersonalTrackingExpense?: boolean,
    existingTransactionThreadReportID?: string,
    linkedTrackedExpenseReportAction?: ReportAction,
): [OptimisticCreatedReportAction, OptimisticCreatedReportAction, OptimisticIOUReportAction, OptimisticChatReport, OptimisticCreatedReportAction | null] {
    const createdActionForChat = buildOptimisticCreatedReportAction(payeeEmail);

    // The `CREATED` action must be optimistically generated before the IOU action so that it won't appear after the IOU action in the chat.
    const iouActionCreationTime = DateUtils.getDBTime();
    const createdActionForIOUReport = buildOptimisticCreatedReportAction(payeeEmail, DateUtils.subtractMillisecondsFromDateTime(iouActionCreationTime, 1));

    const iouAction = buildOptimisticIOUReportAction(
        type,
        amount,
        currency,
        comment,
        participants,
        transactionID,
        paymentType,
        isPersonalTrackingExpense ? '0' : iouReport.reportID,
        isSettlingUp,
        isSendMoneyFlow,
        isOwnPolicyExpenseChat,
        iouActionCreationTime,
        linkedTrackedExpenseReportAction,
    );

    // Create optimistic transactionThread and the `CREATED` action for it, if existingTransactionThreadReportID is undefined
    const transactionThread = buildTransactionThread(iouAction, iouReport, existingTransactionThreadReportID);
    const createdActionForTransactionThread = existingTransactionThreadReportID ? null : buildOptimisticCreatedReportAction(payeeEmail);

    // The IOU action and the transactionThread are co-dependent as parent-child, so we need to link them together
    iouAction.childReportID = existingTransactionThreadReportID ?? transactionThread.reportID;

    return [createdActionForChat, createdActionForIOUReport, iouAction, transactionThread, createdActionForTransactionThread];
}

// Check if the report is empty, meaning it has no visible messages (i.e. only a "created" report action).
function isEmptyReport(report: OnyxEntry<Report>): boolean {
    if (!report) {
        return true;
    }

    if (report.lastMessageText ?? report.lastMessageTranslationKey) {
        return false;
    }

    const lastVisibleMessage = getLastVisibleMessage(report.reportID);
    return !lastVisibleMessage.lastMessageText && !lastVisibleMessage.lastMessageTranslationKey;
}

function isUnread(report: OnyxEntry<Report>): boolean {
    if (!report) {
        return false;
    }

    if (isEmptyReport(report) && !isSelfDM(report)) {
        return false;
    }
    // lastVisibleActionCreated and lastReadTime are both datetime strings and can be compared directly
    const lastVisibleActionCreated = report.lastVisibleActionCreated ?? '';
    const lastReadTime = report.lastReadTime ?? '';
    const lastMentionedTime = report.lastMentionedTime ?? '';

    // If the user was mentioned and the comment got deleted the lastMentionedTime will be more recent than the lastVisibleActionCreated
    return lastReadTime < lastVisibleActionCreated || lastReadTime < lastMentionedTime;
}

function isIOUOwnedByCurrentUser(report: OnyxEntry<Report>, allReportsDict?: OnyxCollection<Report>): boolean {
    const allAvailableReports = allReportsDict ?? ReportConnection.getAllReports();
    if (!report || !allAvailableReports) {
        return false;
    }

    let reportToLook = report;
    if (report.iouReportID) {
        const iouReport = allAvailableReports[`${ONYXKEYS.COLLECTION.REPORT}${report.iouReportID}`];
        if (iouReport) {
            reportToLook = iouReport;
        }
    }

    return reportToLook.ownerAccountID === currentUserAccountID;
}

/**
 * Assuming the passed in report is a default room, lets us know whether we can see it or not, based on permissions and
 * the various subsets of users we've allowed to use default rooms.
 */
function canSeeDefaultRoom(report: OnyxEntry<Report>, policies: OnyxCollection<Policy>, betas: OnyxEntry<Beta[]>): boolean {
    // Include archived rooms
    if (isArchivedRoom(report, getReportNameValuePairs(report?.reportID))) {
        return true;
    }

    // Include default rooms for free plan policies (domain rooms aren't included in here because they do not belong to a policy)
    if (getPolicyType(report, policies) === CONST.POLICY.TYPE.FREE) {
        return true;
    }

    // If the room has an assigned guide, it can be seen.
    if (hasExpensifyGuidesEmails(Object.keys(report?.participants ?? {}).map(Number))) {
        return true;
    }

    // Include any admins and announce rooms, since only non partner-managed domain rooms are on the beta now.
    if (isAdminRoom(report) || isAnnounceRoom(report)) {
        return true;
    }

    // For all other cases, just check that the user belongs to the default rooms beta
    return Permissions.canUseDefaultRooms(betas ?? []);
}

function canAccessReport(report: OnyxEntry<Report>, policies: OnyxCollection<Policy>, betas: OnyxEntry<Beta[]>): boolean {
    // We hide default rooms (it's basically just domain rooms now) from people who aren't on the defaultRooms beta.
    if (isDefaultRoom(report) && !canSeeDefaultRoom(report, policies, betas)) {
        return false;
    }

    if (report?.errorFields?.notFound) {
        return false;
    }

    return true;
}

// eslint-disable-next-line rulesdir/no-negated-variables
function isReportNotFound(report: OnyxEntry<Report>): boolean {
    return !!report?.errorFields?.notFound;
}

/**
 * Check if the report is the parent report of the currently viewed report or at least one child report has report action
 */
function shouldHideReport(report: OnyxEntry<Report>, currentReportId: string): boolean {
    const currentReport = getReportOrDraftReport(currentReportId);
    const parentReport = getParentReport(!isEmptyObject(currentReport) ? currentReport : undefined);
    const reportActions = allReportActions?.[`${ONYXKEYS.COLLECTION.REPORT_ACTIONS}${report?.reportID}`] ?? {};
    const isChildReportHasComment = Object.values(reportActions ?? {})?.some((reportAction) => (reportAction?.childVisibleActionCount ?? 0) > 0);
    return parentReport?.reportID !== report?.reportID && !isChildReportHasComment;
}

/**
 * Checks to see if a report's parentAction is an expense that contains a violation type of either violation or warning
 */
function doesTransactionThreadHaveViolations(
    report: OnyxInputOrEntry<Report>,
    transactionViolations: OnyxCollection<TransactionViolation[]>,
    parentReportAction: OnyxInputOrEntry<ReportAction>,
): boolean {
    if (!ReportActionsUtils.isMoneyRequestAction(parentReportAction)) {
        return false;
    }
    const {IOUTransactionID, IOUReportID} = ReportActionsUtils.getOriginalMessage(parentReportAction) ?? {};
    if (!IOUTransactionID || !IOUReportID) {
        return false;
    }
    if (!isCurrentUserSubmitter(IOUReportID)) {
        return false;
    }
    if (report?.stateNum !== CONST.REPORT.STATE_NUM.OPEN && report?.stateNum !== CONST.REPORT.STATE_NUM.SUBMITTED) {
        return false;
    }
    return (
        TransactionUtils.hasViolation(IOUTransactionID, transactionViolations) ||
        TransactionUtils.hasWarningTypeViolation(IOUTransactionID, transactionViolations) ||
        (isPaidGroupPolicy(report) && TransactionUtils.hasModifiedAmountOrDateViolation(IOUTransactionID, transactionViolations))
    );
}

/**
 * Checks if we should display violation - we display violations when the expense has violation and it is not settled
 */
function shouldDisplayTransactionThreadViolations(
    report: OnyxEntry<Report>,
    transactionViolations: OnyxCollection<TransactionViolation[]>,
    parentReportAction: OnyxEntry<ReportAction>,
): boolean {
    if (!ReportActionsUtils.isMoneyRequestAction(parentReportAction)) {
        return false;
    }
    const {IOUReportID} = ReportActionsUtils.getOriginalMessage(parentReportAction) ?? {};
    if (isSettled(IOUReportID) || isReportApproved(IOUReportID?.toString())) {
        return false;
    }
    return doesTransactionThreadHaveViolations(report, transactionViolations, parentReportAction);
}

/**
 * Checks to see if a report contains a violation
 */
function hasViolations(reportID: string, transactionViolations: OnyxCollection<TransactionViolation[]>): boolean {
    const transactions = reportsTransactions[reportID] ?? [];
    return transactions.some((transaction) => TransactionUtils.hasViolation(transaction.transactionID, transactionViolations));
}

/**
 * Checks to see if a report contains a violation of type `warning`
 */
function hasWarningTypeViolations(reportID: string, transactionViolations: OnyxCollection<TransactionViolation[]>): boolean {
    const transactions = reportsTransactions[reportID] ?? [];
    return transactions.some((transaction) => TransactionUtils.hasWarningTypeViolation(transaction.transactionID, transactionViolations));
}

function hasReportViolations(reportID: string) {
    const reportViolations = allReportsViolations?.[`${ONYXKEYS.COLLECTION.REPORT_VIOLATIONS}${reportID}`];
    return Object.values(reportViolations ?? {}).some((violations) => !isEmptyObject(violations));
}

/**
 * Checks if #admins room chan be shown
 * We show #admin rooms when a) More than one admin exists or b) There exists policy audit log for review.
 */
function shouldAdminsRoomBeVisible(report: OnyxEntry<Report>): boolean {
    const accountIDs = Object.entries(report?.participants ?? {}).map(([accountID]) => Number(accountID));
    const adminAccounts = PersonalDetailsUtils.getLoginsByAccountIDs(accountIDs).filter((login) => !PolicyUtils.isExpensifyTeam(login));
    const lastVisibleAction = ReportActionsUtils.getLastVisibleAction(report?.reportID ?? '');
    if ((lastVisibleAction ? ReportActionsUtils.isCreatedAction(lastVisibleAction) : report?.lastActionType === CONST.REPORT.ACTIONS.TYPE.CREATED) && adminAccounts.length <= 1) {
        return false;
    }
    return true;
}

/**
 * Takes several pieces of data from Onyx and evaluates if a report should be shown in the option list (either when searching
 * for reports or the reports shown in the LHN).
 *
 * This logic is very specific and the order of the logic is very important. It should fail quickly in most cases and also
 * filter out the majority of reports before filtering out very specific minority of reports.
 */
function shouldReportBeInOptionList({
    report,
    currentReportId,
    isInFocusMode,
    betas,
    policies,
    excludeEmptyChats,
    doesReportHaveViolations,
    includeSelfDM = false,
    login,
    includeDomainEmail = false,
}: {
    report: OnyxEntry<Report>;
    currentReportId: string;
    isInFocusMode: boolean;
    betas: OnyxEntry<Beta[]>;
    policies: OnyxCollection<Policy>;
    excludeEmptyChats: boolean;
    doesReportHaveViolations: boolean;
    includeSelfDM?: boolean;
    login?: string;
    includeDomainEmail?: boolean;
}) {
    const isInDefaultMode = !isInFocusMode;
    // Exclude reports that have no data because there wouldn't be anything to show in the option item.
    // This can happen if data is currently loading from the server or a report is in various stages of being created.
    // This can also happen for anyone accessing a public room or archived room for which they don't have access to the underlying policy.
    // Optionally exclude reports that do not belong to currently active workspace

<<<<<<< HEAD
    const parentReportAction = isThread(report) ? allReportActions?.[`${ONYXKEYS.COLLECTION.REPORT_ACTIONS}${report?.parentReportID}`]?.[report?.parentReportActionID] : undefined;
=======
    const parentReportAction = isThread(report) ? allReportActions?.[`${ONYXKEYS.COLLECTION.REPORT_ACTIONS}${report.parentReportID}`]?.[report.parentReportActionID] : undefined;
>>>>>>> 7af7a3f8

    if (
        !report?.reportID ||
        !report?.type ||
        report?.reportName === undefined ||
        // eslint-disable-next-line @typescript-eslint/prefer-nullish-coalescing
        report?.isHidden ||
        (!report?.participants &&
            // We omit sending back participants for chat rooms when searching for reports since they aren't needed to display the results and can get very large.
            // So we allow showing rooms with no participants–in any other circumstances we should never have these reports with no participants in Onyx.
            !isChatRoom(report) &&
            !isChatThread(report) &&
            !isArchivedRoom(report, getReportNameValuePairs(report?.reportID)) &&
            !isMoneyRequestReport(report) &&
            !isTaskReport(report) &&
            !isSelfDM(report) &&
            !isSystemChat(report) &&
            !isGroupChat(report))
    ) {
        return false;
    }

    // We used to use the system DM for A/B testing onboarding tasks, but now only create them in the Concierge chat. We
    // still need to allow existing users who have tasks in the system DM to see them, but otherwise we don't need to
    // show that chat
    if (report?.participants?.[CONST.ACCOUNT_ID.NOTIFICATIONS] && isEmptyReport(report)) {
        return false;
    }

    if (!canAccessReport(report, policies, betas)) {
        return false;
    }

    // If this is a transaction thread associated with a report that only has one transaction, omit it
    if (isOneTransactionThread(report.reportID, report.parentReportID ?? '-1', parentReportAction)) {
        return false;
    }

    if ((Object.values(CONST.REPORT.UNSUPPORTED_TYPE) as string[]).includes(report?.type ?? '')) {
        return false;
    }

    // Include the currently viewed report. If we excluded the currently viewed report, then there
    // would be no way to highlight it in the options list and it would be confusing to users because they lose
    // a sense of context.
    if (report.reportID === currentReportId) {
        return true;
    }

    // Retrieve the draft comment for the report and convert it to a boolean
    const hasDraftComment = hasValidDraftComment(report.reportID);

    // Include reports that are relevant to the user in any view mode. Criteria include having a draft or having a GBR showing.
    // eslint-disable-next-line @typescript-eslint/prefer-nullish-coalescing
    if (hasDraftComment || requiresAttentionFromCurrentUser(report)) {
        return true;
    }

    const isEmptyChat = isEmptyReport(report);
    const canHideReport = shouldHideReport(report, currentReportId);

    // Include reports if they are pinned
    if (report.isPinned) {
        return true;
    }

    const reportIsSettled = report.statusNum === CONST.REPORT.STATUS_NUM.REIMBURSED;

    // Always show IOU reports with violations unless they are reimbursed
    if (isExpenseRequest(report) && doesReportHaveViolations && !reportIsSettled) {
        return true;
    }

    // Hide only chat threads that haven't been commented on (other threads are actionable)
    if (isChatThread(report) && canHideReport && isEmptyChat) {
        return false;
    }

    // Show #admins room only when it has some value to the user.
    if (isAdminRoom(report) && !shouldAdminsRoomBeVisible(report)) {
        return false;
    }

    // Include reports that have errors from trying to add a workspace
    // If we excluded it, then the red-brock-road pattern wouldn't work for the user to resolve the error
    if (report.errorFields?.addWorkspaceRoom) {
        return true;
    }

    // All unread chats (even archived ones) in GSD mode will be shown. This is because GSD mode is specifically for focusing the user on the most relevant chats, primarily, the unread ones
    if (isInFocusMode) {
        return isUnread(report) && getReportNotificationPreference(report) !== CONST.REPORT.NOTIFICATION_PREFERENCE.MUTE;
    }

    // Archived reports should always be shown when in default (most recent) mode. This is because you should still be able to access and search for the chats to find them.
    if (isInDefaultMode && isArchivedRoom(report, getReportNameValuePairs(report?.reportID))) {
        return true;
    }

    // Hide chats between two users that haven't been commented on from the LNH
    if (excludeEmptyChats && isEmptyChat && isChatReport(report) && !isChatRoom(report) && !isPolicyExpenseChat(report) && !isSystemChat(report) && !isGroupChat(report) && canHideReport) {
        return false;
    }

    if (isSelfDM(report)) {
        return includeSelfDM;
    }

    if (Str.isDomainEmail(login ?? '') && !includeDomainEmail) {
        return false;
    }

    // Hide chat threads where the parent message is pending removal
    if (
        !isEmptyObject(parentReportAction) &&
        ReportActionsUtils.isPendingRemove(parentReportAction) &&
        ReportActionsUtils.isThreadParentMessage(parentReportAction, report?.reportID ?? '')
    ) {
        return false;
    }

    return true;
}

/**
 * Returns the system report from the list of reports.
 */
function getSystemChat(): OnyxEntry<Report> {
    const allReports = ReportConnection.getAllReports();
    if (!allReports) {
        return undefined;
    }

    return Object.values(allReports ?? {}).find((report) => report?.chatType === CONST.REPORT.CHAT_TYPE.SYSTEM);
}

/**
 * Attempts to find a report in onyx with the provided list of participants. Does not include threads, task, expense, room, and policy expense chat.
 */
function getChatByParticipants(newParticipantList: number[], reports: OnyxCollection<Report> = ReportConnection.getAllReports(), shouldIncludeGroupChats = false): OnyxEntry<Report> {
    const sortedNewParticipantList = newParticipantList.sort();
    return Object.values(reports ?? {}).find((report) => {
        const participantAccountIDs = Object.keys(report?.participants ?? {});

        // Skip if it's not a 1:1 chat
        if (!shouldIncludeGroupChats && !isOneOnOneChat(report) && !isSystemChat(report)) {
            return false;
        }

        // If we are looking for a group chat, then skip non-group chat report
        if (shouldIncludeGroupChats && !isGroupChat(report)) {
            return false;
        }

        const sortedParticipantsAccountIDs = participantAccountIDs.map(Number).sort();

        // Only return the chat if it has all the participants
        return lodashIsEqual(sortedNewParticipantList, sortedParticipantsAccountIDs);
    });
}

/**
 * Attempts to find an invoice chat report in onyx with the provided policyID and receiverID.
 */
function getInvoiceChatByParticipants(policyID: string, receiverID: string | number, reports: OnyxCollection<Report> = ReportConnection.getAllReports()): OnyxEntry<Report> {
    return Object.values(reports ?? {}).find((report) => {
        if (!report || !isInvoiceRoom(report) || isArchivedRoom(report)) {
            return false;
        }

        const isSameReceiver =
            report.invoiceReceiver &&
            (('accountID' in report.invoiceReceiver && report.invoiceReceiver.accountID === receiverID) ||
                ('policyID' in report.invoiceReceiver && report.invoiceReceiver.policyID === receiverID));

        return report.policyID === policyID && isSameReceiver;
    });
}

/**
 * Attempts to find a policy expense report in onyx that is owned by ownerAccountID in a given policy
 */
function getPolicyExpenseChat(ownerAccountID: number, policyID: string): OnyxEntry<Report> {
    return Object.values(ReportConnection.getAllReports() ?? {}).find((report: OnyxEntry<Report>) => {
        // If the report has been deleted, then skip it
        if (!report) {
            return false;
        }

        return report.policyID === policyID && isPolicyExpenseChat(report) && report.ownerAccountID === ownerAccountID;
    });
}

function getAllPolicyReports(policyID: string): Array<OnyxEntry<Report>> {
    return Object.values(ReportConnection.getAllReports() ?? {}).filter((report) => report?.policyID === policyID);
}

/**
 * Returns true if Chronos is one of the chat participants (1:1)
 */
function chatIncludesChronos(report: OnyxInputOrEntry<Report>): boolean {
    const participantAccountIDs = Object.keys(report?.participants ?? {}).map(Number);
    return participantAccountIDs.includes(CONST.ACCOUNT_ID.CHRONOS);
}

function chatIncludesChronosWithID(reportID?: string): boolean {
    // eslint-disable-next-line @typescript-eslint/prefer-nullish-coalescing
    const report = ReportConnection.getAllReports()?.[`${ONYXKEYS.COLLECTION.REPORT}${reportID || -1}`];
    return chatIncludesChronos(report);
}

/**
 * Can only flag if:
 *
 * - It was written by someone else and isn't a whisper
 * - It's a welcome message whisper
 * - It's an ADD_COMMENT that is not an attachment
 */
function canFlagReportAction(reportAction: OnyxInputOrEntry<ReportAction>, reportID: string | undefined): boolean {
    let report = getReportOrDraftReport(reportID);

    // If the childReportID exists in reportAction and is equal to the reportID,
    // the report action being evaluated is the parent report action in a thread, and we should get the parent report to evaluate instead.
    if (reportAction?.childReportID?.toString() === reportID?.toString()) {
        report = getReportOrDraftReport(report?.parentReportID);
    }
    const isCurrentUserAction = reportAction?.actorAccountID === currentUserAccountID;
    if (ReportActionsUtils.isWhisperAction(reportAction)) {
        // Allow flagging whispers that are sent by other users
        if (!isCurrentUserAction && reportAction?.actorAccountID !== CONST.ACCOUNT_ID.CONCIERGE) {
            return true;
        }

        // Disallow flagging the rest of whisper as they are sent by us
        return false;
    }

    return !!(
        !isCurrentUserAction &&
        reportAction?.actionName === CONST.REPORT.ACTIONS.TYPE.ADD_COMMENT &&
        !ReportActionsUtils.isDeletedAction(reportAction) &&
        !ReportActionsUtils.isCreatedTaskReportAction(reportAction) &&
        !isEmptyObject(report) &&
        report &&
        isAllowedToComment(report)
    );
}

/**
 * Whether flag comment page should show
 */
function shouldShowFlagComment(reportAction: OnyxInputOrEntry<ReportAction>, report: OnyxInputOrEntry<Report>): boolean {
    return (
        canFlagReportAction(reportAction, report?.reportID) &&
        !isArchivedRoom(report, getReportNameValuePairs(report?.reportID)) &&
        !chatIncludesChronos(report) &&
        !isConciergeChatReport(report) &&
        reportAction?.actorAccountID !== CONST.ACCOUNT_ID.CONCIERGE
    );
}

/**
 * @param sortedAndFilteredReportActions - reportActions for the report, sorted newest to oldest, and filtered for only those that should be visible
 */
function getNewMarkerReportActionID(report: OnyxEntry<Report>, sortedAndFilteredReportActions: ReportAction[]): string {
    if (!isUnread(report)) {
        return '';
    }

    const newMarkerIndex = lodashFindLastIndex(sortedAndFilteredReportActions, (reportAction) => (reportAction.created ?? '') > (report?.lastReadTime ?? ''));

    return 'reportActionID' in sortedAndFilteredReportActions[newMarkerIndex] ? sortedAndFilteredReportActions[newMarkerIndex].reportActionID : '';
}

/**
 * Performs the markdown conversion, and replaces code points > 127 with C escape sequences
 * Used for compatibility with the backend auth validator for AddComment, and to account for MD in comments
 * @returns The comment's total length as seen from the backend
 */
function getCommentLength(textComment: string, parsingDetails?: ParsingDetails): number {
    return getParsedComment(textComment, parsingDetails)
        .replace(/[^ -~]/g, '\\u????')
        .trim().length;
}

function getRouteFromLink(url: string | null): string {
    if (!url) {
        return '';
    }

    // Get the reportID from URL
    let route = url;
    const localWebAndroidRegEx = /^(https:\/\/([0-9]{1,3})\.([0-9]{1,3})\.([0-9]{1,3})\.([0-9]{1,3}))/;
    linkingConfig.prefixes.forEach((prefix) => {
        if (route.startsWith(prefix)) {
            route = route.replace(prefix, '');
        } else if (localWebAndroidRegEx.test(route)) {
            route = route.replace(localWebAndroidRegEx, '');
        } else {
            return;
        }

        // Remove the port if it's a localhost URL
        if (/^:\d+/.test(route)) {
            route = route.replace(/:\d+/, '');
        }

        // Remove the leading slash if exists
        if (route.startsWith('/')) {
            route = route.replace('/', '');
        }
    });
    return route;
}

function parseReportRouteParams(route: string): ReportRouteParams {
    let parsingRoute = route;
    if (parsingRoute.at(0) === '/') {
        // remove the first slash
        parsingRoute = parsingRoute.slice(1);
    }

    if (!parsingRoute.startsWith(Url.addTrailingForwardSlash(ROUTES.REPORT))) {
        return {reportID: '', isSubReportPageRoute: false};
    }

    const pathSegments = parsingRoute.split('/');

    const reportIDSegment = pathSegments[1];
    const hasRouteReportActionID = !Number.isNaN(Number(pathSegments[2]));

    // Check for "undefined" or any other unwanted string values
    if (!reportIDSegment || reportIDSegment === 'undefined') {
        return {reportID: '', isSubReportPageRoute: false};
    }

    return {
        reportID: reportIDSegment,
        isSubReportPageRoute: pathSegments.length > 2 && !hasRouteReportActionID,
    };
}

function getReportIDFromLink(url: string | null): string {
    const route = getRouteFromLink(url);
    const {reportID, isSubReportPageRoute} = parseReportRouteParams(route);
    if (isSubReportPageRoute) {
        // We allow the Sub-Report deep link routes (settings, details, etc.) to be handled by their respective component pages
        return '';
    }
    return reportID;
}

/**
 * Check if the chat report is linked to an iou that is waiting for the current user to add a credit bank account.
 */
function hasIOUWaitingOnCurrentUserBankAccount(chatReport: OnyxInputOrEntry<Report>): boolean {
    if (chatReport?.iouReportID) {
        const iouReport = ReportConnection.getAllReports()?.[`${ONYXKEYS.COLLECTION.REPORT}${chatReport?.iouReportID}`];
        if (iouReport?.isWaitingOnBankAccount && iouReport?.ownerAccountID === currentUserAccountID) {
            return true;
        }
    }

    return false;
}

/**
 * Users can submit an expense:
 * - in policy expense chats only if they are in a role of a member in the chat (in other words, if it's their policy expense chat)
 * - in an open or submitted expense report tied to a policy expense chat the user owns
 *     - employee can submit expenses in a submitted expense report only if the policy has Instant Submit settings turned on
 * - in an IOU report, which is not settled yet
 * - in a 1:1 DM chat
 */
function canRequestMoney(report: OnyxEntry<Report>, policy: OnyxEntry<Policy>, otherParticipants: number[]): boolean {
    // User cannot submit expenses in a chat thread, task report or in a chat room
    if (isChatThread(report) || isTaskReport(report) || isChatRoom(report) || isSelfDM(report) || isGroupChat(report)) {
        return false;
    }

    // Users can only submit expenses in DMs if they are a 1:1 DM
    if (isDM(report)) {
        return otherParticipants.length === 1;
    }

    // Prevent requesting money if pending IOU report waiting for their bank account already exists
    if (hasIOUWaitingOnCurrentUserBankAccount(report)) {
        return false;
    }

    let isOwnPolicyExpenseChat = report?.isOwnPolicyExpenseChat ?? false;
    if (isExpenseReport(report) && getParentReport(report)) {
        isOwnPolicyExpenseChat = !!getParentReport(report)?.isOwnPolicyExpenseChat;
    }

    // In case there are no other participants than the current user and it's not user's own policy expense chat, they can't submit expenses from such report
    if (otherParticipants.length === 0 && !isOwnPolicyExpenseChat) {
        return false;
    }

    // Current user must be a manager or owner of this IOU
    if (isIOUReport(report) && currentUserAccountID !== report?.managerID && currentUserAccountID !== report?.ownerAccountID) {
        return false;
    }

    // User can submit expenses in any IOU report, unless paid, but the user can only submit expenses in an expense report
    // which is tied to their workspace chat.
    if (isMoneyRequestReport(report)) {
        const canAddTransactions = canAddTransaction(report);
        return isReportInGroupPolicy(report) ? isOwnPolicyExpenseChat && canAddTransactions : canAddTransactions;
    }

    // In the case of policy expense chat, users can only submit expenses from their own policy expense chat
    return !isPolicyExpenseChat(report) || isOwnPolicyExpenseChat;
}

function isGroupChatAdmin(report: OnyxEntry<Report>, accountID: number) {
    if (!report?.participants) {
        return false;
    }

    const reportParticipants = report.participants ?? {};
    const participant = reportParticipants[accountID];
    return participant?.role === CONST.REPORT.ROLE.ADMIN;
}

/**
 * Helper method to define what expense options we want to show for particular method.
 * There are 4 expense options: Submit, Split, Pay and Track expense:
 * - Submit option should show for:
 *     - DMs
 *     - own policy expense chats
 *     - open and processing expense reports tied to own policy expense chat
 *     - unsettled IOU reports
 * - Pay option should show for:
 *     - DMs
 * - Split options should show for:
 *     - DMs
 *     - chat/policy rooms with more than 1 participant
 *     - groups chats with 2 and more participants
 *     - corporate workspace chats
 * - Track expense option should show for:
 *    - Self DMs
 *    - own policy expense chats
 *    - open and processing expense reports tied to own policy expense chat
 * - Send invoice option should show for:
 *    - invoice rooms if the user is an admin of the sender workspace
 * None of the options should show in chat threads or if there is some special Expensify account
 * as a participant of the report.
 */
function getMoneyRequestOptions(report: OnyxEntry<Report>, policy: OnyxEntry<Policy>, reportParticipants: number[], filterDeprecatedTypes = false): IOUType[] {
    // In any thread or task report, we do not allow any new expenses yet
    if (isChatThread(report) || isTaskReport(report) || isInvoiceReport(report) || isSystemChat(report)) {
        return [];
    }

    if (isInvoiceRoom(report)) {
        // TODO: Uncomment the following line when the invoices screen is ready - https://github.com/Expensify/App/issues/45175.
        // if (PolicyUtils.canSendInvoiceFromWorkspace(policy?.id) && isPolicyAdmin(report?.policyID ?? '-1', allPolicies)) {
        if (isPolicyAdmin(report?.policyID ?? '-1', allPolicies)) {
            return [CONST.IOU.TYPE.INVOICE];
        }
        return [];
    }

    // We don't allow IOU actions if an Expensify account is a participant of the report, unless the policy that the report is on is owned by an Expensify account
    const doParticipantsIncludeExpensifyAccounts = lodashIntersection(reportParticipants, CONST.EXPENSIFY_ACCOUNT_IDS).length > 0;
    const isPolicyOwnedByExpensifyAccounts = report?.policyID ? CONST.EXPENSIFY_ACCOUNT_IDS.includes(getPolicy(report?.policyID ?? '-1')?.ownerAccountID ?? -1) : false;
    if (doParticipantsIncludeExpensifyAccounts && !isPolicyOwnedByExpensifyAccounts) {
        return [];
    }

    const otherParticipants = reportParticipants.filter((accountID) => currentUserPersonalDetails?.accountID !== accountID);
    const hasSingleParticipantInReport = otherParticipants.length === 1;
    let options: IOUType[] = [];

    if (isSelfDM(report)) {
        options = [CONST.IOU.TYPE.TRACK];
    }

    // User created policy rooms and default rooms like #admins or #announce will always have the Split Expense option
    // unless there are no other participants at all (e.g. #admins room for a policy with only 1 admin)
    // DM chats will have the Split Expense option.
    // Your own workspace chats will have the split expense option.
    if (
        (isChatRoom(report) && !isAnnounceRoom(report) && otherParticipants.length > 0) ||
        (isDM(report) && otherParticipants.length > 0) ||
        (isGroupChat(report) && otherParticipants.length > 0) ||
        (isPolicyExpenseChat(report) && report?.isOwnPolicyExpenseChat)
    ) {
        options = [CONST.IOU.TYPE.SPLIT];
    }

    if (canRequestMoney(report, policy, otherParticipants)) {
        options = [...options, CONST.IOU.TYPE.SUBMIT];
        if (!filterDeprecatedTypes) {
            options = [...options, CONST.IOU.TYPE.REQUEST];
        }

        // If the user can request money from the workspace report, they can also track expenses
        if (isPolicyExpenseChat(report) || isExpenseReport(report)) {
            options = [...options, CONST.IOU.TYPE.TRACK];
        }
    }

    // Pay someone option should be visible only in 1:1 DMs
    if (isDM(report) && hasSingleParticipantInReport) {
        options = [...options, CONST.IOU.TYPE.PAY];
        if (!filterDeprecatedTypes) {
            options = [...options, CONST.IOU.TYPE.SEND];
        }
    }

    return options;
}

/**
 * This is a temporary function to help with the smooth transition with the oldDot.
 * This function will be removed once the transition occurs in oldDot to new links.
 */
// eslint-disable-next-line @typescript-eslint/naming-convention
function temporary_getMoneyRequestOptions(
    report: OnyxEntry<Report>,
    policy: OnyxEntry<Policy>,
    reportParticipants: number[],
): Array<Exclude<IOUType, typeof CONST.IOU.TYPE.REQUEST | typeof CONST.IOU.TYPE.SEND>> {
    return getMoneyRequestOptions(report, policy, reportParticipants, true) as Array<Exclude<IOUType, typeof CONST.IOU.TYPE.REQUEST | typeof CONST.IOU.TYPE.SEND>>;
}

/**
 * Invoice sender, invoice receiver and auto-invited admins cannot leave
 */
function canLeaveInvoiceRoom(report: OnyxEntry<Report>): boolean {
    if (!report || !report?.invoiceReceiver) {
        return false;
    }

    if (report?.statusNum === CONST.REPORT.STATUS_NUM.CLOSED) {
        return false;
    }

    const isSenderPolicyAdmin = getPolicy(report.policyID)?.role === CONST.POLICY.ROLE.ADMIN;

    if (isSenderPolicyAdmin) {
        return false;
    }

    if (report.invoiceReceiver.type === CONST.REPORT.INVOICE_RECEIVER_TYPE.INDIVIDUAL) {
        return report?.invoiceReceiver?.accountID !== currentUserAccountID;
    }

    const isReceiverPolicyAdmin = getPolicy(report.invoiceReceiver.policyID)?.role === CONST.POLICY.ROLE.ADMIN;

    if (isReceiverPolicyAdmin) {
        return false;
    }

    return true;
}

/**
 * Allows a user to leave a policy room according to the following conditions of the visibility or chatType rNVP:
 * `public` - Anyone can leave (because anybody can join)
 * `public_announce` - Only non-policy members can leave (it's auto-shared with policy members)
 * `policy_admins` - Nobody can leave (it's auto-shared with all policy admins)
 * `policy_announce` - Nobody can leave (it's auto-shared with all policy members)
 * `policyExpenseChat` - Nobody can leave (it's auto-shared with all policy members)
 * `policy` - Anyone can leave (though only policy members can join)
 * `domain` - Nobody can leave (it's auto-shared with domain members)
 * `dm` - Nobody can leave (it's auto-shared with users)
 * `private` - Anybody can leave (though you can only be invited to join)
 * `invoice` - Invoice sender, invoice receiver and auto-invited admins cannot leave
 */
function canLeaveRoom(report: OnyxEntry<Report>, isPolicyEmployee: boolean): boolean {
    if (isInvoiceRoom(report)) {
        if (isArchivedRoom(report, getReportNameValuePairs(report?.reportID))) {
            return false;
        }

        const invoiceReport = getReportOrDraftReport(report?.iouReportID ?? '-1');

        if (invoiceReport?.ownerAccountID === currentUserAccountID) {
            return false;
        }

        if (invoiceReport?.managerID === currentUserAccountID) {
            return false;
        }

        const isSenderPolicyAdmin = getPolicy(report?.policyID)?.role === CONST.POLICY.ROLE.ADMIN;

        if (isSenderPolicyAdmin) {
            return false;
        }

        const isReceiverPolicyAdmin =
            report?.invoiceReceiver?.type === CONST.REPORT.INVOICE_RECEIVER_TYPE.BUSINESS ? getPolicy(report?.invoiceReceiver?.policyID)?.role === CONST.POLICY.ROLE.ADMIN : false;

        if (isReceiverPolicyAdmin) {
            return false;
        }

        return true;
    }

    if (!report?.visibility) {
        if (
            report?.chatType === CONST.REPORT.CHAT_TYPE.POLICY_ADMINS ||
            report?.chatType === CONST.REPORT.CHAT_TYPE.POLICY_ANNOUNCE ||
            report?.chatType === CONST.REPORT.CHAT_TYPE.POLICY_EXPENSE_CHAT ||
            report?.chatType === CONST.REPORT.CHAT_TYPE.DOMAIN_ALL ||
            report?.chatType === CONST.REPORT.CHAT_TYPE.SELF_DM ||
            !report?.chatType
        ) {
            // DM chats don't have a chatType
            return false;
        }
    } else if (isPublicAnnounceRoom(report) && isPolicyEmployee) {
        return false;
    }
    return true;
}

function isCurrentUserTheOnlyParticipant(participantAccountIDs?: number[]): boolean {
    return !!(participantAccountIDs?.length === 1 && participantAccountIDs?.[0] === currentUserAccountID);
}

/**
 * Returns display names for those that can see the whisper.
 * However, it returns "you" if the current user is the only one who can see it besides the person that sent it.
 */
function getWhisperDisplayNames(participantAccountIDs?: number[]): string | undefined {
    const isWhisperOnlyVisibleToCurrentUser = isCurrentUserTheOnlyParticipant(participantAccountIDs);

    // When the current user is the only participant, the display name needs to be "you" because that's the only person reading it
    if (isWhisperOnlyVisibleToCurrentUser) {
        return Localize.translateLocal('common.youAfterPreposition');
    }

    return participantAccountIDs?.map((accountID) => getDisplayNameForParticipant(accountID, !isWhisperOnlyVisibleToCurrentUser)).join(', ');
}

/**
 * Show subscript on workspace chats / threads and expense requests
 */
function shouldReportShowSubscript(report: OnyxEntry<Report>): boolean {
    if (isArchivedRoom(report, getReportNameValuePairs(report?.reportID)) && !isWorkspaceThread(report)) {
        return false;
    }

    if (isPolicyExpenseChat(report) && !isChatThread(report) && !isTaskReport(report) && !report?.isOwnPolicyExpenseChat) {
        return true;
    }

    if (isPolicyExpenseChat(report) && !isThread(report) && !isTaskReport(report)) {
        return true;
    }

    if (isExpenseRequest(report)) {
        return true;
    }

    if (isExpenseReport(report) && isOneTransactionReport(report?.reportID ?? '-1')) {
        return true;
    }

    if (isWorkspaceTaskReport(report)) {
        return true;
    }

    if (isWorkspaceThread(report)) {
        return true;
    }

    if (isInvoiceRoom(report)) {
        return true;
    }

    return false;
}

/**
 * Return true if reports data exists
 */
function isReportDataReady(): boolean {
    const allReports = ReportConnection.getAllReports();
    return !isEmptyObject(allReports) && Object.keys(allReports ?? {}).some((key) => allReports?.[key]?.reportID);
}

/**
 * Return true if reportID from path is valid
 */
function isValidReportIDFromPath(reportIDFromPath: string): boolean {
    return !['', 'null', '0', '-1'].includes(reportIDFromPath);
}

/**
 * Return the errors we have when creating a chat or a workspace room
 */
function getAddWorkspaceRoomOrChatReportErrors(report: OnyxEntry<Report>): Errors | null | undefined {
    // We are either adding a workspace room, or we're creating a chat, it isn't possible for both of these to have errors for the same report at the same time, so
    // simply looking up the first truthy value will get the relevant property if it's set.
    return report?.errorFields?.addWorkspaceRoom ?? report?.errorFields?.createChat;
}

/**
 * Return true if the expense report is marked for deletion.
 */
function isMoneyRequestReportPendingDeletion(reportOrID: OnyxEntry<Report> | string): boolean {
    const report = typeof reportOrID === 'string' ? ReportConnection.getAllReports()?.[`${ONYXKEYS.COLLECTION.REPORT}${reportOrID}`] : reportOrID;
    if (!isMoneyRequestReport(report)) {
        return false;
    }

    const parentReportAction = ReportActionsUtils.getReportAction(report?.parentReportID ?? '-1', report?.parentReportActionID ?? '-1');
    return parentReportAction?.pendingAction === CONST.RED_BRICK_ROAD_PENDING_ACTION.DELETE;
}

function canUserPerformWriteAction(report: OnyxEntry<Report>) {
    const reportErrors = getAddWorkspaceRoomOrChatReportErrors(report);

    // If the expense report is marked for deletion, let us prevent any further write action.
    if (isMoneyRequestReportPendingDeletion(report)) {
        return false;
    }

    const reportNameValuePairs = getReportNameValuePairs(report?.reportID);
    return !isArchivedRoom(report, reportNameValuePairs) && isEmptyObject(reportErrors) && report && isAllowedToComment(report) && !isAnonymousUser && canWriteInReport(report);
}

/**
 * Returns ID of the original report from which the given reportAction is first created.
 */
function getOriginalReportID(reportID: string, reportAction: OnyxInputOrEntry<ReportAction>): string | undefined {
    const reportActions = allReportActions?.[`${ONYXKEYS.COLLECTION.REPORT_ACTIONS}${reportID}`];
    const currentReportAction = reportActions?.[reportAction?.reportActionID ?? '-1'] ?? null;
    const transactionThreadReportID = ReportActionsUtils.getOneTransactionThreadReportID(reportID, reportActions ?? ([] as ReportAction[]));
    if (Object.keys(currentReportAction ?? {}).length === 0) {
        return isThreadFirstChat(reportAction, reportID)
            ? ReportConnection.getAllReports()?.[`${ONYXKEYS.COLLECTION.REPORT}${reportID}`]?.parentReportID
            : transactionThreadReportID ?? reportID;
    }
    return reportID;
}

/**
 * Return the pendingAction and the errors resulting from either
 *
 * - creating a workspace room
 * - starting a chat
 * - paying the expense
 *
 * while being offline
 */
function getReportOfflinePendingActionAndErrors(report: OnyxEntry<Report>): ReportOfflinePendingActionAndErrors {
    // It shouldn't be possible for all of these actions to be pending (or to have errors) for the same report at the same time, so just take the first that exists
    const reportPendingAction = report?.pendingFields?.addWorkspaceRoom ?? report?.pendingFields?.createChat ?? report?.pendingFields?.reimbursed;

    const reportErrors = getAddWorkspaceRoomOrChatReportErrors(report);
    return {reportPendingAction, reportErrors};
}

/**
 * Check if the report can create the expense with type is iouType
 */
function canCreateRequest(report: OnyxEntry<Report>, policy: OnyxEntry<Policy>, iouType: ValueOf<typeof CONST.IOU.TYPE>): boolean {
    const participantAccountIDs = Object.keys(report?.participants ?? {}).map(Number);
    if (!canUserPerformWriteAction(report)) {
        return false;
    }
    return getMoneyRequestOptions(report, policy, participantAccountIDs).includes(iouType);
}

function getWorkspaceChats(policyID: string, accountIDs: number[]): Array<OnyxEntry<Report>> {
    const allReports = ReportConnection.getAllReports();
    return Object.values(allReports ?? {}).filter((report) => isPolicyExpenseChat(report) && (report?.policyID ?? '-1') === policyID && accountIDs.includes(report?.ownerAccountID ?? -1));
}

/**
 * Gets all reports that relate to the policy
 *
 * @param policyID - the workspace ID to get all associated reports
 */
function getAllWorkspaceReports(policyID: string): Array<OnyxEntry<Report>> {
    const allReports = ReportConnection.getAllReports();
    return Object.values(allReports ?? {}).filter((report) => (report?.policyID ?? '-1') === policyID);
}

/**
 * @param policy - the workspace the report is on, null if the user isn't a member of the workspace
 */
function shouldDisableRename(report: OnyxEntry<Report>): boolean {
    if (
        isDefaultRoom(report) ||
        isArchivedRoom(report, getReportNameValuePairs(report?.reportID)) ||
        isPublicRoom(report) ||
        isThread(report) ||
        isMoneyRequest(report) ||
        isMoneyRequestReport(report) ||
        isPolicyExpenseChat(report) ||
        isInvoiceRoom(report) ||
        isInvoiceReport(report) ||
        isSystemChat(report)
    ) {
        return true;
    }

    if (isGroupChat(report)) {
        return false;
    }

    if (isDeprecatedGroupDM(report) || isTaskReport(report)) {
        return true;
    }

    return false;
}

/**
 * @param policy - the workspace the report is on, null if the user isn't a member of the workspace
 */
function canEditWriteCapability(report: OnyxEntry<Report>, policy: OnyxEntry<Policy>): boolean {
    return PolicyUtils.isPolicyAdmin(policy) && !isAdminRoom(report) && !isArchivedRoom(report, getReportNameValuePairs(report?.reportID)) && !isThread(report) && !isInvoiceRoom(report);
}

/**
 * @param policy - the workspace the report is on, null if the user isn't a member of the workspace
 */
function canEditRoomVisibility(report: OnyxEntry<Report>, policy: OnyxEntry<Policy>): boolean {
    return PolicyUtils.isPolicyAdmin(policy) && !isArchivedRoom(report, getReportNameValuePairs(report?.reportID));
}

/**
 * Returns the onyx data needed for the task assignee chat
 */
function getTaskAssigneeChatOnyxData(
    accountID: number,
    assigneeAccountID: number,
    taskReportID: string,
    assigneeChatReportID: string,
    parentReportID: string,
    title: string,
    assigneeChatReport: OnyxEntry<Report>,
): OnyxDataTaskAssigneeChat {
    // Set if we need to add a comment to the assignee chat notifying them that they have been assigned a task
    let optimisticAssigneeAddComment: OptimisticReportAction | undefined;
    // Set if this is a new chat that needs to be created for the assignee
    let optimisticChatCreatedReportAction: OptimisticCreatedReportAction | undefined;
    const currentTime = DateUtils.getDBTime();
    const optimisticData: OnyxUpdate[] = [];
    const successData: OnyxUpdate[] = [];
    const failureData: OnyxUpdate[] = [];

    // You're able to assign a task to someone you haven't chatted with before - so we need to optimistically create the chat and the chat reportActions
    // Only add the assignee chat report to onyx if we haven't already set it optimistically
    if (assigneeChatReport?.isOptimisticReport && assigneeChatReport.pendingFields?.createChat !== CONST.RED_BRICK_ROAD_PENDING_ACTION.ADD) {
        optimisticChatCreatedReportAction = buildOptimisticCreatedReportAction(assigneeChatReportID);
        optimisticData.push(
            {
                onyxMethod: Onyx.METHOD.MERGE,
                key: `${ONYXKEYS.COLLECTION.REPORT}${assigneeChatReportID}`,
                value: {
                    pendingFields: {
                        createChat: CONST.RED_BRICK_ROAD_PENDING_ACTION.ADD,
                    },
                    isHidden: false,
                },
            },
            {
                onyxMethod: Onyx.METHOD.MERGE,
                key: `${ONYXKEYS.COLLECTION.REPORT_ACTIONS}${assigneeChatReportID}`,
                value: {[optimisticChatCreatedReportAction.reportActionID]: optimisticChatCreatedReportAction as Partial<ReportAction>},
            },
        );

        successData.push({
            onyxMethod: Onyx.METHOD.MERGE,
            key: `${ONYXKEYS.COLLECTION.REPORT}${assigneeChatReportID}`,
            value: {
                pendingFields: {
                    createChat: null,
                },
                isOptimisticReport: false,
                // BE will send a different participant. We clear the optimistic one to avoid duplicated entries
                participants: {[assigneeAccountID]: null},
            },
        });

        failureData.push(
            {
                onyxMethod: Onyx.METHOD.SET,
                key: `${ONYXKEYS.COLLECTION.REPORT}${assigneeChatReportID}`,
                value: null,
            },
            {
                onyxMethod: Onyx.METHOD.MERGE,
                key: `${ONYXKEYS.COLLECTION.REPORT_ACTIONS}${assigneeChatReportID}`,
                value: {[optimisticChatCreatedReportAction.reportActionID]: {pendingAction: null}},
            },
            // If we failed, we want to remove the optimistic personal details as it was likely due to an invalid login
            {
                onyxMethod: Onyx.METHOD.MERGE,
                key: ONYXKEYS.PERSONAL_DETAILS_LIST,
                value: {
                    [assigneeAccountID]: null,
                },
            },
        );
    }

    // If you're choosing to share the task in the same DM as the assignee then we don't need to create another reportAction indicating that you've been assigned
    if (assigneeChatReportID !== parentReportID) {
        // eslint-disable-next-line @typescript-eslint/prefer-nullish-coalescing
        const displayname = allPersonalDetails?.[assigneeAccountID]?.displayName || allPersonalDetails?.[assigneeAccountID]?.login || '';
        optimisticAssigneeAddComment = buildOptimisticTaskCommentReportAction(taskReportID, title, assigneeAccountID, `assigned to ${displayname}`, parentReportID);
        const lastAssigneeCommentText = formatReportLastMessageText(ReportActionsUtils.getReportActionText(optimisticAssigneeAddComment.reportAction as ReportAction));
        const optimisticAssigneeReport = {
            lastVisibleActionCreated: currentTime,
            lastMessageText: lastAssigneeCommentText,
            lastActorAccountID: accountID,
            lastReadTime: currentTime,
        };

        optimisticData.push(
            {
                onyxMethod: Onyx.METHOD.MERGE,
                key: `${ONYXKEYS.COLLECTION.REPORT_ACTIONS}${assigneeChatReportID}`,
                value: {[optimisticAssigneeAddComment.reportAction.reportActionID ?? '-1']: optimisticAssigneeAddComment.reportAction as ReportAction},
            },
            {
                onyxMethod: Onyx.METHOD.MERGE,
                key: `${ONYXKEYS.COLLECTION.REPORT}${assigneeChatReportID}`,
                value: optimisticAssigneeReport,
            },
        );
        successData.push({
            onyxMethod: Onyx.METHOD.MERGE,
            key: `${ONYXKEYS.COLLECTION.REPORT_ACTIONS}${assigneeChatReportID}`,
            value: {[optimisticAssigneeAddComment.reportAction.reportActionID ?? '-1']: {isOptimisticAction: null}},
        });
        failureData.push({
            onyxMethod: Onyx.METHOD.MERGE,
            key: `${ONYXKEYS.COLLECTION.REPORT_ACTIONS}${assigneeChatReportID}`,
            value: {[optimisticAssigneeAddComment.reportAction.reportActionID ?? '-1']: {pendingAction: null}},
        });
    }

    return {
        optimisticData,
        successData,
        failureData,
        optimisticAssigneeAddComment,
        optimisticChatCreatedReportAction,
    };
}

/**
 * Return iou report action display message
 */
function getIOUReportActionDisplayMessage(reportAction: OnyxEntry<ReportAction>, transaction?: OnyxEntry<Transaction>): string {
    if (!ReportActionsUtils.isMoneyRequestAction(reportAction)) {
        return '';
    }
    const originalMessage = ReportActionsUtils.getOriginalMessage(reportAction);
    const {IOUReportID} = originalMessage ?? {};
    const iouReport = getReportOrDraftReport(IOUReportID);
    let translationKey: TranslationPaths;
    if (originalMessage?.type === CONST.IOU.REPORT_ACTION_TYPE.PAY) {
        // The `REPORT_ACTION_TYPE.PAY` action type is used for both fulfilling existing requests and sending money. To
        // differentiate between these two scenarios, we check if the `originalMessage` contains the `IOUDetails`
        // property. If it does, it indicates that this is a 'Pay someone' action.
        const {amount, currency} = originalMessage?.IOUDetails ?? originalMessage ?? {};
        const formattedAmount = CurrencyUtils.convertToDisplayString(Math.abs(amount), currency) ?? '';

        switch (originalMessage.paymentType) {
            case CONST.IOU.PAYMENT_TYPE.ELSEWHERE:
                translationKey = hasMissingInvoiceBankAccount(IOUReportID ?? '-1') ? 'iou.payerSettledWithMissingBankAccount' : 'iou.paidElsewhereWithAmount';
                break;
            case CONST.IOU.PAYMENT_TYPE.EXPENSIFY:
            case CONST.IOU.PAYMENT_TYPE.VBBA:
                translationKey = 'iou.paidWithExpensifyWithAmount';
                break;
            default:
                translationKey = 'iou.payerPaidAmount';
                break;
        }
        return Localize.translateLocal(translationKey, {amount: formattedAmount, payer: ''});
    }

    const amount = TransactionUtils.getAmount(transaction, !isEmptyObject(iouReport) && isExpenseReport(iouReport)) ?? 0;
    const formattedAmount = CurrencyUtils.convertToDisplayString(amount, TransactionUtils.getCurrency(transaction)) ?? '';
    const isRequestSettled = isSettled(originalMessage?.IOUReportID);
    const isApproved = isReportApproved(iouReport);
    if (isRequestSettled) {
        return Localize.translateLocal('iou.payerSettled', {
            amount: formattedAmount,
        });
    }
    if (isApproved) {
        return Localize.translateLocal('iou.approvedAmount', {
            amount: formattedAmount,
        });
    }
    if (ReportActionsUtils.isSplitBillAction(reportAction)) {
        translationKey = 'iou.didSplitAmount';
    } else if (ReportActionsUtils.isTrackExpenseAction(reportAction)) {
        translationKey = 'iou.trackedAmount';
    } else {
        translationKey = 'iou.submittedAmount';
    }
    return Localize.translateLocal(translationKey, {
        formattedAmount,
        comment: TransactionUtils.getDescription(transaction) ?? '',
    });
}

/**
 * Checks if a report is a group chat.
 *
 * A report is a group chat if it meets the following conditions:
 * - Not a chat thread.
 * - Not a task report.
 * - Not an expense / IOU report.
 * - Not an archived room.
 * - Not a public / admin / announce chat room (chat type doesn't match any of the specified types).
 * - More than 2 participants.
 *
 */
function isDeprecatedGroupDM(report: OnyxEntry<Report>): boolean {
    return !!(
        report &&
        !isChatThread(report) &&
        !isTaskReport(report) &&
        !isInvoiceReport(report) &&
        !isMoneyRequestReport(report) &&
        !isArchivedRoom(report, getReportNameValuePairs(report?.reportID)) &&
        !Object.values(CONST.REPORT.CHAT_TYPE).some((chatType) => chatType === getChatType(report)) &&
        Object.keys(report.participants ?? {})
            .map(Number)
            .filter((accountID) => accountID !== currentUserAccountID).length > 1
    );
}

/**
 * A "root" group chat is the top level group chat and does not refer to any threads off of a Group Chat
 */
function isRootGroupChat(report: OnyxEntry<Report>): boolean {
    return !isChatThread(report) && (isGroupChat(report) || isDeprecatedGroupDM(report));
}

/**
 * Assume any report without a reportID is unusable.
 */
function isValidReport(report?: OnyxEntry<Report>): boolean {
    return !!report?.reportID;
}

/**
 * Check to see if we are a participant of this report.
 */
function isReportParticipant(accountID: number, report: OnyxEntry<Report>): boolean {
    if (!accountID) {
        return false;
    }

    const possibleAccountIDs = Object.keys(report?.participants ?? {}).map(Number);
    if (report?.ownerAccountID) {
        possibleAccountIDs.push(report?.ownerAccountID);
    }
    if (report?.managerID) {
        possibleAccountIDs.push(report?.managerID);
    }
    return possibleAccountIDs.includes(accountID);
}

/**
 * Check to see if the current user has access to view the report.
 */
function canCurrentUserOpenReport(report: OnyxEntry<Report>): boolean {
    return (isReportParticipant(currentUserAccountID ?? 0, report) || isPublicRoom(report)) && canAccessReport(report, allPolicies, allBetas);
}

function shouldUseFullTitleToDisplay(report: OnyxEntry<Report>): boolean {
    return (
        isMoneyRequestReport(report) || isPolicyExpenseChat(report) || isChatRoom(report) || isChatThread(report) || isTaskReport(report) || isGroupChat(report) || isInvoiceReport(report)
    );
}

function getRoom(type: ValueOf<typeof CONST.REPORT.CHAT_TYPE>, policyID: string): OnyxEntry<Report> {
    const room = Object.values(ReportConnection.getAllReports() ?? {}).find((report) => report?.policyID === policyID && report?.chatType === type && !isThread(report));
    return room;
}

/**
 *  We only want policy members who are members of the report to be able to modify the report description, but not in thread chat.
 */
function canEditReportDescription(report: OnyxEntry<Report>, policy: OnyxEntry<Policy>): boolean {
    return (
        !isMoneyRequestReport(report) &&
        !isArchivedRoom(report, getReportNameValuePairs(report?.reportID)) &&
        isChatRoom(report) &&
        !isChatThread(report) &&
        !isEmpty(policy) &&
        hasParticipantInArray(report, [currentUserAccountID ?? 0]) &&
        !isAuditor(report)
    );
}

function canEditPolicyDescription(policy: OnyxEntry<Policy>): boolean {
    return PolicyUtils.isPolicyAdmin(policy);
}

/**
 * Checks if report action has error when smart scanning
 */
function hasSmartscanError(reportActions: ReportAction[]) {
    return reportActions.some((action) => {
        const isReportPreview = ReportActionsUtils.isReportPreviewAction(action);
        const isSplitReportAction = ReportActionsUtils.isSplitBillAction(action);
        if (!isSplitReportAction && !isReportPreview) {
            return false;
        }
        const IOUReportID = ReportActionsUtils.getIOUReportIDFromReportActionPreview(action);
        const isReportPreviewError = isReportPreview && shouldShowRBRForMissingSmartscanFields(IOUReportID) && !isSettled(IOUReportID);
        if (isReportPreviewError) {
            return true;
        }

        const transactionID = ReportActionsUtils.isMoneyRequestAction(action) ? ReportActionsUtils.getOriginalMessage(action)?.IOUTransactionID ?? '-1' : '-1';
        const transaction = allTransactions?.[`${ONYXKEYS.COLLECTION.TRANSACTION}${transactionID}`] ?? {};
        const isSplitBillError = isSplitReportAction && TransactionUtils.hasMissingSmartscanFields(transaction as Transaction);

        return isSplitBillError;
    });
}

function shouldAutoFocusOnKeyPress(event: KeyboardEvent): boolean {
    if (event.key.length > 1) {
        return false;
    }

    // If a key is pressed in combination with Meta, Control or Alt do not focus
    if (event.ctrlKey || event.metaKey) {
        return false;
    }

    if (event.code === 'Space') {
        return false;
    }

    return true;
}

/**
 * Navigates to the appropriate screen based on the presence of a private note for the current user.
 */
function navigateToPrivateNotes(report: OnyxEntry<Report>, session: OnyxEntry<Session>) {
    if (isEmpty(report) || isEmpty(session) || !session.accountID) {
        return;
    }
    const currentUserPrivateNote = report.privateNotes?.[session.accountID]?.note ?? '';
    if (isEmpty(currentUserPrivateNote)) {
        Navigation.navigate(ROUTES.PRIVATE_NOTES_EDIT.getRoute(report.reportID, session.accountID));
        return;
    }
    Navigation.navigate(ROUTES.PRIVATE_NOTES_LIST.getRoute(report.reportID));
}

/**
 * Get all held transactions of a iouReport
 */
function getAllHeldTransactions(iouReportID?: string): Transaction[] {
    const transactions = reportsTransactions[iouReportID ?? ''] ?? [];
    return transactions.filter((transaction) => TransactionUtils.isOnHold(transaction));
}

/**
 * Check if Report has any held expenses
 */
function hasHeldExpenses(iouReportID?: string): boolean {
    const transactions = reportsTransactions[iouReportID ?? ''] ?? [];
    return transactions.some((transaction) => TransactionUtils.isOnHold(transaction));
}

/**
 * Check if all expenses in the Report are on hold
 */
function hasOnlyHeldExpenses(iouReportID: string): boolean {
    const reportTransactions = reportsTransactions[iouReportID ?? ''] ?? [];
    return reportTransactions.length > 0 && !reportTransactions.some((transaction) => !TransactionUtils.isOnHold(transaction));
}

/**
 * Checks if thread replies should be displayed
 */
function shouldDisplayThreadReplies(reportAction: OnyxInputOrEntry<ReportAction>, reportID: string): boolean {
    const hasReplies = (reportAction?.childVisibleActionCount ?? 0) > 0;
    return hasReplies && !!reportAction?.childCommenterCount && !isThreadFirstChat(reportAction, reportID);
}

/**
 * Check if money report has any transactions updated optimistically
 */
function hasUpdatedTotal(report: OnyxInputOrEntry<Report>, policy: OnyxInputOrEntry<Policy>): boolean {
    if (!report) {
        return true;
    }

    const allReportTransactions = reportsTransactions[report.reportID] ?? [];

    const hasPendingTransaction = allReportTransactions.some((transaction) => !!transaction.pendingAction);
    const hasTransactionWithDifferentCurrency = allReportTransactions.some((transaction) => transaction.currency !== report.currency);
    const hasDifferentWorkspaceCurrency = report.pendingFields?.createChat && isExpenseReport(report) && report.currency !== policy?.outputCurrency;
    const hasOptimisticHeldExpense = hasHeldExpenses(report.reportID) && report?.unheldTotal === undefined;

    return !(hasPendingTransaction && (hasTransactionWithDifferentCurrency || hasDifferentWorkspaceCurrency)) && !hasOptimisticHeldExpense;
}

/**
 * Return held and full amount formatted with used currency
 */
function getNonHeldAndFullAmount(iouReport: OnyxEntry<Report>, policy: OnyxEntry<Policy>): string[] {
    const reportTransactions = reportsTransactions[iouReport?.reportID ?? ''] ?? [];
    const hasPendingTransaction = reportTransactions.some((transaction) => !!transaction.pendingAction);

    // if the report is an expense report, the total amount should be negated
    const coefficient = isExpenseReport(iouReport) ? -1 : 1;

    if (hasUpdatedTotal(iouReport, policy) && hasPendingTransaction) {
        const unheldTotal = reportTransactions.reduce((currentVal, transaction) => currentVal + (!TransactionUtils.isOnHold(transaction) ? transaction.amount : 0), 0);

        return [
            CurrencyUtils.convertToDisplayString(unheldTotal * coefficient, iouReport?.currency),
            CurrencyUtils.convertToDisplayString((iouReport?.total ?? 0) * coefficient, iouReport?.currency),
        ];
    }

    return [
        CurrencyUtils.convertToDisplayString((iouReport?.unheldTotal ?? 0) * coefficient, iouReport?.currency),
        CurrencyUtils.convertToDisplayString((iouReport?.total ?? 0) * coefficient, iouReport?.currency),
    ];
}

/**
 * Disable reply in thread action if:
 *
 * - The action is listed in the thread-disabled list
 * - The action is a split expense action
 * - The action is deleted and is not threaded
 * - The report is archived and the action is not threaded
 * - The action is a whisper action and it's neither a report preview nor IOU action
 * - The action is the thread's first chat
 */
function shouldDisableThread(reportAction: OnyxInputOrEntry<ReportAction>, reportID: string): boolean {
    const isSplitBillAction = ReportActionsUtils.isSplitBillAction(reportAction);
    const isDeletedAction = ReportActionsUtils.isDeletedAction(reportAction);
    const isReportPreviewAction = ReportActionsUtils.isReportPreviewAction(reportAction);
    const isIOUAction = ReportActionsUtils.isMoneyRequestAction(reportAction);
    const isWhisperAction = ReportActionsUtils.isWhisperAction(reportAction) || ReportActionsUtils.isActionableTrackExpense(reportAction);
    const isArchivedReport = isArchivedRoom(getReportOrDraftReport(reportID), getReportNameValuePairs(reportID));
    const isActionDisabled = CONST.REPORT.ACTIONS.THREAD_DISABLED.some((action: string) => action === reportAction?.actionName);

    return (
        isActionDisabled ||
        isSplitBillAction ||
        (isDeletedAction && !reportAction?.childVisibleActionCount) ||
        (isArchivedReport && !reportAction?.childVisibleActionCount) ||
        (isWhisperAction && !isReportPreviewAction && !isIOUAction) ||
        isThreadFirstChat(reportAction, reportID)
    );
}

function getAllAncestorReportActions(report: Report | null | undefined, currentUpdatedReport?: OnyxEntry<Report>): Ancestor[] {
    if (!report) {
        return [];
    }
    const allAncestors: Ancestor[] = [];
    let parentReportID = report.parentReportID;
    let parentReportActionID = report.parentReportActionID;

    while (parentReportID) {
        const parentReport = currentUpdatedReport && currentUpdatedReport.reportID === parentReportID ? currentUpdatedReport : getReportOrDraftReport(parentReportID);
        const parentReportAction = ReportActionsUtils.getReportAction(parentReportID, parentReportActionID ?? '-1');

        if (
            !parentReport ||
            !parentReportAction ||
            (ReportActionsUtils.isTransactionThread(parentReportAction) && !ReportActionsUtils.isSentMoneyReportAction(parentReportAction)) ||
            ReportActionsUtils.isReportPreviewAction(parentReportAction)
        ) {
            break;
        }

        const isParentReportActionUnread = ReportActionsUtils.isCurrentActionUnread(parentReport, parentReportAction);
        allAncestors.push({
            report: parentReport,
            reportAction: parentReportAction,
            shouldDisplayNewMarker: isParentReportActionUnread,
        });

        parentReportID = parentReport?.parentReportID;
        parentReportActionID = parentReport?.parentReportActionID;
    }

    return allAncestors.reverse();
}

function getAllAncestorReportActionIDs(report: Report | null | undefined, includeTransactionThread = false): AncestorIDs {
    if (!report) {
        return {
            reportIDs: [],
            reportActionsIDs: [],
        };
    }

    const allAncestorIDs: AncestorIDs = {
        reportIDs: [],
        reportActionsIDs: [],
    };
    let parentReportID = report.parentReportID;
    let parentReportActionID = report.parentReportActionID;

    while (parentReportID) {
        const parentReport = getReportOrDraftReport(parentReportID);
        const parentReportAction = ReportActionsUtils.getReportAction(parentReportID, parentReportActionID ?? '-1');

        if (
            !parentReportAction ||
            (!includeTransactionThread &&
                ((ReportActionsUtils.isTransactionThread(parentReportAction) && !ReportActionsUtils.isSentMoneyReportAction(parentReportAction)) ||
                    ReportActionsUtils.isReportPreviewAction(parentReportAction)))
        ) {
            break;
        }

        allAncestorIDs.reportIDs.push(parentReportID ?? '-1');
        allAncestorIDs.reportActionsIDs.push(parentReportActionID ?? '-1');

        if (!parentReport) {
            break;
        }

        parentReportID = parentReport?.parentReportID;
        parentReportActionID = parentReport?.parentReportActionID;
    }

    return allAncestorIDs;
}

/**
 * Get optimistic data of parent report action
 * @param reportID The reportID of the report that is updated
 * @param lastVisibleActionCreated Last visible action created of the child report
 * @param type The type of action in the child report
 */
function getOptimisticDataForParentReportAction(reportID: string, lastVisibleActionCreated: string, type: string): Array<OnyxUpdate | null> {
    const report = getReportOrDraftReport(reportID);

    if (!report || isEmptyObject(report)) {
        return [];
    }

    const ancestors = getAllAncestorReportActionIDs(report, true);
    const totalAncestor = ancestors.reportIDs.length;

    return Array.from(Array(totalAncestor), (_, index) => {
        const ancestorReport = getReportOrDraftReport(ancestors.reportIDs[index]);

        if (!ancestorReport || isEmptyObject(ancestorReport)) {
            return null;
        }

        const ancestorReportAction = ReportActionsUtils.getReportAction(ancestorReport.reportID, ancestors.reportActionsIDs[index]);

        if (!ancestorReportAction || isEmptyObject(ancestorReportAction)) {
            return null;
        }

        return {
            onyxMethod: Onyx.METHOD.MERGE,
            key: `${ONYXKEYS.COLLECTION.REPORT_ACTIONS}${ancestorReport.reportID}`,
            value: {
                [ancestorReportAction?.reportActionID ?? '-1']: updateOptimisticParentReportAction(ancestorReportAction, lastVisibleActionCreated, type),
            },
        };
    });
}

function canBeAutoReimbursed(report: OnyxInputOrEntry<Report>, policy: OnyxInputOrEntry<Policy>): boolean {
    if (isEmptyObject(policy)) {
        return false;
    }
    type CurrencyType = TupleToUnion<typeof CONST.DIRECT_REIMBURSEMENT_CURRENCIES>;
    const reimbursableTotal = getMoneyRequestSpendBreakdown(report).totalDisplaySpend;
    const autoReimbursementLimit = policy?.autoReimbursement?.limit ?? policy?.autoReimbursementLimit ?? 0;
    const isAutoReimbursable =
        isReportInGroupPolicy(report) &&
        policy.reimbursementChoice === CONST.POLICY.REIMBURSEMENT_CHOICES.REIMBURSEMENT_YES &&
        autoReimbursementLimit >= reimbursableTotal &&
        reimbursableTotal > 0 &&
        CONST.DIRECT_REIMBURSEMENT_CURRENCIES.includes(report?.currency as CurrencyType);
    return isAutoReimbursable;
}

/** Check if the current user is an owner of the report */
function isReportOwner(report: OnyxInputOrEntry<Report>): boolean {
    return report?.ownerAccountID === currentUserPersonalDetails?.accountID;
}

function isAllowedToApproveExpenseReport(report: OnyxEntry<Report>, approverAccountID?: number): boolean {
    const policy = getPolicy(report?.policyID);
    const isOwner = (approverAccountID ?? currentUserAccountID) === report?.ownerAccountID;
    return !(policy?.preventSelfApproval && isOwner);
}

function isAllowedToSubmitDraftExpenseReport(report: OnyxEntry<Report>): boolean {
    const policy = getPolicy(report?.policyID);
    const submitToAccountID = PolicyUtils.getSubmitToAccountID(policy, report?.ownerAccountID ?? -1);

    return isAllowedToApproveExpenseReport(report, submitToAccountID);
}

/**
 * What missing payment method does this report action indicate, if any?
 */
function getIndicatedMissingPaymentMethod(userWallet: OnyxEntry<UserWallet>, reportId: string, reportAction: ReportAction): MissingPaymentMethod | undefined {
    const isSubmitterOfUnsettledReport = isCurrentUserSubmitter(reportId) && !isSettled(reportId);
    if (!isSubmitterOfUnsettledReport || !ReportActionsUtils.isReimbursementQueuedAction(reportAction)) {
        return undefined;
    }
    const paymentType = ReportActionsUtils.getOriginalMessage(reportAction)?.paymentType;
    if (paymentType === CONST.IOU.PAYMENT_TYPE.EXPENSIFY) {
        return isEmpty(userWallet) || userWallet.tierName === CONST.WALLET.TIER_NAME.SILVER ? 'wallet' : undefined;
    }

    return !store.hasCreditBankAccount() ? 'bankAccount' : undefined;
}

/**
 * Checks if report chat contains missing payment method
 */
function hasMissingPaymentMethod(userWallet: OnyxEntry<UserWallet>, iouReportID: string): boolean {
    const reportActions = allReportActions?.[`${ONYXKEYS.COLLECTION.REPORT_ACTIONS}${iouReportID}`] ?? {};
    return Object.values(reportActions)
        .filter(Boolean)
        .some((action) => getIndicatedMissingPaymentMethod(userWallet, iouReportID, action) !== undefined);
}

/**
 * Used from expense actions to decide if we need to build an optimistic expense report.
 * Create a new report if:
 * - we don't have an iouReport set in the chatReport
 * - we have one, but it's waiting on the payee adding a bank account
 * - we have one, but we can't add more transactions to it due to: report is approved or settled, or report is processing and policy isn't on Instant submit reporting frequency
 */
function shouldCreateNewMoneyRequestReport(existingIOUReport: OnyxInputOrEntry<Report> | undefined, chatReport: OnyxInputOrEntry<Report>): boolean {
    return !existingIOUReport || hasIOUWaitingOnCurrentUserBankAccount(chatReport) || !canAddTransaction(existingIOUReport);
}

function getTripTransactions(tripRoomReportID: string | undefined, reportFieldToCompare: 'parentReportID' | 'reportID' = 'parentReportID'): Transaction[] {
    const tripTransactionReportIDs = Object.values(ReportConnection.getAllReports() ?? {})
        .filter((report) => report && report?.[reportFieldToCompare] === tripRoomReportID)
        .map((report) => report?.reportID);
    return tripTransactionReportIDs.flatMap((reportID) => reportsTransactions[reportID ?? ''] ?? []);
}

function getTripIDFromTransactionParentReport(transactionParentReport: OnyxEntry<Report> | undefined | null): string | undefined {
    return getReportOrDraftReport(transactionParentReport?.parentReportID)?.tripData?.tripID;
}

/**
 * Checks if report contains actions with errors
 */
function hasActionsWithErrors(reportID: string): boolean {
    const reportActions = allReportActions?.[`${ONYXKEYS.COLLECTION.REPORT_ACTIONS}${reportID}`] ?? {};
    return Object.values(reportActions)
        .filter(Boolean)
        .some((action) => !isEmptyObject(action.errors));
}

function isNonAdminOrOwnerOfPolicyExpenseChat(report: OnyxInputOrEntry<Report>, policy: OnyxInputOrEntry<Policy>): boolean {
    return isPolicyExpenseChat(report) && !(PolicyUtils.isPolicyAdmin(policy) || PolicyUtils.isPolicyOwner(policy, currentUserAccountID ?? -1) || isReportOwner(report));
}

function isAdminOwnerApproverOrReportOwner(report: OnyxEntry<Report>, policy: OnyxEntry<Policy>): boolean {
    const isApprover = isMoneyRequestReport(report) && report?.managerID !== null && currentUserPersonalDetails?.accountID === report?.managerID;

    return PolicyUtils.isPolicyAdmin(policy) || PolicyUtils.isPolicyOwner(policy, currentUserAccountID ?? -1) || isReportOwner(report) || isApprover;
}

/**
 * Whether the user can join a report
 */
function canJoinChat(report: OnyxEntry<Report>, parentReportAction: OnyxInputOrEntry<ReportAction>, policy: OnyxInputOrEntry<Policy>): boolean {
    // We disabled thread functions for whisper action
    // So we should not show join option for existing thread on whisper message that has already been left, or manually leave it
    if (ReportActionsUtils.isWhisperAction(parentReportAction)) {
        return false;
    }

    // If the notification preference of the chat is not hidden that means we have already joined the chat
    if (getReportNotificationPreference(report) !== CONST.REPORT.NOTIFICATION_PREFERENCE.HIDDEN) {
        return false;
    }

    const isExpenseChat = isMoneyRequestReport(report) || isMoneyRequest(report) || isInvoiceReport(report) || isTrackExpenseReport(report);
    // Anyone viewing these chat types is already a participant and therefore cannot join
    if (isRootGroupChat(report) || isSelfDM(report) || isInvoiceRoom(report) || isSystemChat(report) || isExpenseChat) {
        return false;
    }

    // The user who is a member of the workspace has already joined the public announce room.
    if (isPublicAnnounceRoom(report) && !isEmptyObject(policy)) {
        return false;
    }

    return isChatThread(report) || isUserCreatedPolicyRoom(report) || isNonAdminOrOwnerOfPolicyExpenseChat(report, policy);
}

/**
 * Whether the user can leave a report
 */
function canLeaveChat(report: OnyxEntry<Report>, policy: OnyxEntry<Policy>): boolean {
    if (isRootGroupChat(report)) {
        return true;
    }

    if (isPolicyExpenseChat(report) && !report?.isOwnPolicyExpenseChat && !PolicyUtils.isPolicyAdmin(policy)) {
        return true;
    }

    if (isPublicRoom(report) && SessionUtils.isAnonymousUser()) {
        return false;
    }

    if (getReportNotificationPreference(report) === CONST.REPORT.NOTIFICATION_PREFERENCE.HIDDEN) {
        return false;
    }

    // Anyone viewing these chat types is already a participant and therefore cannot leave
    if (isSelfDM(report)) {
        return false;
    }

    // The user who is a member of the workspace cannot leave the public announce room.
    if (isPublicAnnounceRoom(report) && !isEmptyObject(policy)) {
        return false;
    }

    if (isInvoiceRoom(report)) {
        return canLeaveInvoiceRoom(report);
    }

    return (isChatThread(report) && !!getReportNotificationPreference(report)) || isUserCreatedPolicyRoom(report) || isNonAdminOrOwnerOfPolicyExpenseChat(report, policy);
}

function getReportActionActorAccountID(reportAction: OnyxInputOrEntry<ReportAction>, iouReport: OnyxInputOrEntry<Report> | undefined): number | undefined {
    switch (reportAction?.actionName) {
        case CONST.REPORT.ACTIONS.TYPE.REPORT_PREVIEW:
            return !isEmptyObject(iouReport) ? iouReport.managerID : reportAction?.childManagerAccountID;

        case CONST.REPORT.ACTIONS.TYPE.SUBMITTED:
            return reportAction?.adminAccountID ?? reportAction?.actorAccountID;

        default:
            return reportAction?.actorAccountID;
    }
}

function createDraftWorkspaceAndNavigateToConfirmationScreen(transactionID: string, actionName: IOUAction): void {
    const isCategorizing = actionName === CONST.IOU.ACTION.CATEGORIZE;
    const {expenseChatReportID, policyID, policyName} = PolicyActions.createDraftWorkspace();
    IOU.setMoneyRequestParticipants(transactionID, [
        {
            selected: true,
            accountID: 0,
            isPolicyExpenseChat: true,
            reportID: expenseChatReportID,
            policyID,
            searchText: policyName,
        },
    ]);
    if (isCategorizing) {
        Navigation.navigate(ROUTES.MONEY_REQUEST_STEP_CATEGORY.getRoute(actionName, CONST.IOU.TYPE.SUBMIT, transactionID, expenseChatReportID));
    } else {
        Navigation.navigate(ROUTES.MONEY_REQUEST_STEP_CONFIRMATION.getRoute(actionName, CONST.IOU.TYPE.SUBMIT, transactionID, expenseChatReportID, true));
    }
}

function createDraftTransactionAndNavigateToParticipantSelector(transactionID: string, reportID: string, actionName: IOUAction, reportActionID: string): void {
    const transaction = allTransactions?.[`${ONYXKEYS.COLLECTION.TRANSACTION}${transactionID}`] ?? ({} as Transaction);
    const reportActions = allReportActions?.[`${ONYXKEYS.COLLECTION.REPORT_ACTIONS}${reportID}`] ?? ([] as ReportAction[]);

    if (!transaction || !reportActions) {
        return;
    }

    const linkedTrackedExpenseReportAction = Object.values(reportActions)
        .filter(Boolean)
        .find((action) => ReportActionsUtils.isMoneyRequestAction(action) && ReportActionsUtils.getOriginalMessage(action)?.IOUTransactionID === transactionID);

    const {created, amount, currency, merchant, mccGroup} = getTransactionDetails(transaction) ?? {};
    const comment = getTransactionCommentObject(transaction);

    IOU.createDraftTransaction({
        ...transaction,
        actionableWhisperReportActionID: reportActionID,
        linkedTrackedExpenseReportAction,
        linkedTrackedExpenseReportID: reportID,
        created,
        modifiedCreated: undefined,
        amount,
        currency,
        comment,
        merchant,
        modifiedMerchant: '',
        mccGroup,
    } as Transaction);

    const filteredPolicies = Object.values(allPolicies ?? {}).filter(
        (policy) => policy && policy.type !== CONST.POLICY.TYPE.PERSONAL && policy.pendingAction !== CONST.RED_BRICK_ROAD_PENDING_ACTION.DELETE,
    );

    if (actionName === CONST.IOU.ACTION.SUBMIT || (allPolicies && filteredPolicies.length > 0)) {
        Navigation.navigate(ROUTES.MONEY_REQUEST_STEP_PARTICIPANTS.getRoute(CONST.IOU.TYPE.SUBMIT, transactionID, reportID, undefined, actionName));
        return;
    }

    return createDraftWorkspaceAndNavigateToConfirmationScreen(transactionID, actionName);
}

/**
 * @returns the object to update `report.hasOutstandingChildRequest`
 */
function getOutstandingChildRequest(iouReport: OnyxInputOrEntry<Report>): OutstandingChildRequest {
    if (!iouReport || isEmptyObject(iouReport)) {
        return {};
    }

    if (!isExpenseReport(iouReport)) {
        const {reimbursableSpend} = getMoneyRequestSpendBreakdown(iouReport);
        return {
            hasOutstandingChildRequest: iouReport.managerID === currentUserAccountID && reimbursableSpend !== 0,
        };
    }

    const policy = getPolicy(iouReport.policyID);
    const shouldBeManuallySubmitted = PolicyUtils.isPaidGroupPolicy(policy) && !policy?.harvesting?.enabled;
    const isOwnFreePolicy = PolicyUtils.isFreeGroupPolicy(policy) && PolicyUtils.isPolicyAdmin(policy);
    if (shouldBeManuallySubmitted || isOwnFreePolicy) {
        return {
            hasOutstandingChildRequest: true,
        };
    }

    // We don't need to update hasOutstandingChildRequest in this case
    return {};
}

function canReportBeMentionedWithinPolicy(report: OnyxEntry<Report>, policyID: string): boolean {
    if (report?.policyID !== policyID) {
        return false;
    }

    return isChatRoom(report) && !isInvoiceRoom(report) && !isThread(report);
}

function shouldShowMerchantColumn(transactions: Transaction[]) {
    const allReports = ReportConnection.getAllReports();
    return transactions.some((transaction) => isExpenseReport(allReports?.[transaction.reportID] ?? null));
}

/**
 * Whether a given report is used for onboarding tasks. In the past, it could be either the Concierge chat or the system
 * DM, and we saved the report ID in the user's `onboarding` NVP. As a fallback for users who don't have the NVP, we now
 * only use the Concierge chat.
 */
function isChatUsedForOnboarding(optionOrReport: OnyxEntry<Report> | OptionData): boolean {
    // onboarding can be an array for old accounts and accounts created from olddot
    if (onboarding && !Array.isArray(onboarding) && onboarding.chatReportID) {
        return onboarding.chatReportID === optionOrReport?.reportID;
    }

    return (optionOrReport as OptionData)?.isConciergeChat ?? isConciergeChatReport(optionOrReport);
}

/**
 * Get the report used for the user's onboarding process. For most users it is the Concierge chat, however in the past
 * we also used the system DM for A/B tests.
 */
function getChatUsedForOnboarding(): OnyxEntry<Report> {
    return Object.values(ReportConnection.getAllReports() ?? {}).find(isChatUsedForOnboarding);
}

/**
 * Checks if given field has any violations and returns name of the first encountered one
 */
function getFieldViolation(violations: OnyxEntry<ReportViolations>, reportField: PolicyReportField): ReportViolationName | undefined {
    if (!violations || !reportField) {
        return undefined;
    }

    return Object.values(CONST.REPORT_VIOLATIONS).find((violation) => !!violations[violation] && violations[violation][reportField.fieldID]);
}

/**
 * Returns translation for given field violation
 */
function getFieldViolationTranslation(reportField: PolicyReportField, violation?: ReportViolationName): string {
    if (!violation) {
        return '';
    }

    switch (violation) {
        case 'fieldRequired':
            return Localize.translateLocal('reportViolations.fieldRequired', reportField.name);
        default:
            return '';
    }
}

/**
 * Returns all violations for report
 */
function getReportViolations(reportID: string): ReportViolations | undefined {
    if (!allReportsViolations) {
        return undefined;
    }

    return allReportsViolations[`${ONYXKEYS.COLLECTION.REPORT_VIOLATIONS}${reportID}`];
}

function findPolicyExpenseChatByPolicyID(policyID: string): OnyxEntry<Report> {
    return Object.values(ReportConnection.getAllReports() ?? {}).find((report) => isPolicyExpenseChat(report) && report?.policyID === policyID);
}

/**
 * A function to get the report last message. This is usually used to restore the report message preview in LHN after report actions change.
 * @param reportID
 * @param actionsToMerge
 * @returns containing the calculated message preview data of the report
 */
function getReportLastMessage(reportID: string, actionsToMerge?: ReportActions) {
    let result: Partial<Report> = {
        lastMessageTranslationKey: '',
        lastMessageText: '',
        lastVisibleActionCreated: '',
    };

    const {lastMessageText = '', lastMessageTranslationKey = ''} = getLastVisibleMessage(reportID, actionsToMerge);

    if (lastMessageText || lastMessageTranslationKey) {
        const lastVisibleAction = ReportActionsUtils.getLastVisibleAction(reportID, actionsToMerge);
        const lastVisibleActionCreated = lastVisibleAction?.created;
        const lastActorAccountID = lastVisibleAction?.actorAccountID;
        result = {
            lastMessageTranslationKey,
            lastMessageText,
            lastVisibleActionCreated,
            lastActorAccountID,
        };
    }

    return result;
}

function getSourceIDFromReportAction(reportAction: OnyxEntry<ReportAction>): string {
    const message = Array.isArray(reportAction?.message) ? reportAction?.message?.at(-1) ?? null : reportAction?.message ?? null;
    const html = message?.html ?? '';
    const {sourceURL} = getAttachmentDetails(html);
    const sourceID = (sourceURL?.match(CONST.REGEX.ATTACHMENT_ID) ?? [])[1];
    return sourceID;
}

function getIntegrationIcon(connectionName?: ConnectionName) {
    if (connectionName === CONST.POLICY.CONNECTIONS.NAME.XERO) {
        return XeroCircle;
    }
    if (connectionName === CONST.POLICY.CONNECTIONS.NAME.QBO) {
        return QBOCircle;
    }
    return undefined;
}

function canBeExported(report: OnyxEntry<Report>) {
    if (!report?.statusNum) {
        return false;
    }
    const isCorrectState = [CONST.REPORT.STATUS_NUM.APPROVED, CONST.REPORT.STATUS_NUM.CLOSED, CONST.REPORT.STATUS_NUM.REIMBURSED].some((status) => status === report.statusNum);
    return isExpenseReport(report) && isCorrectState;
}

function isExported(reportActions: OnyxEntry<ReportActions>) {
    if (!reportActions) {
        return false;
    }
    return Object.values(reportActions).some((action) => ReportActionsUtils.isExportIntegrationAction(action));
}

function getApprovalChain(policy: OnyxEntry<Policy>, employeeAccountID: number, reportTotal: number): string[] {
    const approvalChain: string[] = [];

    // If the policy is not on advanced approval mode, we should not use the approval chain even if it exists.
    if (!PolicyUtils.isControlOnAdvancedApprovalMode(policy)) {
        return approvalChain;
    }

    let nextApproverEmail = PolicyUtils.getSubmitToEmail(policy, employeeAccountID);

    while (nextApproverEmail && !approvalChain.includes(nextApproverEmail)) {
        approvalChain.push(nextApproverEmail);
        nextApproverEmail = PolicyUtils.getForwardsToAccount(policy, nextApproverEmail, reportTotal);
    }
    return approvalChain;
}

/**
 * Checks if the user has missing bank account for the invoice room.
 */
function hasMissingInvoiceBankAccount(iouReportID: string): boolean {
    const invoiceReport = getReport(iouReportID);

    if (!isInvoiceReport(invoiceReport)) {
        return false;
    }

    return invoiceReport?.ownerAccountID === currentUserAccountID && isEmptyObject(getPolicy(invoiceReport?.policyID)?.invoice?.bankAccount ?? {}) && isSettled(iouReportID);
}

function isExpenseReportManagerWithoutParentAccess(report: OnyxEntry<Report>) {
    return isExpenseReport(report) && report?.hasParentAccess === false && report?.managerID === currentUserAccountID;
}

export {
    addDomainToShortMention,
    completeShortMention,
    areAllRequestsBeingSmartScanned,
    buildOptimisticAddCommentReportAction,
    buildOptimisticApprovedReportAction,
    buildOptimisticUnapprovedReportAction,
    buildOptimisticCancelPaymentReportAction,
    buildOptimisticChangedTaskAssigneeReportAction,
    buildOptimisticChatReport,
    buildOptimisticClosedReportAction,
    buildOptimisticCreatedReportAction,
    buildOptimisticDismissedViolationReportAction,
    buildOptimisticEditedTaskFieldReportAction,
    buildOptimisticExpenseReport,
    buildOptimisticGroupChatReport,
    buildOptimisticHoldReportAction,
    buildOptimisticHoldReportActionComment,
    buildOptimisticIOUReport,
    buildOptimisticIOUReportAction,
    buildOptimisticModifiedExpenseReportAction,
    buildOptimisticMoneyRequestEntities,
    buildOptimisticMovedReportAction,
    buildOptimisticMovedTrackedExpenseModifiedReportAction,
    buildOptimisticRenamedRoomReportAction,
    buildOptimisticRoomDescriptionUpdatedReportAction,
    buildOptimisticReportPreview,
    buildOptimisticActionableTrackExpenseWhisper,
    buildOptimisticSubmittedReportAction,
    buildOptimisticTaskCommentReportAction,
    buildOptimisticTaskReport,
    buildOptimisticTaskReportAction,
    buildOptimisticUnHoldReportAction,
    buildOptimisticWorkspaceChats,
    buildParticipantsFromAccountIDs,
    buildTransactionThread,
    canAccessReport,
    isReportNotFound,
    canAddTransaction,
    canDeleteTransaction,
    canBeAutoReimbursed,
    canCreateRequest,
    canCreateTaskInReport,
    canCurrentUserOpenReport,
    canDeleteReportAction,
    canHoldUnholdReportAction,
    canEditFieldOfMoneyRequest,
    canEditMoneyRequest,
    canEditPolicyDescription,
    canEditReportAction,
    canEditReportDescription,
    canEditRoomVisibility,
    canEditWriteCapability,
    canFlagReportAction,
    isNonAdminOrOwnerOfPolicyExpenseChat,
    canLeaveRoom,
    canJoinChat,
    canLeaveChat,
    canReportBeMentionedWithinPolicy,
    canRequestMoney,
    canSeeDefaultRoom,
    canShowReportRecipientLocalTime,
    canUserPerformWriteAction,
    chatIncludesChronos,
    chatIncludesChronosWithID,
    chatIncludesConcierge,
    createDraftTransactionAndNavigateToParticipantSelector,
    doesReportBelongToWorkspace,
    doesTransactionThreadHaveViolations,
    findLastAccessedReport,
    findSelfDMReportID,
    formatReportLastMessageText,
    generateReportID,
    getAddWorkspaceRoomOrChatReportErrors,
    getAllAncestorReportActionIDs,
    getAllAncestorReportActions,
    getAllHeldTransactions,
    getAllPolicyReports,
    getAllWorkspaceReports,
    getAvailableReportFields,
    getBankAccountRoute,
    getChatByParticipants,
    getChatRoomSubtitle,
    getChildReportNotificationPreference,
    getCommentLength,
    getDefaultGroupAvatar,
    getDefaultWorkspaceAvatar,
    getDefaultWorkspaceAvatarTestID,
    getDeletedParentActionMessageForChatReport,
    getDisplayNameForParticipant,
    getDisplayNamesWithTooltips,
    getGroupChatName,
    getIOUReportActionDisplayMessage,
    getIOUReportActionMessage,
    getIOUApprovedMessage,
    getIOUForwardedMessage,
    getRejectedReportMessage,
    getWorkspaceNameUpdatedMessage,
    getIOUSubmittedMessage,
    getIcons,
    getIconsForParticipants,
    getIndicatedMissingPaymentMethod,
    getLastVisibleMessage,
    getMoneyRequestOptions,
    getMoneyRequestSpendBreakdown,
    getNewMarkerReportActionID,
    getNonHeldAndFullAmount,
    getOptimisticDataForParentReportAction,
    getOriginalReportID,
    getOutstandingChildRequest,
    getParentNavigationSubtitle,
    getParsedComment,
    getParticipantsAccountIDsForDisplay,
    getParticipantsList,
    getParticipants,
    getPendingChatMembers,
    getPersonalDetailsForAccountID,
    getPolicyDescriptionText,
    getPolicyExpenseChat,
    getPolicyName,
    getPolicyType,
    getReimbursementDeQueuedActionMessage,
    getReimbursementQueuedActionMessage,
    getReportActionActorAccountID,
    getReportDescriptionText,
    getReportFieldKey,
    getReportIDFromLink,
    getReportName,
    getReportNotificationPreference,
    getReportOfflinePendingActionAndErrors,
    getReportParticipantsTitle,
    getReportPreviewMessage,
    getReportRecipientAccountIDs,
    getReportOrDraftReport,
    getRoom,
    getRootParentReport,
    getRouteFromLink,
    getSystemChat,
    getTaskAssigneeChatOnyxData,
    getTransactionDetails,
    getTransactionReportName,
    getTransactionsWithReceipts,
    getUserDetailTooltipText,
    getWhisperDisplayNames,
    getWorkspaceChats,
    getWorkspaceIcon,
    goBackToDetailsPage,
    goBackFromPrivateNotes,
    getInvoicePayerName,
    getInvoicesChatName,
    getPayeeName,
    hasActionsWithErrors,
    hasAutomatedExpensifyAccountIDs,
    hasExpensifyGuidesEmails,
    hasHeldExpenses,
    hasIOUWaitingOnCurrentUserBankAccount,
    hasMissingPaymentMethod,
    hasMissingSmartscanFields,
    hasNonReimbursableTransactions,
    hasOnlyHeldExpenses,
    hasOnlyTransactionsWithPendingRoutes,
    hasReportNameError,
    hasSmartscanError,
    hasUpdatedTotal,
    hasViolations,
    hasWarningTypeViolations,
    isActionCreator,
    isAdminRoom,
    isAdminsOnlyPostingRoom,
    isAllowedToApproveExpenseReport,
    isAllowedToComment,
    isAllowedToSubmitDraftExpenseReport,
    isAnnounceRoom,
    isArchivedRoom,
    isArchivedRoomWithID,
    isClosedReport,
    isCanceledTaskReport,
    isChatReport,
    isChatRoom,
    isTripRoom,
    isChatThread,
    isChildReport,
    isClosedExpenseReportWithNoExpenses,
    isCompletedTaskReport,
    isConciergeChatReport,
    isControlPolicyExpenseChat,
    isControlPolicyExpenseReport,
    isCurrentUserSubmitter,
    isCurrentUserTheOnlyParticipant,
    isDM,
    isDefaultRoom,
    isDeprecatedGroupDM,
    isEmptyReport,
    isRootGroupChat,
    isExpenseReport,
    isExpenseReportManagerWithoutParentAccess,
    isExpenseRequest,
    isExpensifyOnlyParticipantInReport,
    isGroupChat,
    isGroupChatAdmin,
    isGroupPolicy,
    isReportInGroupPolicy,
    isHoldCreator,
    isIOUOwnedByCurrentUser,
    isIOUReport,
    isIOUReportUsingReport,
    isJoinRequestInAdminRoom,
    isDomainRoom,
    isMoneyRequest,
    isMoneyRequestReport,
    isMoneyRequestReportPendingDeletion,
    isOneOnOneChat,
    isOneTransactionThread,
    isOpenExpenseReport,
    isOpenTaskReport,
    isOptimisticPersonalDetail,
    isPaidGroupPolicy,
    isPaidGroupPolicyExpenseChat,
    isPaidGroupPolicyExpenseReport,
    isPayer,
    isPolicyAdmin,
    isPolicyExpenseChat,
    isPolicyExpenseChatAdmin,
    isProcessingReport,
    isPublicAnnounceRoom,
    isPublicRoom,
    isReportApproved,
    isReportManuallyReimbursed,
    isReportDataReady,
    isReportFieldDisabled,
    isReportFieldOfTypeTitle,
    isReportManager,
    isReportMessageAttachment,
    isReportOwner,
    isReportParticipant,
    isSelfDM,
    isSettled,
    isSystemChat,
    isTaskReport,
    isThread,
    isThreadFirstChat,
    isTrackExpenseReport,
    isUnread,
    isUnreadWithMention,
    isUserCreatedPolicyRoom,
    isValidReport,
    isValidReportIDFromPath,
    isWaitingForAssigneeToCompleteAction,
    isInvoiceRoom,
    isInvoiceRoomWithID,
    isInvoiceReport,
    isOpenInvoiceReport,
    getDefaultNotificationPreferenceForReport,
    canWriteInReport,
    navigateToDetailsPage,
    navigateToPrivateNotes,
    navigateBackAfterDeleteTransaction,
    parseReportRouteParams,
    parseReportActionHtmlToText,
    requiresAttentionFromCurrentUser,
    shouldAutoFocusOnKeyPress,
    shouldCreateNewMoneyRequestReport,
    shouldDisableDetailPage,
    shouldDisableRename,
    shouldDisableThread,
    shouldDisplayThreadReplies,
    shouldDisplayTransactionThreadViolations,
    shouldReportBeInOptionList,
    shouldReportShowSubscript,
    shouldShowFlagComment,
    shouldShowRBRForMissingSmartscanFields,
    shouldUseFullTitleToDisplay,
    updateOptimisticParentReportAction,
    updateReportPreview,
    temporary_getMoneyRequestOptions,
    getTripTransactions,
    getTripIDFromTransactionParentReport,
    buildOptimisticInvoiceReport,
    getInvoiceChatByParticipants,
    shouldShowMerchantColumn,
    isCurrentUserInvoiceReceiver,
    isDraftReport,
    changeMoneyRequestHoldStatus,
    isAdminOwnerApproverOrReportOwner,
    createDraftWorkspaceAndNavigateToConfirmationScreen,
    isChatUsedForOnboarding,
    buildOptimisticExportIntegrationAction,
    getChatUsedForOnboarding,
    getFieldViolationTranslation,
    getFieldViolation,
    getReportViolations,
    findPolicyExpenseChatByPolicyID,
    getIntegrationIcon,
    canBeExported,
    isExported,
    hasOnlyNonReimbursableTransactions,
    getReportLastMessage,
    getMostRecentlyVisitedReport,
    getSourceIDFromReportAction,
    getReport,
    getReportNameValuePairs,
    hasReportViolations,
    isPayAtEndExpenseReport,
    getArchiveReason,
    getApprovalChain,
    isIndividualInvoiceRoom,
    isAuditor,
    hasMissingInvoiceBankAccount,
};

export type {
    Ancestor,
    DisplayNameWithTooltips,
    OptimisticAddCommentReportAction,
    OptimisticChatReport,
    OptimisticClosedReportAction,
    OptimisticCreatedReportAction,
    OptimisticIOUReportAction,
    OptimisticTaskReportAction,
    OptionData,
    TransactionDetails,
    PartialReportAction,
    ParsingDetails,
};<|MERGE_RESOLUTION|>--- conflicted
+++ resolved
@@ -492,14 +492,10 @@
     policyID?: string;
 };
 
-<<<<<<< HEAD
-type Thread = Report & {parentReportID: string; parentReportActionID: string};
-=======
 type Thread = {
     parentReportID: string;
     parentReportActionID: string;
 } & Report;
->>>>>>> 7af7a3f8
 
 let currentUserEmail: string | undefined;
 let currentUserPrivateDomain: string | undefined;
@@ -1525,11 +1521,7 @@
  */
 function isExpenseRequest(report: OnyxInputOrEntry<Report>): report is Thread {
     if (isThread(report)) {
-<<<<<<< HEAD
-        const parentReportAction = allReportActions?.[`${ONYXKEYS.COLLECTION.REPORT_ACTIONS}${report?.parentReportID}`]?.[report?.parentReportActionID];
-=======
         const parentReportAction = allReportActions?.[`${ONYXKEYS.COLLECTION.REPORT_ACTIONS}${report.parentReportID}`]?.[report.parentReportActionID];
->>>>>>> 7af7a3f8
         const parentReport = ReportConnection.getAllReports()?.[`${ONYXKEYS.COLLECTION.REPORT}${report?.parentReportID}`];
         return isExpenseReport(parentReport) && !isEmptyObject(parentReportAction) && ReportActionsUtils.isTransactionThread(parentReportAction);
     }
@@ -1542,11 +1534,7 @@
  */
 function isIOURequest(report: OnyxInputOrEntry<Report>): boolean {
     if (isThread(report)) {
-<<<<<<< HEAD
-        const parentReportAction = allReportActions?.[`${ONYXKEYS.COLLECTION.REPORT_ACTIONS}${report?.parentReportID}`]?.[report?.parentReportActionID];
-=======
         const parentReportAction = allReportActions?.[`${ONYXKEYS.COLLECTION.REPORT_ACTIONS}${report.parentReportID}`]?.[report.parentReportActionID];
->>>>>>> 7af7a3f8
         const parentReport = ReportConnection.getAllReports()?.[`${ONYXKEYS.COLLECTION.REPORT}${report?.parentReportID}`];
         return isIOUReport(parentReport) && !isEmptyObject(parentReportAction) && ReportActionsUtils.isTransactionThread(parentReportAction);
     }
@@ -1559,11 +1547,7 @@
  */
 function isTrackExpenseReport(report: OnyxInputOrEntry<Report>): boolean {
     if (isThread(report)) {
-<<<<<<< HEAD
-        const parentReportAction = allReportActions?.[`${ONYXKEYS.COLLECTION.REPORT_ACTIONS}${report?.parentReportID}`]?.[report?.parentReportActionID];
-=======
         const parentReportAction = allReportActions?.[`${ONYXKEYS.COLLECTION.REPORT_ACTIONS}${report.parentReportID}`]?.[report.parentReportActionID];
->>>>>>> 7af7a3f8
         return !isEmptyObject(parentReportAction) && ReportActionsUtils.isTrackExpenseAction(parentReportAction);
     }
     return false;
@@ -2212,11 +2196,7 @@
         return [fallbackIcon];
     }
     if (isExpenseRequest(report)) {
-<<<<<<< HEAD
-        const parentReportAction = allReportActions?.[`${ONYXKEYS.COLLECTION.REPORT_ACTIONS}${report?.parentReportID}`]?.[report?.parentReportActionID];
-=======
         const parentReportAction = allReportActions?.[`${ONYXKEYS.COLLECTION.REPORT_ACTIONS}${report.parentReportID}`]?.[report.parentReportActionID];
->>>>>>> 7af7a3f8
         const workspaceIcon = getWorkspaceIcon(report, policy);
         const memberIcon = {
             source: personalDetails?.[parentReportAction?.actorAccountID ?? -1]?.avatar ?? FallbackAvatar,
@@ -2229,11 +2209,7 @@
         return [memberIcon, workspaceIcon];
     }
     if (isChatThread(report)) {
-<<<<<<< HEAD
-        const parentReportAction = allReportActions?.[`${ONYXKEYS.COLLECTION.REPORT_ACTIONS}${report?.parentReportID}`]?.[report?.parentReportActionID];
-=======
         const parentReportAction = allReportActions?.[`${ONYXKEYS.COLLECTION.REPORT_ACTIONS}${report.parentReportID}`]?.[report.parentReportActionID];
->>>>>>> 7af7a3f8
 
         const actorAccountID = getReportActionActorAccountID(parentReportAction, report);
         const actorDisplayName = PersonalDetailsUtils.getDisplayNameOrDefault(allPersonalDetails?.[actorAccountID ?? -1], '', false);
@@ -3117,10 +3093,7 @@
     const parentReportAction = isThread(moneyRequestReport)
         ? allReportActions?.[`${ONYXKEYS.COLLECTION.REPORT_ACTIONS}${moneyRequestReport.parentReportID}`]?.[moneyRequestReport.parentReportActionID]
         : undefined;
-<<<<<<< HEAD
-=======
-
->>>>>>> 7af7a3f8
+
     const isRequestIOU = isIOUReport(moneyRequestReport);
     const isHoldActionCreator = isHoldCreator(transaction, reportAction.childReportID ?? '-1');
 
@@ -3730,11 +3703,7 @@
     if (parentReportActionParam) {
         parentReportAction = parentReportActionParam;
     } else {
-<<<<<<< HEAD
-        parentReportAction = isThread(report) ? allReportActions?.[`${ONYXKEYS.COLLECTION.REPORT_ACTIONS}${report?.parentReportID}`]?.[report?.parentReportActionID] : undefined;
-=======
         parentReportAction = isThread(report) ? allReportActions?.[`${ONYXKEYS.COLLECTION.REPORT_ACTIONS}${report.parentReportID}`]?.[report.parentReportActionID] : undefined;
->>>>>>> 7af7a3f8
     }
     const parentReportActionMessage = ReportActionsUtils.getReportActionMessage(parentReportAction);
 
@@ -4271,21 +4240,11 @@
 
     // These parameters are not saved on the reportAction, but are used to display the task in the UI
     // Added when we fetch the reportActions on a report
-<<<<<<< HEAD
-    reportAction.reportAction = {
-        ...reportAction.reportAction,
-        originalMessage: {
-            html: ReportActionsUtils.getReportActionHtml(reportAction.reportAction),
-            taskReportID: ReportActionsUtils.getReportActionMessage(reportAction.reportAction)?.taskReportID,
-            whisperedTo: [],
-        },
-=======
     // eslint-disable-next-line
     reportAction.reportAction.originalMessage = {
         html: ReportActionsUtils.getReportActionHtml(reportAction.reportAction),
         taskReportID: ReportActionsUtils.getReportActionMessage(reportAction.reportAction)?.taskReportID,
         whisperedTo: [],
->>>>>>> 7af7a3f8
     };
     reportAction.reportAction.childReportID = taskReportID;
     reportAction.reportAction.parentReportID = parentReportID;
@@ -6028,11 +5987,7 @@
     // This can also happen for anyone accessing a public room or archived room for which they don't have access to the underlying policy.
     // Optionally exclude reports that do not belong to currently active workspace
 
-<<<<<<< HEAD
-    const parentReportAction = isThread(report) ? allReportActions?.[`${ONYXKEYS.COLLECTION.REPORT_ACTIONS}${report?.parentReportID}`]?.[report?.parentReportActionID] : undefined;
-=======
     const parentReportAction = isThread(report) ? allReportActions?.[`${ONYXKEYS.COLLECTION.REPORT_ACTIONS}${report.parentReportID}`]?.[report.parentReportActionID] : undefined;
->>>>>>> 7af7a3f8
 
     if (
         !report?.reportID ||
