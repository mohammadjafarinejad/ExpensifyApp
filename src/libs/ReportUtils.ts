import {format} from 'date-fns';
import {Str} from 'expensify-common';
import {isEmpty} from 'lodash';
import lodashEscape from 'lodash/escape';
import lodashFindLastIndex from 'lodash/findLastIndex';
import lodashIntersection from 'lodash/intersection';
import lodashIsEqual from 'lodash/isEqual';
import lodashMaxBy from 'lodash/maxBy';
import type {OnyxCollection, OnyxEntry, OnyxUpdate} from 'react-native-onyx';
import Onyx from 'react-native-onyx';
import type {SvgProps} from 'react-native-svg';
import type {OriginalMessageModifiedExpense} from 'src/types/onyx/OriginalMessage';
import type {TupleToUnion, ValueOf} from 'type-fest';
import type {FileObject} from '@components/AttachmentModal';
import {FallbackAvatar, QBOSquare, XeroSquare} from '@components/Icon/Expensicons';
import * as defaultGroupAvatars from '@components/Icon/GroupDefaultAvatars';
import * as defaultWorkspaceAvatars from '@components/Icon/WorkspaceDefaultAvatars';
import type {MoneyRequestAmountInputProps} from '@components/MoneyRequestAmountInput';
import type {IOUAction, IOUType} from '@src/CONST';
import CONST from '@src/CONST';
import type {ParentNavigationSummaryParams, TranslationPaths} from '@src/languages/types';
import ONYXKEYS from '@src/ONYXKEYS';
import type {Route} from '@src/ROUTES';
import ROUTES from '@src/ROUTES';
import SCREENS from '@src/SCREENS';
import type {
    Beta,
    OnyxInputOrEntry,
    PersonalDetails,
    PersonalDetailsList,
    Policy,
    PolicyReportField,
    Report,
    ReportAction,
    ReportMetadata,
    ReportNameValuePairs,
    ReportViolationName,
    ReportViolations,
    Session,
    Task,
    Transaction,
    TransactionViolation,
    UserWallet,
} from '@src/types/onyx';
import type {Participant} from '@src/types/onyx/IOU';
import type {OriginalMessageExportedToIntegration} from '@src/types/onyx/OldDotAction';
import type Onboarding from '@src/types/onyx/Onboarding';
import type {Errors, Icon, PendingAction} from '@src/types/onyx/OnyxCommon';
import type {OriginalMessageChangeLog, PaymentMethodType} from '@src/types/onyx/OriginalMessage';
import type {Status} from '@src/types/onyx/PersonalDetails';
import type {ConnectionName} from '@src/types/onyx/Policy';
import type {NotificationPreference, Participants, PendingChatMember, Participant as ReportParticipant} from '@src/types/onyx/Report';
import type {Message, ReportActions} from '@src/types/onyx/ReportAction';
import type {Comment, TransactionChanges, WaypointCollection} from '@src/types/onyx/Transaction';
import {isEmptyObject} from '@src/types/utils/EmptyObject';
import type IconAsset from '@src/types/utils/IconAsset';
import AccountUtils from './AccountUtils';
import * as IOU from './actions/IOU';
import * as PolicyActions from './actions/Policy/Policy';
import * as store from './actions/ReimbursementAccount/store';
import * as SessionUtils from './actions/Session';
import * as CurrencyUtils from './CurrencyUtils';
import DateUtils from './DateUtils';
import {hasValidDraftComment} from './DraftCommentUtils';
import getAttachmentDetails from './fileDownload/getAttachmentDetails';
import getIsSmallScreenWidth from './getIsSmallScreenWidth';
import isReportMessageAttachment from './isReportMessageAttachment';
import localeCompare from './LocaleCompare';
import * as LocalePhoneNumber from './LocalePhoneNumber';
import * as Localize from './Localize';
import {isEmailPublicDomain} from './LoginUtils';
import ModifiedExpenseMessage from './ModifiedExpenseMessage';
import linkingConfig from './Navigation/linkingConfig';
import Navigation from './Navigation/Navigation';
import * as NumberUtils from './NumberUtils';
import Parser from './Parser';
import Permissions from './Permissions';
import * as PersonalDetailsUtils from './PersonalDetailsUtils';
import * as PhoneNumber from './PhoneNumber';
import * as PolicyUtils from './PolicyUtils';
import type {LastVisibleMessage} from './ReportActionsUtils';
import * as ReportActionsUtils from './ReportActionsUtils';
import * as ReportConnection from './ReportConnection';
import StringUtils from './StringUtils';
import * as TransactionUtils from './TransactionUtils';
import * as Url from './Url';
import type {AvatarSource} from './UserUtils';
import * as UserUtils from './UserUtils';

type AvatarRange = 1 | 2 | 3 | 4 | 5 | 6 | 7 | 8 | 9 | 10 | 11 | 12 | 13 | 14 | 15 | 16 | 17 | 18;

type SpendBreakdown = {
    nonReimbursableSpend: number;
    reimbursableSpend: number;
    totalDisplaySpend: number;
};

type ParticipantDetails = [number, string, AvatarSource, AvatarSource];

type OptimisticAddCommentReportAction = Pick<
    ReportAction<typeof CONST.REPORT.ACTIONS.TYPE.ADD_COMMENT>,
    | 'reportActionID'
    | 'actionName'
    | 'actorAccountID'
    | 'person'
    | 'automatic'
    | 'avatar'
    | 'created'
    | 'message'
    | 'isFirstItem'
    | 'isAttachmentOnly'
    | 'isAttachmentWithText'
    | 'pendingAction'
    | 'shouldShow'
    | 'originalMessage'
    | 'childReportID'
    | 'parentReportID'
    | 'childType'
    | 'childReportName'
    | 'childManagerAccountID'
    | 'childStatusNum'
    | 'childStateNum'
    | 'errors'
    | 'childVisibleActionCount'
    | 'childCommenterCount'
    | 'childLastVisibleActionCreated'
    | 'childOldestFourAccountIDs'
> & {isOptimisticAction: boolean};

type OptimisticReportAction = {
    commentText: string;
    reportAction: OptimisticAddCommentReportAction;
};

type UpdateOptimisticParentReportAction = {
    childVisibleActionCount: number;
    childCommenterCount: number;
    childLastVisibleActionCreated: string;
    childOldestFourAccountIDs: string | undefined;
};

type OptimisticExpenseReport = Pick<
    Report,
    | 'reportID'
    | 'chatReportID'
    | 'policyID'
    | 'type'
    | 'ownerAccountID'
    | 'managerID'
    | 'currency'
    | 'reportName'
    | 'stateNum'
    | 'statusNum'
    | 'total'
    | 'nonReimbursableTotal'
    | 'notificationPreference'
    | 'parentReportID'
    | 'lastVisibleActionCreated'
    | 'parentReportActionID'
>;

type OptimisticIOUReportAction = Pick<
    ReportAction,
    | 'actionName'
    | 'actorAccountID'
    | 'automatic'
    | 'avatar'
    | 'isAttachmentOnly'
    | 'originalMessage'
    | 'message'
    | 'person'
    | 'reportActionID'
    | 'shouldShow'
    | 'created'
    | 'pendingAction'
    | 'receipt'
    | 'childReportID'
    | 'childVisibleActionCount'
    | 'childCommenterCount'
>;

type PartialReportAction = OnyxInputOrEntry<ReportAction> | Partial<ReportAction> | OptimisticIOUReportAction | OptimisticApprovedReportAction | OptimisticSubmittedReportAction | undefined;

type ReportRouteParams = {
    reportID: string;
    isSubReportPageRoute: boolean;
};

type ReportOfflinePendingActionAndErrors = {
    reportPendingAction: PendingAction | undefined;
    reportErrors: Errors | null | undefined;
};

type OptimisticApprovedReportAction = Pick<
    ReportAction<typeof CONST.REPORT.ACTIONS.TYPE.APPROVED>,
    'actionName' | 'actorAccountID' | 'automatic' | 'avatar' | 'isAttachmentOnly' | 'originalMessage' | 'message' | 'person' | 'reportActionID' | 'shouldShow' | 'created' | 'pendingAction'
>;

type OptimisticUnapprovedReportAction = Pick<
    ReportAction<typeof CONST.REPORT.ACTIONS.TYPE.UNAPPROVED>,
    'actionName' | 'actorAccountID' | 'automatic' | 'avatar' | 'isAttachmentOnly' | 'originalMessage' | 'message' | 'person' | 'reportActionID' | 'shouldShow' | 'created' | 'pendingAction'
>;

type OptimisticSubmittedReportAction = Pick<
    ReportAction<typeof CONST.REPORT.ACTIONS.TYPE.SUBMITTED>,
    | 'actionName'
    | 'actorAccountID'
    | 'adminAccountID'
    | 'automatic'
    | 'avatar'
    | 'isAttachmentOnly'
    | 'originalMessage'
    | 'message'
    | 'person'
    | 'reportActionID'
    | 'shouldShow'
    | 'created'
    | 'pendingAction'
>;

type OptimisticHoldReportAction = Pick<
    ReportAction,
    'actionName' | 'actorAccountID' | 'automatic' | 'avatar' | 'isAttachmentOnly' | 'originalMessage' | 'message' | 'person' | 'reportActionID' | 'shouldShow' | 'created' | 'pendingAction'
>;

type OptimisticCancelPaymentReportAction = Pick<
    ReportAction,
    'actionName' | 'actorAccountID' | 'message' | 'originalMessage' | 'person' | 'reportActionID' | 'shouldShow' | 'created' | 'pendingAction'
>;

type OptimisticEditedTaskReportAction = Pick<
    ReportAction,
    'reportActionID' | 'actionName' | 'pendingAction' | 'actorAccountID' | 'automatic' | 'avatar' | 'created' | 'shouldShow' | 'message' | 'person'
>;

type OptimisticClosedReportAction = Pick<
    ReportAction<typeof CONST.REPORT.ACTIONS.TYPE.CLOSED>,
    'actionName' | 'actorAccountID' | 'automatic' | 'avatar' | 'created' | 'message' | 'originalMessage' | 'pendingAction' | 'person' | 'reportActionID' | 'shouldShow'
>;

type OptimisticDismissedViolationReportAction = Pick<
    ReportAction,
    'actionName' | 'actorAccountID' | 'avatar' | 'created' | 'message' | 'originalMessage' | 'person' | 'reportActionID' | 'shouldShow' | 'pendingAction'
>;

type OptimisticCreatedReportAction = Pick<
    ReportAction<typeof CONST.REPORT.ACTIONS.TYPE.CREATED>,
    'actorAccountID' | 'automatic' | 'avatar' | 'created' | 'message' | 'person' | 'reportActionID' | 'shouldShow' | 'pendingAction' | 'actionName'
>;

type OptimisticRenamedReportAction = Pick<
    ReportAction<typeof CONST.REPORT.ACTIONS.TYPE.RENAMED>,
    'actorAccountID' | 'automatic' | 'avatar' | 'created' | 'message' | 'person' | 'reportActionID' | 'shouldShow' | 'pendingAction' | 'actionName' | 'originalMessage'
>;

type OptimisticChatReport = Pick<
    Report,
    | 'type'
    | 'chatType'
    | 'chatReportID'
    | 'iouReportID'
    | 'isOwnPolicyExpenseChat'
    | 'isPinned'
    | 'lastActorAccountID'
    | 'lastMessageTranslationKey'
    | 'lastMessageHtml'
    | 'lastMessageText'
    | 'lastReadTime'
    | 'lastVisibleActionCreated'
    | 'notificationPreference'
    | 'oldPolicyName'
    | 'ownerAccountID'
    | 'pendingFields'
    | 'parentReportActionID'
    | 'parentReportID'
    | 'participants'
    | 'policyID'
    | 'reportID'
    | 'reportName'
    | 'stateNum'
    | 'statusNum'
    | 'visibility'
    | 'description'
    | 'writeCapability'
    | 'avatarUrl'
    | 'invoiceReceiver'
    | 'isHidden'
> & {
    isOptimisticReport: true;
};

type OptimisticExportIntegrationAction = OriginalMessageExportedToIntegration &
    Pick<
        ReportAction<typeof CONST.REPORT.ACTIONS.TYPE.EXPORTED_TO_INTEGRATION>,
        'reportActionID' | 'actorAccountID' | 'avatar' | 'created' | 'lastModified' | 'message' | 'person' | 'shouldShow' | 'pendingAction' | 'errors' | 'automatic'
    >;

type OptimisticTaskReportAction = Pick<
    ReportAction,
    | 'reportActionID'
    | 'actionName'
    | 'actorAccountID'
    | 'automatic'
    | 'avatar'
    | 'created'
    | 'isAttachmentOnly'
    | 'message'
    | 'originalMessage'
    | 'person'
    | 'pendingAction'
    | 'shouldShow'
    | 'isFirstItem'
    | 'previousMessage'
    | 'errors'
    | 'linkMetadata'
>;

type OptimisticWorkspaceChats = {
    announceChatReportID: string;
    announceChatData: OptimisticChatReport;
    announceReportActionData: Record<string, OptimisticCreatedReportAction>;
    announceCreatedReportActionID: string;
    adminsChatReportID: string;
    adminsChatData: OptimisticChatReport;
    adminsReportActionData: Record<string, OptimisticCreatedReportAction>;
    adminsCreatedReportActionID: string;
    expenseChatReportID: string;
    expenseChatData: OptimisticChatReport;
    expenseReportActionData: Record<string, OptimisticCreatedReportAction>;
    expenseCreatedReportActionID: string;
};

type OptimisticModifiedExpenseReportAction = Pick<
    ReportAction<typeof CONST.REPORT.ACTIONS.TYPE.MODIFIED_EXPENSE>,
    'actionName' | 'actorAccountID' | 'automatic' | 'avatar' | 'created' | 'isAttachmentOnly' | 'message' | 'originalMessage' | 'person' | 'pendingAction' | 'reportActionID' | 'shouldShow'
> & {reportID?: string};

type OptimisticTaskReport = Pick<
    Report,
    | 'reportID'
    | 'reportName'
    | 'description'
    | 'ownerAccountID'
    | 'participants'
    | 'managerID'
    | 'type'
    | 'parentReportID'
    | 'policyID'
    | 'stateNum'
    | 'statusNum'
    | 'notificationPreference'
    | 'parentReportActionID'
    | 'lastVisibleActionCreated'
    | 'hasParentAccess'
>;

type TransactionDetails = {
    created: string;
    amount: number;
    taxAmount?: number;
    taxCode?: string;
    currency: string;
    merchant: string;
    waypoints?: WaypointCollection | string;
    comment: string;
    category: string;
    billable: boolean;
    tag: string;
    mccGroup?: ValueOf<typeof CONST.MCC_GROUPS>;
    cardID: number;
    originalAmount: number;
    originalCurrency: string;
};

type OptimisticIOUReport = Pick<
    Report,
    | 'cachedTotal'
    | 'type'
    | 'chatReportID'
    | 'currency'
    | 'managerID'
    | 'policyID'
    | 'ownerAccountID'
    | 'participants'
    | 'reportID'
    | 'stateNum'
    | 'statusNum'
    | 'total'
    | 'reportName'
    | 'notificationPreference'
    | 'parentReportID'
    | 'lastVisibleActionCreated'
>;
type DisplayNameWithTooltips = Array<Pick<PersonalDetails, 'accountID' | 'pronouns' | 'displayName' | 'login' | 'avatar'>>;

type CustomIcon = {
    src: IconAsset;
    color?: string;
};

type OptionData = {
    text?: string;
    alternateText?: string;
    allReportErrors?: Errors;
    brickRoadIndicator?: ValueOf<typeof CONST.BRICK_ROAD_INDICATOR_STATUS> | '' | null;
    tooltipText?: string | null;
    alternateTextMaxLines?: number;
    boldStyle?: boolean;
    customIcon?: CustomIcon;
    subtitle?: string;
    login?: string;
    accountID?: number;
    pronouns?: string;
    status?: Status | null;
    phoneNumber?: string;
    isUnread?: boolean | null;
    isUnreadWithMention?: boolean | null;
    hasDraftComment?: boolean | null;
    keyForList?: string;
    searchText?: string;
    isIOUReportOwner?: boolean | null;
    isArchivedRoom?: boolean | null;
    shouldShowSubscript?: boolean | null;
    isPolicyExpenseChat?: boolean | null;
    isMoneyRequestReport?: boolean | null;
    isInvoiceReport?: boolean;
    isExpenseRequest?: boolean | null;
    isAllowedToComment?: boolean | null;
    isThread?: boolean | null;
    isTaskReport?: boolean | null;
    parentReportAction?: OnyxEntry<ReportAction>;
    displayNamesWithTooltips?: DisplayNameWithTooltips | null;
    isDefaultRoom?: boolean;
    isInvoiceRoom?: boolean;
    isExpenseReport?: boolean;
    isOptimisticPersonalDetail?: boolean;
    selected?: boolean;
    isOptimisticAccount?: boolean;
    isSelected?: boolean;
    descriptiveText?: string;
    notificationPreference?: NotificationPreference | null;
    isDisabled?: boolean | null;
    name?: string | null;
    isSelfDM?: boolean;
    isOneOnOneChat?: boolean;
    reportID?: string;
    enabled?: boolean;
    code?: string;
    transactionThreadReportID?: string | null;
    shouldShowAmountInput?: boolean;
    amountInputProps?: MoneyRequestAmountInputProps;
    tabIndex?: 0 | -1;
    isConciergeChat?: boolean;
} & Report;

type OnyxDataTaskAssigneeChat = {
    optimisticData: OnyxUpdate[];
    successData: OnyxUpdate[];
    failureData: OnyxUpdate[];
    optimisticAssigneeAddComment?: OptimisticReportAction;
    optimisticChatCreatedReportAction?: OptimisticCreatedReportAction;
};

type Ancestor = {
    report: Report;
    reportAction: ReportAction;
    shouldDisplayNewMarker: boolean;
};

type AncestorIDs = {
    reportIDs: string[];
    reportActionsIDs: string[];
};

type MissingPaymentMethod = 'bankAccount' | 'wallet';

type OutstandingChildRequest = {
    hasOutstandingChildRequest?: boolean;
};

type ParsingDetails = {
    shouldEscapeText?: boolean;
    reportID?: string;
};

let currentUserEmail: string | undefined;
let currentUserPrivateDomain: string | undefined;
let currentUserAccountID: number | undefined;
let isAnonymousUser = false;

// This cache is used to save parse result of report action html message into text
// to prevent unnecessary parsing when the report action is not changed/modified.
// Example case: when we need to get a report name of a thread which is dependent on a report action message.
const parsedReportActionMessageCache: Record<string, string> = {};

const defaultAvatarBuildingIconTestID = 'SvgDefaultAvatarBuilding Icon';
Onyx.connect({
    key: ONYXKEYS.SESSION,
    callback: (value) => {
        // When signed out, val is undefined
        if (!value) {
            return;
        }

        currentUserEmail = value.email;
        currentUserAccountID = value.accountID;
        isAnonymousUser = value.authTokenType === CONST.AUTH_TOKEN_TYPES.ANONYMOUS;
        currentUserPrivateDomain = isEmailPublicDomain(currentUserEmail ?? '') ? '' : Str.extractEmailDomain(currentUserEmail ?? '');
    },
});

let allPersonalDetails: OnyxEntry<PersonalDetailsList>;
let allPersonalDetailLogins: string[];
let currentUserPersonalDetails: OnyxEntry<PersonalDetails>;
Onyx.connect({
    key: ONYXKEYS.PERSONAL_DETAILS_LIST,
    callback: (value) => {
        currentUserPersonalDetails = value?.[currentUserAccountID ?? -1] ?? undefined;
        allPersonalDetails = value ?? {};
        allPersonalDetailLogins = Object.values(allPersonalDetails).map((personalDetail) => personalDetail?.login ?? '');
    },
});

let allReportsDraft: OnyxCollection<Report>;
Onyx.connect({
    key: ONYXKEYS.COLLECTION.REPORT_DRAFT,
    waitForCollectionCallback: true,
    callback: (value) => (allReportsDraft = value),
});

let allPolicies: OnyxCollection<Policy>;
Onyx.connect({
    key: ONYXKEYS.COLLECTION.POLICY,
    waitForCollectionCallback: true,
    callback: (value) => (allPolicies = value),
});

let allBetas: OnyxEntry<Beta[]>;
Onyx.connect({
    key: ONYXKEYS.BETAS,
    callback: (value) => (allBetas = value),
});

let allTransactions: OnyxCollection<Transaction> = {};
Onyx.connect({
    key: ONYXKEYS.COLLECTION.TRANSACTION,
    waitForCollectionCallback: true,
    callback: (value) => {
        if (!value) {
            return;
        }
        allTransactions = Object.fromEntries(Object.entries(value).filter(([, transaction]) => transaction));
    },
});

let allReportActions: OnyxCollection<ReportActions>;
Onyx.connect({
    key: ONYXKEYS.COLLECTION.REPORT_ACTIONS,
    waitForCollectionCallback: true,
    callback: (actions) => {
        if (!actions) {
            return;
        }
        allReportActions = actions;
    },
});

let allReportMetadata: OnyxCollection<ReportMetadata>;
Onyx.connect({
    key: ONYXKEYS.COLLECTION.REPORT_METADATA,
    waitForCollectionCallback: true,
    callback: (value) => {
        if (!value) {
            return;
        }
        allReportMetadata = value;
    },
});

let allReportNameValuePair: OnyxCollection<ReportNameValuePairs>;
Onyx.connect({
    key: ONYXKEYS.COLLECTION.REPORT_NAME_VALUE_PAIRS,
    waitForCollectionCallback: true,
    callback: (value) => {
        if (!value) {
            return;
        }
        allReportNameValuePair = value;
    },
});

let allReportsViolations: OnyxCollection<ReportViolations>;
Onyx.connect({
    key: ONYXKEYS.COLLECTION.REPORT_VIOLATIONS,
    waitForCollectionCallback: true,
    callback: (value) => {
        if (!value) {
            return;
        }
        allReportsViolations = value;
    },
});

let isFirstTimeNewExpensifyUser = false;
Onyx.connect({
    key: ONYXKEYS.NVP_IS_FIRST_TIME_NEW_EXPENSIFY_USER,
    callback: (value) => {
        isFirstTimeNewExpensifyUser = value ?? false;
    },
});

let onboarding: OnyxEntry<Onboarding | []>;
Onyx.connect({
    key: ONYXKEYS.NVP_ONBOARDING,
    callback: (value) => (onboarding = value),
});

function getCurrentUserAvatar(): AvatarSource | undefined {
    return currentUserPersonalDetails?.avatar;
}

function getCurrentUserDisplayNameOrEmail(): string | undefined {
    return currentUserPersonalDetails?.displayName ?? currentUserEmail;
}

function getChatType(report: OnyxInputOrEntry<Report> | Participant): ValueOf<typeof CONST.REPORT.CHAT_TYPE> | undefined {
    return report?.chatType;
}

/**
 * Get the report or draft report given a reportID
 */
function getReportOrDraftReport(reportID: string | undefined): OnyxEntry<Report> {
    const allReports = ReportConnection.getAllReports();
    if (!allReports && !allReportsDraft) {
        return undefined;
    }

    const report = allReports?.[`${ONYXKEYS.COLLECTION.REPORT}${reportID}`];
    const draftReport = allReportsDraft?.[`${ONYXKEYS.COLLECTION.REPORT_DRAFT}${reportID}`];

    return report ?? draftReport;
}

/**
 * Check if a report is a draft report
 */
function isDraftReport(reportID: string | undefined): boolean {
    const draftReport = allReportsDraft?.[`${ONYXKEYS.COLLECTION.REPORT_DRAFT}${reportID}`];

    return !!draftReport;
}

/**
 * Returns the report
 */
function getReport(reportID: string): OnyxEntry<Report> {
    return ReportConnection.getAllReports()?.[`${ONYXKEYS.COLLECTION.REPORT}${reportID}`];
}

/**
 * Returns the report
 */
function getReportNameValuePairs(reportID?: string): OnyxEntry<ReportNameValuePairs> {
    return allReportNameValuePair?.[`${ONYXKEYS.COLLECTION.REPORT_NAME_VALUE_PAIRS}${reportID ?? -1}`];
}

/**
 * Returns the parentReport if the given report is a thread
 */
function getParentReport(report: OnyxEntry<Report>): OnyxEntry<Report> {
    if (!report?.parentReportID) {
        return undefined;
    }
    return ReportConnection.getAllReports()?.[`${ONYXKEYS.COLLECTION.REPORT}${report.parentReportID}`];
}

/**
 * Returns the root parentReport if the given report is nested.
 * Uses recursion to iterate any depth of nested reports.
 */
function getRootParentReport(report: OnyxEntry<Report>): OnyxEntry<Report> {
    if (!report) {
        return undefined;
    }

    // Returns the current report as the root report, because it does not have a parentReportID
    if (!report?.parentReportID) {
        return report;
    }

    const parentReport = getReportOrDraftReport(report?.parentReportID);

    // Runs recursion to iterate a parent report
    return getRootParentReport(!isEmptyObject(parentReport) ? parentReport : undefined);
}

/**
 * Returns the policy of the report
 */
function getPolicy(policyID: string | undefined): OnyxEntry<Policy> {
    if (!allPolicies || !policyID) {
        return undefined;
    }
    return allPolicies[`${ONYXKEYS.COLLECTION.POLICY}${policyID}`];
}

/**
 * Get the policy type from a given report
 * @param policies must have Onyxkey prefix (i.e 'policy_') for keys
 */
function getPolicyType(report: OnyxInputOrEntry<Report>, policies: OnyxCollection<Policy>): string {
    return policies?.[`${ONYXKEYS.COLLECTION.POLICY}${report?.policyID}`]?.type ?? '';
}

const unavailableTranslation = Localize.translateLocal('workspace.common.unavailable');
/**
 * Get the policy name from a given report
 */
function getPolicyName(report: OnyxInputOrEntry<Report>, returnEmptyIfNotFound = false, policy?: OnyxInputOrEntry<Policy>): string {
    const noPolicyFound = returnEmptyIfNotFound ? '' : unavailableTranslation;
    if (isEmptyObject(report)) {
        return noPolicyFound;
    }

    if ((!allPolicies || Object.keys(allPolicies).length === 0) && !report?.policyName) {
        return unavailableTranslation;
    }
    const finalPolicy = policy ?? allPolicies?.[`${ONYXKEYS.COLLECTION.POLICY}${report?.policyID}`];

    const parentReport = getRootParentReport(report);

    // Rooms send back the policy name with the reportSummary,
    // since they can also be accessed by people who aren't in the workspace
    // eslint-disable-next-line @typescript-eslint/prefer-nullish-coalescing
    const policyName = finalPolicy?.name || report?.policyName || report?.oldPolicyName || parentReport?.oldPolicyName || noPolicyFound;

    return policyName;
}

/**
 * Returns the concatenated title for the PrimaryLogins of a report
 */
function getReportParticipantsTitle(accountIDs: number[]): string {
    // Somehow it's possible for the logins coming from report.participantAccountIDs to contain undefined values so we use .filter(Boolean) to remove them.
    return accountIDs.filter(Boolean).join(', ');
}

/**
 * Checks if a report is a chat report.
 */
function isChatReport(report: OnyxEntry<Report>): boolean {
    return report?.type === CONST.REPORT.TYPE.CHAT;
}

function isInvoiceReport(report: OnyxInputOrEntry<Report>): boolean {
    return report?.type === CONST.REPORT.TYPE.INVOICE;
}

/**
 * Checks if a report is an Expense report.
 */
function isExpenseReport(report: OnyxInputOrEntry<Report>): boolean {
    return report?.type === CONST.REPORT.TYPE.EXPENSE;
}

/**
 * Checks if a report is an IOU report using report or reportID
 */
function isIOUReport(reportOrID: OnyxInputOrEntry<Report> | string): boolean {
    const report = typeof reportOrID === 'string' ? ReportConnection.getAllReports()?.[`${ONYXKEYS.COLLECTION.REPORT}${reportOrID}`] ?? null : reportOrID;
    return report?.type === CONST.REPORT.TYPE.IOU;
}

/**
 * Checks if a report is an IOU report using report
 */
function isIOUReportUsingReport(report: OnyxEntry<Report>): report is Report {
    return report?.type === CONST.REPORT.TYPE.IOU;
}
/**
 * Checks if a report is a task report.
 */
function isTaskReport(report: OnyxInputOrEntry<Report>): boolean {
    return report?.type === CONST.REPORT.TYPE.TASK;
}

/**
 * Checks if a task has been cancelled
 * When a task is deleted, the parentReportAction is updated to have a isDeletedParentAction deleted flag
 * This is because when you delete a task, we still allow you to chat on the report itself
 * There's another situation where you don't have access to the parentReportAction (because it was created in a chat you don't have access to)
 * In this case, we have added the key to the report itself
 */
function isCanceledTaskReport(report: OnyxInputOrEntry<Report>, parentReportAction: OnyxInputOrEntry<ReportAction> = null): boolean {
    if (!isEmptyObject(parentReportAction) && (ReportActionsUtils.getReportActionMessage(parentReportAction)?.isDeletedParentAction ?? false)) {
        return true;
    }

    if (!isEmptyObject(report) && report?.isDeletedParentAction) {
        return true;
    }

    return false;
}

/**
 * Checks if a report is an open task report.
 *
 * @param parentReportAction - The parent report action of the report (Used to check if the task has been canceled)
 */
function isOpenTaskReport(report: OnyxInputOrEntry<Report>, parentReportAction: OnyxInputOrEntry<ReportAction> = null): boolean {
    return (
        isTaskReport(report) && !isCanceledTaskReport(report, parentReportAction) && report?.stateNum === CONST.REPORT.STATE_NUM.OPEN && report?.statusNum === CONST.REPORT.STATUS_NUM.OPEN
    );
}

/**
 * Checks if a report is a completed task report.
 */
function isCompletedTaskReport(report: OnyxEntry<Report>): boolean {
    return isTaskReport(report) && report?.stateNum === CONST.REPORT.STATE_NUM.APPROVED && report?.statusNum === CONST.REPORT.STATUS_NUM.APPROVED;
}

/**
 * Checks if the current user is the manager of the supplied report
 */
function isReportManager(report: OnyxEntry<Report>): boolean {
    return !!(report && report.managerID === currentUserAccountID);
}

/**
 * Checks if the supplied report has been approved
 */
function isReportApproved(reportOrID: OnyxInputOrEntry<Report> | string, parentReportAction: OnyxEntry<ReportAction> = undefined): boolean {
    const report = typeof reportOrID === 'string' ? ReportConnection.getAllReports()?.[`${ONYXKEYS.COLLECTION.REPORT}${reportOrID}`] ?? null : reportOrID;
    if (!report) {
        return parentReportAction?.childStateNum === CONST.REPORT.STATE_NUM.APPROVED && parentReportAction?.childStatusNum === CONST.REPORT.STATUS_NUM.APPROVED;
    }
    return report?.stateNum === CONST.REPORT.STATE_NUM.APPROVED && report?.statusNum === CONST.REPORT.STATUS_NUM.APPROVED;
}

/**
 * Checks if the supplied report has been manually reimbursed
 */
function isReportManuallyReimbursed(report: OnyxEntry<Report>): boolean {
    return report?.stateNum === CONST.REPORT.STATE_NUM.APPROVED && report?.statusNum === CONST.REPORT.STATUS_NUM.REIMBURSED;
}

/**
 * Checks if the supplied report is an expense report in Open state and status.
 */
function isOpenExpenseReport(report: OnyxInputOrEntry<Report>): boolean {
    return isExpenseReport(report) && report?.stateNum === CONST.REPORT.STATE_NUM.OPEN && report?.statusNum === CONST.REPORT.STATUS_NUM.OPEN;
}

/**
 * Checks if the supplied report has a member with the array passed in params.
 */
function hasParticipantInArray(report: OnyxEntry<Report>, memberAccountIDs: number[]) {
    if (!report?.participants) {
        return false;
    }

    const memberAccountIDsSet = new Set(memberAccountIDs);

    for (const accountID in report.participants) {
        if (memberAccountIDsSet.has(Number(accountID))) {
            return true;
        }
    }

    return false;
}

/**
 * Whether the Money Request report is settled
 */
function isSettled(reportID: string | undefined): boolean {
    const allReports = ReportConnection.getAllReports();
    if (!allReports || !reportID) {
        return false;
    }
    const report = allReports[`${ONYXKEYS.COLLECTION.REPORT}${reportID}`] ?? null;
    if (isEmptyObject(report) || report.isWaitingOnBankAccount) {
        return false;
    }

    // In case the payment is scheduled and we are waiting for the payee to set up their wallet,
    // consider the report as paid as well.
    if (report.isWaitingOnBankAccount && report.statusNum === CONST.REPORT.STATUS_NUM.APPROVED) {
        return true;
    }

    return report?.statusNum === CONST.REPORT.STATUS_NUM.REIMBURSED;
}

/**
 * Whether the current user is the submitter of the report
 */
function isCurrentUserSubmitter(reportID: string): boolean {
    const allReports = ReportConnection.getAllReports();
    if (!allReports) {
        return false;
    }
    const report = allReports[`${ONYXKEYS.COLLECTION.REPORT}${reportID}`];
    return !!(report && report.ownerAccountID === currentUserAccountID);
}

/**
 * Whether the provided report is an Admin room
 */
function isAdminRoom(report: OnyxEntry<Report>): boolean {
    return getChatType(report) === CONST.REPORT.CHAT_TYPE.POLICY_ADMINS;
}

/**
 * Whether the provided report is an Admin-only posting room
 */
function isAdminsOnlyPostingRoom(report: OnyxEntry<Report>): boolean {
    return report?.writeCapability === CONST.REPORT.WRITE_CAPABILITIES.ADMINS;
}

/**
 * Whether the provided report is a Announce room
 */
function isAnnounceRoom(report: OnyxEntry<Report>): boolean {
    return getChatType(report) === CONST.REPORT.CHAT_TYPE.POLICY_ANNOUNCE;
}

/**
 * Whether the provided report is a default room
 */
function isDefaultRoom(report: OnyxEntry<Report>): boolean {
    return CONST.DEFAULT_POLICY_ROOM_CHAT_TYPES.some((type) => type === getChatType(report));
}

/**
 * Whether the provided report is a Domain room
 */
function isDomainRoom(report: OnyxEntry<Report>): boolean {
    return getChatType(report) === CONST.REPORT.CHAT_TYPE.DOMAIN_ALL;
}

/**
 * Whether the provided report is a user created policy room
 */
function isUserCreatedPolicyRoom(report: OnyxEntry<Report>): boolean {
    return getChatType(report) === CONST.REPORT.CHAT_TYPE.POLICY_ROOM;
}

/**
 * Whether the provided report is a Policy Expense chat.
 */
function isPolicyExpenseChat(report: OnyxInputOrEntry<Report> | Participant): boolean {
    return getChatType(report) === CONST.REPORT.CHAT_TYPE.POLICY_EXPENSE_CHAT || (report?.isPolicyExpenseChat ?? false);
}

function isInvoiceRoom(report: OnyxEntry<Report>): boolean {
    return getChatType(report) === CONST.REPORT.CHAT_TYPE.INVOICE;
}

function isInvoiceRoomWithID(reportID?: string): boolean {
    // eslint-disable-next-line @typescript-eslint/prefer-nullish-coalescing
    const report = ReportConnection.getAllReports()?.[`${ONYXKEYS.COLLECTION.REPORT}${reportID || -1}`];
    return isInvoiceRoom(report);
}

/**
 * Checks if a report is a completed task report.
 */
function isTripRoom(report: OnyxEntry<Report>): boolean {
    return isChatReport(report) && getChatType(report) === CONST.REPORT.CHAT_TYPE.TRIP_ROOM;
}

function isCurrentUserInvoiceReceiver(report: OnyxEntry<Report>): boolean {
    if (report?.invoiceReceiver?.type === CONST.REPORT.INVOICE_RECEIVER_TYPE.INDIVIDUAL) {
        return currentUserAccountID === report.invoiceReceiver.accountID;
    }

    return false;
}

/**
 * Whether the provided report belongs to a Control policy and is an expense chat
 */
function isControlPolicyExpenseChat(report: OnyxEntry<Report>): boolean {
    return isPolicyExpenseChat(report) && getPolicyType(report, allPolicies) === CONST.POLICY.TYPE.CORPORATE;
}

/**
 * Whether the provided policyType is a Free, Collect or Control policy type
 */
function isGroupPolicy(policyType: string): boolean {
    return policyType === CONST.POLICY.TYPE.CORPORATE || policyType === CONST.POLICY.TYPE.TEAM || policyType === CONST.POLICY.TYPE.FREE;
}

/**
 * Whether the provided report belongs to a Free, Collect or Control policy
 */
function isReportInGroupPolicy(report: OnyxInputOrEntry<Report>, policy?: OnyxInputOrEntry<Policy>): boolean {
    const policyType = policy?.type ?? getPolicyType(report, allPolicies);
    return isGroupPolicy(policyType);
}

/**
 * Whether the provided report belongs to a Control or Collect policy
 */
function isPaidGroupPolicy(report: OnyxEntry<Report>): boolean {
    const policyType = getPolicyType(report, allPolicies);
    return policyType === CONST.POLICY.TYPE.CORPORATE || policyType === CONST.POLICY.TYPE.TEAM;
}

/**
 * Whether the provided report belongs to a Control or Collect policy and is an expense chat
 */
function isPaidGroupPolicyExpenseChat(report: OnyxEntry<Report>): boolean {
    return isPolicyExpenseChat(report) && isPaidGroupPolicy(report);
}

/**
 * Whether the provided report belongs to a Control policy and is an expense report
 */
function isControlPolicyExpenseReport(report: OnyxEntry<Report>): boolean {
    return isExpenseReport(report) && getPolicyType(report, allPolicies) === CONST.POLICY.TYPE.CORPORATE;
}

/**
 * Whether the provided report belongs to a Control or Collect policy and is an expense report
 */
function isPaidGroupPolicyExpenseReport(report: OnyxEntry<Report>): boolean {
    return isExpenseReport(report) && isPaidGroupPolicy(report);
}

/**
 * Checks if the supplied report is an invoice report in Open state and status.
 */
function isOpenInvoiceReport(report: OnyxEntry<Report>): boolean {
    return isInvoiceReport(report) && report?.statusNum === CONST.REPORT.STATUS_NUM.OPEN;
}

/**
 * Whether the provided report is a chat room
 */
function isChatRoom(report: OnyxEntry<Report>): boolean {
    return isUserCreatedPolicyRoom(report) || isDefaultRoom(report) || isInvoiceRoom(report) || isTripRoom(report);
}

/**
 * Whether the provided report is a public room
 */
function isPublicRoom(report: OnyxEntry<Report>): boolean {
    return report?.visibility === CONST.REPORT.VISIBILITY.PUBLIC || report?.visibility === CONST.REPORT.VISIBILITY.PUBLIC_ANNOUNCE;
}

/**
 * Whether the provided report is a public announce room
 */
function isPublicAnnounceRoom(report: OnyxEntry<Report>): boolean {
    return report?.visibility === CONST.REPORT.VISIBILITY.PUBLIC_ANNOUNCE;
}

/**
 * If the report is a policy expense, the route should be for adding bank account for that policy
 * else since the report is a personal IOU, the route should be for personal bank account.
 */
function getBankAccountRoute(report: OnyxEntry<Report>): Route {
    return isPolicyExpenseChat(report) ? ROUTES.BANK_ACCOUNT_WITH_STEP_TO_OPEN.getRoute('', report?.policyID) : ROUTES.SETTINGS_ADD_BANK_ACCOUNT;
}

/**
 * Check if personal detail of accountID is empty or optimistic data
 */
function isOptimisticPersonalDetail(accountID: number): boolean {
    return isEmptyObject(allPersonalDetails?.[accountID]) || !!allPersonalDetails?.[accountID]?.isOptimisticPersonalDetail;
}

/**
 * Checks if a report is a task report from a policy expense chat.
 */
function isWorkspaceTaskReport(report: OnyxEntry<Report>): boolean {
    if (!isTaskReport(report)) {
        return false;
    }
    const parentReport = ReportConnection.getAllReports()?.[`${ONYXKEYS.COLLECTION.REPORT}${report?.parentReportID}`];
    return isPolicyExpenseChat(parentReport);
}

/**
 * Returns true if report has a parent
 */
function isThread(report: OnyxInputOrEntry<Report>): boolean {
    return !!(report?.parentReportID && report?.parentReportActionID);
}

/**
 * Returns true if report is of type chat and has a parent and is therefore a Thread.
 */
function isChatThread(report: OnyxInputOrEntry<Report>): boolean {
    return isThread(report) && report?.type === CONST.REPORT.TYPE.CHAT;
}

function isDM(report: OnyxEntry<Report>): boolean {
    return isChatReport(report) && !getChatType(report) && !isThread(report);
}

function isSelfDM(report: OnyxInputOrEntry<Report>): boolean {
    return getChatType(report) === CONST.REPORT.CHAT_TYPE.SELF_DM;
}

function isGroupChat(report: OnyxEntry<Report> | Partial<Report>): boolean {
    return getChatType(report) === CONST.REPORT.CHAT_TYPE.GROUP;
}

/**
 * Only returns true if this is the Expensify DM report.
 */
function isSystemChat(report: OnyxEntry<Report>): boolean {
    return getChatType(report) === CONST.REPORT.CHAT_TYPE.SYSTEM;
}

/**
 * Only returns true if this is our main 1:1 DM report with Concierge.
 */
function isConciergeChatReport(report: OnyxInputOrEntry<Report>): boolean {
    const participantAccountIDs = Object.keys(report?.participants ?? {}).filter((accountID) => Number(accountID) !== currentUserAccountID);
    return participantAccountIDs.length === 1 && Number(participantAccountIDs[0]) === CONST.ACCOUNT_ID.CONCIERGE && !isThread(report);
}

function findSelfDMReportID(): string | undefined {
    const allReports = ReportConnection.getAllReports();
    if (!allReports) {
        return;
    }

    const selfDMReport = Object.values(allReports).find((report) => isSelfDM(report) && !isThread(report));
    return selfDMReport?.reportID;
}

/**
 * Checks if the supplied report belongs to workspace based on the provided params. If the report's policyID is _FAKE_ or has no value, it means this report is a DM.
 * In this case report and workspace members must be compared to determine whether the report belongs to the workspace.
 */
function doesReportBelongToWorkspace(report: OnyxEntry<Report>, policyMemberAccountIDs: number[], policyID?: string) {
    return (
        isConciergeChatReport(report) ||
        (report?.policyID === CONST.POLICY.ID_FAKE || !report?.policyID ? hasParticipantInArray(report, policyMemberAccountIDs) : report?.policyID === policyID)
    );
}

/**
 * Given an array of reports, return them filtered by a policyID and policyMemberAccountIDs.
 */
function filterReportsByPolicyIDAndMemberAccountIDs(reports: Array<OnyxEntry<Report>>, policyMemberAccountIDs: number[] = [], policyID?: string) {
    return reports.filter((report) => !!report && doesReportBelongToWorkspace(report, policyMemberAccountIDs, policyID));
}

/**
 * Returns true if report is still being processed
 */
function isProcessingReport(report: OnyxEntry<Report>): boolean {
    return report?.stateNum === CONST.REPORT.STATE_NUM.SUBMITTED && report?.statusNum === CONST.REPORT.STATUS_NUM.SUBMITTED;
}

/**
 * Check if the report is a single chat report that isn't a thread
 * and personal detail of participant is optimistic data
 */
function shouldDisableDetailPage(report: OnyxEntry<Report>): boolean {
    if (isChatRoom(report) || isPolicyExpenseChat(report) || isChatThread(report) || isTaskReport(report)) {
        return false;
    }
    if (isOneOnOneChat(report)) {
        const participantAccountIDs = Object.keys(report?.participants ?? {})
            .map(Number)
            .filter((accountID) => accountID !== currentUserAccountID);
        return isOptimisticPersonalDetail(participantAccountIDs[0]);
    }
    return false;
}

/**
 * Returns true if this report has only one participant and it's an Expensify account.
 */
function isExpensifyOnlyParticipantInReport(report: OnyxEntry<Report>): boolean {
    const otherParticipants = Object.keys(report?.participants ?? {})
        .map(Number)
        .filter((accountID) => accountID !== currentUserAccountID);
    return otherParticipants.length === 1 && otherParticipants.some((accountID) => CONST.EXPENSIFY_ACCOUNT_IDS.includes(accountID));
}

/**
 * Returns whether a given report can have tasks created in it.
 * We only prevent the task option if it's a DM/group-DM and the other users are all special Expensify accounts
 *
 */
function canCreateTaskInReport(report: OnyxEntry<Report>): boolean {
    const otherParticipants = Object.keys(report?.participants ?? {})
        .map(Number)
        .filter((accountID) => accountID !== currentUserAccountID);
    const areExpensifyAccountsOnlyOtherParticipants = otherParticipants.length >= 1 && otherParticipants.every((accountID) => CONST.EXPENSIFY_ACCOUNT_IDS.includes(accountID));
    if (areExpensifyAccountsOnlyOtherParticipants && isDM(report)) {
        return false;
    }

    return true;
}

/**
 * Returns true if there are any guides accounts (team.expensify.com) in a list of accountIDs
 * by cross-referencing the accountIDs with personalDetails since guides that are participants
 * of the user's chats should have their personal details in Onyx.
 */
function hasExpensifyGuidesEmails(accountIDs: number[]): boolean {
    return accountIDs.some((accountID) => Str.extractEmailDomain(allPersonalDetails?.[accountID]?.login ?? '') === CONST.EMAIL.GUIDES_DOMAIN);
}

function getMostRecentlyVisitedReport(reports: Array<OnyxEntry<Report>>, reportMetadata: OnyxCollection<ReportMetadata>): OnyxEntry<Report> {
    const filteredReports = reports.filter(
        (report) => !!report?.reportID && !!(reportMetadata?.[`${ONYXKEYS.COLLECTION.REPORT_METADATA}${report.reportID}`]?.lastVisitTime ?? report?.lastReadTime),
    );
    return lodashMaxBy(filteredReports, (a) => new Date(reportMetadata?.[`${ONYXKEYS.COLLECTION.REPORT_METADATA}${a?.reportID}`]?.lastVisitTime ?? a?.lastReadTime ?? '').valueOf());
}

function findLastAccessedReport(ignoreDomainRooms: boolean, openOnAdminRoom = false, policyID?: string, excludeReportID?: string): OnyxEntry<Report> {
    // If it's the user's first time using New Expensify, then they could either have:
    //   - just a Concierge report, if so we'll return that
    //   - their Concierge report, and a separate report that must have deeplinked them to the app before they created their account.
    // If it's the latter, we'll use the deeplinked report over the Concierge report,
    // since the Concierge report would be incorrectly selected over the deep-linked report in the logic below.

    const policyMemberAccountIDs = PolicyUtils.getPolicyEmployeeListByIdWithoutCurrentUser(allPolicies, policyID, currentUserAccountID);

    const allReports = ReportConnection.getAllReports();
    let reportsValues = Object.values(allReports ?? {});

    if (!!policyID || policyMemberAccountIDs.length > 0) {
        reportsValues = filterReportsByPolicyIDAndMemberAccountIDs(reportsValues, policyMemberAccountIDs, policyID);
    }

    let adminReport: OnyxEntry<Report>;
    if (openOnAdminRoom) {
        adminReport = reportsValues.find((report) => {
            const chatType = getChatType(report);
            return chatType === CONST.REPORT.CHAT_TYPE.POLICY_ADMINS;
        });
    }

    // if the user hasn't completed the onboarding flow, whether the user should be in the concierge chat or system chat
    // should be consistent with what chat the user will land after onboarding flow
    if (!getIsSmallScreenWidth() && !Array.isArray(onboarding) && !onboarding?.hasCompletedGuidedSetupFlow) {
        return reportsValues.find(isChatUsedForOnboarding);
    }

    // eslint-disable-next-line @typescript-eslint/prefer-nullish-coalescing
    const shouldFilter = excludeReportID || ignoreDomainRooms;
    if (shouldFilter) {
        reportsValues = reportsValues.filter((report) => {
            if (excludeReportID && report?.reportID === excludeReportID) {
                return false;
            }

            // We allow public announce rooms, admins, and announce rooms through since we bypass the default rooms beta for them.
            // Check where ReportUtils.findLastAccessedReport is called in MainDrawerNavigator.js for more context.
            // Domain rooms are now the only type of default room that are on the defaultRooms beta.
            if (
                ignoreDomainRooms &&
                isDomainRoom(report) &&
                getPolicyType(report, allPolicies) !== CONST.POLICY.TYPE.FREE &&
                !hasExpensifyGuidesEmails(Object.keys(report?.participants ?? {}).map(Number))
            ) {
                return false;
            }

            return true;
        });
    }

    if (isFirstTimeNewExpensifyUser) {
        // Filter out the systemChat report from the reports list, as we don't want to drop the user into that report over Concierge when they first log in
        reportsValues = reportsValues.filter((report) => !isSystemChat(report)) ?? [];
        if (reportsValues.length === 1) {
            return reportsValues[0];
        }

        return adminReport ?? reportsValues.find((report) => !isConciergeChatReport(report));
    }

    // If we only have two reports and one of them is the system chat, filter it out so we don't
    // overwrite showing the concierge chat
    const hasSystemChat = reportsValues.find((report) => isSystemChat(report)) ?? false;
    if (reportsValues.length === 2 && hasSystemChat) {
        reportsValues = reportsValues.filter((report) => !isSystemChat(report)) ?? [];
    }

    // We are getting the last read report from the metadata of the report.
    const lastRead = getMostRecentlyVisitedReport(reportsValues, allReportMetadata);

    return adminReport ?? lastRead;
}

/**
 * Whether the provided report has expenses
 */
function hasExpenses(reportID?: string): boolean {
    return !!Object.values(allTransactions ?? {}).find((transaction) => `${transaction?.reportID}` === `${reportID}`);
}

/**
 * Whether the provided report is a closed expense report with no expenses
 */
function isClosedExpenseReportWithNoExpenses(report: OnyxEntry<Report>): boolean {
    return report?.statusNum === CONST.REPORT.STATUS_NUM.CLOSED && isExpenseReport(report) && !hasExpenses(report.reportID);
}

/**
 * Whether the provided report is an archived room
 */
// eslint-disable-next-line @typescript-eslint/no-unused-vars
function isArchivedRoom(report: OnyxInputOrEntry<Report>, reportNameValuePairs?: OnyxInputOrEntry<ReportNameValuePairs>): boolean {
    return !!report?.private_isArchived;
}

/**
 * Whether the report with the provided reportID is an archived room
 */
function isArchivedRoomWithID(reportID?: string) {
    // eslint-disable-next-line @typescript-eslint/prefer-nullish-coalescing
    const report = ReportConnection.getAllReports()?.[`${ONYXKEYS.COLLECTION.REPORT}${reportID || -1}`];
    return isArchivedRoom(report, getReportNameValuePairs(reportID));
}

/**
 * Whether the provided report is a closed report
 */
function isClosedReport(report: OnyxEntry<Report>): boolean {
    return report?.statusNum === CONST.REPORT.STATUS_NUM.CLOSED;
}

/**
 * Whether the provided report is the admin's room
 */
function isJoinRequestInAdminRoom(report: OnyxEntry<Report>): boolean {
    if (!report) {
        return false;
    }
    // If this policy isn't owned by Expensify,
    // Account manager/guide should not have the workspace join request pinned to their LHN,
    // since they are not a part of the company, and should not action it on their behalf.
    if (report.policyID) {
        const policy = getPolicy(report.policyID);
        if (!PolicyUtils.isExpensifyTeam(policy?.owner) && PolicyUtils.isExpensifyTeam(currentUserPersonalDetails?.login)) {
            return false;
        }
    }
    return ReportActionsUtils.isActionableJoinRequestPending(report.reportID);
}

/**
 * Checks if the user can write in the provided report
 */
function canWriteInReport(report: OnyxEntry<Report>): boolean {
    if (Array.isArray(report?.permissions) && report?.permissions.length > 0) {
        return report?.permissions?.includes(CONST.REPORT.PERMISSIONS.WRITE);
    }

    return true;
}

/**
 * Checks if the current user is allowed to comment on the given report.
 */
function isAllowedToComment(report: OnyxEntry<Report>): boolean {
    if (!canWriteInReport(report)) {
        return false;
    }

    // Default to allowing all users to post
    const capability = report?.writeCapability ?? CONST.REPORT.WRITE_CAPABILITIES.ALL;

    if (capability === CONST.REPORT.WRITE_CAPABILITIES.ALL) {
        return true;
    }

    // If unauthenticated user opens public chat room using deeplink, they do not have policies available and they cannot comment
    if (!allPolicies) {
        return false;
    }

    // If we've made it here, commenting on this report is restricted.
    // If the user is an admin, allow them to post.
    const policy = allPolicies[`${ONYXKEYS.COLLECTION.POLICY}${report?.policyID}`];
    return policy?.role === CONST.POLICY.ROLE.ADMIN;
}

/**
 * Checks if the current user is the admin of the policy given the policy expense chat.
 */
function isPolicyExpenseChatAdmin(report: OnyxEntry<Report>, policies: OnyxCollection<Policy>): boolean {
    if (!isPolicyExpenseChat(report)) {
        return false;
    }

    const policyRole = policies?.[`${ONYXKEYS.COLLECTION.POLICY}${report?.policyID}`]?.role;

    return policyRole === CONST.POLICY.ROLE.ADMIN;
}

/**
 * Checks if the current user is the admin of the policy.
 */
function isPolicyAdmin(policyID: string, policies: OnyxCollection<Policy>): boolean {
    const policyRole = policies?.[`${ONYXKEYS.COLLECTION.POLICY}${policyID}`]?.role;

    return policyRole === CONST.POLICY.ROLE.ADMIN;
}

/**
 * Checks whether all the transactions linked to the IOU report are of the Distance Request type with pending routes
 */
function hasOnlyTransactionsWithPendingRoutes(iouReportID: string | undefined): boolean {
    const transactions = TransactionUtils.getAllReportTransactions(iouReportID);

    // Early return false in case not having any transaction
    if (!transactions || transactions.length === 0) {
        return false;
    }

    return transactions.every((transaction) => TransactionUtils.isFetchingWaypointsFromServer(transaction));
}

/**
 * If the report is a thread and has a chat type set, it is a workspace chat.
 */
function isWorkspaceThread(report: OnyxEntry<Report>): boolean {
    const chatType = getChatType(report);
    return isThread(report) && isChatReport(report) && CONST.WORKSPACE_ROOM_TYPES.some((type) => chatType === type);
}

/**
 * Returns true if reportAction is the first chat preview of a Thread
 */
function isThreadFirstChat(reportAction: OnyxInputOrEntry<ReportAction>, reportID: string): boolean {
    return reportAction?.childReportID?.toString() === reportID;
}

/**
 * Checks if a report is a child report.
 */
function isChildReport(report: OnyxEntry<Report>): boolean {
    return isThread(report) || isTaskReport(report);
}

/**
 * An Expense Request is a thread where the parent report is an Expense Report and
 * the parentReportAction is a transaction.
 */
function isExpenseRequest(report: OnyxInputOrEntry<Report>): boolean {
    if (isThread(report)) {
        const parentReportAction = ReportActionsUtils.getParentReportAction(report);
        const parentReport = ReportConnection.getAllReports()?.[`${ONYXKEYS.COLLECTION.REPORT}${report?.parentReportID}`];
        return isExpenseReport(parentReport) && !isEmptyObject(parentReportAction) && ReportActionsUtils.isTransactionThread(parentReportAction);
    }
    return false;
}

/**
 * An IOU Request is a thread where the parent report is an IOU Report and
 * the parentReportAction is a transaction.
 */
function isIOURequest(report: OnyxInputOrEntry<Report>): boolean {
    if (isThread(report)) {
        const parentReportAction = ReportActionsUtils.getParentReportAction(report);
        const parentReport = ReportConnection.getAllReports()?.[`${ONYXKEYS.COLLECTION.REPORT}${report?.parentReportID}`];
        return isIOUReport(parentReport) && !isEmptyObject(parentReportAction) && ReportActionsUtils.isTransactionThread(parentReportAction);
    }
    return false;
}

/**
 * A Track Expense Report is a thread where the parent the parentReportAction is a transaction, and
 * parentReportAction has type of track.
 */
function isTrackExpenseReport(report: OnyxInputOrEntry<Report>): boolean {
    if (isThread(report)) {
        const parentReportAction = ReportActionsUtils.getParentReportAction(report);
        return !isEmptyObject(parentReportAction) && ReportActionsUtils.isTrackExpenseAction(parentReportAction);
    }
    return false;
}

/**
 * Checks if a report is an IOU or expense request.
 */
function isMoneyRequest(reportOrID: OnyxEntry<Report> | string): boolean {
    const report = typeof reportOrID === 'string' ? ReportConnection.getAllReports()?.[`${ONYXKEYS.COLLECTION.REPORT}${reportOrID}`] ?? null : reportOrID;
    return isIOURequest(report) || isExpenseRequest(report);
}

/**
 * Checks if a report is an IOU or expense report.
 */
function isMoneyRequestReport(reportOrID: OnyxInputOrEntry<Report> | string): boolean {
    const report = typeof reportOrID === 'string' ? ReportConnection.getAllReports()?.[`${ONYXKEYS.COLLECTION.REPORT}${reportOrID}`] ?? null : reportOrID;
    return isIOUReport(report) || isExpenseReport(report);
}

/**
 * Checks if a report contains only Non-Reimbursable transactions
 */
function hasOnlyNonReimbursableTransactions(iouReportID: string | undefined): boolean {
    if (!iouReportID) {
        return false;
    }

    const transactions = TransactionUtils.getAllReportTransactions(iouReportID);
    if (!transactions || transactions.length === 0) {
        return false;
    }

    return transactions.every((transaction) => !TransactionUtils.getReimbursable(transaction));
}

/**
 * Checks if a report has only one transaction associated with it
 */
function isOneTransactionReport(reportID: string): boolean {
    const reportActions = allReportActions?.[`${ONYXKEYS.COLLECTION.REPORT_ACTIONS}${reportID}`] ?? ([] as ReportAction[]);
    return ReportActionsUtils.getOneTransactionThreadReportID(reportID, reportActions) !== null;
}

/**
 * Checks if a report is a transaction thread associated with a report that has only one transaction
 */
function isOneTransactionThread(reportID: string, parentReportID: string, threadParentReportAction: OnyxEntry<ReportAction>): boolean {
    const parentReportActions = allReportActions?.[`${ONYXKEYS.COLLECTION.REPORT_ACTIONS}${parentReportID}`] ?? ([] as ReportAction[]);
    const transactionThreadReportID = ReportActionsUtils.getOneTransactionThreadReportID(parentReportID, parentReportActions);
    return reportID === transactionThreadReportID && !ReportActionsUtils.isSentMoneyReportAction(threadParentReportAction);
}

/**
 * Should return true only for personal 1:1 report
 *
 */
function isOneOnOneChat(report: OnyxEntry<Report>): boolean {
    const participantAccountIDs = Object.keys(report?.participants ?? {})
        .map(Number)
        .filter((accountID) => accountID !== currentUserAccountID);
    return (
        !isChatRoom(report) &&
        !isExpenseRequest(report) &&
        !isMoneyRequestReport(report) &&
        !isPolicyExpenseChat(report) &&
        !isTaskReport(report) &&
        isDM(report) &&
        !isIOUReport(report) &&
        participantAccountIDs.length === 1
    );
}

/**
 * Checks if the current user is a payer of the expense
 */

function isPayer(session: OnyxEntry<Session>, iouReport: OnyxEntry<Report>) {
    const isApproved = isReportApproved(iouReport);
    const policy = allPolicies?.[`${ONYXKEYS.COLLECTION.POLICY}${iouReport?.policyID}`] ?? null;
    const policyType = policy?.type;
    const isAdmin = policyType !== CONST.POLICY.TYPE.PERSONAL && policy?.role === CONST.POLICY.ROLE.ADMIN;
    const isManager = iouReport?.managerID === session?.accountID;
    if (isPaidGroupPolicy(iouReport)) {
        if (policy?.reimbursementChoice === CONST.POLICY.REIMBURSEMENT_CHOICES.REIMBURSEMENT_YES) {
            const isReimburser = session?.email === policy?.achAccount?.reimburser;
            return (!policy?.achAccount?.reimburser || isReimburser) && (isApproved || isManager);
        }
        if (policy?.reimbursementChoice === CONST.POLICY.REIMBURSEMENT_CHOICES.REIMBURSEMENT_MANUAL) {
            return isAdmin && (isApproved || isManager);
        }
        return false;
    }
    return isAdmin || (isMoneyRequestReport(iouReport) && isManager);
}

/**
 * Get the notification preference given a report
 */
function getReportNotificationPreference(report: OnyxEntry<Report>): string | number {
    return report?.notificationPreference ?? '';
}

/**
 * Checks if the current user is the action's author
 */
function isActionCreator(reportAction: OnyxInputOrEntry<ReportAction> | Partial<ReportAction>): boolean {
    return reportAction?.actorAccountID === currentUserAccountID;
}

/**
 * Returns the notification preference of the action's child report if it exists.
 * Otherwise, calculates it based on the action's authorship.
 */
function getChildReportNotificationPreference(reportAction: OnyxInputOrEntry<ReportAction> | Partial<ReportAction>): NotificationPreference {
    const childReportNotificationPreference = reportAction?.childReportNotificationPreference ?? '';
    if (childReportNotificationPreference) {
        return childReportNotificationPreference;
    }

    return isActionCreator(reportAction) ? CONST.REPORT.NOTIFICATION_PREFERENCE.ALWAYS : CONST.REPORT.NOTIFICATION_PREFERENCE.HIDDEN;
}

function canAddOrDeleteTransactions(moneyRequestReport: OnyxEntry<Report>): boolean {
    if (!isMoneyRequestReport(moneyRequestReport)) {
        return false;
    }

    const policy = getPolicy(moneyRequestReport?.policyID);
    if (PolicyUtils.isInstantSubmitEnabled(policy) && PolicyUtils.isSubmitAndClose(policy) && hasOnlyNonReimbursableTransactions(moneyRequestReport?.reportID)) {
        return false;
    }

    if (isReportApproved(moneyRequestReport) || isSettled(moneyRequestReport?.reportID)) {
        return false;
    }

    return true;
}

/**
 * Checks whether the supplied report supports adding more transactions to it.
 * Return true if:
 * - report is a non-settled IOU
 * - report is a draft
 * - report is a processing expense report and its policy has Instant reporting frequency
 */
function canAddTransaction(moneyRequestReport: OnyxEntry<Report>): boolean {
    if (!isMoneyRequestReport(moneyRequestReport)) {
        return false;
    }

    if (isReportInGroupPolicy(moneyRequestReport) && isProcessingReport(moneyRequestReport) && !PolicyUtils.isInstantSubmitEnabled(getPolicy(moneyRequestReport?.policyID))) {
        return false;
    }

    return canAddOrDeleteTransactions(moneyRequestReport);
}

/**
 * Checks whether the supplied report supports deleting more transactions from it.
 * Return true if:
 * - report is a non-settled IOU
 * - report is a non-approved IOU
 */
function canDeleteTransaction(moneyRequestReport: OnyxEntry<Report>): boolean {
    return canAddOrDeleteTransactions(moneyRequestReport);
}

/**
 * Can only delete if the author is this user and the action is an ADD_COMMENT action or an IOU action in an unsettled report, or if the user is a
 * policy admin
 */
function canDeleteReportAction(reportAction: OnyxInputOrEntry<ReportAction>, reportID: string): boolean {
    const report = getReportOrDraftReport(reportID);

    const isActionOwner = reportAction?.actorAccountID === currentUserAccountID;
    const policy = allPolicies?.[`${ONYXKEYS.COLLECTION.POLICY}${report?.policyID}`] ?? null;

    if (ReportActionsUtils.isMoneyRequestAction(reportAction)) {
        // For now, users cannot delete split actions
        const isSplitAction = ReportActionsUtils.getOriginalMessage(reportAction)?.type === CONST.IOU.REPORT_ACTION_TYPE.SPLIT;

        if (isSplitAction) {
            return false;
        }

        const linkedReport = isThreadFirstChat(reportAction, reportID) ? getReportOrDraftReport(report?.parentReportID) : report;
        if (isActionOwner) {
            if (!isEmptyObject(linkedReport) && isMoneyRequestReport(linkedReport)) {
                return canDeleteTransaction(linkedReport);
            }
            return true;
        }
    }

    if (
        reportAction?.actionName !== CONST.REPORT.ACTIONS.TYPE.ADD_COMMENT ||
        reportAction?.pendingAction === CONST.RED_BRICK_ROAD_PENDING_ACTION.DELETE ||
        ReportActionsUtils.isCreatedTaskReportAction(reportAction) ||
        reportAction?.actorAccountID === CONST.ACCOUNT_ID.CONCIERGE
    ) {
        return false;
    }

    const isAdmin = policy?.role === CONST.POLICY.ROLE.ADMIN && !isEmptyObject(report) && !isDM(report);

    return isActionOwner || isAdmin;
}

/**
 * Returns true if Concierge is one of the chat participants (1:1 as well as group chats)
 */
function chatIncludesConcierge(report: Partial<OnyxEntry<Report>>): boolean {
    const participantAccountIDs = Object.keys(report?.participants ?? {}).map(Number);
    return participantAccountIDs.includes(CONST.ACCOUNT_ID.CONCIERGE);
}

/**
 * Returns true if there is any automated expensify account `in accountIDs
 */
function hasAutomatedExpensifyAccountIDs(accountIDs: number[]): boolean {
    return accountIDs.some((accountID) => CONST.EXPENSIFY_ACCOUNT_IDS.includes(accountID));
}

function getReportRecipientAccountIDs(report: OnyxEntry<Report>, currentLoginAccountID: number): number[] {
    let finalReport: OnyxEntry<Report> = report;
    // In 1:1 chat threads, the participants will be the same as parent report. If a report is specifically a 1:1 chat thread then we will
    // get parent report and use its participants array.
    if (isThread(report) && !(isTaskReport(report) || isMoneyRequestReport(report))) {
        const parentReport = ReportConnection.getAllReports()?.[`${ONYXKEYS.COLLECTION.REPORT}${report?.parentReportID}`];
        if (isOneOnOneChat(parentReport)) {
            finalReport = parentReport;
        }
    }

    let finalParticipantAccountIDs: number[] = [];
    if (isTaskReport(report)) {
        // Task reports `managerID` will change when assignee is changed, in that case the old `managerID` is still present in `participants`
        // along with the new one. We only need the `managerID` as a participant here.
        finalParticipantAccountIDs = report?.managerID ? [report?.managerID] : [];
    } else {
        finalParticipantAccountIDs = Object.keys(finalReport?.participants ?? {}).map(Number);
    }

    const otherParticipantsWithoutExpensifyAccountIDs = finalParticipantAccountIDs.filter((accountID) => {
        if (accountID === currentLoginAccountID) {
            return false;
        }
        if (CONST.EXPENSIFY_ACCOUNT_IDS.includes(accountID)) {
            return false;
        }
        return true;
    });

    return otherParticipantsWithoutExpensifyAccountIDs;
}

/**
 * Whether the time row should be shown for a report.
 */
function canShowReportRecipientLocalTime(personalDetails: OnyxEntry<PersonalDetailsList>, report: OnyxEntry<Report>, accountID: number): boolean {
    const reportRecipientAccountIDs = getReportRecipientAccountIDs(report, accountID);
    const hasMultipleParticipants = reportRecipientAccountIDs.length > 1;
    const reportRecipient = personalDetails?.[reportRecipientAccountIDs[0]];
    const reportRecipientTimezone = reportRecipient?.timezone ?? CONST.DEFAULT_TIME_ZONE;
    const isReportParticipantValidated = reportRecipient?.validated ?? false;
    return !!(
        !hasMultipleParticipants &&
        !isChatRoom(report) &&
        !isPolicyExpenseChat(getRootParentReport(report)) &&
        reportRecipient &&
        reportRecipientTimezone?.selected &&
        isReportParticipantValidated
    );
}

/**
 * Shorten last message text to fixed length and trim spaces.
 */
function formatReportLastMessageText(lastMessageText: string, isModifiedExpenseMessage = false): string {
    if (isModifiedExpenseMessage) {
        return String(lastMessageText).trim().replace(CONST.REGEX.LINE_BREAK, '').trim();
    }
    return StringUtils.lineBreaksToSpaces(String(lastMessageText).trim()).substring(0, CONST.REPORT.LAST_MESSAGE_TEXT_MAX_LENGTH).trim();
}

/**
 * Helper method to return the default avatar associated with the given login
 */
function getDefaultWorkspaceAvatar(workspaceName?: string): React.FC<SvgProps> {
    if (!workspaceName) {
        return defaultWorkspaceAvatars.WorkspaceBuilding;
    }

    // Remove all chars not A-Z or 0-9 including underscore
    const alphaNumeric = workspaceName
        .normalize('NFD')
        .replace(/[^0-9a-z]/gi, '')
        .toUpperCase();

    const workspace = `Workspace${alphaNumeric[0]}` as keyof typeof defaultWorkspaceAvatars;
    const defaultWorkspaceAvatar = defaultWorkspaceAvatars[workspace];

    return !alphaNumeric ? defaultWorkspaceAvatars.WorkspaceBuilding : defaultWorkspaceAvatar;
}

/**
 * Helper method to return the default avatar testID associated with the given login
 */
function getDefaultWorkspaceAvatarTestID(workspaceName: string): string {
    if (!workspaceName) {
        return defaultAvatarBuildingIconTestID;
    }

    // Remove all chars not A-Z or 0-9 including underscore
    const alphaNumeric = workspaceName
        .normalize('NFD')
        .replace(/[^0-9a-z]/gi, '')
        .toLowerCase();

    return !alphaNumeric ? defaultAvatarBuildingIconTestID : `SvgDefaultAvatar_${alphaNumeric[0]} Icon`;
}

function getWorkspaceAvatar(report: OnyxEntry<Report>): AvatarSource {
    const workspaceName = getPolicyName(report, false, allPolicies?.[`${ONYXKEYS.COLLECTION.POLICY}${report?.policyID}`]);
    const avatar = allPolicies?.[`${ONYXKEYS.COLLECTION.POLICY}${report?.policyID}`]?.avatarURL ?? '';
    return !isEmpty(avatar) ? avatar : getDefaultWorkspaceAvatar(workspaceName);
}

/**
 * Helper method to return the default avatar associated with the given reportID
 */
function getDefaultGroupAvatar(reportID?: string): IconAsset {
    if (!reportID) {
        return defaultGroupAvatars.Avatar1;
    }
    const reportIDHashBucket: AvatarRange = ((Number(reportID) % CONST.DEFAULT_GROUP_AVATAR_COUNT) + 1) as AvatarRange;
    return defaultGroupAvatars[`Avatar${reportIDHashBucket}`];
}

/**
 * Returns the appropriate icons for the given chat report using the stored personalDetails.
 * The Avatar sources can be URLs or Icon components according to the chat type.
 */
function getIconsForParticipants(participants: number[], personalDetails: OnyxInputOrEntry<PersonalDetailsList>): Icon[] {
    const participantDetails: ParticipantDetails[] = [];
    const participantsList = participants || [];

    for (const accountID of participantsList) {
        const avatarSource = personalDetails?.[accountID]?.avatar ?? FallbackAvatar;
        const displayNameLogin = personalDetails?.[accountID]?.displayName ? personalDetails?.[accountID]?.displayName : personalDetails?.[accountID]?.login;
        participantDetails.push([accountID, displayNameLogin ?? '', avatarSource, personalDetails?.[accountID]?.fallbackIcon ?? '']);
    }

    const sortedParticipantDetails = participantDetails.sort((first, second) => {
        // First sort by displayName/login
        const displayNameLoginOrder = localeCompare(first[1], second[1]);
        if (displayNameLoginOrder !== 0) {
            return displayNameLoginOrder;
        }

        // Then fallback on accountID as the final sorting criteria.
        // This will ensure that the order of avatars with same login/displayName
        // stay consistent across all users and devices
        return first[0] - second[0];
    });

    // Now that things are sorted, gather only the avatars (second element in the array) and return those
    const avatars: Icon[] = [];

    for (const sortedParticipantDetail of sortedParticipantDetails) {
        const userIcon = {
            id: sortedParticipantDetail[0],
            source: sortedParticipantDetail[2],
            type: CONST.ICON_TYPE_AVATAR,
            name: sortedParticipantDetail[1],
            fallbackIcon: sortedParticipantDetail[3],
        };
        avatars.push(userIcon);
    }

    return avatars;
}

/**
 * Given a report, return the associated workspace icon.
 */
function getWorkspaceIcon(report: OnyxInputOrEntry<Report>, policy?: OnyxInputOrEntry<Policy>): Icon {
    const workspaceName = getPolicyName(report, false, policy);
    const policyExpenseChatAvatarSource = allPolicies?.[`${ONYXKEYS.COLLECTION.POLICY}${report?.policyID}`]?.avatarURL
        ? allPolicies?.[`${ONYXKEYS.COLLECTION.POLICY}${report?.policyID}`]?.avatarURL
        : getDefaultWorkspaceAvatar(workspaceName);

    const workspaceIcon: Icon = {
        source: policyExpenseChatAvatarSource ?? '',
        type: CONST.ICON_TYPE_WORKSPACE,
        name: workspaceName,
        id: report?.policyID,
    };
    return workspaceIcon;
}

/**
 * Gets the personal details for a login by looking in the ONYXKEYS.PERSONAL_DETAILS_LIST Onyx key (stored in the local variable, allPersonalDetails). If it doesn't exist in Onyx,
 * then a default object is constructed.
 */
function getPersonalDetailsForAccountID(accountID: number, personalDetailsData?: Partial<PersonalDetailsList>): Partial<PersonalDetails> {
    if (!accountID) {
        return {};
    }

    const defaultDetails = {
        isOptimisticPersonalDetail: true,
    };

    if (!personalDetailsData) {
        return allPersonalDetails?.[accountID] ?? defaultDetails;
    }

    return personalDetailsData?.[accountID] ?? defaultDetails;
}

/**
 * Returns the personal details or a default object if the personal details are not available.
 */
function getPersonalDetailsOrDefault(personalDetails: Partial<PersonalDetails> | undefined | null): Partial<PersonalDetails> {
    return personalDetails ?? {isOptimisticPersonalDetail: true};
}

const hiddenTranslation = Localize.translateLocal('common.hidden');

const phoneNumberCache: Record<string, string> = {};

/**
 * Get the displayName for a single report participant.
 */
function getDisplayNameForParticipant(
    accountID?: number,
    shouldUseShortForm = false,
    shouldFallbackToHidden = true,
    shouldAddCurrentUserPostfix = false,
    personalDetailsData?: Partial<PersonalDetailsList>,
): string {
    if (!accountID) {
        return '';
    }

<<<<<<< HEAD
    const personalDetails = getPersonalDetailsForAccountID(accountID, personalDetailsData);
=======
    const personalDetails = getPersonalDetailsOrDefault(allPersonalDetails?.[accountID]);
>>>>>>> df69c802
    if (!personalDetails) {
        return '';
    }

    const login = personalDetails.login ?? '';

    // Check if the phone number is already cached
    let formattedLogin = phoneNumberCache[login];
    if (!formattedLogin) {
        formattedLogin = LocalePhoneNumber.formatPhoneNumber(login);
        // Store the formatted phone number in the cache
        phoneNumberCache[login] = formattedLogin;
    }

    // This is to check if account is an invite/optimistically created one
    // and prevent from falling back to 'Hidden', so a correct value is shown
    // when searching for a new user
    if (personalDetails.isOptimisticPersonalDetail === true) {
        return formattedLogin;
    }

    // For selfDM, we display the user's displayName followed by '(you)' as a postfix
    const shouldAddPostfix = shouldAddCurrentUserPostfix && accountID === currentUserAccountID;

    const longName = PersonalDetailsUtils.getDisplayNameOrDefault(personalDetails, formattedLogin, shouldFallbackToHidden, shouldAddPostfix);

    // If the user's personal details (first name) should be hidden, make sure we return "hidden" instead of the short name
    if (shouldFallbackToHidden && longName === hiddenTranslation) {
        return longName;
    }

    const shortName = personalDetails.firstName ? personalDetails.firstName : longName;
    return shouldUseShortForm ? shortName : longName;
}

function getParticipantsAccountIDsForDisplay(report: OnyxEntry<Report>, shouldExcludeHidden = false, shouldExcludeDeleted = false): number[] {
    let participantsEntries = Object.entries(report?.participants ?? {});

    // For 1:1 chat, we don't want to include the current user as a participant in order to not mark 1:1 chats as having multiple participants
    // For system chat, we want to display Expensify as the only participant
    const shouldExcludeCurrentUser = isOneOnOneChat(report) || isSystemChat(report);

    if (shouldExcludeCurrentUser || shouldExcludeHidden || shouldExcludeDeleted) {
        participantsEntries = participantsEntries.filter(([accountID, participant]) => {
            if (shouldExcludeCurrentUser && Number(accountID) === currentUserAccountID) {
                return false;
            }

            if (shouldExcludeHidden && participant.hidden) {
                return false;
            }

            if (shouldExcludeDeleted && report?.pendingChatMembers?.findLast((member) => member.accountID === accountID)?.pendingAction === CONST.RED_BRICK_ROAD_PENDING_ACTION.DELETE) {
                return false;
            }

            return true;
        });
    }

    return participantsEntries.map(([accountID]) => Number(accountID));
}

function buildParticipantsFromAccountIDs(accountIDs: number[]): Participants {
    const finalParticipants: Participants = {};
    return accountIDs.reduce((participants, accountID) => {
        // eslint-disable-next-line no-param-reassign
        participants[accountID] = {hidden: false};
        return participants;
    }, finalParticipants);
}

/**
 * Returns the report name if the report is a group chat
 */
function getGroupChatName(participantAccountIDs?: number[], shouldApplyLimit = false, report?: OnyxEntry<Report>): string | undefined {
    // If we have a report always try to get the name from the report.
    if (report?.reportName) {
        return report.reportName;
    }

    // Get participantAccountIDs from participants object
    let participants = participantAccountIDs ?? Object.keys(report?.participants ?? {}).map(Number);
    if (shouldApplyLimit) {
        participants = participants.slice(0, 5);
    }
    const isMultipleParticipantReport = participants.length > 1;

    if (isMultipleParticipantReport) {
        return participants
            .map((participant) => getDisplayNameForParticipant(participant, isMultipleParticipantReport))
            .sort((first, second) => localeCompare(first ?? '', second ?? ''))
            .filter(Boolean)
            .join(', ');
    }

    return Localize.translateLocal('groupChat.defaultReportName', {displayName: getDisplayNameForParticipant(participants[0], false)});
}

function getParticipants(reportID: string) {
    const report = getReportOrDraftReport(reportID);
    if (!report) {
        return {};
    }

    return report.participants;
}

/**
 * Returns the appropriate icons for the given chat report using the stored personalDetails.
 * The Avatar sources can be URLs or Icon components according to the chat type.
 */
function getIcons(
    report: OnyxInputOrEntry<Report>,
    personalDetails: OnyxInputOrEntry<PersonalDetailsList>,
    defaultIcon: AvatarSource | null = null,
    defaultName = '',
    defaultAccountID = -1,
    policy?: OnyxInputOrEntry<Policy>,
): Icon[] {
    if (isEmptyObject(report)) {
        const fallbackIcon: Icon = {
            source: defaultIcon ?? FallbackAvatar,
            type: CONST.ICON_TYPE_AVATAR,
            name: defaultName,
            id: defaultAccountID,
        };
        return [fallbackIcon];
    }
    if (isExpenseRequest(report)) {
        const parentReportAction = ReportActionsUtils.getParentReportAction(report);
        const workspaceIcon = getWorkspaceIcon(report, policy);
        const memberIcon = {
            source: personalDetails?.[parentReportAction?.actorAccountID ?? -1]?.avatar ?? FallbackAvatar,
            id: parentReportAction?.actorAccountID,
            type: CONST.ICON_TYPE_AVATAR,
            name: personalDetails?.[parentReportAction?.actorAccountID ?? -1]?.displayName ?? '',
            fallbackIcon: personalDetails?.[parentReportAction?.actorAccountID ?? -1]?.fallbackIcon,
        };

        return [memberIcon, workspaceIcon];
    }
    if (isChatThread(report)) {
        const parentReportAction = ReportActionsUtils.getParentReportAction(report);

        const actorAccountID = getReportActionActorAccountID(parentReportAction, report);
        const actorDisplayName = PersonalDetailsUtils.getDisplayNameOrDefault(allPersonalDetails?.[actorAccountID ?? -1], '', false);
        const actorIcon = {
            id: actorAccountID,
            source: personalDetails?.[actorAccountID ?? -1]?.avatar ?? FallbackAvatar,
            name: actorDisplayName,
            type: CONST.ICON_TYPE_AVATAR,
            fallbackIcon: personalDetails?.[parentReportAction?.actorAccountID ?? -1]?.fallbackIcon,
        };

        if (isWorkspaceThread(report)) {
            const workspaceIcon = getWorkspaceIcon(report, policy);
            return [actorIcon, workspaceIcon];
        }
        return [actorIcon];
    }
    if (isTaskReport(report)) {
        const ownerIcon = {
            id: report?.ownerAccountID,
            source: personalDetails?.[report?.ownerAccountID ?? -1]?.avatar ?? FallbackAvatar,
            type: CONST.ICON_TYPE_AVATAR,
            name: personalDetails?.[report?.ownerAccountID ?? -1]?.displayName ?? '',
            fallbackIcon: personalDetails?.[report?.ownerAccountID ?? -1]?.fallbackIcon,
        };

        if (isWorkspaceTaskReport(report)) {
            const workspaceIcon = getWorkspaceIcon(report, policy);
            return [ownerIcon, workspaceIcon];
        }

        return [ownerIcon];
    }
    if (isDomainRoom(report)) {
        // Get domain name after the #. Domain Rooms use our default workspace avatar pattern.
        const domainName = report?.reportName?.substring(1);
        const policyExpenseChatAvatarSource = getDefaultWorkspaceAvatar(domainName);
        const domainIcon: Icon = {
            source: policyExpenseChatAvatarSource,
            type: CONST.ICON_TYPE_WORKSPACE,
            name: domainName ?? '',
            id: report?.policyID,
        };
        return [domainIcon];
    }
    if (isAdminRoom(report) || isAnnounceRoom(report) || isChatRoom(report) || isArchivedRoom(report, getReportNameValuePairs(report?.reportID))) {
        const icons = [getWorkspaceIcon(report, policy)];

        if (isInvoiceRoom(report)) {
            if (report?.invoiceReceiver?.type === CONST.REPORT.INVOICE_RECEIVER_TYPE.INDIVIDUAL) {
                icons.push(...getIconsForParticipants([report?.invoiceReceiver.accountID], personalDetails));
            } else {
                const receiverPolicy = getPolicy(report?.invoiceReceiver?.policyID);
                if (!isEmptyObject(receiverPolicy)) {
                    icons.push(getWorkspaceIcon(report, receiverPolicy));
                }
            }
        }

        return icons;
    }
    if (isPolicyExpenseChat(report) || isExpenseReport(report)) {
        const workspaceIcon = getWorkspaceIcon(report, policy);
        const memberIcon = {
            source: personalDetails?.[report?.ownerAccountID ?? -1]?.avatar ?? FallbackAvatar,
            id: report?.ownerAccountID,
            type: CONST.ICON_TYPE_AVATAR,
            name: personalDetails?.[report?.ownerAccountID ?? -1]?.displayName ?? '',
            fallbackIcon: personalDetails?.[report?.ownerAccountID ?? -1]?.fallbackIcon,
        };
        return isExpenseReport(report) ? [memberIcon, workspaceIcon] : [workspaceIcon, memberIcon];
    }
    if (isIOUReport(report)) {
        const managerIcon = {
            source: personalDetails?.[report?.managerID ?? -1]?.avatar ?? FallbackAvatar,
            id: report?.managerID,
            type: CONST.ICON_TYPE_AVATAR,
            name: personalDetails?.[report?.managerID ?? -1]?.displayName ?? '',
            fallbackIcon: personalDetails?.[report?.managerID ?? -1]?.fallbackIcon,
        };
        const ownerIcon = {
            id: report?.ownerAccountID,
            source: personalDetails?.[report?.ownerAccountID ?? -1]?.avatar ?? FallbackAvatar,
            type: CONST.ICON_TYPE_AVATAR,
            name: personalDetails?.[report?.ownerAccountID ?? -1]?.displayName ?? '',
            fallbackIcon: personalDetails?.[report?.ownerAccountID ?? -1]?.fallbackIcon,
        };
        const isManager = currentUserAccountID === report?.managerID;

        // For one transaction IOUs, display a simplified report icon
        if (isOneTransactionReport(report?.reportID ?? '-1')) {
            return [ownerIcon];
        }

        return isManager ? [managerIcon, ownerIcon] : [ownerIcon, managerIcon];
    }

    if (isSelfDM(report)) {
        return getIconsForParticipants([currentUserAccountID ?? -1], personalDetails);
    }

    if (isSystemChat(report)) {
        return getIconsForParticipants([CONST.ACCOUNT_ID.NOTIFICATIONS ?? 0], personalDetails);
    }

    if (isGroupChat(report)) {
        const groupChatIcon = {
            // eslint-disable-next-line @typescript-eslint/prefer-nullish-coalescing
            source: report.avatarUrl || getDefaultGroupAvatar(report.reportID),
            id: -1,
            type: CONST.ICON_TYPE_AVATAR,
            name: getGroupChatName(undefined, true, report),
        };
        return [groupChatIcon];
    }

    if (isInvoiceReport(report)) {
        const invoiceRoomReport = getReportOrDraftReport(report.chatReportID);
        const icons = [getWorkspaceIcon(invoiceRoomReport, policy)];

        if (invoiceRoomReport?.invoiceReceiver?.type === CONST.REPORT.INVOICE_RECEIVER_TYPE.INDIVIDUAL) {
            icons.push(...getIconsForParticipants([invoiceRoomReport?.invoiceReceiver.accountID], personalDetails));

            return icons;
        }

        const receiverPolicy = getPolicy(invoiceRoomReport?.invoiceReceiver?.policyID);

        if (!isEmptyObject(receiverPolicy)) {
            icons.push(getWorkspaceIcon(invoiceRoomReport, receiverPolicy));
        }

        return icons;
    }

    if (isOneOnOneChat(report)) {
        const otherParticipantsAccountIDs = Object.keys(report.participants ?? {})
            .map(Number)
            .filter((accountID) => accountID !== currentUserAccountID);
        return getIconsForParticipants(otherParticipantsAccountIDs, personalDetails);
    }

    const participantAccountIDs = Object.keys(report.participants ?? {}).map(Number);
    return getIconsForParticipants(participantAccountIDs, personalDetails);
}

function getDisplayNamesWithTooltips(
    personalDetailsList: PersonalDetails[] | PersonalDetailsList | OptionData[],
    shouldUseShortForm: boolean,
    shouldFallbackToHidden = true,
    shouldAddCurrentUserPostfix = false,
): DisplayNameWithTooltips {
    const personalDetailsListArray = Array.isArray(personalDetailsList) ? personalDetailsList : Object.values(personalDetailsList);

    return personalDetailsListArray
        .map((user) => {
            const accountID = Number(user?.accountID);
            // eslint-disable-next-line @typescript-eslint/prefer-nullish-coalescing
            const displayName = getDisplayNameForParticipant(accountID, shouldUseShortForm, shouldFallbackToHidden, shouldAddCurrentUserPostfix) || user?.login || '';
            const avatar = user && 'avatar' in user ? user.avatar : undefined;

            let pronouns = user?.pronouns ?? undefined;
            if (pronouns?.startsWith(CONST.PRONOUNS.PREFIX)) {
                const pronounTranslationKey = pronouns.replace(CONST.PRONOUNS.PREFIX, '');
                pronouns = Localize.translateLocal(`pronouns.${pronounTranslationKey}` as TranslationPaths);
            }

            return {
                displayName,
                avatar,
                login: user?.login ?? '',
                accountID,
                pronouns,
            };
        })
        .sort((first, second) => {
            // First sort by displayName/login
            const displayNameLoginOrder = localeCompare(first.displayName, second.displayName);
            if (displayNameLoginOrder !== 0) {
                return displayNameLoginOrder;
            }

            // Then fallback on accountID as the final sorting criteria.
            return first.accountID - second.accountID;
        });
}

/**
 * Returns the the display names of the given user accountIDs
 */
function getUserDetailTooltipText(accountID: number, fallbackUserDisplayName = ''): string {
    const displayNameForParticipant = getDisplayNameForParticipant(accountID);
    return displayNameForParticipant || fallbackUserDisplayName;
}

/**
 * For a deleted parent report action within a chat report,
 * let us return the appropriate display message
 *
 * @param reportAction - The deleted report action of a chat report for which we need to return message.
 */
function getDeletedParentActionMessageForChatReport(reportAction: OnyxEntry<ReportAction>): string {
    // By default, let us display [Deleted message]
    let deletedMessageText = Localize.translateLocal('parentReportAction.deletedMessage');
    if (ReportActionsUtils.isCreatedTaskReportAction(reportAction)) {
        // For canceled task report, let us display [Deleted task]
        deletedMessageText = Localize.translateLocal('parentReportAction.deletedTask');
    }
    return deletedMessageText;
}

/**
 * Returns the preview message for `REIMBURSEMENT_QUEUED` action
 */
function getReimbursementQueuedActionMessage(
    reportAction: OnyxEntry<ReportAction<typeof CONST.REPORT.ACTIONS.TYPE.REIMBURSEMENT_QUEUED>>,
    reportOrID: OnyxEntry<Report> | string,
    shouldUseShortDisplayName = true,
): string {
    const report = typeof reportOrID === 'string' ? ReportConnection.getAllReports()?.[`${ONYXKEYS.COLLECTION.REPORT}${reportOrID}`] : reportOrID;
    const submitterDisplayName = getDisplayNameForParticipant(report?.ownerAccountID, shouldUseShortDisplayName) ?? '';
    const originalMessage = ReportActionsUtils.getOriginalMessage(reportAction);
    let messageKey: TranslationPaths;
    if (originalMessage?.paymentType === CONST.IOU.PAYMENT_TYPE.EXPENSIFY) {
        messageKey = 'iou.waitingOnEnabledWallet';
    } else {
        messageKey = 'iou.waitingOnBankAccount';
    }

    return Localize.translateLocal(messageKey, {submitterDisplayName});
}

/**
 * Returns the preview message for `REIMBURSEMENT_DEQUEUED` action
 */
function getReimbursementDeQueuedActionMessage(
    reportAction: OnyxEntry<ReportAction<typeof CONST.REPORT.ACTIONS.TYPE.REIMBURSEMENT_DEQUEUED>>,
    reportOrID: OnyxEntry<Report> | string,
    isLHNPreview = false,
): string {
    const report = typeof reportOrID === 'string' ? ReportConnection.getAllReports()?.[`${ONYXKEYS.COLLECTION.REPORT}${reportOrID}`] : reportOrID;
    const originalMessage = ReportActionsUtils.getOriginalMessage(reportAction);
    const amount = originalMessage?.amount;
    const currency = originalMessage?.currency;
    const formattedAmount = CurrencyUtils.convertToDisplayString(amount, currency);
    if (originalMessage?.cancellationReason === CONST.REPORT.CANCEL_PAYMENT_REASONS.ADMIN) {
        const payerOrApproverName = report?.managerID === currentUserAccountID || !isLHNPreview ? '' : getDisplayNameForParticipant(report?.managerID, true);
        return Localize.translateLocal('iou.adminCanceledRequest', {manager: payerOrApproverName, amount: formattedAmount});
    }
    const submitterDisplayName = getDisplayNameForParticipant(report?.ownerAccountID, true) ?? '';
    return Localize.translateLocal('iou.canceledRequest', {submitterDisplayName, amount: formattedAmount});
}

/**
 * Builds an optimistic REIMBURSEMENT_DEQUEUED report action with a randomly generated reportActionID.
 *
 */
function buildOptimisticCancelPaymentReportAction(expenseReportID: string, amount: number, currency: string): OptimisticCancelPaymentReportAction {
    return {
        actionName: CONST.REPORT.ACTIONS.TYPE.REIMBURSEMENT_DEQUEUED,
        actorAccountID: currentUserAccountID,
        message: [
            {
                cancellationReason: CONST.REPORT.CANCEL_PAYMENT_REASONS.ADMIN,
                expenseReportID,
                type: CONST.REPORT.MESSAGE.TYPE.COMMENT,
                text: '',
                amount,
                currency,
            },
        ],
        originalMessage: {
            cancellationReason: CONST.REPORT.CANCEL_PAYMENT_REASONS.ADMIN,
            expenseReportID,
            amount,
            currency,
        },
        person: [
            {
                style: 'strong',
                text: getCurrentUserDisplayNameOrEmail(),
                type: 'TEXT',
            },
        ],
        reportActionID: NumberUtils.rand64(),
        shouldShow: true,
        created: DateUtils.getDBTime(),
        pendingAction: CONST.RED_BRICK_ROAD_PENDING_ACTION.ADD,
    };
}

/**
 * Returns the last visible message for a given report after considering the given optimistic actions
 *
 * @param reportID - the report for which last visible message has to be fetched
 * @param [actionsToMerge] - the optimistic merge actions that needs to be considered while fetching last visible message

 */
function getLastVisibleMessage(reportID: string | undefined, actionsToMerge: ReportActions = {}): LastVisibleMessage {
    const report = getReportOrDraftReport(reportID);
    const lastVisibleAction = ReportActionsUtils.getLastVisibleAction(reportID ?? '-1', actionsToMerge);

    // For Chat Report with deleted parent actions, let us fetch the correct message
    if (ReportActionsUtils.isDeletedParentAction(lastVisibleAction) && !isEmptyObject(report) && isChatReport(report)) {
        const lastMessageText = getDeletedParentActionMessageForChatReport(lastVisibleAction);
        return {
            lastMessageText,
        };
    }

    // Fetch the last visible message for report represented by reportID and based on actions to merge.
    return ReportActionsUtils.getLastVisibleMessage(reportID ?? '-1', actionsToMerge);
}

/**
 * Checks if a report is an open task report assigned to current user.
 *
 * @param [parentReportAction] - The parent report action of the report (Used to check if the task has been canceled)
 */
function isWaitingForAssigneeToCompleteTask(report: OnyxEntry<Report>, parentReportAction: OnyxEntry<ReportAction>): boolean {
    if (report?.hasOutstandingChildTask) {
        return true;
    }

    if (isOpenTaskReport(report, parentReportAction) && !report?.hasParentAccess && isReportManager(report)) {
        return true;
    }

    return false;
}

function isUnreadWithMention(reportOrOption: OnyxEntry<Report> | OptionData): boolean {
    if (!reportOrOption) {
        return false;
    }
    // lastMentionedTime and lastReadTime are both datetime strings and can be compared directly
    const lastMentionedTime = reportOrOption.lastMentionedTime ?? '';
    const lastReadTime = reportOrOption.lastReadTime ?? '';
    return !!('isUnreadWithMention' in reportOrOption && reportOrOption.isUnreadWithMention) || lastReadTime < lastMentionedTime;
}

/**
 * Determines if the option requires action from the current user. This can happen when it:
 *  - is unread and the user was mentioned in one of the unread comments
 *  - is for an outstanding task waiting on the user
 *  - has an outstanding child expense that is waiting for an action from the current user (e.g. pay, approve, add bank account)
 *  - is either the system or concierge chat, the user free trial has ended and it didn't add a payment card yet
 *
 * @param option (report or optionItem)
 * @param parentReportAction (the report action the current report is a thread of)
 */
function requiresAttentionFromCurrentUser(optionOrReport: OnyxEntry<Report> | OptionData, parentReportAction?: OnyxEntry<ReportAction>) {
    if (!optionOrReport) {
        return false;
    }

    if (isJoinRequestInAdminRoom(optionOrReport)) {
        return true;
    }

    if (
        isArchivedRoom(optionOrReport, getReportNameValuePairs(optionOrReport?.reportID)) ||
        isArchivedRoom(getReportOrDraftReport(optionOrReport.parentReportID), getReportNameValuePairs(optionOrReport?.reportID))
    ) {
        return false;
    }

    if (isUnreadWithMention(optionOrReport)) {
        return true;
    }

    if (isWaitingForAssigneeToCompleteTask(optionOrReport, parentReportAction)) {
        return true;
    }

    // Has a child report that is awaiting action (e.g. approve, pay, add bank account) from current user
    if (optionOrReport.hasOutstandingChildRequest) {
        return true;
    }

    return false;
}

/**
 * Returns number of transactions that are nonReimbursable
 *
 */
function hasNonReimbursableTransactions(iouReportID: string | undefined): boolean {
    const transactions = TransactionUtils.getAllReportTransactions(iouReportID);
    return transactions.filter((transaction) => transaction.reimbursable === false).length > 0;
}

function getMoneyRequestSpendBreakdown(report: OnyxInputOrEntry<Report>, allReportsDict?: OnyxCollection<Report>): SpendBreakdown {
    const allAvailableReports = allReportsDict ?? ReportConnection.getAllReports();
    let moneyRequestReport;
    if (isMoneyRequestReport(report) || isInvoiceReport(report)) {
        moneyRequestReport = report;
    }
    if (allAvailableReports && report?.iouReportID) {
        moneyRequestReport = allAvailableReports[`${ONYXKEYS.COLLECTION.REPORT}${report.iouReportID}`];
    }
    if (moneyRequestReport) {
        let nonReimbursableSpend = moneyRequestReport.nonReimbursableTotal ?? 0;
        let totalSpend = moneyRequestReport.total ?? 0;

        if (nonReimbursableSpend + totalSpend !== 0) {
            // There is a possibility that if the Expense report has a negative total.
            // This is because there are instances where you can get a credit back on your card,
            // or you enter a negative expense to “offset” future expenses
            nonReimbursableSpend = isExpenseReport(moneyRequestReport) ? nonReimbursableSpend * -1 : Math.abs(nonReimbursableSpend);
            totalSpend = isExpenseReport(moneyRequestReport) ? totalSpend * -1 : Math.abs(totalSpend);

            const totalDisplaySpend = totalSpend;
            const reimbursableSpend = totalDisplaySpend - nonReimbursableSpend;

            return {
                nonReimbursableSpend,
                reimbursableSpend,
                totalDisplaySpend,
            };
        }
    }
    return {
        nonReimbursableSpend: 0,
        reimbursableSpend: 0,
        totalDisplaySpend: 0,
    };
}

/**
 * Get the title for a policy expense chat which depends on the role of the policy member seeing this report
 */
function getPolicyExpenseChatName(report: OnyxEntry<Report>, policy?: OnyxEntry<Policy>): string | undefined {
    const ownerAccountID = report?.ownerAccountID;
    const personalDetails = allPersonalDetails?.[ownerAccountID ?? -1];
    const login = personalDetails ? personalDetails.login : null;
    // eslint-disable-next-line @typescript-eslint/prefer-nullish-coalescing
    const reportOwnerDisplayName = getDisplayNameForParticipant(ownerAccountID) || login || report?.reportName;

    // If the policy expense chat is owned by this user, use the name of the policy as the report name.
    if (report?.isOwnPolicyExpenseChat) {
        return getPolicyName(report, false, policy);
    }

    let policyExpenseChatRole = 'user';
    const policyItem = allPolicies?.[`${ONYXKEYS.COLLECTION.POLICY}${report?.policyID}`];
    if (policyItem) {
        policyExpenseChatRole = policyItem.role || 'user';
    }

    // If this user is not admin and this policy expense chat has been archived because of account merging, this must be an old workspace chat
    // of the account which was merged into the current user's account. Use the name of the policy as the name of the report.
    if (isArchivedRoom(report, getReportNameValuePairs(report?.reportID))) {
        const lastAction = ReportActionsUtils.getLastVisibleAction(report?.reportID ?? '-1');
        const archiveReason = ReportActionsUtils.isClosedAction(lastAction) ? ReportActionsUtils.getOriginalMessage(lastAction)?.reason : CONST.REPORT.ARCHIVE_REASON.DEFAULT;
        if (archiveReason === CONST.REPORT.ARCHIVE_REASON.ACCOUNT_MERGED && policyExpenseChatRole !== CONST.POLICY.ROLE.ADMIN) {
            return getPolicyName(report, false, policy);
        }
    }

    // If user can see this report and they are not its owner, they must be an admin and the report name should be the name of the policy member
    return reportOwnerDisplayName;
}

/**
 * Given a report field, check if the field is for the report title.
 */
function isReportFieldOfTypeTitle(reportField: OnyxEntry<PolicyReportField>): boolean {
    return reportField?.type === 'formula' && reportField?.fieldID === CONST.REPORT_FIELD_TITLE_FIELD_ID;
}

/**
 * Check if Report has any held expenses
 */
function isHoldCreator(transaction: OnyxEntry<Transaction>, reportID: string): boolean {
    const holdReportAction = ReportActionsUtils.getReportAction(reportID, `${transaction?.comment?.hold ?? ''}`);
    return isActionCreator(holdReportAction);
}

/**
 * Given a report field, check if the field can be edited or not.
 * For title fields, its considered disabled if `deletable` prop is `true` (https://github.com/Expensify/App/issues/35043#issuecomment-1911275433)
 * For non title fields, its considered disabled if:
 * 1. The user is not admin of the report
 * 2. Report is settled or it is closed
 */
function isReportFieldDisabled(report: OnyxEntry<Report>, reportField: OnyxEntry<PolicyReportField>, policy: OnyxEntry<Policy>): boolean {
    const isReportSettled = isSettled(report?.reportID);
    const isReportClosed = isClosedReport(report);
    const isTitleField = isReportFieldOfTypeTitle(reportField);
    const isAdmin = isPolicyAdmin(report?.policyID ?? '-1', {[`${ONYXKEYS.COLLECTION.POLICY}${policy?.id ?? '-1'}`]: policy});
    return isTitleField ? !reportField?.deletable : !isAdmin && (isReportSettled || isReportClosed);
}

/**
 * Given a set of report fields, return the field of type formula
 */
function getFormulaTypeReportField(reportFields: Record<string, PolicyReportField>) {
    return Object.values(reportFields).find((field) => field?.type === 'formula');
}

/**
 * Given a set of report fields, return the field that refers to title
 */
function getTitleReportField(reportFields: Record<string, PolicyReportField>) {
    return Object.values(reportFields).find((field) => isReportFieldOfTypeTitle(field));
}

/**
 * Get the key for a report field
 */
function getReportFieldKey(reportFieldId: string) {
    // We don't need to add `expensify_` prefix to the title field key, because backend stored title under a unique key `text_title`,
    // and all the other report field keys are stored under `expensify_FIELD_ID`.
    if (reportFieldId === CONST.REPORT_FIELD_TITLE_FIELD_ID) {
        return reportFieldId;
    }

    return `expensify_${reportFieldId}`;
}

/**
 * Get the report fields attached to the policy given policyID
 */
function getReportFieldsByPolicyID(policyID: string): Record<string, PolicyReportField> {
    const policyReportFields = Object.entries(allPolicies ?? {}).find(([key]) => key.replace(ONYXKEYS.COLLECTION.POLICY, '') === policyID);
    const fieldList = policyReportFields?.[1]?.fieldList;

    if (!policyReportFields || !fieldList) {
        return {};
    }

    return fieldList;
}

/**
 * Get the report fields that we should display a MoneyReportView gets opened
 */

function getAvailableReportFields(report: Report, policyReportFields: PolicyReportField[]): PolicyReportField[] {
    // Get the report fields that are attached to a report. These will persist even if a field is deleted from the policy.
    const reportFields = Object.values(report.fieldList ?? {});
    const reportIsSettled = isSettled(report.reportID);

    // If the report is settled, we don't want to show any new field that gets added to the policy.
    if (reportIsSettled) {
        return reportFields;
    }

    // If the report is unsettled, we want to merge the new fields that get added to the policy with the fields that
    // are attached to the report.
    const mergedFieldIds = Array.from(new Set([...policyReportFields.map(({fieldID}) => fieldID), ...reportFields.map(({fieldID}) => fieldID)]));

    const fields = mergedFieldIds.map((id) => {
        const field = report?.fieldList?.[getReportFieldKey(id)];

        if (field) {
            return field;
        }

        const policyReportField = policyReportFields.find(({fieldID}) => fieldID === id);

        if (policyReportField) {
            return policyReportField;
        }

        return null;
    });

    return fields.filter(Boolean) as PolicyReportField[];
}

/**
 * Get the title for an IOU or expense chat which will be showing the payer and the amount
 */
function getMoneyRequestReportName(report: OnyxEntry<Report>, policy?: OnyxEntry<Policy>): string {
    const isReportSettled = isSettled(report?.reportID ?? '-1');
    const reportFields = isReportSettled ? report?.fieldList : getReportFieldsByPolicyID(report?.policyID ?? '-1');
    const titleReportField = getFormulaTypeReportField(reportFields ?? {});

    if (titleReportField && report?.reportName && isPaidGroupPolicyExpenseReport(report)) {
        return report.reportName;
    }

    const moneyRequestTotal = getMoneyRequestSpendBreakdown(report).totalDisplaySpend;
    const formattedAmount = CurrencyUtils.convertToDisplayString(moneyRequestTotal, report?.currency);
    let payerOrApproverName = isExpenseReport(report) ? getPolicyName(report, false, policy) : getDisplayNameForParticipant(report?.managerID) ?? '';
    const payerPaidAmountMessage = Localize.translateLocal('iou.payerPaidAmount', {
        payer: payerOrApproverName,
        amount: formattedAmount,
    });

    if (isReportApproved(report)) {
        return Localize.translateLocal('iou.managerApprovedAmount', {
            manager: payerOrApproverName,
            amount: formattedAmount,
        });
    }

    if (report?.isWaitingOnBankAccount) {
        return `${payerPaidAmountMessage} ${CONST.DOT_SEPARATOR} ${Localize.translateLocal('iou.pending')}`;
    }

    if (!isSettled(report?.reportID) && hasNonReimbursableTransactions(report?.reportID)) {
        payerOrApproverName = getDisplayNameForParticipant(report?.ownerAccountID) ?? '';
        return Localize.translateLocal('iou.payerSpentAmount', {payer: payerOrApproverName, amount: formattedAmount});
    }

    if (isProcessingReport(report) || isOpenExpenseReport(report) || isOpenInvoiceReport(report) || moneyRequestTotal === 0) {
        return Localize.translateLocal('iou.payerOwesAmount', {payer: payerOrApproverName, amount: formattedAmount});
    }

    return payerPaidAmountMessage;
}

/**
 * Gets transaction created, amount, currency, comment, and waypoints (for distance expense)
 * into a flat object. Used for displaying transactions and sending them in API commands
 */

function getTransactionDetails(transaction: OnyxInputOrEntry<Transaction>, createdDateFormat: string = CONST.DATE.FNS_FORMAT_STRING): TransactionDetails | undefined {
    if (!transaction) {
        return;
    }
    const report = getReportOrDraftReport(transaction?.reportID);
    return {
        created: TransactionUtils.getFormattedCreated(transaction, createdDateFormat),
        amount: TransactionUtils.getAmount(transaction, !isEmptyObject(report) && isExpenseReport(report)),
        taxAmount: TransactionUtils.getTaxAmount(transaction, !isEmptyObject(report) && isExpenseReport(report)),
        taxCode: TransactionUtils.getTaxCode(transaction),
        currency: TransactionUtils.getCurrency(transaction),
        comment: TransactionUtils.getDescription(transaction),
        merchant: TransactionUtils.getMerchant(transaction),
        waypoints: TransactionUtils.getWaypoints(transaction),
        category: TransactionUtils.getCategory(transaction),
        billable: TransactionUtils.getBillable(transaction),
        tag: TransactionUtils.getTag(transaction),
        mccGroup: TransactionUtils.getMCCGroup(transaction),
        cardID: TransactionUtils.getCardID(transaction),
        originalAmount: TransactionUtils.getOriginalAmount(transaction),
        originalCurrency: TransactionUtils.getOriginalCurrency(transaction),
    };
}

function getTransactionCommentObject(transaction: OnyxEntry<Transaction>): Comment {
    return {
        ...transaction?.comment,
        waypoints: TransactionUtils.getWaypoints(transaction),
    };
}

/**
 * Can only edit if:
 *
 * - in case of IOU report
 *    - the current user is the requestor and is not settled yet
 * - in case of expense report
 *    - the current user is the requestor and is not settled yet
 *    - the current user is the manager of the report
 *    - or the current user is an admin on the policy the expense report is tied to
 *
 *    This is used in conjunction with canEditRestrictedField to control editing of specific fields like amount, currency, created, receipt, and distance.
 *    On its own, it only controls allowing/disallowing navigating to the editing pages or showing/hiding the 'Edit' icon on report actions
 */
function canEditMoneyRequest(reportAction: OnyxInputOrEntry<ReportAction<typeof CONST.REPORT.ACTIONS.TYPE.IOU>>): boolean {
    const isDeleted = ReportActionsUtils.isDeletedAction(reportAction);

    if (isDeleted) {
        return false;
    }

    const allowedReportActionType: Array<ValueOf<typeof CONST.IOU.REPORT_ACTION_TYPE>> = [CONST.IOU.REPORT_ACTION_TYPE.TRACK, CONST.IOU.REPORT_ACTION_TYPE.CREATE];
    const originalMessage = ReportActionsUtils.getOriginalMessage(reportAction);
    const actionType = originalMessage?.type;

    if (!actionType || !allowedReportActionType.includes(actionType)) {
        return false;
    }

    const moneyRequestReportID = originalMessage?.IOUReportID ?? -1;

    if (!moneyRequestReportID) {
        return actionType === CONST.IOU.REPORT_ACTION_TYPE.TRACK;
    }

    const moneyRequestReport = getReportOrDraftReport(String(moneyRequestReportID));
    const isRequestor = currentUserAccountID === reportAction?.actorAccountID;

    if (isIOUReport(moneyRequestReport)) {
        return isProcessingReport(moneyRequestReport) && isRequestor;
    }

    const policy = getPolicy(moneyRequestReport?.policyID ?? '-1');
    const isAdmin = policy?.role === CONST.POLICY.ROLE.ADMIN;
    const isManager = currentUserAccountID === moneyRequestReport?.managerID;

    if (isInvoiceReport(moneyRequestReport) && isManager) {
        return false;
    }

    // Admin & managers can always edit coding fields such as tag, category, billable, etc. As long as the report has a state higher than OPEN.
    if ((isAdmin || isManager) && !isOpenExpenseReport(moneyRequestReport)) {
        return true;
    }

    return !isReportApproved(moneyRequestReport) && !isSettled(moneyRequestReport?.reportID) && isRequestor;
}

/**
 * Checks if the current user can edit the provided property of an expense
 *
 */
function canEditFieldOfMoneyRequest(reportAction: OnyxInputOrEntry<ReportAction>, fieldToEdit: ValueOf<typeof CONST.EDIT_REQUEST_FIELD>): boolean {
    // A list of fields that cannot be edited by anyone, once an expense has been settled
    const restrictedFields: string[] = [
        CONST.EDIT_REQUEST_FIELD.AMOUNT,
        CONST.EDIT_REQUEST_FIELD.CURRENCY,
        CONST.EDIT_REQUEST_FIELD.MERCHANT,
        CONST.EDIT_REQUEST_FIELD.DATE,
        CONST.EDIT_REQUEST_FIELD.RECEIPT,
        CONST.EDIT_REQUEST_FIELD.DISTANCE,
    ];

    if (!ReportActionsUtils.isMoneyRequestAction(reportAction) || !canEditMoneyRequest(reportAction)) {
        return false;
    }

    // If we're editing fields such as category, tag, description, etc. the check above should be enough for handling the permission
    if (!restrictedFields.includes(fieldToEdit)) {
        return true;
    }

    const iouMessage = ReportActionsUtils.getOriginalMessage(reportAction);
    const moneyRequestReport = ReportConnection.getAllReports()?.[`${ONYXKEYS.COLLECTION.REPORT}${iouMessage?.IOUReportID}`] ?? ({} as Report);
    const transaction = allTransactions?.[`${ONYXKEYS.COLLECTION.TRANSACTION}${iouMessage?.IOUTransactionID}`] ?? ({} as Transaction);

    if (isSettled(String(moneyRequestReport.reportID)) || isReportApproved(String(moneyRequestReport.reportID))) {
        return false;
    }

    if (
        (fieldToEdit === CONST.EDIT_REQUEST_FIELD.AMOUNT || fieldToEdit === CONST.EDIT_REQUEST_FIELD.CURRENCY || fieldToEdit === CONST.EDIT_REQUEST_FIELD.DATE) &&
        TransactionUtils.isCardTransaction(transaction)
    ) {
        return false;
    }

    if ((fieldToEdit === CONST.EDIT_REQUEST_FIELD.AMOUNT || fieldToEdit === CONST.EDIT_REQUEST_FIELD.CURRENCY) && TransactionUtils.isDistanceRequest(transaction)) {
        const policy = getPolicy(moneyRequestReport?.reportID ?? '-1');
        const isAdmin = isExpenseReport(moneyRequestReport) && policy?.role === CONST.POLICY.ROLE.ADMIN;
        const isManager = isExpenseReport(moneyRequestReport) && currentUserAccountID === moneyRequestReport?.managerID;

        return isAdmin || isManager;
    }

    if (fieldToEdit === CONST.EDIT_REQUEST_FIELD.RECEIPT) {
        const isRequestor = currentUserAccountID === reportAction?.actorAccountID;
        return !isInvoiceReport(moneyRequestReport) && !TransactionUtils.isReceiptBeingScanned(transaction) && !TransactionUtils.isDistanceRequest(transaction) && isRequestor;
    }

    return true;
}

/**
 * Can only edit if:
 *
 * - It was written by the current user
 * - It's an ADD_COMMENT that is not an attachment
 * - It's an expense where conditions for editability are defined in canEditMoneyRequest method
 * - It's not pending deletion
 */
function canEditReportAction(reportAction: OnyxInputOrEntry<ReportAction>): boolean {
    const isCommentOrIOU = reportAction?.actionName === CONST.REPORT.ACTIONS.TYPE.ADD_COMMENT || reportAction?.actionName === CONST.REPORT.ACTIONS.TYPE.IOU;
    const message = reportAction ? ReportActionsUtils.getReportActionMessage(reportAction) : undefined;

    return !!(
        reportAction?.actorAccountID === currentUserAccountID &&
        isCommentOrIOU &&
        (!ReportActionsUtils.isMoneyRequestAction(reportAction) || canEditMoneyRequest(reportAction)) && // Returns true for non-IOU actions
        !isReportMessageAttachment(message) &&
        ((!reportAction.isAttachmentWithText && !reportAction.isAttachmentOnly) || !reportAction.isOptimisticAction) &&
        !ReportActionsUtils.isDeletedAction(reportAction) &&
        !ReportActionsUtils.isCreatedTaskReportAction(reportAction) &&
        reportAction?.pendingAction !== CONST.RED_BRICK_ROAD_PENDING_ACTION.DELETE
    );
}

function canHoldUnholdReportAction(reportAction: OnyxInputOrEntry<ReportAction>): {canHoldRequest: boolean; canUnholdRequest: boolean} {
    if (!ReportActionsUtils.isMoneyRequestAction(reportAction)) {
        return {canHoldRequest: false, canUnholdRequest: false};
    }

    const moneyRequestReportID = ReportActionsUtils.getOriginalMessage(reportAction)?.IOUReportID ?? 0;
    const moneyRequestReport = getReportOrDraftReport(String(moneyRequestReportID));

    if (!moneyRequestReportID || !moneyRequestReport) {
        return {canHoldRequest: false, canUnholdRequest: false};
    }

    const isRequestSettled = isSettled(moneyRequestReport?.reportID);
    const isApproved = isReportApproved(moneyRequestReport);
    const transactionID = moneyRequestReport ? ReportActionsUtils.getOriginalMessage(reportAction)?.IOUTransactionID : 0;
    const transaction = allTransactions?.[`${ONYXKEYS.COLLECTION.TRANSACTION}${transactionID}`] ?? ({} as Transaction);

    const parentReport = getReportOrDraftReport(String(moneyRequestReport.parentReportID));
    const parentReportAction = ReportActionsUtils.getParentReportAction(moneyRequestReport);

    const isRequestIOU = parentReport?.type === 'iou';
    const isRequestHoldCreator = isHoldCreator(transaction, moneyRequestReport?.reportID) && isRequestIOU;
    const isTrackExpenseMoneyReport = isTrackExpenseReport(moneyRequestReport);
    const isActionOwner =
        typeof parentReportAction?.actorAccountID === 'number' &&
        typeof currentUserPersonalDetails?.accountID === 'number' &&
        parentReportAction.actorAccountID === currentUserPersonalDetails?.accountID;
    const isApprover = isMoneyRequestReport(moneyRequestReport) && moneyRequestReport?.managerID !== null && currentUserPersonalDetails?.accountID === moneyRequestReport?.managerID;
    const isOnHold = TransactionUtils.isOnHold(transaction);
    const isScanning = TransactionUtils.hasReceipt(transaction) && TransactionUtils.isReceiptBeingScanned(transaction);

    const canModifyStatus = !isTrackExpenseMoneyReport && (isPolicyAdmin || isActionOwner || isApprover);
    const isDeletedParentAction = isEmptyObject(parentReportAction) || ReportActionsUtils.isDeletedAction(parentReportAction);

    const canHoldOrUnholdRequest = !isRequestSettled && !isApproved && !isDeletedParentAction;
    const canHoldRequest = canHoldOrUnholdRequest && !isOnHold && (isRequestHoldCreator || (!isRequestIOU && canModifyStatus)) && !isScanning && !!transaction?.reimbursable;
    const canUnholdRequest =
        !!(canHoldOrUnholdRequest && isOnHold && !TransactionUtils.isDuplicate(transaction.transactionID, true) && (isRequestHoldCreator || (!isRequestIOU && canModifyStatus))) &&
        !!transaction?.reimbursable;

    return {canHoldRequest, canUnholdRequest};
}

const changeMoneyRequestHoldStatus = (reportAction: OnyxEntry<ReportAction>, backTo?: string): void => {
    if (!ReportActionsUtils.isMoneyRequestAction(reportAction)) {
        return;
    }
    const moneyRequestReportID = ReportActionsUtils.getOriginalMessage(reportAction)?.IOUReportID ?? 0;

    const moneyRequestReport = getReportOrDraftReport(String(moneyRequestReportID));
    if (!moneyRequestReportID || !moneyRequestReport) {
        return;
    }

    const transactionID = ReportActionsUtils.getOriginalMessage(reportAction)?.IOUTransactionID ?? '';
    const transaction = allTransactions?.[`${ONYXKEYS.COLLECTION.TRANSACTION}${transactionID}`] ?? ({} as Transaction);
    const isOnHold = TransactionUtils.isOnHold(transaction);
    const policy = allPolicies?.[`${ONYXKEYS.COLLECTION.POLICY}${moneyRequestReport.policyID}`] ?? null;

    if (isOnHold) {
        IOU.unholdRequest(transactionID, reportAction.childReportID ?? '');
    } else {
        const activeRoute = encodeURIComponent(Navigation.getActiveRouteWithoutParams());
        // eslint-disable-next-line @typescript-eslint/prefer-nullish-coalescing
        Navigation.navigate(ROUTES.MONEY_REQUEST_HOLD_REASON.getRoute(policy?.type ?? CONST.POLICY.TYPE.PERSONAL, transactionID, reportAction.childReportID ?? '', backTo || activeRoute));
    }
};

/**
 * Gets all transactions on an IOU report with a receipt
 */
function getTransactionsWithReceipts(iouReportID: string | undefined): Transaction[] {
    const transactions = TransactionUtils.getAllReportTransactions(iouReportID);
    return transactions.filter((transaction) => TransactionUtils.hasReceipt(transaction));
}

/**
 * For report previews, we display a "Receipt scan in progress" indicator
 * instead of the report total only when we have no report total ready to show. This is the case when
 * all requests are receipts that are being SmartScanned. As soon as we have a non-receipt request,
 * or as soon as one receipt request is done scanning, we have at least one
 * "ready" expense, and we remove this indicator to show the partial report total.
 */
function areAllRequestsBeingSmartScanned(iouReportID: string, reportPreviewAction: OnyxEntry<ReportAction>): boolean {
    const transactionsWithReceipts = getTransactionsWithReceipts(iouReportID);
    // If we have more requests than requests with receipts, we have some manual requests
    if (ReportActionsUtils.getNumberOfMoneyRequests(reportPreviewAction) > transactionsWithReceipts.length) {
        return false;
    }
    return transactionsWithReceipts.every((transaction) => TransactionUtils.isReceiptBeingScanned(transaction));
}

/**
 * Get the transactions related to a report preview with receipts
 * Get the details linked to the IOU reportAction
 *
 * NOTE: This method is only meant to be used inside this action file. Do not export and use it elsewhere. Use withOnyx or Onyx.connect() instead.
 */
function getLinkedTransaction(reportAction: OnyxEntry<ReportAction | OptimisticIOUReportAction>): OnyxEntry<Transaction> {
    let transactionID = '';

    if (ReportActionsUtils.isMoneyRequestAction(reportAction)) {
        transactionID = ReportActionsUtils.getOriginalMessage(reportAction)?.IOUTransactionID ?? '-1';
    }

    return allTransactions?.[`${ONYXKEYS.COLLECTION.TRANSACTION}${transactionID}`];
}

/**
 * Check if any of the transactions in the report has required missing fields
 */
function hasMissingSmartscanFields(iouReportID: string): boolean {
    return TransactionUtils.getAllReportTransactions(iouReportID).some(TransactionUtils.hasMissingSmartscanFields);
}

/**
 * Check if iouReportID has required missing fields
 */
function shouldShowRBRForMissingSmartscanFields(iouReportID: string): boolean {
    const reportActions = Object.values(ReportActionsUtils.getAllReportActions(iouReportID));
    return reportActions.some((action) => {
        if (!ReportActionsUtils.isMoneyRequestAction(action)) {
            return false;
        }
        const transaction = getLinkedTransaction(action);
        if (isEmptyObject(transaction)) {
            return false;
        }
        if (!ReportActionsUtils.wasActionTakenByCurrentUser(action)) {
            return false;
        }
        return TransactionUtils.hasMissingSmartscanFields(transaction);
    });
}

/**
 * Given a parent IOU report action get report name for the LHN.
 */
function getTransactionReportName(reportAction: OnyxEntry<ReportAction | OptimisticIOUReportAction>): string {
    if (ReportActionsUtils.isReversedTransaction(reportAction)) {
        return Localize.translateLocal('parentReportAction.reversedTransaction');
    }

    if (ReportActionsUtils.isDeletedAction(reportAction)) {
        return Localize.translateLocal('parentReportAction.deletedExpense');
    }

    const transaction = getLinkedTransaction(reportAction);

    if (isEmptyObject(transaction)) {
        // Transaction data might be empty on app's first load, if so we fallback to Expense/Track Expense
        return ReportActionsUtils.isTrackExpenseAction(reportAction) ? Localize.translateLocal('iou.trackExpense') : Localize.translateLocal('iou.expense');
    }

    if (TransactionUtils.hasReceipt(transaction) && TransactionUtils.isReceiptBeingScanned(transaction)) {
        return Localize.translateLocal('iou.receiptScanning');
    }

    if (TransactionUtils.hasMissingSmartscanFields(transaction)) {
        return Localize.translateLocal('iou.receiptMissingDetails');
    }

    if (TransactionUtils.isFetchingWaypointsFromServer(transaction) && TransactionUtils.getMerchant(transaction) === Localize.translateLocal('iou.fieldPending')) {
        return Localize.translateLocal('iou.fieldPending');
    }

    if (ReportActionsUtils.isSentMoneyReportAction(reportAction)) {
        return getIOUReportActionDisplayMessage(reportAction as ReportAction, transaction);
    }

    const report = getReportOrDraftReport(transaction?.reportID);
    const amount = TransactionUtils.getAmount(transaction, !isEmptyObject(report) && isExpenseReport(report)) ?? 0;
    const formattedAmount = CurrencyUtils.convertToDisplayString(amount, TransactionUtils.getCurrency(transaction)) ?? '';
    const comment = (!TransactionUtils.isMerchantMissing(transaction) ? TransactionUtils.getMerchant(transaction) : TransactionUtils.getDescription(transaction)) ?? '';
    if (ReportActionsUtils.isTrackExpenseAction(reportAction)) {
        return Localize.translateLocal('iou.threadTrackReportName', {formattedAmount, comment});
    }
    return Localize.translateLocal('iou.threadExpenseReportName', {formattedAmount, comment});
}

/**
 * Get expense message for an IOU report
 *
 * @param [iouReportAction] This is always an IOU action. When necessary, report preview actions will be unwrapped and the child iou report action is passed here (the original report preview
 *     action will be passed as `originalReportAction` in this case).
 * @param [originalReportAction] This can be either a report preview action or the IOU action. This will be the original report preview action in cases where `iouReportAction` was unwrapped
 *     from a report preview action. Otherwise, it will be the same as `iouReportAction`.
 */
function getReportPreviewMessage(
    reportOrID: OnyxInputOrEntry<Report> | string,
    iouReportAction: OnyxInputOrEntry<ReportAction> = null,
    shouldConsiderScanningReceiptOrPendingRoute = false,
    isPreviewMessageForParentChatReport = false,
    policy?: OnyxInputOrEntry<Policy>,
    isForListPreview = false,
    originalReportAction: OnyxInputOrEntry<ReportAction> = iouReportAction,
): string {
    const report = typeof reportOrID === 'string' ? ReportConnection.getAllReports()?.[`${ONYXKEYS.COLLECTION.REPORT}${reportOrID}`] : reportOrID;
    const reportActionMessage = ReportActionsUtils.getReportActionHtml(iouReportAction);

    if (isEmptyObject(report) || !report?.reportID) {
        // The iouReport is not found locally after SignIn because the OpenApp API won't return iouReports if they're settled
        // As a temporary solution until we know how to solve this the best, we just use the message that returned from BE
        return reportActionMessage;
    }

    if (!isEmptyObject(iouReportAction) && !isIOUReport(report) && iouReportAction && ReportActionsUtils.isSplitBillAction(iouReportAction)) {
        // This covers group chats where the last action is a split expense action
        const linkedTransaction = getLinkedTransaction(iouReportAction);
        if (isEmptyObject(linkedTransaction)) {
            return reportActionMessage;
        }

        if (!isEmptyObject(linkedTransaction)) {
            if (TransactionUtils.isReceiptBeingScanned(linkedTransaction)) {
                return Localize.translateLocal('iou.receiptScanning');
            }

            if (TransactionUtils.hasMissingSmartscanFields(linkedTransaction)) {
                return Localize.translateLocal('iou.receiptMissingDetails');
            }

            const amount = TransactionUtils.getAmount(linkedTransaction, !isEmptyObject(report) && isExpenseReport(report)) ?? 0;
            const formattedAmount = CurrencyUtils.convertToDisplayString(amount, TransactionUtils.getCurrency(linkedTransaction)) ?? '';
            return Localize.translateLocal('iou.didSplitAmount', {formattedAmount, comment: TransactionUtils.getDescription(linkedTransaction) ?? ''});
        }
    }

    if (!isEmptyObject(iouReportAction) && !isIOUReport(report) && iouReportAction && ReportActionsUtils.isTrackExpenseAction(iouReportAction)) {
        // This covers group chats where the last action is a track expense action
        const linkedTransaction = getLinkedTransaction(iouReportAction);
        if (isEmptyObject(linkedTransaction)) {
            return reportActionMessage;
        }

        if (!isEmptyObject(linkedTransaction)) {
            if (TransactionUtils.isReceiptBeingScanned(linkedTransaction)) {
                return Localize.translateLocal('iou.receiptScanning');
            }

            if (TransactionUtils.hasMissingSmartscanFields(linkedTransaction)) {
                return Localize.translateLocal('iou.receiptMissingDetails');
            }

            const amount = TransactionUtils.getAmount(linkedTransaction, !isEmptyObject(report) && isExpenseReport(report)) ?? 0;
            const formattedAmount = CurrencyUtils.convertToDisplayString(amount, TransactionUtils.getCurrency(linkedTransaction)) ?? '';
            return Localize.translateLocal('iou.trackedAmount', {formattedAmount, comment: TransactionUtils.getDescription(linkedTransaction) ?? ''});
        }
    }

    const containsNonReimbursable = hasNonReimbursableTransactions(report.reportID);
    const totalAmount = getMoneyRequestSpendBreakdown(report).totalDisplaySpend;

    const policyName = getPolicyName(report, false, policy);
    const payerName = isExpenseReport(report) ? policyName : getDisplayNameForParticipant(report.managerID, !isPreviewMessageForParentChatReport);

    const formattedAmount = CurrencyUtils.convertToDisplayString(totalAmount, report.currency);

    if (isReportApproved(report) && isPaidGroupPolicy(report)) {
        return Localize.translateLocal('iou.managerApprovedAmount', {
            manager: payerName ?? '',
            amount: formattedAmount,
        });
    }

    let linkedTransaction;
    if (!isEmptyObject(iouReportAction) && shouldConsiderScanningReceiptOrPendingRoute && iouReportAction && ReportActionsUtils.isMoneyRequestAction(iouReportAction)) {
        linkedTransaction = getLinkedTransaction(iouReportAction);
    }

    if (!isEmptyObject(linkedTransaction) && TransactionUtils.hasReceipt(linkedTransaction) && TransactionUtils.isReceiptBeingScanned(linkedTransaction)) {
        return Localize.translateLocal('iou.receiptScanning');
    }

    if (!isEmptyObject(linkedTransaction) && TransactionUtils.isFetchingWaypointsFromServer(linkedTransaction) && !TransactionUtils.getAmount(linkedTransaction)) {
        return Localize.translateLocal('iou.fieldPending');
    }

    const originalMessage = !isEmptyObject(iouReportAction) && ReportActionsUtils.isMoneyRequestAction(iouReportAction) ? ReportActionsUtils.getOriginalMessage(iouReportAction) : undefined;

    // Show Paid preview message if it's settled or if the amount is paid & stuck at receivers end for only chat reports.
    if (isSettled(report.reportID) || (report.isWaitingOnBankAccount && isPreviewMessageForParentChatReport)) {
        // A settled report preview message can come in three formats "paid ... elsewhere" or "paid ... with Expensify"
        let translatePhraseKey: TranslationPaths = 'iou.paidElsewhereWithAmount';
        if (isPreviewMessageForParentChatReport) {
            translatePhraseKey = 'iou.payerPaidAmount';
        } else if (
            [CONST.IOU.PAYMENT_TYPE.VBBA, CONST.IOU.PAYMENT_TYPE.EXPENSIFY].some((paymentType) => paymentType === originalMessage?.paymentType) ||
            !!reportActionMessage.match(/ (with Expensify|using Expensify)$/) ||
            report.isWaitingOnBankAccount
        ) {
            translatePhraseKey = 'iou.paidWithExpensifyWithAmount';
        }

        let actualPayerName = report.managerID === currentUserAccountID ? '' : getDisplayNameForParticipant(report.managerID, true);
        actualPayerName = actualPayerName && isForListPreview && !isPreviewMessageForParentChatReport ? `${actualPayerName}:` : actualPayerName;
        const payerDisplayName = isPreviewMessageForParentChatReport ? payerName : actualPayerName;

        return Localize.translateLocal(translatePhraseKey, {amount: formattedAmount, payer: payerDisplayName ?? ''});
    }

    if (report.isWaitingOnBankAccount) {
        const submitterDisplayName = getDisplayNameForParticipant(report.ownerAccountID ?? -1, true) ?? '';
        return Localize.translateLocal('iou.waitingOnBankAccount', {submitterDisplayName});
    }

    const lastActorID = iouReportAction?.actorAccountID;
    let amount = originalMessage?.amount;
    let currency = originalMessage?.currency ? originalMessage?.currency : report.currency;

    if (!isEmptyObject(linkedTransaction)) {
        amount = TransactionUtils.getAmount(linkedTransaction, isExpenseReport(report));
        currency = TransactionUtils.getCurrency(linkedTransaction);
    }

    if (isEmptyObject(linkedTransaction) && !isEmptyObject(iouReportAction)) {
        linkedTransaction = getLinkedTransaction(iouReportAction);
    }

    let comment = !isEmptyObject(linkedTransaction) ? TransactionUtils.getDescription(linkedTransaction) : undefined;
    if (!isEmptyObject(originalReportAction) && ReportActionsUtils.isReportPreviewAction(originalReportAction) && ReportActionsUtils.getNumberOfMoneyRequests(originalReportAction) !== 1) {
        comment = undefined;
    }

    // if we have the amount in the originalMessage and lastActorID, we can use that to display the preview message for the latest expense
    if (amount !== undefined && lastActorID && !isPreviewMessageForParentChatReport) {
        const amountToDisplay = CurrencyUtils.convertToDisplayString(Math.abs(amount), currency);

        // We only want to show the actor name in the preview if it's not the current user who took the action
        const requestorName = lastActorID && lastActorID !== currentUserAccountID ? getDisplayNameForParticipant(lastActorID, !isPreviewMessageForParentChatReport) : '';
        return `${requestorName ? `${requestorName}: ` : ''}${Localize.translateLocal('iou.submittedAmount', {formattedAmount: amountToDisplay, comment})}`;
    }

    if (containsNonReimbursable) {
        return Localize.translateLocal('iou.payerSpentAmount', {payer: getDisplayNameForParticipant(report.ownerAccountID) ?? '', amount: formattedAmount});
    }

    return Localize.translateLocal('iou.payerOwesAmount', {payer: payerName ?? '', amount: formattedAmount, comment});
}

/**
 * Given the updates user made to the expense, compose the originalMessage
 * object of the modified expense action.
 *
 * At the moment, we only allow changing one transaction field at a time.
 */
function getModifiedExpenseOriginalMessage(
    oldTransaction: OnyxInputOrEntry<Transaction>,
    transactionChanges: TransactionChanges,
    isFromExpenseReport: boolean,
    policy: OnyxInputOrEntry<Policy>,
): OriginalMessageModifiedExpense {
    const originalMessage: OriginalMessageModifiedExpense = {};
    // Remark: Comment field is the only one which has new/old prefixes for the keys (newComment/ oldComment),
    // all others have old/- pattern such as oldCreated/created
    if ('comment' in transactionChanges) {
        originalMessage.oldComment = TransactionUtils.getDescription(oldTransaction);
        originalMessage.newComment = transactionChanges?.comment;
    }
    if ('created' in transactionChanges) {
        originalMessage.oldCreated = TransactionUtils.getFormattedCreated(oldTransaction);
        originalMessage.created = transactionChanges?.created;
    }
    if ('merchant' in transactionChanges) {
        originalMessage.oldMerchant = TransactionUtils.getMerchant(oldTransaction);
        originalMessage.merchant = transactionChanges?.merchant;
    }

    // The amount is always a combination of the currency and the number value so when one changes we need to store both
    // to match how we handle the modified expense action in oldDot
    const didAmountOrCurrencyChange = 'amount' in transactionChanges || 'currency' in transactionChanges;
    if (didAmountOrCurrencyChange) {
        originalMessage.oldAmount = TransactionUtils.getAmount(oldTransaction, isFromExpenseReport);
        originalMessage.amount = transactionChanges?.amount ?? transactionChanges.oldAmount;
        originalMessage.oldCurrency = TransactionUtils.getCurrency(oldTransaction);
        originalMessage.currency = transactionChanges?.currency ?? transactionChanges.oldCurrency;
    }

    if ('category' in transactionChanges) {
        originalMessage.oldCategory = TransactionUtils.getCategory(oldTransaction);
        originalMessage.category = transactionChanges?.category;
    }

    if ('tag' in transactionChanges) {
        originalMessage.oldTag = TransactionUtils.getTag(oldTransaction);
        originalMessage.tag = transactionChanges?.tag;
    }

    // We only want to display a tax rate update system message when tax rate is updated by user.
    // Tax rate can change as a result of currency update. In such cases, we want to skip displaying a system message, as discussed.
    const didTaxCodeChange = 'taxCode' in transactionChanges;
    if (didTaxCodeChange && !didAmountOrCurrencyChange) {
        originalMessage.oldTaxRate = policy?.taxRates?.taxes[TransactionUtils.getTaxCode(oldTransaction)]?.value;
        originalMessage.taxRate = transactionChanges?.taxCode && policy?.taxRates?.taxes[transactionChanges?.taxCode].value;
    }

    // We only want to display a tax amount update system message when tax amount is updated by user.
    // Tax amount can change as a result of amount, currency or tax rate update. In such cases, we want to skip displaying a system message, as discussed.
    if ('taxAmount' in transactionChanges && !(didAmountOrCurrencyChange || didTaxCodeChange)) {
        originalMessage.oldTaxAmount = TransactionUtils.getTaxAmount(oldTransaction, isFromExpenseReport);
        originalMessage.taxAmount = transactionChanges?.taxAmount;
        originalMessage.currency = TransactionUtils.getCurrency(oldTransaction);
    }

    if ('billable' in transactionChanges) {
        const oldBillable = TransactionUtils.getBillable(oldTransaction);
        originalMessage.oldBillable = oldBillable ? Localize.translateLocal('common.billable').toLowerCase() : Localize.translateLocal('common.nonBillable').toLowerCase();
        originalMessage.billable = transactionChanges?.billable ? Localize.translateLocal('common.billable').toLowerCase() : Localize.translateLocal('common.nonBillable').toLowerCase();
    }

    return originalMessage;
}

/**
 * Check if original message is an object and can be used as a ChangeLog type
 * @param originalMessage
 */
function isChangeLogObject(originalMessage?: OriginalMessageChangeLog): OriginalMessageChangeLog | undefined {
    if (originalMessage && typeof originalMessage === 'object') {
        return originalMessage;
    }
    return undefined;
}

/**
 * Build invited usernames for admin chat threads
 * @param parentReportAction
 * @param parentReportActionMessage
 */
function getAdminRoomInvitedParticipants(parentReportAction: OnyxEntry<ReportAction>, parentReportActionMessage: string) {
    if (isEmptyObject(parentReportAction)) {
        return parentReportActionMessage || Localize.translateLocal('parentReportAction.deletedMessage');
    }
    if (!ReportActionsUtils.getOriginalMessage(parentReportAction)) {
        return parentReportActionMessage || Localize.translateLocal('parentReportAction.deletedMessage');
    }
    if (!ReportActionsUtils.isPolicyChangeLogAction(parentReportAction) || !ReportActionsUtils.isRoomChangeLogAction(parentReportAction)) {
        return parentReportActionMessage || Localize.translateLocal('parentReportAction.deletedMessage');
    }

    const originalMessage = isChangeLogObject(ReportActionsUtils.getOriginalMessage(parentReportAction));
    const participantAccountIDs = originalMessage?.targetAccountIDs ?? [];

    const participants = participantAccountIDs.map((id: number) => {
        const name = getDisplayNameForParticipant(id);
        if (name && name?.length > 0) {
            return name;
        }
        return Localize.translateLocal('common.hidden');
    });
    const users = participants.length > 1 ? participants.join(` ${Localize.translateLocal('common.and')} `) : participants[0];
    if (!users) {
        return parentReportActionMessage;
    }
    const actionType = parentReportAction.actionName;
    const isInviteAction = actionType === CONST.REPORT.ACTIONS.TYPE.ROOM_CHANGE_LOG.INVITE_TO_ROOM || actionType === CONST.REPORT.ACTIONS.TYPE.POLICY_CHANGE_LOG.INVITE_TO_ROOM;

    const verbKey = isInviteAction ? 'workspace.invite.invited' : 'workspace.invite.removed';
    const prepositionKey = isInviteAction ? 'workspace.invite.to' : 'workspace.invite.from';

    const verb = Localize.translateLocal(verbKey);
    const preposition = Localize.translateLocal(prepositionKey);

    const roomName = originalMessage?.roomName ?? '';

    return roomName ? `${verb} ${users} ${preposition} ${roomName}` : `${verb} ${users}`;
}

/**
 * Get the invoice payer name based on its type:
 * - Individual - a receiver display name.
 * - Policy - a receiver policy name.
 */
function getInvoicePayerName(report: OnyxEntry<Report>): string {
    const invoiceReceiver = report?.invoiceReceiver;
    const isIndividual = invoiceReceiver?.type === CONST.REPORT.INVOICE_RECEIVER_TYPE.INDIVIDUAL;

    if (isIndividual) {
        return PersonalDetailsUtils.getDisplayNameOrDefault(allPersonalDetails?.[invoiceReceiver.accountID]);
    }

    return getPolicyName(report, false, allPolicies?.[`${ONYXKEYS.COLLECTION.POLICY}${invoiceReceiver?.policyID}`]);
}

/**
 * Parse html of reportAction into text
 */
function parseReportActionHtmlToText(reportAction: OnyxEntry<ReportAction>, reportID: string, childReportID?: string): string {
    if (!reportAction) {
        return '';
    }
    const key = `${reportID}_${reportAction.reportActionID}_${reportAction.lastModified}`;
    const cachedText = parsedReportActionMessageCache[key];
    if (cachedText !== undefined) {
        return cachedText;
    }

    const {html, text} = ReportActionsUtils.getReportActionMessage(reportAction) ?? {};

    if (!html) {
        return text ?? '';
    }

    const mentionReportRegex = /<mention-report reportID="(\d+)" *\/>/gi;
    const matches = html.matchAll(mentionReportRegex);

    const reportIDToName: Record<string, string> = {};
    for (const match of matches) {
        if (match[1] !== childReportID) {
            // eslint-disable-next-line @typescript-eslint/no-use-before-define
            reportIDToName[match[1]] = getReportName(getReportOrDraftReport(match[1])) ?? '';
        }
    }

    const mentionUserRegex = /<mention-user accountID="(\d+)" *\/>/gi;
    const accountIDToName: Record<string, string> = {};
    const accountIDs = Array.from(html.matchAll(mentionUserRegex), (mention) => Number(mention[1]));
    const logins = PersonalDetailsUtils.getLoginsByAccountIDs(accountIDs);
    accountIDs.forEach((id, index) => (accountIDToName[id] = logins[index]));

    const textMessage = Str.removeSMSDomain(Parser.htmlToText(html, {reportIDToName, accountIDToName}));
    parsedReportActionMessageCache[key] = textMessage;

    return textMessage;
}

/**
 * Get the report action message for a report action.
 */
function getReportActionMessage(reportAction: OnyxEntry<ReportAction>, reportID?: string, childReportID?: string) {
    if (isEmptyObject(reportAction)) {
        return '';
    }
    if (reportAction.actionName === CONST.REPORT.ACTIONS.TYPE.HOLD) {
        return Localize.translateLocal('iou.heldExpense');
    }

    if (reportAction.actionName === CONST.REPORT.ACTIONS.TYPE.EXPORTED_TO_INTEGRATION) {
        return ReportActionsUtils.getExportIntegrationLastMessageText(reportAction);
    }

    if (reportAction.actionName === CONST.REPORT.ACTIONS.TYPE.UNHOLD) {
        return Localize.translateLocal('iou.unheldExpense');
    }
    if (ReportActionsUtils.isApprovedOrSubmittedReportAction(reportAction)) {
        return ReportActionsUtils.getReportActionMessageText(reportAction);
    }
    if (ReportActionsUtils.isReimbursementQueuedAction(reportAction)) {
        return getReimbursementQueuedActionMessage(reportAction, getReportOrDraftReport(reportID), false);
    }

    return parseReportActionHtmlToText(reportAction, reportID ?? '', childReportID);
}

/**
 * Get the title for an invoice room.
 */
function getInvoicesChatName(report: OnyxEntry<Report>): string {
    const invoiceReceiver = report?.invoiceReceiver;
    const isIndividual = invoiceReceiver?.type === CONST.REPORT.INVOICE_RECEIVER_TYPE.INDIVIDUAL;
    const invoiceReceiverAccountID = isIndividual ? invoiceReceiver.accountID : -1;
    const invoiceReceiverPolicyID = isIndividual ? '' : invoiceReceiver?.policyID ?? '-1';
    const isCurrentUserReceiver =
        (isIndividual && invoiceReceiverAccountID === currentUserAccountID) || (!isIndividual && PolicyUtils.isPolicyEmployee(invoiceReceiverPolicyID, allPolicies));

    if (isCurrentUserReceiver) {
        return getPolicyName(report);
    }

    if (isIndividual) {
        return PersonalDetailsUtils.getDisplayNameOrDefault(allPersonalDetails?.[invoiceReceiverAccountID]);
    }

    // TODO: Check this flow in a scope of the Invoice V0.3
    return getPolicyName(report, false, allPolicies?.[`${ONYXKEYS.COLLECTION.POLICY}${invoiceReceiverPolicyID}`]);
}

/**
 * Get the title for a report.
 */
function getReportName(
    report: OnyxEntry<Report>,
    policy?: OnyxEntry<Policy>,
    parentReportActionParam?: OnyxInputOrEntry<ReportAction>,
    personalDetails?: Partial<PersonalDetailsList>,
): string {
    let formattedName: string | undefined;
    const parentReportAction = parentReportActionParam ?? ReportActionsUtils.getParentReportAction(report);
    const parentReportActionMessage = ReportActionsUtils.getReportActionMessage(parentReportAction);

    if (isChatThread(report)) {
        if (!isEmptyObject(parentReportAction) && ReportActionsUtils.isTransactionThread(parentReportAction)) {
            formattedName = getTransactionReportName(parentReportAction);
            if (isArchivedRoom(report, getReportNameValuePairs(report?.reportID))) {
                formattedName += ` (${Localize.translateLocal('common.archived')})`;
            }
            return formatReportLastMessageText(formattedName);
        }

        if (!isEmptyObject(parentReportAction) && ReportActionsUtils.isOldDotReportAction(parentReportAction)) {
            return ReportActionsUtils.getMessageOfOldDotReportAction(parentReportAction);
        }

        if (parentReportActionMessage?.isDeletedParentAction) {
            return Localize.translateLocal('parentReportAction.deletedMessage');
        }

        const isAttachment = ReportActionsUtils.isReportActionAttachment(!isEmptyObject(parentReportAction) ? parentReportAction : undefined);
        const reportActionMessage = getReportActionMessage(parentReportAction, report?.parentReportID, report?.reportID ?? '').replace(/(\n+|\r\n|\n|\r)/gm, ' ');
        if (isAttachment && reportActionMessage) {
            return `[${Localize.translateLocal('common.attachment')}]`;
        }
        if (
            parentReportActionMessage?.moderationDecision?.decision === CONST.MODERATION.MODERATOR_DECISION_PENDING_HIDE ||
            parentReportActionMessage?.moderationDecision?.decision === CONST.MODERATION.MODERATOR_DECISION_HIDDEN ||
            parentReportActionMessage?.moderationDecision?.decision === CONST.MODERATION.MODERATOR_DECISION_PENDING_REMOVE
        ) {
            return Localize.translateLocal('parentReportAction.hiddenMessage');
        }
        if (isAdminRoom(report) || isUserCreatedPolicyRoom(report)) {
            return getAdminRoomInvitedParticipants(parentReportAction, reportActionMessage);
        }
        if (reportActionMessage && isArchivedRoom(report, getReportNameValuePairs(report?.reportID))) {
            return `${reportActionMessage} (${Localize.translateLocal('common.archived')})`;
        }
        if (!isEmptyObject(parentReportAction) && ReportActionsUtils.isModifiedExpenseAction(parentReportAction)) {
            return ModifiedExpenseMessage.getForReportAction(report?.reportID, parentReportAction);
        }

        if (isTripRoom(report)) {
            return report?.reportName ?? '';
        }

        return reportActionMessage;
    }

    if (isClosedExpenseReportWithNoExpenses(report)) {
        return Localize.translateLocal('parentReportAction.deletedReport');
    }

    if (isTaskReport(report) && isCanceledTaskReport(report, parentReportAction)) {
        return Localize.translateLocal('parentReportAction.deletedTask');
    }

    if (isGroupChat(report)) {
        return getGroupChatName(undefined, true, report) ?? '';
    }

    if (isChatRoom(report) || isTaskReport(report)) {
        formattedName = report?.reportName;
    }

    if (isPolicyExpenseChat(report)) {
        formattedName = getPolicyExpenseChatName(report, policy);
    }

    if (isMoneyRequestReport(report) || isInvoiceReport(report)) {
        formattedName = getMoneyRequestReportName(report, policy);
    }

    if (isInvoiceRoom(report)) {
        formattedName = getInvoicesChatName(report);
    }

    if (isArchivedRoom(report, getReportNameValuePairs(report?.reportID))) {
        formattedName += ` (${Localize.translateLocal('common.archived')})`;
    }

    if (isSelfDM(report)) {
        formattedName = getDisplayNameForParticipant(currentUserAccountID, undefined, undefined, true, personalDetails);
    }

    if (isInvoiceRoom(report)) {
        formattedName = getInvoicesChatName(report);
    }

    if (formattedName) {
        return formatReportLastMessageText(formattedName);
    }

    // Not a room or PolicyExpenseChat, generate title from first 5 other participants
    const participantsWithoutCurrentUser: number[] = [];
    Object.keys(report?.participants ?? {}).forEach((accountID) => {
        const accID = Number(accountID);
        if (accID !== currentUserAccountID && participantsWithoutCurrentUser.length < 5) {
            participantsWithoutCurrentUser.push(accID);
        }
    });
    const isMultipleParticipantReport = participantsWithoutCurrentUser.length > 1;
    return participantsWithoutCurrentUser.map((accountID) => getDisplayNameForParticipant(accountID, isMultipleParticipantReport, true, false, personalDetails)).join(', ');
}

/**
 * Get the payee name given a report.
 */
function getPayeeName(report: OnyxEntry<Report>): string | undefined {
    if (isEmptyObject(report)) {
        return undefined;
    }

    const participantsWithoutCurrentUser = Object.keys(report?.participants ?? {})
        .map(Number)
        .filter((accountID) => accountID !== currentUserAccountID);

    if (participantsWithoutCurrentUser.length === 0) {
        return undefined;
    }
    return getDisplayNameForParticipant(participantsWithoutCurrentUser[0], true);
}

/**
 * Get either the policyName or domainName the chat is tied to
 */
function getChatRoomSubtitle(report: OnyxEntry<Report>): string | undefined {
    if (isChatThread(report)) {
        return '';
    }
    if (isSelfDM(report)) {
        return Localize.translateLocal('reportActionsView.yourSpace');
    }
    if (isInvoiceRoom(report)) {
        return Localize.translateLocal('workspace.common.invoices');
    }
    if (!isDefaultRoom(report) && !isUserCreatedPolicyRoom(report) && !isPolicyExpenseChat(report)) {
        return '';
    }
    if (getChatType(report) === CONST.REPORT.CHAT_TYPE.DOMAIN_ALL) {
        // The domainAll rooms are just #domainName, so we ignore the prefix '#' to get the domainName
        return report?.reportName?.substring(1) ?? '';
    }
    if ((isPolicyExpenseChat(report) && !!report?.isOwnPolicyExpenseChat) || isExpenseReport(report)) {
        return Localize.translateLocal('workspace.common.workspace');
    }
    if (isArchivedRoom(report, getReportNameValuePairs(report?.reportID))) {
        return report?.oldPolicyName ?? '';
    }
    return getPolicyName(report);
}

/**
 * Get pending members for reports
 */
function getPendingChatMembers(accountIDs: number[], previousPendingChatMembers: PendingChatMember[], pendingAction: PendingAction): PendingChatMember[] {
    const pendingChatMembers = accountIDs.map((accountID) => ({accountID: accountID.toString(), pendingAction}));
    return [...previousPendingChatMembers, ...pendingChatMembers];
}

/**
 * Gets the parent navigation subtitle for the report
 */
function getParentNavigationSubtitle(report: OnyxEntry<Report>): ParentNavigationSummaryParams {
    const parentReport = getParentReport(report);
    if (isEmptyObject(parentReport)) {
        return {};
    }

    if (isInvoiceReport(report) || isInvoiceRoom(parentReport)) {
        let reportName = `${getPolicyName(parentReport)} & ${getInvoicePayerName(parentReport)}`;

        if (isArchivedRoom(parentReport, getReportNameValuePairs(parentReport?.reportID))) {
            reportName += ` (${Localize.translateLocal('common.archived')})`;
        }

        return {
            reportName,
        };
    }

    return {
        reportName: getReportName(parentReport),
        workspaceName: getPolicyName(parentReport, true),
    };
}

/**
 * Navigate to the details page of a given report
 */
function navigateToDetailsPage(report: OnyxEntry<Report>) {
    const isSelfDMReport = isSelfDM(report);
    const isOneOnOneChatReport = isOneOnOneChat(report);
    const participantAccountID = getParticipantsAccountIDsForDisplay(report);

    if (isSelfDMReport || isOneOnOneChatReport) {
        Navigation.navigate(ROUTES.PROFILE.getRoute(participantAccountID[0]));
        return;
    }

    if (report?.reportID) {
        Navigation.navigate(ROUTES.REPORT_WITH_ID_DETAILS.getRoute(report?.reportID));
    }
}

/**
 * Go back to the details page of a given report
 */
function goBackToDetailsPage(report: OnyxEntry<Report>) {
    const isOneOnOneChatReport = isOneOnOneChat(report);
    const participantAccountID = getParticipantsAccountIDsForDisplay(report);

    if (isOneOnOneChatReport) {
        Navigation.navigate(ROUTES.PROFILE.getRoute(participantAccountID[0]));
        return;
    }

    Navigation.goBack(ROUTES.REPORT_SETTINGS.getRoute(report?.reportID ?? '-1'));
}

function navigateBackAfterDeleteTransaction(backRoute: Route | undefined, isFromRHP?: boolean) {
    if (!backRoute) {
        return;
    }
    const topmostCentralPaneRoute = Navigation.getTopMostCentralPaneRouteFromRootState();
    if (topmostCentralPaneRoute?.name === SCREENS.SEARCH.CENTRAL_PANE) {
        Navigation.dismissModal();
        return;
    }
    if (isFromRHP) {
        Navigation.dismissModal();
    }
    Navigation.isNavigationReady().then(() => {
        Navigation.goBack(backRoute);
    });
}

/**
 * Go back to the previous page from the edit private page of a given report
 */
function goBackFromPrivateNotes(report: OnyxEntry<Report>, session: OnyxEntry<Session>) {
    if (isEmpty(report) || isEmpty(session) || !session.accountID) {
        return;
    }
    const currentUserPrivateNote = report.privateNotes?.[session.accountID]?.note ?? '';
    if (isEmpty(currentUserPrivateNote)) {
        const participantAccountIDs = getParticipantsAccountIDsForDisplay(report);

        if (isOneOnOneChat(report)) {
            Navigation.goBack(ROUTES.PROFILE.getRoute(participantAccountIDs[0]));
            return;
        }

        if (report?.reportID) {
            Navigation.goBack(ROUTES.REPORT_WITH_ID_DETAILS.getRoute(report?.reportID));
            return;
        }
    }
    Navigation.goBack(ROUTES.PRIVATE_NOTES_LIST.getRoute(report.reportID));
}

/**
 * Generate a random reportID up to 53 bits aka 9,007,199,254,740,991 (Number.MAX_SAFE_INTEGER).
 * There were approximately 98,000,000 reports with sequential IDs generated before we started using this approach, those make up roughly one billionth of the space for these numbers,
 * so we live with the 1 in a billion chance of a collision with an older ID until we can switch to 64-bit IDs.
 *
 * In a test of 500M reports (28 years of reports at our current max rate) we got 20-40 collisions meaning that
 * this is more than random enough for our needs.
 */
function generateReportID(): string {
    return (Math.floor(Math.random() * 2 ** 21) * 2 ** 32 + Math.floor(Math.random() * 2 ** 32)).toString();
}

function hasReportNameError(report: OnyxEntry<Report>): boolean {
    return !isEmptyObject(report?.errorFields?.reportName);
}

/**
 * Adds a domain to a short mention, converting it into a full mention with email or SMS domain.
 * @param mention The user mention to be converted.
 * @returns The converted mention as a full mention string or undefined if conversion is not applicable.
 */
function addDomainToShortMention(mention: string): string | undefined {
    if (!Str.isValidEmail(mention) && currentUserPrivateDomain) {
        const mentionWithEmailDomain = `${mention}@${currentUserPrivateDomain}`;
        if (allPersonalDetailLogins.includes(mentionWithEmailDomain)) {
            return mentionWithEmailDomain;
        }
    }
    if (Str.isValidE164Phone(mention)) {
        const mentionWithSmsDomain = PhoneNumber.addSMSDomainIfPhoneNumber(mention);
        if (allPersonalDetailLogins.includes(mentionWithSmsDomain)) {
            return mentionWithSmsDomain;
        }
    }
    return undefined;
}

/**
 * Replaces all valid short mention found in a text to a full mention
 *
 * Example:
 * "Hello \@example -> Hello \@example\@expensify.com"
 */
function completeShortMention(text: string): string {
    return text.replace(CONST.REGEX.SHORT_MENTION, (match) => {
        if (!Str.isValidMention(match)) {
            return match;
        }
        const mention = match.substring(1);
        const mentionWithDomain = addDomainToShortMention(mention);
        return mentionWithDomain ? `@${mentionWithDomain}` : match;
    });
}

/**
 * For comments shorter than or equal to 10k chars, convert the comment from MD into HTML because that's how it is stored in the database
 * For longer comments, skip parsing, but still escape the text, and display plaintext for performance reasons. It takes over 40s to parse a 100k long string!!
 */
function getParsedComment(text: string, parsingDetails?: ParsingDetails): string {
    let isGroupPolicyReport = false;
    if (parsingDetails?.reportID) {
        const currentReport = getReportOrDraftReport(parsingDetails?.reportID);
        isGroupPolicyReport = isReportInGroupPolicy(currentReport);
    }

    const textWithMention = completeShortMention(text);

    return text.length <= CONST.MAX_MARKUP_LENGTH
        ? Parser.replace(textWithMention, {shouldEscapeText: parsingDetails?.shouldEscapeText, disabledRules: isGroupPolicyReport ? [] : ['reportMentions']})
        : lodashEscape(text);
}

function getReportDescriptionText(report: Report): string {
    if (!report.description) {
        return '';
    }

    return Parser.htmlToText(report.description);
}

function getPolicyDescriptionText(policy: OnyxEntry<Policy>): string {
    if (!policy?.description) {
        return '';
    }

    return Parser.htmlToText(policy.description);
}

function buildOptimisticAddCommentReportAction(
    text?: string,
    file?: FileObject,
    actorAccountID?: number,
    createdOffset = 0,
    shouldEscapeText?: boolean,
    reportID?: string,
): OptimisticReportAction {
    const commentText = getParsedComment(text ?? '', {shouldEscapeText, reportID});
    const isAttachmentOnly = file && !text;
    const isTextOnly = text && !file;

    let htmlForNewComment;
    let textForNewComment;
    if (isAttachmentOnly) {
        htmlForNewComment = CONST.ATTACHMENT_UPLOADING_MESSAGE_HTML;
        textForNewComment = CONST.ATTACHMENT_UPLOADING_MESSAGE_HTML;
    } else if (isTextOnly) {
        htmlForNewComment = commentText;
        textForNewComment = Parser.htmlToText(htmlForNewComment);
    } else {
        htmlForNewComment = `${commentText}<uploading-attachment>${CONST.ATTACHMENT_UPLOADING_MESSAGE_HTML}</uploading-attachment>`;
        textForNewComment = `${Parser.htmlToText(commentText)}\n${CONST.ATTACHMENT_UPLOADING_MESSAGE_HTML}`;
    }

    const isAttachmentWithText = !!text && file !== undefined;
    const accountID = actorAccountID ?? currentUserAccountID;

    // Remove HTML from text when applying optimistic offline comment
    return {
        commentText,
        reportAction: {
            reportActionID: NumberUtils.rand64(),
            actionName: CONST.REPORT.ACTIONS.TYPE.ADD_COMMENT,
            actorAccountID: accountID,
            person: [
                {
                    style: 'strong',
                    text: allPersonalDetails?.[accountID ?? -1]?.displayName ?? currentUserEmail,
                    type: 'TEXT',
                },
            ],
            automatic: false,
            avatar: allPersonalDetails?.[accountID ?? -1]?.avatar,
            created: DateUtils.getDBTimeWithSkew(Date.now() + createdOffset),
            message: [
                {
                    translationKey: isAttachmentOnly ? CONST.TRANSLATION_KEYS.ATTACHMENT : '',
                    type: CONST.REPORT.MESSAGE.TYPE.COMMENT,
                    html: htmlForNewComment,
                    text: textForNewComment,
                },
            ],
            originalMessage: {
                html: htmlForNewComment,
                whisperedTo: [],
            },
            isFirstItem: false,
            isAttachmentOnly,
            isAttachmentWithText,
            pendingAction: CONST.RED_BRICK_ROAD_PENDING_ACTION.ADD,
            shouldShow: true,
            isOptimisticAction: true,
        },
    };
}

/**
 * update optimistic parent reportAction when a comment is added or remove in the child report
 * @param parentReportAction - Parent report action of the child report
 * @param lastVisibleActionCreated - Last visible action created of the child report
 * @param type - The type of action in the child report
 */

function updateOptimisticParentReportAction(parentReportAction: OnyxEntry<ReportAction>, lastVisibleActionCreated: string, type: string): UpdateOptimisticParentReportAction {
    let childVisibleActionCount = parentReportAction?.childVisibleActionCount ?? 0;
    let childCommenterCount = parentReportAction?.childCommenterCount ?? 0;
    let childOldestFourAccountIDs = parentReportAction?.childOldestFourAccountIDs;

    if (type === CONST.RED_BRICK_ROAD_PENDING_ACTION.ADD) {
        childVisibleActionCount += 1;
        const oldestFourAccountIDs = childOldestFourAccountIDs ? childOldestFourAccountIDs.split(',') : [];
        if (oldestFourAccountIDs.length < 4) {
            const index = oldestFourAccountIDs.findIndex((accountID) => accountID === currentUserAccountID?.toString());
            if (index === -1) {
                childCommenterCount += 1;
                oldestFourAccountIDs.push(currentUserAccountID?.toString() ?? '');
            }
        }
        childOldestFourAccountIDs = oldestFourAccountIDs.join(',');
    } else if (type === CONST.RED_BRICK_ROAD_PENDING_ACTION.DELETE) {
        if (childVisibleActionCount > 0) {
            childVisibleActionCount -= 1;
        }

        if (childVisibleActionCount === 0) {
            childCommenterCount = 0;
            childOldestFourAccountIDs = '';
        }
    }

    return {
        childVisibleActionCount,
        childCommenterCount,
        childLastVisibleActionCreated: lastVisibleActionCreated,
        childOldestFourAccountIDs,
    };
}

/**
 * Builds an optimistic reportAction for the parent report when a task is created
 * @param taskReportID - Report ID of the task
 * @param taskTitle - Title of the task
 * @param taskAssigneeAccountID - AccountID of the person assigned to the task
 * @param text - Text of the comment
 * @param parentReportID - Report ID of the parent report
 * @param createdOffset - The offset for task's created time that created via a loop
 */
function buildOptimisticTaskCommentReportAction(
    taskReportID: string,
    taskTitle: string,
    taskAssigneeAccountID: number,
    text: string,
    parentReportID: string,
    actorAccountID?: number,
    createdOffset = 0,
): OptimisticReportAction {
    const reportAction = buildOptimisticAddCommentReportAction(text, undefined, undefined, createdOffset, undefined, taskReportID);
    if (Array.isArray(reportAction.reportAction.message) && reportAction.reportAction.message?.[0]) {
        reportAction.reportAction.message[0].taskReportID = taskReportID;
    } else if (!Array.isArray(reportAction.reportAction.message) && reportAction.reportAction.message) {
        reportAction.reportAction.message.taskReportID = taskReportID;
    }

    // These parameters are not saved on the reportAction, but are used to display the task in the UI
    // Added when we fetch the reportActions on a report
    reportAction.reportAction.originalMessage = {
        html: ReportActionsUtils.getReportActionHtml(reportAction.reportAction),
        taskReportID: ReportActionsUtils.getReportActionMessage(reportAction.reportAction)?.taskReportID,
        whisperedTo: [],
    };
    reportAction.reportAction.childReportID = taskReportID;
    reportAction.reportAction.parentReportID = parentReportID;
    reportAction.reportAction.childType = CONST.REPORT.TYPE.TASK;
    reportAction.reportAction.childReportName = taskTitle;
    reportAction.reportAction.childManagerAccountID = taskAssigneeAccountID;
    reportAction.reportAction.childStatusNum = CONST.REPORT.STATUS_NUM.OPEN;
    reportAction.reportAction.childStateNum = CONST.REPORT.STATE_NUM.OPEN;

    if (actorAccountID) {
        reportAction.reportAction.actorAccountID = actorAccountID;
    }

    return reportAction;
}

/**
 * Builds an optimistic IOU report with a randomly generated reportID
 *
 * @param payeeAccountID - AccountID of the person generating the IOU.
 * @param payerAccountID - AccountID of the other person participating in the IOU.
 * @param total - IOU amount in the smallest unit of the currency.
 * @param chatReportID - Report ID of the chat where the IOU is.
 * @param currency - IOU currency.
 * @param isSendingMoney - If we pay someone the IOU should be created as settled
 */

function buildOptimisticIOUReport(payeeAccountID: number, payerAccountID: number, total: number, chatReportID: string, currency: string, isSendingMoney = false): OptimisticIOUReport {
    const formattedTotal = CurrencyUtils.convertToDisplayString(total, currency);
    const personalDetails = getPersonalDetailsForAccountID(payerAccountID);
    const payerEmail = 'login' in personalDetails ? personalDetails.login : '';

    const participants: Participants = {
        [payeeAccountID]: {hidden: true},
        [payerAccountID]: {hidden: true},
    };

    return {
        type: CONST.REPORT.TYPE.IOU,
        cachedTotal: formattedTotal,
        chatReportID,
        currency,
        managerID: payerAccountID,
        ownerAccountID: payeeAccountID,
        participants,
        reportID: generateReportID(),
        stateNum: isSendingMoney ? CONST.REPORT.STATE_NUM.APPROVED : CONST.REPORT.STATE_NUM.SUBMITTED,
        statusNum: isSendingMoney ? CONST.REPORT.STATUS_NUM.REIMBURSED : CONST.REPORT.STATE_NUM.SUBMITTED,
        total,

        // We don't translate reportName because the server response is always in English
        reportName: `${payerEmail} owes ${formattedTotal}`,
        notificationPreference: CONST.REPORT.NOTIFICATION_PREFERENCE.HIDDEN,
        parentReportID: chatReportID,
        lastVisibleActionCreated: DateUtils.getDBTime(),
    };
}

function getHumanReadableStatus(statusNum: number): string {
    const status = Object.keys(CONST.REPORT.STATUS_NUM).find((key) => CONST.REPORT.STATUS_NUM[key as keyof typeof CONST.REPORT.STATUS_NUM] === statusNum);
    return status ? `${status.charAt(0)}${status.slice(1).toLowerCase()}` : '';
}

/**
 * Populates the report field formula with the values from the report and policy.
 * Currently, this only supports optimistic expense reports.
 * Each formula field is either replaced with a value, or removed.
 * If after all replacements the formula is empty, the original formula is returned.
 * See {@link https://help.expensify.com/articles/expensify-classic/insights-and-custom-reporting/Custom-Templates}
 */
function populateOptimisticReportFormula(formula: string, report: OptimisticExpenseReport, policy: OnyxEntry<Policy>): string {
    const createdDate = report.lastVisibleActionCreated ? new Date(report.lastVisibleActionCreated) : undefined;
    const result = formula
        // We don't translate because the server response is always in English
        .replaceAll('{report:type}', 'Expense Report')
        .replaceAll('{report:startdate}', createdDate ? format(createdDate, CONST.DATE.FNS_FORMAT_STRING) : '')
        .replaceAll('{report:total}', report.total !== undefined ? CurrencyUtils.convertToDisplayString(Math.abs(report.total), report.currency).toString() : '')
        .replaceAll('{report:currency}', report.currency ?? '')
        .replaceAll('{report:policyname}', policy?.name ?? '')
        .replaceAll('{report:created}', createdDate ? format(createdDate, CONST.DATE.FNS_DATE_TIME_FORMAT_STRING) : '')
        .replaceAll('{report:created:yyyy-MM-dd}', createdDate ? format(createdDate, CONST.DATE.FNS_FORMAT_STRING) : '')
        .replaceAll('{report:status}', report.statusNum !== undefined ? getHumanReadableStatus(report.statusNum) : '')
        .replaceAll('{user:email}', currentUserEmail ?? '')
        .replaceAll('{user:email|frontPart}', currentUserEmail ? currentUserEmail.split('@')[0] : '')
        .replaceAll(/\{report:(.+)}/g, '');

    return result.trim().length ? result : formula;
}

/** Builds an optimistic invoice report with a randomly generated reportID */
function buildOptimisticInvoiceReport(chatReportID: string, policyID: string, receiverAccountID: number, receiverName: string, total: number, currency: string): OptimisticExpenseReport {
    const formattedTotal = CurrencyUtils.convertToDisplayString(total, currency);

    return {
        reportID: generateReportID(),
        chatReportID,
        policyID,
        type: CONST.REPORT.TYPE.INVOICE,
        ownerAccountID: currentUserAccountID,
        managerID: receiverAccountID,
        currency,
        // We don’t translate reportName because the server response is always in English
        reportName: `${receiverName} owes ${formattedTotal}`,
        stateNum: CONST.REPORT.STATE_NUM.SUBMITTED,
        statusNum: CONST.REPORT.STATUS_NUM.OPEN,
        total,
        notificationPreference: CONST.REPORT.NOTIFICATION_PREFERENCE.HIDDEN,
        parentReportID: chatReportID,
        lastVisibleActionCreated: DateUtils.getDBTime(),
    };
}

/**
 * Builds an optimistic Expense report with a randomly generated reportID
 *
 * @param chatReportID - Report ID of the PolicyExpenseChat where the Expense Report is
 * @param policyID - The policy ID of the PolicyExpenseChat
 * @param payeeAccountID - AccountID of the employee (payee)
 * @param total - Amount in cents
 * @param currency
 * @param reimbursable – Whether the expense is reimbursable
 */
function buildOptimisticExpenseReport(chatReportID: string, policyID: string, payeeAccountID: number, total: number, currency: string, reimbursable = true): OptimisticExpenseReport {
    // The amount for Expense reports are stored as negative value in the database
    const storedTotal = total * -1;
    const policyName = getPolicyName(ReportConnection.getAllReports()?.[`${ONYXKEYS.COLLECTION.REPORT}${chatReportID}`]);
    const formattedTotal = CurrencyUtils.convertToDisplayString(storedTotal, currency);
    const policy = getPolicy(policyID);

    const isInstantSubmitEnabled = PolicyUtils.isInstantSubmitEnabled(policy);

    const stateNum = isInstantSubmitEnabled ? CONST.REPORT.STATE_NUM.SUBMITTED : CONST.REPORT.STATE_NUM.OPEN;
    const statusNum = isInstantSubmitEnabled ? CONST.REPORT.STATUS_NUM.SUBMITTED : CONST.REPORT.STATUS_NUM.OPEN;

    const expenseReport: OptimisticExpenseReport = {
        reportID: generateReportID(),
        chatReportID,
        policyID,
        type: CONST.REPORT.TYPE.EXPENSE,
        ownerAccountID: payeeAccountID,
        currency,
        // We don't translate reportName because the server response is always in English
        reportName: `${policyName} owes ${formattedTotal}`,
        stateNum,
        statusNum,
        total: storedTotal,
        nonReimbursableTotal: reimbursable ? 0 : storedTotal,
        notificationPreference: CONST.REPORT.NOTIFICATION_PREFERENCE.HIDDEN,
        parentReportID: chatReportID,
        lastVisibleActionCreated: DateUtils.getDBTime(),
    };

    // Get the approver/manager for this report to properly display the optimistic data
    const submitToAccountID = PolicyUtils.getSubmitToAccountID(policy, payeeAccountID);
    if (submitToAccountID) {
        expenseReport.managerID = submitToAccountID;
    }

    const titleReportField = getTitleReportField(getReportFieldsByPolicyID(policyID) ?? {});
    if (!!titleReportField && isPaidGroupPolicyExpenseReport(expenseReport)) {
        expenseReport.reportName = populateOptimisticReportFormula(titleReportField.defaultValue, expenseReport, policy);
    }

    return expenseReport;
}

function getFormattedAmount(reportID: string) {
    const report = getReportOrDraftReport(reportID);
    const linkedReport = isChatThread(report) ? getParentReport(report) : report;
    const formattedAmount = CurrencyUtils.convertToDisplayString(Math.abs(linkedReport?.total ?? 0), linkedReport?.currency);
    return formattedAmount;
}

function getIOUSubmittedMessage(reportID: string) {
    return Localize.translateLocal('iou.submittedAmount', {formattedAmount: getFormattedAmount(reportID)});
}

function getIOUApprovedMessage(reportID: string) {
    return Localize.translateLocal('iou.approvedAmount', {amount: getFormattedAmount(reportID)});
}

/**
 * @param iouReportID - the report ID of the IOU report the action belongs to
 * @param type - IOUReportAction type. Can be oneOf(create, decline, cancel, pay, split)
 * @param total - IOU total in cents
 * @param comment - IOU comment
 * @param currency - IOU currency
 * @param paymentType - IOU paymentMethodType. Can be oneOf(Elsewhere, Expensify)
 * @param isSettlingUp - Whether we are settling up an IOU
 */
function getIOUReportActionMessage(iouReportID: string, type: string, total: number, comment: string, currency: string, paymentType = '', isSettlingUp = false): Message[] {
    const report = getReportOrDraftReport(iouReportID);
    const amount =
        type === CONST.IOU.REPORT_ACTION_TYPE.PAY && !isEmptyObject(report)
            ? CurrencyUtils.convertToDisplayString(getMoneyRequestSpendBreakdown(report).totalDisplaySpend, currency)
            : CurrencyUtils.convertToDisplayString(total, currency);

    let paymentMethodMessage;
    switch (paymentType) {
        case CONST.IOU.PAYMENT_TYPE.VBBA:
        case CONST.IOU.PAYMENT_TYPE.EXPENSIFY:
            paymentMethodMessage = ' with Expensify';
            break;
        default:
            paymentMethodMessage = ` elsewhere`;
            break;
    }

    let iouMessage;
    switch (type) {
        case CONST.REPORT.ACTIONS.TYPE.APPROVED:
            iouMessage = `approved ${amount}`;
            break;
        case CONST.REPORT.ACTIONS.TYPE.UNAPPROVED:
            iouMessage = `unapproved ${amount}`;
            break;
        case CONST.IOU.REPORT_ACTION_TYPE.CREATE:
            iouMessage = `submitted ${amount}${comment && ` for ${comment}`}`;
            break;
        case CONST.IOU.REPORT_ACTION_TYPE.TRACK:
            iouMessage = `tracking ${amount}${comment && ` for ${comment}`}`;
            break;
        case CONST.IOU.REPORT_ACTION_TYPE.SPLIT:
            iouMessage = `split ${amount}${comment && ` for ${comment}`}`;
            break;
        case CONST.IOU.REPORT_ACTION_TYPE.DELETE:
            iouMessage = `deleted the ${amount} expense${comment && ` for ${comment}`}`;
            break;
        case CONST.IOU.REPORT_ACTION_TYPE.PAY:
            iouMessage = isSettlingUp ? `paid ${amount}${paymentMethodMessage}` : `sent ${amount}${comment && ` for ${comment}`}${paymentMethodMessage}`;
            break;
        case CONST.REPORT.ACTIONS.TYPE.SUBMITTED:
            iouMessage = Localize.translateLocal('iou.submittedAmount', {formattedAmount: amount});
            break;
        default:
            break;
    }

    return [
        {
            html: lodashEscape(iouMessage),
            text: iouMessage ?? '',
            isEdited: false,
            type: CONST.REPORT.MESSAGE.TYPE.COMMENT,
        },
    ];
}

/**
 * Builds an optimistic IOU reportAction object
 *
 * @param type - IOUReportAction type. Can be oneOf(create, delete, pay, split).
 * @param amount - IOU amount in cents.
 * @param currency
 * @param comment - User comment for the IOU.
 * @param participants - An array with participants details.
 * @param [transactionID] - Not required if the IOUReportAction type is 'pay'
 * @param [paymentType] - Only required if the IOUReportAction type is 'pay'. Can be oneOf(elsewhere, Expensify).
 * @param [iouReportID] - Only required if the IOUReportActions type is oneOf(decline, cancel, pay). Generates a randomID as default.
 * @param [isSettlingUp] - Whether we are settling up an IOU.
 * @param [isSendMoneyFlow] - Whether this is pay someone flow
 * @param [receipt]
 * @param [isOwnPolicyExpenseChat] - Whether this is an expense report create from the current user's policy expense chat
 */
function buildOptimisticIOUReportAction(
    type: ValueOf<typeof CONST.IOU.REPORT_ACTION_TYPE>,
    amount: number,
    currency: string,
    comment: string,
    participants: Participant[],
    transactionID: string,
    paymentType?: PaymentMethodType,
    iouReportID = '',
    isSettlingUp = false,
    isSendMoneyFlow = false,
    isOwnPolicyExpenseChat = false,
    created = DateUtils.getDBTime(),
    linkedExpenseReportAction?: OnyxEntry<ReportAction>,
): OptimisticIOUReportAction {
    const IOUReportID = iouReportID || generateReportID();

    const originalMessage: ReportAction<typeof CONST.REPORT.ACTIONS.TYPE.IOU>['originalMessage'] = {
        amount,
        comment,
        currency,
        IOUTransactionID: transactionID,
        IOUReportID,
        type,
    };

    if (type === CONST.IOU.REPORT_ACTION_TYPE.PAY) {
        // In pay someone flow, we store amount, comment, currency in IOUDetails when type = pay
        if (isSendMoneyFlow) {
            const keys = ['amount', 'comment', 'currency'] as const;
            keys.forEach((key) => {
                delete originalMessage[key];
            });
            originalMessage.IOUDetails = {amount, comment, currency};
            originalMessage.paymentType = paymentType;
        } else {
            // In case of pay someone action, we dont store the comment
            // and there is no single transctionID to link the action to.
            delete originalMessage.IOUTransactionID;
            delete originalMessage.comment;
            originalMessage.paymentType = paymentType;
        }
    }

    // IOUs of type split only exist in group DMs and those don't have an iouReport so we need to delete the IOUReportID key
    if (type === CONST.IOU.REPORT_ACTION_TYPE.SPLIT) {
        delete originalMessage.IOUReportID;
        // Split expense made from a policy expense chat only have the payee's accountID as the participant because the payer could be any policy admin
        if (isOwnPolicyExpenseChat) {
            originalMessage.participantAccountIDs = currentUserAccountID ? [currentUserAccountID] : [];
        } else {
            originalMessage.participantAccountIDs = currentUserAccountID
                ? [currentUserAccountID, ...participants.map((participant) => participant.accountID ?? -1)]
                : participants.map((participant) => participant.accountID ?? -1);
        }
    }

    return {
        ...linkedExpenseReportAction,
        actionName: CONST.REPORT.ACTIONS.TYPE.IOU,
        actorAccountID: currentUserAccountID,
        automatic: false,
        avatar: getCurrentUserAvatar(),
        isAttachmentOnly: false,
        originalMessage,
        message: getIOUReportActionMessage(iouReportID, type, amount, comment, currency, paymentType, isSettlingUp),
        person: [
            {
                style: 'strong',
                text: getCurrentUserDisplayNameOrEmail(),
                type: 'TEXT',
            },
        ],
        reportActionID: NumberUtils.rand64(),
        shouldShow: true,
        created,
        pendingAction: CONST.RED_BRICK_ROAD_PENDING_ACTION.ADD,
    };
}

/**
 * Builds an optimistic APPROVED report action with a randomly generated reportActionID.
 */
function buildOptimisticApprovedReportAction(amount: number, currency: string, expenseReportID: string): OptimisticApprovedReportAction {
    const originalMessage = {
        amount,
        currency,
        expenseReportID,
    };

    return {
        actionName: CONST.REPORT.ACTIONS.TYPE.APPROVED,
        actorAccountID: currentUserAccountID,
        automatic: false,
        avatar: getCurrentUserAvatar(),
        isAttachmentOnly: false,
        originalMessage,
        message: getIOUReportActionMessage(expenseReportID, CONST.REPORT.ACTIONS.TYPE.APPROVED, Math.abs(amount), '', currency),
        person: [
            {
                style: 'strong',
                text: getCurrentUserDisplayNameOrEmail(),
                type: 'TEXT',
            },
        ],
        reportActionID: NumberUtils.rand64(),
        shouldShow: true,
        created: DateUtils.getDBTime(),
        pendingAction: CONST.RED_BRICK_ROAD_PENDING_ACTION.ADD,
    };
}

/**
 * Builds an optimistic APPROVED report action with a randomly generated reportActionID.
 */
function buildOptimisticUnapprovedReportAction(amount: number, currency: string, expenseReportID: string): OptimisticUnapprovedReportAction {
    return {
        actionName: CONST.REPORT.ACTIONS.TYPE.UNAPPROVED,
        actorAccountID: currentUserAccountID,
        automatic: false,
        avatar: getCurrentUserAvatar(),
        isAttachmentOnly: false,
        originalMessage: {
            amount,
            currency,
            expenseReportID,
        },
        message: getIOUReportActionMessage(expenseReportID, CONST.REPORT.ACTIONS.TYPE.UNAPPROVED, Math.abs(amount), '', currency),
        person: [
            {
                style: 'strong',
                text: getCurrentUserDisplayNameOrEmail(),
                type: 'TEXT',
            },
        ],
        reportActionID: NumberUtils.rand64(),
        shouldShow: true,
        created: DateUtils.getDBTime(),
        pendingAction: CONST.RED_BRICK_ROAD_PENDING_ACTION.ADD,
    };
}

/**
 * Builds an optimistic MOVED report action with a randomly generated reportActionID.
 * This action is used when we move reports across workspaces.
 */
function buildOptimisticMovedReportAction(fromPolicyID: string, toPolicyID: string, newParentReportID: string, movedReportID: string, policyName: string): ReportAction {
    const originalMessage = {
        fromPolicyID,
        toPolicyID,
        newParentReportID,
        movedReportID,
    };

    const movedActionMessage = [
        {
            html: `moved the report to the <a href='${CONST.NEW_EXPENSIFY_URL}r/${newParentReportID}' target='_blank' rel='noreferrer noopener'>${policyName}</a> workspace`,
            text: `moved the report to the ${policyName} workspace`,
            type: CONST.REPORT.MESSAGE.TYPE.COMMENT,
        },
    ];

    return {
        actionName: CONST.REPORT.ACTIONS.TYPE.MOVED,
        actorAccountID: currentUserAccountID,
        automatic: false,
        avatar: getCurrentUserAvatar(),
        isAttachmentOnly: false,
        originalMessage,
        message: movedActionMessage,
        person: [
            {
                style: 'strong',
                text: getCurrentUserDisplayNameOrEmail(),
                type: 'TEXT',
            },
        ],
        reportActionID: NumberUtils.rand64(),
        shouldShow: true,
        created: DateUtils.getDBTime(),
        pendingAction: CONST.RED_BRICK_ROAD_PENDING_ACTION.ADD,
    };
}

/**
 * Builds an optimistic SUBMITTED report action with a randomly generated reportActionID.
 *
 */
function buildOptimisticSubmittedReportAction(amount: number, currency: string, expenseReportID: string, adminAccountID: number | undefined): OptimisticSubmittedReportAction {
    const originalMessage = {
        amount,
        currency,
        expenseReportID,
    };

    return {
        actionName: CONST.REPORT.ACTIONS.TYPE.SUBMITTED,
        actorAccountID: currentUserAccountID,
        adminAccountID,
        automatic: false,
        avatar: getCurrentUserAvatar(),
        isAttachmentOnly: false,
        originalMessage,
        message: getIOUReportActionMessage(expenseReportID, CONST.REPORT.ACTIONS.TYPE.SUBMITTED, Math.abs(amount), '', currency),
        person: [
            {
                style: 'strong',
                text: getCurrentUserDisplayNameOrEmail(),
                type: 'TEXT',
            },
        ],
        reportActionID: NumberUtils.rand64(),
        shouldShow: true,
        created: DateUtils.getDBTime(),
        pendingAction: CONST.RED_BRICK_ROAD_PENDING_ACTION.ADD,
    };
}

/**
 * Builds an optimistic report preview action with a randomly generated reportActionID.
 *
 * @param chatReport
 * @param iouReport
 * @param [comment] - User comment for the IOU.
 * @param [transaction] - optimistic first transaction of preview
 */
function buildOptimisticReportPreview(
    chatReport: OnyxInputOrEntry<Report>,
    iouReport: Report,
    comment = '',
    transaction: OnyxInputOrEntry<Transaction> = null,
    childReportID?: string,
): ReportAction<typeof CONST.REPORT.ACTIONS.TYPE.REPORT_PREVIEW> {
    const hasReceipt = TransactionUtils.hasReceipt(transaction);
    const message = getReportPreviewMessage(iouReport);
    const created = DateUtils.getDBTime();
    return {
        reportActionID: NumberUtils.rand64(),
        reportID: chatReport?.reportID,
        actionName: CONST.REPORT.ACTIONS.TYPE.REPORT_PREVIEW,
        pendingAction: CONST.RED_BRICK_ROAD_PENDING_ACTION.ADD,
        originalMessage: {
            linkedReportID: iouReport?.reportID,
        },
        message: [
            {
                html: message,
                text: message,
                isEdited: false,
                type: CONST.REPORT.MESSAGE.TYPE.COMMENT,
            },
        ],
        created,
        accountID: iouReport?.managerID ?? -1,
        // The preview is initially whispered if created with a receipt, so the actor is the current user as well
        actorAccountID: hasReceipt ? currentUserAccountID : iouReport?.managerID ?? -1,
        childReportID: childReportID ?? iouReport?.reportID,
        childMoneyRequestCount: 1,
        childLastMoneyRequestComment: comment,
        childRecentReceiptTransactionIDs: hasReceipt && !isEmptyObject(transaction) ? {[transaction?.transactionID ?? '-1']: created} : undefined,
    };
}

/**
 * Builds an optimistic ACTIONABLETRACKEXPENSEWHISPER action with a randomly generated reportActionID.
 */
function buildOptimisticActionableTrackExpenseWhisper(iouAction: OptimisticIOUReportAction, transactionID: string): ReportAction {
    const currentTime = DateUtils.getDBTime();
    const targetEmail = CONST.EMAIL.CONCIERGE;
    const actorAccountID = PersonalDetailsUtils.getAccountIDsByLogins([targetEmail])[0];
    const reportActionID = NumberUtils.rand64();
    return {
        actionName: CONST.REPORT.ACTIONS.TYPE.ACTIONABLE_TRACK_EXPENSE_WHISPER,
        actorAccountID,
        avatar: UserUtils.getDefaultAvatarURL(actorAccountID),
        created: DateUtils.addMillisecondsFromDateTime(currentTime, 1),
        lastModified: DateUtils.addMillisecondsFromDateTime(currentTime, 1),
        message: [
            {
                html: CONST.ACTIONABLE_TRACK_EXPENSE_WHISPER_MESSAGE,
                text: CONST.ACTIONABLE_TRACK_EXPENSE_WHISPER_MESSAGE,
                whisperedTo: [],
                type: CONST.REPORT.MESSAGE.TYPE.COMMENT,
            },
        ],
        originalMessage: {
            lastModified: DateUtils.addMillisecondsFromDateTime(currentTime, 1),
            transactionID,
        },
        person: [
            {
                text: CONST.DISPLAY_NAME.EXPENSIFY_CONCIERGE,
                type: 'TEXT',
            },
        ],
        reportActionID,
        shouldShow: true,
        pendingAction: CONST.RED_BRICK_ROAD_PENDING_ACTION.ADD,
    };
}

/**
 * Builds an optimistic modified expense action with a randomly generated reportActionID.
 */
function buildOptimisticModifiedExpenseReportAction(
    transactionThread: OnyxInputOrEntry<Report>,
    oldTransaction: OnyxInputOrEntry<Transaction>,
    transactionChanges: TransactionChanges,
    isFromExpenseReport: boolean,
    policy: OnyxInputOrEntry<Policy>,
): OptimisticModifiedExpenseReportAction {
    const originalMessage = getModifiedExpenseOriginalMessage(oldTransaction, transactionChanges, isFromExpenseReport, policy);
    return {
        actionName: CONST.REPORT.ACTIONS.TYPE.MODIFIED_EXPENSE,
        actorAccountID: currentUserAccountID,
        automatic: false,
        avatar: getCurrentUserAvatar(),
        created: DateUtils.getDBTime(),
        isAttachmentOnly: false,
        message: [
            {
                // Currently we are composing the message from the originalMessage and message is only used in OldDot and not in the App
                text: 'You',
                style: 'strong',
                type: CONST.REPORT.MESSAGE.TYPE.TEXT,
            },
        ],
        originalMessage,
        person: [
            {
                style: 'strong',
                text: currentUserPersonalDetails?.displayName ?? String(currentUserAccountID),
                type: 'TEXT',
            },
        ],
        pendingAction: CONST.RED_BRICK_ROAD_PENDING_ACTION.ADD,
        reportActionID: NumberUtils.rand64(),
        reportID: transactionThread?.reportID,
        shouldShow: true,
    };
}

/**
 * Builds an optimistic modified expense action for a tracked expense move with a randomly generated reportActionID.
 * @param transactionThreadID - The reportID of the transaction thread
 * @param movedToReportID - The reportID of the report the transaction is moved to
 */
function buildOptimisticMovedTrackedExpenseModifiedReportAction(transactionThreadID: string, movedToReportID: string): OptimisticModifiedExpenseReportAction {
    return {
        actionName: CONST.REPORT.ACTIONS.TYPE.MODIFIED_EXPENSE,
        actorAccountID: currentUserAccountID,
        automatic: false,
        avatar: getCurrentUserAvatar(),
        created: DateUtils.getDBTime(),
        isAttachmentOnly: false,
        message: [
            {
                // Currently we are composing the message from the originalMessage and message is only used in OldDot and not in the App
                text: 'You',
                style: 'strong',
                type: CONST.REPORT.MESSAGE.TYPE.TEXT,
            },
        ],
        originalMessage: {
            movedToReportID,
        },
        person: [
            {
                style: 'strong',
                text: currentUserPersonalDetails?.displayName ?? String(currentUserAccountID),
                type: 'TEXT',
            },
        ],
        pendingAction: CONST.RED_BRICK_ROAD_PENDING_ACTION.ADD,
        reportActionID: NumberUtils.rand64(),
        reportID: transactionThreadID,
        shouldShow: true,
    };
}

/**
 * Updates a report preview action that exists for an IOU report.
 *
 * @param [comment] - User comment for the IOU.
 * @param [transaction] - optimistic newest transaction of a report preview
 *
 */
function updateReportPreview(
    iouReport: OnyxEntry<Report>,
    reportPreviewAction: ReportAction<typeof CONST.REPORT.ACTIONS.TYPE.REPORT_PREVIEW>,
    isPayRequest = false,
    comment = '',
    transaction?: OnyxEntry<Transaction>,
): ReportAction<typeof CONST.REPORT.ACTIONS.TYPE.REPORT_PREVIEW> {
    const hasReceipt = TransactionUtils.hasReceipt(transaction);
    const recentReceiptTransactions = reportPreviewAction?.childRecentReceiptTransactionIDs ?? {};
    const transactionsToKeep = TransactionUtils.getRecentTransactions(recentReceiptTransactions);
    const previousTransactionsArray = Object.entries(recentReceiptTransactions ?? {}).map(([key, value]) => (transactionsToKeep.includes(key) ? {[key]: value} : null));
    const previousTransactions: Record<string, string> = {};

    for (const obj of previousTransactionsArray) {
        for (const key in obj) {
            if (obj) {
                previousTransactions[key] = obj[key];
            }
        }
    }

    const message = getReportPreviewMessage(iouReport, reportPreviewAction);
    const originalMessage = ReportActionsUtils.getOriginalMessage(reportPreviewAction);
    return {
        ...reportPreviewAction,
        message: [
            {
                html: message,
                text: message,
                isEdited: false,
                type: CONST.REPORT.MESSAGE.TYPE.COMMENT,
            },
        ],
        childLastMoneyRequestComment: comment || reportPreviewAction?.childLastMoneyRequestComment,
        childMoneyRequestCount: (reportPreviewAction?.childMoneyRequestCount ?? 0) + (isPayRequest ? 0 : 1),
        childRecentReceiptTransactionIDs: hasReceipt
            ? {
                  ...(transaction && {[transaction.transactionID]: transaction?.created}),
                  ...previousTransactions,
              }
            : recentReceiptTransactions,
        // As soon as we add a transaction without a receipt to the report, it will have ready expenses,
        // so we remove the whisper
        originalMessage: {
            ...(originalMessage ?? {}),
            whisperedTo: hasReceipt ? originalMessage?.whisperedTo : [],
            linkedReportID: originalMessage?.linkedReportID ?? '0',
        },
    };
}

function buildOptimisticTaskReportAction(
    taskReportID: string,
    actionName: typeof CONST.REPORT.ACTIONS.TYPE.TASK_COMPLETED | typeof CONST.REPORT.ACTIONS.TYPE.TASK_REOPENED | typeof CONST.REPORT.ACTIONS.TYPE.TASK_CANCELLED,
    message = '',
    actorAccountID = currentUserAccountID,
    createdOffset = 0,
): OptimisticTaskReportAction {
    const originalMessage = {
        taskReportID,
        type: actionName,
        text: message,
        html: message,
        whisperedTo: [],
    };
    return {
        actionName,
        actorAccountID,
        automatic: false,
        avatar: getCurrentUserAvatar(),
        isAttachmentOnly: false,
        originalMessage,
        message: [
            {
                text: message,
                taskReportID,
                type: CONST.REPORT.MESSAGE.TYPE.TEXT,
            },
        ],
        person: [
            {
                style: 'strong',
                text: currentUserPersonalDetails?.displayName ?? String(currentUserAccountID),
                type: 'TEXT',
            },
        ],
        reportActionID: NumberUtils.rand64(),
        shouldShow: true,
        created: DateUtils.getDBTimeWithSkew(Date.now() + createdOffset),
        isFirstItem: false,
        pendingAction: CONST.RED_BRICK_ROAD_PENDING_ACTION.ADD,
    };
}

/**
 * Builds an optimistic chat report with a randomly generated reportID and as much information as we currently have
 */
function buildOptimisticChatReport(
    participantList: number[],
    reportName: string = CONST.REPORT.DEFAULT_REPORT_NAME,
    chatType?: ValueOf<typeof CONST.REPORT.CHAT_TYPE>,
    policyID: string = CONST.POLICY.OWNER_EMAIL_FAKE,
    ownerAccountID: number = CONST.REPORT.OWNER_ACCOUNT_ID_FAKE,
    isOwnPolicyExpenseChat = false,
    oldPolicyName = '',
    visibility?: ValueOf<typeof CONST.REPORT.VISIBILITY>,
    writeCapability?: ValueOf<typeof CONST.REPORT.WRITE_CAPABILITIES>,
    notificationPreference: NotificationPreference = CONST.REPORT.NOTIFICATION_PREFERENCE.ALWAYS,
    parentReportActionID = '',
    parentReportID = '',
    description = '',
    avatarUrl = '',
    optimisticReportID = '',
    shouldShowParticipants = true,
): OptimisticChatReport {
    const participants = participantList.reduce((reportParticipants: Participants, accountID: number) => {
        const participant: ReportParticipant = {
            hidden: !shouldShowParticipants,
            role: accountID === currentUserAccountID ? CONST.REPORT.ROLE.ADMIN : CONST.REPORT.ROLE.MEMBER,
        };
        // eslint-disable-next-line no-param-reassign
        reportParticipants[accountID] = participant;
        return reportParticipants;
    }, {} as Participants);
    const currentTime = DateUtils.getDBTime();
    const isNewlyCreatedWorkspaceChat = chatType === CONST.REPORT.CHAT_TYPE.POLICY_EXPENSE_CHAT && isOwnPolicyExpenseChat;
    const optimisticChatReport: OptimisticChatReport = {
        isOptimisticReport: true,
        type: CONST.REPORT.TYPE.CHAT,
        chatType,
        isOwnPolicyExpenseChat,
        isPinned: isNewlyCreatedWorkspaceChat,
        lastActorAccountID: 0,
        lastMessageTranslationKey: '',
        lastMessageHtml: '',
        lastMessageText: undefined,
        lastReadTime: currentTime,
        lastVisibleActionCreated: currentTime,
        notificationPreference,
        oldPolicyName,
        ownerAccountID: ownerAccountID || CONST.REPORT.OWNER_ACCOUNT_ID_FAKE,
        parentReportActionID,
        parentReportID,
        participants,
        policyID,
        reportID: optimisticReportID || generateReportID(),
        reportName,
        stateNum: 0,
        statusNum: 0,
        visibility,
        description,
        writeCapability,
        avatarUrl,
    };

    if (chatType === CONST.REPORT.CHAT_TYPE.INVOICE) {
        // TODO: update to support workspace as an invoice receiver when workspace-to-workspace invoice room implemented
        optimisticChatReport.invoiceReceiver = {
            type: 'individual',
            accountID: participantList[0],
        };
    }

    return optimisticChatReport;
}

function buildOptimisticGroupChatReport(
    participantAccountIDs: number[],
    reportName: string,
    avatarUri: string,
    optimisticReportID?: string,
    notificationPreference?: NotificationPreference,
) {
    return buildOptimisticChatReport(
        participantAccountIDs,
        reportName,
        CONST.REPORT.CHAT_TYPE.GROUP,
        undefined,
        undefined,
        undefined,
        undefined,
        undefined,
        undefined,
        notificationPreference,
        undefined,
        undefined,
        undefined,
        avatarUri,
        optimisticReportID,
    );
}

/**
 * Returns the necessary reportAction onyx data to indicate that the chat has been created optimistically
 * @param [created] - Action created time
 */
function buildOptimisticCreatedReportAction(emailCreatingAction: string, created = DateUtils.getDBTime()): OptimisticCreatedReportAction {
    return {
        reportActionID: NumberUtils.rand64(),
        actionName: CONST.REPORT.ACTIONS.TYPE.CREATED,
        pendingAction: CONST.RED_BRICK_ROAD_PENDING_ACTION.ADD,
        actorAccountID: currentUserAccountID,
        message: [
            {
                type: CONST.REPORT.MESSAGE.TYPE.TEXT,
                style: 'strong',
                text: emailCreatingAction,
            },
            {
                type: CONST.REPORT.MESSAGE.TYPE.TEXT,
                style: 'normal',
                text: ' created this report',
            },
        ],
        person: [
            {
                type: CONST.REPORT.MESSAGE.TYPE.TEXT,
                style: 'strong',
                text: getCurrentUserDisplayNameOrEmail(),
            },
        ],
        automatic: false,
        avatar: getCurrentUserAvatar(),
        created,
        shouldShow: true,
    };
}

/**
 * Returns the necessary reportAction onyx data to indicate that the room has been renamed
 */
function buildOptimisticRenamedRoomReportAction(newName: string, oldName: string): OptimisticRenamedReportAction {
    const now = DateUtils.getDBTime();
    return {
        reportActionID: NumberUtils.rand64(),
        actionName: CONST.REPORT.ACTIONS.TYPE.RENAMED,
        pendingAction: CONST.RED_BRICK_ROAD_PENDING_ACTION.ADD,
        actorAccountID: currentUserAccountID,
        message: [
            {
                type: CONST.REPORT.MESSAGE.TYPE.TEXT,
                style: 'strong',
                text: 'You',
            },
            {
                type: CONST.REPORT.MESSAGE.TYPE.TEXT,
                style: 'normal',
                text: ` renamed this report. New title is '${newName}' (previously '${oldName}').`,
            },
        ],
        person: [
            {
                type: CONST.REPORT.MESSAGE.TYPE.TEXT,
                style: 'strong',
                text: getCurrentUserDisplayNameOrEmail(),
            },
        ],
        originalMessage: {
            oldName,
            newName,
            html: `Room renamed to ${newName}`,
            lastModified: now,
        },
        automatic: false,
        avatar: getCurrentUserAvatar(),
        created: now,
        shouldShow: true,
    };
}

/**
 * Returns the necessary reportAction onyx data to indicate that the transaction has been put on hold optimistically
 * @param [created] - Action created time
 */
function buildOptimisticHoldReportAction(created = DateUtils.getDBTime()): OptimisticHoldReportAction {
    return {
        reportActionID: NumberUtils.rand64(),
        actionName: CONST.REPORT.ACTIONS.TYPE.HOLD,
        pendingAction: CONST.RED_BRICK_ROAD_PENDING_ACTION.ADD,
        actorAccountID: currentUserAccountID,
        message: [
            {
                type: CONST.REPORT.MESSAGE.TYPE.TEXT,
                style: 'normal',
                text: Localize.translateLocal('iou.heldExpense'),
            },
        ],
        person: [
            {
                type: CONST.REPORT.MESSAGE.TYPE.TEXT,
                style: 'strong',
                text: getCurrentUserDisplayNameOrEmail(),
            },
        ],
        automatic: false,
        avatar: getCurrentUserAvatar(),
        created,
        shouldShow: true,
    };
}

/**
 * Returns the necessary reportAction onyx data to indicate that the transaction has been put on hold optimistically
 * @param [created] - Action created time
 */
function buildOptimisticHoldReportActionComment(comment: string, created = DateUtils.getDBTime()): OptimisticHoldReportAction {
    return {
        reportActionID: NumberUtils.rand64(),
        actionName: CONST.REPORT.ACTIONS.TYPE.ADD_COMMENT,
        pendingAction: CONST.RED_BRICK_ROAD_PENDING_ACTION.ADD,
        actorAccountID: currentUserAccountID,
        message: [
            {
                type: CONST.REPORT.MESSAGE.TYPE.COMMENT,
                text: comment,
                html: comment, // as discussed on https://github.com/Expensify/App/pull/39452 we will not support HTML for now
            },
        ],
        person: [
            {
                type: CONST.REPORT.MESSAGE.TYPE.TEXT,
                style: 'strong',
                text: getCurrentUserDisplayNameOrEmail(),
            },
        ],
        automatic: false,
        avatar: getCurrentUserAvatar(),
        created,
        shouldShow: true,
    };
}

/**
 * Returns the necessary reportAction onyx data to indicate that the transaction has been removed from hold optimistically
 * @param [created] - Action created time
 */
function buildOptimisticUnHoldReportAction(created = DateUtils.getDBTime()): OptimisticHoldReportAction {
    return {
        reportActionID: NumberUtils.rand64(),
        actionName: CONST.REPORT.ACTIONS.TYPE.UNHOLD,
        pendingAction: CONST.RED_BRICK_ROAD_PENDING_ACTION.ADD,
        actorAccountID: currentUserAccountID,
        message: [
            {
                type: CONST.REPORT.MESSAGE.TYPE.TEXT,
                style: 'normal',
                text: Localize.translateLocal('iou.unheldExpense'),
            },
        ],
        person: [
            {
                type: CONST.REPORT.MESSAGE.TYPE.TEXT,
                style: 'normal',
                text: getCurrentUserDisplayNameOrEmail(),
            },
        ],
        automatic: false,
        avatar: getCurrentUserAvatar(),
        created,
        shouldShow: true,
    };
}

function buildOptimisticEditedTaskFieldReportAction({title, description}: Task): OptimisticEditedTaskReportAction {
    // We do not modify title & description in one request, so we need to create a different optimistic action for each field modification
    let field = '';
    let value = '';
    if (title !== undefined) {
        field = 'task title';
        value = title;
    } else if (description !== undefined) {
        field = 'description';
        value = description;
    }

    let changelog = 'edited this task';
    if (field && value) {
        changelog = `updated the ${field} to ${value}`;
    } else if (field) {
        changelog = `removed the ${field}`;
    }

    return {
        reportActionID: NumberUtils.rand64(),
        actionName: CONST.REPORT.ACTIONS.TYPE.TASK_EDITED,
        pendingAction: CONST.RED_BRICK_ROAD_PENDING_ACTION.ADD,
        actorAccountID: currentUserAccountID,
        message: [
            {
                type: CONST.REPORT.MESSAGE.TYPE.COMMENT,
                text: changelog,
                html: description ? getParsedComment(changelog) : changelog,
            },
        ],
        person: [
            {
                type: CONST.REPORT.MESSAGE.TYPE.TEXT,
                style: 'strong',
                text: getCurrentUserDisplayNameOrEmail(),
            },
        ],
        automatic: false,
        avatar: getCurrentUserAvatar(),
        created: DateUtils.getDBTime(),
        shouldShow: false,
    };
}

function buildOptimisticChangedTaskAssigneeReportAction(assigneeAccountID: number): OptimisticEditedTaskReportAction {
    return {
        reportActionID: NumberUtils.rand64(),
        actionName: CONST.REPORT.ACTIONS.TYPE.TASK_EDITED,
        pendingAction: CONST.RED_BRICK_ROAD_PENDING_ACTION.ADD,
        actorAccountID: currentUserAccountID,
        message: [
            {
                type: CONST.REPORT.MESSAGE.TYPE.COMMENT,
                text: `assigned to ${getDisplayNameForParticipant(assigneeAccountID)}`,
                html: `assigned to <mention-user accountID="${assigneeAccountID}"/>`,
            },
        ],
        person: [
            {
                type: CONST.REPORT.MESSAGE.TYPE.TEXT,
                style: 'strong',
                text: getCurrentUserDisplayNameOrEmail(),
            },
        ],
        automatic: false,
        avatar: getCurrentUserAvatar(),
        created: DateUtils.getDBTime(),
        shouldShow: false,
    };
}

/**
 * Returns the necessary reportAction onyx data to indicate that a chat has been archived
 *
 * @param reason - A reason why the chat has been archived
 */
function buildOptimisticClosedReportAction(
    emailClosingReport: string,
    policyName: string,
    reason: ValueOf<typeof CONST.REPORT.ARCHIVE_REASON> = CONST.REPORT.ARCHIVE_REASON.DEFAULT,
): OptimisticClosedReportAction {
    return {
        actionName: CONST.REPORT.ACTIONS.TYPE.CLOSED,
        actorAccountID: currentUserAccountID,
        automatic: false,
        avatar: getCurrentUserAvatar(),
        created: DateUtils.getDBTime(),
        message: [
            {
                type: CONST.REPORT.MESSAGE.TYPE.TEXT,
                style: 'strong',
                text: emailClosingReport,
            },
            {
                type: CONST.REPORT.MESSAGE.TYPE.TEXT,
                style: 'normal',
                text: ' closed this report',
            },
        ],
        originalMessage: {
            policyName,
            reason,
        },
        pendingAction: CONST.RED_BRICK_ROAD_PENDING_ACTION.ADD,
        person: [
            {
                type: CONST.REPORT.MESSAGE.TYPE.TEXT,
                style: 'strong',
                text: getCurrentUserDisplayNameOrEmail(),
            },
        ],
        reportActionID: NumberUtils.rand64(),
        shouldShow: true,
    };
}

/**
 * Returns an optimistic Dismissed Violation Report Action. Use the originalMessage customize this to the type of
 * violation being dismissed.
 */
function buildOptimisticDismissedViolationReportAction(
    originalMessage: ReportAction<typeof CONST.REPORT.ACTIONS.TYPE.DISMISSED_VIOLATION>['originalMessage'],
): OptimisticDismissedViolationReportAction {
    return {
        actionName: CONST.REPORT.ACTIONS.TYPE.DISMISSED_VIOLATION,
        actorAccountID: currentUserAccountID,
        avatar: getCurrentUserAvatar(),
        created: DateUtils.getDBTime(),
        message: [
            {
                type: CONST.REPORT.MESSAGE.TYPE.TEXT,
                style: 'normal',
                text: ReportActionsUtils.getDismissedViolationMessageText(originalMessage),
            },
        ],
        originalMessage,
        pendingAction: CONST.RED_BRICK_ROAD_PENDING_ACTION.ADD,
        person: [
            {
                type: CONST.REPORT.MESSAGE.TYPE.TEXT,
                style: 'strong',
                text: getCurrentUserDisplayNameOrEmail(),
            },
        ],
        reportActionID: NumberUtils.rand64(),
        shouldShow: true,
    };
}

function buildOptimisticWorkspaceChats(policyID: string, policyName: string, expenseReportId?: string): OptimisticWorkspaceChats {
    const announceChatData = buildOptimisticChatReport(
        currentUserAccountID ? [currentUserAccountID] : [],
        CONST.REPORT.WORKSPACE_CHAT_ROOMS.ANNOUNCE,
        CONST.REPORT.CHAT_TYPE.POLICY_ANNOUNCE,
        policyID,
        CONST.POLICY.OWNER_ACCOUNT_ID_FAKE,
        false,
        policyName,
        undefined,
        undefined,

        // #announce contains all policy members so notifying always should be opt-in only.
        CONST.REPORT.NOTIFICATION_PREFERENCE.DAILY,
    );
    const announceChatReportID = announceChatData.reportID;
    const announceCreatedAction = buildOptimisticCreatedReportAction(CONST.POLICY.OWNER_EMAIL_FAKE);
    const announceReportActionData = {
        [announceCreatedAction.reportActionID]: announceCreatedAction,
    };
    const pendingChatMembers = getPendingChatMembers(currentUserAccountID ? [currentUserAccountID] : [], [], CONST.RED_BRICK_ROAD_PENDING_ACTION.ADD);
    const adminsChatData = {
        ...buildOptimisticChatReport(
            [currentUserAccountID ?? -1],
            CONST.REPORT.WORKSPACE_CHAT_ROOMS.ADMINS,
            CONST.REPORT.CHAT_TYPE.POLICY_ADMINS,
            policyID,
            CONST.POLICY.OWNER_ACCOUNT_ID_FAKE,
            false,
            policyName,
        ),
        pendingChatMembers,
    };
    const adminsChatReportID = adminsChatData.reportID;
    const adminsCreatedAction = buildOptimisticCreatedReportAction(CONST.POLICY.OWNER_EMAIL_FAKE);
    const adminsReportActionData = {
        [adminsCreatedAction.reportActionID]: adminsCreatedAction,
    };

    const expenseChatData = buildOptimisticChatReport(
        [currentUserAccountID ?? -1],
        '',
        CONST.REPORT.CHAT_TYPE.POLICY_EXPENSE_CHAT,
        policyID,
        currentUserAccountID,
        true,
        policyName,
        undefined,
        undefined,
        undefined,
        undefined,
        undefined,
        undefined,
        undefined,
        expenseReportId,
    );
    const expenseChatReportID = expenseChatData.reportID;
    const expenseReportCreatedAction = buildOptimisticCreatedReportAction(currentUserEmail ?? '');
    const expenseReportActionData = {
        [expenseReportCreatedAction.reportActionID]: expenseReportCreatedAction,
    };

    return {
        announceChatReportID,
        announceChatData,
        announceReportActionData,
        announceCreatedReportActionID: announceCreatedAction.reportActionID,
        adminsChatReportID,
        adminsChatData,
        adminsReportActionData,
        adminsCreatedReportActionID: adminsCreatedAction.reportActionID,
        expenseChatReportID,
        expenseChatData,
        expenseReportActionData,
        expenseCreatedReportActionID: expenseReportCreatedAction.reportActionID,
    };
}

/**
 * Builds an optimistic Task Report with a randomly generated reportID
 *
 * @param ownerAccountID - Account ID of the person generating the Task.
 * @param assigneeAccountID - AccountID of the other person participating in the Task.
 * @param parentReportID - Report ID of the chat where the Task is.
 * @param title - Task title.
 * @param description - Task description.
 * @param policyID - PolicyID of the parent report
 */

function buildOptimisticTaskReport(
    ownerAccountID: number,
    assigneeAccountID = 0,
    parentReportID?: string,
    title?: string,
    description?: string,
    policyID: string = CONST.POLICY.OWNER_EMAIL_FAKE,
    notificationPreference: NotificationPreference = CONST.REPORT.NOTIFICATION_PREFERENCE.HIDDEN,
): OptimisticTaskReport {
    const participants: Participants = {
        [ownerAccountID]: {
            hidden: false,
        },
    };

    if (assigneeAccountID) {
        participants[assigneeAccountID] = {hidden: false};
    }

    return {
        reportID: generateReportID(),
        reportName: title,
        description: getParsedComment(description ?? ''),
        ownerAccountID,
        participants,
        managerID: assigneeAccountID,
        type: CONST.REPORT.TYPE.TASK,
        parentReportID,
        policyID,
        stateNum: CONST.REPORT.STATE_NUM.OPEN,
        statusNum: CONST.REPORT.STATUS_NUM.OPEN,
        notificationPreference,
        lastVisibleActionCreated: DateUtils.getDBTime(),
        hasParentAccess: true,
    };
}

/**
 * Builds an optimistic EXPORTED_TO_INTEGRATION report action
 *
 * @param integration - The connectionName of the integration
 * @param markedManually - Whether the integration was marked as manually exported
 */
function buildOptimisticExportIntegrationAction(integration: ConnectionName, markedManually = false): OptimisticExportIntegrationAction {
    const label = CONST.POLICY.CONNECTIONS.NAME_USER_FRIENDLY[integration];
    return {
        reportActionID: NumberUtils.rand64(),
        actionName: CONST.REPORT.ACTIONS.TYPE.EXPORTED_TO_INTEGRATION,
        pendingAction: CONST.RED_BRICK_ROAD_PENDING_ACTION.ADD,
        actorAccountID: currentUserAccountID,
        message: [],
        person: [
            {
                type: CONST.REPORT.MESSAGE.TYPE.TEXT,
                style: 'strong',
                text: getCurrentUserDisplayNameOrEmail(),
            },
        ],
        automatic: false,
        avatar: getCurrentUserAvatar(),
        created: DateUtils.getDBTime(),
        shouldShow: true,
        originalMessage: {
            label,
            lastModified: DateUtils.getDBTime(),
            markedManually,
            inProgress: true,
        },
    };
}

/**
 * A helper method to create transaction thread
 *
 * @param reportAction - the parent IOU report action from which to create the thread
 * @param moneyRequestReport - the report which the report action belongs to
 */
function buildTransactionThread(
    reportAction: OnyxEntry<ReportAction | OptimisticIOUReportAction>,
    moneyRequestReport: OnyxEntry<Report>,
    existingTransactionThreadReportID?: string,
): OptimisticChatReport {
    const participantAccountIDs = [...new Set([currentUserAccountID, Number(reportAction?.actorAccountID)])].filter(Boolean) as number[];
    const existingTransactionThreadReport = getReportOrDraftReport(existingTransactionThreadReportID);

    if (existingTransactionThreadReportID && existingTransactionThreadReport) {
        return {
            ...existingTransactionThreadReport,
            isOptimisticReport: true,
            parentReportActionID: reportAction?.reportActionID,
            parentReportID: moneyRequestReport?.reportID,
            reportName: getTransactionReportName(reportAction),
            policyID: moneyRequestReport?.policyID,
        };
    }

    return buildOptimisticChatReport(
        participantAccountIDs,
        getTransactionReportName(reportAction),
        undefined,
        moneyRequestReport?.policyID ?? '-1',
        CONST.POLICY.OWNER_ACCOUNT_ID_FAKE,
        false,
        '',
        undefined,
        undefined,
        CONST.REPORT.NOTIFICATION_PREFERENCE.HIDDEN,
        reportAction?.reportActionID,
        moneyRequestReport?.reportID,
        '',
        '',
        '',
        false,
    );
}

/**
 * Build optimistic expense entities:
 *
 * 1. CREATED action for the chatReport
 * 2. CREATED action for the iouReport
 * 3. IOU action for the iouReport linked to the transaction thread via `childReportID`
 * 4. Transaction Thread linked to the IOU action via `parentReportActionID`
 * 5. CREATED action for the Transaction Thread
 */
function buildOptimisticMoneyRequestEntities(
    iouReport: Report,
    type: ValueOf<typeof CONST.IOU.REPORT_ACTION_TYPE>,
    amount: number,
    currency: string,
    comment: string,
    payeeEmail: string,
    participants: Participant[],
    transactionID: string,
    paymentType?: PaymentMethodType,
    isSettlingUp = false,
    isSendMoneyFlow = false,
    isOwnPolicyExpenseChat = false,
    isPersonalTrackingExpense?: boolean,
    existingTransactionThreadReportID?: string,
    linkedTrackedExpenseReportAction?: ReportAction,
): [OptimisticCreatedReportAction, OptimisticCreatedReportAction, OptimisticIOUReportAction, OptimisticChatReport, OptimisticCreatedReportAction | null] {
    const createdActionForChat = buildOptimisticCreatedReportAction(payeeEmail);

    // The `CREATED` action must be optimistically generated before the IOU action so that it won't appear after the IOU action in the chat.
    const iouActionCreationTime = DateUtils.getDBTime();
    const createdActionForIOUReport = buildOptimisticCreatedReportAction(payeeEmail, DateUtils.subtractMillisecondsFromDateTime(iouActionCreationTime, 1));

    const iouAction = buildOptimisticIOUReportAction(
        type,
        amount,
        currency,
        comment,
        participants,
        transactionID,
        paymentType,
        isPersonalTrackingExpense ? '0' : iouReport.reportID,
        isSettlingUp,
        isSendMoneyFlow,
        isOwnPolicyExpenseChat,
        iouActionCreationTime,
        linkedTrackedExpenseReportAction,
    );

    // Create optimistic transactionThread and the `CREATED` action for it, if existingTransactionThreadReportID is undefined
    const transactionThread = buildTransactionThread(iouAction, iouReport, existingTransactionThreadReportID);
    const createdActionForTransactionThread = existingTransactionThreadReportID ? null : buildOptimisticCreatedReportAction(payeeEmail);

    // The IOU action and the transactionThread are co-dependent as parent-child, so we need to link them together
    iouAction.childReportID = existingTransactionThreadReportID ?? transactionThread.reportID;

    return [createdActionForChat, createdActionForIOUReport, iouAction, transactionThread, createdActionForTransactionThread];
}

// Check if the report is empty, meaning it has no visible messages (i.e. only a "created" report action).
function isEmptyReport(report: OnyxEntry<Report>): boolean {
    if (!report) {
        return true;
    }

    if (report.lastMessageText ?? report.lastMessageTranslationKey) {
        return false;
    }

    const lastVisibleMessage = getLastVisibleMessage(report.reportID);
    return !lastVisibleMessage.lastMessageText && !lastVisibleMessage.lastMessageTranslationKey;
}

function isUnread(report: OnyxEntry<Report>): boolean {
    if (!report) {
        return false;
    }

    if (isEmptyReport(report) && !isSelfDM(report)) {
        return false;
    }
    // lastVisibleActionCreated and lastReadTime are both datetime strings and can be compared directly
    const lastVisibleActionCreated = report.lastVisibleActionCreated ?? '';
    const lastReadTime = report.lastReadTime ?? '';
    const lastMentionedTime = report.lastMentionedTime ?? '';

    // If the user was mentioned and the comment got deleted the lastMentionedTime will be more recent than the lastVisibleActionCreated
    return lastReadTime < lastVisibleActionCreated || lastReadTime < lastMentionedTime;
}

function isIOUOwnedByCurrentUser(report: OnyxEntry<Report>, allReportsDict?: OnyxCollection<Report>): boolean {
    const allAvailableReports = allReportsDict ?? ReportConnection.getAllReports();
    if (!report || !allAvailableReports) {
        return false;
    }

    let reportToLook = report;
    if (report.iouReportID) {
        const iouReport = allAvailableReports[`${ONYXKEYS.COLLECTION.REPORT}${report.iouReportID}`];
        if (iouReport) {
            reportToLook = iouReport;
        }
    }

    return reportToLook.ownerAccountID === currentUserAccountID;
}

/**
 * Assuming the passed in report is a default room, lets us know whether we can see it or not, based on permissions and
 * the various subsets of users we've allowed to use default rooms.
 */
function canSeeDefaultRoom(report: OnyxEntry<Report>, policies: OnyxCollection<Policy>, betas: OnyxEntry<Beta[]>): boolean {
    // Include archived rooms
    if (isArchivedRoom(report, getReportNameValuePairs(report?.reportID))) {
        return true;
    }

    // Include default rooms for free plan policies (domain rooms aren't included in here because they do not belong to a policy)
    if (getPolicyType(report, policies) === CONST.POLICY.TYPE.FREE) {
        return true;
    }

    // If the room has an assigned guide, it can be seen.
    if (hasExpensifyGuidesEmails(Object.keys(report?.participants ?? {}).map(Number))) {
        return true;
    }

    // Include any admins and announce rooms, since only non partner-managed domain rooms are on the beta now.
    if (isAdminRoom(report) || isAnnounceRoom(report)) {
        return true;
    }

    // For all other cases, just check that the user belongs to the default rooms beta
    return Permissions.canUseDefaultRooms(betas ?? []);
}

function canAccessReport(report: OnyxEntry<Report>, policies: OnyxCollection<Policy>, betas: OnyxEntry<Beta[]>): boolean {
    // We hide default rooms (it's basically just domain rooms now) from people who aren't on the defaultRooms beta.
    if (isDefaultRoom(report) && !canSeeDefaultRoom(report, policies, betas)) {
        return false;
    }

    if (report?.errorFields?.notFound) {
        return false;
    }

    return true;
}

/**
 * Check if the report is the parent report of the currently viewed report or at least one child report has report action
 */
function shouldHideReport(report: OnyxEntry<Report>, currentReportId: string): boolean {
    const currentReport = getReportOrDraftReport(currentReportId);
    const parentReport = getParentReport(!isEmptyObject(currentReport) ? currentReport : undefined);
    const reportActions = allReportActions?.[`${ONYXKEYS.COLLECTION.REPORT_ACTIONS}${report?.reportID}`] ?? {};
    const isChildReportHasComment = Object.values(reportActions ?? {})?.some((reportAction) => (reportAction?.childVisibleActionCount ?? 0) > 0);
    return parentReport?.reportID !== report?.reportID && !isChildReportHasComment;
}

/**
 * Checks to see if a report's parentAction is an expense that contains a violation type of either violation or warning
 */
function doesTransactionThreadHaveViolations(
    report: OnyxInputOrEntry<Report>,
    transactionViolations: OnyxCollection<TransactionViolation[]>,
    parentReportAction: OnyxInputOrEntry<ReportAction>,
): boolean {
    if (!ReportActionsUtils.isMoneyRequestAction(parentReportAction)) {
        return false;
    }
    const {IOUTransactionID, IOUReportID} = ReportActionsUtils.getOriginalMessage(parentReportAction) ?? {};
    if (!IOUTransactionID || !IOUReportID) {
        return false;
    }
    if (!isCurrentUserSubmitter(IOUReportID)) {
        return false;
    }
    if (report?.stateNum !== CONST.REPORT.STATE_NUM.OPEN && report?.stateNum !== CONST.REPORT.STATE_NUM.SUBMITTED) {
        return false;
    }
    return TransactionUtils.hasViolation(IOUTransactionID, transactionViolations) || TransactionUtils.hasWarningTypeViolation(IOUTransactionID, transactionViolations);
}

/**
 * Checks if we should display violation - we display violations when the expense has violation and it is not settled
 */
function shouldDisplayTransactionThreadViolations(
    report: OnyxEntry<Report>,
    transactionViolations: OnyxCollection<TransactionViolation[]>,
    parentReportAction: OnyxEntry<ReportAction>,
): boolean {
    if (!ReportActionsUtils.isMoneyRequestAction(parentReportAction)) {
        return false;
    }
    const {IOUReportID} = ReportActionsUtils.getOriginalMessage(parentReportAction) ?? {};
    if (isSettled(IOUReportID)) {
        return false;
    }
    return doesTransactionThreadHaveViolations(report, transactionViolations, parentReportAction);
}

/**
 * Checks to see if a report contains a violation
 */
function hasViolations(reportID: string, transactionViolations: OnyxCollection<TransactionViolation[]>): boolean {
    const transactions = TransactionUtils.getAllReportTransactions(reportID);
    return transactions.some((transaction) => TransactionUtils.hasViolation(transaction.transactionID, transactionViolations));
}

/**
 * Checks to see if a report contains a violation of type `warning`
 */
function hasWarningTypeViolations(reportID: string, transactionViolations: OnyxCollection<TransactionViolation[]>): boolean {
    const transactions = TransactionUtils.getAllReportTransactions(reportID);
    return transactions.some((transaction) => TransactionUtils.hasWarningTypeViolation(transaction.transactionID, transactionViolations));
}

function hasReportViolations(reportID: string) {
    const reportViolations = allReportsViolations?.[`${ONYXKEYS.COLLECTION.REPORT_VIOLATIONS}${reportID}`];
    return Object.values(reportViolations ?? {}).some((violations) => !isEmptyObject(violations));
}

/**
 * Checks if #admins room chan be shown
 * We show #admin rooms when a) More than one admin exists or b) There exists policy audit log for review.
 */
function shouldAdminsRoomBeVisible(report: OnyxEntry<Report>): boolean {
    const accountIDs = Object.entries(report?.participants ?? {}).map(([accountID]) => Number(accountID));
    const adminAccounts = PersonalDetailsUtils.getLoginsByAccountIDs(accountIDs).filter((login) => !PolicyUtils.isExpensifyTeam(login));
    const lastVisibleAction = ReportActionsUtils.getLastVisibleAction(report?.reportID ?? '');
    if ((lastVisibleAction ? ReportActionsUtils.isCreatedAction(lastVisibleAction) : report?.lastActionType === CONST.REPORT.ACTIONS.TYPE.CREATED) && adminAccounts.length <= 1) {
        return false;
    }
    return true;
}

/**
 * Takes several pieces of data from Onyx and evaluates if a report should be shown in the option list (either when searching
 * for reports or the reports shown in the LHN).
 *
 * This logic is very specific and the order of the logic is very important. It should fail quickly in most cases and also
 * filter out the majority of reports before filtering out very specific minority of reports.
 */
function shouldReportBeInOptionList({
    report,
    currentReportId,
    isInFocusMode,
    betas,
    policies,
    excludeEmptyChats,
    doesReportHaveViolations,
    includeSelfDM = false,
    login,
    includeDomainEmail = false,
}: {
    report: OnyxEntry<Report>;
    currentReportId: string;
    isInFocusMode: boolean;
    betas: OnyxEntry<Beta[]>;
    policies: OnyxCollection<Policy>;
    excludeEmptyChats: boolean;
    doesReportHaveViolations: boolean;
    includeSelfDM?: boolean;
    login?: string;
    includeDomainEmail?: boolean;
}) {
    const isInDefaultMode = !isInFocusMode;
    // Exclude reports that have no data because there wouldn't be anything to show in the option item.
    // This can happen if data is currently loading from the server or a report is in various stages of being created.
    // This can also happen for anyone accessing a public room or archived room for which they don't have access to the underlying policy.
    // Optionally exclude reports that do not belong to currently active workspace

    const parentReportAction = ReportActionsUtils.getParentReportAction(report);

    if (
        !report?.reportID ||
        !report?.type ||
        report?.reportName === undefined ||
        // eslint-disable-next-line @typescript-eslint/prefer-nullish-coalescing
        report?.isHidden ||
        (!report?.participants &&
            // We omit sending back participants for chat rooms when searching for reports since they aren't needed to display the results and can get very large.
            // So we allow showing rooms with no participants–in any other circumstances we should never have these reports with no participants in Onyx.
            !isChatRoom(report) &&
            !isChatThread(report) &&
            !isArchivedRoom(report, getReportNameValuePairs(report?.reportID)) &&
            !isMoneyRequestReport(report) &&
            !isTaskReport(report) &&
            !isSelfDM(report) &&
            !isSystemChat(report) &&
            !isGroupChat(report))
    ) {
        return false;
    }

    if (report?.participants?.[CONST.ACCOUNT_ID.NOTIFICATIONS] && (!currentUserAccountID || !AccountUtils.isAccountIDOddNumber(currentUserAccountID))) {
        return false;
    }

    if (!canAccessReport(report, policies, betas)) {
        return false;
    }

    // If this is a transaction thread associated with a report that only has one transaction, omit it
    if (isOneTransactionThread(report.reportID, report.parentReportID ?? '-1', parentReportAction)) {
        return false;
    }

    if ((Object.values(CONST.REPORT.UNSUPPORTED_TYPE) as string[]).includes(report?.type ?? '')) {
        return false;
    }

    // Include the currently viewed report. If we excluded the currently viewed report, then there
    // would be no way to highlight it in the options list and it would be confusing to users because they lose
    // a sense of context.
    if (report.reportID === currentReportId) {
        return true;
    }

    // Retrieve the draft comment for the report and convert it to a boolean
    const hasDraftComment = hasValidDraftComment(report.reportID);

    // Include reports that are relevant to the user in any view mode. Criteria include having a draft or having a GBR showing.
    // eslint-disable-next-line @typescript-eslint/prefer-nullish-coalescing
    if (hasDraftComment || requiresAttentionFromCurrentUser(report)) {
        return true;
    }

    const isEmptyChat = isEmptyReport(report);
    const canHideReport = shouldHideReport(report, currentReportId);

    // Include reports if they are pinned
    if (report.isPinned) {
        return true;
    }

    const reportIsSettled = report.statusNum === CONST.REPORT.STATUS_NUM.REIMBURSED;

    // Always show IOU reports with violations unless they are reimbursed
    if (isExpenseRequest(report) && doesReportHaveViolations && !reportIsSettled) {
        return true;
    }

    // Hide only chat threads that haven't been commented on (other threads are actionable)
    if (isChatThread(report) && canHideReport && isEmptyChat) {
        return false;
    }

    // Show #admins room only when it has some value to the user.
    if (isAdminRoom(report) && !shouldAdminsRoomBeVisible(report)) {
        return false;
    }

    // Include reports that have errors from trying to add a workspace
    // If we excluded it, then the red-brock-road pattern wouldn't work for the user to resolve the error
    if (report.errorFields?.addWorkspaceRoom) {
        return true;
    }

    // All unread chats (even archived ones) in GSD mode will be shown. This is because GSD mode is specifically for focusing the user on the most relevant chats, primarily, the unread ones
    if (isInFocusMode) {
        return isUnread(report) && report.notificationPreference !== CONST.REPORT.NOTIFICATION_PREFERENCE.MUTE;
    }

    // Archived reports should always be shown when in default (most recent) mode. This is because you should still be able to access and search for the chats to find them.
    if (isInDefaultMode && isArchivedRoom(report, getReportNameValuePairs(report?.reportID))) {
        return true;
    }

    // Hide chats between two users that haven't been commented on from the LNH
    if (excludeEmptyChats && isEmptyChat && isChatReport(report) && !isChatRoom(report) && !isPolicyExpenseChat(report) && !isSystemChat(report) && !isGroupChat(report) && canHideReport) {
        return false;
    }

    if (isSelfDM(report)) {
        return includeSelfDM;
    }

    if (Str.isDomainEmail(login ?? '') && !includeDomainEmail) {
        return false;
    }

    // Hide chat threads where the parent message is pending removal
    if (
        !isEmptyObject(parentReportAction) &&
        ReportActionsUtils.isPendingRemove(parentReportAction) &&
        ReportActionsUtils.isThreadParentMessage(parentReportAction, report?.reportID ?? '')
    ) {
        return false;
    }

    return true;
}

/**
 * Returns the system report from the list of reports.
 */
function getSystemChat(): OnyxEntry<Report> {
    const allReports = ReportConnection.getAllReports();
    if (!allReports) {
        return undefined;
    }

    return Object.values(allReports ?? {}).find((report) => report?.chatType === CONST.REPORT.CHAT_TYPE.SYSTEM);
}

/**
 * Attempts to find a report in onyx with the provided list of participants. Does not include threads, task, expense, room, and policy expense chat.
 */
function getChatByParticipants(newParticipantList: number[], reports: OnyxCollection<Report> = ReportConnection.getAllReports(), shouldIncludeGroupChats = false): OnyxEntry<Report> {
    const sortedNewParticipantList = newParticipantList.sort();
    return Object.values(reports ?? {}).find((report) => {
        const participantAccountIDs = Object.keys(report?.participants ?? {});

        // Skip if it's not a 1:1 chat
        if (!shouldIncludeGroupChats && !isOneOnOneChat(report)) {
            return false;
        }

        // If we are looking for a group chat, then skip non-group chat report
        if (shouldIncludeGroupChats && !isGroupChat(report)) {
            return false;
        }

        const sortedParticipantsAccountIDs = participantAccountIDs.map(Number).sort();

        // Only return the chat if it has all the participants
        return lodashIsEqual(sortedNewParticipantList, sortedParticipantsAccountIDs);
    });
}

/**
 * Attempts to find an invoice chat report in onyx with the provided policyID and receiverID.
 */
function getInvoiceChatByParticipants(policyID: string, receiverID: string | number, reports: OnyxCollection<Report> = ReportConnection.getAllReports()): OnyxEntry<Report> {
    return Object.values(reports ?? {}).find((report) => {
        if (!report || !isInvoiceRoom(report)) {
            return false;
        }

        const isSameReceiver =
            report.invoiceReceiver &&
            (('accountID' in report.invoiceReceiver && report.invoiceReceiver.accountID === receiverID) ||
                ('policyID' in report.invoiceReceiver && report.invoiceReceiver.policyID === receiverID));

        return report.policyID === policyID && isSameReceiver;
    });
}

/**
 * Attempts to find a policy expense report in onyx that is owned by ownerAccountID in a given policy
 */
function getPolicyExpenseChat(ownerAccountID: number, policyID: string): OnyxEntry<Report> {
    return Object.values(ReportConnection.getAllReports() ?? {}).find((report: OnyxEntry<Report>) => {
        // If the report has been deleted, then skip it
        if (!report) {
            return false;
        }

        return report.policyID === policyID && isPolicyExpenseChat(report) && report.ownerAccountID === ownerAccountID;
    });
}

function getAllPolicyReports(policyID: string): Array<OnyxEntry<Report>> {
    return Object.values(ReportConnection.getAllReports() ?? {}).filter((report) => report?.policyID === policyID);
}

/**
 * Returns true if Chronos is one of the chat participants (1:1)
 */
function chatIncludesChronos(report: OnyxInputOrEntry<Report>): boolean {
    const participantAccountIDs = Object.keys(report?.participants ?? {}).map(Number);
    return participantAccountIDs.includes(CONST.ACCOUNT_ID.CHRONOS);
}

function chatIncludesChronosWithID(reportID?: string): boolean {
    // eslint-disable-next-line @typescript-eslint/prefer-nullish-coalescing
    const report = ReportConnection.getAllReports()?.[`${ONYXKEYS.COLLECTION.REPORT}${reportID || -1}`];
    return chatIncludesChronos(report);
}

/**
 * Can only flag if:
 *
 * - It was written by someone else and isn't a whisper
 * - It's a welcome message whisper
 * - It's an ADD_COMMENT that is not an attachment
 */
function canFlagReportAction(reportAction: OnyxInputOrEntry<ReportAction>, reportID: string | undefined): boolean {
    let report = getReportOrDraftReport(reportID);

    // If the childReportID exists in reportAction and is equal to the reportID,
    // the report action being evaluated is the parent report action in a thread, and we should get the parent report to evaluate instead.
    if (reportAction?.childReportID?.toString() === reportID?.toString()) {
        report = getReportOrDraftReport(report?.parentReportID);
    }
    const isCurrentUserAction = reportAction?.actorAccountID === currentUserAccountID;
    if (ReportActionsUtils.isWhisperAction(reportAction)) {
        // Allow flagging whispers that are sent by other users
        if (!isCurrentUserAction && reportAction?.actorAccountID !== CONST.ACCOUNT_ID.CONCIERGE) {
            return true;
        }

        // Disallow flagging the rest of whisper as they are sent by us
        return false;
    }

    return !!(
        !isCurrentUserAction &&
        reportAction?.actionName === CONST.REPORT.ACTIONS.TYPE.ADD_COMMENT &&
        !ReportActionsUtils.isDeletedAction(reportAction) &&
        !ReportActionsUtils.isCreatedTaskReportAction(reportAction) &&
        !isEmptyObject(report) &&
        report &&
        isAllowedToComment(report)
    );
}

/**
 * Whether flag comment page should show
 */
function shouldShowFlagComment(reportAction: OnyxInputOrEntry<ReportAction>, report: OnyxInputOrEntry<Report>): boolean {
    return (
        canFlagReportAction(reportAction, report?.reportID) &&
        !isArchivedRoom(report, getReportNameValuePairs(report?.reportID)) &&
        !chatIncludesChronos(report) &&
        !isConciergeChatReport(report) &&
        reportAction?.actorAccountID !== CONST.ACCOUNT_ID.CONCIERGE
    );
}

/**
 * @param sortedAndFilteredReportActions - reportActions for the report, sorted newest to oldest, and filtered for only those that should be visible
 */
function getNewMarkerReportActionID(report: OnyxEntry<Report>, sortedAndFilteredReportActions: ReportAction[]): string {
    if (!isUnread(report)) {
        return '';
    }

    const newMarkerIndex = lodashFindLastIndex(sortedAndFilteredReportActions, (reportAction) => (reportAction.created ?? '') > (report?.lastReadTime ?? ''));

    return 'reportActionID' in sortedAndFilteredReportActions[newMarkerIndex] ? sortedAndFilteredReportActions[newMarkerIndex].reportActionID : '';
}

/**
 * Performs the markdown conversion, and replaces code points > 127 with C escape sequences
 * Used for compatibility with the backend auth validator for AddComment, and to account for MD in comments
 * @returns The comment's total length as seen from the backend
 */
function getCommentLength(textComment: string, parsingDetails?: ParsingDetails): number {
    return getParsedComment(textComment, parsingDetails)
        .replace(/[^ -~]/g, '\\u????')
        .trim().length;
}

function getRouteFromLink(url: string | null): string {
    if (!url) {
        return '';
    }

    // Get the reportID from URL
    let route = url;
    const localWebAndroidRegEx = /^(https:\/\/([0-9]{1,3})\.([0-9]{1,3})\.([0-9]{1,3})\.([0-9]{1,3}))/;
    linkingConfig.prefixes.forEach((prefix) => {
        if (route.startsWith(prefix)) {
            route = route.replace(prefix, '');
        } else if (localWebAndroidRegEx.test(route)) {
            route = route.replace(localWebAndroidRegEx, '');
        } else {
            return;
        }

        // Remove the port if it's a localhost URL
        if (/^:\d+/.test(route)) {
            route = route.replace(/:\d+/, '');
        }

        // Remove the leading slash if exists
        if (route.startsWith('/')) {
            route = route.replace('/', '');
        }
    });
    return route;
}

function parseReportRouteParams(route: string): ReportRouteParams {
    let parsingRoute = route;
    if (parsingRoute.at(0) === '/') {
        // remove the first slash
        parsingRoute = parsingRoute.slice(1);
    }

    if (!parsingRoute.startsWith(Url.addTrailingForwardSlash(ROUTES.REPORT))) {
        return {reportID: '', isSubReportPageRoute: false};
    }

    const pathSegments = parsingRoute.split('/');

    const reportIDSegment = pathSegments[1];
    const hasRouteReportActionID = !Number.isNaN(Number(reportIDSegment));

    // Check for "undefined" or any other unwanted string values
    if (!reportIDSegment || reportIDSegment === 'undefined') {
        return {reportID: '', isSubReportPageRoute: false};
    }

    return {
        reportID: reportIDSegment,
        isSubReportPageRoute: pathSegments.length > 2 && !hasRouteReportActionID,
    };
}

function getReportIDFromLink(url: string | null): string {
    const route = getRouteFromLink(url);
    const {reportID, isSubReportPageRoute} = parseReportRouteParams(route);
    if (isSubReportPageRoute) {
        // We allow the Sub-Report deep link routes (settings, details, etc.) to be handled by their respective component pages
        return '';
    }
    return reportID;
}

/**
 * Check if the chat report is linked to an iou that is waiting for the current user to add a credit bank account.
 */
function hasIOUWaitingOnCurrentUserBankAccount(chatReport: OnyxInputOrEntry<Report>): boolean {
    if (chatReport?.iouReportID) {
        const iouReport = ReportConnection.getAllReports()?.[`${ONYXKEYS.COLLECTION.REPORT}${chatReport?.iouReportID}`];
        if (iouReport?.isWaitingOnBankAccount && iouReport?.ownerAccountID === currentUserAccountID) {
            return true;
        }
    }

    return false;
}

/**
 * Users can submit an expense:
 * - in policy expense chats only if they are in a role of a member in the chat (in other words, if it's their policy expense chat)
 * - in an open or submitted expense report tied to a policy expense chat the user owns
 *     - employee can submit expenses in a submitted expense report only if the policy has Instant Submit settings turned on
 * - in an IOU report, which is not settled yet
 * - in a 1:1 DM chat
 */
function canRequestMoney(report: OnyxEntry<Report>, policy: OnyxEntry<Policy>, otherParticipants: number[]): boolean {
    // User cannot submit expenses in a chat thread, task report or in a chat room
    if (isChatThread(report) || isTaskReport(report) || isChatRoom(report) || isSelfDM(report) || isGroupChat(report)) {
        return false;
    }

    // Users can only submit expenses in DMs if they are a 1:1 DM
    if (isDM(report)) {
        return otherParticipants.length === 1;
    }

    // Prevent requesting money if pending IOU report waiting for their bank account already exists
    if (hasIOUWaitingOnCurrentUserBankAccount(report)) {
        return false;
    }

    let isOwnPolicyExpenseChat = report?.isOwnPolicyExpenseChat ?? false;
    if (isExpenseReport(report) && getParentReport(report)) {
        isOwnPolicyExpenseChat = !!getParentReport(report)?.isOwnPolicyExpenseChat;
    }

    // In case there are no other participants than the current user and it's not user's own policy expense chat, they can't submit expenses from such report
    if (otherParticipants.length === 0 && !isOwnPolicyExpenseChat) {
        return false;
    }

    // User can submit expenses in any IOU report, unless paid, but the user can only submit expenses in an expense report
    // which is tied to their workspace chat.
    if (isMoneyRequestReport(report)) {
        const canAddTransactions = canAddTransaction(report);
        return isReportInGroupPolicy(report) ? isOwnPolicyExpenseChat && canAddTransactions : canAddTransactions;
    }

    // In the case of policy expense chat, users can only submit expenses from their own policy expense chat
    return !isPolicyExpenseChat(report) || isOwnPolicyExpenseChat;
}

function isGroupChatAdmin(report: OnyxEntry<Report>, accountID: number) {
    if (!report?.participants) {
        return false;
    }

    const reportParticipants = report.participants ?? {};
    const participant = reportParticipants[accountID];
    return participant?.role === CONST.REPORT.ROLE.ADMIN;
}

/**
 * Helper method to define what expense options we want to show for particular method.
 * There are 4 expense options: Submit, Split, Pay and Track expense:
 * - Submit option should show for:
 *     - DMs
 *     - own policy expense chats
 *     - open and processing expense reports tied to own policy expense chat
 *     - unsettled IOU reports
 * - Pay option should show for:
 *     - DMs
 * - Split options should show for:
 *     - DMs
 *     - chat/policy rooms with more than 1 participant
 *     - groups chats with 2 and more participants
 *     - corporate workspace chats
 * - Track expense option should show for:
 *    - Self DMs
 *    - own policy expense chats
 *    - open and processing expense reports tied to own policy expense chat
 * - Send invoice option should show for:
 *    - invoice rooms if the user is an admin of the sender workspace
 * None of the options should show in chat threads or if there is some special Expensify account
 * as a participant of the report.
 */
function getMoneyRequestOptions(report: OnyxEntry<Report>, policy: OnyxEntry<Policy>, reportParticipants: number[], filterDeprecatedTypes = false): IOUType[] {
    // In any thread or task report, we do not allow any new expenses yet
    if (isChatThread(report) || isTaskReport(report) || isInvoiceReport(report) || isSystemChat(report)) {
        return [];
    }

    if (isInvoiceRoom(report)) {
        if (isPolicyAdmin(report?.policyID ?? '-1', allPolicies)) {
            return [CONST.IOU.TYPE.INVOICE];
        }
        return [];
    }

    // We don't allow IOU actions if an Expensify account is a participant of the report, unless the policy that the report is on is owned by an Expensify account
    const doParticipantsIncludeExpensifyAccounts = lodashIntersection(reportParticipants, CONST.EXPENSIFY_ACCOUNT_IDS).length > 0;
    const isPolicyOwnedByExpensifyAccounts = report?.policyID ? CONST.EXPENSIFY_ACCOUNT_IDS.includes(getPolicy(report?.policyID ?? '-1')?.ownerAccountID ?? -1) : false;
    if (doParticipantsIncludeExpensifyAccounts && !isPolicyOwnedByExpensifyAccounts) {
        return [];
    }

    const otherParticipants = reportParticipants.filter((accountID) => currentUserPersonalDetails?.accountID !== accountID);
    const hasSingleParticipantInReport = otherParticipants.length === 1;
    let options: IOUType[] = [];

    if (isSelfDM(report)) {
        options = [CONST.IOU.TYPE.TRACK];
    }

    // User created policy rooms and default rooms like #admins or #announce will always have the Split Expense option
    // unless there are no other participants at all (e.g. #admins room for a policy with only 1 admin)
    // DM chats will have the Split Expense option.
    // Your own workspace chats will have the split expense option.
    if (
        (isChatRoom(report) && !isAnnounceRoom(report) && otherParticipants.length > 0) ||
        (isDM(report) && otherParticipants.length > 0) ||
        (isGroupChat(report) && otherParticipants.length > 0) ||
        (isPolicyExpenseChat(report) && report?.isOwnPolicyExpenseChat)
    ) {
        options = [CONST.IOU.TYPE.SPLIT];
    }

    if (canRequestMoney(report, policy, otherParticipants)) {
        options = [...options, CONST.IOU.TYPE.SUBMIT];
        if (!filterDeprecatedTypes) {
            options = [...options, CONST.IOU.TYPE.REQUEST];
        }

        // If the user can request money from the workspace report, they can also track expenses
        if (isPolicyExpenseChat(report) || isExpenseReport(report)) {
            options = [...options, CONST.IOU.TYPE.TRACK];
        }
    }

    // Pay someone option should be visible only in 1:1 DMs
    if (isDM(report) && hasSingleParticipantInReport) {
        options = [...options, CONST.IOU.TYPE.PAY];
        if (!filterDeprecatedTypes) {
            options = [...options, CONST.IOU.TYPE.SEND];
        }
    }

    return options;
}

/**
 * This is a temporary function to help with the smooth transition with the oldDot.
 * This function will be removed once the transition occurs in oldDot to new links.
 */
// eslint-disable-next-line @typescript-eslint/naming-convention
function temporary_getMoneyRequestOptions(
    report: OnyxEntry<Report>,
    policy: OnyxEntry<Policy>,
    reportParticipants: number[],
): Array<Exclude<IOUType, typeof CONST.IOU.TYPE.REQUEST | typeof CONST.IOU.TYPE.SEND>> {
    return getMoneyRequestOptions(report, policy, reportParticipants, true) as Array<Exclude<IOUType, typeof CONST.IOU.TYPE.REQUEST | typeof CONST.IOU.TYPE.SEND>>;
}

/**
 * Invoice sender, invoice receiver and auto-invited admins cannot leave
 */
function canLeaveInvoiceRoom(report: OnyxEntry<Report>): boolean {
    if (!report || !report?.invoiceReceiver) {
        return false;
    }

    if (report?.statusNum === CONST.REPORT.STATUS_NUM.CLOSED) {
        return false;
    }

    const isSenderPolicyAdmin = getPolicy(report.policyID)?.role === CONST.POLICY.ROLE.ADMIN;

    if (isSenderPolicyAdmin) {
        return false;
    }

    if (report.invoiceReceiver.type === CONST.REPORT.INVOICE_RECEIVER_TYPE.INDIVIDUAL) {
        return report?.invoiceReceiver?.accountID !== currentUserAccountID;
    }

    const isReceiverPolicyAdmin = getPolicy(report.invoiceReceiver.policyID)?.role === CONST.POLICY.ROLE.ADMIN;

    if (isReceiverPolicyAdmin) {
        return false;
    }

    return true;
}

/**
 * Allows a user to leave a policy room according to the following conditions of the visibility or chatType rNVP:
 * `public` - Anyone can leave (because anybody can join)
 * `public_announce` - Only non-policy members can leave (it's auto-shared with policy members)
 * `policy_admins` - Nobody can leave (it's auto-shared with all policy admins)
 * `policy_announce` - Nobody can leave (it's auto-shared with all policy members)
 * `policyExpenseChat` - Nobody can leave (it's auto-shared with all policy members)
 * `policy` - Anyone can leave (though only policy members can join)
 * `domain` - Nobody can leave (it's auto-shared with domain members)
 * `dm` - Nobody can leave (it's auto-shared with users)
 * `private` - Anybody can leave (though you can only be invited to join)
 * `invoice` - Invoice sender, invoice receiver and auto-invited admins cannot leave
 */
function canLeaveRoom(report: OnyxEntry<Report>, isPolicyEmployee: boolean): boolean {
    if (isInvoiceRoom(report)) {
        if (isArchivedRoom(report, getReportNameValuePairs(report?.reportID))) {
            return false;
        }

        const invoiceReport = getReportOrDraftReport(report?.iouReportID ?? '-1');

        if (invoiceReport?.ownerAccountID === currentUserAccountID) {
            return false;
        }

        if (invoiceReport?.managerID === currentUserAccountID) {
            return false;
        }

        const isSenderPolicyAdmin = getPolicy(report?.policyID)?.role === CONST.POLICY.ROLE.ADMIN;

        if (isSenderPolicyAdmin) {
            return false;
        }

        const isReceiverPolicyAdmin =
            report?.invoiceReceiver?.type === CONST.REPORT.INVOICE_RECEIVER_TYPE.BUSINESS ? getPolicy(report?.invoiceReceiver?.policyID)?.role === CONST.POLICY.ROLE.ADMIN : false;

        if (isReceiverPolicyAdmin) {
            return false;
        }

        return true;
    }

    if (!report?.visibility) {
        if (
            report?.chatType === CONST.REPORT.CHAT_TYPE.POLICY_ADMINS ||
            report?.chatType === CONST.REPORT.CHAT_TYPE.POLICY_ANNOUNCE ||
            report?.chatType === CONST.REPORT.CHAT_TYPE.POLICY_EXPENSE_CHAT ||
            report?.chatType === CONST.REPORT.CHAT_TYPE.DOMAIN_ALL ||
            report?.chatType === CONST.REPORT.CHAT_TYPE.SELF_DM ||
            !report?.chatType
        ) {
            // DM chats don't have a chatType
            return false;
        }
    } else if (isPublicAnnounceRoom(report) && isPolicyEmployee) {
        return false;
    }
    return true;
}

function isCurrentUserTheOnlyParticipant(participantAccountIDs?: number[]): boolean {
    return !!(participantAccountIDs?.length === 1 && participantAccountIDs?.[0] === currentUserAccountID);
}

/**
 * Returns display names for those that can see the whisper.
 * However, it returns "you" if the current user is the only one who can see it besides the person that sent it.
 */
function getWhisperDisplayNames(participantAccountIDs?: number[]): string | undefined {
    const isWhisperOnlyVisibleToCurrentUser = isCurrentUserTheOnlyParticipant(participantAccountIDs);

    // When the current user is the only participant, the display name needs to be "you" because that's the only person reading it
    if (isWhisperOnlyVisibleToCurrentUser) {
        return Localize.translateLocal('common.youAfterPreposition');
    }

    return participantAccountIDs?.map((accountID) => getDisplayNameForParticipant(accountID, !isWhisperOnlyVisibleToCurrentUser)).join(', ');
}

/**
 * Show subscript on workspace chats / threads and expense requests
 */
function shouldReportShowSubscript(report: OnyxEntry<Report>): boolean {
    if (isArchivedRoom(report, getReportNameValuePairs(report?.reportID)) && !isWorkspaceThread(report)) {
        return false;
    }

    if (isPolicyExpenseChat(report) && !isChatThread(report) && !isTaskReport(report) && !report?.isOwnPolicyExpenseChat) {
        return true;
    }

    if (isPolicyExpenseChat(report) && !isThread(report) && !isTaskReport(report)) {
        return true;
    }

    if (isExpenseRequest(report)) {
        return true;
    }

    if (isExpenseReport(report) && isOneTransactionReport(report?.reportID ?? '-1')) {
        return true;
    }

    if (isWorkspaceTaskReport(report)) {
        return true;
    }

    if (isWorkspaceThread(report)) {
        return true;
    }

    if (isInvoiceRoom(report)) {
        return true;
    }

    return false;
}

/**
 * Return true if reports data exists
 */
function isReportDataReady(): boolean {
    const allReports = ReportConnection.getAllReports();
    return !isEmptyObject(allReports) && Object.keys(allReports ?? {}).some((key) => allReports?.[key]?.reportID);
}

/**
 * Return true if reportID from path is valid
 */
function isValidReportIDFromPath(reportIDFromPath: string): boolean {
    return !['', 'null', '0', '-1'].includes(reportIDFromPath);
}

/**
 * Return the errors we have when creating a chat or a workspace room
 */
function getAddWorkspaceRoomOrChatReportErrors(report: OnyxEntry<Report>): Errors | null | undefined {
    // We are either adding a workspace room, or we're creating a chat, it isn't possible for both of these to have errors for the same report at the same time, so
    // simply looking up the first truthy value will get the relevant property if it's set.
    return report?.errorFields?.addWorkspaceRoom ?? report?.errorFields?.createChat;
}

/**
 * Return true if the expense report is marked for deletion.
 */
function isMoneyRequestReportPendingDeletion(reportOrID: OnyxEntry<Report> | string): boolean {
    const report = typeof reportOrID === 'string' ? ReportConnection.getAllReports()?.[`${ONYXKEYS.COLLECTION.REPORT}${reportOrID}`] : reportOrID;
    if (!isMoneyRequestReport(report)) {
        return false;
    }

    const parentReportAction = ReportActionsUtils.getReportAction(report?.parentReportID ?? '-1', report?.parentReportActionID ?? '-1');
    return parentReportAction?.pendingAction === CONST.RED_BRICK_ROAD_PENDING_ACTION.DELETE;
}

function canUserPerformWriteAction(report: OnyxEntry<Report>) {
    const reportErrors = getAddWorkspaceRoomOrChatReportErrors(report);

    // If the expense report is marked for deletion, let us prevent any further write action.
    if (isMoneyRequestReportPendingDeletion(report)) {
        return false;
    }

    const reportNameValuePairs = getReportNameValuePairs(report?.reportID);
    return !isArchivedRoom(report, reportNameValuePairs) && isEmptyObject(reportErrors) && report && isAllowedToComment(report) && !isAnonymousUser && canWriteInReport(report);
}

/**
 * Returns ID of the original report from which the given reportAction is first created.
 */
function getOriginalReportID(reportID: string, reportAction: OnyxInputOrEntry<ReportAction>): string | undefined {
    const reportActions = allReportActions?.[`${ONYXKEYS.COLLECTION.REPORT_ACTIONS}${reportID}`];
    const currentReportAction = reportActions?.[reportAction?.reportActionID ?? '-1'] ?? null;
    const transactionThreadReportID = ReportActionsUtils.getOneTransactionThreadReportID(reportID, reportActions ?? ([] as ReportAction[]));
    if (Object.keys(currentReportAction ?? {}).length === 0) {
        return isThreadFirstChat(reportAction, reportID)
            ? ReportConnection.getAllReports()?.[`${ONYXKEYS.COLLECTION.REPORT}${reportID}`]?.parentReportID
            : transactionThreadReportID ?? reportID;
    }
    return reportID;
}

/**
 * Return the pendingAction and the errors resulting from either
 *
 * - creating a workspace room
 * - starting a chat
 * - paying the expense
 *
 * while being offline
 */
function getReportOfflinePendingActionAndErrors(report: OnyxEntry<Report>): ReportOfflinePendingActionAndErrors {
    // It shouldn't be possible for all of these actions to be pending (or to have errors) for the same report at the same time, so just take the first that exists
    const reportPendingAction = report?.pendingFields?.addWorkspaceRoom ?? report?.pendingFields?.createChat ?? report?.pendingFields?.reimbursed;

    const reportErrors = getAddWorkspaceRoomOrChatReportErrors(report);
    return {reportPendingAction, reportErrors};
}

/**
 * Check if the report can create the expense with type is iouType
 */
function canCreateRequest(report: OnyxEntry<Report>, policy: OnyxEntry<Policy>, iouType: ValueOf<typeof CONST.IOU.TYPE>): boolean {
    const participantAccountIDs = Object.keys(report?.participants ?? {}).map(Number);
    if (!canUserPerformWriteAction(report)) {
        return false;
    }
    return getMoneyRequestOptions(report, policy, participantAccountIDs).includes(iouType);
}

function getWorkspaceChats(policyID: string, accountIDs: number[]): Array<OnyxEntry<Report>> {
    const allReports = ReportConnection.getAllReports();
    return Object.values(allReports ?? {}).filter((report) => isPolicyExpenseChat(report) && (report?.policyID ?? '-1') === policyID && accountIDs.includes(report?.ownerAccountID ?? -1));
}

/**
 * Gets all reports that relate to the policy
 *
 * @param policyID - the workspace ID to get all associated reports
 */
function getAllWorkspaceReports(policyID: string): Array<OnyxEntry<Report>> {
    const allReports = ReportConnection.getAllReports();
    return Object.values(allReports ?? {}).filter((report) => (report?.policyID ?? '-1') === policyID);
}

/**
 * @param policy - the workspace the report is on, null if the user isn't a member of the workspace
 */
function shouldDisableRename(report: OnyxEntry<Report>): boolean {
    if (
        isDefaultRoom(report) ||
        isArchivedRoom(report, getReportNameValuePairs(report?.reportID)) ||
        isPublicRoom(report) ||
        isThread(report) ||
        isMoneyRequest(report) ||
        isMoneyRequestReport(report) ||
        isPolicyExpenseChat(report) ||
        isInvoiceRoom(report) ||
        isInvoiceReport(report) ||
        isSystemChat(report)
    ) {
        return true;
    }

    if (isGroupChat(report)) {
        return false;
    }

    if (isDeprecatedGroupDM(report) || isTaskReport(report)) {
        return true;
    }

    return false;
}

/**
 * @param policy - the workspace the report is on, null if the user isn't a member of the workspace
 */
function canEditWriteCapability(report: OnyxEntry<Report>, policy: OnyxEntry<Policy>): boolean {
    return PolicyUtils.isPolicyAdmin(policy) && !isAdminRoom(report) && !isArchivedRoom(report, getReportNameValuePairs(report?.reportID)) && !isThread(report) && !isInvoiceRoom(report);
}

/**
 * @param policy - the workspace the report is on, null if the user isn't a member of the workspace
 */
function canEditRoomVisibility(report: OnyxEntry<Report>, policy: OnyxEntry<Policy>): boolean {
    return PolicyUtils.isPolicyAdmin(policy) && !isArchivedRoom(report, getReportNameValuePairs(report?.reportID));
}

/**
 * Returns the onyx data needed for the task assignee chat
 */
function getTaskAssigneeChatOnyxData(
    accountID: number,
    assigneeAccountID: number,
    taskReportID: string,
    assigneeChatReportID: string,
    parentReportID: string,
    title: string,
    assigneeChatReport: OnyxEntry<Report>,
): OnyxDataTaskAssigneeChat {
    // Set if we need to add a comment to the assignee chat notifying them that they have been assigned a task
    let optimisticAssigneeAddComment: OptimisticReportAction | undefined;
    // Set if this is a new chat that needs to be created for the assignee
    let optimisticChatCreatedReportAction: OptimisticCreatedReportAction | undefined;
    const currentTime = DateUtils.getDBTime();
    const optimisticData: OnyxUpdate[] = [];
    const successData: OnyxUpdate[] = [];
    const failureData: OnyxUpdate[] = [];

    // You're able to assign a task to someone you haven't chatted with before - so we need to optimistically create the chat and the chat reportActions
    // Only add the assignee chat report to onyx if we haven't already set it optimistically
    if (assigneeChatReport?.isOptimisticReport && assigneeChatReport.pendingFields?.createChat !== CONST.RED_BRICK_ROAD_PENDING_ACTION.ADD) {
        optimisticChatCreatedReportAction = buildOptimisticCreatedReportAction(assigneeChatReportID);
        optimisticData.push(
            {
                onyxMethod: Onyx.METHOD.MERGE,
                key: `${ONYXKEYS.COLLECTION.REPORT}${assigneeChatReportID}`,
                value: {
                    pendingFields: {
                        createChat: CONST.RED_BRICK_ROAD_PENDING_ACTION.ADD,
                    },
                    isHidden: false,
                },
            },
            {
                onyxMethod: Onyx.METHOD.MERGE,
                key: `${ONYXKEYS.COLLECTION.REPORT_ACTIONS}${assigneeChatReportID}`,
                value: {[optimisticChatCreatedReportAction.reportActionID]: optimisticChatCreatedReportAction as Partial<ReportAction>},
            },
        );

        successData.push({
            onyxMethod: Onyx.METHOD.MERGE,
            key: `${ONYXKEYS.COLLECTION.REPORT}${assigneeChatReportID}`,
            value: {
                pendingFields: {
                    createChat: null,
                },
                isOptimisticReport: false,
                // BE will send a different participant. We clear the optimistic one to avoid duplicated entries
                participants: {[assigneeAccountID]: null},
            },
        });

        failureData.push(
            {
                onyxMethod: Onyx.METHOD.SET,
                key: `${ONYXKEYS.COLLECTION.REPORT}${assigneeChatReportID}`,
                value: null,
            },
            {
                onyxMethod: Onyx.METHOD.MERGE,
                key: `${ONYXKEYS.COLLECTION.REPORT_ACTIONS}${assigneeChatReportID}`,
                value: {[optimisticChatCreatedReportAction.reportActionID]: {pendingAction: null}},
            },
            // If we failed, we want to remove the optimistic personal details as it was likely due to an invalid login
            {
                onyxMethod: Onyx.METHOD.MERGE,
                key: ONYXKEYS.PERSONAL_DETAILS_LIST,
                value: {
                    [assigneeAccountID]: null,
                },
            },
        );
    }

    // If you're choosing to share the task in the same DM as the assignee then we don't need to create another reportAction indicating that you've been assigned
    if (assigneeChatReportID !== parentReportID) {
        // eslint-disable-next-line @typescript-eslint/prefer-nullish-coalescing
        const displayname = allPersonalDetails?.[assigneeAccountID]?.displayName || allPersonalDetails?.[assigneeAccountID]?.login || '';
        optimisticAssigneeAddComment = buildOptimisticTaskCommentReportAction(taskReportID, title, assigneeAccountID, `assigned to ${displayname}`, parentReportID);
        const lastAssigneeCommentText = formatReportLastMessageText(ReportActionsUtils.getReportActionText(optimisticAssigneeAddComment.reportAction as ReportAction));
        const optimisticAssigneeReport = {
            lastVisibleActionCreated: currentTime,
            lastMessageText: lastAssigneeCommentText,
            lastActorAccountID: accountID,
            lastReadTime: currentTime,
        };

        optimisticData.push(
            {
                onyxMethod: Onyx.METHOD.MERGE,
                key: `${ONYXKEYS.COLLECTION.REPORT_ACTIONS}${assigneeChatReportID}`,
                value: {[optimisticAssigneeAddComment.reportAction.reportActionID ?? '-1']: optimisticAssigneeAddComment.reportAction as ReportAction},
            },
            {
                onyxMethod: Onyx.METHOD.MERGE,
                key: `${ONYXKEYS.COLLECTION.REPORT}${assigneeChatReportID}`,
                value: optimisticAssigneeReport,
            },
        );
        successData.push({
            onyxMethod: Onyx.METHOD.MERGE,
            key: `${ONYXKEYS.COLLECTION.REPORT_ACTIONS}${assigneeChatReportID}`,
            value: {[optimisticAssigneeAddComment.reportAction.reportActionID ?? '-1']: {isOptimisticAction: null}},
        });
        failureData.push({
            onyxMethod: Onyx.METHOD.MERGE,
            key: `${ONYXKEYS.COLLECTION.REPORT_ACTIONS}${assigneeChatReportID}`,
            value: {[optimisticAssigneeAddComment.reportAction.reportActionID ?? '-1']: {pendingAction: null}},
        });
    }

    return {
        optimisticData,
        successData,
        failureData,
        optimisticAssigneeAddComment,
        optimisticChatCreatedReportAction,
    };
}

/**
 * Return iou report action display message
 */
function getIOUReportActionDisplayMessage(reportAction: OnyxEntry<ReportAction>, transaction?: OnyxEntry<Transaction>): string {
    if (!ReportActionsUtils.isMoneyRequestAction(reportAction)) {
        return '';
    }
    const originalMessage = ReportActionsUtils.getOriginalMessage(reportAction);
    const {IOUReportID} = originalMessage ?? {};
    const iouReport = getReportOrDraftReport(IOUReportID);
    let translationKey: TranslationPaths;
    if (originalMessage?.type === CONST.IOU.REPORT_ACTION_TYPE.PAY) {
        // The `REPORT_ACTION_TYPE.PAY` action type is used for both fulfilling existing requests and sending money. To
        // differentiate between these two scenarios, we check if the `originalMessage` contains the `IOUDetails`
        // property. If it does, it indicates that this is a 'Pay someone' action.
        const {amount, currency} = originalMessage?.IOUDetails ?? originalMessage ?? {};
        const formattedAmount = CurrencyUtils.convertToDisplayString(Math.abs(amount), currency) ?? '';

        switch (originalMessage.paymentType) {
            case CONST.IOU.PAYMENT_TYPE.ELSEWHERE:
                translationKey = 'iou.paidElsewhereWithAmount';
                break;
            case CONST.IOU.PAYMENT_TYPE.EXPENSIFY:
            case CONST.IOU.PAYMENT_TYPE.VBBA:
                translationKey = 'iou.paidWithExpensifyWithAmount';
                break;
            default:
                translationKey = 'iou.payerPaidAmount';
                break;
        }
        return Localize.translateLocal(translationKey, {amount: formattedAmount, payer: ''});
    }

    const amount = TransactionUtils.getAmount(transaction, !isEmptyObject(iouReport) && isExpenseReport(iouReport)) ?? 0;
    const formattedAmount = CurrencyUtils.convertToDisplayString(amount, TransactionUtils.getCurrency(transaction)) ?? '';
    const isRequestSettled = isSettled(originalMessage?.IOUReportID);
    const isApproved = isReportApproved(iouReport);
    if (isRequestSettled) {
        return Localize.translateLocal('iou.payerSettled', {
            amount: formattedAmount,
        });
    }
    if (isApproved) {
        return Localize.translateLocal('iou.approvedAmount', {
            amount: formattedAmount,
        });
    }
    if (ReportActionsUtils.isSplitBillAction(reportAction)) {
        translationKey = 'iou.didSplitAmount';
    } else if (ReportActionsUtils.isTrackExpenseAction(reportAction)) {
        translationKey = 'iou.trackedAmount';
    } else {
        translationKey = 'iou.submittedAmount';
    }
    return Localize.translateLocal(translationKey, {
        formattedAmount,
        comment: TransactionUtils.getDescription(transaction) ?? '',
    });
}

/**
 * Checks if a report is a group chat.
 *
 * A report is a group chat if it meets the following conditions:
 * - Not a chat thread.
 * - Not a task report.
 * - Not an expense / IOU report.
 * - Not an archived room.
 * - Not a public / admin / announce chat room (chat type doesn't match any of the specified types).
 * - More than 2 participants.
 *
 */
function isDeprecatedGroupDM(report: OnyxEntry<Report>): boolean {
    return !!(
        report &&
        !isChatThread(report) &&
        !isTaskReport(report) &&
        !isInvoiceReport(report) &&
        !isMoneyRequestReport(report) &&
        !isArchivedRoom(report, getReportNameValuePairs(report?.reportID)) &&
        !Object.values(CONST.REPORT.CHAT_TYPE).some((chatType) => chatType === getChatType(report)) &&
        Object.keys(report.participants ?? {})
            .map(Number)
            .filter((accountID) => accountID !== currentUserAccountID).length > 1
    );
}

/**
 * A "root" group chat is the top level group chat and does not refer to any threads off of a Group Chat
 */
function isRootGroupChat(report: OnyxEntry<Report>): boolean {
    return !isChatThread(report) && (isGroupChat(report) || isDeprecatedGroupDM(report));
}

/**
 * Assume any report without a reportID is unusable.
 */
function isValidReport(report?: OnyxEntry<Report>): boolean {
    return !!report?.reportID;
}

/**
 * Check to see if we are a participant of this report.
 */
function isReportParticipant(accountID: number, report: OnyxEntry<Report>): boolean {
    if (!accountID) {
        return false;
    }

    const possibleAccountIDs = Object.keys(report?.participants ?? {}).map(Number);
    if (report?.ownerAccountID) {
        possibleAccountIDs.push(report?.ownerAccountID);
    }
    if (report?.managerID) {
        possibleAccountIDs.push(report?.managerID);
    }
    return possibleAccountIDs.includes(accountID);
}

/**
 * Check to see if the current user has access to view the report.
 */
function canCurrentUserOpenReport(report: OnyxEntry<Report>): boolean {
    return (isReportParticipant(currentUserAccountID ?? 0, report) || isPublicRoom(report)) && canAccessReport(report, allPolicies, allBetas);
}

function shouldUseFullTitleToDisplay(report: OnyxEntry<Report>): boolean {
    return (
        isMoneyRequestReport(report) || isPolicyExpenseChat(report) || isChatRoom(report) || isChatThread(report) || isTaskReport(report) || isGroupChat(report) || isInvoiceReport(report)
    );
}

function getRoom(type: ValueOf<typeof CONST.REPORT.CHAT_TYPE>, policyID: string): OnyxEntry<Report> {
    const room = Object.values(ReportConnection.getAllReports() ?? {}).find((report) => report?.policyID === policyID && report?.chatType === type && !isThread(report));
    return room;
}

/**
 *  We only want policy members who are members of the report to be able to modify the report description, but not in thread chat.
 */
function canEditReportDescription(report: OnyxEntry<Report>, policy: OnyxEntry<Policy>): boolean {
    return (
        !isMoneyRequestReport(report) &&
        !isArchivedRoom(report, getReportNameValuePairs(report?.reportID)) &&
        isChatRoom(report) &&
        !isChatThread(report) &&
        !isEmpty(policy) &&
        hasParticipantInArray(report, [currentUserAccountID ?? 0])
    );
}

function canEditPolicyDescription(policy: OnyxEntry<Policy>): boolean {
    return PolicyUtils.isPolicyAdmin(policy);
}

/**
 * Checks if report action has error when smart scanning
 */
function hasSmartscanError(reportActions: ReportAction[]) {
    return reportActions.some((action) => {
        if (!ReportActionsUtils.isSplitBillAction(action) && !ReportActionsUtils.isReportPreviewAction(action)) {
            return false;
        }
        const IOUReportID = ReportActionsUtils.getIOUReportIDFromReportActionPreview(action);
        const isReportPreviewError = ReportActionsUtils.isReportPreviewAction(action) && shouldShowRBRForMissingSmartscanFields(IOUReportID) && !isSettled(IOUReportID);
        const transactionID = ReportActionsUtils.isMoneyRequestAction(action) ? ReportActionsUtils.getOriginalMessage(action)?.IOUTransactionID ?? '-1' : '-1';
        const transaction = allTransactions?.[`${ONYXKEYS.COLLECTION.TRANSACTION}${transactionID}`] ?? {};
        const isSplitBillError = ReportActionsUtils.isSplitBillAction(action) && TransactionUtils.hasMissingSmartscanFields(transaction as Transaction);

        return isReportPreviewError || isSplitBillError;
    });
}

function shouldAutoFocusOnKeyPress(event: KeyboardEvent): boolean {
    if (event.key.length > 1) {
        return false;
    }

    // If a key is pressed in combination with Meta, Control or Alt do not focus
    if (event.ctrlKey || event.metaKey) {
        return false;
    }

    if (event.code === 'Space') {
        return false;
    }

    return true;
}

/**
 * Navigates to the appropriate screen based on the presence of a private note for the current user.
 */
function navigateToPrivateNotes(report: OnyxEntry<Report>, session: OnyxEntry<Session>) {
    if (isEmpty(report) || isEmpty(session) || !session.accountID) {
        return;
    }
    const currentUserPrivateNote = report.privateNotes?.[session.accountID]?.note ?? '';
    if (isEmpty(currentUserPrivateNote)) {
        Navigation.navigate(ROUTES.PRIVATE_NOTES_EDIT.getRoute(report.reportID, session.accountID));
        return;
    }
    Navigation.navigate(ROUTES.PRIVATE_NOTES_LIST.getRoute(report.reportID));
}

/**
 * Get all held transactions of a iouReport
 */
function getAllHeldTransactions(iouReportID?: string): Transaction[] {
    const transactions = TransactionUtils.getAllReportTransactions(iouReportID);
    return transactions.filter((transaction) => TransactionUtils.isOnHold(transaction));
}

/**
 * Check if Report has any held expenses
 */
function hasHeldExpenses(iouReportID?: string): boolean {
    const transactions = TransactionUtils.getAllReportTransactions(iouReportID);
    return transactions.some((transaction) => TransactionUtils.isOnHold(transaction));
}

/**
 * Check if all expenses in the Report are on hold
 */
function hasOnlyHeldExpenses(iouReportID: string, transactions?: OnyxCollection<Transaction>): boolean {
    const reportTransactions = TransactionUtils.getAllReportTransactions(iouReportID, transactions);
    return reportTransactions.length > 0 && !reportTransactions.some((transaction) => !TransactionUtils.isOnHold(transaction));
}

/**
 * Checks if thread replies should be displayed
 */
function shouldDisplayThreadReplies(reportAction: OnyxInputOrEntry<ReportAction>, reportID: string): boolean {
    const hasReplies = (reportAction?.childVisibleActionCount ?? 0) > 0;
    return hasReplies && !!reportAction?.childCommenterCount && !isThreadFirstChat(reportAction, reportID);
}

/**
 * Check if money report has any transactions updated optimistically
 */
function hasUpdatedTotal(report: OnyxInputOrEntry<Report>, policy: OnyxInputOrEntry<Policy>): boolean {
    if (!report) {
        return true;
    }

    const transactions = TransactionUtils.getAllReportTransactions(report.reportID);
    const hasPendingTransaction = transactions.some((transaction) => !!transaction.pendingAction);
    const hasTransactionWithDifferentCurrency = transactions.some((transaction) => transaction.currency !== report.currency);
    const hasDifferentWorkspaceCurrency = report.pendingFields?.createChat && isExpenseReport(report) && report.currency !== policy?.outputCurrency;
    const hasOptimisticHeldExpense = hasHeldExpenses(report.reportID) && report?.unheldTotal === undefined;

    return !(hasPendingTransaction && (hasTransactionWithDifferentCurrency || hasDifferentWorkspaceCurrency)) && !hasOptimisticHeldExpense;
}

/**
 * Return held and full amount formatted with used currency
 */
function getNonHeldAndFullAmount(iouReport: OnyxEntry<Report>, policy: OnyxEntry<Policy>): string[] {
    const transactions = TransactionUtils.getAllReportTransactions(iouReport?.reportID ?? '-1');
    const hasPendingTransaction = transactions.some((transaction) => !!transaction.pendingAction);

    // if the report is an expense report, the total amount should be negated
    const coefficient = isExpenseReport(iouReport) ? -1 : 1;

    if (hasUpdatedTotal(iouReport, policy) && hasPendingTransaction) {
        const unheldTotal = transactions.reduce((currentVal, transaction) => currentVal - (!TransactionUtils.isOnHold(transaction) ? transaction.amount : 0), 0);

        return [CurrencyUtils.convertToDisplayString(unheldTotal, iouReport?.currency), CurrencyUtils.convertToDisplayString((iouReport?.total ?? 0) * coefficient, iouReport?.currency)];
    }

    return [
        CurrencyUtils.convertToDisplayString((iouReport?.unheldTotal ?? 0) * coefficient, iouReport?.currency),
        CurrencyUtils.convertToDisplayString((iouReport?.total ?? 0) * coefficient, iouReport?.currency),
    ];
}

/**
 * Disable reply in thread action if:
 *
 * - The action is listed in the thread-disabled list
 * - The action is a split expense action
 * - The action is deleted and is not threaded
 * - The report is archived and the action is not threaded
 * - The action is a whisper action and it's neither a report preview nor IOU action
 * - The action is the thread's first chat
 */
function shouldDisableThread(reportAction: OnyxInputOrEntry<ReportAction>, reportID: string): boolean {
    const isSplitBillAction = ReportActionsUtils.isSplitBillAction(reportAction);
    const isDeletedAction = ReportActionsUtils.isDeletedAction(reportAction);
    const isReportPreviewAction = ReportActionsUtils.isReportPreviewAction(reportAction);
    const isIOUAction = ReportActionsUtils.isMoneyRequestAction(reportAction);
    const isWhisperAction = ReportActionsUtils.isWhisperAction(reportAction) || ReportActionsUtils.isActionableTrackExpense(reportAction);
    const isArchivedReport = isArchivedRoom(getReportOrDraftReport(reportID), getReportNameValuePairs(reportID));
    const isActionDisabled = CONST.REPORT.ACTIONS.THREAD_DISABLED.some((action: string) => action === reportAction?.actionName);

    return (
        isActionDisabled ||
        isSplitBillAction ||
        (isDeletedAction && !reportAction?.childVisibleActionCount) ||
        (isArchivedReport && !reportAction?.childVisibleActionCount) ||
        (isWhisperAction && !isReportPreviewAction && !isIOUAction) ||
        isThreadFirstChat(reportAction, reportID)
    );
}

function getAllAncestorReportActions(report: Report | null | undefined): Ancestor[] {
    if (!report) {
        return [];
    }
    const allAncestors: Ancestor[] = [];
    let parentReportID = report.parentReportID;
    let parentReportActionID = report.parentReportActionID;

    // Store the child of parent report
    let currentReport = report;

    while (parentReportID) {
        const parentReport = getReportOrDraftReport(parentReportID);
        const parentReportAction = ReportActionsUtils.getReportAction(parentReportID, parentReportActionID ?? '-1');

        if (
            !parentReportAction ||
            (ReportActionsUtils.isTransactionThread(parentReportAction) && !ReportActionsUtils.isSentMoneyReportAction(parentReportAction)) ||
            ReportActionsUtils.isReportPreviewAction(parentReportAction)
        ) {
            break;
        }

        const isParentReportActionUnread = ReportActionsUtils.isCurrentActionUnread(parentReport, parentReportAction);
        allAncestors.push({
            report: currentReport,
            reportAction: parentReportAction,
            shouldDisplayNewMarker: isParentReportActionUnread,
        });

        if (!parentReport) {
            break;
        }

        parentReportID = parentReport?.parentReportID;
        parentReportActionID = parentReport?.parentReportActionID;
        if (!isEmptyObject(parentReport)) {
            currentReport = parentReport;
        }
    }

    return allAncestors.reverse();
}

function getAllAncestorReportActionIDs(report: Report | null | undefined, includeTransactionThread = false): AncestorIDs {
    if (!report) {
        return {
            reportIDs: [],
            reportActionsIDs: [],
        };
    }

    const allAncestorIDs: AncestorIDs = {
        reportIDs: [],
        reportActionsIDs: [],
    };
    let parentReportID = report.parentReportID;
    let parentReportActionID = report.parentReportActionID;

    while (parentReportID) {
        const parentReport = getReportOrDraftReport(parentReportID);
        const parentReportAction = ReportActionsUtils.getReportAction(parentReportID, parentReportActionID ?? '-1');

        if (
            !parentReportAction ||
            (!includeTransactionThread &&
                ((ReportActionsUtils.isTransactionThread(parentReportAction) && !ReportActionsUtils.isSentMoneyReportAction(parentReportAction)) ||
                    ReportActionsUtils.isReportPreviewAction(parentReportAction)))
        ) {
            break;
        }

        allAncestorIDs.reportIDs.push(parentReportID ?? '-1');
        allAncestorIDs.reportActionsIDs.push(parentReportActionID ?? '-1');

        if (!parentReport) {
            break;
        }

        parentReportID = parentReport?.parentReportID;
        parentReportActionID = parentReport?.parentReportActionID;
    }

    return allAncestorIDs;
}

/**
 * Get optimistic data of parent report action
 * @param reportID The reportID of the report that is updated
 * @param lastVisibleActionCreated Last visible action created of the child report
 * @param type The type of action in the child report
 */
function getOptimisticDataForParentReportAction(reportID: string, lastVisibleActionCreated: string, type: string): Array<OnyxUpdate | null> {
    const report = getReportOrDraftReport(reportID);

    if (!report || isEmptyObject(report)) {
        return [];
    }

    const ancestors = getAllAncestorReportActionIDs(report, true);
    const totalAncestor = ancestors.reportIDs.length;

    return Array.from(Array(totalAncestor), (_, index) => {
        const ancestorReport = getReportOrDraftReport(ancestors.reportIDs[index]);

        if (!ancestorReport || isEmptyObject(ancestorReport)) {
            return null;
        }

        const ancestorReportAction = ReportActionsUtils.getReportAction(ancestorReport.reportID, ancestors.reportActionsIDs[index]);

        if (!ancestorReportAction || isEmptyObject(ancestorReportAction)) {
            return null;
        }

        return {
            onyxMethod: Onyx.METHOD.MERGE,
            key: `${ONYXKEYS.COLLECTION.REPORT_ACTIONS}${ancestorReport.reportID}`,
            value: {
                [ancestorReportAction?.reportActionID ?? '-1']: updateOptimisticParentReportAction(ancestorReportAction, lastVisibleActionCreated, type),
            },
        };
    });
}

function canBeAutoReimbursed(report: OnyxInputOrEntry<Report>, policy: OnyxInputOrEntry<Policy>): boolean {
    if (isEmptyObject(policy)) {
        return false;
    }
    type CurrencyType = TupleToUnion<typeof CONST.DIRECT_REIMBURSEMENT_CURRENCIES>;
    const reimbursableTotal = getMoneyRequestSpendBreakdown(report).totalDisplaySpend;
    const autoReimbursementLimit = policy.autoReimbursementLimit ?? 0;
    const isAutoReimbursable =
        isReportInGroupPolicy(report) &&
        policy.reimbursementChoice === CONST.POLICY.REIMBURSEMENT_CHOICES.REIMBURSEMENT_YES &&
        autoReimbursementLimit >= reimbursableTotal &&
        reimbursableTotal > 0 &&
        CONST.DIRECT_REIMBURSEMENT_CURRENCIES.includes(report?.currency as CurrencyType);
    return isAutoReimbursable;
}

/** Check if the current user is an owner of the report */
function isReportOwner(report: OnyxInputOrEntry<Report>): boolean {
    return report?.ownerAccountID === currentUserPersonalDetails?.accountID;
}

function isAllowedToApproveExpenseReport(report: OnyxEntry<Report>, approverAccountID?: number): boolean {
    const policy = getPolicy(report?.policyID);
    const isOwner = (approverAccountID ?? currentUserAccountID) === report?.ownerAccountID;
    return !(policy?.preventSelfApproval && isOwner);
}

function isAllowedToSubmitDraftExpenseReport(report: OnyxEntry<Report>): boolean {
    const policy = getPolicy(report?.policyID);
    const submitToAccountID = PolicyUtils.getSubmitToAccountID(policy, report?.ownerAccountID ?? -1);

    return isAllowedToApproveExpenseReport(report, submitToAccountID);
}

/**
 * What missing payment method does this report action indicate, if any?
 */
function getIndicatedMissingPaymentMethod(userWallet: OnyxEntry<UserWallet>, reportId: string, reportAction: ReportAction): MissingPaymentMethod | undefined {
    const isSubmitterOfUnsettledReport = isCurrentUserSubmitter(reportId) && !isSettled(reportId);
    if (!isSubmitterOfUnsettledReport || !ReportActionsUtils.isReimbursementQueuedAction(reportAction)) {
        return undefined;
    }
    const paymentType = ReportActionsUtils.getOriginalMessage(reportAction)?.paymentType;
    if (paymentType === CONST.IOU.PAYMENT_TYPE.EXPENSIFY) {
        return isEmpty(userWallet) || userWallet.tierName === CONST.WALLET.TIER_NAME.SILVER ? 'wallet' : undefined;
    }

    return !store.hasCreditBankAccount() ? 'bankAccount' : undefined;
}

/**
 * Checks if report chat contains missing payment method
 */
function hasMissingPaymentMethod(userWallet: OnyxEntry<UserWallet>, iouReportID: string): boolean {
    const reportActions = allReportActions?.[`${ONYXKEYS.COLLECTION.REPORT_ACTIONS}${iouReportID}`] ?? {};
    return Object.values(reportActions)
        .filter(Boolean)
        .some((action) => getIndicatedMissingPaymentMethod(userWallet, iouReportID, action) !== undefined);
}

/**
 * Used from expense actions to decide if we need to build an optimistic expense report.
 * Create a new report if:
 * - we don't have an iouReport set in the chatReport
 * - we have one, but it's waiting on the payee adding a bank account
 * - we have one, but we can't add more transactions to it due to: report is approved or settled, or report is processing and policy isn't on Instant submit reporting frequency
 */
function shouldCreateNewMoneyRequestReport(existingIOUReport: OnyxInputOrEntry<Report> | undefined, chatReport: OnyxInputOrEntry<Report>): boolean {
    return !existingIOUReport || hasIOUWaitingOnCurrentUserBankAccount(chatReport) || !canAddTransaction(existingIOUReport);
}

function getTripTransactions(tripRoomReportID: string | undefined, reportFieldToCompare: 'parentReportID' | 'reportID' = 'parentReportID'): Transaction[] {
    const tripTransactionReportIDs = Object.values(ReportConnection.getAllReports() ?? {})
        .filter((report) => report && report?.[reportFieldToCompare] === tripRoomReportID)
        .map((report) => report?.reportID);
    return tripTransactionReportIDs.flatMap((reportID) => TransactionUtils.getAllReportTransactions(reportID));
}

function getTripIDFromTransactionParentReport(transactionParentReport: OnyxEntry<Report> | undefined | null): string | undefined {
    return getReportOrDraftReport(transactionParentReport?.parentReportID)?.tripData?.tripID;
}

/**
 * Checks if report contains actions with errors
 */
function hasActionsWithErrors(reportID: string): boolean {
    const reportActions = allReportActions?.[`${ONYXKEYS.COLLECTION.REPORT_ACTIONS}${reportID}`] ?? {};
    return Object.values(reportActions)
        .filter(Boolean)
        .some((action) => !isEmptyObject(action.errors));
}

function isNonAdminOrOwnerOfPolicyExpenseChat(report: OnyxInputOrEntry<Report>, policy: OnyxInputOrEntry<Policy>): boolean {
    return isPolicyExpenseChat(report) && !(PolicyUtils.isPolicyAdmin(policy) || PolicyUtils.isPolicyOwner(policy, currentUserAccountID ?? -1) || isReportOwner(report));
}

function isAdminOwnerApproverOrReportOwner(report: OnyxEntry<Report>, policy: OnyxEntry<Policy>): boolean {
    const isApprover = isMoneyRequestReport(report) && report?.managerID !== null && currentUserPersonalDetails?.accountID === report?.managerID;

    return PolicyUtils.isPolicyAdmin(policy) || PolicyUtils.isPolicyOwner(policy, currentUserAccountID ?? -1) || isReportOwner(report) || isApprover;
}

/**
 * Whether the user can join a report
 */
function canJoinChat(report: OnyxInputOrEntry<Report>, parentReportAction: OnyxInputOrEntry<ReportAction>, policy: OnyxInputOrEntry<Policy>): boolean {
    // We disabled thread functions for whisper action
    // So we should not show join option for existing thread on whisper message that has already been left, or manually leave it
    if (ReportActionsUtils.isWhisperAction(parentReportAction)) {
        return false;
    }

    // If the notification preference of the chat is not hidden that means we have already joined the chat
    if (report?.notificationPreference !== CONST.REPORT.NOTIFICATION_PREFERENCE.HIDDEN) {
        return false;
    }

    const isExpenseChat = isMoneyRequestReport(report) || isMoneyRequest(report) || isInvoiceReport(report) || isTrackExpenseReport(report);
    // Anyone viewing these chat types is already a participant and therefore cannot join
    if (isRootGroupChat(report) || isSelfDM(report) || isInvoiceRoom(report) || isSystemChat(report) || isExpenseChat) {
        return false;
    }

    // The user who is a member of the workspace has already joined the public announce room.
    if (isPublicAnnounceRoom(report) && !isEmptyObject(policy)) {
        return false;
    }

    return isChatThread(report) || isUserCreatedPolicyRoom(report) || isNonAdminOrOwnerOfPolicyExpenseChat(report, policy);
}

/**
 * Whether the user can leave a report
 */
function canLeaveChat(report: OnyxEntry<Report>, policy: OnyxEntry<Policy>): boolean {
    if (isRootGroupChat(report)) {
        return true;
    }

    if (isPolicyExpenseChat(report) && !report?.isOwnPolicyExpenseChat && !PolicyUtils.isPolicyAdmin(policy)) {
        return true;
    }

    if (isPublicRoom(report) && SessionUtils.isAnonymousUser()) {
        return false;
    }

    if (report?.notificationPreference === CONST.REPORT.NOTIFICATION_PREFERENCE.HIDDEN) {
        return false;
    }

    // Anyone viewing these chat types is already a participant and therefore cannot leave
    if (isSelfDM(report)) {
        return false;
    }

    // The user who is a member of the workspace cannot leave the public announce room.
    if (isPublicAnnounceRoom(report) && !isEmptyObject(policy)) {
        return false;
    }

    if (isInvoiceRoom(report)) {
        return canLeaveInvoiceRoom(report);
    }

    return (isChatThread(report) && !!report?.notificationPreference?.length) || isUserCreatedPolicyRoom(report) || isNonAdminOrOwnerOfPolicyExpenseChat(report, policy);
}

function getReportActionActorAccountID(reportAction: OnyxInputOrEntry<ReportAction>, iouReport: OnyxInputOrEntry<Report> | undefined): number | undefined {
    switch (reportAction?.actionName) {
        case CONST.REPORT.ACTIONS.TYPE.REPORT_PREVIEW:
            return !isEmptyObject(iouReport) ? iouReport.managerID : reportAction?.childManagerAccountID;

        case CONST.REPORT.ACTIONS.TYPE.SUBMITTED:
            return reportAction?.adminAccountID ?? reportAction?.actorAccountID;

        default:
            return reportAction?.actorAccountID;
    }
}

function createDraftWorkspaceAndNavigateToConfirmationScreen(transactionID: string, actionName: IOUAction): void {
    const isCategorizing = actionName === CONST.IOU.ACTION.CATEGORIZE;
    const {expenseChatReportID, policyID, policyName} = PolicyActions.createDraftWorkspace();
    IOU.setMoneyRequestParticipants(transactionID, [
        {
            selected: true,
            accountID: 0,
            isPolicyExpenseChat: true,
            reportID: expenseChatReportID,
            policyID,
            searchText: policyName,
        },
    ]);
    const iouConfirmationPageRoute = ROUTES.MONEY_REQUEST_STEP_CONFIRMATION.getRoute(actionName, CONST.IOU.TYPE.SUBMIT, transactionID, expenseChatReportID);
    if (isCategorizing) {
        Navigation.navigate(ROUTES.MONEY_REQUEST_STEP_CATEGORY.getRoute(actionName, CONST.IOU.TYPE.SUBMIT, transactionID, expenseChatReportID, iouConfirmationPageRoute));
    } else {
        Navigation.navigate(iouConfirmationPageRoute);
    }
}

function createDraftTransactionAndNavigateToParticipantSelector(transactionID: string, reportID: string, actionName: IOUAction, reportActionID: string): void {
    const transaction = allTransactions?.[`${ONYXKEYS.COLLECTION.TRANSACTION}${transactionID}`] ?? ({} as Transaction);
    const reportActions = allReportActions?.[`${ONYXKEYS.COLLECTION.REPORT_ACTIONS}${reportID}`] ?? ([] as ReportAction[]);

    if (!transaction || !reportActions) {
        return;
    }

    const linkedTrackedExpenseReportAction = Object.values(reportActions)
        .filter(Boolean)
        .find((action) => ReportActionsUtils.isMoneyRequestAction(action) && ReportActionsUtils.getOriginalMessage(action)?.IOUTransactionID === transactionID);

    const {created, amount, currency, merchant, mccGroup} = getTransactionDetails(transaction) ?? {};
    const comment = getTransactionCommentObject(transaction);

    IOU.createDraftTransaction({
        ...transaction,
        actionableWhisperReportActionID: reportActionID,
        linkedTrackedExpenseReportAction,
        linkedTrackedExpenseReportID: reportID,
        created,
        amount,
        currency,
        comment,
        merchant,
        modifiedMerchant: '',
        mccGroup,
    } as Transaction);

    const filteredPolicies = Object.values(allPolicies ?? {}).filter(
        (policy) => policy && policy.type !== CONST.POLICY.TYPE.PERSONAL && policy.pendingAction !== CONST.RED_BRICK_ROAD_PENDING_ACTION.DELETE,
    );

    if (actionName === CONST.IOU.ACTION.SUBMIT || (allPolicies && filteredPolicies.length > 0)) {
        Navigation.navigate(ROUTES.MONEY_REQUEST_STEP_PARTICIPANTS.getRoute(CONST.IOU.TYPE.SUBMIT, transactionID, reportID, undefined, actionName));
        return;
    }

    return createDraftWorkspaceAndNavigateToConfirmationScreen(transactionID, actionName);
}

/**
 * @returns the object to update `report.hasOutstandingChildRequest`
 */
function getOutstandingChildRequest(iouReport: OnyxInputOrEntry<Report>): OutstandingChildRequest {
    if (!iouReport || isEmptyObject(iouReport)) {
        return {};
    }

    if (!isExpenseReport(iouReport)) {
        const {reimbursableSpend} = getMoneyRequestSpendBreakdown(iouReport);
        return {
            hasOutstandingChildRequest: iouReport.managerID === currentUserAccountID && reimbursableSpend !== 0,
        };
    }

    const policy = getPolicy(iouReport.policyID);
    const shouldBeManuallySubmitted = PolicyUtils.isPaidGroupPolicy(policy) && !policy?.harvesting?.enabled;
    const isOwnFreePolicy = PolicyUtils.isFreeGroupPolicy(policy) && PolicyUtils.isPolicyAdmin(policy);
    if (shouldBeManuallySubmitted || isOwnFreePolicy) {
        return {
            hasOutstandingChildRequest: true,
        };
    }

    // We don't need to update hasOutstandingChildRequest in this case
    return {};
}

function canReportBeMentionedWithinPolicy(report: OnyxEntry<Report>, policyID: string): boolean {
    if (report?.policyID !== policyID) {
        return false;
    }

    return isChatRoom(report) && !isInvoiceRoom(report) && !isThread(report);
}

function shouldShowMerchantColumn(transactions: Transaction[]) {
    const allReports = ReportConnection.getAllReports();
    return transactions.some((transaction) => isExpenseReport(allReports?.[transaction.reportID] ?? null));
}

/**
 * Whether the report is a system chat or concierge chat, depending on the onboarding report ID or fallbacking
 * to the user's account ID (used for A/B testing purposes).
 */
function isChatUsedForOnboarding(optionOrReport: OnyxEntry<Report> | OptionData): boolean {
    // onboarding can be an array for old accounts and accounts created from olddot
    if (!Array.isArray(onboarding) && onboarding?.chatReportID === optionOrReport?.reportID) {
        return true;
    }

    return AccountUtils.isAccountIDOddNumber(currentUserAccountID ?? -1)
        ? isSystemChat(optionOrReport)
        : (optionOrReport as OptionData)?.isConciergeChat ?? isConciergeChatReport(optionOrReport);
}

/**
 * Get the report (system or concierge chat) used for the user's onboarding process.
 */
function getChatUsedForOnboarding(): OnyxEntry<Report> {
    return Object.values(ReportConnection.getAllReports() ?? {}).find(isChatUsedForOnboarding);
}

/**
 * Checks if given field has any violations and returns name of the first encountered one
 */
function getFieldViolation(violations: OnyxEntry<ReportViolations>, reportField: PolicyReportField): ReportViolationName | undefined {
    if (!violations || !reportField) {
        return undefined;
    }

    return Object.values(CONST.REPORT_VIOLATIONS).find((violation) => !!violations[violation] && violations[violation][reportField.fieldID]);
}

/**
 * Returns translation for given field violation
 */
function getFieldViolationTranslation(reportField: PolicyReportField, violation?: ReportViolationName): string {
    if (!violation) {
        return '';
    }

    switch (violation) {
        case 'fieldRequired':
            return Localize.translateLocal('reportViolations.fieldRequired', reportField.name);
        default:
            return '';
    }
}

/**
 * Returns all violations for report
 */
function getReportViolations(reportID: string): ReportViolations | undefined {
    if (!allReportsViolations) {
        return undefined;
    }

    return allReportsViolations[`${ONYXKEYS.COLLECTION.REPORT_VIOLATIONS}${reportID}`];
}

function findPolicyExpenseChatByPolicyID(policyID: string): OnyxEntry<Report> {
    return Object.values(ReportConnection.getAllReports() ?? {}).find((report) => isPolicyExpenseChat(report) && report?.policyID === policyID);
}

function getSourceIDFromReportAction(reportAction: OnyxEntry<ReportAction>): string {
    const message = Array.isArray(reportAction?.message) ? reportAction?.message?.at(-1) ?? null : reportAction?.message ?? null;
    const html = message?.html ?? '';
    const {sourceURL} = getAttachmentDetails(html);
    const sourceID = (sourceURL?.match(CONST.REGEX.ATTACHMENT_ID) ?? [])[1];
    return sourceID;
}

function getIntegrationIcon(connectionName?: ConnectionName) {
    if (connectionName === CONST.POLICY.CONNECTIONS.NAME.XERO) {
        return XeroSquare;
    }
    if (connectionName === CONST.POLICY.CONNECTIONS.NAME.QBO) {
        return QBOSquare;
    }
    return undefined;
}

function canBeExported(report: OnyxEntry<Report>) {
    if (!report?.statusNum) {
        return false;
    }
    const isCorrectState = [CONST.REPORT.STATUS_NUM.APPROVED, CONST.REPORT.STATUS_NUM.CLOSED, CONST.REPORT.STATUS_NUM.REIMBURSED].some((status) => status === report.statusNum);
    return isExpenseReport(report) && isCorrectState;
}

function isExported(reportActions: OnyxEntry<ReportActions>) {
    if (!reportActions) {
        return false;
    }
    return Object.values(reportActions).some((action) => ReportActionsUtils.isExportIntegrationAction(action));
}

export {
    addDomainToShortMention,
    completeShortMention,
    areAllRequestsBeingSmartScanned,
    buildOptimisticAddCommentReportAction,
    buildOptimisticApprovedReportAction,
    buildOptimisticUnapprovedReportAction,
    buildOptimisticCancelPaymentReportAction,
    buildOptimisticChangedTaskAssigneeReportAction,
    buildOptimisticChatReport,
    buildOptimisticClosedReportAction,
    buildOptimisticCreatedReportAction,
    buildOptimisticDismissedViolationReportAction,
    buildOptimisticEditedTaskFieldReportAction,
    buildOptimisticExpenseReport,
    buildOptimisticGroupChatReport,
    buildOptimisticHoldReportAction,
    buildOptimisticHoldReportActionComment,
    buildOptimisticIOUReport,
    buildOptimisticIOUReportAction,
    buildOptimisticModifiedExpenseReportAction,
    buildOptimisticMoneyRequestEntities,
    buildOptimisticMovedReportAction,
    buildOptimisticMovedTrackedExpenseModifiedReportAction,
    buildOptimisticRenamedRoomReportAction,
    buildOptimisticReportPreview,
    buildOptimisticActionableTrackExpenseWhisper,
    buildOptimisticSubmittedReportAction,
    buildOptimisticTaskCommentReportAction,
    buildOptimisticTaskReport,
    buildOptimisticTaskReportAction,
    buildOptimisticUnHoldReportAction,
    buildOptimisticWorkspaceChats,
    buildParticipantsFromAccountIDs,
    buildTransactionThread,
    canAccessReport,
    canAddTransaction,
    canDeleteTransaction,
    canBeAutoReimbursed,
    canCreateRequest,
    canCreateTaskInReport,
    canCurrentUserOpenReport,
    canDeleteReportAction,
    canHoldUnholdReportAction,
    canEditFieldOfMoneyRequest,
    canEditMoneyRequest,
    canEditPolicyDescription,
    canEditReportAction,
    canEditReportDescription,
    canEditRoomVisibility,
    canEditWriteCapability,
    canFlagReportAction,
    isNonAdminOrOwnerOfPolicyExpenseChat,
    canLeaveRoom,
    canJoinChat,
    canLeaveChat,
    canReportBeMentionedWithinPolicy,
    canRequestMoney,
    canSeeDefaultRoom,
    canShowReportRecipientLocalTime,
    canUserPerformWriteAction,
    chatIncludesChronos,
    chatIncludesChronosWithID,
    chatIncludesConcierge,
    createDraftTransactionAndNavigateToParticipantSelector,
    doesReportBelongToWorkspace,
    doesTransactionThreadHaveViolations,
    findLastAccessedReport,
    findSelfDMReportID,
    formatReportLastMessageText,
    generateReportID,
    getAddWorkspaceRoomOrChatReportErrors,
    getAllAncestorReportActionIDs,
    getAllAncestorReportActions,
    getAllHeldTransactions,
    getAllPolicyReports,
    getAllWorkspaceReports,
    getAvailableReportFields,
    getBankAccountRoute,
    getChatByParticipants,
    getChatRoomSubtitle,
    getChildReportNotificationPreference,
    getCommentLength,
    getDefaultGroupAvatar,
    getDefaultWorkspaceAvatar,
    getDefaultWorkspaceAvatarTestID,
    getDeletedParentActionMessageForChatReport,
    getDisplayNameForParticipant,
    getDisplayNamesWithTooltips,
    getGroupChatName,
    getIOUReportActionDisplayMessage,
    getIOUReportActionMessage,
    getIOUApprovedMessage,
    getIOUSubmittedMessage,
    getIcons,
    getIconsForParticipants,
    getIndicatedMissingPaymentMethod,
    getLastVisibleMessage,
    getMoneyRequestOptions,
    getMoneyRequestSpendBreakdown,
    getNewMarkerReportActionID,
    getNonHeldAndFullAmount,
    getOptimisticDataForParentReportAction,
    getOriginalReportID,
    getOutstandingChildRequest,
    getParentNavigationSubtitle,
    getParsedComment,
    getParticipantsAccountIDsForDisplay,
    getParticipants,
    getPendingChatMembers,
    getPersonalDetailsForAccountID,
    getPolicyDescriptionText,
    getPolicyExpenseChat,
    getPolicyName,
    getPolicyType,
    getReimbursementDeQueuedActionMessage,
    getReimbursementQueuedActionMessage,
    getReportActionActorAccountID,
    getReportDescriptionText,
    getReportFieldKey,
    getReportIDFromLink,
    getReportName,
    getReportNotificationPreference,
    getReportOfflinePendingActionAndErrors,
    getReportParticipantsTitle,
    getReportPreviewMessage,
    getReportRecipientAccountIDs,
    getRoom,
    getRootParentReport,
    getRouteFromLink,
    getSystemChat,
    getTaskAssigneeChatOnyxData,
    getTransactionDetails,
    getTransactionReportName,
    getTransactionsWithReceipts,
    getUserDetailTooltipText,
    getWhisperDisplayNames,
    getWorkspaceAvatar,
    getWorkspaceChats,
    getWorkspaceIcon,
    goBackToDetailsPage,
    goBackFromPrivateNotes,
    getInvoicePayerName,
    getInvoicesChatName,
    getPayeeName,
    hasActionsWithErrors,
    hasAutomatedExpensifyAccountIDs,
    hasExpensifyGuidesEmails,
    hasHeldExpenses,
    hasIOUWaitingOnCurrentUserBankAccount,
    hasMissingPaymentMethod,
    hasMissingSmartscanFields,
    hasNonReimbursableTransactions,
    hasOnlyHeldExpenses,
    hasOnlyTransactionsWithPendingRoutes,
    hasReportNameError,
    hasSmartscanError,
    hasUpdatedTotal,
    hasViolations,
    hasWarningTypeViolations,
    isActionCreator,
    isAdminRoom,
    isAdminsOnlyPostingRoom,
    isAllowedToApproveExpenseReport,
    isAllowedToComment,
    isAllowedToSubmitDraftExpenseReport,
    isAnnounceRoom,
    isArchivedRoom,
    isArchivedRoomWithID,
    isClosedReport,
    isCanceledTaskReport,
    isChatReport,
    isChatRoom,
    isTripRoom,
    isChatThread,
    isChildReport,
    isClosedExpenseReportWithNoExpenses,
    isCompletedTaskReport,
    isConciergeChatReport,
    isControlPolicyExpenseChat,
    isControlPolicyExpenseReport,
    isCurrentUserSubmitter,
    isCurrentUserTheOnlyParticipant,
    isDM,
    isDefaultRoom,
    isDeprecatedGroupDM,
    isEmptyReport,
    isRootGroupChat,
    isExpenseReport,
    isExpenseRequest,
    isExpensifyOnlyParticipantInReport,
    isGroupChat,
    isGroupChatAdmin,
    isGroupPolicy,
    isReportInGroupPolicy,
    isHoldCreator,
    isIOUOwnedByCurrentUser,
    isIOUReport,
    isIOUReportUsingReport,
    isJoinRequestInAdminRoom,
    isDomainRoom,
    isMoneyRequest,
    isMoneyRequestReport,
    isMoneyRequestReportPendingDeletion,
    isOneOnOneChat,
    isOneTransactionThread,
    isOpenExpenseReport,
    isOpenTaskReport,
    isOptimisticPersonalDetail,
    isPaidGroupPolicy,
    isPaidGroupPolicyExpenseChat,
    isPaidGroupPolicyExpenseReport,
    isPayer,
    isPolicyAdmin,
    isPolicyExpenseChat,
    isPolicyExpenseChatAdmin,
    isProcessingReport,
    isPublicAnnounceRoom,
    isPublicRoom,
    isReportApproved,
    isReportManuallyReimbursed,
    isReportDataReady,
    isReportFieldDisabled,
    isReportFieldOfTypeTitle,
    isReportManager,
    isReportMessageAttachment,
    isReportOwner,
    isReportParticipant,
    isSelfDM,
    isSettled,
    isSystemChat,
    isTaskReport,
    isThread,
    isThreadFirstChat,
    isTrackExpenseReport,
    isUnread,
    isUnreadWithMention,
    isUserCreatedPolicyRoom,
    isValidReport,
    isValidReportIDFromPath,
    isWaitingForAssigneeToCompleteTask,
    isInvoiceRoom,
    isInvoiceRoomWithID,
    isInvoiceReport,
    isOpenInvoiceReport,
    canWriteInReport,
    navigateToDetailsPage,
    navigateToPrivateNotes,
    navigateBackAfterDeleteTransaction,
    parseReportRouteParams,
    parseReportActionHtmlToText,
    requiresAttentionFromCurrentUser,
    shouldAutoFocusOnKeyPress,
    shouldCreateNewMoneyRequestReport,
    shouldDisableDetailPage,
    shouldDisableRename,
    shouldDisableThread,
    shouldDisplayThreadReplies,
    shouldDisplayTransactionThreadViolations,
    shouldReportBeInOptionList,
    shouldReportShowSubscript,
    shouldShowFlagComment,
    shouldShowRBRForMissingSmartscanFields,
    shouldUseFullTitleToDisplay,
    updateOptimisticParentReportAction,
    updateReportPreview,
    temporary_getMoneyRequestOptions,
    getTripTransactions,
    getTripIDFromTransactionParentReport,
    buildOptimisticInvoiceReport,
    getInvoiceChatByParticipants,
    shouldShowMerchantColumn,
    isCurrentUserInvoiceReceiver,
    isDraftReport,
    changeMoneyRequestHoldStatus,
    isAdminOwnerApproverOrReportOwner,
    createDraftWorkspaceAndNavigateToConfirmationScreen,
    isChatUsedForOnboarding,
    buildOptimisticExportIntegrationAction,
    getChatUsedForOnboarding,
    getFieldViolationTranslation,
    getFieldViolation,
    getReportViolations,
    findPolicyExpenseChatByPolicyID,
    getIntegrationIcon,
    canBeExported,
    isExported,
    hasOnlyNonReimbursableTransactions,
    getMostRecentlyVisitedReport,
    getSourceIDFromReportAction,
    getReport,
    getReportNameValuePairs,
    hasReportViolations,
};

export type {
    Ancestor,
    DisplayNameWithTooltips,
    OptimisticAddCommentReportAction,
    OptimisticChatReport,
    OptimisticClosedReportAction,
    OptimisticCreatedReportAction,
    OptimisticIOUReportAction,
    OptimisticTaskReportAction,
    OptionData,
    TransactionDetails,
    PartialReportAction,
    ParsingDetails,
};<|MERGE_RESOLUTION|>--- conflicted
+++ resolved
@@ -1933,11 +1933,7 @@
         return '';
     }
 
-<<<<<<< HEAD
-    const personalDetails = getPersonalDetailsForAccountID(accountID, personalDetailsData);
-=======
-    const personalDetails = getPersonalDetailsOrDefault(allPersonalDetails?.[accountID]);
->>>>>>> df69c802
+    const personalDetails = getPersonalDetailsOrDefault(personalDetailsData?.[accountID] ?? allPersonalDetails?.[accountID]);
     if (!personalDetails) {
         return '';
     }
