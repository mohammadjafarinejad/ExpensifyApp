import {findFocusedRoute} from '@react-navigation/native';
import {format} from 'date-fns';
import {Str} from 'expensify-common';
import lodashEscape from 'lodash/escape';
import lodashIntersection from 'lodash/intersection';
import isEmpty from 'lodash/isEmpty';
import lodashIsEqual from 'lodash/isEqual';
import isNumber from 'lodash/isNumber';
import mapValues from 'lodash/mapValues';
import lodashMaxBy from 'lodash/maxBy';
import type {OnyxCollection, OnyxEntry, OnyxUpdate} from 'react-native-onyx';
import Onyx from 'react-native-onyx';
import type {SvgProps} from 'react-native-svg';
import type {
    OriginalMessageChangePolicy,
    OriginalMessageExportIntegration,
    OriginalMessageIOU,
    OriginalMessageModifiedExpense,
    OriginalMessageMovedTransaction,
} from 'src/types/onyx/OriginalMessage';
import type {SetRequired, TupleToUnion, ValueOf} from 'type-fest';
import type {FileObject} from '@components/AttachmentModal';
import {FallbackAvatar, IntacctSquare, NetSuiteSquare, QBOSquare, XeroSquare} from '@components/Icon/Expensicons';
import * as defaultGroupAvatars from '@components/Icon/GroupDefaultAvatars';
import * as defaultWorkspaceAvatars from '@components/Icon/WorkspaceDefaultAvatars';
import type {MoneyRequestAmountInputProps} from '@components/MoneyRequestAmountInput';
import type {IOUAction, IOUType, OnboardingAccounting, OnboardingCompanySize, OnboardingPurpose, OnboardingTaskLinks} from '@src/CONST';
import CONST from '@src/CONST';
import type {ParentNavigationSummaryParams} from '@src/languages/params';
import type {TranslationPaths} from '@src/languages/types';
import NAVIGATORS from '@src/NAVIGATORS';
import ONYXKEYS from '@src/ONYXKEYS';
import type {Route} from '@src/ROUTES';
import ROUTES from '@src/ROUTES';
import SCREENS from '@src/SCREENS';
import type {
    Beta,
    IntroSelected,
    NewGroupChatDraft,
    OnyxInputOrEntry,
    PersonalDetails,
    PersonalDetailsList,
    Policy,
    PolicyReportField,
    Report,
    ReportAction,
    ReportAttributesDerivedValue,
    ReportMetadata,
    ReportNameValuePairs,
    ReportViolationName,
    ReportViolations,
    Session,
    Task,
    Transaction,
    TransactionViolation,
    UserWallet,
} from '@src/types/onyx';
import type {Attendee, Participant} from '@src/types/onyx/IOU';
import type {SelectedParticipant} from '@src/types/onyx/NewGroupChatDraft';
import type {OriginalMessageExportedToIntegration} from '@src/types/onyx/OldDotAction';
import type Onboarding from '@src/types/onyx/Onboarding';
import type {ErrorFields, Errors, Icon, PendingAction} from '@src/types/onyx/OnyxCommon';
import type {OriginalMessageChangeLog, PaymentMethodType} from '@src/types/onyx/OriginalMessage';
import type {Status} from '@src/types/onyx/PersonalDetails';
import type {AllConnectionName, ConnectionName} from '@src/types/onyx/Policy';
import type {InvoiceReceiverType, NotificationPreference, Participants, Participant as ReportParticipant} from '@src/types/onyx/Report';
import type {Message, OldDotReportAction, ReportActions} from '@src/types/onyx/ReportAction';
import type {PendingChatMember} from '@src/types/onyx/ReportMetadata';
import type {SearchPolicy, SearchReport, SearchTransaction} from '@src/types/onyx/SearchResults';
import type {Comment, TransactionChanges, WaypointCollection} from '@src/types/onyx/Transaction';
import {isEmptyObject} from '@src/types/utils/EmptyObject';
import type IconAsset from '@src/types/utils/IconAsset';
import {createDraftTransaction, getIOUReportActionToApproveOrPay, setMoneyRequestParticipants, unholdRequest} from './actions/IOU';
import {createDraftWorkspace} from './actions/Policy/Policy';
import {autoSwitchToFocusMode} from './actions/PriorityMode';
import {hasCreditBankAccount} from './actions/ReimbursementAccount/store';
import {handleReportChanged} from './actions/Report';
import type {GuidedSetupData, TaskForParameters} from './actions/Report';
import {isAnonymousUser as isAnonymousUserSession} from './actions/Session';
import type {AddCommentOrAttachmentParams} from './API/parameters';
import {convertToDisplayString} from './CurrencyUtils';
import DateUtils from './DateUtils';
import {hasValidDraftComment} from './DraftCommentUtils';
import {getEnvironment, getEnvironmentURL} from './Environment/Environment';
import type EnvironmentType from './Environment/getEnvironment/types';
import {getMicroSecondOnyxErrorWithTranslationKey, isReceiptError} from './ErrorUtils';
import getAttachmentDetails from './fileDownload/getAttachmentDetails';
import {isReportMessageAttachment} from './isReportMessageAttachment';
import localeCompare from './LocaleCompare';
import {formatPhoneNumber} from './LocalePhoneNumber';
import {translateLocal} from './Localize';
import Log from './Log';
import {isEmailPublicDomain} from './LoginUtils';
// eslint-disable-next-line import/no-cycle
import ModifiedExpenseMessage from './ModifiedExpenseMessage';
import getStateFromPath from './Navigation/helpers/getStateFromPath';
import {isFullScreenName} from './Navigation/helpers/isNavigatorName';
import {linkingConfig} from './Navigation/linkingConfig';
import Navigation, {navigationRef} from './Navigation/Navigation';
import {rand64} from './NumberUtils';
import Parser from './Parser';
import Permissions from './Permissions';
import {
    getAccountIDsByLogins,
    getDisplayNameOrDefault,
    getEffectiveDisplayName,
    getLoginByAccountID,
    getLoginsByAccountIDs,
    getPersonalDetailByEmail,
    getPersonalDetailsByIDs,
    getShortMentionIfFound,
} from './PersonalDetailsUtils';
import {addSMSDomainIfPhoneNumber} from './PhoneNumber';
import {
    arePaymentsEnabled,
    canSendInvoiceFromWorkspace,
    getActivePolicies,
    getForwardsToAccount,
    getManagerAccountEmail,
    getPolicyEmployeeListByIdWithoutCurrentUser,
    getPolicyNameByID,
    getPolicyRole,
    getRuleApprovers,
    getSubmitToAccountID,
    isExpensifyTeam,
    isInstantSubmitEnabled,
    isPaidGroupPolicy as isPaidGroupPolicyPolicyUtils,
    isPolicyAdmin as isPolicyAdminPolicyUtils,
    isPolicyAuditor,
    isPolicyMember,
    isPolicyOwner,
    isSubmitAndClose,
    shouldShowPolicy,
} from './PolicyUtils';
import {
    formatLastMessageText,
    getActionableJoinRequestPendingReportAction,
    getAllReportActions,
    getCardIssuedMessage,
    getDismissedViolationMessageText,
    getExportIntegrationLastMessageText,
    getIOUReportIDFromReportActionPreview,
    getJoinRequestMessage,
    getLastClosedReportAction,
    getLastVisibleAction,
    getLastVisibleAction as getLastVisibleActionReportActionsUtils,
    getLastVisibleMessage as getLastVisibleMessageActionUtils,
    getLastVisibleMessage as getLastVisibleMessageReportActionsUtils,
    getMessageOfOldDotReportAction,
    getNumberOfMoneyRequests,
    getOneTransactionThreadReportID,
    getOriginalMessage,
    getPolicyChangeLogDefaultBillableMessage,
    getPolicyChangeLogDefaultTitleEnforcedMessage,
    getPolicyChangeLogMaxExpenseAmountNoReceiptMessage,
    getRenamedAction,
    getReopenedMessage,
    getReportAction,
    getReportActionHtml,
    getReportActionMessage as getReportActionMessageReportUtils,
    getReportActionMessageText,
    getReportActionText,
    getWorkspaceCurrencyUpdateMessage,
    getWorkspaceFrequencyUpdateMessage,
    getWorkspaceReportFieldAddMessage,
    getWorkspaceReportFieldDeleteMessage,
    getWorkspaceReportFieldUpdateMessage,
    getWorkspaceUpdateFieldMessage,
    isActionableJoinRequest,
    isActionableJoinRequestPending,
    isActionableTrackExpense,
    isActionOfType,
    isApprovedAction,
    isApprovedOrSubmittedReportAction,
    isCardIssuedAction,
    isClosedAction,
    isCreatedTaskReportAction,
    isCurrentActionUnread,
    isDeletedAction,
    isDeletedParentAction,
    isExportIntegrationAction,
    isForwardedAction,
    isIntegrationMessageAction,
    isMarkAsClosedAction,
    isModifiedExpenseAction,
    isMoneyRequestAction,
    isOldDotReportAction,
    isPendingRemove,
    isPolicyChangeLogAction,
    isReimbursementQueuedAction,
    isRenamedAction,
    isReportActionAttachment,
    isReportPreviewAction,
    isReversedTransaction,
    isRoomChangeLogAction,
    isSentMoneyReportAction,
    isSplitBillAction as isSplitBillReportAction,
    isSubmittedAction,
    isSubmittedAndClosedAction,
    isThreadParentMessage,
    isTrackExpenseAction,
    isTransactionThread,
    isTripPreview,
    isUnapprovedAction,
    isWhisperAction,
    shouldReportActionBeVisible,
    wasActionTakenByCurrentUser,
} from './ReportActionsUtils';
import type {LastVisibleMessage} from './ReportActionsUtils';
import {shouldRestrictUserBillableActions} from './SubscriptionUtils';
import {getNavatticURL} from './TourUtils';
import {
    getAttendees,
    getBillable,
    getCardID,
    getCardName,
    getCategory,
    getCurrency,
    getDescription,
    getFormattedCreated,
    getFormattedPostedDate,
    getMCCGroup,
    getMerchant,
    getMerchantOrDescription,
    getOriginalAmount,
    getOriginalCurrency,
    getRateID,
    getRecentTransactions,
    getReimbursable,
    getTag,
    getTaxAmount,
    getTaxCode,
    getAmount as getTransactionAmount,
    getWaypoints,
    hasMissingSmartscanFields as hasMissingSmartscanFieldsTransactionUtils,
    hasNoticeTypeViolation,
    hasReceipt as hasReceiptTransactionUtils,
    hasViolation,
    hasWarningTypeViolation,
    isCardTransaction as isCardTransactionTransactionUtils,
    isDistanceRequest,
    isExpensifyCardTransaction,
    isFetchingWaypointsFromServer,
    isOnHold as isOnHoldTransactionUtils,
    isPayAtEndExpense,
    isPending,
    isPerDiemRequest,
    isReceiptBeingScanned,
    isScanRequest as isScanRequestTransactionUtils,
} from './TransactionUtils';
import {addTrailingForwardSlash} from './Url';
import type {AvatarSource} from './UserUtils';
import {generateAccountID, getDefaultAvatarURL} from './UserUtils';

// Dynamic Import to avoid circular dependency
const UnreadIndicatorUpdaterHelper = () => import('./UnreadIndicatorUpdater');

type AvatarRange = 1 | 2 | 3 | 4 | 5 | 6 | 7 | 8 | 9 | 10 | 11 | 12 | 13 | 14 | 15 | 16 | 17 | 18;

type SpendBreakdown = {
    nonReimbursableSpend: number;
    reimbursableSpend: number;
    totalDisplaySpend: number;
};

type ParticipantDetails = [number, string, AvatarSource, AvatarSource];

type OptimisticAddCommentReportAction = Pick<
    ReportAction<typeof CONST.REPORT.ACTIONS.TYPE.ADD_COMMENT>,
    | 'reportActionID'
    | 'actionName'
    | 'actorAccountID'
    | 'person'
    | 'automatic'
    | 'avatar'
    | 'created'
    | 'message'
    | 'isFirstItem'
    | 'isAttachmentOnly'
    | 'isAttachmentWithText'
    | 'pendingAction'
    | 'shouldShow'
    | 'originalMessage'
    | 'childReportID'
    | 'parentReportID'
    | 'childType'
    | 'childReportName'
    | 'childManagerAccountID'
    | 'childStatusNum'
    | 'childStateNum'
    | 'errors'
    | 'childVisibleActionCount'
    | 'childCommenterCount'
    | 'childLastVisibleActionCreated'
    | 'childOldestFourAccountIDs'
    | 'delegateAccountID'
> & {isOptimisticAction: boolean};

type OptimisticReportAction = {
    commentText: string;
    reportAction: OptimisticAddCommentReportAction;
};

type UpdateOptimisticParentReportAction = {
    childVisibleActionCount: number;
    childCommenterCount: number;
    childLastVisibleActionCreated: string;
    childOldestFourAccountIDs: string | undefined;
};

type OptimisticExpenseReport = Pick<
    Report,
    | 'reportID'
    | 'chatReportID'
    | 'policyID'
    | 'type'
    | 'ownerAccountID'
    | 'managerID'
    | 'currency'
    | 'reportName'
    | 'stateNum'
    | 'statusNum'
    | 'total'
    | 'unheldTotal'
    | 'nonReimbursableTotal'
    | 'unheldNonReimbursableTotal'
    | 'parentReportID'
    | 'lastVisibleActionCreated'
    | 'parentReportActionID'
    | 'participants'
    | 'fieldList'
>;

type OptimisticNewReport = Pick<
    Report,
    | 'reportID'
    | 'policyID'
    | 'type'
    | 'ownerAccountID'
    | 'reportName'
    | 'stateNum'
    | 'statusNum'
    | 'currency'
    | 'total'
    | 'nonReimbursableTotal'
    | 'parentReportID'
    | 'lastVisibleActionCreated'
    | 'parentReportActionID'
    | 'participants'
    | 'managerID'
    | 'pendingFields'
    | 'chatReportID'
> & {reportName: string};

type BuildOptimisticIOUReportActionParams = {
    type: ValueOf<typeof CONST.IOU.REPORT_ACTION_TYPE>;
    amount: number;
    currency: string;
    comment: string;
    participants: Participant[];
    transactionID: string;
    paymentType?: PaymentMethodType;
    iouReportID?: string;
    isSettlingUp?: boolean;
    isSendMoneyFlow?: boolean;
    isOwnPolicyExpenseChat?: boolean;
    created?: string;
    linkedExpenseReportAction?: OnyxEntry<ReportAction>;
    isPersonalTrackingExpense?: boolean;
};

type OptimisticIOUReportAction = Pick<
    ReportAction,
    | 'actionName'
    | 'actorAccountID'
    | 'automatic'
    | 'avatar'
    | 'isAttachmentOnly'
    | 'originalMessage'
    | 'message'
    | 'person'
    | 'reportActionID'
    | 'shouldShow'
    | 'created'
    | 'pendingAction'
    | 'receipt'
    | 'childReportID'
    | 'childVisibleActionCount'
    | 'childCommenterCount'
    | 'delegateAccountID'
>;

type PartialReportAction = OnyxInputOrEntry<ReportAction> | Partial<ReportAction> | OptimisticIOUReportAction | OptimisticApprovedReportAction | OptimisticSubmittedReportAction | undefined;

type ReportRouteParams = {
    reportID: string;
    isSubReportPageRoute: boolean;
};

type ReportOfflinePendingActionAndErrors = {
    reportPendingAction: PendingAction | undefined;
    reportErrors: Errors | null | undefined;
};

type OptimisticApprovedReportAction = Pick<
    ReportAction<typeof CONST.REPORT.ACTIONS.TYPE.APPROVED>,
    | 'actionName'
    | 'actorAccountID'
    | 'automatic'
    | 'avatar'
    | 'isAttachmentOnly'
    | 'originalMessage'
    | 'message'
    | 'person'
    | 'reportActionID'
    | 'shouldShow'
    | 'created'
    | 'pendingAction'
    | 'delegateAccountID'
>;

type OptimisticUnapprovedReportAction = Pick<
    ReportAction<typeof CONST.REPORT.ACTIONS.TYPE.UNAPPROVED>,
    | 'actionName'
    | 'actorAccountID'
    | 'automatic'
    | 'avatar'
    | 'isAttachmentOnly'
    | 'originalMessage'
    | 'message'
    | 'person'
    | 'reportActionID'
    | 'shouldShow'
    | 'created'
    | 'pendingAction'
    | 'delegateAccountID'
>;

type OptimisticSubmittedReportAction = Pick<
    ReportAction<typeof CONST.REPORT.ACTIONS.TYPE.SUBMITTED>,
    | 'actionName'
    | 'actorAccountID'
    | 'adminAccountID'
    | 'automatic'
    | 'avatar'
    | 'isAttachmentOnly'
    | 'originalMessage'
    | 'message'
    | 'person'
    | 'reportActionID'
    | 'shouldShow'
    | 'created'
    | 'pendingAction'
    | 'delegateAccountID'
>;

type OptimisticHoldReportAction = Pick<
    ReportAction,
    'actionName' | 'actorAccountID' | 'automatic' | 'avatar' | 'isAttachmentOnly' | 'originalMessage' | 'message' | 'person' | 'reportActionID' | 'shouldShow' | 'created' | 'pendingAction'
>;

type OptimisticReopenedReportAction = Pick<
    ReportAction,
    'actionName' | 'actorAccountID' | 'automatic' | 'avatar' | 'isAttachmentOnly' | 'originalMessage' | 'message' | 'person' | 'reportActionID' | 'shouldShow' | 'created' | 'pendingAction'
>;

type OptimisticCancelPaymentReportAction = Pick<
    ReportAction,
    'actionName' | 'actorAccountID' | 'message' | 'originalMessage' | 'person' | 'reportActionID' | 'shouldShow' | 'created' | 'pendingAction'
>;

type OptimisticChangeFieldAction = Pick<
    OldDotReportAction & ReportAction,
    'actionName' | 'actorAccountID' | 'originalMessage' | 'person' | 'reportActionID' | 'created' | 'pendingAction' | 'message'
>;

type OptimisticEditedTaskReportAction = Pick<
    ReportAction,
    'reportActionID' | 'actionName' | 'pendingAction' | 'actorAccountID' | 'automatic' | 'avatar' | 'created' | 'shouldShow' | 'message' | 'person' | 'delegateAccountID'
>;

type OptimisticClosedReportAction = Pick<
    ReportAction<typeof CONST.REPORT.ACTIONS.TYPE.CLOSED>,
    'actionName' | 'actorAccountID' | 'automatic' | 'avatar' | 'created' | 'message' | 'originalMessage' | 'pendingAction' | 'person' | 'reportActionID' | 'shouldShow'
>;

type OptimisticCardAssignedReportAction = Pick<
    ReportAction<typeof CONST.REPORT.ACTIONS.TYPE.CARD_ASSIGNED>,
    'actionName' | 'actorAccountID' | 'automatic' | 'avatar' | 'created' | 'message' | 'originalMessage' | 'pendingAction' | 'person' | 'reportActionID' | 'shouldShow'
>;

type OptimisticDismissedViolationReportAction = Pick<
    ReportAction,
    'actionName' | 'actorAccountID' | 'avatar' | 'created' | 'message' | 'originalMessage' | 'person' | 'reportActionID' | 'shouldShow' | 'pendingAction'
>;

type OptimisticCreatedReportAction = Pick<
    ReportAction<typeof CONST.REPORT.ACTIONS.TYPE.CREATED>,
    'actorAccountID' | 'automatic' | 'avatar' | 'created' | 'message' | 'person' | 'reportActionID' | 'shouldShow' | 'pendingAction' | 'actionName' | 'delegateAccountID'
>;

type OptimisticRenamedReportAction = Pick<
    ReportAction<typeof CONST.REPORT.ACTIONS.TYPE.RENAMED>,
    'actorAccountID' | 'automatic' | 'avatar' | 'created' | 'message' | 'person' | 'reportActionID' | 'shouldShow' | 'pendingAction' | 'actionName' | 'originalMessage'
>;

type OptimisticRoomDescriptionUpdatedReportAction = Pick<
    ReportAction<typeof CONST.REPORT.ACTIONS.TYPE.ROOM_CHANGE_LOG.UPDATE_ROOM_DESCRIPTION>,
    'actorAccountID' | 'created' | 'message' | 'person' | 'reportActionID' | 'pendingAction' | 'actionName' | 'originalMessage'
>;

type OptimisticChatReport = Pick<
    Report,
    | 'type'
    | 'chatType'
    | 'chatReportID'
    | 'iouReportID'
    | 'isOwnPolicyExpenseChat'
    | 'isPinned'
    | 'lastActorAccountID'
    | 'lastMessageHtml'
    | 'lastMessageText'
    | 'lastReadTime'
    | 'lastVisibleActionCreated'
    | 'oldPolicyName'
    | 'ownerAccountID'
    | 'pendingFields'
    | 'parentReportActionID'
    | 'parentReportID'
    | 'participants'
    | 'policyID'
    | 'reportID'
    | 'reportName'
    | 'stateNum'
    | 'statusNum'
    | 'visibility'
    | 'description'
    | 'writeCapability'
    | 'avatarUrl'
    | 'invoiceReceiver'
>;

type OptimisticExportIntegrationAction = OriginalMessageExportedToIntegration &
    Pick<
        ReportAction<typeof CONST.REPORT.ACTIONS.TYPE.EXPORTED_TO_INTEGRATION>,
        'reportActionID' | 'actorAccountID' | 'avatar' | 'created' | 'lastModified' | 'message' | 'person' | 'shouldShow' | 'pendingAction' | 'errors' | 'automatic'
    >;

type OptimisticTaskReportAction = Pick<
    ReportAction,
    | 'reportActionID'
    | 'actionName'
    | 'actorAccountID'
    | 'automatic'
    | 'avatar'
    | 'created'
    | 'isAttachmentOnly'
    | 'message'
    | 'originalMessage'
    | 'person'
    | 'pendingAction'
    | 'shouldShow'
    | 'isFirstItem'
    | 'previousMessage'
    | 'errors'
    | 'linkMetadata'
    | 'delegateAccountID'
>;

type AnnounceRoomOnyxData = {
    onyxOptimisticData: OnyxUpdate[];
    onyxSuccessData: OnyxUpdate[];
    onyxFailureData: OnyxUpdate[];
};

type OptimisticAnnounceChat = {
    announceChatReportID: string;
    announceChatReportActionID: string;
    announceChatData: AnnounceRoomOnyxData;
};

type OptimisticWorkspaceChats = {
    adminsChatReportID: string;
    adminsChatData: OptimisticChatReport;
    adminsReportActionData: Record<string, OptimisticCreatedReportAction>;
    adminsCreatedReportActionID: string;
    expenseChatReportID: string;
    expenseChatData: OptimisticChatReport;
    expenseReportActionData: Record<string, OptimisticCreatedReportAction>;
    expenseCreatedReportActionID: string;
    pendingChatMembers: PendingChatMember[];
};

type OptimisticModifiedExpenseReportAction = Pick<
    ReportAction<typeof CONST.REPORT.ACTIONS.TYPE.MODIFIED_EXPENSE>,
    | 'actionName'
    | 'actorAccountID'
    | 'automatic'
    | 'avatar'
    | 'created'
    | 'isAttachmentOnly'
    | 'message'
    | 'originalMessage'
    | 'person'
    | 'pendingAction'
    | 'reportActionID'
    | 'shouldShow'
    | 'delegateAccountID'
> & {reportID?: string};

type OptimisticMoneyRequestEntities = {
    iouReport: Report;
    type: ValueOf<typeof CONST.IOU.REPORT_ACTION_TYPE>;
    amount: number;
    currency: string;
    comment: string;
    payeeEmail: string;
    participants: Participant[];
    transactionID: string;
    paymentType?: PaymentMethodType;
    isSettlingUp?: boolean;
    isSendMoneyFlow?: boolean;
    isOwnPolicyExpenseChat?: boolean;
    isPersonalTrackingExpense?: boolean;
    existingTransactionThreadReportID?: string;
    linkedTrackedExpenseReportAction?: ReportAction;
};

type OptimisticTaskReport = SetRequired<
    Pick<
        Report,
        | 'reportID'
        | 'reportName'
        | 'description'
        | 'ownerAccountID'
        | 'participants'
        | 'managerID'
        | 'type'
        | 'parentReportID'
        | 'policyID'
        | 'stateNum'
        | 'statusNum'
        | 'parentReportActionID'
        | 'lastVisibleActionCreated'
        | 'hasParentAccess'
    >,
    'parentReportID'
>;

type TransactionDetails = {
    created: string;
    amount: number;
    attendees: Attendee[] | string;
    taxAmount?: number;
    taxCode?: string;
    currency: string;
    merchant: string;
    waypoints?: WaypointCollection | string;
    customUnitRateID?: string;
    comment: string;
    category: string;
    billable: boolean;
    tag: string;
    mccGroup?: ValueOf<typeof CONST.MCC_GROUPS>;
    description?: string;
    cardID: number;
    cardName?: string;
    originalAmount: number;
    originalCurrency: string;
    postedDate: string;
};

type OptimisticIOUReport = Pick<
    Report,
    | 'type'
    | 'chatReportID'
    | 'currency'
    | 'managerID'
    | 'policyID'
    | 'ownerAccountID'
    | 'participants'
    | 'reportID'
    | 'stateNum'
    | 'statusNum'
    | 'total'
    | 'unheldTotal'
    | 'nonReimbursableTotal'
    | 'unheldNonReimbursableTotal'
    | 'reportName'
    | 'parentReportID'
    | 'lastVisibleActionCreated'
    | 'fieldList'
    | 'parentReportActionID'
>;
type DisplayNameWithTooltips = Array<Pick<PersonalDetails, 'accountID' | 'pronouns' | 'displayName' | 'login' | 'avatar'>>;

type CustomIcon = {
    src: IconAsset;
    color?: string;
};

type OptionData = {
    text?: string;
    alternateText?: string;
    allReportErrors?: Errors;
    brickRoadIndicator?: ValueOf<typeof CONST.BRICK_ROAD_INDICATOR_STATUS> | '' | null;
    tooltipText?: string | null;
    alternateTextMaxLines?: number;
    boldStyle?: boolean;
    customIcon?: CustomIcon;
    subtitle?: string;
    login?: string;
    accountID?: number;
    pronouns?: string;
    status?: Status | null;
    phoneNumber?: string;
    isUnread?: boolean | null;
    isUnreadWithMention?: boolean | null;
    hasDraftComment?: boolean | null;
    keyForList?: string;
    searchText?: string;
    isIOUReportOwner?: boolean | null;
    shouldShowSubscript?: boolean | null;
    isPolicyExpenseChat?: boolean;
    isMoneyRequestReport?: boolean | null;
    isInvoiceReport?: boolean;
    isExpenseRequest?: boolean | null;
    isAllowedToComment?: boolean | null;
    isThread?: boolean | null;
    isTaskReport?: boolean | null;
    parentReportAction?: OnyxEntry<ReportAction>;
    displayNamesWithTooltips?: DisplayNameWithTooltips | null;
    isDefaultRoom?: boolean;
    isInvoiceRoom?: boolean;
    isExpenseReport?: boolean;
    isOptimisticPersonalDetail?: boolean;
    selected?: boolean;
    isOptimisticAccount?: boolean;
    isSelected?: boolean;
    descriptiveText?: string;
    notificationPreference?: NotificationPreference | null;
    isDisabled?: boolean | null;
    name?: string | null;
    isSelfDM?: boolean;
    isOneOnOneChat?: boolean;
    reportID?: string;
    enabled?: boolean;
    code?: string;
    transactionThreadReportID?: string | null;
    shouldShowAmountInput?: boolean;
    amountInputProps?: MoneyRequestAmountInputProps;
    tabIndex?: 0 | -1;
    isConciergeChat?: boolean;
    isBold?: boolean;
    lastIOUCreationDate?: string;
    isChatRoom?: boolean;
    participantsList?: PersonalDetails[];
    icons?: Icon[];
    iouReportAmount?: number;
    displayName?: string;
} & Report &
    ReportNameValuePairs;

type OnyxDataTaskAssigneeChat = {
    optimisticData: OnyxUpdate[];
    successData: OnyxUpdate[];
    failureData: OnyxUpdate[];
    optimisticAssigneeAddComment?: OptimisticReportAction;
    optimisticChatCreatedReportAction?: OptimisticCreatedReportAction;
};

type Ancestor = {
    report: Report;
    reportAction: ReportAction;
    shouldDisplayNewMarker: boolean;
};

type AncestorIDs = {
    reportIDs: string[];
    reportActionsIDs: string[];
};

type MissingPaymentMethod = 'bankAccount' | 'wallet';

type OutstandingChildRequest = {
    hasOutstandingChildRequest?: boolean;
};

type ParsingDetails = {
    shouldEscapeText?: boolean;
    reportID?: string;
    policyID?: string;
};

type NonHeldAndFullAmount = {
    nonHeldAmount: string;
    fullAmount: string;
    /**
     * nonHeldAmount is valid if not negative;
     * It can be negative if the unheld transaction comes from the current user
     */
    hasValidNonHeldAmount: boolean;
};

type Thread = {
    parentReportID: string;
    parentReportActionID: string;
} & Report;

type GetChatRoomSubtitleConfig = {
    isCreateExpenseFlow?: boolean;
};

type SelfDMParameters = {
    reportID?: string;
    createdReportActionID?: string;
};

type GetPolicyNameParams = {
    report: OnyxInputOrEntry<Report>;
    returnEmptyIfNotFound?: boolean;
    policy?: OnyxInputOrEntry<Policy> | SearchPolicy;
    policies?: SearchPolicy[];
    reports?: SearchReport[];
};

type GetReportNameParams = {
    report: OnyxEntry<Report>;
    policy?: OnyxEntry<Policy> | SearchPolicy;
    parentReportActionParam?: OnyxInputOrEntry<ReportAction>;
    personalDetails?: Partial<PersonalDetailsList>;
    invoiceReceiverPolicy?: OnyxEntry<Policy> | SearchPolicy;
    transactions?: SearchTransaction[];
    reports?: SearchReport[];
    draftReports?: OnyxCollection<Report>;
    reportNameValuePairs?: OnyxCollection<ReportNameValuePairs>;
    policies?: SearchPolicy[];
};

type ReportByPolicyMap = Record<string, Report[]>;

let currentUserEmail: string | undefined;
let currentUserPrivateDomain: string | undefined;
let currentUserAccountID: number | undefined;
let isAnonymousUser = false;

let environmentURL: string;
getEnvironmentURL().then((url: string) => (environmentURL = url));
let environment: EnvironmentType;
getEnvironment().then((env) => {
    environment = env;
});

// This cache is used to save parse result of report action html message into text
// to prevent unnecessary parsing when the report action is not changed/modified.
// Example case: when we need to get a report name of a thread which is dependent on a report action message.
const parsedReportActionMessageCache: Record<string, string> = {};

let conciergeChatReportID: OnyxEntry<string>;
Onyx.connect({
    key: ONYXKEYS.DERIVED.CONCIERGE_CHAT_REPORT_ID,
    callback: (value) => {
        conciergeChatReportID = value;
    },
});

const defaultAvatarBuildingIconTestID = 'SvgDefaultAvatarBuilding Icon';
Onyx.connect({
    key: ONYXKEYS.SESSION,
    callback: (value) => {
        // When signed out, val is undefined
        if (!value) {
            return;
        }

        currentUserEmail = value.email;
        currentUserAccountID = value.accountID;
        isAnonymousUser = value.authTokenType === CONST.AUTH_TOKEN_TYPES.ANONYMOUS;
        currentUserPrivateDomain = isEmailPublicDomain(currentUserEmail ?? '') ? '' : Str.extractEmailDomain(currentUserEmail ?? '');
    },
});

let allPersonalDetails: OnyxEntry<PersonalDetailsList>;
let allPersonalDetailLogins: string[];
let currentUserPersonalDetails: OnyxEntry<PersonalDetails>;
Onyx.connect({
    key: ONYXKEYS.PERSONAL_DETAILS_LIST,
    callback: (value) => {
        if (currentUserAccountID) {
            currentUserPersonalDetails = value?.[currentUserAccountID] ?? undefined;
        }
        allPersonalDetails = value ?? {};
        allPersonalDetailLogins = Object.values(allPersonalDetails).map((personalDetail) => personalDetail?.login ?? '');
    },
});

let allReportsDraft: OnyxCollection<Report>;
Onyx.connect({
    key: ONYXKEYS.COLLECTION.REPORT_DRAFT,
    waitForCollectionCallback: true,
    callback: (value) => (allReportsDraft = value),
});

let allPolicies: OnyxCollection<Policy>;
Onyx.connect({
    key: ONYXKEYS.COLLECTION.POLICY,
    waitForCollectionCallback: true,
    callback: (value) => (allPolicies = value),
});

let allReports: OnyxCollection<Report>;
let reportsByPolicyID: ReportByPolicyMap;
Onyx.connect({
    key: ONYXKEYS.COLLECTION.REPORT,
    waitForCollectionCallback: true,
    callback: (value) => {
        allReports = value;
        UnreadIndicatorUpdaterHelper().then((module) => {
            module.triggerUnreadUpdate();
        });

        // Each time a new report is added we will check to see if the user should be switched
        autoSwitchToFocusMode();

        if (!value) {
            return;
        }

        reportsByPolicyID = Object.values(value).reduce<ReportByPolicyMap>((acc, report) => {
            if (!report) {
                return acc;
            }

            handleReportChanged(report);

            // Get all reports, which are the ones that are:
            // - Owned by the same user
            // - Are either open or submitted
            // - Belong to the same workspace
            if (report.policyID && report.ownerAccountID === currentUserAccountID && (report.stateNum ?? 0) <= 1) {
                if (!acc[report.policyID]) {
                    acc[report.policyID] = [];
                }
                acc[report.policyID].push(report);
            }

            return acc;
        }, {});
    },
});

let allBetas: OnyxEntry<Beta[]>;
Onyx.connect({
    key: ONYXKEYS.BETAS,
    callback: (value) => (allBetas = value),
});

let allTransactions: OnyxCollection<Transaction> = {};
let reportsTransactions: Record<string, Transaction[]> = {};
Onyx.connect({
    key: ONYXKEYS.COLLECTION.TRANSACTION,
    waitForCollectionCallback: true,
    callback: (value) => {
        if (!value) {
            return;
        }
        allTransactions = Object.fromEntries(Object.entries(value).filter(([, transaction]) => transaction));

        reportsTransactions = Object.values(value).reduce<Record<string, Transaction[]>>((all, transaction) => {
            const reportsMap = all;
            if (!transaction?.reportID) {
                return reportsMap;
            }

            if (!reportsMap[transaction.reportID]) {
                reportsMap[transaction.reportID] = [];
            }
            reportsMap[transaction.reportID].push(transaction);

            return all;
        }, {});
    },
});

let allReportActions: OnyxCollection<ReportActions>;
Onyx.connect({
    key: ONYXKEYS.COLLECTION.REPORT_ACTIONS,
    waitForCollectionCallback: true,
    callback: (actions) => {
        if (!actions) {
            return;
        }
        allReportActions = actions;
    },
});

let allReportMetadata: OnyxCollection<ReportMetadata>;
const allReportMetadataKeyValue: Record<string, ReportMetadata> = {};
Onyx.connect({
    key: ONYXKEYS.COLLECTION.REPORT_METADATA,
    waitForCollectionCallback: true,
    callback: (value) => {
        if (!value) {
            return;
        }
        allReportMetadata = value;

        Object.entries(value).forEach(([reportID, reportMetadata]) => {
            if (!reportMetadata) {
                return;
            }

            const [, id] = reportID.split('_');
            allReportMetadataKeyValue[id] = reportMetadata;
        });
    },
});

let allReportNameValuePair: OnyxCollection<ReportNameValuePairs>;
Onyx.connect({
    key: ONYXKEYS.COLLECTION.REPORT_NAME_VALUE_PAIRS,
    waitForCollectionCallback: true,
    callback: (value) => {
        if (!value) {
            return;
        }
        allReportNameValuePair = value;
    },
});

let allReportsViolations: OnyxCollection<ReportViolations>;
Onyx.connect({
    key: ONYXKEYS.COLLECTION.REPORT_VIOLATIONS,
    waitForCollectionCallback: true,
    callback: (value) => {
        if (!value) {
            return;
        }
        allReportsViolations = value;
    },
});

let onboarding: OnyxEntry<Onboarding>;
Onyx.connect({
    key: ONYXKEYS.NVP_ONBOARDING,
    callback: (value) => (onboarding = value),
});

let delegateEmail = '';
Onyx.connect({
    key: ONYXKEYS.ACCOUNT,
    callback: (value) => {
        delegateEmail = value?.delegatedAccess?.delegate ?? '';
    },
});

let activePolicyID: OnyxEntry<string>;
Onyx.connect({
    key: ONYXKEYS.NVP_ACTIVE_POLICY_ID,
    callback: (value) => (activePolicyID = value),
});

let reportAttributesDerivedValue: ReportAttributesDerivedValue['reports'];
Onyx.connect({
    key: ONYXKEYS.DERIVED.REPORT_ATTRIBUTES,
    callback: (value) => {
        if (!value) {
            return;
        }
        reportAttributesDerivedValue = value.reports;
    },
});

let newGroupChatDraft: OnyxEntry<NewGroupChatDraft>;
Onyx.connect({
    key: ONYXKEYS.NEW_GROUP_CHAT_DRAFT,
    callback: (value) => (newGroupChatDraft = value),
});

let onboardingCompanySize: OnyxEntry<OnboardingCompanySize>;
Onyx.connect({
    key: ONYXKEYS.ONBOARDING_COMPANY_SIZE,
    callback: (value) => {
        onboardingCompanySize = value;
    },
});

function getCurrentUserAvatar(): AvatarSource | undefined {
    return currentUserPersonalDetails?.avatar;
}

function getCurrentUserDisplayNameOrEmail(): string | undefined {
    return currentUserPersonalDetails?.displayName ?? currentUserEmail;
}

function getChatType(report: OnyxInputOrEntry<Report> | Participant): ValueOf<typeof CONST.REPORT.CHAT_TYPE> | undefined {
    return report?.chatType;
}

/**
 * Get the report or draft report given a reportID
 */
function getReportOrDraftReport(reportID: string | undefined, searchReports?: SearchReport[]): OnyxEntry<Report> | SearchReport {
    const searchReport = searchReports?.find((report) => report.reportID === reportID);
    const onyxReport = allReports?.[`${ONYXKEYS.COLLECTION.REPORT}${reportID}`];
    return searchReport ?? onyxReport ?? allReportsDraft?.[`${ONYXKEYS.COLLECTION.REPORT_DRAFT}${reportID}`];
}

function reportTransactionsSelector(transactions: OnyxCollection<Transaction>, reportID: string | undefined): Transaction[] {
    if (!transactions || !reportID) {
        return [];
    }

    return Object.values(transactions).filter((transaction): transaction is Transaction => !!transaction && transaction.reportID === reportID);
}

function getReportTransactions(reportID: string | undefined, allReportsTransactions: Record<string, Transaction[]> = reportsTransactions): Transaction[] {
    if (!reportID) {
        return [];
    }

    return allReportsTransactions[reportID] ?? [];
}

/**
 * Check if a report is a draft report
 */
function isDraftReport(reportID: string | undefined): boolean {
    const draftReport = allReportsDraft?.[`${ONYXKEYS.COLLECTION.REPORT_DRAFT}${reportID}`];

    return !!draftReport;
}
/**
 * @private
 */
function isSearchReportArray(object: SearchReport[] | OnyxCollection<Report>): object is SearchReport[] {
    if (!Array.isArray(object)) {
        return false;
    }
    const firstItem = object.at(0);
    return firstItem !== undefined && 'private_isArchived' in firstItem;
}

/**
 * @private
 * Returns the report
 */
function getReport(reportID: string, reports: SearchReport[] | OnyxCollection<Report>): OnyxEntry<Report> | SearchReport {
    if (isSearchReportArray(reports)) {
        reports?.find((report) => report.reportID === reportID);
    } else {
        return reports?.[`${ONYXKEYS.COLLECTION.REPORT}${reportID}`];
    }
}

/**
 * Returns the report
 * @deprecated Get the data straight from Onyx
 */
function getReportNameValuePairs(reportID?: string, reportNameValuePairs: OnyxCollection<ReportNameValuePairs> = allReportNameValuePair): OnyxEntry<ReportNameValuePairs> {
    return reportNameValuePairs?.[`${ONYXKEYS.COLLECTION.REPORT_NAME_VALUE_PAIRS}${reportID}`];
}

/**
 * Returns the parentReport if the given report is a thread
 */
function getParentReport(report: OnyxEntry<Report>): OnyxEntry<Report> {
    if (!report?.parentReportID) {
        return undefined;
    }
    return getReport(report.parentReportID, allReports);
}

/**
 * Returns the root parentReport if the given report is nested.
 * Uses recursion to iterate any depth of nested reports.
 */

function getRootParentReport({
    report,
    reports,
    visitedReportIDs = new Set<string>(),
}: {
    report: OnyxEntry<Report>;
    reports?: SearchReport[];
    visitedReportIDs?: Set<string>;
}): OnyxEntry<Report> {
    if (!report) {
        return undefined;
    }

    // Returns the current report as the root report, because it does not have a parentReportID
    if (!report?.parentReportID) {
        return report;
    }

    // Detect and prevent an infinite loop caused by a cycle in the ancestry. This should normally
    // never happen
    if (visitedReportIDs.has(report.reportID)) {
        Log.alert('Report ancestry cycle detected.', {reportID: report.reportID, ancestry: Array.from(visitedReportIDs)});
        return undefined;
    }
    visitedReportIDs.add(report.reportID);

    const parentReport = getReportOrDraftReport(report?.parentReportID, reports);

    // Runs recursion to iterate a parent report
    return getRootParentReport({report: !isEmptyObject(parentReport) ? parentReport : undefined, visitedReportIDs, reports});
}

/**
 * Returns the policy of the report
 */
function getPolicy(policyID: string | undefined): OnyxEntry<Policy> {
    if (!allPolicies || !policyID) {
        return undefined;
    }
    return allPolicies[`${ONYXKEYS.COLLECTION.POLICY}${policyID}`];
}

/**
 * Get the policy type from a given report
 * @param policies must have Onyxkey prefix (i.e 'policy_') for keys
 */
function getPolicyType(report: OnyxInputOrEntry<Report>, policies: OnyxCollection<Policy>): string {
    return policies?.[`${ONYXKEYS.COLLECTION.POLICY}${report?.policyID}`]?.type ?? '';
}

const unavailableTranslation = translateLocal('workspace.common.unavailable');
/**
 * Get the policy name from a given report
 */
function getPolicyName({report, returnEmptyIfNotFound = false, policy, policies, reports}: GetPolicyNameParams): string {
    const noPolicyFound = returnEmptyIfNotFound ? '' : unavailableTranslation;
    if (isEmptyObject(report) || (isEmptyObject(policies) && isEmptyObject(allPolicies) && !report?.policyName)) {
        return noPolicyFound;
    }
    const finalPolicy = (() => {
        if (isEmptyObject(policy)) {
            if (policies) {
                return policies.find((p) => p.id === report.policyID);
            }
            return allPolicies?.[`${ONYXKEYS.COLLECTION.POLICY}${report.policyID}`];
        }
        return policy ?? policies?.find((p) => p.id === report.policyID);
    })();

    const parentReport = getRootParentReport({report, reports});

    // Rooms send back the policy name with the reportSummary,
    // since they can also be accessed by people who aren't in the workspace
    // eslint-disable-next-line @typescript-eslint/prefer-nullish-coalescing
    const policyName = finalPolicy?.name || report?.policyName || report?.oldPolicyName || parentReport?.oldPolicyName || noPolicyFound;

    return policyName;
}

/**
 * Returns the concatenated title for the PrimaryLogins of a report
 */
function getReportParticipantsTitle(accountIDs: number[]): string {
    // Somehow it's possible for the logins coming from report.participantAccountIDs to contain undefined values so we use .filter(Boolean) to remove them.
    return accountIDs.filter(Boolean).join(', ');
}

/**
 * Checks if a report is a chat report.
 */
function isChatReport(report: OnyxEntry<Report>): boolean {
    return report?.type === CONST.REPORT.TYPE.CHAT;
}

function isInvoiceReport(report: OnyxInputOrEntry<Report> | SearchReport): boolean {
    return report?.type === CONST.REPORT.TYPE.INVOICE;
}

function isFinancialReportsForBusinesses(report: OnyxEntry<Report>): boolean {
    return report?.type === CONST.REPORT.TYPE.EXPENSE || report?.type === CONST.REPORT.TYPE.INVOICE;
}

function isNewDotInvoice(invoiceRoomID: string | undefined): boolean {
    if (!invoiceRoomID) {
        return false;
    }

    return isInvoiceRoom(getReport(invoiceRoomID, allReports));
}

/**
 * Checks if the report with supplied ID has been approved or not
 */
function isReportIDApproved(reportID: string | undefined) {
    if (!reportID) {
        return;
    }
    const report = getReport(reportID, allReports);
    if (!report) {
        return;
    }
    return isReportApproved({report});
}

/**
 * Checks if a report is an Expense report.
 */
function isExpenseReport(report: OnyxInputOrEntry<Report> | SearchReport): boolean {
    return report?.type === CONST.REPORT.TYPE.EXPENSE;
}

/**
 * Checks if a report is an IOU report using report or reportID
 */
function isIOUReport(reportOrID: OnyxInputOrEntry<Report> | SearchReport | string): boolean {
    const report = typeof reportOrID === 'string' ? getReport(reportOrID, allReports) ?? null : reportOrID;
    return report?.type === CONST.REPORT.TYPE.IOU;
}

/**
 * Checks if a report is an IOU report using report
 */
function isIOUReportUsingReport(report: OnyxEntry<Report>): report is Report {
    return report?.type === CONST.REPORT.TYPE.IOU;
}
/**
 * Checks if a report is a task report.
 */
function isTaskReport(report: OnyxInputOrEntry<Report>): boolean {
    return report?.type === CONST.REPORT.TYPE.TASK;
}

/**
 * Checks if a task has been cancelled
 * When a task is deleted, the parentReportAction is updated to have a isDeletedParentAction deleted flag
 * This is because when you delete a task, we still allow you to chat on the report itself
 * There's another situation where you don't have access to the parentReportAction (because it was created in a chat you don't have access to)
 * In this case, we have added the key to the report itself
 */
function isCanceledTaskReport(report: OnyxInputOrEntry<Report>, parentReportAction: OnyxInputOrEntry<ReportAction> = null): boolean {
    if (!isEmptyObject(parentReportAction) && (getReportActionMessageReportUtils(parentReportAction)?.isDeletedParentAction ?? false)) {
        return true;
    }

    if (!isEmptyObject(report) && report?.isDeletedParentAction) {
        return true;
    }

    return false;
}

/**
 * Checks if a report is an open task report.
 *
 * @param parentReportAction - The parent report action of the report (Used to check if the task has been canceled)
 */
function isOpenTaskReport(report: OnyxInputOrEntry<Report>, parentReportAction: OnyxInputOrEntry<ReportAction> = null): boolean {
    return (
        isTaskReport(report) && !isCanceledTaskReport(report, parentReportAction) && report?.stateNum === CONST.REPORT.STATE_NUM.OPEN && report?.statusNum === CONST.REPORT.STATUS_NUM.OPEN
    );
}

/**
 * Checks if a report is a completed task report.
 */
function isCompletedTaskReport(report: OnyxEntry<Report>): boolean {
    return isTaskReport(report) && report?.stateNum === CONST.REPORT.STATE_NUM.APPROVED && report?.statusNum === CONST.REPORT.STATUS_NUM.APPROVED;
}

/**
 * Checks if the current user is the manager of the supplied report
 */
function isReportManager(report: OnyxEntry<Report>): boolean {
    return !!(report && report.managerID === currentUserAccountID);
}

/**
 * Checks if the supplied report has been approved
 */
function isReportApproved({report, parentReportAction = undefined}: {report: OnyxInputOrEntry<Report>; parentReportAction?: OnyxEntry<ReportAction> | undefined}): boolean {
    if (!report) {
        return parentReportAction?.childStateNum === CONST.REPORT.STATE_NUM.APPROVED && parentReportAction?.childStatusNum === CONST.REPORT.STATUS_NUM.APPROVED;
    }
    return report?.stateNum === CONST.REPORT.STATE_NUM.APPROVED && report?.statusNum === CONST.REPORT.STATUS_NUM.APPROVED;
}

/**
 * Checks if the supplied report has been manually reimbursed
 */
function isReportManuallyReimbursed(report: OnyxEntry<Report>): boolean {
    return report?.stateNum === CONST.REPORT.STATE_NUM.APPROVED && report?.statusNum === CONST.REPORT.STATUS_NUM.REIMBURSED;
}

/**
 * Checks if the supplied report is an expense report in Open state and status.
 */
function isOpenExpenseReport(report: OnyxInputOrEntry<Report>): boolean {
    return isExpenseReport(report) && report?.stateNum === CONST.REPORT.STATE_NUM.OPEN && report?.statusNum === CONST.REPORT.STATUS_NUM.OPEN;
}

/**
 * Checks if the supplied report has a member with the array passed in params.
 */
function hasParticipantInArray(report: OnyxEntry<Report>, memberAccountIDs: number[]) {
    if (!report?.participants) {
        return false;
    }

    const memberAccountIDsSet = new Set(memberAccountIDs);

    for (const accountID in report.participants) {
        if (memberAccountIDsSet.has(Number(accountID))) {
            return true;
        }
    }

    return false;
}

/**
 * Whether the Money Request report is settled
 */
function isSettled(reportOrID: OnyxInputOrEntry<Report> | SearchReport | string | undefined, reports?: SearchReport[] | OnyxCollection<Report>): boolean {
    if (!reportOrID) {
        return false;
    }
    const report = typeof reportOrID === 'string' ? getReport(reportOrID, reports ?? allReports) ?? null : reportOrID;
    if (!report) {
        return false;
    }

    if (isEmptyObject(report)) {
        return false;
    }

    // In case the payment is scheduled and we are waiting for the payee to set up their wallet,
    // consider the report as paid as well.
    if (report.isWaitingOnBankAccount && report.statusNum === CONST.REPORT.STATUS_NUM.APPROVED) {
        return false;
    }

    return report?.statusNum === CONST.REPORT.STATUS_NUM.REIMBURSED;
}

/**
 * Whether the current user is the submitter of the report
 */
function isCurrentUserSubmitter(reportID: string | undefined): boolean {
    if (!allReports || !reportID) {
        return false;
    }
    const report = allReports[`${ONYXKEYS.COLLECTION.REPORT}${reportID}`];
    return !!(report && report.ownerAccountID === currentUserAccountID);
}

/**
 * Whether the provided report is an Admin room
 */
function isAdminRoom(report: OnyxEntry<Report>): boolean {
    return getChatType(report) === CONST.REPORT.CHAT_TYPE.POLICY_ADMINS;
}

/**
 * Whether the provided report is an Admin-only posting room
 */
function isAdminsOnlyPostingRoom(report: OnyxEntry<Report>): boolean {
    return report?.writeCapability === CONST.REPORT.WRITE_CAPABILITIES.ADMINS;
}

/**
 * Whether the provided report is a Announce room
 */
function isAnnounceRoom(report: OnyxEntry<Report>): boolean {
    return getChatType(report) === CONST.REPORT.CHAT_TYPE.POLICY_ANNOUNCE;
}

/**
 * Whether the provided report is a default room
 */
function isDefaultRoom(report: OnyxEntry<Report>): boolean {
    return CONST.DEFAULT_POLICY_ROOM_CHAT_TYPES.some((type) => type === getChatType(report));
}

/**
 * Whether the provided report is a Domain room
 */
function isDomainRoom(report: OnyxEntry<Report>): boolean {
    return getChatType(report) === CONST.REPORT.CHAT_TYPE.DOMAIN_ALL;
}

/**
 * Whether the provided report is a user created policy room
 */
function isUserCreatedPolicyRoom(report: OnyxEntry<Report>): boolean {
    return getChatType(report) === CONST.REPORT.CHAT_TYPE.POLICY_ROOM;
}

/**
 * Whether the provided report is a Policy Expense chat.
 */
function isPolicyExpenseChat(option: OnyxInputOrEntry<Report> | OptionData | Participant): boolean {
    return getChatType(option) === CONST.REPORT.CHAT_TYPE.POLICY_EXPENSE_CHAT || !!(option && 'isPolicyExpenseChat' in option && option.isPolicyExpenseChat);
}

function isInvoiceRoom(report: OnyxEntry<Report>): boolean {
    return getChatType(report) === CONST.REPORT.CHAT_TYPE.INVOICE;
}

function isInvoiceRoomWithID(reportID?: string): boolean {
    if (!reportID) {
        return false;
    }
    const report = getReport(reportID, allReports);
    return isInvoiceRoom(report);
}

/**
 * Checks if a report is a completed task report.
 */
function isTripRoom(report: OnyxEntry<Report>): boolean {
    return isChatReport(report) && getChatType(report) === CONST.REPORT.CHAT_TYPE.TRIP_ROOM;
}

function isIndividualInvoiceRoom(report: OnyxEntry<Report>): boolean {
    return isInvoiceRoom(report) && report?.invoiceReceiver?.type === CONST.REPORT.INVOICE_RECEIVER_TYPE.INDIVIDUAL;
}

function isCurrentUserInvoiceReceiver(report: OnyxEntry<Report>): boolean {
    if (report?.invoiceReceiver?.type === CONST.REPORT.INVOICE_RECEIVER_TYPE.INDIVIDUAL) {
        return currentUserAccountID === report.invoiceReceiver.accountID;
    }

    if (report?.invoiceReceiver?.type === CONST.REPORT.INVOICE_RECEIVER_TYPE.BUSINESS) {
        const policy = getPolicy(report.invoiceReceiver.policyID);
        return isPolicyAdminPolicyUtils(policy);
    }

    return false;
}

/**
 * Whether the provided report belongs to a Control policy and is an expense chat
 */
function isControlPolicyExpenseChat(report: OnyxEntry<Report>): boolean {
    return isPolicyExpenseChat(report) && getPolicyType(report, allPolicies) === CONST.POLICY.TYPE.CORPORATE;
}

/**
 * Whether the provided policyType is a Free, Collect or Control policy type
 */
function isGroupPolicy(policyType: string): boolean {
    return policyType === CONST.POLICY.TYPE.CORPORATE || policyType === CONST.POLICY.TYPE.TEAM;
}

/**
 * Whether the provided report belongs to a Free, Collect or Control policy
 */
function isReportInGroupPolicy(report: OnyxInputOrEntry<Report>, policy?: OnyxInputOrEntry<Policy>): boolean {
    const policyType = policy?.type ?? getPolicyType(report, allPolicies);
    return isGroupPolicy(policyType);
}

/**
 * Whether the provided report belongs to a Control or Collect policy
 */
function isPaidGroupPolicy(report: OnyxEntry<Report>): boolean {
    const policyType = getPolicyType(report, allPolicies);
    return policyType === CONST.POLICY.TYPE.CORPORATE || policyType === CONST.POLICY.TYPE.TEAM;
}

/**
 * Whether the provided report belongs to a Control or Collect policy and is an expense chat
 */
function isPaidGroupPolicyExpenseChat(report: OnyxEntry<Report>): boolean {
    return isPolicyExpenseChat(report) && isPaidGroupPolicy(report);
}

/**
 * Whether the provided report belongs to a Control policy and is an expense report
 */
function isControlPolicyExpenseReport(report: OnyxEntry<Report>): boolean {
    return isExpenseReport(report) && getPolicyType(report, allPolicies) === CONST.POLICY.TYPE.CORPORATE;
}

/**
 * Whether the provided report belongs to a Control or Collect policy and is an expense report
 */
function isPaidGroupPolicyExpenseReport(report: OnyxEntry<Report>): boolean {
    return isExpenseReport(report) && isPaidGroupPolicy(report);
}

/**
 * Checks if the supplied report is an invoice report in Open state and status.
 */
function isOpenInvoiceReport(report: OnyxEntry<Report>): boolean {
    return isInvoiceReport(report) && report?.statusNum === CONST.REPORT.STATUS_NUM.OPEN;
}

/**
 * Whether the provided report is a chat room
 */
function isChatRoom(report: OnyxEntry<Report>): boolean {
    return isUserCreatedPolicyRoom(report) || isDefaultRoom(report) || isInvoiceRoom(report) || isTripRoom(report);
}

/**
 * Whether the provided report is a public room
 */
function isPublicRoom(report: OnyxEntry<Report>): boolean {
    return report?.visibility === CONST.REPORT.VISIBILITY.PUBLIC || report?.visibility === CONST.REPORT.VISIBILITY.PUBLIC_ANNOUNCE;
}

/**
 * Whether the provided report is a public announce room
 */
function isPublicAnnounceRoom(report: OnyxEntry<Report>): boolean {
    return report?.visibility === CONST.REPORT.VISIBILITY.PUBLIC_ANNOUNCE;
}

/**
 * If the report is a policy expense, the route should be for adding bank account for that policy
 * else since the report is a personal IOU, the route should be for personal bank account.
 */
function getBankAccountRoute(report: OnyxEntry<Report>): Route {
    if (isPolicyExpenseChat(report)) {
        return ROUTES.BANK_ACCOUNT_WITH_STEP_TO_OPEN.getRoute(report?.policyID);
    }

    if (isInvoiceRoom(report) && report?.invoiceReceiver?.type === CONST.REPORT.INVOICE_RECEIVER_TYPE.BUSINESS) {
        return ROUTES.WORKSPACE_INVOICES.getRoute(report?.invoiceReceiver?.policyID);
    }

    return ROUTES.SETTINGS_ADD_BANK_ACCOUNT.route;
}

/**
 * Check if personal detail of accountID is empty or optimistic data
 */
function isOptimisticPersonalDetail(accountID: number): boolean {
    return isEmptyObject(allPersonalDetails?.[accountID]) || !!allPersonalDetails?.[accountID]?.isOptimisticPersonalDetail;
}

/**
 * Checks if a report is a task report from a policy expense chat.
 */
function isWorkspaceTaskReport(report: OnyxEntry<Report>): boolean {
    if (!isTaskReport(report)) {
        return false;
    }
    const parentReport = report?.parentReportID ? getReport(report?.parentReportID, allReports) : undefined;
    return isPolicyExpenseChat(parentReport);
}

/**
 * Returns true if report has a parent
 */
function isThread(report: OnyxInputOrEntry<Report>): report is Thread {
    return !!(report?.parentReportID && report?.parentReportActionID);
}

/**
 * Returns true if report is of type chat and has a parent and is therefore a Thread.
 */
function isChatThread(report: OnyxInputOrEntry<Report>): report is Thread {
    return isThread(report) && report?.type === CONST.REPORT.TYPE.CHAT;
}

function isDM(report: OnyxEntry<Report>): boolean {
    return isChatReport(report) && !getChatType(report) && !isThread(report);
}

function isSelfDM(report: OnyxInputOrEntry<Report>): boolean {
    return getChatType(report) === CONST.REPORT.CHAT_TYPE.SELF_DM;
}

function isGroupChat(report: OnyxEntry<Report> | Partial<Report>): boolean {
    return getChatType(report) === CONST.REPORT.CHAT_TYPE.GROUP;
}

/**
 * Only returns true if this is the Expensify DM report.
 *
 * Note that this chat is no longer used for new users. We still need this function for users who have this chat.
 */
function isSystemChat(report: OnyxEntry<Report>): boolean {
    return getChatType(report) === CONST.REPORT.CHAT_TYPE.SYSTEM;
}

function getDefaultNotificationPreferenceForReport(report: OnyxEntry<Report>): ValueOf<typeof CONST.REPORT.NOTIFICATION_PREFERENCE> {
    if (isAnnounceRoom(report)) {
        return CONST.REPORT.NOTIFICATION_PREFERENCE.ALWAYS;
    }
    if (isPublicRoom(report)) {
        return CONST.REPORT.NOTIFICATION_PREFERENCE.DAILY;
    }
    if (!getChatType(report) || isGroupChat(report)) {
        return CONST.REPORT.NOTIFICATION_PREFERENCE.ALWAYS;
    }
    if (isAdminRoom(report) || isPolicyExpenseChat(report) || isInvoiceRoom(report)) {
        return CONST.REPORT.NOTIFICATION_PREFERENCE.ALWAYS;
    }
    if (isSelfDM(report)) {
        return CONST.REPORT.NOTIFICATION_PREFERENCE.MUTE;
    }
    return CONST.REPORT.NOTIFICATION_PREFERENCE.DAILY;
}

/**
 * Get the notification preference given a report. This should ALWAYS default to 'hidden'. Do not change this!
 */
function getReportNotificationPreference(report: OnyxEntry<Report>): ValueOf<typeof CONST.REPORT.NOTIFICATION_PREFERENCE> {
    const participant = currentUserAccountID ? report?.participants?.[currentUserAccountID] : undefined;
    return participant?.notificationPreference ?? CONST.REPORT.NOTIFICATION_PREFERENCE.HIDDEN;
}

/**
 * Only returns true if this is our main 1:1 DM report with Concierge.
 */
function isConciergeChatReport(report: OnyxInputOrEntry<Report>): boolean {
    return !!report && report?.reportID === conciergeChatReportID;
}

function findSelfDMReportID(): string | undefined {
    if (!allReports) {
        return;
    }

    const selfDMReport = Object.values(allReports).find((report) => isSelfDM(report) && !isThread(report));
    return selfDMReport?.reportID;
}

/**
 * Checks if the supplied report is from a policy or is an invoice report from a policy
 */
function isPolicyRelatedReport(report: OnyxEntry<Report>, policyID?: string) {
    return report?.policyID === policyID || !!(report?.invoiceReceiver && 'policyID' in report.invoiceReceiver && report.invoiceReceiver.policyID === policyID);
}

/**
 * Checks if the supplied report belongs to workspace based on the provided params. If the report's policyID is _FAKE_ or has no value, it means this report is a DM.
 * In this case report and workspace members must be compared to determine whether the report belongs to the workspace.
 */
function doesReportBelongToWorkspace(report: OnyxEntry<Report>, policyMemberAccountIDs: number[], policyID?: string) {
    return (
        isConciergeChatReport(report) ||
        (report?.policyID === CONST.POLICY.ID_FAKE || !report?.policyID ? hasParticipantInArray(report, policyMemberAccountIDs) : isPolicyRelatedReport(report, policyID))
    );
}

/**
 * Given an array of reports, return them filtered by a policyID and policyMemberAccountIDs.
 */
function filterReportsByPolicyIDAndMemberAccountIDs(reports: Array<OnyxEntry<Report>>, policyMemberAccountIDs: number[] = [], policyID?: string) {
    return reports.filter((report) => !!report && doesReportBelongToWorkspace(report, policyMemberAccountIDs, policyID));
}

/**
 * Returns true if report is still being processed
 */
function isProcessingReport(report: OnyxEntry<Report>): boolean {
    return report?.stateNum === CONST.REPORT.STATE_NUM.SUBMITTED && report?.statusNum === CONST.REPORT.STATUS_NUM.SUBMITTED;
}

function isOpenReport(report: OnyxEntry<Report>): boolean {
    return report?.stateNum === CONST.REPORT.STATE_NUM.OPEN && report?.statusNum === CONST.REPORT.STATUS_NUM.OPEN;
}

function isAwaitingFirstLevelApproval(report: OnyxEntry<Report>): boolean {
    if (!report) {
        return false;
    }

    const submitsToAccountID = getSubmitToAccountID(getPolicy(report.policyID), report);

    return isProcessingReport(report) && submitsToAccountID === report.managerID;
}

/**
 * Check if the report is a single chat report that isn't a thread
 * and personal detail of participant is optimistic data
 */
function shouldDisableDetailPage(report: OnyxEntry<Report>): boolean {
    if (isChatRoom(report) || isPolicyExpenseChat(report) || isChatThread(report) || isTaskReport(report)) {
        return false;
    }
    if (isOneOnOneChat(report)) {
        const participantAccountIDs = Object.keys(report?.participants ?? {})
            .map(Number)
            .filter((accountID) => accountID !== currentUserAccountID);
        return isOptimisticPersonalDetail(participantAccountIDs.at(0) ?? -1);
    }
    return false;
}

/**
 * Returns true if this report has only one participant and it's an Expensify account.
 */
function isExpensifyOnlyParticipantInReport(report: OnyxEntry<Report>): boolean {
    const otherParticipants = Object.keys(report?.participants ?? {})
        .map(Number)
        .filter((accountID) => accountID !== currentUserAccountID);
    return otherParticipants.length === 1 && otherParticipants.some((accountID) => CONST.EXPENSIFY_ACCOUNT_IDS.includes(accountID));
}

/**
 * Returns whether a given report can have tasks created in it.
 * We only prevent the task option if it's a DM/group-DM and the other users are all special Expensify accounts
 *
 */
function canCreateTaskInReport(report: OnyxEntry<Report>): boolean {
    const otherParticipants = Object.keys(report?.participants ?? {})
        .map(Number)
        .filter((accountID) => accountID !== currentUserAccountID);
    const areExpensifyAccountsOnlyOtherParticipants = otherParticipants.length >= 1 && otherParticipants.every((accountID) => CONST.EXPENSIFY_ACCOUNT_IDS.includes(accountID));
    if (areExpensifyAccountsOnlyOtherParticipants && isDM(report)) {
        return false;
    }

    return true;
}

/**
 * For all intents and purposes a report that has no notificationPreference at all should be considered "hidden".
 * We will remove the 'hidden' field entirely once the backend changes for https://github.com/Expensify/Expensify/issues/450891 are done.
 */
function isHiddenForCurrentUser(notificationPreference: string | null | undefined): boolean;
function isHiddenForCurrentUser(report: OnyxEntry<Report>): boolean;
function isHiddenForCurrentUser(reportOrPreference: OnyxEntry<Report> | string | null | undefined): boolean {
    if (typeof reportOrPreference === 'object' && reportOrPreference !== null) {
        const notificationPreference = getReportNotificationPreference(reportOrPreference);
        return isHiddenForCurrentUser(notificationPreference);
    }
    if (reportOrPreference === undefined || reportOrPreference === null || reportOrPreference === '') {
        return true;
    }
    return reportOrPreference === CONST.REPORT.NOTIFICATION_PREFERENCE.HIDDEN;
}

/**
 * Returns true if there are any guides accounts (team.expensify.com) in a list of accountIDs
 * by cross-referencing the accountIDs with personalDetails since guides that are participants
 * of the user's chats should have their personal details in Onyx.
 */
function hasExpensifyGuidesEmails(accountIDs: number[]): boolean {
    return accountIDs.some((accountID) => Str.extractEmailDomain(allPersonalDetails?.[accountID]?.login ?? '') === CONST.EMAIL.GUIDES_DOMAIN);
}

function getMostRecentlyVisitedReport(reports: Array<OnyxEntry<Report>>, reportMetadata: OnyxCollection<ReportMetadata>): OnyxEntry<Report> {
    const filteredReports = reports.filter((report) => {
        const shouldKeep = !isChatThread(report) || !isHiddenForCurrentUser(report);
        return shouldKeep && !!report?.reportID && !!(reportMetadata?.[`${ONYXKEYS.COLLECTION.REPORT_METADATA}${report.reportID}`]?.lastVisitTime ?? report?.lastReadTime);
    });
    return lodashMaxBy(filteredReports, (a) => [reportMetadata?.[`${ONYXKEYS.COLLECTION.REPORT_METADATA}${a?.reportID}`]?.lastVisitTime ?? '', a?.lastReadTime ?? '']);
}

function findLastAccessedReport(ignoreDomainRooms: boolean, openOnAdminRoom = false, policyID?: string, excludeReportID?: string): OnyxEntry<Report> {
    // If it's the user's first time using New Expensify, then they could either have:
    //   - just a Concierge report, if so we'll return that
    //   - their Concierge report, and a separate report that must have deeplinked them to the app before they created their account.
    // If it's the latter, we'll use the deeplinked report over the Concierge report,
    // since the Concierge report would be incorrectly selected over the deep-linked report in the logic below.

    const policyMemberAccountIDs = getPolicyEmployeeListByIdWithoutCurrentUser(allPolicies, policyID, currentUserAccountID);

    let reportsValues = Object.values(allReports ?? {});

    if (!!policyID || policyMemberAccountIDs.length > 0) {
        reportsValues = filterReportsByPolicyIDAndMemberAccountIDs(reportsValues, policyMemberAccountIDs, policyID);
    }

    let adminReport: OnyxEntry<Report>;
    if (openOnAdminRoom) {
        adminReport = reportsValues.find((report) => {
            const chatType = getChatType(report);
            return chatType === CONST.REPORT.CHAT_TYPE.POLICY_ADMINS;
        });
    }
    if (adminReport) {
        return adminReport;
    }

    // eslint-disable-next-line @typescript-eslint/prefer-nullish-coalescing
    const shouldFilter = excludeReportID || ignoreDomainRooms;
    if (shouldFilter) {
        reportsValues = reportsValues.filter((report) => {
            if (excludeReportID && report?.reportID === excludeReportID) {
                return false;
            }

            // We allow public announce rooms, admins, and announce rooms through since we bypass the default rooms beta for them.
            // Check where findLastAccessedReport is called in MainDrawerNavigator.js for more context.
            // Domain rooms are now the only type of default room that are on the defaultRooms beta.
            if (ignoreDomainRooms && isDomainRoom(report) && !hasExpensifyGuidesEmails(Object.keys(report?.participants ?? {}).map(Number))) {
                return false;
            }

            return true;
        });
    }

    // Filter out the system chat (Expensify chat) because the composer is disabled in it,
    // and it prompts the user to use the Concierge chat instead.
    reportsValues =
        reportsValues.filter((report) => {
            // This will get removed as part of https://github.com/Expensify/App/issues/59961
            // eslint-disable-next-line deprecation/deprecation
            const reportNameValuePairs = getReportNameValuePairs(report?.reportID);

            return !isSystemChat(report) && !isArchivedReport(reportNameValuePairs);
        }) ?? [];

    // At least two reports remain: self DM and Concierge chat.
    // Return the most recently visited report. Get the last read report from the report metadata.
    // If allReportMetadata is empty we'll return most recent report owned by user
    if (isEmptyObject(allReportMetadata)) {
        const ownedReports = reportsValues.filter((report) => report?.ownerAccountID === currentUserAccountID);
        if (ownedReports.length > 0) {
            return lodashMaxBy(ownedReports, (a) => a?.lastReadTime ?? '');
        }
        return lodashMaxBy(reportsValues, (a) => a?.lastReadTime ?? '');
    }
    return getMostRecentlyVisitedReport(reportsValues, allReportMetadata);
}

/**
 * Whether the provided report has expenses
 */
function hasExpenses(reportID?: string, transactions?: SearchTransaction[]): boolean {
    if (transactions) {
        return !!transactions?.find((transaction) => transaction?.reportID === reportID);
    }
    return !!Object.values(allTransactions ?? {}).find((transaction) => transaction?.reportID === reportID);
}

/**
 * Whether the provided report is a closed expense report with no expenses
 */
function isClosedExpenseReportWithNoExpenses(report: OnyxEntry<Report>, transactions?: SearchTransaction[]): boolean {
    return report?.statusNum === CONST.REPORT.STATUS_NUM.CLOSED && isExpenseReport(report) && !hasExpenses(report.reportID, transactions);
}

/**
 * Whether the provided report is an archived room
 */
// eslint-disable-next-line @typescript-eslint/no-unused-vars
function isArchivedNonExpenseReport(report: OnyxInputOrEntry<Report> | SearchReport, reportNameValuePairs?: OnyxInputOrEntry<ReportNameValuePairs>): boolean {
    return !(isExpenseReport(report) || isExpenseRequest(report)) && !!reportNameValuePairs?.private_isArchived;
}

/**
 * Whether the provided report is an archived report
 */
// eslint-disable-next-line @typescript-eslint/no-unused-vars
function isArchivedReport(reportNameValuePairs?: OnyxInputOrEntry<ReportNameValuePairs>): boolean {
    return !!reportNameValuePairs?.private_isArchived;
}

/**
 * Whether the report with the provided reportID is an archived non-expense report
 */
function isArchivedNonExpenseReportWithID(report?: OnyxInputOrEntry<Report>, isReportArchived = false) {
    if (!report) {
        return false;
    }
    return !(isExpenseReport(report) || isExpenseRequest(report)) && isReportArchived;
}

/**
 * Whether the provided report is a closed report
 */
function isClosedReport(report: OnyxInputOrEntry<Report> | SearchReport): boolean {
    return report?.statusNum === CONST.REPORT.STATUS_NUM.CLOSED;
}
/**
 * Whether the provided report is the admin's room
 */
function isJoinRequestInAdminRoom(report: OnyxEntry<Report>): boolean {
    if (!report) {
        return false;
    }
    // If this policy isn't owned by Expensify,
    // Account manager/guide should not have the workspace join request pinned to their LHN,
    // since they are not a part of the company, and should not action it on their behalf.
    if (report.policyID) {
        const policy = getPolicy(report.policyID);
        if (!isExpensifyTeam(policy?.owner) && isExpensifyTeam(currentUserPersonalDetails?.login)) {
            return false;
        }
    }
    return isActionableJoinRequestPending(report.reportID);
}

/**
 * Checks if the user has auditor permission in the provided report
 */
function isAuditor(report: OnyxEntry<Report>): boolean {
    if (report?.policyID) {
        const policy = getPolicy(report.policyID);
        return isPolicyAuditor(policy);
    }

    if (Array.isArray(report?.permissions) && report?.permissions.length > 0) {
        return report?.permissions?.includes(CONST.REPORT.PERMISSIONS.AUDITOR);
    }

    return false;
}

/**
 * Checks if the user can write in the provided report
 */
function canWriteInReport(report: OnyxEntry<Report>): boolean {
    if (Array.isArray(report?.permissions) && report?.permissions.length > 0 && !report?.permissions?.includes(CONST.REPORT.PERMISSIONS.AUDITOR)) {
        return report?.permissions?.includes(CONST.REPORT.PERMISSIONS.WRITE);
    }

    return true;
}

/**
 * Checks if the current user is allowed to comment on the given report.
 */
function isAllowedToComment(report: OnyxEntry<Report>): boolean {
    if (isAuditor(report)) {
        return true;
    }

    if (!canWriteInReport(report)) {
        return false;
    }

    // Default to allowing all users to post
    const capability = report?.writeCapability ?? CONST.REPORT.WRITE_CAPABILITIES.ALL;

    if (capability === CONST.REPORT.WRITE_CAPABILITIES.ALL) {
        return true;
    }

    // If unauthenticated user opens public chat room using deeplink, they do not have policies available and they cannot comment
    if (!allPolicies) {
        return false;
    }

    // If we've made it here, commenting on this report is restricted.
    // If the user is an admin, allow them to post.
    const policy = allPolicies[`${ONYXKEYS.COLLECTION.POLICY}${report?.policyID}`];
    return policy?.role === CONST.POLICY.ROLE.ADMIN;
}

/**
 * Checks if the current user is the admin of the policy given the policy expense chat.
 */
function isPolicyExpenseChatAdmin(report: OnyxEntry<Report>, policies: OnyxCollection<Policy>): boolean {
    if (!isPolicyExpenseChat(report)) {
        return false;
    }

    const policyRole = policies?.[`${ONYXKEYS.COLLECTION.POLICY}${report?.policyID}`]?.role;

    return policyRole === CONST.POLICY.ROLE.ADMIN;
}

/**
 * Checks if the current user is the admin of the policy.
 */
function isPolicyAdmin(policyID: string | undefined, policies: OnyxCollection<Policy>): boolean {
    if (!policyID) {
        return false;
    }

    const policyRole = policies?.[`${ONYXKEYS.COLLECTION.POLICY}${policyID}`]?.role;

    return policyRole === CONST.POLICY.ROLE.ADMIN;
}

/**
 * Checks whether all the transactions linked to the IOU report are of the Distance Request type with pending routes
 */
function hasOnlyTransactionsWithPendingRoutes(iouReportID: string | undefined): boolean {
    const transactions = getReportTransactions(iouReportID);

    // Early return false in case not having any transaction
    if (!transactions || transactions.length === 0) {
        return false;
    }

    return transactions.every((transaction) => isFetchingWaypointsFromServer(transaction));
}

/**
 * If the report is a thread and has a chat type set, it is a expense chat.
 */
function isWorkspaceThread(report: OnyxEntry<Report>): boolean {
    const chatType = getChatType(report);
    return isThread(report) && isChatReport(report) && CONST.WORKSPACE_ROOM_TYPES.some((type) => chatType === type);
}

/**
 * Checks if a report is a child report.
 */
function isChildReport(report: OnyxEntry<Report>): boolean {
    return isThread(report) || isTaskReport(report);
}

/**
 * An Expense Request is a thread where the parent report is an Expense Report and
 * the parentReportAction is a transaction.
 */
function isExpenseRequest(report: OnyxInputOrEntry<Report>): report is Thread {
    if (isThread(report)) {
        const parentReportAction = allReportActions?.[`${ONYXKEYS.COLLECTION.REPORT_ACTIONS}${report.parentReportID}`]?.[report.parentReportActionID];
        const parentReport = getReport(report?.parentReportID, allReports);
        return isExpenseReport(parentReport) && !isEmptyObject(parentReportAction) && isTransactionThread(parentReportAction);
    }
    return false;
}

/**
 * An IOU Request is a thread where the parent report is an IOU Report and
 * the parentReportAction is a transaction.
 */
function isIOURequest(report: OnyxInputOrEntry<Report>): boolean {
    if (isThread(report)) {
        const parentReportAction = allReportActions?.[`${ONYXKEYS.COLLECTION.REPORT_ACTIONS}${report.parentReportID}`]?.[report.parentReportActionID];
        const parentReport = getReport(report?.parentReportID, allReports);
        return isIOUReport(parentReport) && !isEmptyObject(parentReportAction) && isTransactionThread(parentReportAction);
    }
    return false;
}

/**
 * A Track Expense Report is a thread where the parent the parentReportAction is a transaction, and
 * parentReportAction has type of track.
 */
function isTrackExpenseReport(report: OnyxInputOrEntry<Report>): boolean {
    if (isThread(report)) {
        const selfDMReportID = findSelfDMReportID();
        const parentReportAction = allReportActions?.[`${ONYXKEYS.COLLECTION.REPORT_ACTIONS}${report.parentReportID}`]?.[report.parentReportActionID];
        return !isEmptyObject(parentReportAction) && selfDMReportID === report.parentReportID && isTrackExpenseAction(parentReportAction);
    }
    return false;
}

/**
 * Checks if a report is an IOU or expense request.
 */
function isMoneyRequest(reportOrID: OnyxEntry<Report> | string): boolean {
    const report = typeof reportOrID === 'string' ? getReport(reportOrID, allReports) ?? null : reportOrID;
    return isIOURequest(report) || isExpenseRequest(report);
}

/**
 * Checks if a report is an IOU or expense report.
 */
function isMoneyRequestReport(reportOrID: OnyxInputOrEntry<Report> | SearchReport | string, reports?: SearchReport[]): boolean {
    const report = typeof reportOrID === 'string' ? getReport(reportOrID, reports ?? allReports) ?? null : reportOrID;
    return isIOUReport(report) || isExpenseReport(report);
}

/**
 * Determines the Help Panel report type based on the given report.
 */
function getHelpPaneReportType(report: OnyxEntry<Report>): ValueOf<typeof CONST.REPORT.HELP_TYPE> | undefined {
    if (!report) {
        return undefined;
    }

    if (isConciergeChatReport(report)) {
        return CONST.REPORT.HELP_TYPE.CHAT_CONCIERGE;
    }

    if (report?.chatType) {
        return getChatType(report);
    }

    switch (report?.type) {
        case CONST.REPORT.TYPE.EXPENSE:
            return CONST.REPORT.HELP_TYPE.EXPENSE_REPORT;
        case CONST.REPORT.TYPE.CHAT:
            return CONST.REPORT.HELP_TYPE.CHAT;
        case CONST.REPORT.TYPE.IOU:
            return CONST.REPORT.HELP_TYPE.IOU;
        case CONST.REPORT.TYPE.INVOICE:
            return CONST.REPORT.HELP_TYPE.INVOICE;
        case CONST.REPORT.TYPE.TASK:
            return CONST.REPORT.HELP_TYPE.TASK;
        default:
            return undefined;
    }
}

/**
 * Checks if a report contains only Non-Reimbursable transactions
 */
function hasOnlyNonReimbursableTransactions(iouReportID: string | undefined): boolean {
    const transactions = getReportTransactions(iouReportID);
    if (!transactions || transactions.length === 0) {
        return false;
    }

    return transactions.every((transaction) => !getReimbursable(transaction));
}

/**
 * Checks if a report has only one transaction associated with it
 */
function isOneTransactionReport(reportID: string | undefined): boolean {
    const reportActions = allReportActions?.[`${ONYXKEYS.COLLECTION.REPORT_ACTIONS}${reportID}`] ?? ([] as ReportAction[]);
    return getOneTransactionThreadReportID(reportID, reportActions) !== null;
}

/*
 * Whether the report contains only one expense and the expense should be paid later
 */
function isPayAtEndExpenseReport(reportID: string | undefined, transactions: Transaction[] | undefined): boolean {
    if ((!!transactions && transactions.length !== 1) || !isOneTransactionReport(reportID)) {
        return false;
    }

    return isPayAtEndExpense(transactions?.[0] ?? getReportTransactions(reportID).at(0));
}

/**
 * Checks if a report is a transaction thread associated with a report that has only one transaction
 */
function isOneTransactionThread(reportID: string | undefined, parentReportID: string | undefined, threadParentReportAction: OnyxEntry<ReportAction>): boolean {
    if (!reportID || !parentReportID) {
        return false;
    }

    const parentReportActions = allReportActions?.[`${ONYXKEYS.COLLECTION.REPORT_ACTIONS}${parentReportID}`] ?? ([] as ReportAction[]);
    const transactionThreadReportID = getOneTransactionThreadReportID(parentReportID, parentReportActions);
    return reportID === transactionThreadReportID && !isSentMoneyReportAction(threadParentReportAction);
}

/**
 * Checks if given report is a transaction thread
 */
function isReportTransactionThread(report: OnyxEntry<Report>) {
    return isMoneyRequest(report) || isTrackExpenseReport(report);
}

/**
 * Get displayed report ID, it will be parentReportID if the report is one transaction thread
 */
function getDisplayedReportID(reportID: string): string {
    const report = getReport(reportID, allReports);
    const parentReportID = report?.parentReportID;
    const parentReportAction = getReportAction(parentReportID, report?.parentReportActionID);
    return parentReportID && isOneTransactionThread(reportID, parentReportID, parentReportAction) ? parentReportID : reportID;
}

/**
 * Should return true only for personal 1:1 report
 *
 */
function isOneOnOneChat(report: OnyxEntry<Report>): boolean {
    const participants = report?.participants ?? {};
    const participant = currentUserAccountID ? participants[currentUserAccountID] : undefined;
    const isCurrentUserParticipant = participant ? 1 : 0;
    const participantAmount = Object.keys(participants).length - isCurrentUserParticipant;
    if (participantAmount !== 1) {
        return false;
    }
    return (
        (report?.policyID === CONST.POLICY.ID_FAKE || !report?.policyID) &&
        !isChatRoom(report) &&
        !isExpenseRequest(report) &&
        !isMoneyRequestReport(report) &&
        !isPolicyExpenseChat(report) &&
        !isTaskReport(report) &&
        isDM(report) &&
        !isIOUReport(report)
    );
}

/**
 * Checks if the current user is a payer of the expense
 */

function isPayer(session: OnyxEntry<Session>, iouReport: OnyxEntry<Report>, onlyShowPayElsewhere = false, reportPolicy?: OnyxInputOrEntry<Policy> | SearchPolicy) {
    const isApproved = isReportApproved({report: iouReport});
    const policy = reportPolicy ?? allPolicies?.[`${ONYXKEYS.COLLECTION.POLICY}${iouReport?.policyID}`] ?? null;
    const policyType = policy?.type;
    const isAdmin = policyType !== CONST.POLICY.TYPE.PERSONAL && policy?.role === CONST.POLICY.ROLE.ADMIN;
    const isManager = iouReport?.managerID === session?.accountID;
    if (isPaidGroupPolicy(iouReport)) {
        if (policy?.reimbursementChoice === CONST.POLICY.REIMBURSEMENT_CHOICES.REIMBURSEMENT_YES) {
            // If we get here without a reimburser only show the pay button if we are the admin.
            if (!policy?.achAccount?.reimburser) {
                return isAdmin;
            }

            // If we are the reimburser and the report is approved or we are the manager then we can pay it.
            const isReimburser = session?.email === policy?.achAccount?.reimburser;
            return isReimburser && (isApproved || isManager);
        }
        if (policy?.reimbursementChoice === CONST.POLICY.REIMBURSEMENT_CHOICES.REIMBURSEMENT_MANUAL || onlyShowPayElsewhere) {
            return isAdmin && (isApproved || isManager);
        }
        return false;
    }
    return isAdmin || (isMoneyRequestReport(iouReport) && isManager);
}

/**
 * Checks if the current user is the action's author
 */
function isActionCreator(reportAction: OnyxInputOrEntry<ReportAction> | Partial<ReportAction>): boolean {
    return reportAction?.actorAccountID === currentUserAccountID;
}

/**
 * Returns the notification preference of the action's child report if it exists.
 * Otherwise, calculates it based on the action's authorship.
 */
function getChildReportNotificationPreference(reportAction: OnyxInputOrEntry<ReportAction> | Partial<ReportAction>): NotificationPreference {
    const childReportNotificationPreference = reportAction?.childReportNotificationPreference ?? '';
    if (childReportNotificationPreference) {
        return childReportNotificationPreference;
    }

    return isActionCreator(reportAction) ? CONST.REPORT.NOTIFICATION_PREFERENCE.ALWAYS : CONST.REPORT.NOTIFICATION_PREFERENCE.HIDDEN;
}

function canAddOrDeleteTransactions(moneyRequestReport: OnyxEntry<Report>): boolean {
    // This will get removed as part of https://github.com/Expensify/App/issues/59961
    // eslint-disable-next-line deprecation/deprecation
    const reportNameValuePairs = getReportNameValuePairs(moneyRequestReport?.reportID);

    if (!isMoneyRequestReport(moneyRequestReport) || isArchivedReport(reportNameValuePairs)) {
        return false;
    }

    const policy = getPolicy(moneyRequestReport?.policyID);

    if (isInstantSubmitEnabled(policy) && isSubmitAndClose(policy) && !arePaymentsEnabled(policy)) {
        return false;
    }

    if (isInstantSubmitEnabled(policy) && isProcessingReport(moneyRequestReport)) {
        return isAwaitingFirstLevelApproval(moneyRequestReport);
    }

    if (isReportApproved({report: moneyRequestReport}) || isClosedReport(moneyRequestReport) || isSettled(moneyRequestReport?.reportID)) {
        return false;
    }

    return true;
}

/**
 * Checks whether the supplied report supports adding more transactions to it.
 * Return true if:
 * - report is a non-settled IOU
 * - report is a draft
 */
function canAddTransaction(moneyRequestReport: OnyxEntry<Report>): boolean {
    if (!isMoneyRequestReport(moneyRequestReport)) {
        return false;
    }

    const policy = getPolicy(moneyRequestReport?.policyID);
    if (isInstantSubmitEnabled(policy) && isSubmitAndClose(policy) && hasOnlyNonReimbursableTransactions(moneyRequestReport?.reportID)) {
        return false;
    }

    return canAddOrDeleteTransactions(moneyRequestReport);
}

/**
 * Checks whether the supplied report supports deleting more transactions from it.
 * Return true if:
 * - report is a non-settled IOU
 * - report is a non-approved IOU
 */
function canDeleteTransaction(moneyRequestReport: OnyxEntry<Report>): boolean {
    return canAddOrDeleteTransactions(moneyRequestReport);
}

/**
 * Checks whether the card transaction support deleting based on liability type
 */
function canDeleteCardTransactionByLiabilityType(iouTransactionID?: string): boolean {
    const transaction = allTransactions?.[`${ONYXKEYS.COLLECTION.TRANSACTION}${iouTransactionID}`];
    const isCardTransaction = isCardTransactionTransactionUtils(transaction);
    if (!isCardTransaction) {
        return true;
    }
    return transaction?.comment?.liabilityType === CONST.TRANSACTION.LIABILITY_TYPE.ALLOW;
}

/**
 * Can only delete if the author is this user and the action is an ADD_COMMENT action or an IOU action in an unsettled report, or if the user is a
 * policy admin
 */
function canDeleteReportAction(reportAction: OnyxInputOrEntry<ReportAction>, reportID: string | undefined): boolean {
    const report = getReportOrDraftReport(reportID);
    const isActionOwner = reportAction?.actorAccountID === currentUserAccountID;
    const policy = allPolicies?.[`${ONYXKEYS.COLLECTION.POLICY}${report?.policyID}`] ?? null;

    if (isMoneyRequestAction(reportAction)) {
        const iouTransactionID = getOriginalMessage(reportAction)?.IOUTransactionID;
        const isCardTransactionCanBeDeleted = canDeleteCardTransactionByLiabilityType(iouTransactionID);
        // For now, users cannot delete split actions
        const isSplitAction = getOriginalMessage(reportAction)?.type === CONST.IOU.REPORT_ACTION_TYPE.SPLIT;

        if (isSplitAction) {
            return false;
        }

        if (isActionOwner) {
            if (!isEmptyObject(report) && (isMoneyRequestReport(report) || isInvoiceReport(report))) {
                return canDeleteTransaction(report) && isCardTransactionCanBeDeleted;
            }
            return true;
        }
    }

    if (
        reportAction?.actionName !== CONST.REPORT.ACTIONS.TYPE.ADD_COMMENT ||
        reportAction?.pendingAction === CONST.RED_BRICK_ROAD_PENDING_ACTION.DELETE ||
        isCreatedTaskReportAction(reportAction) ||
        reportAction?.actorAccountID === CONST.ACCOUNT_ID.CONCIERGE
    ) {
        return false;
    }

    const isAdmin = policy?.role === CONST.POLICY.ROLE.ADMIN && !isEmptyObject(report) && !isDM(report);

    return isActionOwner || isAdmin;
}

/**
 * Returns true if Concierge is one of the chat participants (1:1 as well as group chats)
 */
function chatIncludesConcierge(report: Partial<OnyxEntry<Report>>): boolean {
    const participantAccountIDs = Object.keys(report?.participants ?? {}).map(Number);
    return participantAccountIDs.includes(CONST.ACCOUNT_ID.CONCIERGE);
}

/**
 * Returns true if there is any automated expensify account `in accountIDs
 */
function hasAutomatedExpensifyAccountIDs(accountIDs: number[]): boolean {
    return accountIDs.some((accountID) => CONST.EXPENSIFY_ACCOUNT_IDS.includes(accountID));
}

function getReportRecipientAccountIDs(report: OnyxEntry<Report>, currentLoginAccountID: number): number[] {
    let finalReport: OnyxEntry<Report> = report;
    // In 1:1 chat threads, the participants will be the same as parent report. If a report is specifically a 1:1 chat thread then we will
    // get parent report and use its participants array.
    if (isThread(report) && !(isTaskReport(report) || isMoneyRequestReport(report))) {
        const parentReport = getReport(report?.parentReportID, allReports);
        if (isOneOnOneChat(parentReport)) {
            finalReport = parentReport;
        }
    }

    let finalParticipantAccountIDs: number[] = [];
    if (isTaskReport(report)) {
        // Task reports `managerID` will change when assignee is changed, in that case the old `managerID` is still present in `participants`
        // along with the new one. We only need the `managerID` as a participant here.
        finalParticipantAccountIDs = report?.managerID ? [report?.managerID] : [];
    } else {
        finalParticipantAccountIDs = Object.keys(finalReport?.participants ?? {}).map(Number);
    }

    const otherParticipantsWithoutExpensifyAccountIDs = finalParticipantAccountIDs.filter((accountID) => {
        if (accountID === currentLoginAccountID) {
            return false;
        }
        if (CONST.EXPENSIFY_ACCOUNT_IDS.includes(accountID)) {
            return false;
        }
        return true;
    });

    return otherParticipantsWithoutExpensifyAccountIDs;
}

/**
 * Whether the time row should be shown for a report.
 */
function canShowReportRecipientLocalTime(personalDetails: OnyxEntry<PersonalDetailsList>, report: OnyxEntry<Report>, accountID: number): boolean {
    const reportRecipientAccountIDs = getReportRecipientAccountIDs(report, accountID);
    const hasMultipleParticipants = reportRecipientAccountIDs.length > 1;
    const reportRecipient = personalDetails?.[reportRecipientAccountIDs[0]];
    const reportRecipientTimezone = reportRecipient?.timezone ?? CONST.DEFAULT_TIME_ZONE;
    const isReportParticipantValidated = reportRecipient?.validated ?? false;
    return !!(
        !hasMultipleParticipants &&
        !isChatRoom(report) &&
        !isPolicyExpenseChat(getRootParentReport({report})) &&
        reportRecipient &&
        reportRecipientTimezone?.selected &&
        isReportParticipantValidated
    );
}

/**
 * Shorten last message text to fixed length and trim spaces.
 */
function formatReportLastMessageText(lastMessageText: string | undefined, isModifiedExpenseMessage = false): string {
    if (isModifiedExpenseMessage) {
        return String(lastMessageText).trim().replace(CONST.REGEX.LINE_BREAK, '').trim();
    }

    return formatLastMessageText(lastMessageText);
}

/**
 * Helper method to return the default avatar associated with the given login
 */
function getDefaultWorkspaceAvatar(workspaceName?: string): React.FC<SvgProps> {
    if (!workspaceName) {
        return defaultWorkspaceAvatars.WorkspaceBuilding;
    }

    // Remove all chars not A-Z or 0-9 including underscore
    const alphaNumeric = workspaceName
        .normalize('NFD')
        .replace(/[^0-9a-z]/gi, '')
        .toUpperCase();

    const workspace = `Workspace${alphaNumeric[0]}` as keyof typeof defaultWorkspaceAvatars;
    const defaultWorkspaceAvatar = defaultWorkspaceAvatars[workspace];

    return !alphaNumeric ? defaultWorkspaceAvatars.WorkspaceBuilding : defaultWorkspaceAvatar;
}

/**
 * Helper method to return the default avatar testID associated with the given login
 */
function getDefaultWorkspaceAvatarTestID(workspaceName: string): string {
    if (!workspaceName) {
        return defaultAvatarBuildingIconTestID;
    }

    // Remove all chars not A-Z or 0-9 including underscore
    const alphaNumeric = workspaceName
        .normalize('NFD')
        .replace(/[^0-9a-z]/gi, '')
        .toLowerCase();

    return !alphaNumeric ? defaultAvatarBuildingIconTestID : `SvgDefaultAvatar_${alphaNumeric[0]} Icon`;
}

/**
 * Helper method to return the default avatar associated with the given reportID
 */
function getDefaultGroupAvatar(reportID?: string): IconAsset {
    if (!reportID) {
        return defaultGroupAvatars.Avatar1;
    }
    const reportIDHashBucket: AvatarRange = ((Number(reportID) % CONST.DEFAULT_GROUP_AVATAR_COUNT) + 1) as AvatarRange;
    return defaultGroupAvatars[`Avatar${reportIDHashBucket}`];
}

/**
 * Returns the appropriate icons for the given chat report using the stored personalDetails.
 * The Avatar sources can be URLs or Icon components according to the chat type.
 */
function getIconsForParticipants(participants: number[], personalDetails: OnyxInputOrEntry<PersonalDetailsList>): Icon[] {
    const participantDetails: ParticipantDetails[] = [];
    const participantsList = participants || [];

    for (const accountID of participantsList) {
        const avatarSource = personalDetails?.[accountID]?.avatar ?? FallbackAvatar;
        const displayNameLogin = personalDetails?.[accountID]?.displayName ? personalDetails?.[accountID]?.displayName : personalDetails?.[accountID]?.login;
        participantDetails.push([accountID, displayNameLogin ?? '', avatarSource, personalDetails?.[accountID]?.fallbackIcon ?? '']);
    }

    const sortedParticipantDetails = participantDetails.sort((first, second) => {
        // First sort by displayName/login
        const displayNameLoginOrder = localeCompare(first[1], second[1]);
        if (displayNameLoginOrder !== 0) {
            return displayNameLoginOrder;
        }

        // Then fallback on accountID as the final sorting criteria.
        // This will ensure that the order of avatars with same login/displayName
        // stay consistent across all users and devices
        return first[0] - second[0];
    });

    // Now that things are sorted, gather only the avatars (second element in the array) and return those
    const avatars: Icon[] = [];

    for (const sortedParticipantDetail of sortedParticipantDetails) {
        const userIcon = {
            id: sortedParticipantDetail[0],
            source: sortedParticipantDetail[2],
            type: CONST.ICON_TYPE_AVATAR,
            name: sortedParticipantDetail[1],
            fallbackIcon: sortedParticipantDetail[3],
        };
        avatars.push(userIcon);
    }

    return avatars;
}

/**
 * Cache the workspace icons
 */
const workSpaceIconsCache = new Map<string, {name: string; icon: Icon}>();

/**
 * Given a report, return the associated workspace icon.
 */
function getWorkspaceIcon(report: OnyxInputOrEntry<Report>, policy?: OnyxInputOrEntry<Policy>): Icon {
    const workspaceName = getPolicyName({report, policy});
    const cacheKey = report?.policyID ?? workspaceName;
    const iconFromCache = workSpaceIconsCache.get(cacheKey);
    const reportPolicy = policy ?? allPolicies?.[`${ONYXKEYS.COLLECTION.POLICY}${report?.policyID}`];
    const policyAvatarURL = reportPolicy ? reportPolicy?.avatarURL : report?.policyAvatar;
    // eslint-disable-next-line @typescript-eslint/prefer-nullish-coalescing
    const policyExpenseChatAvatarSource = policyAvatarURL || getDefaultWorkspaceAvatar(workspaceName);

    const isSameAvatarURL = iconFromCache?.icon?.source === policyExpenseChatAvatarSource;
    const hasWorkSpaceNameChanged = iconFromCache?.name !== workspaceName;

    if (iconFromCache && (isSameAvatarURL || policyAvatarURL === undefined) && !hasWorkSpaceNameChanged) {
        return iconFromCache.icon;
    }

    const workspaceIcon: Icon = {
        source: policyExpenseChatAvatarSource ?? '',
        type: CONST.ICON_TYPE_WORKSPACE,
        name: workspaceName,
        id: report?.policyID,
    };
    workSpaceIconsCache.set(cacheKey, {name: workspaceName, icon: workspaceIcon});
    return workspaceIcon;
}

/**
 * Gets the personal details for a login by looking in the ONYXKEYS.PERSONAL_DETAILS_LIST Onyx key (stored in the local variable, allPersonalDetails). If it doesn't exist in Onyx,
 * then a default object is constructed.
 */
function getPersonalDetailsForAccountID(accountID: number | undefined, personalDetailsData?: Partial<PersonalDetailsList>): Partial<PersonalDetails> {
    if (!accountID) {
        return {};
    }

    const defaultDetails = {
        isOptimisticPersonalDetail: true,
    };

    if (!personalDetailsData) {
        return allPersonalDetails?.[accountID] ?? defaultDetails;
    }

    return personalDetailsData?.[accountID] ?? defaultDetails;
}

/**
 * Returns the personal details or a default object if the personal details are not available.
 */
function getPersonalDetailsOrDefault(personalDetails: Partial<PersonalDetails> | undefined | null): Partial<PersonalDetails> {
    return personalDetails ?? {isOptimisticPersonalDetail: true};
}

const hiddenTranslation = translateLocal('common.hidden');

const phoneNumberCache: Record<string, string> = {};

/**
 * Get the displayName for a single report participant.
 */
function getDisplayNameForParticipant({
    accountID,
    shouldUseShortForm = false,
    shouldFallbackToHidden = true,
    shouldAddCurrentUserPostfix = false,
    personalDetailsData = allPersonalDetails,
    shouldRemoveDomain = false,
}: {
    accountID?: number;
    shouldUseShortForm?: boolean;
    shouldFallbackToHidden?: boolean;
    shouldAddCurrentUserPostfix?: boolean;
    personalDetailsData?: Partial<PersonalDetailsList>;
    shouldRemoveDomain?: boolean;
}): string {
    if (!accountID) {
        return '';
    }

    const personalDetails = getPersonalDetailsOrDefault(personalDetailsData?.[accountID]);
    if (!personalDetails) {
        return '';
    }

    const login = personalDetails.login ?? '';

    // Check if the phone number is already cached
    let formattedLogin = phoneNumberCache[login];
    if (!formattedLogin) {
        formattedLogin = formatPhoneNumber(login);
        // Store the formatted phone number in the cache
        phoneNumberCache[login] = formattedLogin;
    }

    // This is to check if account is an invite/optimistically created one
    // and prevent from falling back to 'Hidden', so a correct value is shown
    // when searching for a new user
    if (personalDetails.isOptimisticPersonalDetail === true) {
        return formattedLogin;
    }

    // For selfDM, we display the user's displayName followed by '(you)' as a postfix
    const shouldAddPostfix = shouldAddCurrentUserPostfix && accountID === currentUserAccountID;

    let longName = getDisplayNameOrDefault(personalDetails, formattedLogin, shouldFallbackToHidden, shouldAddPostfix);

    if (shouldRemoveDomain && longName === formattedLogin) {
        longName = longName.split('@').at(0) ?? '';
    }

    // If the user's personal details (first name) should be hidden, make sure we return "hidden" instead of the short name
    if (shouldFallbackToHidden && longName === hiddenTranslation) {
        return formatPhoneNumber(longName);
    }

    const shortName = personalDetails.firstName ? personalDetails.firstName : longName;
    return shouldUseShortForm ? shortName : longName;
}

function getParticipantsAccountIDsForDisplay(
    report: OnyxEntry<Report>,
    shouldExcludeHidden = false,
    shouldExcludeDeleted = false,
    shouldForceExcludeCurrentUser = false,
    reportMetadataParam?: OnyxEntry<ReportMetadata>,
): number[] {
    const reportParticipants = report?.participants ?? {};
    const reportMetadata = reportMetadataParam ?? getReportMetadata(report?.reportID);
    let participantsEntries = Object.entries(reportParticipants);

    // We should not show participants that have an optimistic entry with the same login in the personal details
    const nonOptimisticLoginMap: Record<string, boolean | undefined> = {};

    for (const entry of participantsEntries) {
        const [accountID] = entry;
        const personalDetail = allPersonalDetails?.[accountID];
        if (personalDetail?.login && !personalDetail.isOptimisticPersonalDetail) {
            nonOptimisticLoginMap[personalDetail.login] = true;
        }
    }

    participantsEntries = participantsEntries.filter(([accountID]) => {
        const personalDetail = allPersonalDetails?.[accountID];
        if (personalDetail?.login && personalDetail.isOptimisticPersonalDetail) {
            return !nonOptimisticLoginMap[personalDetail.login];
        }
        return true;
    });

    let participantsIds = participantsEntries.map(([accountID]) => Number(accountID));

    // For 1:1 chat, we don't want to include the current user as a participant in order to not mark 1:1 chats as having multiple participants
    // For system chat, we want to display Expensify as the only participant
    const shouldExcludeCurrentUser = isOneOnOneChat(report) || isSystemChat(report) || shouldForceExcludeCurrentUser;

    if (shouldExcludeCurrentUser || shouldExcludeHidden || shouldExcludeDeleted) {
        participantsIds = participantsIds.filter((accountID) => {
            if (shouldExcludeCurrentUser && accountID === currentUserAccountID) {
                return false;
            }

            if (shouldExcludeHidden && isHiddenForCurrentUser(reportParticipants[accountID]?.notificationPreference)) {
                return false;
            }

            if (
                shouldExcludeDeleted &&
                reportMetadata?.pendingChatMembers?.findLast((member) => Number(member.accountID) === accountID)?.pendingAction === CONST.RED_BRICK_ROAD_PENDING_ACTION.DELETE
            ) {
                return false;
            }

            return true;
        });
    }

    return participantsIds.filter((accountID) => isNumber(accountID));
}

function getParticipantsList(report: Report, personalDetails: OnyxEntry<PersonalDetailsList>, isRoomMembersList = false, reportMetadata: OnyxEntry<ReportMetadata> = undefined): number[] {
    const isReportGroupChat = isGroupChat(report);
    const shouldExcludeHiddenParticipants = !isReportGroupChat && !isMoneyRequestReport(report) && !isMoneyRequest(report);
    const chatParticipants = getParticipantsAccountIDsForDisplay(report, isRoomMembersList || shouldExcludeHiddenParticipants, false, false, reportMetadata);

    return chatParticipants.filter((accountID) => {
        const details = personalDetails?.[accountID];

        if (!isRoomMembersList) {
            if (!details) {
                Log.hmmm(`[ReportParticipantsPage] no personal details found for Group chat member with accountID: ${accountID}`);
                return false;
            }
        } else {
            // When adding a new member to a room (whose personal detail does not exist in Onyx), an optimistic personal detail
            // is created. However, when the real personal detail is returned from the backend, a duplicate member may appear
            // briefly before the optimistic personal detail is deleted. To address this, we filter out the optimistically created
            // member here.
            const isDuplicateOptimisticDetail =
                details?.isOptimisticPersonalDetail && chatParticipants.some((accID) => accID !== accountID && details.login === personalDetails?.[accID]?.login);

            if (!details || isDuplicateOptimisticDetail) {
                Log.hmmm(`[RoomMembersPage] no personal details found for room member with accountID: ${accountID}`);
                return false;
            }
        }
        return true;
    });
}

function buildParticipantsFromAccountIDs(accountIDs: number[]): Participants {
    const finalParticipants: Participants = {};
    return accountIDs.reduce((participants, accountID) => {
        // eslint-disable-next-line no-param-reassign
        participants[accountID] = {notificationPreference: CONST.REPORT.NOTIFICATION_PREFERENCE.ALWAYS};
        return participants;
    }, finalParticipants);
}

/**
 * Returns the report name if the report is a group chat
 */
function getGroupChatName(participants?: SelectedParticipant[], shouldApplyLimit = false, report?: OnyxEntry<Report>, reportMetadataParam?: OnyxEntry<ReportMetadata>): string | undefined {
    // If we have a report always try to get the name from the report.
    if (report?.reportName) {
        return report.reportName;
    }

    const reportMetadata = reportMetadataParam ?? getReportMetadata(report?.reportID);

    const pendingMemberAccountIDs = new Set(
        reportMetadata?.pendingChatMembers?.filter((member) => member.pendingAction === CONST.RED_BRICK_ROAD_PENDING_ACTION.DELETE).map((member) => member.accountID),
    );
    let participantAccountIDs =
        participants?.map((participant) => participant.accountID) ??
        Object.keys(report?.participants ?? {})
            .map(Number)
            .filter((accountID) => !pendingMemberAccountIDs.has(accountID.toString()));
    const shouldAddEllipsis = participantAccountIDs.length > CONST.DISPLAY_PARTICIPANTS_LIMIT && shouldApplyLimit;
    if (shouldApplyLimit) {
        participantAccountIDs = participantAccountIDs.slice(0, CONST.DISPLAY_PARTICIPANTS_LIMIT);
    }
    const isMultipleParticipantReport = participantAccountIDs.length > 1;

    if (isMultipleParticipantReport) {
        return participantAccountIDs
            .map(
                (participantAccountID, index) =>
                    getDisplayNameForParticipant({accountID: participantAccountID, shouldUseShortForm: isMultipleParticipantReport}) || formatPhoneNumber(participants?.[index]?.login ?? ''),
            )
            .sort((first, second) => localeCompare(first ?? '', second ?? ''))
            .filter(Boolean)
            .join(', ')
            .slice(0, CONST.REPORT_NAME_LIMIT)
            .concat(shouldAddEllipsis ? '...' : '');
    }

    return translateLocal('groupChat.defaultReportName', {displayName: getDisplayNameForParticipant({accountID: participantAccountIDs.at(0)})});
}

function getParticipants(reportID: string) {
    const report = getReportOrDraftReport(reportID);
    if (!report) {
        return {};
    }

    return report.participants;
}

/**
 * Returns the appropriate icons for the given chat report using the stored personalDetails.
 * The Avatar sources can be URLs or Icon components according to the chat type.
 */
function getIcons(
    report: OnyxInputOrEntry<Report>,
    personalDetails: OnyxInputOrEntry<PersonalDetailsList>,
    defaultIcon: AvatarSource | null = null,
    defaultName = '',
    defaultAccountID = -1,
    policy?: OnyxInputOrEntry<Policy>,
    invoiceReceiverPolicy?: OnyxInputOrEntry<Policy>,
): Icon[] {
    const ownerDetails = report?.ownerAccountID ? personalDetails?.[report.ownerAccountID] : undefined;

    if (isEmptyObject(report)) {
        const fallbackIcon: Icon = {
            source: defaultIcon ?? FallbackAvatar,
            type: CONST.ICON_TYPE_AVATAR,
            name: defaultName,
            id: defaultAccountID,
        };
        return [fallbackIcon];
    }
    if (isExpenseRequest(report)) {
        const parentReportAction = allReportActions?.[`${ONYXKEYS.COLLECTION.REPORT_ACTIONS}${report.parentReportID}`]?.[report.parentReportActionID];
        const workspaceIcon = getWorkspaceIcon(report, policy);
        const actorDetails = parentReportAction?.actorAccountID ? personalDetails?.[parentReportAction.actorAccountID] : undefined;
        const memberIcon = {
            source: actorDetails?.avatar ?? FallbackAvatar,
            id: parentReportAction?.actorAccountID,
            type: CONST.ICON_TYPE_AVATAR,
            name: actorDetails?.displayName ?? '',
            fallbackIcon: actorDetails?.fallbackIcon,
        };

        return [memberIcon, workspaceIcon];
    }
    if (isChatThread(report)) {
        const parentReportAction = allReportActions?.[`${ONYXKEYS.COLLECTION.REPORT_ACTIONS}${report.parentReportID}`]?.[report.parentReportActionID];

        const actorAccountID = getReportActionActorAccountID(parentReportAction, report, report);
        const actorDetails = actorAccountID ? personalDetails?.[actorAccountID] : undefined;
        const actorDisplayName = getDisplayNameOrDefault(actorDetails, '', false);
        const actorIcon = {
            id: actorAccountID,
            source: actorDetails?.avatar ?? FallbackAvatar,
            name: formatPhoneNumber(actorDisplayName),
            type: CONST.ICON_TYPE_AVATAR,
            fallbackIcon: actorDetails?.fallbackIcon,
        };

        if (isWorkspaceThread(report)) {
            const workspaceIcon = getWorkspaceIcon(report, policy);
            return [actorIcon, workspaceIcon];
        }
        return [actorIcon];
    }
    if (isTaskReport(report)) {
        const ownerIcon = {
            id: report?.ownerAccountID,
            source: ownerDetails?.avatar ?? FallbackAvatar,
            type: CONST.ICON_TYPE_AVATAR,
            name: ownerDetails?.displayName ?? '',
            fallbackIcon: ownerDetails?.fallbackIcon,
        };

        if (isWorkspaceTaskReport(report)) {
            const workspaceIcon = getWorkspaceIcon(report, policy);
            return [ownerIcon, workspaceIcon];
        }

        return [ownerIcon];
    }
    if (isDomainRoom(report)) {
        // Get domain name after the #. Domain Rooms use our default workspace avatar pattern.
        const domainName = report?.reportName?.substring(1);
        const policyExpenseChatAvatarSource = getDefaultWorkspaceAvatar(domainName);
        const domainIcon: Icon = {
            source: policyExpenseChatAvatarSource,
            type: CONST.ICON_TYPE_WORKSPACE,
            name: domainName ?? '',
            id: report?.policyID,
        };
        return [domainIcon];
    }

    // This will get removed as part of https://github.com/Expensify/App/issues/59961
    // eslint-disable-next-line deprecation/deprecation
    if (isAdminRoom(report) || isAnnounceRoom(report) || isChatRoom(report) || isArchivedNonExpenseReport(report, getReportNameValuePairs(report?.reportID))) {
        const icons = [getWorkspaceIcon(report, policy)];

        if (isInvoiceRoom(report)) {
            if (report?.invoiceReceiver?.type === CONST.REPORT.INVOICE_RECEIVER_TYPE.INDIVIDUAL) {
                icons.push(...getIconsForParticipants([report?.invoiceReceiver.accountID], personalDetails));
            } else {
                const receiverPolicyID = report?.invoiceReceiver?.policyID;
                const receiverPolicy = invoiceReceiverPolicy ?? getPolicy(receiverPolicyID);
                if (!isEmptyObject(receiverPolicy)) {
                    icons.push({
                        source: receiverPolicy?.avatarURL ?? getDefaultWorkspaceAvatar(receiverPolicy.name),
                        type: CONST.ICON_TYPE_WORKSPACE,
                        name: receiverPolicy.name,
                        id: receiverPolicyID,
                    });
                }
            }
        }

        return icons;
    }
    if (isPolicyExpenseChat(report) || isExpenseReport(report)) {
        const workspaceIcon = getWorkspaceIcon(report, policy);
        const memberIcon = {
            source: ownerDetails?.avatar ?? FallbackAvatar,
            id: report?.ownerAccountID,
            type: CONST.ICON_TYPE_AVATAR,
            name: ownerDetails?.displayName ?? '',
            fallbackIcon: ownerDetails?.fallbackIcon,
        };
        return isExpenseReport(report) ? [memberIcon, workspaceIcon] : [workspaceIcon, memberIcon];
    }
    if (isIOUReport(report)) {
        const managerDetails = report?.managerID ? personalDetails?.[report.managerID] : undefined;
        const managerIcon = {
            source: managerDetails?.avatar ?? FallbackAvatar,
            id: report?.managerID,
            type: CONST.ICON_TYPE_AVATAR,
            name: managerDetails?.displayName ?? '',
            fallbackIcon: managerDetails?.fallbackIcon,
        };
        const ownerIcon = {
            id: report?.ownerAccountID,
            source: ownerDetails?.avatar ?? FallbackAvatar,
            type: CONST.ICON_TYPE_AVATAR,
            name: ownerDetails?.displayName ?? '',
            fallbackIcon: ownerDetails?.fallbackIcon,
        };
        const isManager = currentUserAccountID === report?.managerID;

        // For one transaction IOUs, display a simplified report icon
        if (isOneTransactionReport(report?.reportID)) {
            return [ownerIcon];
        }

        return isManager ? [managerIcon, ownerIcon] : [ownerIcon, managerIcon];
    }

    if (isSelfDM(report)) {
        return getIconsForParticipants(currentUserAccountID ? [currentUserAccountID] : [], personalDetails);
    }

    if (isSystemChat(report)) {
        return getIconsForParticipants([CONST.ACCOUNT_ID.NOTIFICATIONS ?? 0], personalDetails);
    }

    if (isGroupChat(report)) {
        const groupChatIcon = {
            // eslint-disable-next-line @typescript-eslint/prefer-nullish-coalescing
            source: report.avatarUrl || getDefaultGroupAvatar(report.reportID),
            id: -1,
            type: CONST.ICON_TYPE_AVATAR,
            name: getGroupChatName(undefined, true, report),
        };
        return [groupChatIcon];
    }

    if (isInvoiceReport(report)) {
        const invoiceRoomReport = getReportOrDraftReport(report.chatReportID);
        const icons = [getWorkspaceIcon(invoiceRoomReport, policy)];

        if (invoiceRoomReport?.invoiceReceiver?.type === CONST.REPORT.INVOICE_RECEIVER_TYPE.INDIVIDUAL) {
            icons.push(...getIconsForParticipants([invoiceRoomReport?.invoiceReceiver.accountID], personalDetails));

            return icons;
        }

        const receiverPolicyID = invoiceRoomReport?.invoiceReceiver?.policyID;
        const receiverPolicy = invoiceReceiverPolicy ?? getPolicy(receiverPolicyID);

        if (!isEmptyObject(receiverPolicy)) {
            icons.push({
                source: receiverPolicy?.avatarURL ?? getDefaultWorkspaceAvatar(receiverPolicy.name),
                type: CONST.ICON_TYPE_WORKSPACE,
                name: receiverPolicy.name,
                id: receiverPolicyID,
            });
        }

        return icons;
    }

    if (isOneOnOneChat(report)) {
        const otherParticipantsAccountIDs = Object.keys(report.participants ?? {})
            .map(Number)
            .filter((accountID) => accountID !== currentUserAccountID);
        return getIconsForParticipants(otherParticipantsAccountIDs, personalDetails);
    }

    const participantAccountIDs = Object.keys(report.participants ?? {}).map(Number);
    return getIconsForParticipants(participantAccountIDs, personalDetails);
}

function getDisplayNamesWithTooltips(
    personalDetailsList: PersonalDetails[] | PersonalDetailsList | OptionData[],
    shouldUseShortForm: boolean,
    shouldFallbackToHidden = true,
    shouldAddCurrentUserPostfix = false,
): DisplayNameWithTooltips {
    const personalDetailsListArray = Array.isArray(personalDetailsList) ? personalDetailsList : Object.values(personalDetailsList);

    return personalDetailsListArray
        .map((user) => {
            const accountID = Number(user?.accountID);
            // eslint-disable-next-line @typescript-eslint/prefer-nullish-coalescing
            const displayName = getDisplayNameForParticipant({accountID, shouldUseShortForm, shouldFallbackToHidden, shouldAddCurrentUserPostfix}) || user?.login || '';
            const avatar = user && 'avatar' in user ? user.avatar : undefined;

            let pronouns = user?.pronouns ?? undefined;
            if (pronouns?.startsWith(CONST.PRONOUNS.PREFIX)) {
                const pronounTranslationKey = pronouns.replace(CONST.PRONOUNS.PREFIX, '');
                pronouns = translateLocal(`pronouns.${pronounTranslationKey}` as TranslationPaths);
            }

            return {
                displayName,
                avatar,
                login: user?.login ?? '',
                accountID,
                pronouns,
            };
        })
        .sort((first, second) => {
            // First sort by displayName/login
            const displayNameLoginOrder = localeCompare(first.displayName, second.displayName);
            if (displayNameLoginOrder !== 0) {
                return displayNameLoginOrder;
            }

            // Then fallback on accountID as the final sorting criteria.
            return first.accountID - second.accountID;
        });
}

/**
 * Returns the the display names of the given user accountIDs
 */
function getUserDetailTooltipText(accountID: number, fallbackUserDisplayName = ''): string {
    const displayNameForParticipant = getDisplayNameForParticipant({accountID});
    return displayNameForParticipant || fallbackUserDisplayName;
}

/**
 * For a deleted parent report action within a chat report,
 * let us return the appropriate display message
 *
 * @param reportAction - The deleted report action of a chat report for which we need to return message.
 */
function getDeletedParentActionMessageForChatReport(reportAction: OnyxEntry<ReportAction>): string {
    // By default, let us display [Deleted message]
    let deletedMessageText = translateLocal('parentReportAction.deletedMessage');
    if (isCreatedTaskReportAction(reportAction)) {
        // For canceled task report, let us display [Deleted task]
        deletedMessageText = translateLocal('parentReportAction.deletedTask');
    }
    return deletedMessageText;
}

/**
 * Returns the preview message for `REIMBURSEMENT_QUEUED` action
 */
function getReimbursementQueuedActionMessage({
    reportAction,
    reportOrID,
    shouldUseShortDisplayName = true,
    reports,
    personalDetails,
}: {
    reportAction: OnyxEntry<ReportAction<typeof CONST.REPORT.ACTIONS.TYPE.REIMBURSEMENT_QUEUED>>;
    reportOrID: OnyxEntry<Report> | string | SearchReport;
    shouldUseShortDisplayName?: boolean;
    reports?: SearchReport[];
    personalDetails?: Partial<PersonalDetailsList>;
}): string {
    const report = typeof reportOrID === 'string' ? getReport(reportOrID, reports ?? allReports) : reportOrID;
    const submitterDisplayName = getDisplayNameForParticipant({accountID: report?.ownerAccountID, shouldUseShortForm: shouldUseShortDisplayName, personalDetailsData: personalDetails}) ?? '';
    const originalMessage = getOriginalMessage(reportAction);
    let messageKey: TranslationPaths;
    if (originalMessage?.paymentType === CONST.IOU.PAYMENT_TYPE.EXPENSIFY) {
        messageKey = 'iou.waitingOnEnabledWallet';
    } else {
        messageKey = 'iou.waitingOnBankAccount';
    }

    return translateLocal(messageKey, {submitterDisplayName});
}

/**
 * Returns the preview message for `REIMBURSEMENT_DEQUEUED` or `REIMBURSEMENT_ACH_CANCELED` action
 */
function getReimbursementDeQueuedOrCanceledActionMessage(
    reportAction: OnyxEntry<ReportAction<typeof CONST.REPORT.ACTIONS.TYPE.REIMBURSEMENT_DEQUEUED | typeof CONST.REPORT.ACTIONS.TYPE.REIMBURSEMENT_ACH_CANCELED>>,
    reportOrID: OnyxEntry<Report> | string | SearchReport,
    isLHNPreview = false,
): string {
    const report = typeof reportOrID === 'string' ? getReport(reportOrID, allReports) : reportOrID;
    const originalMessage = getOriginalMessage(reportAction);
    const amount = originalMessage?.amount;
    const currency = originalMessage?.currency;
    const formattedAmount = convertToDisplayString(amount, currency);
    if (originalMessage?.cancellationReason === CONST.REPORT.CANCEL_PAYMENT_REASONS.ADMIN || originalMessage?.cancellationReason === CONST.REPORT.CANCEL_PAYMENT_REASONS.USER) {
        const payerOrApproverName = report?.managerID === currentUserAccountID || !isLHNPreview ? '' : getDisplayNameForParticipant({accountID: report?.managerID, shouldUseShortForm: true});
        return translateLocal('iou.adminCanceledRequest', {manager: payerOrApproverName, amount: formattedAmount});
    }
    const submitterDisplayName = getDisplayNameForParticipant({accountID: report?.ownerAccountID, shouldUseShortForm: true}) ?? '';
    return translateLocal('iou.canceledRequest', {submitterDisplayName, amount: formattedAmount});
}

/**
 * Builds an optimistic REIMBURSEMENT_DEQUEUED report action with a randomly generated reportActionID.
 *
 */
function buildOptimisticChangeFieldAction(reportField: PolicyReportField, previousReportField: PolicyReportField): OptimisticChangeFieldAction {
    return {
        actionName: CONST.REPORT.ACTIONS.TYPE.CHANGE_FIELD,
        actorAccountID: currentUserAccountID,
        message: [
            {
                type: 'TEXT',
                style: 'strong',
                text: 'You',
            },
            {
                type: 'TEXT',
                style: 'normal',
                text: ` modified field '${reportField.name}'.`,
            },
            {
                type: 'TEXT',
                style: 'normal',
                text: ` New value is '${reportField.value}'`,
            },
            {
                type: 'TEXT',
                style: 'normal',
                text: ` (previously '${previousReportField.value}').`,
            },
        ],
        originalMessage: {
            fieldName: reportField.name,
            newType: reportField.type,
            newValue: reportField.value,
            oldType: previousReportField.type,
            oldValue: previousReportField.value,
        },
        person: [
            {
                style: 'strong',
                text: getCurrentUserDisplayNameOrEmail(),
                type: 'TEXT',
            },
        ],
        reportActionID: rand64(),
        created: DateUtils.getDBTime(),
        pendingAction: CONST.RED_BRICK_ROAD_PENDING_ACTION.ADD,
    };
}

/**
 * Builds an optimistic REIMBURSEMENT_DEQUEUED report action with a randomly generated reportActionID.
 *
 */
function buildOptimisticCancelPaymentReportAction(expenseReportID: string, amount: number, currency: string): OptimisticCancelPaymentReportAction {
    return {
        actionName: CONST.REPORT.ACTIONS.TYPE.REIMBURSEMENT_DEQUEUED,
        actorAccountID: currentUserAccountID,
        message: [
            {
                cancellationReason: CONST.REPORT.CANCEL_PAYMENT_REASONS.ADMIN,
                expenseReportID,
                type: CONST.REPORT.MESSAGE.TYPE.COMMENT,
                text: '',
                amount,
                currency,
            },
        ],
        originalMessage: {
            cancellationReason: CONST.REPORT.CANCEL_PAYMENT_REASONS.ADMIN,
            expenseReportID,
            amount,
            currency,
        },
        person: [
            {
                style: 'strong',
                text: getCurrentUserDisplayNameOrEmail(),
                type: 'TEXT',
            },
        ],
        reportActionID: rand64(),
        shouldShow: true,
        created: DateUtils.getDBTime(),
        pendingAction: CONST.RED_BRICK_ROAD_PENDING_ACTION.ADD,
    };
}

/**
 * Returns the last visible message for a given report after considering the given optimistic actions
 *
 * @param reportID - the report for which last visible message has to be fetched
 * @param [actionsToMerge] - the optimistic merge actions that needs to be considered while fetching last visible message

 */
function getLastVisibleMessage(reportID: string | undefined, actionsToMerge: ReportActions = {}): LastVisibleMessage {
    const report = getReportOrDraftReport(reportID);
    const lastVisibleAction = getLastVisibleActionReportActionsUtils(reportID, canUserPerformWriteAction(report), actionsToMerge);

    // For Chat Report with deleted parent actions, let us fetch the correct message
    if (isDeletedParentAction(lastVisibleAction) && !isEmptyObject(report) && isChatReport(report)) {
        const lastMessageText = getDeletedParentActionMessageForChatReport(lastVisibleAction);
        return {
            lastMessageText,
        };
    }

    // Fetch the last visible message for report represented by reportID and based on actions to merge.
    return getLastVisibleMessageReportActionsUtils(reportID, canUserPerformWriteAction(report), actionsToMerge);
}

/**
 * Checks if a report is waiting for the manager to complete an action.
 * Example: the assignee of an open task report or the manager of a processing expense report.
 *
 * @param [parentReportAction] - The parent report action of the report (Used to check if the task has been canceled)
 */
function isWaitingForAssigneeToCompleteAction(report: OnyxEntry<Report>, parentReportAction: OnyxEntry<ReportAction>): boolean {
    if (report?.hasOutstandingChildTask) {
        return true;
    }

    if (report?.hasParentAccess === false && isReportManager(report)) {
        if (isOpenTaskReport(report, parentReportAction)) {
            return true;
        }

        if (isProcessingReport(report) && isExpenseReport(report)) {
            return true;
        }
    }

    return false;
}

function isUnreadWithMention(reportOrOption: OnyxEntry<Report> | OptionData): boolean {
    if (!reportOrOption) {
        return false;
    }
    // lastMentionedTime and lastReadTime are both datetime strings and can be compared directly
    const lastMentionedTime = reportOrOption.lastMentionedTime ?? '';
    const lastReadTime = reportOrOption.lastReadTime ?? '';
    return !!('isUnreadWithMention' in reportOrOption && reportOrOption.isUnreadWithMention) || lastReadTime < lastMentionedTime;
}

type ReasonAndReportActionThatRequiresAttention = {
    reason: ValueOf<typeof CONST.REQUIRES_ATTENTION_REASONS>;
    reportAction?: OnyxEntry<ReportAction>;
};

function getReasonAndReportActionThatRequiresAttention(
    optionOrReport: OnyxEntry<Report> | OptionData,
    parentReportAction?: OnyxEntry<ReportAction>,
): ReasonAndReportActionThatRequiresAttention | null {
    if (!optionOrReport) {
        return null;
    }

    const reportActions = getAllReportActions(optionOrReport.reportID);

    if (isJoinRequestInAdminRoom(optionOrReport)) {
        return {
            reason: CONST.REQUIRES_ATTENTION_REASONS.HAS_JOIN_REQUEST,
            reportAction: getActionableJoinRequestPendingReportAction(optionOrReport.reportID),
        };
    }

    // This will get removed as part of https://github.com/Expensify/App/issues/59961
    // eslint-disable-next-line deprecation/deprecation
    if (isArchivedReport(getReportNameValuePairs(optionOrReport?.reportID)) || isArchivedReport(getReportNameValuePairs(optionOrReport?.reportID))) {
        return null;
    }

    if (isUnreadWithMention(optionOrReport)) {
        return {
            reason: CONST.REQUIRES_ATTENTION_REASONS.IS_UNREAD_WITH_MENTION,
        };
    }

    if (isWaitingForAssigneeToCompleteAction(optionOrReport, parentReportAction)) {
        return {
            reason: CONST.REQUIRES_ATTENTION_REASONS.IS_WAITING_FOR_ASSIGNEE_TO_COMPLETE_ACTION,
            reportAction: Object.values(reportActions).find((action) => action.childType === CONST.REPORT.TYPE.TASK),
        };
    }

    const iouReportActionToApproveOrPay = getIOUReportActionToApproveOrPay(optionOrReport, optionOrReport.reportID);
    const iouReportID = getIOUReportIDFromReportActionPreview(iouReportActionToApproveOrPay);
    const transactions = getReportTransactions(iouReportID);
    const hasOnlyPendingTransactions = transactions.length > 0 && transactions.every((t) => isExpensifyCardTransaction(t) && isPending(t));

    // Has a child report that is awaiting action (e.g. approve, pay, add bank account) from current user
    const policy = getPolicy(optionOrReport.policyID);
    if (
        (optionOrReport.hasOutstandingChildRequest === true || iouReportActionToApproveOrPay?.reportActionID) &&
        (policy?.reimbursementChoice !== CONST.POLICY.REIMBURSEMENT_CHOICES.REIMBURSEMENT_NO || !hasOnlyPendingTransactions)
    ) {
        return {
            reason: CONST.REQUIRES_ATTENTION_REASONS.HAS_CHILD_REPORT_AWAITING_ACTION,
            reportAction: iouReportActionToApproveOrPay,
        };
    }

    if (hasMissingInvoiceBankAccount(optionOrReport.reportID) && !isSettled(optionOrReport.reportID)) {
        return {
            reason: CONST.REQUIRES_ATTENTION_REASONS.HAS_MISSING_INVOICE_BANK_ACCOUNT,
        };
    }

    if (isInvoiceRoom(optionOrReport)) {
        const reportAction = Object.values(reportActions).find(
            (action) =>
                action.actionName === CONST.REPORT.ACTIONS.TYPE.REPORT_PREVIEW &&
                action.childReportID &&
                hasMissingInvoiceBankAccount(action.childReportID) &&
                !isSettled(action.childReportID),
        );

        return reportAction
            ? {
                  reason: CONST.REQUIRES_ATTENTION_REASONS.HAS_MISSING_INVOICE_BANK_ACCOUNT,
                  reportAction,
              }
            : null;
    }

    return null;
}

/**
 * Determines if the option requires action from the current user. This can happen when it:
 *  - is unread and the user was mentioned in one of the unread comments
 *  - is for an outstanding task waiting on the user
 *  - has an outstanding child expense that is waiting for an action from the current user (e.g. pay, approve, add bank account)
 *  - is either the system or concierge chat, the user free trial has ended and it didn't add a payment card yet
 *
 * @param option (report or optionItem)
 * @param parentReportAction (the report action the current report is a thread of)
 */
function requiresAttentionFromCurrentUser(optionOrReport: OnyxEntry<Report> | OptionData, parentReportAction?: OnyxEntry<ReportAction>) {
    return !!getReasonAndReportActionThatRequiresAttention(optionOrReport, parentReportAction);
}

/**
 * Checks if the report contains at least one Non-Reimbursable transaction
 */
function hasNonReimbursableTransactions(iouReportID: string | undefined, reportsTransactionsParam: Record<string, Transaction[]> = reportsTransactions): boolean {
    const transactions = getReportTransactions(iouReportID, reportsTransactionsParam);
    return transactions.filter((transaction) => transaction.reimbursable === false).length > 0;
}

function getMoneyRequestSpendBreakdown(report: OnyxInputOrEntry<Report>, searchReports?: SearchReport[]): SpendBreakdown {
    const reports = searchReports ?? allReports;
    let moneyRequestReport: OnyxEntry<Report>;
    if (report && (isMoneyRequestReport(report, searchReports) || isInvoiceReport(report))) {
        moneyRequestReport = report;
    }
    if (reports && report?.iouReportID) {
        moneyRequestReport = getReport(report.iouReportID, allReports);
    }
    if (moneyRequestReport) {
        let nonReimbursableSpend = moneyRequestReport.nonReimbursableTotal ?? 0;
        let totalSpend = moneyRequestReport.total ?? 0;

        if (nonReimbursableSpend + totalSpend !== 0) {
            // There is a possibility that if the Expense report has a negative total.
            // This is because there are instances where you can get a credit back on your card,
            // or you enter a negative expense to “offset” future expenses
            nonReimbursableSpend = isExpenseReport(moneyRequestReport) ? nonReimbursableSpend * -1 : Math.abs(nonReimbursableSpend);
            totalSpend = isExpenseReport(moneyRequestReport) ? totalSpend * -1 : Math.abs(totalSpend);

            const totalDisplaySpend = totalSpend;
            const reimbursableSpend = totalDisplaySpend - nonReimbursableSpend;

            return {
                nonReimbursableSpend,
                reimbursableSpend,
                totalDisplaySpend,
            };
        }
    }
    return {
        nonReimbursableSpend: 0,
        reimbursableSpend: 0,
        totalDisplaySpend: 0,
    };
}

/**
 * Get the title for a policy expense chat which depends on the role of the policy member seeing this report
 */
function getPolicyExpenseChatName({
    report,
    policy,
    personalDetailsList = allPersonalDetails,
    policies,
    reports,
}: {
    report: OnyxEntry<Report>;
    policy?: OnyxEntry<Policy> | SearchPolicy;
    personalDetailsList?: Partial<PersonalDetailsList>;
    policies?: SearchPolicy[];
    reports?: SearchReport[];
}): string | undefined {
    const ownerAccountID = report?.ownerAccountID;
    const personalDetails = ownerAccountID ? personalDetailsList?.[ownerAccountID] : undefined;
    const login = personalDetails ? personalDetails.login : null;
    // eslint-disable-next-line @typescript-eslint/prefer-nullish-coalescing
    const reportOwnerDisplayName = getDisplayNameForParticipant({accountID: ownerAccountID, shouldRemoveDomain: true}) || login;

    if (reportOwnerDisplayName) {
        return translateLocal('workspace.common.policyExpenseChatName', {displayName: reportOwnerDisplayName});
    }

    let policyExpenseChatRole = 'user';

    const policyItem = policies ? policies.find((p) => p.id === report?.policyID) : allPolicies?.[`${ONYXKEYS.COLLECTION.POLICY}${report?.policyID}`];
    if (policyItem) {
        policyExpenseChatRole = policyItem.role || 'user';
    }

    // If this user is not admin and this policy expense chat has been archived because of account merging, this must be an old expense chat
    // of the account which was merged into the current user's account. Use the name of the policy as the name of the report.
    // This will get removed as part of https://github.com/Expensify/App/issues/59961
    // eslint-disable-next-line deprecation/deprecation
    if (isArchivedNonExpenseReport(report, getReportNameValuePairs(report?.reportID))) {
        const lastAction = getLastVisibleActionReportActionsUtils(report?.reportID);
        const archiveReason = isClosedAction(lastAction) ? getOriginalMessage(lastAction)?.reason : CONST.REPORT.ARCHIVE_REASON.DEFAULT;
        if (archiveReason === CONST.REPORT.ARCHIVE_REASON.ACCOUNT_MERGED && policyExpenseChatRole !== CONST.POLICY.ROLE.ADMIN) {
            return getPolicyName({report, policy, policies, reports});
        }
    }
    return report?.reportName;
}

function getArchiveReason(reportActions: OnyxEntry<ReportActions>): ValueOf<typeof CONST.REPORT.ARCHIVE_REASON> | undefined {
    const lastClosedReportAction = getLastClosedReportAction(reportActions);

    if (!lastClosedReportAction) {
        return undefined;
    }

    return isClosedAction(lastClosedReportAction) ? getOriginalMessage(lastClosedReportAction)?.reason : CONST.REPORT.ARCHIVE_REASON.DEFAULT;
}

/**
 * Given a report field, check if the field is for the report title.
 */
function isReportFieldOfTypeTitle(reportField: OnyxEntry<PolicyReportField>): boolean {
    return reportField?.fieldID === CONST.REPORT_FIELD_TITLE_FIELD_ID;
}

/**
 * Check if Report has any held expenses
 */
function isHoldCreator(transaction: OnyxEntry<Transaction>, reportID: string | undefined): boolean {
    const holdReportAction = getReportAction(reportID, `${transaction?.comment?.hold ?? ''}`);
    return isActionCreator(holdReportAction);
}

/**
 * Given a report field, check if the field can be edited or not.
 * For title fields, its considered disabled if `deletable` prop is `true` (https://github.com/Expensify/App/issues/35043#issuecomment-1911275433)
 * For non title fields, its considered disabled if:
 * 1. The user is not admin of the report
 * 2. Report is settled or it is closed
 */
function isReportFieldDisabled(report: OnyxEntry<Report>, reportField: OnyxEntry<PolicyReportField>, policy: OnyxEntry<Policy>): boolean {
    if (isInvoiceReport(report)) {
        return true;
    }
    const isReportSettled = isSettled(report?.reportID);
    const isReportClosed = isClosedReport(report);
    const isTitleField = isReportFieldOfTypeTitle(reportField);
    const isAdmin = isPolicyAdmin(report?.policyID, {[`${ONYXKEYS.COLLECTION.POLICY}${policy?.id}`]: policy});
    const isApproved = isReportApproved({report});
    if (!isAdmin && (isReportSettled || isReportClosed || isApproved)) {
        return true;
    }

    if (isTitleField) {
        return !reportField?.deletable;
    }

    return false;
}

/**
 * Given a set of report fields, return the field that refers to title
 */
function getTitleReportField(reportFields: Record<string, PolicyReportField>) {
    return Object.values(reportFields).find((field) => isReportFieldOfTypeTitle(field));
}

/**
 * Get the key for a report field
 */
function getReportFieldKey(reportFieldId: string | undefined) {
    if (!reportFieldId) {
        return '';
    }

    // We don't need to add `expensify_` prefix to the title field key, because backend stored title under a unique key `text_title`,
    // and all the other report field keys are stored under `expensify_FIELD_ID`.
    if (reportFieldId === CONST.REPORT_FIELD_TITLE_FIELD_ID) {
        return reportFieldId;
    }

    return `expensify_${reportFieldId}`;
}

/**
 * Get the report fields attached to the policy given policyID
 */
function getReportFieldsByPolicyID(policyID: string | undefined): Record<string, PolicyReportField> {
    if (!policyID) {
        return {};
    }

    const policyReportFields = Object.entries(allPolicies ?? {}).find(([key]) => key.replace(ONYXKEYS.COLLECTION.POLICY, '') === policyID);
    const fieldList = policyReportFields?.[1]?.fieldList;

    if (!policyReportFields || !fieldList) {
        return {};
    }

    return fieldList;
}

/**
 * Get the report fields that we should display a MoneyReportView gets opened
 */

function getAvailableReportFields(report: OnyxEntry<Report>, policyReportFields: PolicyReportField[]): PolicyReportField[] {
    // Get the report fields that are attached to a report. These will persist even if a field is deleted from the policy.
    const reportFields = Object.values(report?.fieldList ?? {});
    const reportIsSettled = isSettled(report?.reportID);

    // If the report is settled, we don't want to show any new field that gets added to the policy.
    if (reportIsSettled) {
        return reportFields;
    }

    // If the report is unsettled, we want to merge the new fields that get added to the policy with the fields that
    // are attached to the report.
    const mergedFieldIds = Array.from(new Set([...policyReportFields.map(({fieldID}) => fieldID), ...reportFields.map(({fieldID}) => fieldID)]));

    const fields = mergedFieldIds.map((id) => {
        const field = report?.fieldList?.[getReportFieldKey(id)];

        if (field) {
            return field;
        }

        const policyReportField = policyReportFields.find(({fieldID}) => fieldID === id);

        if (policyReportField) {
            return policyReportField;
        }

        return null;
    });

    return fields.filter(Boolean) as PolicyReportField[];
}

/**
 * Get the title for an IOU or expense chat which will be showing the payer and the amount
 */
function getMoneyRequestReportName({
    report,
    policy,
    invoiceReceiverPolicy,
}: {
    report: OnyxEntry<Report>;
    policy?: OnyxEntry<Policy> | SearchPolicy;
    invoiceReceiverPolicy?: OnyxEntry<Policy> | SearchPolicy;
}): string {
    const reportFields = getReportFieldsByPolicyID(report?.policyID);
    const titleReportField = Object.values(reportFields ?? {}).find((reportField) => reportField?.fieldID === CONST.REPORT_FIELD_TITLE_FIELD_ID);

    if (titleReportField && report?.reportName && isPaidGroupPolicyExpenseReport(report)) {
        return report.reportName;
    }

    const moneyRequestTotal = getMoneyRequestSpendBreakdown(report).totalDisplaySpend;
    const formattedAmount = convertToDisplayString(moneyRequestTotal, report?.currency);

    let payerOrApproverName;
    if (isExpenseReport(report)) {
        const parentReport = getParentReport(report);
        payerOrApproverName = getPolicyName({report: parentReport ?? report, policy});
    } else if (isInvoiceReport(report)) {
        const chatReport = getReportOrDraftReport(report?.chatReportID);
        payerOrApproverName = getInvoicePayerName(chatReport, invoiceReceiverPolicy);
    } else {
        payerOrApproverName = getDisplayNameForParticipant({accountID: report?.managerID}) ?? '';
    }

    const payerPaidAmountMessage = translateLocal('iou.payerPaidAmount', {
        payer: payerOrApproverName,
        amount: formattedAmount,
    });

    if (isReportApproved({report})) {
        return translateLocal('iou.managerApprovedAmount', {
            manager: payerOrApproverName,
            amount: formattedAmount,
        });
    }

    if (report?.isWaitingOnBankAccount) {
        return `${payerPaidAmountMessage} ${CONST.DOT_SEPARATOR} ${translateLocal('iou.pending')}`;
    }

    if (!isSettled(report?.reportID) && hasNonReimbursableTransactions(report?.reportID)) {
        payerOrApproverName = getDisplayNameForParticipant({accountID: report?.ownerAccountID}) ?? '';
        return translateLocal('iou.payerSpentAmount', {payer: payerOrApproverName, amount: formattedAmount});
    }

    if (isProcessingReport(report) || isOpenExpenseReport(report) || isOpenInvoiceReport(report) || moneyRequestTotal === 0) {
        return translateLocal('iou.payerOwesAmount', {payer: payerOrApproverName, amount: formattedAmount});
    }

    return payerPaidAmountMessage;
}

/**
 * Gets transaction created, amount, currency, comment, and waypoints (for distance expense)
 * into a flat object. Used for displaying transactions and sending them in API commands
 */

function getTransactionDetails(
    transaction: OnyxInputOrEntry<Transaction>,
    createdDateFormat: string = CONST.DATE.FNS_FORMAT_STRING,
    policy: OnyxEntry<Policy> = undefined,
): TransactionDetails | undefined {
    if (!transaction) {
        return;
    }
    const report = getReportOrDraftReport(transaction?.reportID);
    return {
        created: getFormattedCreated(transaction, createdDateFormat),
        amount: getTransactionAmount(transaction, !isEmptyObject(report) && isExpenseReport(report)),
        attendees: getAttendees(transaction),
        taxAmount: getTaxAmount(transaction, !isEmptyObject(report) && isExpenseReport(report)),
        taxCode: getTaxCode(transaction),
        currency: getCurrency(transaction),
        comment: getDescription(transaction),
        merchant: getMerchant(transaction, policy),
        waypoints: getWaypoints(transaction),
        customUnitRateID: getRateID(transaction),
        category: getCategory(transaction),
        billable: getBillable(transaction),
        tag: getTag(transaction),
        mccGroup: getMCCGroup(transaction),
        cardID: getCardID(transaction),
        cardName: getCardName(transaction),
        originalAmount: getOriginalAmount(transaction),
        originalCurrency: getOriginalCurrency(transaction),
        postedDate: getFormattedPostedDate(transaction),
    };
}

function getTransactionCommentObject(transaction: OnyxEntry<Transaction>): Comment {
    return {
        ...transaction?.comment,
        comment: Parser.htmlToMarkdown(transaction?.comment?.comment ?? ''),
        waypoints: getWaypoints(transaction),
    };
}

/**
 * Can only edit if:
 *
 * - in case of IOU report
 *    - the current user is the requestor and is not settled yet
 * - in case of expense report
 *    - the current user is the requestor and is not settled yet
 *    - the current user is the manager of the report
 *    - or the current user is an admin on the policy the expense report is tied to
 *
 *    This is used in conjunction with canEditRestrictedField to control editing of specific fields like amount, currency, created, receipt, and distance.
 *    On its own, it only controls allowing/disallowing navigating to the editing pages or showing/hiding the 'Edit' icon on report actions
 */
function canEditMoneyRequest(reportAction: OnyxInputOrEntry<ReportAction<typeof CONST.REPORT.ACTIONS.TYPE.IOU>>, linkedTransaction?: OnyxEntry<Transaction>): boolean {
    const isDeleted = isDeletedAction(reportAction);

    if (isDeleted) {
        return false;
    }

    const allowedReportActionType: Array<ValueOf<typeof CONST.IOU.REPORT_ACTION_TYPE>> = [CONST.IOU.REPORT_ACTION_TYPE.TRACK, CONST.IOU.REPORT_ACTION_TYPE.CREATE];
    const originalMessage = getOriginalMessage(reportAction);
    const actionType = originalMessage?.type;

    if (!actionType || !allowedReportActionType.includes(actionType)) {
        return false;
    }

    const transaction = linkedTransaction ?? getLinkedTransaction(reportAction ?? undefined);

    // In case the transaction is failed to be created, we should disable editing the money request
    if (!transaction?.transactionID || (transaction?.pendingAction === CONST.RED_BRICK_ROAD_PENDING_ACTION.ADD && !isEmptyObject(transaction.errors))) {
        return false;
    }

    const moneyRequestReportID = originalMessage?.IOUReportID;

    if (!moneyRequestReportID) {
        return actionType === CONST.IOU.REPORT_ACTION_TYPE.TRACK;
    }

    const moneyRequestReport = getReportOrDraftReport(String(moneyRequestReportID));
    const isRequestor = currentUserAccountID === reportAction?.actorAccountID;

    const isSubmitted = isProcessingReport(moneyRequestReport);
    if (isIOUReport(moneyRequestReport)) {
        return isSubmitted && isRequestor;
    }

    const policy = getPolicy(moneyRequestReport?.policyID);
    const isAdmin = policy?.role === CONST.POLICY.ROLE.ADMIN;
    const isManager = currentUserAccountID === moneyRequestReport?.managerID;

    if (isInvoiceReport(moneyRequestReport) && isManager) {
        return false;
    }

    // Admin & managers can always edit coding fields such as tag, category, billable, etc.
    if (isAdmin || isManager) {
        return true;
    }

    if (policy?.type === CONST.POLICY.TYPE.CORPORATE && moneyRequestReport && isSubmitted && isCurrentUserSubmitter(moneyRequestReport.reportID)) {
        const isForwarded = getSubmitToAccountID(policy, moneyRequestReport) !== moneyRequestReport.managerID;
        return !isForwarded;
    }

    return !isReportApproved({report: moneyRequestReport}) && !isSettled(moneyRequestReport?.reportID) && !isClosedReport(moneyRequestReport) && isRequestor;
}

function canEditReportPolicy(report: OnyxEntry<Report>, reportPolicy: OnyxEntry<Policy>): boolean {
    const isAdmin = isPolicyAdminPolicyUtils(reportPolicy);
    const isManager = isReportManager(report);
    const isSubmitter = isReportOwner(report);
    const isReportAuditor = isAuditor(report);
    const isIOUType = isIOUReport(report);
    const isInvoiceType = isInvoiceReport(report);
    const isExpenseType = isExpenseReport(report);
    const isOpen = isOpenReport(report);
    const isSubmitted = isProcessingReport(report);

    if (isIOUType) {
        return isOpen || isSubmitted;
    }

    if (isInvoiceType) {
        return isOpen && !isReportAuditor;
    }

    if (isExpenseType) {
        if (isOpen) {
            return isSubmitter || isAdmin;
        }

        if (isSubmitted) {
            return (isSubmitter && isAwaitingFirstLevelApproval(report)) || isManager || isAdmin;
        }

        return isManager || isAdmin;
    }

    return false;
}

/**
 * Checks if the current user can edit the provided property of an expense
 *
 */
function canEditFieldOfMoneyRequest(reportAction: OnyxInputOrEntry<ReportAction>, fieldToEdit: ValueOf<typeof CONST.EDIT_REQUEST_FIELD>, isDeleteAction?: boolean): boolean {
    // A list of fields that cannot be edited by anyone, once an expense has been settled
    const restrictedFields: string[] = [
        CONST.EDIT_REQUEST_FIELD.AMOUNT,
        CONST.EDIT_REQUEST_FIELD.CURRENCY,
        CONST.EDIT_REQUEST_FIELD.MERCHANT,
        CONST.EDIT_REQUEST_FIELD.DATE,
        CONST.EDIT_REQUEST_FIELD.RECEIPT,
        CONST.EDIT_REQUEST_FIELD.DISTANCE,
        CONST.EDIT_REQUEST_FIELD.DISTANCE_RATE,
        CONST.EDIT_REQUEST_FIELD.REPORT,
    ];

    if (!isMoneyRequestAction(reportAction) || !canEditMoneyRequest(reportAction)) {
        return false;
    }

    // If we're editing fields such as category, tag, description, etc. the check above should be enough for handling the permission
    if (!restrictedFields.includes(fieldToEdit)) {
        return true;
    }

    const iouMessage = getOriginalMessage(reportAction);
    const moneyRequestReport = iouMessage?.IOUReportID ? getReport(iouMessage?.IOUReportID, allReports) ?? ({} as Report) : ({} as Report);
    const transaction = allTransactions?.[`${ONYXKEYS.COLLECTION.TRANSACTION}${iouMessage?.IOUTransactionID}`] ?? ({} as Transaction);

    if (isSettled(String(moneyRequestReport.reportID)) || isReportIDApproved(String(moneyRequestReport.reportID))) {
        return false;
    }

    if (
        (fieldToEdit === CONST.EDIT_REQUEST_FIELD.AMOUNT || fieldToEdit === CONST.EDIT_REQUEST_FIELD.CURRENCY || fieldToEdit === CONST.EDIT_REQUEST_FIELD.DATE) &&
        isCardTransactionTransactionUtils(transaction)
    ) {
        return false;
    }

    const policy = getPolicy(moneyRequestReport?.policyID);
    const isAdmin = isExpenseReport(moneyRequestReport) && policy?.role === CONST.POLICY.ROLE.ADMIN;
    const isManager = isExpenseReport(moneyRequestReport) && currentUserAccountID === moneyRequestReport?.managerID;

    if ((fieldToEdit === CONST.EDIT_REQUEST_FIELD.AMOUNT || fieldToEdit === CONST.EDIT_REQUEST_FIELD.CURRENCY) && isDistanceRequest(transaction)) {
        return isAdmin || isManager;
    }

    if (
        (fieldToEdit === CONST.EDIT_REQUEST_FIELD.AMOUNT || fieldToEdit === CONST.EDIT_REQUEST_FIELD.CURRENCY || fieldToEdit === CONST.EDIT_REQUEST_FIELD.MERCHANT) &&
        isPerDiemRequest(transaction)
    ) {
        return false;
    }

    if (fieldToEdit === CONST.EDIT_REQUEST_FIELD.RECEIPT) {
        const isRequestor = currentUserAccountID === reportAction?.actorAccountID;
        return (
            !isInvoiceReport(moneyRequestReport) &&
            !isReceiptBeingScanned(transaction) &&
            !isDistanceRequest(transaction) &&
            !isPerDiemRequest(transaction) &&
            (isAdmin || isManager || isRequestor) &&
            (isDeleteAction ? isRequestor : true)
        );
    }

    if (fieldToEdit === CONST.EDIT_REQUEST_FIELD.DISTANCE_RATE) {
        // The distance rate can be modified only on the distance expense reports
        return isExpenseReport(moneyRequestReport) && isDistanceRequest(transaction);
    }

    if (fieldToEdit === CONST.EDIT_REQUEST_FIELD.REPORT) {
        return getOutstandingReportsForUser(moneyRequestReport?.policyID, moneyRequestReport?.ownerAccountID, allReports ?? {}).length > 0;
    }

    return true;
}

/**
 * Can only edit if:
 *
 * - It was written by the current user
 * - It's an ADD_COMMENT that is not an attachment
 * - It's an expense where conditions for modifications are defined in canEditMoneyRequest method
 * - It's not pending deletion
 */
function canEditReportAction(reportAction: OnyxInputOrEntry<ReportAction>): boolean {
    const isCommentOrIOU = reportAction?.actionName === CONST.REPORT.ACTIONS.TYPE.ADD_COMMENT || reportAction?.actionName === CONST.REPORT.ACTIONS.TYPE.IOU;
    const message = reportAction ? getReportActionMessageReportUtils(reportAction) : undefined;

    return !!(
        reportAction?.actorAccountID === currentUserAccountID &&
        isCommentOrIOU &&
        (!isMoneyRequestAction(reportAction) || canEditMoneyRequest(reportAction)) && // Returns true for non-IOU actions
        !isReportMessageAttachment(message) &&
        ((!reportAction.isAttachmentWithText && !reportAction.isAttachmentOnly) || !reportAction.isOptimisticAction) &&
        !isDeletedAction(reportAction) &&
        !isCreatedTaskReportAction(reportAction) &&
        reportAction?.pendingAction !== CONST.RED_BRICK_ROAD_PENDING_ACTION.DELETE
    );
}

function canHoldUnholdReportAction(reportAction: OnyxInputOrEntry<ReportAction>): {canHoldRequest: boolean; canUnholdRequest: boolean} {
    if (!isMoneyRequestAction(reportAction)) {
        return {canHoldRequest: false, canUnholdRequest: false};
    }

    const moneyRequestReportID = getOriginalMessage(reportAction)?.IOUReportID;
    const moneyRequestReport = getReportOrDraftReport(String(moneyRequestReportID));

    if (!moneyRequestReportID || !moneyRequestReport) {
        return {canHoldRequest: false, canUnholdRequest: false};
    }

    if (isInvoiceReport(moneyRequestReport)) {
        return {
            canHoldRequest: false,
            canUnholdRequest: false,
        };
    }

    const isRequestSettled = isSettled(moneyRequestReport?.reportID);
    const isApproved = isReportApproved({report: moneyRequestReport});
    const transactionID = moneyRequestReport ? getOriginalMessage(reportAction)?.IOUTransactionID : undefined;
    const transaction = allTransactions?.[`${ONYXKEYS.COLLECTION.TRANSACTION}${transactionID}`] ?? ({} as Transaction);

    const parentReportAction = isThread(moneyRequestReport)
        ? allReportActions?.[`${ONYXKEYS.COLLECTION.REPORT_ACTIONS}${moneyRequestReport.parentReportID}`]?.[moneyRequestReport.parentReportActionID]
        : undefined;

    const isRequestIOU = isIOUReport(moneyRequestReport);
    const isHoldActionCreator = isHoldCreator(transaction, reportAction.childReportID);

    const isTrackExpenseMoneyReport = isTrackExpenseReport(moneyRequestReport);
    const isActionOwner =
        typeof parentReportAction?.actorAccountID === 'number' &&
        typeof currentUserPersonalDetails?.accountID === 'number' &&
        parentReportAction.actorAccountID === currentUserPersonalDetails?.accountID;
    const isApprover = isMoneyRequestReport(moneyRequestReport) && moneyRequestReport?.managerID !== null && currentUserPersonalDetails?.accountID === moneyRequestReport?.managerID;
    const isAdmin = isPolicyAdmin(moneyRequestReport.policyID, allPolicies);
    const isOnHold = isOnHoldTransactionUtils(transaction);
    const isScanning = hasReceiptTransactionUtils(transaction) && isReceiptBeingScanned(transaction);
    const isClosed = isClosedReport(moneyRequestReport);

    const canModifyStatus = !isTrackExpenseMoneyReport && (isAdmin || isActionOwner || isApprover);
    const canModifyUnholdStatus = !isTrackExpenseMoneyReport && (isAdmin || (isActionOwner && isHoldActionCreator) || isApprover);
    const isDeletedParentActionLocal = isEmptyObject(parentReportAction) || isDeletedAction(parentReportAction);

    const canHoldOrUnholdRequest = !isRequestSettled && !isApproved && !isDeletedParentActionLocal && !isClosed && !isDeletedParentAction(reportAction);
    const canHoldRequest = canHoldOrUnholdRequest && !isOnHold && (isRequestIOU || canModifyStatus) && !isScanning;
    const canUnholdRequest = !!(canHoldOrUnholdRequest && isOnHold && (isRequestIOU ? isHoldActionCreator : canModifyUnholdStatus));

    return {canHoldRequest, canUnholdRequest};
}

const changeMoneyRequestHoldStatus = (reportAction: OnyxEntry<ReportAction>, searchHash?: number): void => {
    if (!isMoneyRequestAction(reportAction)) {
        return;
    }
    const moneyRequestReportID = getOriginalMessage(reportAction)?.IOUReportID;

    const moneyRequestReport = getReportOrDraftReport(String(moneyRequestReportID));
    if (!moneyRequestReportID || !moneyRequestReport) {
        return;
    }

    const transactionID = getOriginalMessage(reportAction)?.IOUTransactionID;

    if (!transactionID || !reportAction.childReportID) {
        Log.warn('Missing transactionID and reportAction.childReportID during the change of the money request hold status');
        return;
    }

    const transaction = allTransactions?.[`${ONYXKEYS.COLLECTION.TRANSACTION}${transactionID}`] ?? ({} as Transaction);
    const isOnHold = isOnHoldTransactionUtils(transaction);
    const policy = allPolicies?.[`${ONYXKEYS.COLLECTION.POLICY}${moneyRequestReport.policyID}`] ?? null;

    if (isOnHold) {
        unholdRequest(transactionID, reportAction.childReportID, searchHash);
    } else {
        const activeRoute = encodeURIComponent(Navigation.getActiveRoute());
        Navigation.navigate(ROUTES.MONEY_REQUEST_HOLD_REASON.getRoute(policy?.type ?? CONST.POLICY.TYPE.PERSONAL, transactionID, reportAction.childReportID, activeRoute, searchHash));
    }
};

/**
 * Gets all transactions on an IOU report with a receipt
 */
function getTransactionsWithReceipts(iouReportID: string | undefined): Transaction[] {
    const transactions = getReportTransactions(iouReportID);
    return transactions.filter((transaction) => hasReceiptTransactionUtils(transaction));
}

/**
 * For report previews, we display a "Receipt scan in progress" indicator
 * instead of the report total only when we have no report total ready to show. This is the case when
 * all requests are receipts that are being SmartScanned. As soon as we have a non-receipt request,
 * or as soon as one receipt request is done scanning, we have at least one
 * "ready" expense, and we remove this indicator to show the partial report total.
 */
function areAllRequestsBeingSmartScanned(iouReportID: string | undefined, reportPreviewAction: OnyxEntry<ReportAction>): boolean {
    const transactionsWithReceipts = getTransactionsWithReceipts(iouReportID);
    // If we have more requests than requests with receipts, we have some manual requests
    if (getNumberOfMoneyRequests(reportPreviewAction) > transactionsWithReceipts.length) {
        return false;
    }
    return transactionsWithReceipts.every((transaction) => isReceiptBeingScanned(transaction));
}

/**
 * Get the transactions related to a report preview with receipts
 * Get the details linked to the IOU reportAction
 *
 * NOTE: This method is only meant to be used inside this action file. Do not export and use it elsewhere. Use withOnyx or Onyx.connect() instead.
 */
function getLinkedTransaction(reportAction: OnyxEntry<ReportAction | OptimisticIOUReportAction>, transactions?: SearchTransaction[]): OnyxEntry<Transaction> | SearchTransaction {
    let transactionID: string | undefined;

    if (isMoneyRequestAction(reportAction)) {
        transactionID = getOriginalMessage(reportAction)?.IOUTransactionID;
    }

    return transactions ? transactions.find((transaction) => transaction.transactionID === transactionID) : allTransactions?.[`${ONYXKEYS.COLLECTION.TRANSACTION}${transactionID}`];
}

/**
 * Check if any of the transactions in the report has required missing fields
 */
function hasMissingSmartscanFields(iouReportID: string | undefined, transactions?: Transaction[]): boolean {
    const reportTransactions = transactions ?? getReportTransactions(iouReportID);

    return reportTransactions.some(hasMissingSmartscanFieldsTransactionUtils);
}

/**
 * Get report action which is missing smartscan fields
 */
function getReportActionWithMissingSmartscanFields(iouReportID: string | undefined): ReportAction | undefined {
    const reportActions = Object.values(getAllReportActions(iouReportID));
    return reportActions.find((action) => {
        if (!isMoneyRequestAction(action)) {
            return false;
        }
        const transaction = getLinkedTransaction(action);
        if (isEmptyObject(transaction)) {
            return false;
        }
        if (!wasActionTakenByCurrentUser(action)) {
            return false;
        }
        return hasMissingSmartscanFieldsTransactionUtils(transaction);
    });
}

/**
 * Check if iouReportID has required missing fields
 */
function shouldShowRBRForMissingSmartscanFields(iouReportID: string | undefined): boolean {
    return !!getReportActionWithMissingSmartscanFields(iouReportID);
}

/**
 * Given a parent IOU report action get report name for the LHN.
 */
function getTransactionReportName({
    reportAction,
    transactions,
    reports,
}: {
    reportAction: OnyxEntry<ReportAction | OptimisticIOUReportAction>;
    transactions?: SearchTransaction[];
    reports?: SearchReport[];
}): string {
    if (isReversedTransaction(reportAction)) {
        return translateLocal('parentReportAction.reversedTransaction');
    }

    if (isDeletedAction(reportAction)) {
        return translateLocal('parentReportAction.deletedExpense');
    }

    const transaction = getLinkedTransaction(reportAction, transactions);

    if (isEmptyObject(transaction)) {
        // Transaction data might be empty on app's first load, if so we fallback to Expense/Track Expense
        return isTrackExpenseAction(reportAction) ? translateLocal('iou.createExpense') : translateLocal('iou.expense');
    }

    if (hasReceiptTransactionUtils(transaction) && isReceiptBeingScanned(transaction)) {
        return translateLocal('iou.receiptScanning', {count: 1});
    }

    if (hasMissingSmartscanFieldsTransactionUtils(transaction)) {
        return translateLocal('iou.receiptMissingDetails');
    }

    if (isFetchingWaypointsFromServer(transaction) && getMerchant(transaction) === translateLocal('iou.fieldPending')) {
        return translateLocal('iou.fieldPending');
    }

    if (isSentMoneyReportAction(reportAction)) {
        return getIOUReportActionDisplayMessage(reportAction as ReportAction, transaction);
    }

    const report = getReportOrDraftReport(transaction?.reportID, reports);
    const amount = getTransactionAmount(transaction, !isEmptyObject(report) && isExpenseReport(report)) ?? 0;
    const formattedAmount = convertToDisplayString(amount, getCurrency(transaction)) ?? '';
    const comment = getMerchantOrDescription(transaction);

    return translateLocal('iou.threadExpenseReportName', {formattedAmount, comment});
}

/**
 * Get expense message for an IOU report
 *
 * @param [iouReportAction] This is always an IOU action. When necessary, report preview actions will be unwrapped and the child iou report action is passed here (the original report preview
 *     action will be passed as `originalReportAction` in this case).
 * @param [originalReportAction] This can be either a report preview action or the IOU action. This will be the original report preview action in cases where `iouReportAction` was unwrapped
 *     from a report preview action. Otherwise, it will be the same as `iouReportAction`.
 */
function getReportPreviewMessage(
    reportOrID: OnyxInputOrEntry<Report> | string,
    iouReportAction: OnyxInputOrEntry<ReportAction> = null,
    shouldConsiderScanningReceiptOrPendingRoute = false,
    isPreviewMessageForParentChatReport = false,
    policy?: OnyxInputOrEntry<Policy>,
    isForListPreview = false,
    originalReportAction: OnyxInputOrEntry<ReportAction> = iouReportAction,
): string {
    const report = typeof reportOrID === 'string' ? getReport(reportOrID, allReports) : reportOrID;
    const reportActionMessage = getReportActionHtml(iouReportAction);

    if (isEmptyObject(report) || !report?.reportID) {
        // This iouReport may be unavailable for one of the following reasons:
        // 1. After SignIn, the OpenApp API won't return iouReports if they're settled.
        // 2. The iouReport exists in local storage but hasn't been loaded into the allReports. It will be loaded automatically when the user opens the iouReport.
        // Until we know how to solve this the best, we just display the report action message.
        return reportActionMessage;
    }

    const allReportTransactions = getReportTransactions(report.reportID);
    const transactionsWithReceipts = allReportTransactions.filter(hasReceiptTransactionUtils);
    const numberOfScanningReceipts = transactionsWithReceipts.filter(isReceiptBeingScanned).length;

    if (!isEmptyObject(iouReportAction) && !isIOUReport(report) && iouReportAction && isSplitBillReportAction(iouReportAction)) {
        // This covers group chats where the last action is a split expense action
        const linkedTransaction = getLinkedTransaction(iouReportAction);
        if (isEmptyObject(linkedTransaction)) {
            return reportActionMessage;
        }

        if (!isEmptyObject(linkedTransaction)) {
            if (isReceiptBeingScanned(linkedTransaction)) {
                return translateLocal('iou.receiptScanning', {count: 1});
            }

            if (hasMissingSmartscanFieldsTransactionUtils(linkedTransaction)) {
                return translateLocal('iou.receiptMissingDetails');
            }

            const amount = getTransactionAmount(linkedTransaction, !isEmptyObject(report) && isExpenseReport(report)) ?? 0;
            const formattedAmount = convertToDisplayString(amount, getCurrency(linkedTransaction)) ?? '';
            return translateLocal('iou.didSplitAmount', {formattedAmount, comment: getMerchantOrDescription(linkedTransaction)});
        }
    }

    if (!isEmptyObject(iouReportAction) && !isIOUReport(report) && iouReportAction && isTrackExpenseAction(iouReportAction)) {
        // This covers group chats where the last action is a track expense action
        const linkedTransaction = getLinkedTransaction(iouReportAction);
        if (isEmptyObject(linkedTransaction)) {
            return reportActionMessage;
        }

        if (!isEmptyObject(linkedTransaction)) {
            if (isReceiptBeingScanned(linkedTransaction)) {
                return translateLocal('iou.receiptScanning', {count: 1});
            }

            if (hasMissingSmartscanFieldsTransactionUtils(linkedTransaction)) {
                return translateLocal('iou.receiptMissingDetails');
            }

            const amount = getTransactionAmount(linkedTransaction, !isEmptyObject(report) && isExpenseReport(report)) ?? 0;
            const formattedAmount = convertToDisplayString(amount, getCurrency(linkedTransaction)) ?? '';
            return translateLocal('iou.trackedAmount', {formattedAmount, comment: getMerchantOrDescription(linkedTransaction)});
        }
    }

    const containsNonReimbursable = hasNonReimbursableTransactions(report.reportID);
    const {totalDisplaySpend: totalAmount, reimbursableSpend} = getMoneyRequestSpendBreakdown(report);

    const parentReport = getParentReport(report);
    const policyName = getPolicyName({report: parentReport ?? report, policy});
    const payerName = isExpenseReport(report) ? policyName : getDisplayNameForParticipant({accountID: report.managerID, shouldUseShortForm: !isPreviewMessageForParentChatReport});

    const formattedAmount = convertToDisplayString(totalAmount, report.currency);

    if (isReportApproved({report}) && isPaidGroupPolicy(report)) {
        return translateLocal('iou.managerApprovedAmount', {
            manager: payerName ?? '',
            amount: formattedAmount,
        });
    }

    let linkedTransaction;
    if (!isEmptyObject(iouReportAction) && shouldConsiderScanningReceiptOrPendingRoute && iouReportAction && isMoneyRequestAction(iouReportAction)) {
        linkedTransaction = getLinkedTransaction(iouReportAction);
    }

    if (!isEmptyObject(linkedTransaction) && hasReceiptTransactionUtils(linkedTransaction) && isReceiptBeingScanned(linkedTransaction)) {
        return translateLocal('iou.receiptScanning', {count: numberOfScanningReceipts});
    }

    if (!isEmptyObject(linkedTransaction) && isFetchingWaypointsFromServer(linkedTransaction) && !getTransactionAmount(linkedTransaction)) {
        return translateLocal('iou.fieldPending');
    }

    const originalMessage = !isEmptyObject(iouReportAction) && isMoneyRequestAction(iouReportAction) ? getOriginalMessage(iouReportAction) : undefined;

    // Show Paid preview message if it's settled or if the amount is paid & stuck at receivers end for only chat reports.
    if (isSettled(report.reportID) || (report.isWaitingOnBankAccount && isPreviewMessageForParentChatReport)) {
        const formattedReimbursableAmount = convertToDisplayString(reimbursableSpend, report.currency);
        // A settled report preview message can come in three formats "paid ... elsewhere" or "paid ... with Expensify"
        let translatePhraseKey: TranslationPaths = 'iou.paidElsewhere';
        if (isPreviewMessageForParentChatReport) {
            translatePhraseKey = 'iou.payerPaidAmount';
        } else if (
            [CONST.IOU.PAYMENT_TYPE.VBBA, CONST.IOU.PAYMENT_TYPE.EXPENSIFY].some((paymentType) => paymentType === originalMessage?.paymentType) ||
            !!reportActionMessage.match(/ (with Expensify|using Expensify)$/) ||
            report.isWaitingOnBankAccount
        ) {
            translatePhraseKey = 'iou.paidWithExpensify';
            if (originalMessage?.automaticAction) {
                translatePhraseKey = 'iou.automaticallyPaidWithExpensify';
            }
        }

        let actualPayerName = report.managerID === currentUserAccountID ? '' : getDisplayNameForParticipant({accountID: report.managerID, shouldUseShortForm: true});
        actualPayerName = actualPayerName && isForListPreview && !isPreviewMessageForParentChatReport ? `${actualPayerName}:` : actualPayerName;
        const payerDisplayName = isPreviewMessageForParentChatReport ? payerName : actualPayerName;

        return translateLocal(translatePhraseKey, {amount: formattedReimbursableAmount, payer: payerDisplayName ?? ''});
    }

    if (report.isWaitingOnBankAccount) {
        const submitterDisplayName = getDisplayNameForParticipant({accountID: report.ownerAccountID, shouldUseShortForm: true}) ?? '';
        return translateLocal('iou.waitingOnBankAccount', {submitterDisplayName});
    }

    const lastActorID = iouReportAction?.actorAccountID;
    let amount = originalMessage?.amount;
    let currency = originalMessage?.currency ? originalMessage?.currency : report.currency;

    if (!isEmptyObject(linkedTransaction)) {
        amount = getTransactionAmount(linkedTransaction, isExpenseReport(report));
        currency = getCurrency(linkedTransaction);
    }

    if (isEmptyObject(linkedTransaction) && !isEmptyObject(iouReportAction)) {
        linkedTransaction = getLinkedTransaction(iouReportAction);
    }

    let comment = !isEmptyObject(linkedTransaction) ? getMerchantOrDescription(linkedTransaction) : undefined;
    if (!isEmptyObject(originalReportAction) && isReportPreviewAction(originalReportAction) && getNumberOfMoneyRequests(originalReportAction) !== 1) {
        comment = undefined;
    }

    // if we have the amount in the originalMessage and lastActorID, we can use that to display the preview message for the latest expense
    if (amount !== undefined && lastActorID && !isPreviewMessageForParentChatReport) {
        const amountToDisplay = convertToDisplayString(Math.abs(amount), currency);

        // We only want to show the actor name in the preview if it's not the current user who took the action
        const requestorName =
            lastActorID && lastActorID !== currentUserAccountID ? getDisplayNameForParticipant({accountID: lastActorID, shouldUseShortForm: !isPreviewMessageForParentChatReport}) : '';
        return `${requestorName ? `${requestorName}: ` : ''}${translateLocal('iou.submittedAmount', {formattedAmount: amountToDisplay, comment})}`;
    }

    if (containsNonReimbursable) {
        return translateLocal('iou.payerSpentAmount', {payer: getDisplayNameForParticipant({accountID: report.ownerAccountID}) ?? '', amount: formattedAmount});
    }

    return translateLocal('iou.payerOwesAmount', {payer: payerName ?? '', amount: formattedAmount, comment});
}

/**
 * Given the updates user made to the expense, compose the originalMessage
 * object of the modified expense action.
 *
 * At the moment, we only allow changing one transaction field at a time.
 */
function getModifiedExpenseOriginalMessage(
    oldTransaction: OnyxInputOrEntry<Transaction>,
    transactionChanges: TransactionChanges,
    isFromExpenseReport: boolean,
    policy: OnyxInputOrEntry<Policy>,
    updatedTransaction?: OnyxInputOrEntry<Transaction>,
): OriginalMessageModifiedExpense {
    const originalMessage: OriginalMessageModifiedExpense = {};
    // Remark: Comment field is the only one which has new/old prefixes for the keys (newComment/ oldComment),
    // all others have old/- pattern such as oldCreated/created
    if ('comment' in transactionChanges) {
        originalMessage.oldComment = getDescription(oldTransaction);
        originalMessage.newComment = transactionChanges?.comment;
    }
    if ('created' in transactionChanges) {
        originalMessage.oldCreated = getFormattedCreated(oldTransaction);
        originalMessage.created = transactionChanges?.created;
    }
    if ('merchant' in transactionChanges) {
        originalMessage.oldMerchant = getMerchant(oldTransaction);
        originalMessage.merchant = transactionChanges?.merchant;
    }
    if ('attendees' in transactionChanges) {
        originalMessage.oldAttendees = getAttendees(oldTransaction);
        originalMessage.newAttendees = transactionChanges?.attendees;
    }

    // The amount is always a combination of the currency and the number value so when one changes we need to store both
    // to match how we handle the modified expense action in oldDot
    const didAmountOrCurrencyChange = 'amount' in transactionChanges || 'currency' in transactionChanges;
    if (didAmountOrCurrencyChange) {
        originalMessage.oldAmount = getTransactionAmount(oldTransaction, isFromExpenseReport);
        originalMessage.amount = transactionChanges?.amount ?? transactionChanges.oldAmount;
        originalMessage.oldCurrency = getCurrency(oldTransaction);
        originalMessage.currency = transactionChanges?.currency ?? transactionChanges.oldCurrency;
    }

    if ('category' in transactionChanges) {
        originalMessage.oldCategory = getCategory(oldTransaction);
        originalMessage.category = transactionChanges?.category;
    }

    if ('tag' in transactionChanges) {
        originalMessage.oldTag = getTag(oldTransaction);
        originalMessage.tag = transactionChanges?.tag;
    }

    // We only want to display a tax rate update system message when tax rate is updated by user.
    // Tax rate can change as a result of currency update. In such cases, we want to skip displaying a system message, as discussed.
    const didTaxCodeChange = 'taxCode' in transactionChanges;
    if (didTaxCodeChange && !didAmountOrCurrencyChange) {
        originalMessage.oldTaxRate = policy?.taxRates?.taxes[getTaxCode(oldTransaction)]?.value;
        originalMessage.taxRate = transactionChanges?.taxCode && policy?.taxRates?.taxes[transactionChanges?.taxCode]?.value;
    }

    // We only want to display a tax amount update system message when tax amount is updated by user.
    // Tax amount can change as a result of amount, currency or tax rate update. In such cases, we want to skip displaying a system message, as discussed.
    if ('taxAmount' in transactionChanges && !(didAmountOrCurrencyChange || didTaxCodeChange)) {
        originalMessage.oldTaxAmount = getTaxAmount(oldTransaction, isFromExpenseReport);
        originalMessage.taxAmount = transactionChanges?.taxAmount;
        originalMessage.currency = getCurrency(oldTransaction);
    }

    if ('billable' in transactionChanges) {
        const oldBillable = getBillable(oldTransaction);
        originalMessage.oldBillable = oldBillable ? translateLocal('common.billable').toLowerCase() : translateLocal('common.nonBillable').toLowerCase();
        originalMessage.billable = transactionChanges?.billable ? translateLocal('common.billable').toLowerCase() : translateLocal('common.nonBillable').toLowerCase();
    }

    if ('customUnitRateID' in transactionChanges && updatedTransaction?.comment?.customUnit?.customUnitRateID) {
        originalMessage.oldAmount = getTransactionAmount(oldTransaction, isFromExpenseReport);
        originalMessage.oldCurrency = getCurrency(oldTransaction);
        originalMessage.oldMerchant = getMerchant(oldTransaction);

        // For the originalMessage, we should use the non-negative amount, similar to what getAmount does for oldAmount
        originalMessage.amount = Math.abs(updatedTransaction.modifiedAmount ?? 0);
        originalMessage.currency = updatedTransaction.modifiedCurrency ?? CONST.CURRENCY.USD;
        originalMessage.merchant = updatedTransaction.modifiedMerchant;
    }

    return originalMessage;
}

/**
 * Check if original message is an object and can be used as a ChangeLog type
 * @param originalMessage
 */
function isChangeLogObject(originalMessage?: OriginalMessageChangeLog): OriginalMessageChangeLog | undefined {
    if (originalMessage && typeof originalMessage === 'object') {
        return originalMessage;
    }
    return undefined;
}

/**
 * Build invited usernames for admin chat threads
 * @param parentReportAction
 * @param parentReportActionMessage
 */
function getAdminRoomInvitedParticipants(parentReportAction: OnyxEntry<ReportAction>, parentReportActionMessage: string) {
    if (isEmptyObject(parentReportAction)) {
        return parentReportActionMessage || translateLocal('parentReportAction.deletedMessage');
    }
    if (!getOriginalMessage(parentReportAction)) {
        return parentReportActionMessage || translateLocal('parentReportAction.deletedMessage');
    }
    if (!isPolicyChangeLogAction(parentReportAction) && !isRoomChangeLogAction(parentReportAction)) {
        return parentReportActionMessage || translateLocal('parentReportAction.deletedMessage');
    }

    const originalMessage = isChangeLogObject(getOriginalMessage(parentReportAction));
    const personalDetails = getPersonalDetailsByIDs({accountIDs: originalMessage?.targetAccountIDs ?? [], currentUserAccountID: 0});

    const participants = personalDetails.map((personalDetail) => {
        const name = getEffectiveDisplayName(personalDetail);
        if (name && name?.length > 0) {
            return name;
        }
        return translateLocal('common.hidden');
    });
    const users = participants.length > 1 ? participants.join(` ${translateLocal('common.and')} `) : participants.at(0);
    if (!users) {
        return parentReportActionMessage;
    }
    const actionType = parentReportAction.actionName;
    const isInviteAction = actionType === CONST.REPORT.ACTIONS.TYPE.ROOM_CHANGE_LOG.INVITE_TO_ROOM || actionType === CONST.REPORT.ACTIONS.TYPE.POLICY_CHANGE_LOG.INVITE_TO_ROOM;

    const verbKey = isInviteAction ? 'workspace.invite.invited' : 'workspace.invite.removed';
    const prepositionKey = isInviteAction ? 'workspace.invite.to' : 'workspace.invite.from';

    const verb = translateLocal(verbKey);
    const preposition = translateLocal(prepositionKey);

    const roomName = originalMessage?.roomName ?? '';

    return roomName ? `${verb} ${users} ${preposition} ${roomName}` : `${verb} ${users}`;
}

/**
 * Get the invoice payer name based on its type:
 * - Individual - a receiver display name.
 * - Policy - a receiver policy name.
 */
function getInvoicePayerName(report: OnyxEntry<Report>, invoiceReceiverPolicy?: OnyxEntry<Policy> | SearchPolicy, invoiceReceiverPersonalDetail?: PersonalDetails): string {
    const invoiceReceiver = report?.invoiceReceiver;
    const isIndividual = invoiceReceiver?.type === CONST.REPORT.INVOICE_RECEIVER_TYPE.INDIVIDUAL;

    if (isIndividual) {
        return formatPhoneNumber(getDisplayNameOrDefault(invoiceReceiverPersonalDetail ?? allPersonalDetails?.[invoiceReceiver.accountID]));
    }

    return getPolicyName({report, policy: invoiceReceiverPolicy ?? allPolicies?.[`${ONYXKEYS.COLLECTION.POLICY}${invoiceReceiver?.policyID}`]});
}

/**
 * Parse html of reportAction into text
 */
function parseReportActionHtmlToText(reportAction: OnyxEntry<ReportAction>, reportID: string | undefined, childReportID?: string): string {
    if (!reportAction) {
        return '';
    }
    const key = `${reportID}_${reportAction.reportActionID}_${reportAction.lastModified}`;
    const cachedText = parsedReportActionMessageCache[key];
    if (cachedText !== undefined) {
        return cachedText;
    }

    const {html, text} = getReportActionMessageReportUtils(reportAction) ?? {};

    if (!html) {
        return text ?? '';
    }

    const mentionReportRegex = /<mention-report reportID="?(\d+)"?(?: *\/>|><\/mention-report>)/gi;
    const matches = html.matchAll(mentionReportRegex);

    const reportIDToName: Record<string, string> = {};
    for (const match of matches) {
        if (match[1] !== childReportID) {
            // eslint-disable-next-line @typescript-eslint/no-use-before-define
            reportIDToName[match[1]] = getReportName(getReportOrDraftReport(match[1])) ?? '';
        }
    }

    const mentionUserRegex = /(?:<mention-user accountID="?(\d+)"?(?: *\/>|><\/mention-user>))/gi;
    const accountIDToName: Record<string, string> = {};
    const accountIDs = Array.from(html.matchAll(mentionUserRegex), (mention) => Number(mention[1]));
    const logins = getLoginsByAccountIDs(accountIDs);
    accountIDs.forEach((id, index) => {
        const login = logins.at(index);
        const user = allPersonalDetails?.[id];
        const displayName = formatPhoneNumber(login ?? '') || getDisplayNameOrDefault(user);
        accountIDToName[id] = getShortMentionIfFound(displayName, id.toString(), currentUserPersonalDetails, login) ?? '';
    });

    const textMessage = Str.removeSMSDomain(Parser.htmlToText(html, {reportIDToName, accountIDToName}));
    parsedReportActionMessageCache[key] = textMessage;

    return textMessage;
}

/**
 * Get the report action message for a report action.
 */
function getReportActionMessage({
    reportAction,
    reportID,
    childReportID,
    reports,
    personalDetails,
}: {
    reportAction: OnyxEntry<ReportAction>;
    reportID?: string;
    childReportID?: string;
    reports?: SearchReport[];
    personalDetails?: Partial<PersonalDetailsList>;
}) {
    if (isEmptyObject(reportAction)) {
        return '';
    }
    if (reportAction.actionName === CONST.REPORT.ACTIONS.TYPE.HOLD) {
        return translateLocal('iou.heldExpense');
    }

    if (reportAction.actionName === CONST.REPORT.ACTIONS.TYPE.EXPORTED_TO_INTEGRATION) {
        return getExportIntegrationLastMessageText(reportAction);
    }

    if (reportAction.actionName === CONST.REPORT.ACTIONS.TYPE.UNHOLD) {
        return translateLocal('iou.unheldExpense');
    }
    if (isApprovedOrSubmittedReportAction(reportAction) || isActionOfType(reportAction, CONST.REPORT.ACTIONS.TYPE.REIMBURSED)) {
        return getReportActionMessageText(reportAction);
    }
    if (isReimbursementQueuedAction(reportAction)) {
        return getReimbursementQueuedActionMessage({
            reportAction,
            reportOrID: getReportOrDraftReport(reportID, reports),
            shouldUseShortDisplayName: false,
            reports,
            personalDetails,
        });
    }

    return parseReportActionHtmlToText(reportAction, reportID, childReportID);
}

/**
 * Get the title for an invoice room.
 */
function getInvoicesChatName({
    report,
    receiverPolicy,
    personalDetails,
    policies,
}: {
    report: OnyxEntry<Report>;
    receiverPolicy: OnyxEntry<Policy> | SearchPolicy;
    personalDetails?: Partial<PersonalDetailsList>;
    policies?: SearchPolicy[];
}): string {
    const invoiceReceiver = report?.invoiceReceiver;
    const isIndividual = invoiceReceiver?.type === CONST.REPORT.INVOICE_RECEIVER_TYPE.INDIVIDUAL;
    const invoiceReceiverAccountID = isIndividual ? invoiceReceiver.accountID : CONST.DEFAULT_NUMBER_ID;
    const invoiceReceiverPolicyID = isIndividual ? undefined : invoiceReceiver?.policyID;
    const invoiceReceiverPolicy = receiverPolicy ?? getPolicy(invoiceReceiverPolicyID);
    const isCurrentUserReceiver = (isIndividual && invoiceReceiverAccountID === currentUserAccountID) || (!isIndividual && isPolicyAdminPolicyUtils(invoiceReceiverPolicy));

    if (isCurrentUserReceiver) {
        return getPolicyName({report, policies});
    }

    if (isIndividual) {
        return formatPhoneNumber(getDisplayNameOrDefault((personalDetails ?? allPersonalDetails)?.[invoiceReceiverAccountID]));
    }

    return getPolicyName({report, policy: invoiceReceiverPolicy, policies});
}

/**
 * Generates a report title using the names of participants, excluding the current user.
 * This function is useful in contexts such as 1:1 direct messages (DMs) or other group chats.
 * It limits to a maximum of 5 participants for the title and uses short names unless there is only one participant.
 */
const buildReportNameFromParticipantNames = ({report, personalDetails: personalDetailsData}: {report: OnyxEntry<Report>; personalDetails?: Partial<PersonalDetailsList>}) =>
    Object.keys(report?.participants ?? {})
        .map(Number)
        .filter((id) => id !== currentUserAccountID)
        .slice(0, 5)
        .map((accountID) => ({
            accountID,
            name: getDisplayNameForParticipant({
                accountID,
                shouldUseShortForm: true,
                personalDetailsData,
            }),
        }))
        .filter((participant) => participant.name)
        .reduce((formattedNames, {name, accountID}, _, array) => {
            // If there is only one participant (if it is 0 or less the function will return empty string), return their full name
            if (array.length < 2) {
                return getDisplayNameForParticipant({
                    accountID,
                    personalDetailsData,
                });
            }
            return formattedNames ? `${formattedNames}, ${name}` : name;
        }, '');

function generateReportName(report: OnyxEntry<Report>): string {
    if (!report) {
        return '';
    }
    return getReportNameInternal({report});
}

/**
 * Get the title for a report.
 */
function getReportName(
    report: OnyxEntry<Report>,
    policy?: OnyxEntry<Policy>,
    parentReportActionParam?: OnyxInputOrEntry<ReportAction>,
    personalDetails?: Partial<PersonalDetailsList>,
    invoiceReceiverPolicy?: OnyxEntry<Policy>,
    reportAttributes?: ReportAttributesDerivedValue['reports'],
): string {
    // Check if we can use report name in derived values - only when we have report but no other params
    const canUseDerivedValue = report && policy === undefined && parentReportActionParam === undefined && personalDetails === undefined && invoiceReceiverPolicy === undefined;
    const attributes = reportAttributes ?? reportAttributesDerivedValue;
    const derivedNameExists = report && !!attributes?.[report.reportID]?.reportName;
    if (canUseDerivedValue && derivedNameExists) {
        return attributes[report.reportID].reportName;
    }
    return getReportNameInternal({report, policy, parentReportActionParam, personalDetails, invoiceReceiverPolicy});
}

function getSearchReportName(props: GetReportNameParams): string {
    const {report, policy} = props;
    if (isChatThread(report) && policy?.name) {
        return policy.name;
    }
    return getReportNameInternal(props);
}

function getInvoiceReportName(report: OnyxEntry<Report>, policy?: OnyxEntry<Policy | SearchPolicy>, invoiceReceiverPolicy?: OnyxEntry<Policy | SearchPolicy>): string {
    const moneyRequestReportName = getMoneyRequestReportName({report, policy, invoiceReceiverPolicy});
    const oldDotInvoiceName = report?.reportName ?? moneyRequestReportName;
    return isNewDotInvoice(report?.chatReportID) ? moneyRequestReportName : oldDotInvoiceName;
}

function getReportNameInternal({
    report,
    policy,
    parentReportActionParam,
    personalDetails,
    invoiceReceiverPolicy,
    transactions,
    reports,
    reportNameValuePairs,
    policies,
}: GetReportNameParams): string {
    const reportID = report?.reportID;

    let formattedName: string | undefined;
    let parentReportAction: OnyxEntry<ReportAction>;
    if (parentReportActionParam) {
        parentReportAction = parentReportActionParam;
    } else {
        parentReportAction = isThread(report) ? allReportActions?.[`${ONYXKEYS.COLLECTION.REPORT_ACTIONS}${report.parentReportID}`]?.[report.parentReportActionID] : undefined;
    }
    const parentReportActionMessage = getReportActionMessageReportUtils(parentReportAction);

    if (
        isActionOfType(parentReportAction, CONST.REPORT.ACTIONS.TYPE.SUBMITTED) ||
        isActionOfType(parentReportAction, CONST.REPORT.ACTIONS.TYPE.SUBMITTED_AND_CLOSED) ||
        isMarkAsClosedAction(parentReportAction)
    ) {
        const harvesting = !isMarkAsClosedAction(parentReportAction) ? getOriginalMessage(parentReportAction)?.harvesting ?? false : false;
        if (harvesting) {
            return translateLocal('iou.automaticallySubmitted');
        }
        return translateLocal('iou.submitted');
    }
    if (isActionOfType(parentReportAction, CONST.REPORT.ACTIONS.TYPE.FORWARDED)) {
        const {automaticAction} = getOriginalMessage(parentReportAction) ?? {};
        if (automaticAction) {
            return Parser.htmlToText(getReportAutomaticallyForwardedMessage(parentReportAction, reportID));
        }
        return getIOUForwardedMessage(parentReportAction, report, reports);
    }
    if (parentReportAction?.actionName === CONST.REPORT.ACTIONS.TYPE.REJECTED) {
        return getRejectedReportMessage();
    }
    if (parentReportAction?.actionName === CONST.REPORT.ACTIONS.TYPE.REOPENED) {
        return getReopenedMessage();
    }
    if (parentReportAction?.actionName === CONST.REPORT.ACTIONS.TYPE.POLICY_CHANGE_LOG.CORPORATE_UPGRADE) {
        return getUpgradeWorkspaceMessage();
    }
    if (parentReportAction?.actionName === CONST.REPORT.ACTIONS.TYPE.POLICY_CHANGE_LOG.TEAM_DOWNGRADE) {
        return getDowngradeWorkspaceMessage();
    }
    if (parentReportAction?.actionName === CONST.REPORT.ACTIONS.TYPE.POLICY_CHANGE_LOG.UPDATE_CURRENCY) {
        return getWorkspaceCurrencyUpdateMessage(parentReportAction);
    }
    if (parentReportAction?.actionName === CONST.REPORT.ACTIONS.TYPE.POLICY_CHANGE_LOG.UPDATE_FIELD) {
        return getWorkspaceUpdateFieldMessage(parentReportAction);
    }
    if (parentReportAction?.actionName === CONST.REPORT.ACTIONS.TYPE.MERGED_WITH_CASH_TRANSACTION) {
        return translateLocal('systemMessage.mergedWithCashTransaction');
    }
    if (parentReportAction?.actionName === CONST.REPORT.ACTIONS.TYPE.POLICY_CHANGE_LOG.UPDATE_NAME) {
        return Str.htmlDecode(getWorkspaceNameUpdatedMessage(parentReportAction));
    }
    if (parentReportAction?.actionName === CONST.REPORT.ACTIONS.TYPE.POLICY_CHANGE_LOG.UPDATE_AUTO_REPORTING_FREQUENCY) {
        return getWorkspaceFrequencyUpdateMessage(parentReportAction);
    }
    if (parentReportAction?.actionName === CONST.REPORT.ACTIONS.TYPE.POLICY_CHANGE_LOG.ADD_REPORT_FIELD) {
        return getWorkspaceReportFieldAddMessage(parentReportAction);
    }
    if (parentReportAction?.actionName === CONST.REPORT.ACTIONS.TYPE.POLICY_CHANGE_LOG.UPDATE_REPORT_FIELD) {
        return getWorkspaceReportFieldUpdateMessage(parentReportAction);
    }
    if (parentReportAction?.actionName === CONST.REPORT.ACTIONS.TYPE.POLICY_CHANGE_LOG.DELETE_REPORT_FIELD) {
        return getWorkspaceReportFieldDeleteMessage(parentReportAction);
    }

    if (isActionOfType(parentReportAction, CONST.REPORT.ACTIONS.TYPE.POLICY_CHANGE_LOG.UPDATE_MAX_EXPENSE_AMOUNT_NO_RECEIPT)) {
        return getPolicyChangeLogMaxExpenseAmountNoReceiptMessage(parentReportAction);
    }

    if (isActionOfType(parentReportAction, CONST.REPORT.ACTIONS.TYPE.POLICY_CHANGE_LOG.UPDATE_DEFAULT_BILLABLE)) {
        return getPolicyChangeLogDefaultBillableMessage(parentReportAction);
    }
    if (isActionOfType(parentReportAction, CONST.REPORT.ACTIONS.TYPE.POLICY_CHANGE_LOG.UPDATE_DEFAULT_TITLE_ENFORCED)) {
        return getPolicyChangeLogDefaultTitleEnforcedMessage(parentReportAction);
    }

<<<<<<< HEAD
    if (isActionOfType(parentReportAction, CONST.REPORT.ACTIONS.TYPE.CHANGE_POLICY)) {
        return getPolicyChangeMessage(parentReportAction);
=======
    if (isMoneyRequestAction(parentReportAction)) {
        const originalMessage = getOriginalMessage(parentReportAction);
        if (originalMessage?.type === CONST.IOU.REPORT_ACTION_TYPE.PAY) {
            if (originalMessage.paymentType === CONST.IOU.PAYMENT_TYPE.ELSEWHERE) {
                return translateLocal('iou.paidElsewhere');
            }
            if (originalMessage.paymentType === CONST.IOU.PAYMENT_TYPE.VBBA || originalMessage.paymentType === CONST.IOU.PAYMENT_TYPE.EXPENSIFY) {
                if (originalMessage.automaticAction) {
                    return translateLocal('iou.automaticallyPaidWithExpensify');
                }
                return translateLocal('iou.paidWithExpensify');
            }
        }
>>>>>>> 0d83ebf5
    }

    if (isActionOfType(parentReportAction, CONST.REPORT.ACTIONS.TYPE.APPROVED)) {
        const {automaticAction} = getOriginalMessage(parentReportAction) ?? {};
        if (automaticAction) {
            return translateLocal('iou.automaticallyApproved');
        }
        return translateLocal('iou.approvedMessage');
    }
    if (isUnapprovedAction(parentReportAction)) {
        return translateLocal('iou.unapproved');
    }

    if (isActionableJoinRequest(parentReportAction)) {
        return getJoinRequestMessage(parentReportAction);
    }

    if (isTaskReport(report) && isCanceledTaskReport(report, parentReportAction)) {
        return translateLocal('parentReportAction.deletedTask');
    }

    if (isTaskReport(report)) {
        return Parser.htmlToText(report?.reportName ?? '').trim();
    }

    if (isChatThread(report)) {
        if (!isEmptyObject(parentReportAction) && isTransactionThread(parentReportAction)) {
            formattedName = getTransactionReportName({reportAction: parentReportAction, transactions, reports});

            // This will get removed as part of https://github.com/Expensify/App/issues/59961
            // eslint-disable-next-line deprecation/deprecation
            if (isArchivedNonExpenseReport(report, getReportNameValuePairs(report?.reportID, reportNameValuePairs))) {
                formattedName += ` (${translateLocal('common.archived')})`;
            }
            return formatReportLastMessageText(formattedName);
        }

        if (!isEmptyObject(parentReportAction) && isOldDotReportAction(parentReportAction)) {
            return getMessageOfOldDotReportAction(parentReportAction);
        }

        if (isRenamedAction(parentReportAction)) {
            return getRenamedAction(parentReportAction, isExpenseReport(getReport(report.parentReportID, allReports)));
        }

        if (parentReportActionMessage?.isDeletedParentAction) {
            return translateLocal('parentReportAction.deletedMessage');
        }

        if (parentReportAction?.actionName === CONST.REPORT.ACTIONS.TYPE.RESOLVED_DUPLICATES) {
            return translateLocal('violations.resolvedDuplicates');
        }

        const isAttachment = isReportActionAttachment(!isEmptyObject(parentReportAction) ? parentReportAction : undefined);
        const reportActionMessage = getReportActionMessage({
            reportAction: parentReportAction,
            reportID: report?.parentReportID,
            childReportID: report?.reportID,
            reports,
            personalDetails,
        }).replace(/(\n+|\r\n|\n|\r)/gm, ' ');
        if (isAttachment && reportActionMessage) {
            return `[${translateLocal('common.attachment')}]`;
        }
        if (
            parentReportActionMessage?.moderationDecision?.decision === CONST.MODERATION.MODERATOR_DECISION_PENDING_HIDE ||
            parentReportActionMessage?.moderationDecision?.decision === CONST.MODERATION.MODERATOR_DECISION_HIDDEN ||
            parentReportActionMessage?.moderationDecision?.decision === CONST.MODERATION.MODERATOR_DECISION_PENDING_REMOVE
        ) {
            return translateLocal('parentReportAction.hiddenMessage');
        }
        if (isAdminRoom(report) || isUserCreatedPolicyRoom(report)) {
            return getAdminRoomInvitedParticipants(parentReportAction, reportActionMessage);
        }

        // This will get removed as part of https://github.com/Expensify/App/issues/59961
        // eslint-disable-next-line deprecation/deprecation
        if (reportActionMessage && isArchivedNonExpenseReport(report, getReportNameValuePairs(report?.reportID, reportNameValuePairs))) {
            return `${reportActionMessage} (${translateLocal('common.archived')})`;
        }
        if (!isEmptyObject(parentReportAction) && isModifiedExpenseAction(parentReportAction)) {
            const modifiedMessage = ModifiedExpenseMessage.getForReportAction({reportOrID: report?.reportID, reportAction: parentReportAction, searchReports: reports});
            return formatReportLastMessageText(modifiedMessage);
        }
        if (isTripRoom(report) && report?.reportName !== CONST.REPORT.DEFAULT_REPORT_NAME) {
            return report?.reportName ?? '';
        }
        if (isCardIssuedAction(parentReportAction)) {
            return getCardIssuedMessage({reportAction: parentReportAction});
        }
        return reportActionMessage;
    }

    if (isClosedExpenseReportWithNoExpenses(report, transactions)) {
        return translateLocal('parentReportAction.deletedReport');
    }

    if (isGroupChat(report)) {
        return getGroupChatName(undefined, true, report) ?? '';
    }

    if (isChatRoom(report)) {
        formattedName = report?.reportName;
    }

    if (isPolicyExpenseChat(report)) {
        formattedName = getPolicyExpenseChatName({report, policy, personalDetailsList: personalDetails, reports});
    }

    if (isMoneyRequestReport(report)) {
        formattedName = getMoneyRequestReportName({report, policy});
    }

    if (isInvoiceReport(report)) {
        formattedName = getInvoiceReportName(report, policy, invoiceReceiverPolicy);
    }

    if (isInvoiceRoom(report)) {
        formattedName = getInvoicesChatName({report, receiverPolicy: invoiceReceiverPolicy, personalDetails, policies});
    }

    // This will get removed as part of https://github.com/Expensify/App/issues/59961
    // eslint-disable-next-line deprecation/deprecation
    if (isArchivedNonExpenseReport(report, getReportNameValuePairs(report?.reportID))) {
        formattedName += ` (${translateLocal('common.archived')})`;
    }

    if (isSelfDM(report)) {
        formattedName = getDisplayNameForParticipant({accountID: currentUserAccountID, shouldAddCurrentUserPostfix: true, personalDetailsData: personalDetails});
    }

    if (formattedName) {
        return formatReportLastMessageText(formattedName);
    }

    // Not a room or PolicyExpenseChat, generate title from first 5 other participants
    formattedName = buildReportNameFromParticipantNames({report, personalDetails});

    return formattedName;
}

/**
 * Get the payee name given a report.
 */
function getPayeeName(report: OnyxEntry<Report>): string | undefined {
    if (isEmptyObject(report)) {
        return undefined;
    }

    const participantsWithoutCurrentUser = Object.keys(report?.participants ?? {})
        .map(Number)
        .filter((accountID) => accountID !== currentUserAccountID);

    if (participantsWithoutCurrentUser.length === 0) {
        return undefined;
    }
    return getDisplayNameForParticipant({accountID: participantsWithoutCurrentUser.at(0), shouldUseShortForm: true});
}

function getReportSubtitlePrefix(report: OnyxEntry<Report>): string {
    if ((!isChatRoom(report) && !isPolicyExpenseChat(report)) || isThread(report)) {
        return '';
    }

    const filteredPolicies = Object.values(allPolicies ?? {}).filter((policy) => shouldShowPolicy(policy, false, currentUserEmail));
    if (filteredPolicies.length < 2) {
        return '';
    }

    const policyName = getPolicyName({report, returnEmptyIfNotFound: true});
    if (!policyName) {
        return '';
    }
    return `${policyName} ${CONST.DOT_SEPARATOR} `;
}

/**
 * Get either the policyName or domainName the chat is tied to
 */
function getChatRoomSubtitle(report: OnyxEntry<Report>, config: GetChatRoomSubtitleConfig = {isCreateExpenseFlow: false}): string | undefined {
    if (isChatThread(report)) {
        return '';
    }
    if (isSelfDM(report)) {
        return translateLocal('reportActionsView.yourSpace');
    }
    if (isInvoiceRoom(report)) {
        return translateLocal('workspace.common.invoices');
    }
    if (isConciergeChatReport(report)) {
        return translateLocal('reportActionsView.conciergeSupport');
    }
    if (!isDefaultRoom(report) && !isUserCreatedPolicyRoom(report) && !isPolicyExpenseChat(report)) {
        return '';
    }
    if (getChatType(report) === CONST.REPORT.CHAT_TYPE.DOMAIN_ALL) {
        // The domainAll rooms are just #domainName, so we ignore the prefix '#' to get the domainName
        return report?.reportName?.substring(1) ?? '';
    }
    if ((isPolicyExpenseChat(report) && !!report?.isOwnPolicyExpenseChat) || isExpenseReport(report)) {
        const policy = allPolicies?.[`${ONYXKEYS.COLLECTION.POLICY}${report?.policyID}`];
        const submitToAccountID = getSubmitToAccountID(policy, report);
        const submitsToAccountDetails = allPersonalDetails?.[submitToAccountID];
        const subtitle = submitsToAccountDetails?.displayName ?? submitsToAccountDetails?.login;

        if (!subtitle || !config.isCreateExpenseFlow) {
            return getPolicyName({report});
        }

        return `${getReportSubtitlePrefix(report)}${translateLocal('iou.submitsTo', {name: subtitle ?? ''})}`;
    }

    // This will get removed as part of https://github.com/Expensify/App/issues/59961
    // eslint-disable-next-line deprecation/deprecation
    if (isArchivedReport(getReportNameValuePairs(report?.reportID))) {
        return report?.oldPolicyName ?? '';
    }
    return getPolicyName({report});
}

/**
 * Get pending members for reports
 */
function getPendingChatMembers(accountIDs: number[], previousPendingChatMembers: PendingChatMember[], pendingAction: PendingAction): PendingChatMember[] {
    const pendingChatMembers = accountIDs.map((accountID) => ({accountID: accountID.toString(), pendingAction}));
    return [...previousPendingChatMembers, ...pendingChatMembers];
}

/**
 * Gets the parent navigation subtitle for the report
 */
function getParentNavigationSubtitle(report: OnyxEntry<Report>, invoiceReceiverPolicy?: OnyxEntry<Policy>): ParentNavigationSummaryParams {
    const parentReport = getParentReport(report);
    if (isEmptyObject(parentReport)) {
        return {};
    }

    if (isInvoiceReport(report) || isInvoiceRoom(parentReport)) {
        let reportName = `${getPolicyName({report: parentReport})} & ${getInvoicePayerName(parentReport, invoiceReceiverPolicy)}`;

        // This will get removed as part of https://github.com/Expensify/App/issues/59961
        // eslint-disable-next-line deprecation/deprecation
        if (isArchivedNonExpenseReport(parentReport, getReportNameValuePairs(parentReport?.reportID))) {
            reportName += ` (${translateLocal('common.archived')})`;
        }

        return {
            reportName,
        };
    }

    return {
        reportName: getReportName(parentReport),
        workspaceName: getPolicyName({report: parentReport, returnEmptyIfNotFound: true}),
    };
}

/**
 * Navigate to the details page of a given report
 */
function navigateToDetailsPage(report: OnyxEntry<Report>, backTo?: string) {
    const isSelfDMReport = isSelfDM(report);
    const isOneOnOneChatReport = isOneOnOneChat(report);
    const participantAccountID = getParticipantsAccountIDsForDisplay(report);

    if (isSelfDMReport || isOneOnOneChatReport) {
        Navigation.navigate(ROUTES.PROFILE.getRoute(participantAccountID.at(0), isSelfDMReport ? Navigation.getActiveRoute() : backTo));
        return;
    }

    if (report?.reportID) {
        Navigation.navigate(ROUTES.REPORT_WITH_ID_DETAILS.getRoute(report?.reportID, backTo));
    }
}

/**
 * Go back to the details page of a given report
 */
function goBackToDetailsPage(report: OnyxEntry<Report>, backTo?: string, shouldGoBackToDetailsPage = false) {
    const isOneOnOneChatReport = isOneOnOneChat(report);
    const participantAccountID = getParticipantsAccountIDsForDisplay(report);

    if (isOneOnOneChatReport) {
        Navigation.goBack(ROUTES.PROFILE.getRoute(participantAccountID.at(0), backTo));
        return;
    }

    if (report?.reportID) {
        if (shouldGoBackToDetailsPage) {
            Navigation.goBack(ROUTES.REPORT_WITH_ID_DETAILS.getRoute(report.reportID, backTo));
        } else {
            Navigation.goBack(ROUTES.REPORT_SETTINGS.getRoute(report.reportID, backTo));
        }
    } else {
        Log.warn('Missing reportID during navigation back to the details page');
    }
}

function navigateBackOnDeleteTransaction(backRoute: Route | undefined, isFromRHP?: boolean) {
    if (!backRoute) {
        return;
    }

    const rootState = navigationRef.current?.getRootState();
    const lastFullScreenRoute = rootState?.routes.findLast((route) => isFullScreenName(route.name));
    if (lastFullScreenRoute?.name === NAVIGATORS.SEARCH_FULLSCREEN_NAVIGATOR) {
        Navigation.dismissModal();
        return;
    }
    if (isFromRHP) {
        Navigation.dismissModal();
    }
    Navigation.isNavigationReady().then(() => {
        Navigation.goBack(backRoute);
    });
}

/**
 * Go back to the previous page from the edit private page of a given report
 */
function goBackFromPrivateNotes(report: OnyxEntry<Report>, accountID?: number, backTo?: string) {
    if (isEmpty(report) || !accountID) {
        return;
    }
    const currentUserPrivateNote = report.privateNotes?.[accountID]?.note ?? '';
    if (isEmpty(currentUserPrivateNote)) {
        const participantAccountIDs = getParticipantsAccountIDsForDisplay(report);

        if (isOneOnOneChat(report)) {
            Navigation.goBack(ROUTES.PROFILE.getRoute(participantAccountIDs.at(0), backTo));
            return;
        }

        if (report?.reportID) {
            Navigation.goBack(ROUTES.REPORT_WITH_ID_DETAILS.getRoute(report?.reportID, backTo));
            return;
        }
    }
    Navigation.goBack(ROUTES.PRIVATE_NOTES_LIST.getRoute(report.reportID, backTo));
}

/**
 * Generate a random reportID up to 53 bits aka 9,007,199,254,740,991 (Number.MAX_SAFE_INTEGER).
 * There were approximately 98,000,000 reports with sequential IDs generated before we started using this approach, those make up roughly one billionth of the space for these numbers,
 * so we live with the 1 in a billion chance of a collision with an older ID until we can switch to 64-bit IDs.
 *
 * In a test of 500M reports (28 years of reports at our current max rate) we got 20-40 collisions meaning that
 * this is more than random enough for our needs.
 */
function generateReportID(): string {
    return (Math.floor(Math.random() * 2 ** 21) * 2 ** 32 + Math.floor(Math.random() * 2 ** 32)).toString();
}

function hasReportNameError(report: OnyxEntry<Report>): boolean {
    return !isEmptyObject(report?.errorFields?.reportName);
}

/**
 * Adds a domain to a short mention, converting it into a full mention with email or SMS domain.
 * @param mention The user mention to be converted.
 * @returns The converted mention as a full mention string or undefined if conversion is not applicable.
 */
function addDomainToShortMention(mention: string): string | undefined {
    if (!Str.isValidEmail(mention) && currentUserPrivateDomain) {
        const mentionWithEmailDomain = `${mention}@${currentUserPrivateDomain}`;
        if (allPersonalDetailLogins.includes(mentionWithEmailDomain)) {
            return mentionWithEmailDomain;
        }
    }
    if (Str.isValidE164Phone(mention)) {
        const mentionWithSmsDomain = addSMSDomainIfPhoneNumber(mention);
        if (allPersonalDetailLogins.includes(mentionWithSmsDomain)) {
            return mentionWithSmsDomain;
        }
    }
    return undefined;
}

/**
 * Replaces all valid short mention found in a text to a full mention
 *
 * Example:
 * "Hello \@example -> Hello \@example\@expensify.com"
 */
function completeShortMention(text: string): string {
    return text.replace(CONST.REGEX.SHORT_MENTION, (match) => {
        if (!Str.isValidMention(match)) {
            return match;
        }
        const mention = match.substring(1);
        const mentionWithDomain = addDomainToShortMention(mention);
        return mentionWithDomain ? `@${mentionWithDomain}` : match;
    });
}

/**
 * For comments shorter than or equal to 10k chars, convert the comment from MD into HTML because that's how it is stored in the database
 * For longer comments, skip parsing, but still escape the text, and display plaintext for performance reasons. It takes over 40s to parse a 100k long string!!
 */
function getParsedComment(text: string, parsingDetails?: ParsingDetails, mediaAttributes?: Record<string, string>, disabledRules?: string[]): string {
    let isGroupPolicyReport = false;
    if (parsingDetails?.reportID) {
        const currentReport = getReportOrDraftReport(parsingDetails?.reportID);
        isGroupPolicyReport = isReportInGroupPolicy(currentReport);
    }

    if (parsingDetails?.policyID) {
        const policyType = getPolicy(parsingDetails?.policyID)?.type;
        if (policyType) {
            isGroupPolicyReport = isGroupPolicy(policyType);
        }
    }

    const textWithMention = completeShortMention(text);
    const rules = disabledRules ?? [];

    return text.length <= CONST.MAX_MARKUP_LENGTH
        ? Parser.replace(textWithMention, {
              shouldEscapeText: parsingDetails?.shouldEscapeText,
              disabledRules: isGroupPolicyReport ? [...rules] : ['reportMentions', ...rules],
              extras: {mediaAttributeCache: mediaAttributes},
          })
        : lodashEscape(text);
}

function getUploadingAttachmentHtml(file?: FileObject): string {
    if (!file || typeof file.uri !== 'string') {
        return '';
    }

    const dataAttributes = [
        `${CONST.ATTACHMENT_OPTIMISTIC_SOURCE_ATTRIBUTE}="${file.uri}"`,
        `${CONST.ATTACHMENT_SOURCE_ATTRIBUTE}="${file.uri}"`,
        `${CONST.ATTACHMENT_ORIGINAL_FILENAME_ATTRIBUTE}="${file.name}"`,
        'width' in file && `${CONST.ATTACHMENT_THUMBNAIL_WIDTH_ATTRIBUTE}="${file.width}"`,
        'height' in file && `${CONST.ATTACHMENT_THUMBNAIL_HEIGHT_ATTRIBUTE}="${file.height}"`,
    ]
        .filter((x) => !!x)
        .join(' ');

    // file.type is a known mime type like image/png, image/jpeg, video/mp4 etc.
    if (file.type?.startsWith('image')) {
        return `<img src="${file.uri}" alt="${file.name}" ${dataAttributes} />`;
    }
    if (file.type?.startsWith('video')) {
        return `<video src="${file.uri}" ${dataAttributes}>${file.name}</video>`;
    }

    // For all other types, we present a generic download link
    return `<a href="${file.uri}" ${dataAttributes}>${file.name}</a>`;
}

function getReportDescription(report: OnyxEntry<Report>): string {
    if (!report?.description) {
        return '';
    }
    try {
        const reportDescription = report?.description;
        const objectDescription = JSON.parse(reportDescription) as {html: string};
        return objectDescription.html ?? reportDescription ?? '';
    } catch (error) {
        return report?.description ?? '';
    }
}

function getPolicyDescriptionText(policy: OnyxEntry<Policy>): string {
    if (!policy?.description) {
        return '';
    }

    return Parser.htmlToText(policy.description);
}

function buildOptimisticAddCommentReportAction(
    text?: string,
    file?: FileObject,
    actorAccountID?: number,
    createdOffset = 0,
    shouldEscapeText?: boolean,
    reportID?: string,
): OptimisticReportAction {
    const commentText = getParsedComment(text ?? '', {shouldEscapeText, reportID});
    const attachmentHtml = getUploadingAttachmentHtml(file);

    const htmlForNewComment = `${commentText}${commentText && attachmentHtml ? '<br /><br />' : ''}${attachmentHtml}`;
    const textForNewComment = Parser.htmlToText(htmlForNewComment);

    const isAttachmentOnly = file && !text;
    const isAttachmentWithText = !!text && file !== undefined;
    const accountID = actorAccountID ?? currentUserAccountID ?? CONST.DEFAULT_NUMBER_ID;
    const delegateAccountDetails = getPersonalDetailByEmail(delegateEmail);

    // Remove HTML from text when applying optimistic offline comment
    return {
        commentText,
        reportAction: {
            reportActionID: rand64(),
            actionName: CONST.REPORT.ACTIONS.TYPE.ADD_COMMENT,
            actorAccountID: accountID,
            person: [
                {
                    style: 'strong',
                    text: allPersonalDetails?.[accountID]?.displayName ?? currentUserEmail,
                    type: 'TEXT',
                },
            ],
            automatic: false,
            avatar: allPersonalDetails?.[accountID]?.avatar,
            created: DateUtils.getDBTimeWithSkew(Date.now() + createdOffset),
            message: [
                {
                    translationKey: isAttachmentOnly ? CONST.TRANSLATION_KEYS.ATTACHMENT : '',
                    type: CONST.REPORT.MESSAGE.TYPE.COMMENT,
                    html: htmlForNewComment,
                    text: textForNewComment,
                },
            ],
            originalMessage: {
                html: htmlForNewComment,
                whisperedTo: [],
            },
            isFirstItem: false,
            isAttachmentOnly,
            isAttachmentWithText,
            pendingAction: CONST.RED_BRICK_ROAD_PENDING_ACTION.ADD,
            shouldShow: true,
            isOptimisticAction: true,
            delegateAccountID: delegateAccountDetails?.accountID,
        },
    };
}

/**
 * update optimistic parent reportAction when a comment is added or remove in the child report
 * @param parentReportAction - Parent report action of the child report
 * @param lastVisibleActionCreated - Last visible action created of the child report
 * @param type - The type of action in the child report
 */

function updateOptimisticParentReportAction(parentReportAction: OnyxEntry<ReportAction>, lastVisibleActionCreated: string, type: string): UpdateOptimisticParentReportAction {
    let childVisibleActionCount = parentReportAction?.childVisibleActionCount ?? 0;
    let childCommenterCount = parentReportAction?.childCommenterCount ?? 0;
    let childOldestFourAccountIDs = parentReportAction?.childOldestFourAccountIDs;

    if (type === CONST.RED_BRICK_ROAD_PENDING_ACTION.ADD) {
        childVisibleActionCount += 1;
        const oldestFourAccountIDs = childOldestFourAccountIDs ? childOldestFourAccountIDs.split(',') : [];
        if (oldestFourAccountIDs.length < 4) {
            const index = oldestFourAccountIDs.findIndex((accountID) => accountID === currentUserAccountID?.toString());
            if (index === -1) {
                childCommenterCount += 1;
                oldestFourAccountIDs.push(currentUserAccountID?.toString() ?? '');
            }
        }
        childOldestFourAccountIDs = oldestFourAccountIDs.join(',');
    } else if (type === CONST.RED_BRICK_ROAD_PENDING_ACTION.DELETE) {
        if (childVisibleActionCount > 0) {
            childVisibleActionCount -= 1;
        }

        if (childVisibleActionCount === 0) {
            childCommenterCount = 0;
            childOldestFourAccountIDs = '';
        }
    }

    return {
        childVisibleActionCount,
        childCommenterCount,
        childLastVisibleActionCreated: lastVisibleActionCreated,
        childOldestFourAccountIDs,
    };
}

/**
 * Builds an optimistic reportAction for the parent report when a task is created
 * @param taskReportID - Report ID of the task
 * @param taskTitle - Title of the task
 * @param taskAssigneeAccountID - AccountID of the person assigned to the task
 * @param text - Text of the comment
 * @param parentReportID - Report ID of the parent report
 * @param createdOffset - The offset for task's created time that created via a loop
 */
function buildOptimisticTaskCommentReportAction(
    taskReportID: string,
    taskTitle: string,
    taskAssigneeAccountID: number,
    text: string,
    parentReportID: string | undefined,
    actorAccountID?: number,
    createdOffset = 0,
): OptimisticReportAction {
    const reportAction = buildOptimisticAddCommentReportAction(text, undefined, undefined, createdOffset, undefined, taskReportID);
    if (Array.isArray(reportAction.reportAction.message)) {
        const message = reportAction.reportAction.message.at(0);
        if (message) {
            message.taskReportID = taskReportID;
        }
    } else if (!Array.isArray(reportAction.reportAction.message) && reportAction.reportAction.message) {
        reportAction.reportAction.message.taskReportID = taskReportID;
    }

    // These parameters are not saved on the reportAction, but are used to display the task in the UI
    // Added when we fetch the reportActions on a report
    // eslint-disable-next-line
    reportAction.reportAction.originalMessage = {
        html: getReportActionHtml(reportAction.reportAction),
        taskReportID: getReportActionMessageReportUtils(reportAction.reportAction)?.taskReportID,
        whisperedTo: [],
    };
    reportAction.reportAction.childReportID = taskReportID;
    reportAction.reportAction.parentReportID = parentReportID;
    reportAction.reportAction.childType = CONST.REPORT.TYPE.TASK;
    reportAction.reportAction.childReportName = taskTitle;
    reportAction.reportAction.childManagerAccountID = taskAssigneeAccountID;
    reportAction.reportAction.childStatusNum = CONST.REPORT.STATUS_NUM.OPEN;
    reportAction.reportAction.childStateNum = CONST.REPORT.STATE_NUM.OPEN;

    if (actorAccountID) {
        reportAction.reportAction.actorAccountID = actorAccountID;
    }

    return reportAction;
}

function buildOptimisticSelfDMReport(created: string): Report {
    return {
        reportID: generateReportID(),
        participants: {
            [currentUserAccountID ?? CONST.DEFAULT_NUMBER_ID]: {
                notificationPreference: CONST.REPORT.NOTIFICATION_PREFERENCE.MUTE,
            },
        },
        type: CONST.REPORT.TYPE.CHAT,
        chatType: CONST.REPORT.CHAT_TYPE.SELF_DM,
        isOwnPolicyExpenseChat: false,
        lastActorAccountID: 0,
        lastMessageHtml: '',
        lastMessageText: undefined,
        lastReadTime: created,
        lastVisibleActionCreated: created,
        ownerAccountID: currentUserAccountID,
        reportName: '',
        stateNum: 0,
        statusNum: 0,
        writeCapability: CONST.REPORT.WRITE_CAPABILITIES.ALL,
    };
}

/**
 * Builds an optimistic IOU report with a randomly generated reportID
 *
 * @param payeeAccountID - AccountID of the person generating the IOU.
 * @param payerAccountID - AccountID of the other person participating in the IOU.
 * @param total - IOU amount in the smallest unit of the currency.
 * @param chatReportID - Report ID of the chat where the IOU is.
 * @param currency - IOU currency.
 * @param isSendingMoney - If we pay someone the IOU should be created as settled
 * @param parentReportActionID - The parent report action ID of the IOU report
 */

function buildOptimisticIOUReport(
    payeeAccountID: number,
    payerAccountID: number,
    total: number,
    chatReportID: string | undefined,
    currency: string,
    isSendingMoney = false,
    parentReportActionID?: string,
): OptimisticIOUReport {
    const formattedTotal = convertToDisplayString(total, currency);
    const personalDetails = getPersonalDetailsForAccountID(payerAccountID);
    const payerEmail = 'login' in personalDetails ? personalDetails.login : '';
    const policyID = chatReportID ? getReport(chatReportID, allReports)?.policyID : undefined;
    const policy = getPolicy(policyID);

    const participants: Participants = {
        [payeeAccountID]: {notificationPreference: CONST.REPORT.NOTIFICATION_PREFERENCE.HIDDEN},
        [payerAccountID]: {notificationPreference: CONST.REPORT.NOTIFICATION_PREFERENCE.HIDDEN},
    };

    return {
        type: CONST.REPORT.TYPE.IOU,
        chatReportID,
        currency,
        managerID: payerAccountID,
        ownerAccountID: payeeAccountID,
        participants,
        reportID: generateReportID(),
        stateNum: isSendingMoney ? CONST.REPORT.STATE_NUM.APPROVED : CONST.REPORT.STATE_NUM.SUBMITTED,
        statusNum: isSendingMoney ? CONST.REPORT.STATUS_NUM.REIMBURSED : CONST.REPORT.STATE_NUM.SUBMITTED,
        total,
        unheldTotal: total,
        nonReimbursableTotal: 0,
        unheldNonReimbursableTotal: 0,

        // We don't translate reportName because the server response is always in English
        reportName: `${payerEmail} owes ${formattedTotal}`,
        parentReportID: chatReportID,
        lastVisibleActionCreated: DateUtils.getDBTime(),
        fieldList: policy?.fieldList,
        parentReportActionID,
    };
}

function getHumanReadableStatus(statusNum: number): string {
    const status = Object.keys(CONST.REPORT.STATUS_NUM).find((key) => CONST.REPORT.STATUS_NUM[key as keyof typeof CONST.REPORT.STATUS_NUM] === statusNum);
    return status ? `${status.charAt(0)}${status.slice(1).toLowerCase()}` : '';
}

/**
 * Populates the report field formula with the values from the report and policy.
 * Currently, this only supports optimistic expense reports.
 * Each formula field is either replaced with a value, or removed.
 * If after all replacements the formula is empty, the original formula is returned.
 * See {@link https://help.expensify.com/articles/expensify-classic/insights-and-custom-reporting/Custom-Templates}
 */
function populateOptimisticReportFormula(formula: string, report: OptimisticExpenseReport, policy: OnyxEntry<Policy>): string {
    const createdDate = report.lastVisibleActionCreated ? new Date(report.lastVisibleActionCreated) : undefined;
    const result = formula
        // We don't translate because the server response is always in English
        .replaceAll('{report:type}', 'Expense Report')
        .replaceAll('{report:startdate}', createdDate ? format(createdDate, CONST.DATE.FNS_FORMAT_STRING) : '')
        .replaceAll('{report:total}', report.total !== undefined ? convertToDisplayString(Math.abs(report.total), report.currency).toString() : '')
        .replaceAll('{report:currency}', report.currency ?? '')
        .replaceAll('{report:policyname}', policy?.name ?? '')
        .replaceAll('{report:created}', createdDate ? format(createdDate, CONST.DATE.FNS_DATE_TIME_FORMAT_STRING) : '')
        .replaceAll('{report:created:yyyy-MM-dd}', createdDate ? format(createdDate, CONST.DATE.FNS_FORMAT_STRING) : '')
        .replaceAll('{report:status}', report.statusNum !== undefined ? getHumanReadableStatus(report.statusNum) : '')
        .replaceAll('{user:email}', currentUserEmail ?? '')
        .replaceAll('{user:email|frontPart}', (currentUserEmail ? currentUserEmail.split('@').at(0) : '') ?? '')
        .replaceAll(/\{report:(.+)}/g, '');

    return result.trim().length ? result : formula;
}

/** Builds an optimistic invoice report with a randomly generated reportID */
function buildOptimisticInvoiceReport(
    chatReportID: string,
    policyID: string | undefined,
    receiverAccountID: number,
    receiverName: string,
    total: number,
    currency: string,
): OptimisticExpenseReport {
    const formattedTotal = convertToDisplayString(total, currency);
    const invoiceReport = {
        reportID: generateReportID(),
        chatReportID,
        policyID,
        type: CONST.REPORT.TYPE.INVOICE,
        ownerAccountID: currentUserAccountID,
        managerID: receiverAccountID,
        currency,
        // We don’t translate reportName because the server response is always in English
        reportName: `${receiverName} owes ${formattedTotal}`,
        stateNum: CONST.REPORT.STATE_NUM.SUBMITTED,
        statusNum: CONST.REPORT.STATUS_NUM.OPEN,
        total: total * -1,
        participants: {
            [receiverAccountID]: {
                notificationPreference: CONST.REPORT.NOTIFICATION_PREFERENCE.HIDDEN,
            },
        },
        parentReportID: chatReportID,
        lastVisibleActionCreated: DateUtils.getDBTime(),
    };

    if (currentUserAccountID) {
        invoiceReport.participants[currentUserAccountID] = {notificationPreference: CONST.REPORT.NOTIFICATION_PREFERENCE.HIDDEN};
    }

    return invoiceReport;
}

/**
 * Returns the stateNum and statusNum for an expense report based on the policy settings
 * @param policy
 */
function getExpenseReportStateAndStatus(policy: OnyxEntry<Policy>) {
    const isInstantSubmitEnabledLocal = isInstantSubmitEnabled(policy);
    const isSubmitAndCloseLocal = isSubmitAndClose(policy);
    const arePaymentsDisabled = policy?.reimbursementChoice === CONST.POLICY.REIMBURSEMENT_CHOICES.REIMBURSEMENT_NO;

    if (isInstantSubmitEnabledLocal && arePaymentsDisabled && isSubmitAndCloseLocal) {
        return {
            stateNum: CONST.REPORT.STATE_NUM.APPROVED,
            statusNum: CONST.REPORT.STATUS_NUM.CLOSED,
        };
    }

    if (isInstantSubmitEnabledLocal) {
        return {
            stateNum: CONST.REPORT.STATE_NUM.SUBMITTED,
            statusNum: CONST.REPORT.STATUS_NUM.SUBMITTED,
        };
    }

    return {
        stateNum: CONST.REPORT.STATE_NUM.OPEN,
        statusNum: CONST.REPORT.STATUS_NUM.OPEN,
    };
}

/**
 * Builds an optimistic Expense report with a randomly generated reportID
 *
 * @param chatReportID - Report ID of the PolicyExpenseChat where the Expense Report is
 * @param policyID - The policy ID of the PolicyExpenseChat
 * @param payeeAccountID - AccountID of the employee (payee)
 * @param total - Amount in cents
 * @param currency
 * @param reimbursable – Whether the expense is reimbursable
 * @param parentReportActionID – The parent ReportActionID of the PolicyExpenseChat
 */
function buildOptimisticExpenseReport(
    chatReportID: string | undefined,
    policyID: string | undefined,
    payeeAccountID: number,
    total: number,
    currency: string,
    nonReimbursableTotal = 0,
    parentReportActionID?: string,
): OptimisticExpenseReport {
    // The amount for Expense reports are stored as negative value in the database
    const storedTotal = total * -1;
    const storedNonReimbursableTotal = nonReimbursableTotal * -1;
    const report = chatReportID ? getReport(chatReportID, allReports) : undefined;
    const policyName = getPolicyName({report});
    const formattedTotal = convertToDisplayString(storedTotal, currency);
    const policy = getPolicy(policyID);

    const {stateNum, statusNum} = getExpenseReportStateAndStatus(policy);

    const expenseReport: OptimisticExpenseReport = {
        reportID: generateReportID(),
        chatReportID,
        policyID,
        type: CONST.REPORT.TYPE.EXPENSE,
        ownerAccountID: payeeAccountID,
        currency,
        // We don't translate reportName because the server response is always in English
        reportName: `${policyName} owes ${formattedTotal}`,
        stateNum,
        statusNum,
        total: storedTotal,
        unheldTotal: storedTotal,
        nonReimbursableTotal: storedNonReimbursableTotal,
        unheldNonReimbursableTotal: storedNonReimbursableTotal,
        participants: {
            [payeeAccountID]: {
                notificationPreference: CONST.REPORT.NOTIFICATION_PREFERENCE.HIDDEN,
            },
        },
        parentReportID: chatReportID,
        lastVisibleActionCreated: DateUtils.getDBTime(),
        parentReportActionID,
    };

    // Get the approver/manager for this report to properly display the optimistic data
    const submitToAccountID = getSubmitToAccountID(policy, expenseReport);
    if (submitToAccountID) {
        expenseReport.managerID = submitToAccountID;
    }

    const titleReportField = getTitleReportField(getReportFieldsByPolicyID(policyID) ?? {});
    if (!!titleReportField && isPaidGroupPolicyExpenseReport(expenseReport)) {
        expenseReport.reportName = populateOptimisticReportFormula(titleReportField.defaultValue, expenseReport, policy);
    }

    expenseReport.fieldList = policy?.fieldList;

    return expenseReport;
}

function buildOptimisticEmptyReport(reportID: string, accountID: number, parentReport: OnyxEntry<Report>, parentReportActionID: string, policy: OnyxEntry<Policy>, timeOfCreation: string) {
    const {stateNum, statusNum} = getExpenseReportStateAndStatus(policy);
    const titleReportField = getTitleReportField(getReportFieldsByPolicyID(policy?.id) ?? {});
    const optimisticEmptyReport: OptimisticNewReport = {
        reportName: '',
        reportID,
        policyID: policy?.id,
        type: CONST.REPORT.TYPE.EXPENSE,
        currency: policy?.outputCurrency,
        ownerAccountID: accountID,
        stateNum,
        statusNum,
        total: 0,
        nonReimbursableTotal: 0,
        participants: {},
        lastVisibleActionCreated: timeOfCreation,
        pendingFields: {createReport: CONST.RED_BRICK_ROAD_PENDING_ACTION.ADD},
        parentReportID: parentReport?.reportID,
        parentReportActionID,
        chatReportID: parentReport?.reportID,
        managerID: getSubmitToAccountID(policy, undefined),
    };

    const optimisticReportName = populateOptimisticReportFormula(titleReportField?.defaultValue ?? CONST.POLICY.DEFAULT_REPORT_NAME_PATTERN, optimisticEmptyReport, policy);
    optimisticEmptyReport.reportName = optimisticReportName;

    optimisticEmptyReport.participants = accountID
        ? {
              [accountID]: {
                  notificationPreference: CONST.REPORT.NOTIFICATION_PREFERENCE.HIDDEN,
              },
          }
        : {};
    optimisticEmptyReport.ownerAccountID = accountID;
    return optimisticEmptyReport;
}

function getFormattedAmount(reportAction: ReportAction, report?: Report | null) {
    if (
        !isSubmittedAction(reportAction) &&
        !isForwardedAction(reportAction) &&
        !isApprovedAction(reportAction) &&
        !isUnapprovedAction(reportAction) &&
        !isSubmittedAndClosedAction(reportAction) &&
        !isMarkAsClosedAction(reportAction)
    ) {
        return '';
    }
    const originalMessage = getOriginalMessage(reportAction);

    // Expense reports can have a negative amount and we need to display it as negative in the UI
    // the amount found in originalMessage does not accurately track this so we need to use the total from the report instead
    const amount = report && isExpenseReport(report) ? (report?.total ?? 0) * -1 : Math.abs(originalMessage?.amount ?? 0);
    const formattedAmount = convertToDisplayString(amount, originalMessage?.currency);
    return formattedAmount;
}

/**
 * We pass the reportID as older FORWARDED actions do not have the amount & currency stored in the message
 * so we retrieve the amount from the report instead
 */
function getReportAutomaticallyForwardedMessage(reportAction: ReportAction<typeof CONST.REPORT.ACTIONS.TYPE.FORWARDED>, reportOrID: OnyxInputOrEntry<Report> | string | SearchReport) {
    const expenseReport = typeof reportOrID === 'string' ? getReport(reportOrID, allReports) : reportOrID;
    const originalMessage = getOriginalMessage(reportAction) as OriginalMessageIOU;
    let formattedAmount;

    // Older FORWARDED action might not have the amount stored in the original message, we'll fallback to getting the amount from the report instead.
    if (originalMessage?.amount) {
        formattedAmount = getFormattedAmount(reportAction, expenseReport);
    } else {
        formattedAmount = convertToDisplayString(getMoneyRequestSpendBreakdown(expenseReport).totalDisplaySpend, expenseReport?.currency);
    }

    return translateLocal('iou.automaticallyForwardedAmount', {amount: formattedAmount});
}

/**
 * We pass the reportID as older FORWARDED actions do not have the amount & currency stored in the message
 * so we retrieve the amount from the report instead
 */
function getIOUForwardedMessage(
    reportAction: ReportAction<typeof CONST.REPORT.ACTIONS.TYPE.FORWARDED>,
    reportOrID: OnyxInputOrEntry<Report> | string | SearchReport,
    reports?: SearchReport[],
) {
    const expenseReport = typeof reportOrID === 'string' ? getReport(reportOrID, reports ?? allReports) : reportOrID;
    const originalMessage = getOriginalMessage(reportAction) as OriginalMessageIOU;
    let formattedAmount;

    // Older FORWARDED action might not have the amount stored in the original message, we'll fallback to getting the amount from the report instead.
    if (originalMessage?.amount) {
        formattedAmount = getFormattedAmount(reportAction, expenseReport);
    } else {
        formattedAmount = convertToDisplayString(getMoneyRequestSpendBreakdown(expenseReport, reports).totalDisplaySpend, expenseReport?.currency);
    }

    return translateLocal('iou.forwardedAmount', {amount: formattedAmount});
}

function getRejectedReportMessage() {
    return translateLocal('iou.rejectedThisReport');
}

function getUpgradeWorkspaceMessage() {
    return translateLocal('workspaceActions.upgradedWorkspace');
}

function getDowngradeWorkspaceMessage() {
    return translateLocal('workspaceActions.downgradedWorkspace');
}

function getWorkspaceNameUpdatedMessage(action: ReportAction) {
    const {oldName, newName} = getOriginalMessage(action as ReportAction<typeof CONST.REPORT.ACTIONS.TYPE.POLICY_CHANGE_LOG.UPDATE_NAME>) ?? {};
    const message = oldName && newName ? translateLocal('workspaceActions.renamedWorkspaceNameAction', {oldName, newName}) : getReportActionText(action);
    return Str.htmlEncode(message);
}

function getDeletedTransactionMessage(action: ReportAction) {
    const deletedTransactionOriginalMessage = getOriginalMessage(action as ReportAction<typeof CONST.REPORT.ACTIONS.TYPE.DELETED_TRANSACTION>) ?? {};
    const amount = Math.abs(deletedTransactionOriginalMessage.amount ?? 0);
    const currency = deletedTransactionOriginalMessage.currency ?? '';
    const formattedAmount = convertToDisplayString(amount, currency) ?? '';
    const message = translateLocal('iou.deletedTransaction', {
        amount: formattedAmount,
        merchant: deletedTransactionOriginalMessage.merchant ?? '',
    });
    return message;
}

function getReportDetails(reportID: string): {reportName: string; reportUrl: string} {
    const report = allReports?.[`${ONYXKEYS.COLLECTION.REPORT}${reportID}`];
    return {
        reportName: getReportName(report) ?? report?.reportName ?? '',
        reportUrl: `${environmentURL}/r/${reportID}`,
    };
}

function getMovedTransactionMessage(action: ReportAction) {
    const movedTransactionOriginalMessage = getOriginalMessage(action as ReportAction<typeof CONST.REPORT.ACTIONS.TYPE.MOVED_TRANSACTION>) ?? {};
    const {toReportID} = movedTransactionOriginalMessage as OriginalMessageMovedTransaction;
    const {reportName, reportUrl} = getReportDetails(toReportID);
    const message = translateLocal('iou.movedTransaction', {
        reportUrl,
        reportName,
    });
    return message;
}

function getPolicyChangeMessage(action: ReportAction) {
    const PolicyChangeOriginalMessage = getOriginalMessage(action as ReportAction<typeof CONST.REPORT.ACTIONS.TYPE.CHANGE_POLICY>) ?? {};
    const {fromPolicy: fromPolicyID, toPolicy: toPolicyID} = PolicyChangeOriginalMessage as OriginalMessageChangePolicy;
    const message = translateLocal('report.actions.type.changeReportPolicy', {
        fromPolicyName: fromPolicyID ? getPolicyNameByID(fromPolicyID) : undefined,
        toPolicyName: getPolicyNameByID(toPolicyID),
    });
    return message;
}

/**
 * @param iouReportID - the report ID of the IOU report the action belongs to
 * @param type - IOUReportAction type. Can be oneOf(create, decline, cancel, pay, split)
 * @param total - IOU total in cents
 * @param comment - IOU comment
 * @param currency - IOU currency
 * @param paymentType - IOU paymentMethodType. Can be oneOf(Elsewhere, Expensify)
 * @param isSettlingUp - Whether we are settling up an IOU
 */
function getIOUReportActionMessage(iouReportID: string, type: string, total: number, comment: string, currency: string, paymentType = '', isSettlingUp = false): Message[] {
    const report = getReportOrDraftReport(iouReportID);
    const amount =
        type === CONST.IOU.REPORT_ACTION_TYPE.PAY && !isEmptyObject(report)
            ? convertToDisplayString(getMoneyRequestSpendBreakdown(report).totalDisplaySpend, currency)
            : convertToDisplayString(total, currency);

    let paymentMethodMessage;
    switch (paymentType) {
        case CONST.IOU.PAYMENT_TYPE.VBBA:
        case CONST.IOU.PAYMENT_TYPE.EXPENSIFY:
            paymentMethodMessage = ' with Expensify';
            break;
        default:
            paymentMethodMessage = ` elsewhere`;
            break;
    }

    let iouMessage;
    switch (type) {
        case CONST.REPORT.ACTIONS.TYPE.APPROVED:
            iouMessage = `approved ${amount}`;
            break;
        case CONST.REPORT.ACTIONS.TYPE.FORWARDED:
            iouMessage = translateLocal('iou.forwardedAmount', {amount});
            break;
        case CONST.REPORT.ACTIONS.TYPE.UNAPPROVED:
            iouMessage = `unapproved ${amount}`;
            break;
        case CONST.IOU.REPORT_ACTION_TYPE.CREATE:
            iouMessage = `submitted ${amount}${comment && ` for ${comment}`}`;
            break;
        case CONST.IOU.REPORT_ACTION_TYPE.TRACK:
            iouMessage = `tracking ${amount}${comment && ` for ${comment}`}`;
            break;
        case CONST.IOU.REPORT_ACTION_TYPE.SPLIT:
            iouMessage = `split ${amount}${comment && ` for ${comment}`}`;
            break;
        case CONST.IOU.REPORT_ACTION_TYPE.DELETE:
            iouMessage = `deleted the ${amount} expense${comment && ` for ${comment}`}`;
            break;
        case CONST.IOU.REPORT_ACTION_TYPE.PAY:
            iouMessage = isSettlingUp ? `paid ${amount}${paymentMethodMessage}` : `sent ${amount}${comment && ` for ${comment}`}${paymentMethodMessage}`;
            break;
        case CONST.REPORT.ACTIONS.TYPE.SUBMITTED:
            iouMessage = translateLocal('iou.submittedAmount', {formattedAmount: amount});
            break;
        default:
            break;
    }

    return [
        {
            html: lodashEscape(iouMessage),
            text: iouMessage ?? '',
            isEdited: false,
            type: CONST.REPORT.MESSAGE.TYPE.COMMENT,
        },
    ];
}

/**
 * Builds an optimistic IOU reportAction object
 *
 * @param type - IOUReportAction type. Can be oneOf(create, delete, pay, split).
 * @param amount - IOU amount in cents.
 * @param currency
 * @param comment - User comment for the IOU.
 * @param participants - An array with participants details.
 * @param [transactionID] - Not required if the IOUReportAction type is 'pay'
 * @param [paymentType] - Only required if the IOUReportAction type is 'pay'. Can be oneOf(elsewhere, Expensify).
 * @param [iouReportID] - Only required if the IOUReportActions type is oneOf(decline, cancel, pay). Generates a randomID as default.
 * @param [isSettlingUp] - Whether we are settling up an IOU.
 * @param [isSendMoneyFlow] - Whether this is pay someone flow
 * @param [receipt]
 * @param [isOwnPolicyExpenseChat] - Whether this is an expense report create from the current user's policy expense chat
 */
function buildOptimisticIOUReportAction(params: BuildOptimisticIOUReportActionParams): OptimisticIOUReportAction {
    const {
        type,
        amount,
        currency,
        comment,
        participants,
        transactionID,
        paymentType,
        iouReportID = '',
        isSettlingUp = false,
        isSendMoneyFlow = false,
        isOwnPolicyExpenseChat = false,
        created = DateUtils.getDBTime(),
        linkedExpenseReportAction,
        isPersonalTrackingExpense = false,
    } = params;

    const IOUReportID = isPersonalTrackingExpense ? undefined : iouReportID || generateReportID();

    const originalMessage: ReportAction<typeof CONST.REPORT.ACTIONS.TYPE.IOU>['originalMessage'] = {
        amount,
        comment,
        currency,
        IOUTransactionID: transactionID,
        IOUReportID,
        type,
    };

    const delegateAccountDetails = getPersonalDetailByEmail(delegateEmail);

    if (type === CONST.IOU.REPORT_ACTION_TYPE.PAY) {
        // In pay someone flow, we store amount, comment, currency in IOUDetails when type = pay
        if (isSendMoneyFlow) {
            const keys = ['amount', 'comment', 'currency'] as const;
            keys.forEach((key) => {
                delete originalMessage[key];
            });
            originalMessage.IOUDetails = {amount, comment, currency};
            originalMessage.paymentType = paymentType;
        } else {
            // In case of pay someone action, we dont store the comment
            // and there is no single transactionID to link the action to.
            delete originalMessage.IOUTransactionID;
            delete originalMessage.comment;
            originalMessage.paymentType = paymentType;
        }
    }

    // IOUs of type split only exist in group DMs and those don't have an iouReport so we need to delete the IOUReportID key
    if (type === CONST.IOU.REPORT_ACTION_TYPE.SPLIT) {
        delete originalMessage.IOUReportID;
    }

    if (type !== CONST.IOU.REPORT_ACTION_TYPE.PAY) {
        // Split expense made from a policy expense chat only have the payee's accountID as the participant because the payer could be any policy admin
        if (isOwnPolicyExpenseChat && type === CONST.IOU.REPORT_ACTION_TYPE.SPLIT) {
            originalMessage.participantAccountIDs = currentUserAccountID ? [currentUserAccountID] : [];
        } else {
            originalMessage.participantAccountIDs = currentUserAccountID
                ? [
                      currentUserAccountID,
                      ...participants.filter((participant) => participant.accountID !== currentUserAccountID).map((participant) => participant.accountID ?? CONST.DEFAULT_NUMBER_ID),
                  ]
                : participants.map((participant) => participant.accountID ?? CONST.DEFAULT_NUMBER_ID);
        }
    }

    const iouReportAction = {
        ...linkedExpenseReportAction,
        actionName: CONST.REPORT.ACTIONS.TYPE.IOU,
        actorAccountID: currentUserAccountID,
        automatic: false,
        isAttachmentOnly: false,
        originalMessage,
        reportActionID: rand64(),
        shouldShow: true,
        created,
        pendingAction: CONST.RED_BRICK_ROAD_PENDING_ACTION.ADD,
        delegateAccountID: delegateAccountDetails?.accountID,
        person: [
            {
                style: 'strong',
                text: getCurrentUserDisplayNameOrEmail(),
                type: 'TEXT',
            },
        ],
        avatar: getCurrentUserAvatar(),
        message: getIOUReportActionMessage(iouReportID, type, amount, comment, currency, paymentType, isSettlingUp),
    };

    const managerMcTestParticipant = participants.find((participant) => isSelectedManagerMcTest(participant.login));
    if (managerMcTestParticipant) {
        return {
            ...iouReportAction,
            actorAccountID: managerMcTestParticipant.accountID,
            avatar: managerMcTestParticipant.icons?.[0]?.source,
            person: [
                {
                    style: 'strong',
                    text: getDisplayNameForParticipant(managerMcTestParticipant),
                    type: 'TEXT',
                },
            ],
        };
    }

    return iouReportAction;
}

/**
 * Builds an optimistic APPROVED report action with a randomly generated reportActionID.
 */
function buildOptimisticApprovedReportAction(amount: number, currency: string, expenseReportID: string): OptimisticApprovedReportAction {
    const originalMessage = {
        amount,
        currency,
        expenseReportID,
    };
    const delegateAccountDetails = getPersonalDetailByEmail(delegateEmail);

    return {
        actionName: CONST.REPORT.ACTIONS.TYPE.APPROVED,
        actorAccountID: currentUserAccountID,
        automatic: false,
        avatar: getCurrentUserAvatar(),
        isAttachmentOnly: false,
        originalMessage,
        message: getIOUReportActionMessage(expenseReportID, CONST.REPORT.ACTIONS.TYPE.APPROVED, Math.abs(amount), '', currency),
        person: [
            {
                style: 'strong',
                text: getCurrentUserDisplayNameOrEmail(),
                type: 'TEXT',
            },
        ],
        reportActionID: rand64(),
        shouldShow: true,
        created: DateUtils.getDBTime(),
        pendingAction: CONST.RED_BRICK_ROAD_PENDING_ACTION.ADD,
        delegateAccountID: delegateAccountDetails?.accountID,
    };
}

/**
 * Builds an optimistic APPROVED report action with a randomly generated reportActionID.
 */
function buildOptimisticUnapprovedReportAction(amount: number, currency: string, expenseReportID: string): OptimisticUnapprovedReportAction {
    const delegateAccountDetails = getPersonalDetailByEmail(delegateEmail);
    return {
        actionName: CONST.REPORT.ACTIONS.TYPE.UNAPPROVED,
        actorAccountID: currentUserAccountID,
        automatic: false,
        avatar: getCurrentUserAvatar(),
        isAttachmentOnly: false,
        originalMessage: {
            amount,
            currency,
            expenseReportID,
        },
        message: getIOUReportActionMessage(expenseReportID, CONST.REPORT.ACTIONS.TYPE.UNAPPROVED, Math.abs(amount), '', currency),
        person: [
            {
                style: 'strong',
                text: getCurrentUserDisplayNameOrEmail(),
                type: 'TEXT',
            },
        ],
        reportActionID: rand64(),
        shouldShow: true,
        created: DateUtils.getDBTime(),
        pendingAction: CONST.RED_BRICK_ROAD_PENDING_ACTION.ADD,
        delegateAccountID: delegateAccountDetails?.accountID,
    };
}

/**
 * Builds an optimistic MOVED report action with a randomly generated reportActionID.
 * This action is used when we move reports across workspaces.
 */
function buildOptimisticMovedReportAction(fromPolicyID: string | undefined, toPolicyID: string, newParentReportID: string, movedReportID: string, policyName: string): ReportAction {
    const originalMessage = {
        fromPolicyID,
        toPolicyID,
        newParentReportID,
        movedReportID,
    };

    const movedActionMessage = [
        {
            html: `moved the report to the <a href='${CONST.NEW_EXPENSIFY_URL}r/${newParentReportID}' target='_blank' rel='noreferrer noopener'>${policyName}</a> workspace`,
            text: `moved the report to the ${policyName} workspace`,
            type: CONST.REPORT.MESSAGE.TYPE.COMMENT,
        },
    ];

    return {
        actionName: CONST.REPORT.ACTIONS.TYPE.MOVED,
        actorAccountID: currentUserAccountID,
        automatic: false,
        avatar: getCurrentUserAvatar(),
        isAttachmentOnly: false,
        originalMessage,
        message: movedActionMessage,
        person: [
            {
                style: 'strong',
                text: getCurrentUserDisplayNameOrEmail(),
                type: 'TEXT',
            },
        ],
        reportActionID: rand64(),
        shouldShow: true,
        created: DateUtils.getDBTime(),
        pendingAction: CONST.RED_BRICK_ROAD_PENDING_ACTION.ADD,
    };
}

/**
 * Builds an optimistic CHANGE_POLICY report action with a randomly generated reportActionID.
 * This action is used when we change the workspace of a report.
 */
function buildOptimisticChangePolicyReportAction(fromPolicyID: string | undefined, toPolicyID: string, automaticAction = false): ReportAction {
    const originalMessage = {
        fromPolicy: fromPolicyID,
        toPolicy: toPolicyID,
        automaticAction,
    };

    const fromPolicy = getPolicy(fromPolicyID);
    const toPolicy = getPolicy(toPolicyID);

    const changePolicyReportActionMessage = [
        {
            type: CONST.REPORT.MESSAGE.TYPE.TEXT,
            text: `changed the workspace to ${toPolicy?.name}`,
        },
        ...(fromPolicyID
            ? [
                  {
                      type: CONST.REPORT.MESSAGE.TYPE.TEXT,
                      text: ` (previously ${fromPolicy?.name})`,
                  },
              ]
            : []),
    ];

    return {
        actionName: CONST.REPORT.ACTIONS.TYPE.CHANGE_POLICY,
        actorAccountID: currentUserAccountID,
        avatar: getCurrentUserAvatar(),
        created: DateUtils.getDBTime(),
        originalMessage,
        message: changePolicyReportActionMessage,
        person: [
            {
                style: 'strong',
                text: getCurrentUserDisplayNameOrEmail(),
                type: 'TEXT',
            },
        ],
        reportActionID: rand64(),
        shouldShow: true,
        pendingAction: CONST.RED_BRICK_ROAD_PENDING_ACTION.ADD,
    };
}

function buildOptimisticTransactionAction(
    type: typeof CONST.REPORT.ACTIONS.TYPE.MOVED_TRANSACTION | typeof CONST.REPORT.ACTIONS.TYPE.UNREPORTED_TRANSACTION,
    transactionThreadReportID: string | undefined,
    targetReportID: string,
): ReportAction {
    const reportName = allReports?.[targetReportID]?.reportName ?? '';
    const url = `${environmentURL}/r/${targetReportID}`;
    const [actionText, messageHtml] =
        type === CONST.REPORT.ACTIONS.TYPE.MOVED_TRANSACTION
            ? [`moved this expense to ${reportName}`, `moved this expense to <a href='${url}' target='_blank' rel='noreferrer noopener'>${reportName}</a>`]
            : ['moved this expense to your personal space', 'moved this expense to your personal space'];

    return {
        actionName: type,
        reportID: transactionThreadReportID,
        actorAccountID: currentUserAccountID,
        avatar: getCurrentUserAvatar(),
        created: DateUtils.getDBTime(),
        originalMessage: type === CONST.REPORT.ACTIONS.TYPE.MOVED_TRANSACTION ? {toReportID: targetReportID} : {fromReportID: targetReportID},
        message: [
            {
                type: CONST.REPORT.MESSAGE.TYPE.TEXT,
                html: messageHtml,
                text: actionText,
            },
        ],
        person: [
            {
                style: 'strong',
                text: getCurrentUserDisplayNameOrEmail(),
                type: 'TEXT',
            },
        ],
        reportActionID: rand64(),
        shouldShow: true,
        pendingAction: CONST.RED_BRICK_ROAD_PENDING_ACTION.ADD,
    };
}

/**
 * Builds an optimistic MOVED_TRANSACTION report action with a randomly generated reportActionID.
 * This action is used when we change the workspace of a report.
 */
function buildOptimisticMovedTransactionAction(transactionThreadReportID: string | undefined, toReportID: string) {
    return buildOptimisticTransactionAction(CONST.REPORT.ACTIONS.TYPE.MOVED_TRANSACTION, transactionThreadReportID, toReportID);
}

/**
 * Builds an optimistic UNREPORTED_TRANSACTION report action with a randomly generated reportActionID.
 * This action is used when we un-report a transaction.
 */
function buildOptimisticUnreportedTransactionAction(transactionThreadReportID: string | undefined, fromReportID: string) {
    return buildOptimisticTransactionAction(CONST.REPORT.ACTIONS.TYPE.UNREPORTED_TRANSACTION, transactionThreadReportID, fromReportID);
}

/**
 * Builds an optimistic SUBMITTED report action with a randomly generated reportActionID.
 *
 */
function buildOptimisticSubmittedReportAction(amount: number, currency: string, expenseReportID: string, adminAccountID: number | undefined): OptimisticSubmittedReportAction {
    const originalMessage = {
        amount,
        currency,
        expenseReportID,
    };

    const delegateAccountDetails = getPersonalDetailByEmail(delegateEmail);

    return {
        actionName: CONST.REPORT.ACTIONS.TYPE.SUBMITTED,
        actorAccountID: currentUserAccountID,
        adminAccountID,
        automatic: false,
        avatar: getCurrentUserAvatar(),
        isAttachmentOnly: false,
        originalMessage,
        message: getIOUReportActionMessage(expenseReportID, CONST.REPORT.ACTIONS.TYPE.SUBMITTED, Math.abs(amount), '', currency),
        person: [
            {
                style: 'strong',
                text: getCurrentUserDisplayNameOrEmail(),
                type: 'TEXT',
            },
        ],
        reportActionID: rand64(),
        shouldShow: true,
        created: DateUtils.getDBTime(),
        pendingAction: CONST.RED_BRICK_ROAD_PENDING_ACTION.ADD,
        delegateAccountID: delegateAccountDetails?.accountID,
    };
}

/**
 * Builds an optimistic report preview action with a randomly generated reportActionID.
 *
 * @param chatReport
 * @param iouReport
 * @param [comment] - User comment for the IOU.
 * @param [transaction] - optimistic first transaction of preview
 * @param reportActionID
 */
function buildOptimisticReportPreview(
    chatReport: OnyxInputOrEntry<Report>,
    iouReport: Report,
    comment = '',
    transaction: OnyxInputOrEntry<Transaction> = null,
    childReportID?: string,
    reportActionID?: string,
): ReportAction<typeof CONST.REPORT.ACTIONS.TYPE.REPORT_PREVIEW> {
    const hasReceipt = hasReceiptTransactionUtils(transaction);
    const message = getReportPreviewMessage(iouReport);
    const created = DateUtils.getDBTime();
    const reportActorAccountID = (isInvoiceReport(iouReport) || isExpenseReport(iouReport) ? iouReport?.ownerAccountID : iouReport?.managerID) ?? -1;
    const delegateAccountDetails = getPersonalDetailByEmail(delegateEmail);
    const isTestTransaction = isTestTransactionReport(iouReport);
    const isScanRequest = transaction ? isScanRequestTransactionUtils(transaction) : false;
    return {
        reportActionID: reportActionID ?? rand64(),
        reportID: chatReport?.reportID,
        actionName: CONST.REPORT.ACTIONS.TYPE.REPORT_PREVIEW,
        pendingAction: CONST.RED_BRICK_ROAD_PENDING_ACTION.ADD,
        originalMessage: {
            linkedReportID: iouReport?.reportID,
        },
        message: [
            {
                html: message,
                text: message,
                isEdited: false,
                type: CONST.REPORT.MESSAGE.TYPE.COMMENT,
            },
        ],
        delegateAccountID: delegateAccountDetails?.accountID,
        created,
        accountID: iouReport?.managerID,
        // The preview is initially whispered if created with a receipt, so the actor is the current user as well
        actorAccountID: hasReceipt ? currentUserAccountID : reportActorAccountID,
        childReportID: childReportID ?? iouReport?.reportID,
        childMoneyRequestCount: 1,
        childLastActorAccountID: currentUserAccountID,
        childLastMoneyRequestComment: comment,
        childRecentReceiptTransactionIDs: hasReceipt && !isEmptyObject(transaction) && transaction?.transactionID ? {[transaction.transactionID]: created} : undefined,
        ...(isTestTransaction && !isScanRequest && {childStateNum: 2, childStatusNum: 4}),
    };
}

/**
 * Builds an optimistic ACTIONABLE_TRACK_EXPENSE_WHISPER action with a randomly generated reportActionID.
 */
function buildOptimisticActionableTrackExpenseWhisper(iouAction: OptimisticIOUReportAction, transactionID: string): ReportAction {
    const currentTime = DateUtils.getDBTime();
    const targetEmail = CONST.EMAIL.CONCIERGE;
    const actorAccountID = getAccountIDsByLogins([targetEmail]).at(0);
    const reportActionID = rand64();
    return {
        actionName: CONST.REPORT.ACTIONS.TYPE.ACTIONABLE_TRACK_EXPENSE_WHISPER,
        actorAccountID,
        avatar: getDefaultAvatarURL(actorAccountID),
        created: DateUtils.addMillisecondsFromDateTime(currentTime, 1),
        lastModified: DateUtils.addMillisecondsFromDateTime(currentTime, 1),
        message: [
            {
                html: CONST.ACTIONABLE_TRACK_EXPENSE_WHISPER_MESSAGE,
                text: CONST.ACTIONABLE_TRACK_EXPENSE_WHISPER_MESSAGE,
                whisperedTo: [],
                type: CONST.REPORT.MESSAGE.TYPE.COMMENT,
            },
        ],
        originalMessage: {
            lastModified: DateUtils.addMillisecondsFromDateTime(currentTime, 1),
            transactionID,
        },
        person: [
            {
                text: CONST.DISPLAY_NAME.EXPENSIFY_CONCIERGE,
                type: 'TEXT',
            },
        ],
        reportActionID,
        shouldShow: true,
        pendingAction: CONST.RED_BRICK_ROAD_PENDING_ACTION.ADD,
    };
}

/**
 * Builds an optimistic modified expense action with a randomly generated reportActionID.
 */
function buildOptimisticModifiedExpenseReportAction(
    transactionThread: OnyxInputOrEntry<Report>,
    oldTransaction: OnyxInputOrEntry<Transaction>,
    transactionChanges: TransactionChanges,
    isFromExpenseReport: boolean,
    policy: OnyxInputOrEntry<Policy>,
    updatedTransaction?: OnyxInputOrEntry<Transaction>,
): OptimisticModifiedExpenseReportAction {
    const originalMessage = getModifiedExpenseOriginalMessage(oldTransaction, transactionChanges, isFromExpenseReport, policy, updatedTransaction);
    const delegateAccountDetails = getPersonalDetailByEmail(delegateEmail);

    return {
        actionName: CONST.REPORT.ACTIONS.TYPE.MODIFIED_EXPENSE,
        actorAccountID: currentUserAccountID,
        automatic: false,
        avatar: getCurrentUserAvatar(),
        created: DateUtils.getDBTime(),
        isAttachmentOnly: false,
        message: [
            {
                // Currently we are composing the message from the originalMessage and message is only used in OldDot and not in the App
                text: 'You',
                style: 'strong',
                type: CONST.REPORT.MESSAGE.TYPE.TEXT,
            },
        ],
        originalMessage,
        person: [
            {
                style: 'strong',
                text: currentUserPersonalDetails?.displayName ?? String(currentUserAccountID),
                type: 'TEXT',
            },
        ],
        pendingAction: CONST.RED_BRICK_ROAD_PENDING_ACTION.ADD,
        reportActionID: rand64(),
        reportID: transactionThread?.reportID,
        shouldShow: true,
        delegateAccountID: delegateAccountDetails?.accountID,
    };
}

/**
 * Builds an optimistic DETACH_RECEIPT report action with a randomly generated reportActionID.
 */
function buildOptimisticDetachReceipt(reportID: string | undefined, transactionID: string, merchant: string = CONST.TRANSACTION.PARTIAL_TRANSACTION_MERCHANT) {
    return {
        actionName: CONST.REPORT.ACTIONS.TYPE.MANAGER_DETACH_RECEIPT,
        actorAccountID: currentUserAccountID,
        automatic: false,
        avatar: getCurrentUserAvatar(),
        created: DateUtils.getDBTime(),
        isAttachmentOnly: false,
        originalMessage: {
            transactionID,
            merchant: `${merchant}`,
        },
        message: [
            {
                type: 'COMMENT',
                html: `detached a receipt from expense '${merchant}'`,
                text: `detached a receipt from expense '${merchant}'`,
                whisperedTo: [],
            },
        ],
        person: [
            {
                style: 'strong',
                text: currentUserPersonalDetails?.displayName ?? String(currentUserAccountID),
                type: 'TEXT',
            },
        ],
        pendingAction: CONST.RED_BRICK_ROAD_PENDING_ACTION.ADD,
        reportActionID: rand64(),
        reportID,
        shouldShow: true,
    };
}

/**
 * Updates a report preview action that exists for an IOU report.
 *
 * @param [comment] - User comment for the IOU.
 * @param [transaction] - optimistic newest transaction of a report preview
 *
 */
function updateReportPreview(
    iouReport: OnyxEntry<Report>,
    reportPreviewAction: ReportAction<typeof CONST.REPORT.ACTIONS.TYPE.REPORT_PREVIEW>,
    isPayRequest = false,
    comment = '',
    transaction?: OnyxEntry<Transaction>,
): ReportAction<typeof CONST.REPORT.ACTIONS.TYPE.REPORT_PREVIEW> {
    const hasReceipt = hasReceiptTransactionUtils(transaction);
    const recentReceiptTransactions = reportPreviewAction?.childRecentReceiptTransactionIDs ?? {};
    const transactionsToKeep = getRecentTransactions(recentReceiptTransactions);
    const previousTransactionsArray = Object.entries(recentReceiptTransactions ?? {}).map(([key, value]) => (transactionsToKeep.includes(key) ? {[key]: value} : null));
    const previousTransactions: Record<string, string> = {};

    for (const obj of previousTransactionsArray) {
        for (const key in obj) {
            if (obj) {
                previousTransactions[key] = obj[key];
            }
        }
    }

    const message = getReportPreviewMessage(iouReport, reportPreviewAction);
    const originalMessage = getOriginalMessage(reportPreviewAction);
    return {
        ...reportPreviewAction,
        message: [
            {
                html: message,
                text: message,
                isEdited: false,
                type: CONST.REPORT.MESSAGE.TYPE.COMMENT,
            },
        ],
        childLastMoneyRequestComment: comment || reportPreviewAction?.childLastMoneyRequestComment,
        childMoneyRequestCount: (reportPreviewAction?.childMoneyRequestCount ?? 0) + (isPayRequest ? 0 : 1),
        childRecentReceiptTransactionIDs: hasReceipt
            ? {
                  ...(transaction && {[transaction.transactionID]: transaction?.created}),
                  ...previousTransactions,
              }
            : recentReceiptTransactions,
        // As soon as we add a transaction without a receipt to the report, it will have ready expenses,
        // so we remove the whisper
        originalMessage: originalMessage
            ? {
                  ...originalMessage,
                  whisperedTo: hasReceipt ? originalMessage.whisperedTo : [],
                  linkedReportID: originalMessage.linkedReportID,
              }
            : undefined,
    };
}

function buildOptimisticTaskReportAction(
    taskReportID: string,
    actionName: typeof CONST.REPORT.ACTIONS.TYPE.TASK_COMPLETED | typeof CONST.REPORT.ACTIONS.TYPE.TASK_REOPENED | typeof CONST.REPORT.ACTIONS.TYPE.TASK_CANCELLED,
    message = '',
    actorAccountID = currentUserAccountID,
    createdOffset = 0,
): OptimisticTaskReportAction {
    const originalMessage = {
        taskReportID,
        type: actionName,
        text: message,
        html: message,
        whisperedTo: [],
    };
    const delegateAccountDetails = getPersonalDetailByEmail(delegateEmail);

    return {
        actionName,
        actorAccountID,
        automatic: false,
        avatar: getCurrentUserAvatar(),
        isAttachmentOnly: false,
        originalMessage,
        message: [
            {
                text: message,
                taskReportID,
                type: CONST.REPORT.MESSAGE.TYPE.TEXT,
            },
        ],
        person: [
            {
                style: 'strong',
                text: currentUserPersonalDetails?.displayName ?? String(currentUserAccountID),
                type: 'TEXT',
            },
        ],
        reportActionID: rand64(),
        shouldShow: true,
        created: DateUtils.getDBTimeWithSkew(Date.now() + createdOffset),
        isFirstItem: false,
        pendingAction: CONST.RED_BRICK_ROAD_PENDING_ACTION.ADD,
        delegateAccountID: delegateAccountDetails?.accountID,
    };
}

function isWorkspaceChat(chatType: string) {
    return chatType === CONST.REPORT.CHAT_TYPE.POLICY_ADMINS || chatType === CONST.REPORT.CHAT_TYPE.POLICY_ANNOUNCE || chatType === CONST.REPORT.CHAT_TYPE.POLICY_EXPENSE_CHAT;
}

/**
 * Builds an optimistic chat report with a randomly generated reportID and as much information as we currently have
 */
type BuildOptimisticChatReportParams = {
    participantList: number[];
    reportName?: string;
    chatType?: ValueOf<typeof CONST.REPORT.CHAT_TYPE>;
    policyID?: string;
    ownerAccountID?: number;
    isOwnPolicyExpenseChat?: boolean;
    oldPolicyName?: string;
    visibility?: ValueOf<typeof CONST.REPORT.VISIBILITY>;
    writeCapability?: ValueOf<typeof CONST.REPORT.WRITE_CAPABILITIES>;
    notificationPreference?: NotificationPreference;
    parentReportActionID?: string;
    parentReportID?: string;
    description?: string;
    avatarUrl?: string;
    optimisticReportID?: string;
};

function buildOptimisticChatReport({
    participantList,
    reportName = CONST.REPORT.DEFAULT_REPORT_NAME,
    chatType,
    policyID = CONST.POLICY.OWNER_EMAIL_FAKE,
    ownerAccountID = CONST.REPORT.OWNER_ACCOUNT_ID_FAKE,
    isOwnPolicyExpenseChat = false,
    oldPolicyName = '',
    visibility,
    writeCapability,
    notificationPreference = CONST.REPORT.NOTIFICATION_PREFERENCE.ALWAYS,
    parentReportActionID = '',
    parentReportID = undefined,
    description = '',
    avatarUrl = '',
    optimisticReportID = '',
}: BuildOptimisticChatReportParams): OptimisticChatReport {
    const isWorkspaceChatType = chatType && isWorkspaceChat(chatType);
    const participants = participantList.reduce((reportParticipants: Participants, accountID: number) => {
        const participant: ReportParticipant = {
            notificationPreference,
            ...(!isWorkspaceChatType && {role: accountID === currentUserAccountID ? CONST.REPORT.ROLE.ADMIN : CONST.REPORT.ROLE.MEMBER}),
        };
        // eslint-disable-next-line no-param-reassign
        reportParticipants[accountID] = participant;
        return reportParticipants;
    }, {} as Participants);
    const currentTime = DateUtils.getDBTime();
    const optimisticChatReport: OptimisticChatReport = {
        type: CONST.REPORT.TYPE.CHAT,
        chatType,
        isOwnPolicyExpenseChat,
        isPinned: false,
        lastActorAccountID: 0,
        lastMessageHtml: '',
        lastMessageText: undefined,
        lastReadTime: currentTime,
        lastVisibleActionCreated: currentTime,
        oldPolicyName,
        ownerAccountID: ownerAccountID || CONST.REPORT.OWNER_ACCOUNT_ID_FAKE,
        parentReportActionID,
        parentReportID,
        participants,
        policyID,
        reportID: optimisticReportID || generateReportID(),
        reportName,
        stateNum: 0,
        statusNum: 0,
        visibility,
        description,
        writeCapability,
        avatarUrl,
    };

    if (chatType === CONST.REPORT.CHAT_TYPE.INVOICE) {
        // TODO: update to support workspace as an invoice receiver when workspace-to-workspace invoice room implemented
        optimisticChatReport.invoiceReceiver = {
            type: 'individual',
            accountID: participantList.at(0) ?? -1,
        };
    }

    return optimisticChatReport;
}

function buildOptimisticGroupChatReport(
    participantAccountIDs: number[],
    reportName: string,
    avatarUri: string,
    optimisticReportID?: string,
    notificationPreference?: NotificationPreference,
) {
    return buildOptimisticChatReport({
        participantList: participantAccountIDs,
        reportName,
        chatType: CONST.REPORT.CHAT_TYPE.GROUP,
        notificationPreference,
        avatarUrl: avatarUri,
        optimisticReportID,
    });
}

/**
 * Returns the necessary reportAction onyx data to indicate that the chat has been created optimistically
 * @param [created] - Action created time
 */
function buildOptimisticCreatedReportAction(emailCreatingAction: string, created = DateUtils.getDBTime()): OptimisticCreatedReportAction {
    return {
        reportActionID: rand64(),
        actionName: CONST.REPORT.ACTIONS.TYPE.CREATED,
        pendingAction: CONST.RED_BRICK_ROAD_PENDING_ACTION.ADD,
        actorAccountID: currentUserAccountID,
        message: [
            {
                type: CONST.REPORT.MESSAGE.TYPE.TEXT,
                style: 'strong',
                text: emailCreatingAction,
            },
            {
                type: CONST.REPORT.MESSAGE.TYPE.TEXT,
                style: 'normal',
                text: ' created this report',
            },
        ],
        person: [
            {
                type: CONST.REPORT.MESSAGE.TYPE.TEXT,
                style: 'strong',
                text: getCurrentUserDisplayNameOrEmail(),
            },
        ],
        automatic: false,
        avatar: getCurrentUserAvatar(),
        created,
        shouldShow: true,
    };
}

/**
 * Returns the necessary reportAction onyx data to indicate that the room has been renamed
 */
function buildOptimisticRenamedRoomReportAction(newName: string, oldName: string): OptimisticRenamedReportAction {
    const now = DateUtils.getDBTime();
    return {
        reportActionID: rand64(),
        actionName: CONST.REPORT.ACTIONS.TYPE.RENAMED,
        pendingAction: CONST.RED_BRICK_ROAD_PENDING_ACTION.ADD,
        actorAccountID: currentUserAccountID,
        message: [
            {
                type: CONST.REPORT.MESSAGE.TYPE.TEXT,
                style: 'strong',
                text: 'You',
            },
            {
                type: CONST.REPORT.MESSAGE.TYPE.TEXT,
                style: 'normal',
                text: ` renamed this report. New title is '${newName}' (previously '${oldName}').`,
            },
        ],
        person: [
            {
                type: CONST.REPORT.MESSAGE.TYPE.TEXT,
                style: 'strong',
                text: getCurrentUserDisplayNameOrEmail(),
            },
        ],
        originalMessage: {
            oldName,
            newName,
            html: `Room renamed to ${newName}`,
            lastModified: now,
        },
        automatic: false,
        avatar: getCurrentUserAvatar(),
        created: now,
        shouldShow: true,
    };
}

/**
 * Returns the necessary reportAction onyx data to indicate that the room description has been updated
 */
function buildOptimisticRoomDescriptionUpdatedReportAction(description: string): OptimisticRoomDescriptionUpdatedReportAction {
    const now = DateUtils.getDBTime();
    return {
        reportActionID: rand64(),
        actionName: CONST.REPORT.ACTIONS.TYPE.ROOM_CHANGE_LOG.UPDATE_ROOM_DESCRIPTION,
        pendingAction: CONST.RED_BRICK_ROAD_PENDING_ACTION.ADD,
        actorAccountID: currentUserAccountID,
        message: [
            {
                type: CONST.REPORT.MESSAGE.TYPE.COMMENT,
                text: description ? `set the room description to: ${Parser.htmlToText(description)}` : 'cleared the room description',
                html: description ? `<muted-text>set the room description to: ${description}</muted-text>` : '<muted-text>cleared the room description</muted-text>',
            },
        ],
        person: [
            {
                type: CONST.REPORT.MESSAGE.TYPE.TEXT,
                style: 'strong',
                text: getCurrentUserDisplayNameOrEmail(),
            },
        ],
        originalMessage: {
            description,
            lastModified: now,
        },
        created: now,
    };
}

/**
 * Returns the necessary reportAction onyx data to indicate that the transaction has been put on hold optimistically
 * @param [created] - Action created time
 */
function buildOptimisticHoldReportAction(created = DateUtils.getDBTime()): OptimisticHoldReportAction {
    return {
        reportActionID: rand64(),
        actionName: CONST.REPORT.ACTIONS.TYPE.HOLD,
        pendingAction: CONST.RED_BRICK_ROAD_PENDING_ACTION.ADD,
        actorAccountID: currentUserAccountID,
        message: [
            {
                type: CONST.REPORT.MESSAGE.TYPE.TEXT,
                style: 'normal',
                text: translateLocal('iou.heldExpense'),
            },
        ],
        person: [
            {
                type: CONST.REPORT.MESSAGE.TYPE.TEXT,
                style: 'strong',
                text: getCurrentUserDisplayNameOrEmail(),
            },
        ],
        automatic: false,
        avatar: getCurrentUserAvatar(),
        created,
        shouldShow: true,
    };
}

/**
 * Returns the necessary reportAction onyx data to indicate that the transaction has been put on hold optimistically
 * @param [created] - Action created time
 */
function buildOptimisticHoldReportActionComment(comment: string, created = DateUtils.getDBTime()): OptimisticHoldReportAction {
    return {
        reportActionID: rand64(),
        actionName: CONST.REPORT.ACTIONS.TYPE.ADD_COMMENT,
        pendingAction: CONST.RED_BRICK_ROAD_PENDING_ACTION.ADD,
        actorAccountID: currentUserAccountID,
        message: [
            {
                type: CONST.REPORT.MESSAGE.TYPE.COMMENT,
                text: comment,
                html: comment, // as discussed on https://github.com/Expensify/App/pull/39452 we will not support HTML for now
            },
        ],
        person: [
            {
                type: CONST.REPORT.MESSAGE.TYPE.TEXT,
                style: 'strong',
                text: getCurrentUserDisplayNameOrEmail(),
            },
        ],
        automatic: false,
        avatar: getCurrentUserAvatar(),
        created,
        shouldShow: true,
    };
}

/**
 * Returns the necessary reportAction onyx data to indicate that the transaction has been removed from hold optimistically
 * @param [created] - Action created time
 */
function buildOptimisticUnHoldReportAction(created = DateUtils.getDBTime()): OptimisticHoldReportAction {
    return {
        reportActionID: rand64(),
        actionName: CONST.REPORT.ACTIONS.TYPE.UNHOLD,
        pendingAction: CONST.RED_BRICK_ROAD_PENDING_ACTION.ADD,
        actorAccountID: currentUserAccountID,
        message: [
            {
                type: CONST.REPORT.MESSAGE.TYPE.TEXT,
                style: 'normal',
                text: translateLocal('iou.unheldExpense'),
            },
        ],
        person: [
            {
                type: CONST.REPORT.MESSAGE.TYPE.TEXT,
                style: 'normal',
                text: getCurrentUserDisplayNameOrEmail(),
            },
        ],
        automatic: false,
        avatar: getCurrentUserAvatar(),
        created,
        shouldShow: true,
    };
}

function buildOptimisticReopenedReportAction(created = DateUtils.getDBTime()): OptimisticReopenedReportAction {
    return {
        reportActionID: rand64(),
        actionName: CONST.REPORT.ACTIONS.TYPE.REOPENED,
        actorAccountID: currentUserAccountID,
        pendingAction: CONST.RED_BRICK_ROAD_PENDING_ACTION.ADD,
        message: [
            {
                type: CONST.REPORT.MESSAGE.TYPE.COMMENT,
                text: 'reopened',
                html: '<muted-text>reopened</muted-text>',
            },
        ],
        person: [
            {
                style: 'strong',
                text: getCurrentUserDisplayNameOrEmail(),
                type: CONST.REPORT.MESSAGE.TYPE.TEXT,
            },
        ],
        automatic: false,
        avatar: getCurrentUserAvatar(),
        created,
        shouldShow: true,
    };
}

function buildOptimisticEditedTaskFieldReportAction({title, description}: Task): OptimisticEditedTaskReportAction {
    // We do not modify title & description in one request, so we need to create a different optimistic action for each field modification
    let field = '';
    let value = '';
    if (title !== undefined) {
        field = 'task title';
        value = title;
    } else if (description !== undefined) {
        field = 'description';
        value = description;
    }

    let changelog = 'edited this task';
    if (field && value) {
        changelog = `updated the ${field} to ${value}`;
    } else if (field) {
        changelog = `removed the ${field}`;
    }
    const delegateAccountDetails = getPersonalDetailByEmail(delegateEmail);

    return {
        reportActionID: rand64(),
        actionName: CONST.REPORT.ACTIONS.TYPE.TASK_EDITED,
        pendingAction: CONST.RED_BRICK_ROAD_PENDING_ACTION.ADD,
        actorAccountID: currentUserAccountID,
        message: [
            {
                type: CONST.REPORT.MESSAGE.TYPE.COMMENT,
                text: changelog,
                html: getParsedComment(changelog, undefined, undefined, title !== undefined ? [...CONST.TASK_TITLE_DISABLED_RULES] : undefined),
            },
        ],
        person: [
            {
                type: CONST.REPORT.MESSAGE.TYPE.TEXT,
                style: 'strong',
                text: getCurrentUserDisplayNameOrEmail(),
            },
        ],
        automatic: false,
        avatar: getCurrentUserAvatar(),
        created: DateUtils.getDBTime(),
        shouldShow: false,
        delegateAccountID: delegateAccountDetails?.accountID,
    };
}

function buildOptimisticCardAssignedReportAction(assigneeAccountID: number): OptimisticCardAssignedReportAction {
    return {
        actionName: CONST.REPORT.ACTIONS.TYPE.CARD_ASSIGNED,
        actorAccountID: currentUserAccountID,
        avatar: getCurrentUserAvatar(),
        created: DateUtils.getDBTime(),
        originalMessage: {assigneeAccountID, cardID: -1},
        message: [{type: CONST.REPORT.MESSAGE.TYPE.COMMENT, text: '', html: ''}],
        pendingAction: CONST.RED_BRICK_ROAD_PENDING_ACTION.ADD,
        person: [
            {
                type: CONST.REPORT.MESSAGE.TYPE.TEXT,
                style: 'strong',
                text: getCurrentUserDisplayNameOrEmail(),
            },
        ],
        reportActionID: rand64(),
        shouldShow: true,
    };
}

function buildOptimisticChangedTaskAssigneeReportAction(assigneeAccountID: number): OptimisticEditedTaskReportAction {
    const delegateAccountDetails = getPersonalDetailByEmail(delegateEmail);

    return {
        reportActionID: rand64(),
        actionName: CONST.REPORT.ACTIONS.TYPE.TASK_EDITED,
        pendingAction: CONST.RED_BRICK_ROAD_PENDING_ACTION.ADD,
        actorAccountID: currentUserAccountID,
        message: [
            {
                type: CONST.REPORT.MESSAGE.TYPE.COMMENT,
                text: `assigned to ${getDisplayNameForParticipant({accountID: assigneeAccountID})}`,
                html: `assigned to <mention-user accountID="${assigneeAccountID}"/>`,
            },
        ],
        person: [
            {
                type: CONST.REPORT.MESSAGE.TYPE.TEXT,
                style: 'strong',
                text: getCurrentUserDisplayNameOrEmail(),
            },
        ],
        automatic: false,
        avatar: getCurrentUserAvatar(),
        created: DateUtils.getDBTime(),
        shouldShow: false,
        delegateAccountID: delegateAccountDetails?.accountID,
    };
}

/**
 * Returns the necessary reportAction onyx data to indicate that a chat has been archived
 *
 * @param reason - A reason why the chat has been archived
 */
function buildOptimisticClosedReportAction(
    emailClosingReport: string,
    policyName: string,
    reason: ValueOf<typeof CONST.REPORT.ARCHIVE_REASON> = CONST.REPORT.ARCHIVE_REASON.DEFAULT,
): OptimisticClosedReportAction {
    return {
        actionName: CONST.REPORT.ACTIONS.TYPE.CLOSED,
        actorAccountID: currentUserAccountID,
        automatic: false,
        avatar: getCurrentUserAvatar(),
        created: DateUtils.getDBTime(),
        message: [
            {
                type: CONST.REPORT.MESSAGE.TYPE.TEXT,
                style: 'strong',
                text: emailClosingReport,
            },
            {
                type: CONST.REPORT.MESSAGE.TYPE.TEXT,
                style: 'normal',
                text: ' closed this report',
            },
        ],
        originalMessage: {
            policyName,
            reason,
        },
        pendingAction: CONST.RED_BRICK_ROAD_PENDING_ACTION.ADD,
        person: [
            {
                type: CONST.REPORT.MESSAGE.TYPE.TEXT,
                style: 'strong',
                text: getCurrentUserDisplayNameOrEmail(),
            },
        ],
        reportActionID: rand64(),
        shouldShow: true,
    };
}

/**
 * Returns an optimistic Dismissed Violation Report Action. Use the originalMessage customize this to the type of
 * violation being dismissed.
 */
function buildOptimisticDismissedViolationReportAction(
    originalMessage: ReportAction<typeof CONST.REPORT.ACTIONS.TYPE.DISMISSED_VIOLATION>['originalMessage'],
): OptimisticDismissedViolationReportAction {
    return {
        actionName: CONST.REPORT.ACTIONS.TYPE.DISMISSED_VIOLATION,
        actorAccountID: currentUserAccountID,
        avatar: getCurrentUserAvatar(),
        created: DateUtils.getDBTime(),
        message: [
            {
                type: CONST.REPORT.MESSAGE.TYPE.TEXT,
                style: 'normal',
                text: getDismissedViolationMessageText(originalMessage),
            },
        ],
        originalMessage,
        pendingAction: CONST.RED_BRICK_ROAD_PENDING_ACTION.ADD,
        person: [
            {
                type: CONST.REPORT.MESSAGE.TYPE.TEXT,
                style: 'strong',
                text: getCurrentUserDisplayNameOrEmail(),
            },
        ],
        reportActionID: rand64(),
        shouldShow: true,
    };
}

function buildOptimisticResolvedDuplicatesReportAction(): OptimisticDismissedViolationReportAction {
    return {
        actionName: CONST.REPORT.ACTIONS.TYPE.RESOLVED_DUPLICATES,
        actorAccountID: currentUserAccountID,
        avatar: getCurrentUserAvatar(),
        created: DateUtils.getDBTime(),
        message: [
            {
                type: CONST.REPORT.MESSAGE.TYPE.TEXT,
                style: 'normal',
                text: translateLocal('violations.resolvedDuplicates'),
            },
        ],
        pendingAction: CONST.RED_BRICK_ROAD_PENDING_ACTION.ADD,
        person: [
            {
                type: CONST.REPORT.MESSAGE.TYPE.TEXT,
                style: 'strong',
                text: getCurrentUserDisplayNameOrEmail(),
            },
        ],
        reportActionID: rand64(),
        shouldShow: true,
    };
}

function buildOptimisticAnnounceChat(policyID: string, accountIDs: number[]): OptimisticAnnounceChat {
    const announceReport = getRoom(CONST.REPORT.CHAT_TYPE.POLICY_ANNOUNCE, policyID);
    const policy = getPolicy(policyID);
    const announceRoomOnyxData: AnnounceRoomOnyxData = {
        onyxOptimisticData: [],
        onyxSuccessData: [],
        onyxFailureData: [],
    };

    // Do not create #announce room if the room already exists or if there are less than 3 participants in workspace
    if (accountIDs.length < 3 || announceReport) {
        return {
            announceChatReportID: '',
            announceChatReportActionID: '',
            announceChatData: announceRoomOnyxData,
        };
    }

    const announceChatData = buildOptimisticChatReport({
        participantList: accountIDs,
        reportName: CONST.REPORT.WORKSPACE_CHAT_ROOMS.ANNOUNCE,
        chatType: CONST.REPORT.CHAT_TYPE.POLICY_ANNOUNCE,
        policyID,
        ownerAccountID: CONST.POLICY.OWNER_ACCOUNT_ID_FAKE,
        oldPolicyName: policy?.name,
        writeCapability: CONST.REPORT.WRITE_CAPABILITIES.ADMINS,
        notificationPreference: CONST.REPORT.NOTIFICATION_PREFERENCE.ALWAYS,
    });

    const announceCreatedAction = buildOptimisticCreatedReportAction(CONST.POLICY.OWNER_EMAIL_FAKE);
    announceRoomOnyxData.onyxOptimisticData.push(
        {
            onyxMethod: Onyx.METHOD.SET,
            key: `${ONYXKEYS.COLLECTION.REPORT}${announceChatData.reportID}`,
            value: {
                pendingFields: {
                    addWorkspaceRoom: CONST.RED_BRICK_ROAD_PENDING_ACTION.ADD,
                },
                ...announceChatData,
            },
        },
        {
            onyxMethod: Onyx.METHOD.SET,
            key: `${ONYXKEYS.COLLECTION.REPORT_DRAFT}${announceChatData.reportID}`,
            value: null,
        },
        {
            onyxMethod: Onyx.METHOD.SET,
            key: `${ONYXKEYS.COLLECTION.REPORT_ACTIONS}${announceChatData.reportID}`,
            value: {
                [announceCreatedAction.reportActionID]: announceCreatedAction,
            },
        },
    );
    announceRoomOnyxData.onyxSuccessData.push(
        {
            onyxMethod: Onyx.METHOD.MERGE,
            key: `${ONYXKEYS.COLLECTION.REPORT}${announceChatData.reportID}`,
            value: {
                pendingFields: {
                    addWorkspaceRoom: null,
                },
                pendingAction: null,
            },
        },
        {
            onyxMethod: Onyx.METHOD.MERGE,
            key: `${ONYXKEYS.COLLECTION.REPORT_METADATA}${announceChatData.reportID}`,
            value: {
                isOptimisticReport: false,
            },
        },
        {
            onyxMethod: Onyx.METHOD.MERGE,
            key: `${ONYXKEYS.COLLECTION.REPORT_ACTIONS}${announceChatData.reportID}`,
            value: {
                [announceCreatedAction.reportActionID]: {
                    pendingAction: null,
                },
            },
        },
    );
    announceRoomOnyxData.onyxFailureData.push(
        {
            onyxMethod: Onyx.METHOD.MERGE,
            key: `${ONYXKEYS.COLLECTION.REPORT}${announceChatData.reportID}`,
            value: {
                pendingFields: {
                    addWorkspaceRoom: null,
                },
                pendingAction: null,
            },
        },
        {
            onyxMethod: Onyx.METHOD.MERGE,
            key: `${ONYXKEYS.COLLECTION.REPORT_METADATA}${announceChatData.reportID}`,
            value: {
                isOptimisticReport: false,
            },
        },
        {
            onyxMethod: Onyx.METHOD.MERGE,
            key: `${ONYXKEYS.COLLECTION.REPORT_ACTIONS}${announceChatData.reportID}`,
            value: {
                [announceCreatedAction.reportActionID]: {
                    pendingAction: null,
                },
            },
        },
    );
    return {
        announceChatReportID: announceChatData.reportID,
        announceChatReportActionID: announceCreatedAction.reportActionID,
        announceChatData: announceRoomOnyxData,
    };
}

function buildOptimisticWorkspaceChats(policyID: string, policyName: string, expenseReportId?: string): OptimisticWorkspaceChats {
    const pendingChatMembers = getPendingChatMembers(currentUserAccountID ? [currentUserAccountID] : [], [], CONST.RED_BRICK_ROAD_PENDING_ACTION.ADD);
    const adminsChatData = {
        ...buildOptimisticChatReport({
            participantList: currentUserAccountID ? [currentUserAccountID] : [],
            reportName: CONST.REPORT.WORKSPACE_CHAT_ROOMS.ADMINS,
            chatType: CONST.REPORT.CHAT_TYPE.POLICY_ADMINS,
            policyID,
            ownerAccountID: CONST.POLICY.OWNER_ACCOUNT_ID_FAKE,
            oldPolicyName: policyName,
        }),
    };
    const adminsChatReportID = adminsChatData.reportID;
    const adminsCreatedAction = buildOptimisticCreatedReportAction(CONST.POLICY.OWNER_EMAIL_FAKE);
    const adminsReportActionData = {
        [adminsCreatedAction.reportActionID]: adminsCreatedAction,
    };

    const expenseChatData = buildOptimisticChatReport({
        participantList: currentUserAccountID ? [currentUserAccountID] : [],
        reportName: '',
        chatType: CONST.REPORT.CHAT_TYPE.POLICY_EXPENSE_CHAT,
        policyID,
        ownerAccountID: currentUserAccountID,
        isOwnPolicyExpenseChat: true,
        oldPolicyName: policyName,
        optimisticReportID: expenseReportId,
    });

    const expenseChatReportID = expenseChatData.reportID;
    const expenseReportCreatedAction = buildOptimisticCreatedReportAction(currentUserEmail ?? '');
    const expenseReportActionData = {
        [expenseReportCreatedAction.reportActionID]: expenseReportCreatedAction,
    };

    return {
        adminsChatReportID,
        adminsChatData,
        adminsReportActionData,
        adminsCreatedReportActionID: adminsCreatedAction.reportActionID,
        expenseChatReportID,
        expenseChatData,
        expenseReportActionData,
        expenseCreatedReportActionID: expenseReportCreatedAction.reportActionID,
        pendingChatMembers,
    };
}

/**
 * Builds an optimistic Task Report with a randomly generated reportID
 *
 * @param ownerAccountID - Account ID of the person generating the Task.
 * @param assigneeAccountID - AccountID of the other person participating in the Task.
 * @param parentReportID - Report ID of the chat where the Task is.
 * @param title - Task title.
 * @param description - Task description.
 * @param policyID - PolicyID of the parent report
 */

function buildOptimisticTaskReport(
    ownerAccountID: number,
    parentReportID: string,
    assigneeAccountID = 0,
    title?: string,
    description?: string,
    policyID: string = CONST.POLICY.OWNER_EMAIL_FAKE,
    notificationPreference: NotificationPreference = CONST.REPORT.NOTIFICATION_PREFERENCE.HIDDEN,
    mediaAttributes?: Record<string, string>,
): OptimisticTaskReport {
    const participants: Participants = {
        [ownerAccountID]: {
            notificationPreference,
        },
    };

    if (assigneeAccountID) {
        participants[assigneeAccountID] = {notificationPreference};
    }

    return {
        reportID: generateReportID(),
        reportName: getParsedComment(title ?? '', undefined, undefined, [...CONST.TASK_TITLE_DISABLED_RULES]),
        description: getParsedComment(description ?? '', {}, mediaAttributes),
        ownerAccountID,
        participants,
        managerID: assigneeAccountID,
        type: CONST.REPORT.TYPE.TASK,
        parentReportID,
        policyID,
        stateNum: CONST.REPORT.STATE_NUM.OPEN,
        statusNum: CONST.REPORT.STATUS_NUM.OPEN,
        lastVisibleActionCreated: DateUtils.getDBTime(),
        hasParentAccess: true,
    };
}

/**
 * Builds an optimistic EXPORTED_TO_INTEGRATION report action
 *
 * @param integration - The connectionName of the integration
 * @param markedManually - Whether the integration was marked as manually exported
 */
function buildOptimisticExportIntegrationAction(integration: ConnectionName, markedManually = false): OptimisticExportIntegrationAction {
    const label = CONST.POLICY.CONNECTIONS.NAME_USER_FRIENDLY[integration];
    return {
        reportActionID: rand64(),
        actionName: CONST.REPORT.ACTIONS.TYPE.EXPORTED_TO_INTEGRATION,
        pendingAction: CONST.RED_BRICK_ROAD_PENDING_ACTION.ADD,
        actorAccountID: currentUserAccountID,
        message: [],
        person: [
            {
                type: CONST.REPORT.MESSAGE.TYPE.TEXT,
                style: 'strong',
                text: getCurrentUserDisplayNameOrEmail(),
            },
        ],
        automatic: false,
        avatar: getCurrentUserAvatar(),
        created: DateUtils.getDBTime(),
        shouldShow: true,
        originalMessage: {
            label,
            lastModified: DateUtils.getDBTime(),
            markedManually,
            inProgress: true,
        },
    };
}

/**
 * A helper method to create transaction thread
 *
 * @param reportAction - the parent IOU report action from which to create the thread
 * @param moneyRequestReport - the report which the report action belongs to
 */
function buildTransactionThread(
    reportAction: OnyxEntry<ReportAction | OptimisticIOUReportAction>,
    moneyRequestReport: OnyxEntry<Report>,
    existingTransactionThreadReportID?: string,
): OptimisticChatReport {
    const participantAccountIDs = [...new Set([currentUserAccountID, Number(reportAction?.actorAccountID)])].filter(Boolean) as number[];
    const existingTransactionThreadReport = getReportOrDraftReport(existingTransactionThreadReportID);

    if (existingTransactionThreadReportID && existingTransactionThreadReport) {
        return {
            ...existingTransactionThreadReport,
            parentReportActionID: reportAction?.reportActionID,
            parentReportID: moneyRequestReport?.reportID,
            reportName: getTransactionReportName({reportAction}),
            policyID: moneyRequestReport?.policyID,
        };
    }

    return buildOptimisticChatReport({
        participantList: participantAccountIDs,
        reportName: getTransactionReportName({reportAction}),
        policyID: moneyRequestReport?.policyID,
        ownerAccountID: CONST.POLICY.OWNER_ACCOUNT_ID_FAKE,
        notificationPreference: CONST.REPORT.NOTIFICATION_PREFERENCE.HIDDEN,
        parentReportActionID: reportAction?.reportActionID,
        parentReportID: moneyRequestReport?.reportID,
    });
}

/**
 * Build optimistic expense entities:
 *
 * 1. CREATED action for the chatReport
 * 2. CREATED action for the iouReport
 * 3. IOU action for the iouReport linked to the transaction thread via `childReportID`
 * 4. Transaction Thread linked to the IOU action via `parentReportActionID`
 * 5. CREATED action for the Transaction Thread
 */
function buildOptimisticMoneyRequestEntities({
    iouReport,
    type,
    amount,
    currency,
    comment,
    payeeEmail,
    participants,
    transactionID,
    paymentType,
    isSettlingUp = false,
    isSendMoneyFlow = false,
    isOwnPolicyExpenseChat = false,
    isPersonalTrackingExpense,
    existingTransactionThreadReportID,
    linkedTrackedExpenseReportAction,
}: OptimisticMoneyRequestEntities): [OptimisticCreatedReportAction, OptimisticCreatedReportAction, OptimisticIOUReportAction, OptimisticChatReport, OptimisticCreatedReportAction | null] {
    const createdActionForChat = buildOptimisticCreatedReportAction(payeeEmail);

    // The `CREATED` action must be optimistically generated before the IOU action so that it won't appear after the IOU action in the chat.
    const iouActionCreationTime = DateUtils.getDBTime();
    const createdActionForIOUReport = buildOptimisticCreatedReportAction(payeeEmail, DateUtils.subtractMillisecondsFromDateTime(iouActionCreationTime, 1));

    const iouAction = buildOptimisticIOUReportAction({
        type,
        amount,
        currency,
        comment,
        participants,
        transactionID,
        paymentType,
        iouReportID: iouReport.reportID,
        isPersonalTrackingExpense,
        isSettlingUp,
        isSendMoneyFlow,
        isOwnPolicyExpenseChat,
        created: iouActionCreationTime,
        linkedExpenseReportAction: linkedTrackedExpenseReportAction,
    });

    // Create optimistic transactionThread and the `CREATED` action for it, if existingTransactionThreadReportID is undefined
    const transactionThread = buildTransactionThread(iouAction, iouReport, existingTransactionThreadReportID);
    const createdActionForTransactionThread = existingTransactionThreadReportID ? null : buildOptimisticCreatedReportAction(payeeEmail);

    // The IOU action and the transactionThread are co-dependent as parent-child, so we need to link them together
    iouAction.childReportID = existingTransactionThreadReportID ?? transactionThread.reportID;

    return [createdActionForChat, createdActionForIOUReport, iouAction, transactionThread, createdActionForTransactionThread];
}

/**
 * Check if the report is empty, meaning it has no visible messages (i.e. only a "created" report action).
 * Added caching mechanism via derived values.
 */
function isEmptyReport(report: OnyxEntry<Report>): boolean {
    if (!report) {
        return true;
    }

    // Get the `isEmpty` state from cached report attributes
    const attributes = reportAttributesDerivedValue?.[report.reportID];
    if (attributes) {
        return attributes.isEmpty;
    }

    return generateIsEmptyReport(report);
}

/**
 * Check if the report is empty, meaning it has no visible messages (i.e. only a "created" report action).
 * No cache implementation which bypasses derived value check.
 */
function generateIsEmptyReport(report: OnyxEntry<Report>): boolean {
    if (!report) {
        return true;
    }

    if (report.lastMessageText) {
        return false;
    }

    const lastVisibleMessage = getLastVisibleMessage(report.reportID);
    return !lastVisibleMessage.lastMessageText;
}

// We need oneTransactionThreadReport to get the correct last visible action created
function isUnread(report: OnyxEntry<Report>, oneTransactionThreadReport: OnyxEntry<Report>): boolean {
    if (!report) {
        return false;
    }

    if (isEmptyReport(report)) {
        return false;
    }
    // lastVisibleActionCreated and lastReadTime are both datetime strings and can be compared directly
    const lastVisibleActionCreated = getReportLastVisibleActionCreated(report, oneTransactionThreadReport);
    const lastReadTime = report.lastReadTime ?? '';
    const lastMentionedTime = report.lastMentionedTime ?? '';

    // If the user was mentioned and the comment got deleted the lastMentionedTime will be more recent than the lastVisibleActionCreated
    return lastReadTime < (lastVisibleActionCreated ?? '') || lastReadTime < lastMentionedTime;
}

function isIOUOwnedByCurrentUser(report: OnyxEntry<Report>, allReportsDict?: OnyxCollection<Report>): boolean {
    const allAvailableReports = allReportsDict ?? allReports;
    if (!report || !allAvailableReports) {
        return false;
    }

    let reportToLook = report;
    if (report.iouReportID) {
        const iouReport = allAvailableReports[`${ONYXKEYS.COLLECTION.REPORT}${report.iouReportID}`];
        if (iouReport) {
            reportToLook = iouReport;
        }
    }

    return reportToLook.ownerAccountID === currentUserAccountID;
}

/**
 * Assuming the passed in report is a default room, lets us know whether we can see it or not, based on permissions and
 * the various subsets of users we've allowed to use default rooms.
 */
function canSeeDefaultRoom(report: OnyxEntry<Report>, policies: OnyxCollection<Policy>, betas: OnyxEntry<Beta[]>): boolean {
    // Include archived rooms
    // This will get removed as part of https://github.com/Expensify/App/issues/59961
    // eslint-disable-next-line deprecation/deprecation
    if (isArchivedNonExpenseReport(report, getReportNameValuePairs(report?.reportID))) {
        return true;
    }

    // If the room has an assigned guide, it can be seen.
    if (hasExpensifyGuidesEmails(Object.keys(report?.participants ?? {}).map(Number))) {
        return true;
    }

    // Include any admins and announce rooms, since only non partner-managed domain rooms are on the beta now.
    if (isAdminRoom(report) || isAnnounceRoom(report)) {
        return true;
    }

    // For all other cases, just check that the user belongs to the default rooms beta
    return Permissions.canUseDefaultRooms(betas ?? []);
}

function canAccessReport(report: OnyxEntry<Report>, policies: OnyxCollection<Policy>, betas: OnyxEntry<Beta[]>): boolean {
    // We hide default rooms (it's basically just domain rooms now) from people who aren't on the defaultRooms beta.
    if (isDefaultRoom(report) && !canSeeDefaultRoom(report, policies, betas)) {
        return false;
    }

    if (report?.errorFields?.notFound) {
        return false;
    }

    return true;
}

// eslint-disable-next-line rulesdir/no-negated-variables
function isReportNotFound(report: OnyxEntry<Report>): boolean {
    return !!report?.errorFields?.notFound;
}

/**
 * Check if the report is the parent report of the currently viewed report or at least one child report has report action
 */
function shouldHideReport(report: OnyxEntry<Report>, currentReportId: string | undefined): boolean {
    const currentReport = getReportOrDraftReport(currentReportId);
    const parentReport = getParentReport(!isEmptyObject(currentReport) ? currentReport : undefined);
    const reportActions = allReportActions?.[`${ONYXKEYS.COLLECTION.REPORT_ACTIONS}${report?.reportID}`] ?? {};
    const isChildReportHasComment = Object.values(reportActions ?? {})?.some(
        (reportAction) => (reportAction?.childVisibleActionCount ?? 0) > 0 && shouldReportActionBeVisible(reportAction, reportAction.reportActionID, canUserPerformWriteAction(report)),
    );
    return parentReport?.reportID !== report?.reportID && !isChildReportHasComment;
}

/**
 * Should we display a RBR on the LHN on this report due to violations?
 */
function shouldDisplayViolationsRBRInLHN(report: OnyxEntry<Report>, transactionViolations: OnyxCollection<TransactionViolation[]>): boolean {
    // We only show the RBR in the highest level, which is the expense chat
    if (!report || !isPolicyExpenseChat(report)) {
        return false;
    }

    // We only show the RBR to the submitter
    if (!isCurrentUserSubmitter(report.reportID)) {
        return false;
    }
    if (!report.policyID || !reportsByPolicyID) {
        return false;
    }

    // If any report has a violation, then it should have a RBR
    const potentialReports = reportsByPolicyID[report.policyID] ?? [];
    return potentialReports.some((potentialReport) => {
        return (
            hasViolations(potentialReport.reportID, transactionViolations, true) ||
            hasWarningTypeViolations(potentialReport.reportID, transactionViolations, true) ||
            hasNoticeTypeViolations(potentialReport.reportID, transactionViolations, true)
        );
    });
}

/**
 * Checks to see if a report contains a violation
 */
function hasViolations(
    reportID: string | undefined,
    transactionViolations: OnyxCollection<TransactionViolation[]>,
    shouldShowInReview?: boolean,
    reportTransactions?: SearchTransaction[],
): boolean {
    const transactions = reportTransactions ?? getReportTransactions(reportID);
    return transactions.some((transaction) => hasViolation(transaction, transactionViolations, shouldShowInReview));
}

/**
 * Checks to see if a report contains a violation of type `warning`
 */
function hasWarningTypeViolations(reportID: string | undefined, transactionViolations: OnyxCollection<TransactionViolation[]>, shouldShowInReview?: boolean): boolean {
    const transactions = getReportTransactions(reportID);
    return transactions.some((transaction) => hasWarningTypeViolation(transaction.transactionID, transactionViolations, shouldShowInReview));
}

/**
 * Checks to see if a transaction contains receipt error
 */
function hasReceiptError(transaction: OnyxInputOrEntry<Transaction>): boolean {
    const errors = {
        ...(transaction?.errorFields?.route ?? transaction?.errorFields?.waypoints ?? transaction?.errors),
    };
    const errorEntries = Object.entries(errors ?? {});
    const errorMessages = mapValues(Object.fromEntries(errorEntries), (error) => error);
    return Object.values(errorMessages).some((error) => isReceiptError(error));
}

/**
 * Checks to see if a report contains receipt error
 */
function hasReceiptErrors(reportID: string | undefined): boolean {
    const transactions = getReportTransactions(reportID);
    return transactions.some(hasReceiptError);
}

/**
 * Checks to see if a report contains a violation of type `notice`
 */
function hasNoticeTypeViolations(reportID: string | undefined, transactionViolations: OnyxCollection<TransactionViolation[]>, shouldShowInReview?: boolean): boolean {
    const transactions = getReportTransactions(reportID);
    return transactions.some((transaction) => hasNoticeTypeViolation(transaction.transactionID, transactionViolations, shouldShowInReview));
}

function hasReportViolations(reportID: string | undefined) {
    if (!reportID) {
        return false;
    }
    const reportViolations = allReportsViolations?.[`${ONYXKEYS.COLLECTION.REPORT_VIOLATIONS}${reportID}`];
    return Object.values(reportViolations ?? {}).some((violations) => !isEmptyObject(violations));
}

type ReportErrorsAndReportActionThatRequiresAttention = {
    errors: ErrorFields;
    reportAction?: OnyxEntry<ReportAction>;
};

function getAllReportActionsErrorsAndReportActionThatRequiresAttention(report: OnyxEntry<Report>, reportActions: OnyxEntry<ReportActions>): ReportErrorsAndReportActionThatRequiresAttention {
    const reportActionsArray = Object.values(reportActions ?? {}).filter((action) => !isDeletedAction(action));
    const reportActionErrors: ErrorFields = {};
    let reportAction: OnyxEntry<ReportAction>;

    for (const action of reportActionsArray) {
        if (action && !isEmptyObject(action.errors)) {
            Object.assign(reportActionErrors, action.errors);

            if (!reportAction) {
                reportAction = action;
            }
        }
    }
    const parentReportAction: OnyxEntry<ReportAction> =
        !report?.parentReportID || !report?.parentReportActionID
            ? undefined
            : allReportActions?.[`${ONYXKEYS.COLLECTION.REPORT_ACTIONS}${report.parentReportID}`]?.[report.parentReportActionID];

    // This will get removed as part of https://github.com/Expensify/App/issues/59961
    // eslint-disable-next-line deprecation/deprecation
    const reportNameValuePairs = getReportNameValuePairs(report?.reportID);

    if (!isArchivedReport(reportNameValuePairs)) {
        if (wasActionTakenByCurrentUser(parentReportAction) && isTransactionThread(parentReportAction)) {
            const transactionID = isMoneyRequestAction(parentReportAction) ? getOriginalMessage(parentReportAction)?.IOUTransactionID : null;
            const transaction = allTransactions?.[`${ONYXKEYS.COLLECTION.TRANSACTION}${transactionID}`];
            if (hasMissingSmartscanFieldsTransactionUtils(transaction ?? null) && !isSettled(transaction?.reportID)) {
                reportActionErrors.smartscan = getMicroSecondOnyxErrorWithTranslationKey('iou.error.genericSmartscanFailureMessage');
                reportAction = undefined;
            }
        } else if ((isIOUReport(report) || isExpenseReport(report)) && report?.ownerAccountID === currentUserAccountID) {
            if (shouldShowRBRForMissingSmartscanFields(report?.reportID) && !isSettled(report?.reportID)) {
                reportActionErrors.smartscan = getMicroSecondOnyxErrorWithTranslationKey('iou.error.genericSmartscanFailureMessage');
                reportAction = getReportActionWithMissingSmartscanFields(report?.reportID);
            }
        } else if (hasSmartscanError(reportActionsArray)) {
            reportActionErrors.smartscan = getMicroSecondOnyxErrorWithTranslationKey('iou.error.genericSmartscanFailureMessage');
            reportAction = getReportActionWithSmartscanError(reportActionsArray);
        }
    }

    return {
        errors: reportActionErrors,
        reportAction,
    };
}

/**
 * Get an object of error messages keyed by microtime by combining all error objects related to the report.
 */
function getAllReportErrors(report: OnyxEntry<Report>, reportActions: OnyxEntry<ReportActions>): Errors {
    const reportErrorFields = report?.errorFields ?? {};
    const {errors: reportActionErrors} = getAllReportActionsErrorsAndReportActionThatRequiresAttention(report, reportActions);

    // All error objects related to the report. Each object in the sources contains error messages keyed by microtime
    const errorSources = {
        ...reportErrorFields,
        ...reportActionErrors,
    };

    // Combine all error messages keyed by microtime into one object
    const errorSourcesArray = Object.values(errorSources ?? {});
    const allReportErrors = {};

    for (const errors of errorSourcesArray) {
        if (!isEmptyObject(errors)) {
            Object.assign(allReportErrors, errors);
        }
    }
    return allReportErrors;
}

function hasReportErrorsOtherThanFailedReceipt(report: Report, doesReportHaveViolations: boolean, transactionViolations: OnyxCollection<TransactionViolation[]>) {
    const reportActions = allReportActions?.[`${ONYXKEYS.COLLECTION.REPORT_ACTIONS}${report.reportID}`] ?? {};
    const allReportErrors = getAllReportErrors(report, reportActions) ?? {};
    const transactionReportActions = getAllReportActions(report.reportID);
    const oneTransactionThreadReportID = getOneTransactionThreadReportID(report.reportID, transactionReportActions, undefined);
    let doesTransactionThreadReportHasViolations = false;
    if (oneTransactionThreadReportID) {
        const transactionReport = getReport(oneTransactionThreadReportID, allReports);
        doesTransactionThreadReportHasViolations = !!transactionReport && shouldDisplayViolationsRBRInLHN(transactionReport, transactionViolations);
    }
    return (
        doesTransactionThreadReportHasViolations ||
        doesReportHaveViolations ||
        Object.values(allReportErrors).some((error) => error?.[0] !== translateLocal('iou.error.genericSmartscanFailureMessage'))
    );
}

type ShouldReportBeInOptionListParams = {
    report: OnyxEntry<Report>;
    currentReportId: string | undefined;
    isInFocusMode: boolean;
    betas: OnyxEntry<Beta[]>;
    policies: OnyxCollection<Policy>;
    excludeEmptyChats: boolean;
    doesReportHaveViolations: boolean;
    includeSelfDM?: boolean;
    login?: string;
    includeDomainEmail?: boolean;
};

function reasonForReportToBeInOptionList({
    report,
    currentReportId,
    isInFocusMode,
    betas,
    policies,
    excludeEmptyChats,
    doesReportHaveViolations,
    includeSelfDM = false,
    login,
    includeDomainEmail = false,
}: ShouldReportBeInOptionListParams): ValueOf<typeof CONST.REPORT_IN_LHN_REASONS> | null {
    const isInDefaultMode = !isInFocusMode;
    // Exclude reports that have no data because there wouldn't be anything to show in the option item.
    // This can happen if data is currently loading from the server or a report is in various stages of being created.
    // This can also happen for anyone accessing a public room or archived room for which they don't have access to the underlying policy.
    // Optionally exclude reports that do not belong to currently active workspace

    const parentReportAction = isThread(report) ? allReportActions?.[`${ONYXKEYS.COLLECTION.REPORT_ACTIONS}${report.parentReportID}`]?.[report.parentReportActionID] : undefined;

    if (
        !report?.reportID ||
        !report?.type ||
        report?.reportName === undefined ||
        (!report?.participants &&
            // We omit sending back participants for chat rooms when searching for reports since they aren't needed to display the results and can get very large.
            // So we allow showing rooms with no participants–in any other circumstances we should never have these reports with no participants in Onyx.
            !isChatRoom(report) &&
            !isChatThread(report) &&
            // This will get removed as part of https://github.com/Expensify/App/issues/59961
            // eslint-disable-next-line deprecation/deprecation
            !isArchivedReport(getReportNameValuePairs(report?.reportID)) &&
            !isMoneyRequestReport(report) &&
            !isTaskReport(report) &&
            !isSelfDM(report) &&
            !isSystemChat(report) &&
            !isGroupChat(report))
    ) {
        return null;
    }

    const currentReportActions = allReportActions?.[`${ONYXKEYS.COLLECTION.REPORT_ACTIONS}${report?.reportID}`] ?? {};
    const reportActionValues = Object.values(currentReportActions);
    const hasOnlyCreatedAction = reportActionValues.length === 1 && reportActionValues.at(0)?.actionName === CONST.REPORT.ACTIONS.TYPE.CREATED;

    // Hide empty reports that have only a `CREATED` action, a total of 0, and are in a submitted state
    // These reports should be hidden because they appear empty to users and there is nothing actionable for them to do
    if (report?.total === 0 && report?.stateNum === CONST.REPORT.STATE_NUM.SUBMITTED && report?.statusNum === CONST.REPORT.STATUS_NUM.SUBMITTED && hasOnlyCreatedAction) {
        return null;
    }

    // We used to use the system DM for A/B testing onboarding tasks, but now only create them in the Concierge chat. We
    // still need to allow existing users who have tasks in the system DM to see them, but otherwise we don't need to
    // show that chat
    if (report?.participants?.[CONST.ACCOUNT_ID.NOTIFICATIONS] && isEmptyReport(report)) {
        return null;
    }

    if (!canAccessReport(report, policies, betas)) {
        return null;
    }

    // If this is a transaction thread associated with a report that only has one transaction, omit it
    if (isOneTransactionThread(report.reportID, report.parentReportID, parentReportAction)) {
        return null;
    }

    if ((Object.values(CONST.REPORT.UNSUPPORTED_TYPE) as string[]).includes(report?.type ?? '')) {
        return null;
    }

    // Include the currently viewed report. If we excluded the currently viewed report, then there
    // would be no way to highlight it in the options list and it would be confusing to users because they lose
    // a sense of context.
    if (report.reportID === currentReportId) {
        return CONST.REPORT_IN_LHN_REASONS.IS_FOCUSED;
    }

    // Retrieve the draft comment for the report and convert it to a boolean
    const hasDraftComment = hasValidDraftComment(report.reportID);

    // Include reports that are relevant to the user in any view mode. Criteria include having a draft or having a GBR showing.
    // eslint-disable-next-line @typescript-eslint/prefer-nullish-coalescing
    if (hasDraftComment) {
        return CONST.REPORT_IN_LHN_REASONS.HAS_DRAFT_COMMENT;
    }

    if (requiresAttentionFromCurrentUser(report)) {
        return CONST.REPORT_IN_LHN_REASONS.HAS_GBR;
    }

    const isEmptyChat = isEmptyReport(report);
    const canHideReport = shouldHideReport(report, currentReportId);

    // Include reports if they are pinned
    if (report.isPinned) {
        return CONST.REPORT_IN_LHN_REASONS.PINNED_BY_USER;
    }

    const reportIsSettled = report.statusNum === CONST.REPORT.STATUS_NUM.REIMBURSED;

    // Always show IOU reports with violations unless they are reimbursed
    if (isExpenseRequest(report) && doesReportHaveViolations && !reportIsSettled) {
        return CONST.REPORT_IN_LHN_REASONS.HAS_IOU_VIOLATIONS;
    }

    // Hide only chat threads that haven't been commented on (other threads are actionable)
    if (isChatThread(report) && canHideReport && isEmptyChat) {
        return null;
    }

    // Include reports that have errors from trying to add a workspace
    // If we excluded it, then the red-brock-road pattern wouldn't work for the user to resolve the error
    if (report.errorFields?.addWorkspaceRoom) {
        return CONST.REPORT_IN_LHN_REASONS.HAS_ADD_WORKSPACE_ROOM_ERRORS;
    }

    // All unread chats (even archived ones) in GSD mode will be shown. This is because GSD mode is specifically for focusing the user on the most relevant chats, primarily, the unread ones
    if (isInFocusMode) {
        const oneTransactionThreadReportID = getOneTransactionThreadReportID(report.reportID, allReportActions?.[`${ONYXKEYS.COLLECTION.REPORT_ACTIONS}${report.reportID}`]);
        const oneTransactionThreadReport = allReports?.[`${ONYXKEYS.COLLECTION.REPORT}${oneTransactionThreadReportID}`];
        return isUnread(report, oneTransactionThreadReport) && getReportNotificationPreference(report) !== CONST.REPORT.NOTIFICATION_PREFERENCE.MUTE
            ? CONST.REPORT_IN_LHN_REASONS.IS_UNREAD
            : null;
    }

    // Archived reports should always be shown when in default (most recent) mode. This is because you should still be able to access and search for the chats to find them.
    // This will get removed as part of https://github.com/Expensify/App/issues/59961
    // eslint-disable-next-line deprecation/deprecation
    if (isInDefaultMode && isArchivedNonExpenseReport(report, getReportNameValuePairs(report?.reportID))) {
        return CONST.REPORT_IN_LHN_REASONS.IS_ARCHIVED;
    }

    // Hide chats between two users that haven't been commented on from the LNH
    if (excludeEmptyChats && isEmptyChat && isChatReport(report) && !isPolicyExpenseChat(report) && !isSystemChat(report) && canHideReport) {
        return null;
    }

    if (isSelfDM(report)) {
        return includeSelfDM ? CONST.REPORT_IN_LHN_REASONS.IS_SELF_DM : null;
    }

    if (Str.isDomainEmail(login ?? '') && !includeDomainEmail) {
        return null;
    }

    // Hide chat threads where the parent message is pending removal
    if (!isEmptyObject(parentReportAction) && isPendingRemove(parentReportAction) && isThreadParentMessage(parentReportAction, report?.reportID)) {
        return null;
    }

    return CONST.REPORT_IN_LHN_REASONS.DEFAULT;
}

/**
 * Takes several pieces of data from Onyx and evaluates if a report should be shown in the option list (either when searching
 * for reports or the reports shown in the LHN).
 *
 * This logic is very specific and the order of the logic is very important. It should fail quickly in most cases and also
 * filter out the majority of reports before filtering out very specific minority of reports.
 */
function shouldReportBeInOptionList(params: ShouldReportBeInOptionListParams) {
    return reasonForReportToBeInOptionList(params) !== null;
}

/**
 * Attempts to find a report in onyx with the provided list of participants. Does not include threads, task, expense, room, and policy expense chat.
 */
function getChatByParticipants(
    newParticipantList: number[],
    reports: OnyxCollection<Report> = allReports,
    shouldIncludeGroupChats = false,
    shouldExcludeClosedReports = false,
): OnyxEntry<Report> {
    const sortedNewParticipantList = newParticipantList.sort();
    return Object.values(reports ?? {}).find((report) => {
        const participantAccountIDs = Object.keys(report?.participants ?? {});

        // This will get removed as part of https://github.com/Expensify/App/issues/59961
        // eslint-disable-next-line deprecation/deprecation
        const reportNameValuePairs = getReportNameValuePairs(report?.reportID);

        if (shouldExcludeClosedReports && isArchivedReport(reportNameValuePairs)) {
            return false;
        }

        // Skip if it's not a 1:1 chat
        if (!shouldIncludeGroupChats && !isOneOnOneChat(report) && !isSystemChat(report)) {
            return false;
        }

        // If we are looking for a group chat, then skip non-group chat report
        if (shouldIncludeGroupChats && !isGroupChat(report)) {
            return false;
        }

        const sortedParticipantsAccountIDs = participantAccountIDs.map(Number).sort();

        // Only return the chat if it has all the participants
        return lodashIsEqual(sortedNewParticipantList, sortedParticipantsAccountIDs);
    });
}

/**
 * Attempts to find an invoice chat report in onyx with the provided policyID and receiverID.
 */
function getInvoiceChatByParticipants(receiverID: string | number, receiverType: InvoiceReceiverType, policyID?: string, reports: OnyxCollection<Report> = allReports): OnyxEntry<Report> {
    return Object.values(reports ?? {}).find((report) => {
        // This will get removed as part of https://github.com/Expensify/App/issues/59961
        // eslint-disable-next-line deprecation/deprecation
        const reportNameValuePairs = getReportNameValuePairs(report?.reportID);
        const isReportArchived = isArchivedReport(reportNameValuePairs);
        if (!report || !isInvoiceRoom(report) || isArchivedNonExpenseReportWithID(report, isReportArchived)) {
            return false;
        }

        const isSameReceiver =
            report.invoiceReceiver &&
            report.invoiceReceiver.type === receiverType &&
            (('accountID' in report.invoiceReceiver && report.invoiceReceiver.accountID === receiverID) ||
                ('policyID' in report.invoiceReceiver && report.invoiceReceiver.policyID === receiverID));

        return report.policyID === policyID && isSameReceiver;
    });
}

/**
 * Attempts to find a policy expense report in onyx that is owned by ownerAccountID in a given policy
 */
function getPolicyExpenseChat(ownerAccountID: number | undefined, policyID: string | undefined): OnyxEntry<Report> {
    if (!ownerAccountID || !policyID) {
        return;
    }

    return Object.values(allReports ?? {}).find((report: OnyxEntry<Report>) => {
        // If the report has been deleted, then skip it
        if (!report) {
            return false;
        }

        return report.policyID === policyID && isPolicyExpenseChat(report) && !isThread(report) && report.ownerAccountID === ownerAccountID;
    });
}

function getAllPolicyReports(policyID: string): Array<OnyxEntry<Report>> {
    return Object.values(allReports ?? {}).filter((report) => report?.policyID === policyID);
}

/**
 * Returns true if Chronos is one of the chat participants (1:1)
 */
function chatIncludesChronos(report: OnyxInputOrEntry<Report> | SearchReport): boolean {
    const participantAccountIDs = Object.keys(report?.participants ?? {}).map(Number);
    return participantAccountIDs.includes(CONST.ACCOUNT_ID.CHRONOS);
}

function chatIncludesChronosWithID(reportOrID?: string | SearchReport): boolean {
    if (!reportOrID) {
        return false;
    }

    const report = typeof reportOrID === 'string' ? getReport(reportOrID, allReports) : reportOrID;
    return chatIncludesChronos(report);
}

/**
 * Can only flag if:
 *
 * - It was written by someone else and isn't a whisper
 * - It's a welcome message whisper
 * - It's an ADD_COMMENT that is not an attachment
 */
function canFlagReportAction(reportAction: OnyxInputOrEntry<ReportAction>, reportID: string | undefined): boolean {
    let report = getReportOrDraftReport(reportID);

    // If the childReportID exists in reportAction and is equal to the reportID,
    // the report action being evaluated is the parent report action in a thread, and we should get the parent report to evaluate instead.
    if (reportAction?.childReportID?.toString() === reportID?.toString()) {
        report = getReportOrDraftReport(report?.parentReportID);
    }
    const isCurrentUserAction = reportAction?.actorAccountID === currentUserAccountID;
    if (isWhisperAction(reportAction)) {
        // Allow flagging whispers that are sent by other users
        if (!isCurrentUserAction && reportAction?.actorAccountID !== CONST.ACCOUNT_ID.CONCIERGE) {
            return true;
        }

        // Disallow flagging the rest of whisper as they are sent by us
        return false;
    }

    return !!(
        !isCurrentUserAction &&
        reportAction?.actionName === CONST.REPORT.ACTIONS.TYPE.ADD_COMMENT &&
        !isDeletedAction(reportAction) &&
        !isCreatedTaskReportAction(reportAction) &&
        !isEmptyObject(report) &&
        report &&
        isAllowedToComment(report)
    );
}

/**
 * Whether flag comment page should show
 */
function shouldShowFlagComment(reportAction: OnyxInputOrEntry<ReportAction>, report: OnyxInputOrEntry<Report>): boolean {
    return (
        canFlagReportAction(reportAction, report?.reportID) &&
        // This will get removed as part of https://github.com/Expensify/App/issues/59961
        // eslint-disable-next-line deprecation/deprecation
        !isArchivedNonExpenseReport(report, getReportNameValuePairs(report?.reportID)) &&
        !chatIncludesChronos(report) &&
        !isConciergeChatReport(report) &&
        reportAction?.actorAccountID !== CONST.ACCOUNT_ID.CONCIERGE
    );
}

/**
 * Performs the markdown conversion, and replaces code points > 127 with C escape sequences
 * Used for compatibility with the backend auth validator for AddComment, and to account for MD in comments
 * @returns The comment's total length as seen from the backend
 */
function getCommentLength(textComment: string, parsingDetails?: ParsingDetails): number {
    return getParsedComment(textComment, parsingDetails)
        .replace(/[^ -~]/g, '\\u????')
        .trim().length;
}

function getRouteFromLink(url: string | null): string {
    if (!url) {
        return '';
    }

    // Get the reportID from URL
    let route = url;
    const localWebAndroidRegEx = /^(https:\/\/([0-9]{1,3})\.([0-9]{1,3})\.([0-9]{1,3})\.([0-9]{1,3}))/;
    linkingConfig.prefixes.forEach((prefix) => {
        if (route.startsWith(prefix)) {
            route = route.replace(prefix, '');
        } else if (localWebAndroidRegEx.test(route)) {
            route = route.replace(localWebAndroidRegEx, '');
        } else {
            return;
        }

        // Remove the port if it's a localhost URL
        if (/^:\d+/.test(route)) {
            route = route.replace(/:\d+/, '');
        }

        // Remove the leading slash if exists
        if (route.startsWith('/')) {
            route = route.replace('/', '');
        }
    });
    return route;
}

function parseReportRouteParams(route: string): ReportRouteParams {
    let parsingRoute = route;
    if (parsingRoute.at(0) === '/') {
        // remove the first slash
        parsingRoute = parsingRoute.slice(1);
    }

    if (!parsingRoute.startsWith(addTrailingForwardSlash(ROUTES.REPORT))) {
        return {reportID: '', isSubReportPageRoute: false};
    }

    const state = getStateFromPath(parsingRoute as Route);
    const focusedRoute = findFocusedRoute(state);

    const reportID = focusedRoute?.params && 'reportID' in focusedRoute.params ? (focusedRoute?.params?.reportID as string) : '';

    if (!reportID) {
        return {reportID: '', isSubReportPageRoute: false};
    }

    return {
        reportID,
        // We're checking the route start with `r/`, the sub report route is the route that we can open from report screen like `r/:reportID/details`
        isSubReportPageRoute: focusedRoute?.name !== SCREENS.REPORT,
    };
}

function getReportIDFromLink(url: string | null): string {
    const route = getRouteFromLink(url);
    const {reportID, isSubReportPageRoute} = parseReportRouteParams(route);
    if (isSubReportPageRoute) {
        // We allow the Sub-Report deep link routes (settings, details, etc.) to be handled by their respective component pages
        return '';
    }
    return reportID;
}

/**
 * Check if the chat report is linked to an iou that is waiting for the current user to add a credit bank account.
 */
function hasIOUWaitingOnCurrentUserBankAccount(chatReport: OnyxInputOrEntry<Report>): boolean {
    if (chatReport?.iouReportID) {
        const iouReport = getReport(chatReport.iouReportID, allReports);
        if (iouReport?.isWaitingOnBankAccount && iouReport?.ownerAccountID === currentUserAccountID) {
            return true;
        }
    }

    return false;
}

/**
 * Users can submit an expense:
 * - in policy expense chats only if they are in a role of a member in the chat (in other words, if it's their policy expense chat)
 * - in an open or submitted expense report tied to a policy expense chat the user owns
 *     - employee can submit expenses in a submitted expense report only if the policy has Instant Submit settings turned on
 * - in an IOU report, which is not settled yet
 * - in a 1:1 DM chat
 */
function canRequestMoney(report: OnyxEntry<Report>, policy: OnyxEntry<Policy>, otherParticipants: number[]): boolean {
    // User cannot submit expenses in a chat thread, task report or in a chat room
    if (isChatThread(report) || isTaskReport(report) || isChatRoom(report) || isSelfDM(report) || isGroupChat(report)) {
        return false;
    }

    // Users can only submit expenses in DMs if they are a 1:1 DM
    if (isDM(report)) {
        return otherParticipants.length === 1;
    }

    // Prevent requesting money if pending IOU report waiting for their bank account already exists
    if (hasIOUWaitingOnCurrentUserBankAccount(report)) {
        return false;
    }

    let isOwnPolicyExpenseChat = report?.isOwnPolicyExpenseChat ?? false;
    if (isExpenseReport(report) && getParentReport(report)) {
        isOwnPolicyExpenseChat = !!getParentReport(report)?.isOwnPolicyExpenseChat;
    }

    // In case there are no other participants than the current user and it's not user's own policy expense chat, they can't submit expenses from such report
    if (otherParticipants.length === 0 && !isOwnPolicyExpenseChat) {
        return false;
    }

    // Current user must be a manager or owner of this IOU
    if (isIOUReport(report) && currentUserAccountID !== report?.managerID && currentUserAccountID !== report?.ownerAccountID) {
        return false;
    }

    // User can submit expenses in any IOU report, unless paid, but the user can only submit expenses in an expense report
    // which is tied to their expense chat.
    if (isMoneyRequestReport(report)) {
        const canAddTransactions = canAddTransaction(report);
        return isReportInGroupPolicy(report) ? isOwnPolicyExpenseChat && canAddTransactions : canAddTransactions;
    }

    // In the case of policy expense chat, users can only submit expenses from their own policy expense chat
    return !isPolicyExpenseChat(report) || isOwnPolicyExpenseChat;
}

function isGroupChatAdmin(report: OnyxEntry<Report>, accountID: number) {
    if (!report?.participants) {
        return false;
    }

    const reportParticipants = report.participants ?? {};
    const participant = reportParticipants[accountID];
    return participant?.role === CONST.REPORT.ROLE.ADMIN;
}

/**
 * Helper method to define what expense options we want to show for particular method.
 * There are 4 expense options: Submit, Split, Pay and Track expense:
 * - Submit option should show for:
 *     - DMs
 *     - own policy expense chats
 *     - open and processing expense reports tied to own policy expense chat
 *     - unsettled IOU reports
 * - Pay option should show for:
 *     - DMs
 * - Split options should show for:
 *     - DMs
 *     - chat/policy rooms with more than 1 participant
 *     - groups chats with 2 and more participants
 *     - corporate expense chats
 * - Track expense option should show for:
 *    - Self DMs
 *    - own policy expense chats
 *    - open and processing expense reports tied to own policy expense chat
 * - Send invoice option should show for:
 *    - invoice rooms if the user is an admin of the sender workspace
 * None of the options should show in chat threads or if there is some special Expensify account
 * as a participant of the report.
 */
function getMoneyRequestOptions(report: OnyxEntry<Report>, policy: OnyxEntry<Policy>, reportParticipants: number[], filterDeprecatedTypes = false): IOUType[] {
    // This will get removed as part of https://github.com/Expensify/App/issues/59961
    // eslint-disable-next-line deprecation/deprecation
    const reportNameValuePairs = getReportNameValuePairs(report?.reportID);

    // In any thread, task report or trip room, we do not allow any new expenses
    if (isChatThread(report) || isTaskReport(report) || isInvoiceReport(report) || isSystemChat(report) || isArchivedReport(reportNameValuePairs) || isTripRoom(report)) {
        return [];
    }

    if (isInvoiceRoom(report)) {
        if (canSendInvoiceFromWorkspace(policy?.id) && isPolicyAdmin(report?.policyID, allPolicies)) {
            return [CONST.IOU.TYPE.INVOICE];
        }
        return [];
    }

    // We don't allow IOU actions if an Expensify account is a participant of the report, unless the policy that the report is on is owned by an Expensify account
    const doParticipantsIncludeExpensifyAccounts = lodashIntersection(reportParticipants, CONST.EXPENSIFY_ACCOUNT_IDS).length > 0;
    const policyOwnerAccountID = getPolicy(report?.policyID)?.ownerAccountID;
    const isPolicyOwnedByExpensifyAccounts = policyOwnerAccountID ? CONST.EXPENSIFY_ACCOUNT_IDS.includes(policyOwnerAccountID) : false;
    if (doParticipantsIncludeExpensifyAccounts && !isPolicyOwnedByExpensifyAccounts) {
        // Allow create expense option for Manager McTest report
        if (reportParticipants.some((accountID) => accountID === CONST.ACCOUNT_ID.MANAGER_MCTEST) && Permissions.canUseManagerMcTest(allBetas)) {
            return [CONST.IOU.TYPE.SUBMIT];
        }
        return [];
    }

    const otherParticipants = reportParticipants.filter((accountID) => currentUserPersonalDetails?.accountID !== accountID);
    const hasSingleParticipantInReport = otherParticipants.length === 1;
    let options: IOUType[] = [];

    if (isSelfDM(report)) {
        options = [CONST.IOU.TYPE.TRACK];
    }

    if (canRequestMoney(report, policy, otherParticipants)) {
        options = [...options, CONST.IOU.TYPE.SUBMIT];
        if (!filterDeprecatedTypes) {
            options = [...options, CONST.IOU.TYPE.REQUEST];
        }

        // If the user can request money from the workspace report, they can also track expenses
        if (isPolicyExpenseChat(report) || isExpenseReport(report)) {
            options = [...options, CONST.IOU.TYPE.TRACK];
        }
    }

    // User created policy rooms and default rooms like #admins or #announce will always have the Split Expense option
    // unless there are no other participants at all (e.g. #admins room for a policy with only 1 admin)
    // DM chats will have the Split Expense option.
    // Your own expense chats will have the split expense option.
    if (
        (isChatRoom(report) && !isAnnounceRoom(report) && otherParticipants.length > 0) ||
        (isDM(report) && otherParticipants.length > 0) ||
        (isGroupChat(report) && otherParticipants.length > 0) ||
        (isPolicyExpenseChat(report) && report?.isOwnPolicyExpenseChat)
    ) {
        options = [...options, CONST.IOU.TYPE.SPLIT];
    }

    // Pay someone option should be visible only in 1:1 DMs
    if (isDM(report) && hasSingleParticipantInReport) {
        options = [...options, CONST.IOU.TYPE.PAY];
        if (!filterDeprecatedTypes) {
            options = [...options, CONST.IOU.TYPE.SEND];
        }
    }

    return options;
}

/**
 * This is a temporary function to help with the smooth transition with the oldDot.
 * This function will be removed once the transition occurs in oldDot to new links.
 */
// eslint-disable-next-line @typescript-eslint/naming-convention
function temporary_getMoneyRequestOptions(
    report: OnyxEntry<Report>,
    policy: OnyxEntry<Policy>,
    reportParticipants: number[],
): Array<Exclude<IOUType, typeof CONST.IOU.TYPE.REQUEST | typeof CONST.IOU.TYPE.SEND | typeof CONST.IOU.TYPE.CREATE>> {
    return getMoneyRequestOptions(report, policy, reportParticipants, true) as Array<
        Exclude<IOUType, typeof CONST.IOU.TYPE.REQUEST | typeof CONST.IOU.TYPE.SEND | typeof CONST.IOU.TYPE.CREATE>
    >;
}

/**
 * Invoice sender, invoice receiver and auto-invited admins cannot leave
 */
function canLeaveInvoiceRoom(report: OnyxEntry<Report>): boolean {
    if (!report || !report?.invoiceReceiver) {
        return false;
    }

    if (report?.statusNum === CONST.REPORT.STATUS_NUM.CLOSED) {
        return false;
    }

    const isSenderPolicyAdmin = getPolicy(report.policyID)?.role === CONST.POLICY.ROLE.ADMIN;

    if (isSenderPolicyAdmin) {
        return false;
    }

    if (report.invoiceReceiver.type === CONST.REPORT.INVOICE_RECEIVER_TYPE.INDIVIDUAL) {
        return report?.invoiceReceiver?.accountID !== currentUserAccountID;
    }

    const isReceiverPolicyAdmin = getPolicy(report.invoiceReceiver.policyID)?.role === CONST.POLICY.ROLE.ADMIN;

    if (isReceiverPolicyAdmin) {
        return false;
    }

    return true;
}

/**
 * Allows a user to leave a policy room according to the following conditions of the visibility or chatType rNVP:
 * `public` - Anyone can leave (because anybody can join)
 * `public_announce` - Only non-policy members can leave (it's auto-shared with policy members)
 * `policy_admins` - Nobody can leave (it's auto-shared with all policy admins)
 * `policy_announce` - Nobody can leave (it's auto-shared with all policy members)
 * `policyExpenseChat` - Nobody can leave (it's auto-shared with all policy members)
 * `policy` - Anyone can leave (though only policy members can join)
 * `domain` - Nobody can leave (it's auto-shared with domain members)
 * `dm` - Nobody can leave (it's auto-shared with users)
 * `private` - Anybody can leave (though you can only be invited to join)
 * `invoice` - Invoice sender, invoice receiver and auto-invited admins cannot leave
 */
function canLeaveRoom(report: OnyxEntry<Report>, isPolicyEmployee: boolean): boolean {
    if (isInvoiceRoom(report)) {
        // This will get removed as part of https://github.com/Expensify/App/issues/59961
        // eslint-disable-next-line deprecation/deprecation
        if (isArchivedNonExpenseReport(report, getReportNameValuePairs(report?.reportID))) {
            return false;
        }

        const invoiceReport = getReportOrDraftReport(report?.iouReportID);

        if (invoiceReport?.ownerAccountID === currentUserAccountID) {
            return false;
        }

        if (invoiceReport?.managerID === currentUserAccountID) {
            return false;
        }

        const isSenderPolicyAdmin = getPolicy(report?.policyID)?.role === CONST.POLICY.ROLE.ADMIN;

        if (isSenderPolicyAdmin) {
            return false;
        }

        const isReceiverPolicyAdmin =
            report?.invoiceReceiver?.type === CONST.REPORT.INVOICE_RECEIVER_TYPE.BUSINESS ? getPolicy(report?.invoiceReceiver?.policyID)?.role === CONST.POLICY.ROLE.ADMIN : false;

        if (isReceiverPolicyAdmin) {
            return false;
        }

        return true;
    }

    if (!report?.visibility) {
        if (
            report?.chatType === CONST.REPORT.CHAT_TYPE.POLICY_ADMINS ||
            report?.chatType === CONST.REPORT.CHAT_TYPE.POLICY_ANNOUNCE ||
            report?.chatType === CONST.REPORT.CHAT_TYPE.POLICY_EXPENSE_CHAT ||
            report?.chatType === CONST.REPORT.CHAT_TYPE.DOMAIN_ALL ||
            report?.chatType === CONST.REPORT.CHAT_TYPE.SELF_DM ||
            !report?.chatType
        ) {
            // DM chats don't have a chatType
            return false;
        }
    } else if (isPublicAnnounceRoom(report) && isPolicyEmployee) {
        return false;
    }
    return true;
}

function isCurrentUserTheOnlyParticipant(participantAccountIDs?: number[]): boolean {
    return !!(participantAccountIDs?.length === 1 && participantAccountIDs?.at(0) === currentUserAccountID);
}

/**
 * Returns display names for those that can see the whisper.
 * However, it returns "you" if the current user is the only one who can see it besides the person that sent it.
 */
function getWhisperDisplayNames(participantAccountIDs?: number[]): string | undefined {
    const isWhisperOnlyVisibleToCurrentUser = isCurrentUserTheOnlyParticipant(participantAccountIDs);

    // When the current user is the only participant, the display name needs to be "you" because that's the only person reading it
    if (isWhisperOnlyVisibleToCurrentUser) {
        return translateLocal('common.youAfterPreposition');
    }

    return participantAccountIDs?.map((accountID) => getDisplayNameForParticipant({accountID, shouldUseShortForm: !isWhisperOnlyVisibleToCurrentUser})).join(', ');
}

/**
 * Show subscript on expense chats / threads and expense requests
 */
function shouldReportShowSubscript(report: OnyxEntry<Report>): boolean {
    // This will get removed as part of https://github.com/Expensify/App/issues/59961
    // eslint-disable-next-line deprecation/deprecation
    if (isArchivedNonExpenseReport(report, getReportNameValuePairs(report?.reportID)) && !isWorkspaceThread(report)) {
        return false;
    }

    if (isPolicyExpenseChat(report) && !isChatThread(report) && !isTaskReport(report) && !report?.isOwnPolicyExpenseChat) {
        return true;
    }

    if (isPolicyExpenseChat(report) && !isThread(report) && !isTaskReport(report)) {
        return true;
    }

    if (isExpenseRequest(report)) {
        return true;
    }

    if (isExpenseReport(report) && isOneTransactionReport(report?.reportID)) {
        return true;
    }

    if (isWorkspaceTaskReport(report)) {
        return true;
    }

    if (isWorkspaceThread(report)) {
        return true;
    }

    if (isInvoiceRoom(report) || isInvoiceReport(report)) {
        return true;
    }

    return false;
}

/**
 * Return true if reports data exists
 */
function isReportDataReady(): boolean {
    return !isEmptyObject(allReports) && Object.keys(allReports ?? {}).some((key) => allReports?.[key]?.reportID);
}

/**
 * Return true if reportID from path is valid
 */
function isValidReportIDFromPath(reportIDFromPath: string | undefined): boolean {
    return !!reportIDFromPath && !['', 'null', 'undefined', '0', '-1'].includes(reportIDFromPath);
}

/**
 * Return the errors we have when creating a chat, a workspace room, or a new empty report
 */
function getCreationReportErrors(report: OnyxEntry<Report>): Errors | null | undefined {
    // We are either adding a workspace room, creating a chat, or we're creating a report, it isn't possible for all of these to have errors for the same report at the same time, so
    // simply looking up the first truthy value will get the relevant property if it's set.
    return report?.errorFields?.addWorkspaceRoom ?? report?.errorFields?.createChat ?? report?.errorFields?.createReport;
}

/**
 * Return true if the expense report is marked for deletion.
 */
function isMoneyRequestReportPendingDeletion(reportOrID: OnyxEntry<Report> | string): boolean {
    const report = typeof reportOrID === 'string' ? getReport(reportOrID, allReports) : reportOrID;
    if (!isMoneyRequestReport(report)) {
        return false;
    }

    const parentReportAction = getReportAction(report?.parentReportID, report?.parentReportActionID);
    return parentReportAction?.pendingAction === CONST.RED_BRICK_ROAD_PENDING_ACTION.DELETE;
}

function navigateToLinkedReportAction(ancestor: Ancestor, isInNarrowPaneModal: boolean, canUserPerformWrite: boolean | undefined, isOffline: boolean) {
    if (isInNarrowPaneModal) {
        Navigation.navigate(
            ROUTES.SEARCH_REPORT.getRoute({
                reportID: ancestor.report.reportID,
                reportActionID: ancestor.reportAction.reportActionID,
                backTo: SCREENS.SEARCH.REPORT_RHP,
            }),
        );
        return;
    }

    // Pop the thread report screen before navigating to the chat report.
    Navigation.goBack(ROUTES.REPORT_WITH_ID.getRoute(ancestor.report.reportID));

    const isVisibleAction = shouldReportActionBeVisible(ancestor.reportAction, ancestor.reportAction.reportActionID, canUserPerformWrite);

    if (isVisibleAction && !isOffline) {
        // Pop the chat report screen before navigating to the linked report action.
        Navigation.goBack(ROUTES.REPORT_WITH_ID.getRoute(ancestor.report.reportID, ancestor.reportAction.reportActionID));
    }
}

function canUserPerformWriteAction(report: OnyxEntry<Report>) {
    const reportErrors = getCreationReportErrors(report);

    // If the expense report is marked for deletion, let us prevent any further write action.
    if (isMoneyRequestReportPendingDeletion(report)) {
        return false;
    }

    // This will get removed as part of https://github.com/Expensify/App/issues/59961
    // eslint-disable-next-line deprecation/deprecation
    const reportNameValuePairs = getReportNameValuePairs(report?.reportID);
    return !isArchivedNonExpenseReport(report, reportNameValuePairs) && isEmptyObject(reportErrors) && report && isAllowedToComment(report) && !isAnonymousUser && canWriteInReport(report);
}

/**
 * Returns ID of the original report from which the given reportAction is first created.
 */
function getOriginalReportID(reportID: string | undefined, reportAction: OnyxInputOrEntry<ReportAction>): string | undefined {
    if (!reportID) {
        return undefined;
    }
    const reportActions = allReportActions?.[`${ONYXKEYS.COLLECTION.REPORT_ACTIONS}${reportID}`];
    const currentReportAction = reportAction?.reportActionID ? reportActions?.[reportAction.reportActionID] : undefined;
    const transactionThreadReportID = getOneTransactionThreadReportID(reportID, reportActions ?? ([] as ReportAction[]));
    const isThreadReportParentAction = reportAction?.childReportID?.toString() === reportID;
    if (Object.keys(currentReportAction ?? {}).length === 0) {
        return isThreadReportParentAction ? getReport(reportID, allReports)?.parentReportID : transactionThreadReportID ?? reportID;
    }
    return reportID;
}

/**
 * Return the pendingAction and the errors resulting from either
 *
 * - creating a workspace room
 * - starting a chat
 * - paying the expense
 *
 * while being offline
 */
function getReportOfflinePendingActionAndErrors(report: OnyxEntry<Report>): ReportOfflinePendingActionAndErrors {
    // It shouldn't be possible for all of these actions to be pending (or to have errors) for the same report at the same time, so just take the first that exists
    const reportPendingAction = report?.pendingFields?.addWorkspaceRoom ?? report?.pendingFields?.createChat ?? report?.pendingFields?.reimbursed ?? report?.pendingFields?.createReport;
    const reportErrors = getCreationReportErrors(report);
    return {reportPendingAction, reportErrors};
}

/**
 * Check if the report can create the expense with type is iouType
 */
function canCreateRequest(report: OnyxEntry<Report>, policy: OnyxEntry<Policy>, iouType: ValueOf<typeof CONST.IOU.TYPE>): boolean {
    const participantAccountIDs = Object.keys(report?.participants ?? {}).map(Number);

    if (!canUserPerformWriteAction(report)) {
        return false;
    }

    const requestOptions = getMoneyRequestOptions(report, policy, participantAccountIDs);
    requestOptions.push(CONST.IOU.TYPE.CREATE);

    return requestOptions.includes(iouType);
}

function getWorkspaceChats(policyID: string | undefined, accountIDs: number[], reports: OnyxCollection<Report> = allReports): Array<OnyxEntry<Report>> {
    return Object.values(reports ?? {}).filter(
        (report) => isPolicyExpenseChat(report) && !!policyID && report?.policyID === policyID && report?.ownerAccountID && accountIDs.includes(report?.ownerAccountID),
    );
}

/**
 * Gets all reports that relate to the policy
 *
 * @param policyID - the workspace ID to get all associated reports
 */
function getAllWorkspaceReports(policyID?: string): Array<OnyxEntry<Report>> {
    if (!policyID) {
        return [];
    }
    return Object.values(allReports ?? {}).filter((report) => report?.policyID === policyID);
}

/**
 * @param policy - the workspace the report is on, null if the user isn't a member of the workspace
 */
function shouldDisableRename(report: OnyxEntry<Report>): boolean {
    if (
        isDefaultRoom(report) ||
        // This will get removed as part of https://github.com/Expensify/App/issues/59961
        // eslint-disable-next-line deprecation/deprecation
        isArchivedReport(getReportNameValuePairs(report?.reportID)) ||
        isPublicRoom(report) ||
        isThread(report) ||
        isMoneyRequest(report) ||
        isMoneyRequestReport(report) ||
        isPolicyExpenseChat(report) ||
        isInvoiceRoom(report) ||
        isInvoiceReport(report) ||
        isSystemChat(report)
    ) {
        return true;
    }

    if (isGroupChat(report)) {
        return false;
    }

    if (isDeprecatedGroupDM(report) || isTaskReport(report)) {
        return true;
    }

    return false;
}

/**
 * @param policy - the workspace the report is on, null if the user isn't a member of the workspace
 */
function canEditWriteCapability(report: OnyxEntry<Report>, policy: OnyxEntry<Policy>): boolean {
    return (
        isPolicyAdminPolicyUtils(policy) &&
        !isAdminRoom(report) &&
        // This will get removed as part of https://github.com/Expensify/App/issues/59961
        // eslint-disable-next-line deprecation/deprecation
        !isArchivedReport(getReportNameValuePairs(report?.reportID)) &&
        !isThread(report) &&
        !isInvoiceRoom(report) &&
        !isPolicyExpenseChat(report)
    );
}

/**
 * @param policy - the workspace the report is on, null if the user isn't a member of the workspace
 */
function canEditRoomVisibility(report: OnyxEntry<Report>, policy: OnyxEntry<Policy>): boolean {
    // This will get removed as part of https://github.com/Expensify/App/issues/59961
    // eslint-disable-next-line deprecation/deprecation
    return isPolicyAdminPolicyUtils(policy) && !isArchivedNonExpenseReport(report, getReportNameValuePairs(report?.reportID));
}

/**
 * Returns the onyx data needed for the task assignee chat
 */
function getTaskAssigneeChatOnyxData(
    accountID: number,
    assigneeAccountID: number,
    taskReportID: string,
    assigneeChatReportID: string,
    parentReportID: string | undefined,
    title: string,
    assigneeChatReport: OnyxEntry<Report>,
): OnyxDataTaskAssigneeChat {
    // Set if we need to add a comment to the assignee chat notifying them that they have been assigned a task
    let optimisticAssigneeAddComment: OptimisticReportAction | undefined;
    // Set if this is a new chat that needs to be created for the assignee
    let optimisticChatCreatedReportAction: OptimisticCreatedReportAction | undefined;
    const assigneeChatReportMetadata = getReportMetadata(assigneeChatReportID);
    const currentTime = DateUtils.getDBTime();
    const optimisticData: OnyxUpdate[] = [];
    const successData: OnyxUpdate[] = [];
    const failureData: OnyxUpdate[] = [];

    // You're able to assign a task to someone you haven't chatted with before - so we need to optimistically create the chat and the chat reportActions
    // Only add the assignee chat report to onyx if we haven't already set it optimistically
    if (assigneeChatReportMetadata?.isOptimisticReport && assigneeChatReport?.pendingFields?.createChat !== CONST.RED_BRICK_ROAD_PENDING_ACTION.ADD) {
        optimisticChatCreatedReportAction = buildOptimisticCreatedReportAction(assigneeChatReportID);
        optimisticData.push(
            {
                onyxMethod: Onyx.METHOD.MERGE,
                key: `${ONYXKEYS.COLLECTION.REPORT}${assigneeChatReportID}`,
                value: {
                    pendingFields: {
                        createChat: CONST.RED_BRICK_ROAD_PENDING_ACTION.ADD,
                    },
                },
            },
            {
                onyxMethod: Onyx.METHOD.MERGE,
                key: `${ONYXKEYS.COLLECTION.REPORT_METADATA}${assigneeChatReportID}`,
                value: {
                    isOptimisticReport: true,
                },
            },
            {
                onyxMethod: Onyx.METHOD.MERGE,
                key: `${ONYXKEYS.COLLECTION.REPORT_ACTIONS}${assigneeChatReportID}`,
                value: {[optimisticChatCreatedReportAction.reportActionID]: optimisticChatCreatedReportAction as Partial<ReportAction>},
            },
        );

        successData.push(
            {
                onyxMethod: Onyx.METHOD.MERGE,
                key: `${ONYXKEYS.COLLECTION.REPORT}${assigneeChatReportID}`,
                value: {
                    pendingFields: {
                        createChat: null,
                    },
                    // BE will send a different participant. We clear the optimistic one to avoid duplicated entries
                    participants: {[assigneeAccountID]: null},
                },
            },
            {
                onyxMethod: Onyx.METHOD.MERGE,
                key: `${ONYXKEYS.COLLECTION.REPORT_METADATA}${assigneeChatReportID}`,
                value: {
                    isOptimisticReport: false,
                },
            },
            {
                onyxMethod: Onyx.METHOD.MERGE,
                key: `${ONYXKEYS.COLLECTION.REPORT_METADATA}${assigneeChatReportID}`,
                value: {
                    isOptimisticReport: false,
                },
            },
        );

        failureData.push(
            {
                onyxMethod: Onyx.METHOD.SET,
                key: `${ONYXKEYS.COLLECTION.REPORT}${assigneeChatReportID}`,
                value: null,
            },
            {
                onyxMethod: Onyx.METHOD.MERGE,
                key: `${ONYXKEYS.COLLECTION.REPORT_ACTIONS}${assigneeChatReportID}`,
                value: {[optimisticChatCreatedReportAction.reportActionID]: {pendingAction: null}},
            },
            // If we failed, we want to remove the optimistic personal details as it was likely due to an invalid login
            {
                onyxMethod: Onyx.METHOD.MERGE,
                key: ONYXKEYS.PERSONAL_DETAILS_LIST,
                value: {
                    [assigneeAccountID]: null,
                },
            },
        );
    }

    // If you're choosing to share the task in the same DM as the assignee then we don't need to create another reportAction indicating that you've been assigned
    if (assigneeChatReportID !== parentReportID) {
        // eslint-disable-next-line @typescript-eslint/prefer-nullish-coalescing
        const displayname = allPersonalDetails?.[assigneeAccountID]?.displayName || allPersonalDetails?.[assigneeAccountID]?.login || '';
        optimisticAssigneeAddComment = buildOptimisticTaskCommentReportAction(taskReportID, title, assigneeAccountID, `assigned to ${displayname}`, parentReportID);
        const lastAssigneeCommentText = formatReportLastMessageText(getReportActionText(optimisticAssigneeAddComment.reportAction as ReportAction));
        const optimisticAssigneeReport = {
            lastVisibleActionCreated: currentTime,
            lastMessageText: lastAssigneeCommentText,
            lastActorAccountID: accountID,
            lastReadTime: currentTime,
        };

        optimisticData.push(
            {
                onyxMethod: Onyx.METHOD.MERGE,
                key: `${ONYXKEYS.COLLECTION.REPORT_ACTIONS}${assigneeChatReportID}`,
                value: {[optimisticAssigneeAddComment.reportAction.reportActionID]: optimisticAssigneeAddComment.reportAction as ReportAction},
            },
            {
                onyxMethod: Onyx.METHOD.MERGE,
                key: `${ONYXKEYS.COLLECTION.REPORT}${assigneeChatReportID}`,
                value: optimisticAssigneeReport,
            },
        );
        successData.push({
            onyxMethod: Onyx.METHOD.MERGE,
            key: `${ONYXKEYS.COLLECTION.REPORT_ACTIONS}${assigneeChatReportID}`,
            value: {[optimisticAssigneeAddComment.reportAction.reportActionID]: {isOptimisticAction: null}},
        });
        failureData.push({
            onyxMethod: Onyx.METHOD.MERGE,
            key: `${ONYXKEYS.COLLECTION.REPORT_ACTIONS}${assigneeChatReportID}`,
            value: {[optimisticAssigneeAddComment.reportAction.reportActionID]: {pendingAction: null}},
        });
    }

    return {
        optimisticData,
        successData,
        failureData,
        optimisticAssigneeAddComment,
        optimisticChatCreatedReportAction,
    };
}

/**
 * Return iou report action display message
 */
function getIOUReportActionDisplayMessage(reportAction: OnyxEntry<ReportAction>, transaction?: OnyxEntry<Transaction>): string {
    if (!isMoneyRequestAction(reportAction)) {
        return '';
    }
    const originalMessage = getOriginalMessage(reportAction);
    const {IOUReportID, automaticAction} = originalMessage ?? {};
    const iouReport = getReportOrDraftReport(IOUReportID);
    let translationKey: TranslationPaths;
    if (originalMessage?.type === CONST.IOU.REPORT_ACTION_TYPE.PAY) {
        // The `REPORT_ACTION_TYPE.PAY` action type is used for both fulfilling existing requests and sending money. To
        // differentiate between these two scenarios, we check if the `originalMessage` contains the `IOUDetails`
        // property. If it does, it indicates that this is a 'Pay someone' action.
        const {amount, currency} = originalMessage?.IOUDetails ?? originalMessage ?? {};
        const formattedAmount = convertToDisplayString(Math.abs(amount), currency) ?? '';

        switch (originalMessage.paymentType) {
            case CONST.IOU.PAYMENT_TYPE.ELSEWHERE:
                translationKey = hasMissingInvoiceBankAccount(IOUReportID) ? 'iou.payerSettledWithMissingBankAccount' : 'iou.paidElsewhere';
                break;
            case CONST.IOU.PAYMENT_TYPE.EXPENSIFY:
            case CONST.IOU.PAYMENT_TYPE.VBBA:
                translationKey = 'iou.paidWithExpensify';
                if (automaticAction) {
                    translationKey = 'iou.automaticallyPaidWithExpensify';
                }
                break;
            default:
                translationKey = 'iou.payerPaidAmount';
                break;
        }
        return translateLocal(translationKey, {amount: formattedAmount, payer: ''});
    }

    const amount = getTransactionAmount(transaction, !isEmptyObject(iouReport) && isExpenseReport(iouReport)) ?? 0;
    const formattedAmount = convertToDisplayString(amount, getCurrency(transaction)) ?? '';
    const isRequestSettled = isSettled(IOUReportID);
    const isApproved = isReportApproved({report: iouReport});
    if (isRequestSettled) {
        return translateLocal('iou.payerSettled', {
            amount: formattedAmount,
        });
    }
    if (isApproved) {
        return translateLocal('iou.approvedAmount', {
            amount: formattedAmount,
        });
    }
    if (isSplitBillReportAction(reportAction)) {
        translationKey = 'iou.didSplitAmount';
    } else if (isTrackExpenseAction(reportAction)) {
        translationKey = 'iou.trackedAmount';
    } else {
        translationKey = 'iou.submittedAmount';
    }
    return translateLocal(translationKey, {
        formattedAmount,
        comment: getMerchantOrDescription(transaction),
    });
}

/**
 * Checks if a report is a group chat.
 *
 * A report is a group chat if it meets the following conditions:
 * - Not a chat thread.
 * - Not a task report.
 * - Not an expense / IOU report.
 * - Not an archived room.
 * - Not a public / admin / announce chat room (chat type doesn't match any of the specified types).
 * - More than 2 participants.
 *
 */
function isDeprecatedGroupDM(report: OnyxEntry<Report>): boolean {
    return !!(
        report &&
        !isChatThread(report) &&
        !isTaskReport(report) &&
        !isInvoiceReport(report) &&
        !isMoneyRequestReport(report) &&
        // This will get removed as part of https://github.com/Expensify/App/issues/59961
        // eslint-disable-next-line deprecation/deprecation
        !isArchivedReport(getReportNameValuePairs(report?.reportID)) &&
        !Object.values(CONST.REPORT.CHAT_TYPE).some((chatType) => chatType === getChatType(report)) &&
        Object.keys(report.participants ?? {})
            .map(Number)
            .filter((accountID) => accountID !== currentUserAccountID).length > 1
    );
}

/**
 * A "root" group chat is the top level group chat and does not refer to any threads off of a Group Chat
 */
function isRootGroupChat(report: OnyxEntry<Report>): boolean {
    return !isChatThread(report) && (isGroupChat(report) || isDeprecatedGroupDM(report));
}

/**
 * Assume any report without a reportID is unusable.
 */
function isValidReport(report?: OnyxEntry<Report>): boolean {
    return !!report?.reportID;
}

/**
 * Check to see if we are a participant of this report.
 */
function isReportParticipant(accountID: number | undefined, report: OnyxEntry<Report>): boolean {
    if (!accountID) {
        return false;
    }

    const possibleAccountIDs = Object.keys(report?.participants ?? {}).map(Number);
    if (report?.ownerAccountID) {
        possibleAccountIDs.push(report?.ownerAccountID);
    }
    if (report?.managerID) {
        possibleAccountIDs.push(report?.managerID);
    }
    return possibleAccountIDs.includes(accountID);
}

/**
 * Check to see if the current user has access to view the report.
 */
function canCurrentUserOpenReport(report: OnyxEntry<Report>): boolean {
    return (isReportParticipant(currentUserAccountID, report) || isPublicRoom(report)) && canAccessReport(report, allPolicies, allBetas);
}

function shouldUseFullTitleToDisplay(report: OnyxEntry<Report>): boolean {
    return (
        isMoneyRequestReport(report) || isPolicyExpenseChat(report) || isChatRoom(report) || isChatThread(report) || isTaskReport(report) || isGroupChat(report) || isInvoiceReport(report)
    );
}

function getRoom(type: ValueOf<typeof CONST.REPORT.CHAT_TYPE>, policyID: string): OnyxEntry<Report> {
    const room = Object.values(allReports ?? {}).find((report) => report?.policyID === policyID && report?.chatType === type && !isThread(report));
    return room;
}

/**
 *  We only want policy members who are members of the report to be able to modify the report description, but not in thread chat.
 */
function canEditReportDescription(report: OnyxEntry<Report>, policy: OnyxEntry<Policy>): boolean {
    return (
        !isMoneyRequestReport(report) &&
        // This will get removed as part of https://github.com/Expensify/App/issues/59961
        // eslint-disable-next-line deprecation/deprecation
        !isArchivedReport(getReportNameValuePairs(report?.reportID)) &&
        isChatRoom(report) &&
        !isChatThread(report) &&
        !isEmpty(policy) &&
        hasParticipantInArray(report, currentUserAccountID ? [currentUserAccountID] : []) &&
        !isAuditor(report)
    );
}

function canEditPolicyDescription(policy: OnyxEntry<Policy>): boolean {
    return isPolicyAdminPolicyUtils(policy);
}

function getReportActionWithSmartscanError(reportActions: ReportAction[]): ReportAction | undefined {
    return reportActions.find((action) => {
        const isReportPreview = isReportPreviewAction(action);
        const isSplitReportAction = isSplitBillReportAction(action);
        if (!isSplitReportAction && !isReportPreview) {
            return false;
        }
        const IOUReportID = getIOUReportIDFromReportActionPreview(action);
        const isReportPreviewError = isReportPreview && shouldShowRBRForMissingSmartscanFields(IOUReportID) && !isSettled(IOUReportID);
        if (isReportPreviewError) {
            return true;
        }

        const transactionID = isMoneyRequestAction(action) ? getOriginalMessage(action)?.IOUTransactionID : undefined;
        const transaction = allTransactions?.[`${ONYXKEYS.COLLECTION.TRANSACTION}${transactionID}`] ?? {};
        const isSplitBillError = isSplitReportAction && hasMissingSmartscanFieldsTransactionUtils(transaction as Transaction);

        return isSplitBillError;
    });
}

/**
 * Checks if report action has error when smart scanning
 */
function hasSmartscanError(reportActions: ReportAction[]): boolean {
    return !!getReportActionWithSmartscanError(reportActions);
}

function shouldAutoFocusOnKeyPress(event: KeyboardEvent): boolean {
    if (event.key.length > 1) {
        return false;
    }

    // If a key is pressed in combination with Meta, Control or Alt do not focus
    if (event.ctrlKey || event.metaKey) {
        return false;
    }

    if (event.code === 'Space') {
        return false;
    }

    return true;
}

/**
 * Navigates to the appropriate screen based on the presence of a private note for the current user.
 */
function navigateToPrivateNotes(report: OnyxEntry<Report>, session: OnyxEntry<Session>, backTo?: string) {
    if (isEmpty(report) || isEmpty(session) || !session.accountID) {
        return;
    }
    const currentUserPrivateNote = report.privateNotes?.[session.accountID]?.note ?? '';
    if (isEmpty(currentUserPrivateNote)) {
        Navigation.navigate(ROUTES.PRIVATE_NOTES_EDIT.getRoute(report.reportID, session.accountID, backTo));
        return;
    }
    Navigation.navigate(ROUTES.PRIVATE_NOTES_LIST.getRoute(report.reportID, backTo));
}

/**
 * Get all held transactions of a iouReport
 */
function getAllHeldTransactions(iouReportID?: string): Transaction[] {
    const transactions = getReportTransactions(iouReportID);
    return transactions.filter((transaction) => isOnHoldTransactionUtils(transaction));
}

/**
 * Check if Report has any held expenses
 */
function hasHeldExpenses(iouReportID?: string, allReportTransactions?: SearchTransaction[]): boolean {
    const iouReportTransactions = getReportTransactions(iouReportID);
    const transactions = allReportTransactions ?? iouReportTransactions;
    return transactions.some((transaction) => isOnHoldTransactionUtils(transaction));
}

/**
 * Check if all expenses in the Report are on hold
 */
function hasOnlyHeldExpenses(iouReportID?: string, allReportTransactions?: SearchTransaction[]): boolean {
    const transactionsByIouReportID = getReportTransactions(iouReportID);
    const reportTransactions = allReportTransactions ?? transactionsByIouReportID;
    return reportTransactions.length > 0 && !reportTransactions.some((transaction) => !isOnHoldTransactionUtils(transaction));
}

/**
 * Checks if thread replies should be displayed
 */
function shouldDisplayThreadReplies(reportAction: OnyxInputOrEntry<ReportAction>, isThreadReportParentAction: boolean): boolean {
    const hasReplies = (reportAction?.childVisibleActionCount ?? 0) > 0;
    return hasReplies && !!reportAction?.childCommenterCount && !isThreadReportParentAction;
}

/**
 * Check if money report has any transactions updated optimistically
 */
function hasUpdatedTotal(report: OnyxInputOrEntry<Report>, policy: OnyxInputOrEntry<Policy>): boolean {
    if (!report) {
        return true;
    }

    const allReportTransactions = getReportTransactions(report.reportID);

    const hasPendingTransaction = allReportTransactions.some((transaction) => !!transaction.pendingAction);
    const hasTransactionWithDifferentCurrency = allReportTransactions.some((transaction) => transaction.currency !== report.currency);
    const hasDifferentWorkspaceCurrency = report.pendingFields?.createChat && isExpenseReport(report) && report.currency !== policy?.outputCurrency;
    const hasOptimisticHeldExpense = hasHeldExpenses(report.reportID) && report?.unheldTotal === undefined;

    return !(hasPendingTransaction && (hasTransactionWithDifferentCurrency || hasDifferentWorkspaceCurrency)) && !hasOptimisticHeldExpense && !report.pendingFields?.total;
}

/**
 * Return held and full amount formatted with used currency
 */
function getNonHeldAndFullAmount(iouReport: OnyxEntry<Report>, shouldExcludeNonReimbursables: boolean): NonHeldAndFullAmount {
    // if the report is an expense report, the total amount should be negated
    const coefficient = isExpenseReport(iouReport) ? -1 : 1;

    let total = iouReport?.total ?? 0;
    let unheldTotal = iouReport?.unheldTotal ?? 0;
    if (shouldExcludeNonReimbursables) {
        total -= iouReport?.nonReimbursableTotal ?? 0;
        unheldTotal -= iouReport?.unheldNonReimbursableTotal ?? 0;
    }

    return {
        nonHeldAmount: convertToDisplayString(unheldTotal * coefficient, iouReport?.currency),
        fullAmount: convertToDisplayString(total * coefficient, iouReport?.currency),
        hasValidNonHeldAmount: unheldTotal * coefficient >= 0,
    };
}

/**
 * Disable reply in thread action if:
 *
 * - The action is listed in the thread-disabled list
 * - The action is a split expense action
 * - The action is deleted and is not threaded
 * - The report is archived and the action is not threaded
 * - The action is a whisper action and it's neither a report preview nor IOU action
 * - The action is the thread's first chat
 */
function shouldDisableThread(reportAction: OnyxInputOrEntry<ReportAction>, reportID: string, isThreadReportParentAction: boolean): boolean {
    const isSplitBillAction = isSplitBillReportAction(reportAction);
    const isDeletedActionLocal = isDeletedAction(reportAction);
    const isReportPreviewActionLocal = isReportPreviewAction(reportAction);
    const isIOUAction = isMoneyRequestAction(reportAction);
    const isWhisperActionLocal = isWhisperAction(reportAction) || isActionableTrackExpense(reportAction);

    // This will get removed as part of https://github.com/Expensify/App/issues/59961
    // eslint-disable-next-line deprecation/deprecation
    const isArchived = isArchivedNonExpenseReport(getReportOrDraftReport(reportID), getReportNameValuePairs(reportID));
    const isActionDisabled = CONST.REPORT.ACTIONS.THREAD_DISABLED.some((action: string) => action === reportAction?.actionName);

    return (
        isActionDisabled ||
        isSplitBillAction ||
        (isDeletedActionLocal && !reportAction?.childVisibleActionCount) ||
        (isArchived && !reportAction?.childVisibleActionCount) ||
        (isWhisperActionLocal && !isReportPreviewActionLocal && !isIOUAction) ||
        isThreadReportParentAction
    );
}

function getAllAncestorReportActions(report: Report | null | undefined, currentUpdatedReport?: OnyxEntry<Report>): Ancestor[] {
    if (!report) {
        return [];
    }
    const allAncestors: Ancestor[] = [];
    let parentReportID = report.parentReportID;
    let parentReportActionID = report.parentReportActionID;

    while (parentReportID) {
        const parentReport = currentUpdatedReport && currentUpdatedReport.reportID === parentReportID ? currentUpdatedReport : getReportOrDraftReport(parentReportID);
        const parentReportAction = getReportAction(parentReportID, parentReportActionID);

        if (!parentReport || !parentReportAction || (isTransactionThread(parentReportAction) && !isSentMoneyReportAction(parentReportAction)) || isReportPreviewAction(parentReportAction)) {
            break;
        }

        // For threads, we don't want to display trip summary
        if (isTripPreview(parentReportAction) && allAncestors.length > 0) {
            break;
        }

        const isParentReportActionUnread = isCurrentActionUnread(parentReport, parentReportAction);
        allAncestors.push({
            report: parentReport,
            reportAction: parentReportAction,
            shouldDisplayNewMarker: isParentReportActionUnread,
        });

        parentReportID = parentReport?.parentReportID;
        parentReportActionID = parentReport?.parentReportActionID;
    }

    return allAncestors.reverse();
}

function getAllAncestorReportActionIDs(report: Report | null | undefined, includeTransactionThread = false): AncestorIDs {
    if (!report) {
        return {
            reportIDs: [],
            reportActionsIDs: [],
        };
    }

    const allAncestorIDs: AncestorIDs = {
        reportIDs: [],
        reportActionsIDs: [],
    };
    let parentReportID = report.parentReportID;
    let parentReportActionID = report.parentReportActionID;

    while (parentReportID) {
        const parentReport = getReportOrDraftReport(parentReportID);
        const parentReportAction = getReportAction(parentReportID, parentReportActionID);

        if (
            !parentReportAction ||
            (!includeTransactionThread && ((isTransactionThread(parentReportAction) && !isSentMoneyReportAction(parentReportAction)) || isReportPreviewAction(parentReportAction)))
        ) {
            break;
        }

        allAncestorIDs.reportIDs.push(parentReportID);
        if (parentReportActionID) {
            allAncestorIDs.reportActionsIDs.push(parentReportActionID);
        }

        if (!parentReport) {
            break;
        }

        parentReportID = parentReport?.parentReportID;
        parentReportActionID = parentReport?.parentReportActionID;
    }

    return allAncestorIDs;
}

/**
 * Get optimistic data of parent report action
 * @param reportID The reportID of the report that is updated
 * @param lastVisibleActionCreated Last visible action created of the child report
 * @param type The type of action in the child report
 */
function getOptimisticDataForParentReportAction(reportID: string | undefined, lastVisibleActionCreated: string, type: string): Array<OnyxUpdate | null> {
    const report = getReportOrDraftReport(reportID);

    if (!report || isEmptyObject(report)) {
        return [];
    }

    const ancestors = getAllAncestorReportActionIDs(report, true);
    const totalAncestor = ancestors.reportIDs.length;

    return Array.from(Array(totalAncestor), (_, index) => {
        const ancestorReport = getReportOrDraftReport(ancestors.reportIDs.at(index));

        if (!ancestorReport || isEmptyObject(ancestorReport)) {
            return null;
        }

        const ancestorReportAction = getReportAction(ancestorReport.reportID, ancestors.reportActionsIDs.at(index) ?? '');

        if (!ancestorReportAction?.reportActionID || isEmptyObject(ancestorReportAction)) {
            return null;
        }

        return {
            onyxMethod: Onyx.METHOD.MERGE,
            key: `${ONYXKEYS.COLLECTION.REPORT_ACTIONS}${ancestorReport.reportID}`,
            value: {
                [ancestorReportAction.reportActionID]: updateOptimisticParentReportAction(ancestorReportAction, lastVisibleActionCreated, type),
            },
        };
    });
}

function getQuickActionDetails(
    quickActionReport: Report,
    personalDetails: PersonalDetailsList | undefined,
    policyChatForActivePolicy: Report | undefined,
    reportNameValuePairs: ReportNameValuePairs,
): {quickActionAvatars: Icon[]; hideQABSubtitle: boolean} {
    const isValidQuickActionReport = !(isEmptyObject(quickActionReport) || isArchivedReport(reportNameValuePairs));
    let hideQABSubtitle = false;
    let quickActionAvatars: Icon[] = [];
    if (isValidQuickActionReport) {
        const avatars = getIcons(quickActionReport, personalDetails);
        quickActionAvatars = avatars.length <= 1 || isPolicyExpenseChat(quickActionReport) ? avatars : avatars.filter((avatar) => avatar.id !== currentUserAccountID);
    } else {
        hideQABSubtitle = true;
    }
    if (!isEmptyObject(policyChatForActivePolicy)) {
        quickActionAvatars = getIcons(policyChatForActivePolicy, personalDetails);
    }
    return {
        quickActionAvatars,
        hideQABSubtitle,
    };
}

function canBeAutoReimbursed(report: OnyxInputOrEntry<Report>, policy: OnyxInputOrEntry<Policy> | SearchPolicy): boolean {
    if (isEmptyObject(policy)) {
        return false;
    }
    type CurrencyType = TupleToUnion<typeof CONST.DIRECT_REIMBURSEMENT_CURRENCIES>;
    const reimbursableTotal = getMoneyRequestSpendBreakdown(report).totalDisplaySpend;
    const autoReimbursementLimit = policy?.autoReimbursement?.limit ?? policy?.autoReimbursementLimit ?? 0;
    const isAutoReimbursable =
        isReportInGroupPolicy(report) &&
        policy.reimbursementChoice === CONST.POLICY.REIMBURSEMENT_CHOICES.REIMBURSEMENT_YES &&
        autoReimbursementLimit >= reimbursableTotal &&
        reimbursableTotal > 0 &&
        CONST.DIRECT_REIMBURSEMENT_CURRENCIES.includes(report?.currency as CurrencyType);
    return isAutoReimbursable;
}

/** Check if the current user is an owner of the report */
function isReportOwner(report: OnyxInputOrEntry<Report>): boolean {
    return report?.ownerAccountID === currentUserPersonalDetails?.accountID;
}

function isAllowedToApproveExpenseReport(report: OnyxEntry<Report>, approverAccountID?: number, reportPolicy?: OnyxEntry<Policy> | SearchPolicy): boolean {
    const policy = reportPolicy ?? getPolicy(report?.policyID);
    const isOwner = (approverAccountID ?? currentUserAccountID) === report?.ownerAccountID;
    return !(policy?.preventSelfApproval && isOwner);
}

function isAllowedToSubmitDraftExpenseReport(report: OnyxEntry<Report>): boolean {
    const policy = getPolicy(report?.policyID);
    const submitToAccountID = getSubmitToAccountID(policy, report);

    return isAllowedToApproveExpenseReport(report, submitToAccountID);
}

/**
 * What missing payment method does this report action indicate, if any?
 */
function getIndicatedMissingPaymentMethod(userWallet: OnyxEntry<UserWallet>, reportId: string | undefined, reportAction: ReportAction): MissingPaymentMethod | undefined {
    const isSubmitterOfUnsettledReport = isCurrentUserSubmitter(reportId) && !isSettled(reportId);
    if (!reportId || !isSubmitterOfUnsettledReport || !isReimbursementQueuedAction(reportAction)) {
        return undefined;
    }
    const paymentType = getOriginalMessage(reportAction)?.paymentType;
    if (paymentType === CONST.IOU.PAYMENT_TYPE.EXPENSIFY) {
        return isEmpty(userWallet) || userWallet.tierName === CONST.WALLET.TIER_NAME.SILVER ? 'wallet' : undefined;
    }

    return !hasCreditBankAccount() ? 'bankAccount' : undefined;
}

/**
 * Checks if report chat contains missing payment method
 */
function hasMissingPaymentMethod(userWallet: OnyxEntry<UserWallet>, iouReportID: string | undefined): boolean {
    const reportActions = allReportActions?.[`${ONYXKEYS.COLLECTION.REPORT_ACTIONS}${iouReportID}`] ?? {};
    return Object.values(reportActions)
        .filter(Boolean)
        .some((action) => getIndicatedMissingPaymentMethod(userWallet, iouReportID, action) !== undefined);
}

/**
 * Used from expense actions to decide if we need to build an optimistic expense report.
 * Create a new report if:
 * - we don't have an iouReport set in the chatReport
 * - we have one, but it's waiting on the payee adding a bank account
 * - we have one, but we can't add more transactions to it due to: report is approved or settled
 */
function shouldCreateNewMoneyRequestReport(existingIOUReport: OnyxInputOrEntry<Report> | undefined, chatReport: OnyxInputOrEntry<Report>): boolean {
    return !existingIOUReport || hasIOUWaitingOnCurrentUserBankAccount(chatReport) || !canAddTransaction(existingIOUReport);
}

function getTripIDFromTransactionParentReportID(transactionParentReportID: string | undefined): string | undefined {
    return (getReportOrDraftReport(transactionParentReportID) as OnyxEntry<Report>)?.tripData?.tripID;
}

/**
 * Checks if report contains actions with errors
 */
function hasActionsWithErrors(reportID: string | undefined): boolean {
    if (!reportID) {
        return false;
    }
    const reportActions = allReportActions?.[`${ONYXKEYS.COLLECTION.REPORT_ACTIONS}${reportID}`] ?? {};
    return Object.values(reportActions)
        .filter(Boolean)
        .some((action) => !isEmptyObject(action.errors));
}

function isNonAdminOrOwnerOfPolicyExpenseChat(report: OnyxInputOrEntry<Report>, policy: OnyxInputOrEntry<Policy>): boolean {
    return isPolicyExpenseChat(report) && !(isPolicyAdminPolicyUtils(policy) || isPolicyOwner(policy, currentUserAccountID) || isReportOwner(report));
}

function isAdminOwnerApproverOrReportOwner(report: OnyxEntry<Report>, policy: OnyxEntry<Policy>): boolean {
    const isApprover = isMoneyRequestReport(report) && report?.managerID !== null && currentUserPersonalDetails?.accountID === report?.managerID;

    return isPolicyAdminPolicyUtils(policy) || isPolicyOwner(policy, currentUserAccountID) || isReportOwner(report) || isApprover;
}

/**
 * Whether the user can join a report
 */
function canJoinChat(
    report: OnyxEntry<Report>,
    parentReportAction: OnyxInputOrEntry<ReportAction>,
    policy: OnyxInputOrEntry<Policy>,
    reportNameValuePairs: ReportNameValuePairs | undefined,
): boolean {
    // We disabled thread functions for whisper action
    // So we should not show join option for existing thread on whisper message that has already been left, or manually leave it
    if (isWhisperAction(parentReportAction)) {
        return false;
    }

    // If the notification preference of the chat is not hidden that means we have already joined the chat
    if (!isHiddenForCurrentUser(report)) {
        return false;
    }

    const isExpenseChat = isMoneyRequestReport(report) || isMoneyRequest(report) || isInvoiceReport(report) || isTrackExpenseReport(report);
    // Anyone viewing these chat types is already a participant and therefore cannot join
    if (isRootGroupChat(report) || isSelfDM(report) || isInvoiceRoom(report) || isSystemChat(report) || isExpenseChat) {
        return false;
    }

    // The user who is a member of the workspace has already joined the public announce room.
    if (isPublicAnnounceRoom(report) && !isEmptyObject(policy)) {
        return false;
    }

    if (isArchivedReport(reportNameValuePairs)) {
        return false;
    }

    return isChatThread(report) || isUserCreatedPolicyRoom(report) || isNonAdminOrOwnerOfPolicyExpenseChat(report, policy);
}

/**
 * Whether the user can leave a report
 */
function canLeaveChat(report: OnyxEntry<Report>, policy: OnyxEntry<Policy>): boolean {
    if (isRootGroupChat(report)) {
        return true;
    }

    if (isPolicyExpenseChat(report) && !report?.isOwnPolicyExpenseChat && !isPolicyAdminPolicyUtils(policy)) {
        return true;
    }

    if (isPublicRoom(report) && isAnonymousUserSession()) {
        return false;
    }

    if (isHiddenForCurrentUser(report)) {
        return false;
    }

    // Anyone viewing these chat types is already a participant and therefore cannot leave
    if (isSelfDM(report)) {
        return false;
    }

    // The user who is a member of the workspace cannot leave the public announce room.
    if (isPublicAnnounceRoom(report) && !isEmptyObject(policy)) {
        return false;
    }

    if (isInvoiceRoom(report)) {
        return canLeaveInvoiceRoom(report);
    }

    return (isChatThread(report) && !!getReportNotificationPreference(report)) || isUserCreatedPolicyRoom(report) || isNonAdminOrOwnerOfPolicyExpenseChat(report, policy);
}

function getReportActionActorAccountID(
    reportAction: OnyxEntry<ReportAction>,
    iouReport: OnyxEntry<Report>,
    report: OnyxEntry<Report>,
    delegatePersonalDetails?: PersonalDetails | undefined | null,
): number | undefined {
    switch (reportAction?.actionName) {
        case CONST.REPORT.ACTIONS.TYPE.REPORT_PREVIEW: {
            const ownerAccountID = iouReport?.ownerAccountID ?? reportAction?.childOwnerAccountID;
            const actorAccountID = iouReport?.managerID ?? reportAction?.childManagerAccountID;

            if (isPolicyExpenseChat(report) || delegatePersonalDetails) {
                return ownerAccountID;
            }

            return actorAccountID;
        }

        case CONST.REPORT.ACTIONS.TYPE.SUBMITTED:
            return reportAction?.adminAccountID ?? reportAction?.actorAccountID;

        default:
            return reportAction?.actorAccountID;
    }
}

function createDraftWorkspaceAndNavigateToConfirmationScreen(transactionID: string, actionName: IOUAction): void {
    const isCategorizing = actionName === CONST.IOU.ACTION.CATEGORIZE;
    const {expenseChatReportID, policyID, policyName} = createDraftWorkspace(currentUserEmail);
    setMoneyRequestParticipants(transactionID, [
        {
            selected: true,
            accountID: 0,
            isPolicyExpenseChat: true,
            reportID: expenseChatReportID,
            policyID,
            searchText: policyName,
        },
    ]);
    if (isCategorizing) {
        Navigation.navigate(ROUTES.MONEY_REQUEST_STEP_CATEGORY.getRoute(actionName, CONST.IOU.TYPE.SUBMIT, transactionID, expenseChatReportID));
    } else {
        Navigation.navigate(ROUTES.MONEY_REQUEST_STEP_CONFIRMATION.getRoute(actionName, CONST.IOU.TYPE.SUBMIT, transactionID, expenseChatReportID, undefined, true));
    }
}

function createDraftTransactionAndNavigateToParticipantSelector(
    transactionID: string | undefined,
    reportID: string | undefined,
    actionName: IOUAction,
    reportActionID: string | undefined,
): void {
    if (!transactionID || !reportID) {
        return;
    }

    const transaction = allTransactions?.[`${ONYXKEYS.COLLECTION.TRANSACTION}${transactionID}`] ?? ({} as Transaction);
    const reportActions = allReportActions?.[`${ONYXKEYS.COLLECTION.REPORT_ACTIONS}${reportID}`] ?? ([] as ReportAction[]);

    if (!transaction || !reportActions) {
        return;
    }

    const linkedTrackedExpenseReportAction = Object.values(reportActions)
        .filter(Boolean)
        .find((action) => isMoneyRequestAction(action) && getOriginalMessage(action)?.IOUTransactionID === transactionID);

    const {created, amount, currency, merchant, mccGroup} = getTransactionDetails(transaction) ?? {};
    const comment = getTransactionCommentObject(transaction);

    createDraftTransaction({
        ...transaction,
        actionableWhisperReportActionID: reportActionID,
        linkedTrackedExpenseReportAction,
        linkedTrackedExpenseReportID: reportID,
        created,
        modifiedCreated: undefined,
        modifiedAmount: undefined,
        modifiedCurrency: undefined,
        amount,
        currency,
        comment,
        merchant,
        modifiedMerchant: '',
        mccGroup,
    } as Transaction);

    const filteredPolicies = Object.values(allPolicies ?? {}).filter((policy) => shouldShowPolicy(policy, false, currentUserEmail));

    if (actionName === CONST.IOU.ACTION.CATEGORIZE) {
        const activePolicy = getPolicy(activePolicyID);
        if (activePolicy && shouldRestrictUserBillableActions(activePolicy.id)) {
            Navigation.navigate(ROUTES.RESTRICTED_ACTION.getRoute(activePolicy.id));
            return;
        }

        if (shouldShowPolicy(activePolicy, false, currentUserEmail)) {
            const policyExpenseReportID = getPolicyExpenseChat(currentUserAccountID, activePolicyID)?.reportID;
            setMoneyRequestParticipants(transactionID, [
                {
                    selected: true,
                    accountID: 0,
                    isPolicyExpenseChat: true,
                    reportID: policyExpenseReportID,
                    policyID: activePolicyID,
                    searchText: activePolicy?.name,
                },
            ]);
            if (policyExpenseReportID) {
                Navigation.navigate(ROUTES.MONEY_REQUEST_STEP_CATEGORY.getRoute(actionName, CONST.IOU.TYPE.SUBMIT, transactionID, policyExpenseReportID));
            } else {
                Log.warn('policyExpenseReportID is not valid during expense categorizing');
            }
            return;
        }
        if (filteredPolicies.length === 0 || filteredPolicies.length > 1) {
            Navigation.navigate(ROUTES.MONEY_REQUEST_UPGRADE.getRoute(actionName, CONST.IOU.TYPE.SUBMIT, transactionID, reportID));
            return;
        }

        const policyID = filteredPolicies.at(0)?.id;
        const policyExpenseReportID = getPolicyExpenseChat(currentUserAccountID, policyID)?.reportID;
        setMoneyRequestParticipants(transactionID, [
            {
                selected: true,
                accountID: 0,
                isPolicyExpenseChat: true,
                reportID: policyExpenseReportID,
                policyID,
                searchText: activePolicy?.name,
            },
        ]);
        if (policyExpenseReportID) {
            Navigation.navigate(ROUTES.MONEY_REQUEST_STEP_CATEGORY.getRoute(actionName, CONST.IOU.TYPE.SUBMIT, transactionID, policyExpenseReportID));
        } else {
            Log.warn('policyExpenseReportID is not valid during expense categorizing');
        }
        return;
    }

    if (actionName === CONST.IOU.ACTION.SHARE) {
        Navigation.navigate(ROUTES.MONEY_REQUEST_ACCOUNTANT.getRoute(actionName, CONST.IOU.TYPE.SUBMIT, transactionID, reportID, undefined));
        return;
    }

    if (actionName === CONST.IOU.ACTION.SUBMIT || (allPolicies && filteredPolicies.length > 0)) {
        Navigation.navigate(ROUTES.MONEY_REQUEST_STEP_PARTICIPANTS.getRoute(CONST.IOU.TYPE.SUBMIT, transactionID, reportID, undefined, actionName));
        return;
    }

    return createDraftWorkspaceAndNavigateToConfirmationScreen(transactionID, actionName);
}

/**
 * Check if a report has any forwarded actions
 */
function hasForwardedAction(reportID: string): boolean {
    const reportActions = getAllReportActions(reportID);
    return Object.values(reportActions).some((action) => action?.actionName === CONST.REPORT.ACTIONS.TYPE.FORWARDED);
}

function isReportOutstanding(iouReport: OnyxInputOrEntry<Report>, policyID: string | undefined): boolean {
    if (!iouReport || isEmptyObject(iouReport)) {
        return false;
    }
    return (
        isExpenseReport(iouReport) &&
        iouReport?.stateNum !== undefined &&
        iouReport?.statusNum !== undefined &&
        iouReport?.policyID === policyID &&
        iouReport?.stateNum <= CONST.REPORT.STATE_NUM.SUBMITTED &&
        iouReport?.statusNum <= CONST.REPORT.STATUS_NUM.SUBMITTED &&
        !hasForwardedAction(iouReport.reportID)
    );
}

/**
 * Get outstanding expense reports for a given policy ID
 * @param policyID - The policy ID to filter reports by
 * @param reportOwnerAccountID - The accountID of the report owner
 * @param reports - Collection of reports to filter
 * @returns Array of outstanding expense reports sorted by name
 */
function getOutstandingReportsForUser(policyID: string | undefined, reportOwnerAccountID: number | undefined, reports: OnyxCollection<Report> = allReports): Array<OnyxEntry<Report>> {
    if (!reports) {
        return [];
    }
    return Object.values(reports)
        .filter((report) => isReportOutstanding(report, policyID) && report?.ownerAccountID === reportOwnerAccountID)
        .sort((a, b) => a?.reportName?.localeCompare(b?.reportName?.toLowerCase() ?? '') ?? 0);
}

/**
 * @returns the object to update `report.hasOutstandingChildRequest`
 */
function getOutstandingChildRequest(iouReport: OnyxInputOrEntry<Report>): OutstandingChildRequest {
    if (!iouReport || isEmptyObject(iouReport)) {
        return {};
    }

    if (!isExpenseReport(iouReport)) {
        const {reimbursableSpend} = getMoneyRequestSpendBreakdown(iouReport);
        return {
            hasOutstandingChildRequest: iouReport.managerID === currentUserAccountID && reimbursableSpend !== 0,
        };
    }

    const policy = getPolicy(iouReport.policyID);
    const shouldBeManuallySubmitted = isPaidGroupPolicyPolicyUtils(policy) && !policy?.harvesting?.enabled;
    if (shouldBeManuallySubmitted) {
        return {
            hasOutstandingChildRequest: true,
        };
    }

    // We don't need to update hasOutstandingChildRequest in this case
    return {};
}

function canReportBeMentionedWithinPolicy(report: OnyxEntry<Report>, policyID: string | undefined): boolean {
    if (!policyID || report?.policyID !== policyID) {
        return false;
    }

    return isChatRoom(report) && !isInvoiceRoom(report) && !isThread(report);
}

function prepareOnboardingOnyxData(
    introSelected: OnyxEntry<IntroSelected>,
    engagementChoice: OnboardingPurpose,
    onboardingMessage: ValueOf<typeof CONST.ONBOARDING_MESSAGES>,
    adminsChatReportID?: string,
    onboardingPolicyID?: string,
    userReportedIntegration?: OnboardingAccounting,
    wasInvited?: boolean,
    companySize?: OnboardingCompanySize,
) {
    if (engagementChoice === CONST.ONBOARDING_CHOICES.PERSONAL_SPEND) {
        // eslint-disable-next-line no-param-reassign
        onboardingMessage = CONST.CREATE_EXPENSE_ONBOARDING_MESSAGES[CONST.ONBOARDING_CHOICES.PERSONAL_SPEND];
    }

    if (engagementChoice === CONST.ONBOARDING_CHOICES.EMPLOYER || engagementChoice === CONST.ONBOARDING_CHOICES.SUBMIT) {
        // eslint-disable-next-line no-param-reassign
        onboardingMessage = CONST.CREATE_EXPENSE_ONBOARDING_MESSAGES[CONST.ONBOARDING_CHOICES.SUBMIT];
    }

    // Guides are assigned and tasks are posted in the #admins room for the MANAGE_TEAM and TRACK_WORKSPACE onboarding actions, except for emails that have a '+'.
    type PostTasksInAdminsRoomOnboardingChoices = 'newDotManageTeam' | 'newDotTrackWorkspace';
    const shouldPostTasksInAdminsRoom =
        [CONST.ONBOARDING_CHOICES.MANAGE_TEAM, CONST.ONBOARDING_CHOICES.TRACK_WORKSPACE].includes(engagementChoice as PostTasksInAdminsRoomOnboardingChoices) &&
        !currentUserEmail?.includes('+');
    const adminsChatReport = allReports?.[`${ONYXKEYS.COLLECTION.REPORT}${adminsChatReportID}`];
    const targetChatReport = shouldPostTasksInAdminsRoom
        ? adminsChatReport ?? {reportID: adminsChatReportID, policyID: onboardingPolicyID}
        : getChatByParticipants([CONST.ACCOUNT_ID.CONCIERGE, currentUserAccountID ?? CONST.DEFAULT_NUMBER_ID], allReports, false, true);
    const {reportID: targetChatReportID = '', policyID: targetChatPolicyID = ''} = targetChatReport ?? {};

    if (!targetChatReportID) {
        Log.warn('Missing reportID for onboarding optimistic data');
        return;
    }

    const integrationName = userReportedIntegration ? CONST.ONBOARDING_ACCOUNTING_MAPPING[userReportedIntegration] : '';
    const assignedGuideEmail = getPolicy(targetChatPolicyID)?.assignedGuide?.email ?? 'Setup Specialist';
    const assignedGuidePersonalDetail = Object.values(allPersonalDetails ?? {}).find((personalDetail) => personalDetail?.login === assignedGuideEmail);
    let assignedGuideAccountID: number;
    if (assignedGuidePersonalDetail && assignedGuidePersonalDetail.accountID) {
        assignedGuideAccountID = assignedGuidePersonalDetail.accountID;
    } else {
        assignedGuideAccountID = generateAccountID(assignedGuideEmail);
        // eslint-disable-next-line rulesdir/prefer-actions-set-data
        Onyx.merge(ONYXKEYS.PERSONAL_DETAILS_LIST, {
            [assignedGuideAccountID]: {
                isOptimisticPersonalDetail: assignedGuideEmail === CONST.SETUP_SPECIALIST_LOGIN,
                login: assignedGuideEmail,
                displayName: assignedGuideEmail,
            },
        });
    }
    const actorAccountID = shouldPostTasksInAdminsRoom ? assignedGuideAccountID : CONST.ACCOUNT_ID.CONCIERGE;
    const firstAdminPolicy = getActivePolicies(allPolicies, currentUserEmail).find(
        (policy) => policy.type !== CONST.POLICY.TYPE.PERSONAL && getPolicyRole(policy, currentUserEmail) === CONST.POLICY.ROLE.ADMIN,
    );
    const onboardingTaskParams: OnboardingTaskLinks = {
        integrationName,
        onboardingCompanySize: companySize ?? onboardingCompanySize,
        workspaceSettingsLink: `${environmentURL}/${ROUTES.WORKSPACE_INITIAL.getRoute(onboardingPolicyID ?? firstAdminPolicy?.id)}`,
        workspaceCategoriesLink: `${environmentURL}/${ROUTES.WORKSPACE_CATEGORIES.getRoute(onboardingPolicyID)}`,
        workspaceMembersLink: `${environmentURL}/${ROUTES.WORKSPACE_MEMBERS.getRoute(onboardingPolicyID)}`,
        workspaceMoreFeaturesLink: `${environmentURL}/${ROUTES.WORKSPACE_MORE_FEATURES.getRoute(onboardingPolicyID)}`,
        navatticURL: getNavatticURL(environment, engagementChoice),
        testDriveURL: `${environmentURL}/${ROUTES.TEST_DRIVE_DEMO_ROOT}`,
        workspaceAccountingLink: `${environmentURL}/${ROUTES.POLICY_ACCOUNTING.getRoute(onboardingPolicyID)}`,
        corporateCardLink: `${environmentURL}/${ROUTES.WORKSPACE_COMPANY_CARDS.getRoute(onboardingPolicyID)}`,
    };

    // Text message
    const message = typeof onboardingMessage.message === 'function' ? onboardingMessage.message(onboardingTaskParams) : onboardingMessage.message;
    const textComment = buildOptimisticAddCommentReportAction(message, undefined, actorAccountID, 1);
    const textCommentAction: OptimisticAddCommentReportAction = textComment.reportAction;
    const textMessage: AddCommentOrAttachmentParams = {
        reportID: targetChatReportID,
        reportActionID: textCommentAction.reportActionID,
        reportComment: textComment.commentText,
    };

    let createWorkspaceTaskReportID;
    const tasksData = onboardingMessage.tasks
        .filter((task) => {
            if (['setupCategories', 'setupTags'].includes(task.type) && userReportedIntegration) {
                return false;
            }

            if (['addAccountingIntegration', 'setupCategoriesAndTags'].includes(task.type) && !userReportedIntegration) {
                return false;
            }
            type SkipViewTourOnboardingChoices = 'newDotSubmit' | 'newDotSplitChat' | 'newDotPersonalSpend' | 'newDotEmployer';
            if (
                task.type === 'viewTour' &&
                [
                    CONST.ONBOARDING_CHOICES.EMPLOYER,
                    CONST.ONBOARDING_CHOICES.PERSONAL_SPEND,
                    CONST.ONBOARDING_CHOICES.SUBMIT,
                    CONST.ONBOARDING_CHOICES.CHAT_SPLIT,
                    CONST.ONBOARDING_CHOICES.MANAGE_TEAM,
                ].includes(introSelected?.choice as SkipViewTourOnboardingChoices) &&
                engagementChoice === CONST.ONBOARDING_CHOICES.MANAGE_TEAM
            ) {
                return false;
            }
            return true;
        })
        .map((task, index) => {
            const taskDescription = typeof task.description === 'function' ? task.description(onboardingTaskParams) : task.description;
            const taskTitle = typeof task.title === 'function' ? task.title(onboardingTaskParams) : task.title;
            const currentTask = buildOptimisticTaskReport(
                actorAccountID,
                targetChatReportID,
                currentUserAccountID,
                taskTitle,
                taskDescription,
                targetChatPolicyID,
                CONST.REPORT.NOTIFICATION_PREFERENCE.HIDDEN,
                task.mediaAttributes,
            );
            const emailCreatingAction =
                engagementChoice === CONST.ONBOARDING_CHOICES.MANAGE_TEAM ? allPersonalDetails?.[actorAccountID]?.login ?? CONST.EMAIL.CONCIERGE : CONST.EMAIL.CONCIERGE;
            const taskCreatedAction = buildOptimisticCreatedReportAction(emailCreatingAction);
            const taskReportAction = buildOptimisticTaskCommentReportAction(currentTask.reportID, taskTitle, 0, `task for ${taskTitle}`, targetChatReportID, actorAccountID, index + 3);
            currentTask.parentReportActionID = taskReportAction.reportAction.reportActionID;

            const completedTaskReportAction = task.autoCompleted
                ? buildOptimisticTaskReportAction(currentTask.reportID, CONST.REPORT.ACTIONS.TYPE.TASK_COMPLETED, 'marked as complete', actorAccountID, 2)
                : null;
            if (task.type === 'createWorkspace') {
                createWorkspaceTaskReportID = currentTask.reportID;
            }

            return {
                task,
                currentTask,
                taskCreatedAction,
                taskReportAction,
                taskDescription: currentTask.description,
                completedTaskReportAction,
            };
        });

    // Sign-off welcome message
    const welcomeSignOffText =
        engagementChoice === CONST.ONBOARDING_CHOICES.MANAGE_TEAM ? translateLocal('onboarding.welcomeSignOffTitleManageTeam') : translateLocal('onboarding.welcomeSignOffTitle');
    const welcomeSignOffComment = buildOptimisticAddCommentReportAction(welcomeSignOffText, undefined, actorAccountID, tasksData.length + 3);
    const welcomeSignOffCommentAction: OptimisticAddCommentReportAction = welcomeSignOffComment.reportAction;
    const welcomeSignOffMessage = {
        reportID: targetChatReportID,
        reportActionID: welcomeSignOffCommentAction.reportActionID,
        reportComment: welcomeSignOffComment.commentText,
    };

    const tasksForParameters = tasksData.map<TaskForParameters>(({task, currentTask, taskCreatedAction, taskReportAction, taskDescription, completedTaskReportAction}) => ({
        type: 'task',
        task: task.type,
        taskReportID: currentTask.reportID,
        parentReportID: currentTask.parentReportID,
        parentReportActionID: taskReportAction.reportAction.reportActionID,
        createdTaskReportActionID: taskCreatedAction.reportActionID,
        completedTaskReportActionID: completedTaskReportAction?.reportActionID,
        title: currentTask.reportName ?? '',
        description: taskDescription ?? '',
    }));

    const hasOutstandingChildTask = tasksData.some((task) => !task.completedTaskReportAction);

    const tasksForOptimisticData = tasksData.reduce<OnyxUpdate[]>((acc, {currentTask, taskCreatedAction, taskReportAction, taskDescription, completedTaskReportAction}) => {
        acc.push(
            {
                onyxMethod: Onyx.METHOD.MERGE,
                key: `${ONYXKEYS.COLLECTION.REPORT_ACTIONS}${targetChatReportID}`,
                value: {
                    [taskReportAction.reportAction.reportActionID]: taskReportAction.reportAction as ReportAction,
                },
            },
            {
                onyxMethod: Onyx.METHOD.SET,
                key: `${ONYXKEYS.COLLECTION.REPORT}${currentTask.reportID}`,
                value: {
                    ...currentTask,
                    description: taskDescription,
                    pendingFields: {
                        createChat: CONST.RED_BRICK_ROAD_PENDING_ACTION.ADD,
                        reportName: CONST.RED_BRICK_ROAD_PENDING_ACTION.ADD,
                        description: CONST.RED_BRICK_ROAD_PENDING_ACTION.ADD,
                        managerID: CONST.RED_BRICK_ROAD_PENDING_ACTION.ADD,
                    },
                    managerID: currentUserAccountID,
                },
            },
            {
                onyxMethod: Onyx.METHOD.MERGE,
                key: `${ONYXKEYS.COLLECTION.REPORT_METADATA}${currentTask.reportID}`,
                value: {
                    isOptimisticReport: true,
                },
            },
            {
                onyxMethod: Onyx.METHOD.MERGE,
                key: `${ONYXKEYS.COLLECTION.REPORT_ACTIONS}${currentTask.reportID}`,
                value: {
                    [taskCreatedAction.reportActionID]: taskCreatedAction as ReportAction,
                },
            },
        );

        if (completedTaskReportAction) {
            acc.push({
                onyxMethod: Onyx.METHOD.MERGE,
                key: `${ONYXKEYS.COLLECTION.REPORT_ACTIONS}${currentTask.reportID}`,
                value: {
                    [completedTaskReportAction.reportActionID]: completedTaskReportAction as ReportAction,
                },
            });

            acc.push({
                onyxMethod: Onyx.METHOD.MERGE,
                key: `${ONYXKEYS.COLLECTION.REPORT}${currentTask.reportID}`,
                value: {
                    stateNum: CONST.REPORT.STATE_NUM.APPROVED,
                    statusNum: CONST.REPORT.STATUS_NUM.APPROVED,
                    managerID: currentUserAccountID,
                },
            });
        }

        return acc;
    }, []);

    const tasksForFailureData = tasksData.reduce<OnyxUpdate[]>((acc, {currentTask, taskReportAction}) => {
        acc.push(
            {
                onyxMethod: Onyx.METHOD.MERGE,
                key: `${ONYXKEYS.COLLECTION.REPORT_ACTIONS}${targetChatReportID}`,
                value: {
                    [taskReportAction.reportAction.reportActionID]: {
                        errors: getMicroSecondOnyxErrorWithTranslationKey('report.genericAddCommentFailureMessage'),
                    } as ReportAction,
                },
            },
            {
                onyxMethod: Onyx.METHOD.MERGE,
                key: `${ONYXKEYS.COLLECTION.REPORT}${currentTask.reportID}`,
                value: null,
            },
            {
                onyxMethod: Onyx.METHOD.MERGE,
                key: `${ONYXKEYS.COLLECTION.REPORT_ACTIONS}${currentTask.reportID}`,
                value: null,
            },
        );

        return acc;
    }, []);

    const tasksForSuccessData = tasksData.reduce<OnyxUpdate[]>((acc, {currentTask, taskCreatedAction, taskReportAction, completedTaskReportAction}) => {
        acc.push(
            {
                onyxMethod: Onyx.METHOD.MERGE,
                key: `${ONYXKEYS.COLLECTION.REPORT_ACTIONS}${targetChatReportID}`,
                value: {
                    [taskReportAction.reportAction.reportActionID]: {pendingAction: null, isOptimisticAction: null},
                },
            },
            {
                onyxMethod: Onyx.METHOD.MERGE,
                key: `${ONYXKEYS.COLLECTION.REPORT}${currentTask.reportID}`,
                value: {
                    pendingFields: {
                        createChat: null,
                        reportName: null,
                        description: null,
                        managerID: null,
                    },
                },
            },
            {
                onyxMethod: Onyx.METHOD.MERGE,
                key: `${ONYXKEYS.COLLECTION.REPORT_METADATA}${currentTask.reportID}`,
                value: {
                    isOptimisticReport: false,
                },
            },
            {
                onyxMethod: Onyx.METHOD.MERGE,
                key: `${ONYXKEYS.COLLECTION.REPORT_ACTIONS}${currentTask.reportID}`,
                value: {
                    [taskCreatedAction.reportActionID]: {pendingAction: null},
                },
            },
        );

        if (completedTaskReportAction) {
            acc.push({
                onyxMethod: Onyx.METHOD.MERGE,
                key: `${ONYXKEYS.COLLECTION.REPORT_ACTIONS}${currentTask.reportID}`,
                value: {
                    [completedTaskReportAction.reportActionID]: {pendingAction: null, isOptimisticAction: null},
                },
            });
        }

        return acc;
    }, []);

    const optimisticData: OnyxUpdate[] = [...tasksForOptimisticData];
    const lastVisibleActionCreated = welcomeSignOffCommentAction.created;
    optimisticData.push(
        {
            onyxMethod: Onyx.METHOD.MERGE,
            key: `${ONYXKEYS.COLLECTION.REPORT}${targetChatReportID}`,
            value: {
                hasOutstandingChildTask,
                lastVisibleActionCreated,
                lastActorAccountID: actorAccountID,
            },
        },
        {
            onyxMethod: Onyx.METHOD.MERGE,
            key: ONYXKEYS.NVP_INTRO_SELECTED,
            value: {
                choice: engagementChoice,
                createWorkspace: createWorkspaceTaskReportID,
            },
        },
    );

    // If we post tasks in the #admins room and introSelected?.choice does not exist, it means that a guide is assigned and all messages except tasks are handled by the backend
    if (!shouldPostTasksInAdminsRoom || !!introSelected?.choice) {
        optimisticData.push({
            onyxMethod: Onyx.METHOD.MERGE,
            key: `${ONYXKEYS.COLLECTION.REPORT_ACTIONS}${targetChatReportID}`,
            value: {
                [textCommentAction.reportActionID]: textCommentAction as ReportAction,
            },
        });
    }

    if (!wasInvited) {
        optimisticData.push({
            onyxMethod: Onyx.METHOD.MERGE,
            key: ONYXKEYS.NVP_ONBOARDING,
            value: {hasCompletedGuidedSetupFlow: true},
        });
    }

    const successData: OnyxUpdate[] = [...tasksForSuccessData];

    // If we post tasks in the #admins room and introSelected?.choice does not exist, it means that a guide is assigned and all messages except tasks are handled by the backend
    if (!shouldPostTasksInAdminsRoom || !!introSelected?.choice) {
        successData.push({
            onyxMethod: Onyx.METHOD.MERGE,
            key: `${ONYXKEYS.COLLECTION.REPORT_ACTIONS}${targetChatReportID}`,
            value: {
                [textCommentAction.reportActionID]: {pendingAction: null, isOptimisticAction: null},
            },
        });
    }

    let failureReport: Partial<Report> = {
        lastMessageText: '',
        lastVisibleActionCreated: '',
        hasOutstandingChildTask: false,
    };
    const report = allReports?.[`${ONYXKEYS.COLLECTION.REPORT}${targetChatReportID}`];
    const canUserPerformWriteAction1 = canUserPerformWriteAction(report);
    const {lastMessageText = ''} = getLastVisibleMessageActionUtils(targetChatReportID, canUserPerformWriteAction1);
    if (lastMessageText) {
        const lastVisibleAction = getLastVisibleAction(targetChatReportID, canUserPerformWriteAction1);
        const prevLastVisibleActionCreated = lastVisibleAction?.created;
        const lastActorAccountID = lastVisibleAction?.actorAccountID;
        failureReport = {
            lastMessageText,
            lastVisibleActionCreated: prevLastVisibleActionCreated,
            lastActorAccountID,
        };
    }

    const failureData: OnyxUpdate[] = [...tasksForFailureData];
    failureData.push(
        {
            onyxMethod: Onyx.METHOD.MERGE,
            key: `${ONYXKEYS.COLLECTION.REPORT}${targetChatReportID}`,
            value: failureReport,
        },

        {
            onyxMethod: Onyx.METHOD.MERGE,
            key: ONYXKEYS.NVP_INTRO_SELECTED,
            value: {
                choice: null,
                createWorkspace: null,
            },
        },
    );
    // If we post tasks in the #admins room and introSelected?.choice does not exist, it means that a guide is assigned and all messages except tasks are handled by the backend
    if (!shouldPostTasksInAdminsRoom || !!introSelected?.choice) {
        failureData.push({
            onyxMethod: Onyx.METHOD.MERGE,
            key: `${ONYXKEYS.COLLECTION.REPORT_ACTIONS}${targetChatReportID}`,
            value: {
                [textCommentAction.reportActionID]: {
                    errors: getMicroSecondOnyxErrorWithTranslationKey('report.genericAddCommentFailureMessage'),
                } as ReportAction,
            },
        });
    }

    if (!wasInvited) {
        failureData.push({
            onyxMethod: Onyx.METHOD.MERGE,
            key: ONYXKEYS.NVP_ONBOARDING,
            value: {hasCompletedGuidedSetupFlow: onboarding?.hasCompletedGuidedSetupFlow ?? null},
        });
    }

    if (userReportedIntegration) {
        const requiresControlPlan: AllConnectionName[] = [CONST.POLICY.CONNECTIONS.NAME.NETSUITE, CONST.POLICY.CONNECTIONS.NAME.QBD, CONST.POLICY.CONNECTIONS.NAME.SAGE_INTACCT];

        optimisticData.push({
            onyxMethod: Onyx.METHOD.MERGE,
            key: `${ONYXKEYS.COLLECTION.POLICY}${onboardingPolicyID}`,
            value: {
                areConnectionsEnabled: true,
                ...(requiresControlPlan.includes(userReportedIntegration)
                    ? {
                          type: CONST.POLICY.TYPE.CORPORATE,
                      }
                    : {}),
                pendingFields: {
                    areConnectionsEnabled: CONST.RED_BRICK_ROAD_PENDING_ACTION.UPDATE,
                },
            },
        });
        successData.push({
            onyxMethod: Onyx.METHOD.MERGE,
            key: `${ONYXKEYS.COLLECTION.POLICY}${onboardingPolicyID}`,
            value: {
                pendingFields: {
                    areConnectionsEnabled: null,
                },
            },
        });
        failureData.push({
            onyxMethod: Onyx.METHOD.MERGE,
            key: `${ONYXKEYS.COLLECTION.POLICY}${onboardingPolicyID}`,
            value: {
                areConnectionsEnabled: getPolicy(onboardingPolicyID)?.areConnectionsEnabled,
                pendingFields: {
                    areConnectionsEnabled: null,
                },
            },
        });
    }

    // If we post tasks in the #admins room and introSelected?.choice does not exist, it means that a guide is assigned and all messages except tasks are handled by the backend
    const guidedSetupData: GuidedSetupData = [];

    if (!shouldPostTasksInAdminsRoom || !!introSelected?.choice) {
        guidedSetupData.push({type: 'message', ...textMessage});
    }

    let selfDMParameters: SelfDMParameters = {};
    if (engagementChoice === CONST.ONBOARDING_CHOICES.PERSONAL_SPEND) {
        const selfDMReportID = findSelfDMReportID();
        let selfDMReport = allReports?.[`${ONYXKEYS.COLLECTION.REPORT}${selfDMReportID}`];
        let createdAction: ReportAction;
        if (!selfDMReport) {
            const currentTime = DateUtils.getDBTime();
            selfDMReport = buildOptimisticSelfDMReport(currentTime);
            createdAction = buildOptimisticCreatedReportAction(currentUserEmail ?? '', currentTime);
            selfDMParameters = {reportID: selfDMReport.reportID, createdReportActionID: createdAction.reportActionID};
            optimisticData.push(
                {
                    onyxMethod: Onyx.METHOD.SET,
                    key: `${ONYXKEYS.COLLECTION.REPORT}${selfDMReport.reportID}`,
                    value: {
                        ...selfDMReport,
                        pendingFields: {
                            createChat: CONST.RED_BRICK_ROAD_PENDING_ACTION.ADD,
                        },
                    },
                },
                {
                    onyxMethod: Onyx.METHOD.MERGE,
                    key: `${ONYXKEYS.COLLECTION.REPORT_METADATA}${selfDMReport.reportID}`,
                    value: {
                        isOptimisticReport: true,
                    },
                },
                {
                    onyxMethod: Onyx.METHOD.SET,
                    key: `${ONYXKEYS.COLLECTION.REPORT_ACTIONS}${selfDMReport.reportID}`,
                    value: {
                        [createdAction.reportActionID]: createdAction,
                    },
                },
            );

            successData.push(
                {
                    onyxMethod: Onyx.METHOD.MERGE,
                    key: `${ONYXKEYS.COLLECTION.REPORT}${selfDMReport.reportID}`,
                    value: {
                        pendingFields: {
                            createChat: null,
                        },
                    },
                },
                {
                    onyxMethod: Onyx.METHOD.MERGE,
                    key: `${ONYXKEYS.COLLECTION.REPORT_METADATA}${selfDMReport.reportID}`,
                    value: {
                        isOptimisticReport: false,
                    },
                },
                {
                    onyxMethod: Onyx.METHOD.MERGE,
                    key: `${ONYXKEYS.COLLECTION.REPORT_ACTIONS}${selfDMReport.reportID}`,
                    value: {
                        [createdAction.reportActionID]: {
                            pendingAction: null,
                        },
                    },
                },
            );
        }
    }

    guidedSetupData.push(...tasksForParameters);

    if (!introSelected?.choice) {
        optimisticData.push({
            onyxMethod: Onyx.METHOD.MERGE,
            key: `${ONYXKEYS.COLLECTION.REPORT_ACTIONS}${targetChatReportID}`,
            value: {
                [welcomeSignOffCommentAction.reportActionID]: welcomeSignOffCommentAction as ReportAction,
            },
        });

        successData.push({
            onyxMethod: Onyx.METHOD.MERGE,
            key: `${ONYXKEYS.COLLECTION.REPORT_ACTIONS}${targetChatReportID}`,
            value: {
                [welcomeSignOffCommentAction.reportActionID]: {pendingAction: null, isOptimisticAction: null},
            },
        });

        failureData.push({
            onyxMethod: Onyx.METHOD.MERGE,
            key: `${ONYXKEYS.COLLECTION.REPORT_ACTIONS}${targetChatReportID}`,
            value: {
                [welcomeSignOffCommentAction.reportActionID]: {
                    errors: getMicroSecondOnyxErrorWithTranslationKey('report.genericAddCommentFailureMessage'),
                } as ReportAction,
            },
        });
        guidedSetupData.push({type: 'message', ...welcomeSignOffMessage});
    }

    return {optimisticData, successData, failureData, guidedSetupData, actorAccountID, selfDMParameters};
}

/**
 * Whether a given report is used for onboarding tasks. In the past, it could be either the Concierge chat or the system
 * DM, and we saved the report ID in the user's `onboarding` NVP. As a fallback for users who don't have the NVP, we now
 * only use the Concierge chat.
 */
function isChatUsedForOnboarding(optionOrReport: OnyxEntry<Report> | OptionData, onboardingPurposeSelected?: OnboardingPurpose): boolean {
    // onboarding can be an empty object for old accounts and accounts created from olddot
    if (onboarding && !isEmptyObject(onboarding) && onboarding.chatReportID) {
        return onboarding.chatReportID === optionOrReport?.reportID;
    }
    if (isEmptyObject(onboarding)) {
        return (optionOrReport as OptionData)?.isConciergeChat ?? isConciergeChatReport(optionOrReport);
    }

    // Onboarding guides are assigned to signup with emails that do not contain a '+' and select the "Manage my team's expenses" intent.
    // Guides and onboarding tasks are posted to the #admins room to facilitate the onboarding process.
    return onboardingPurposeSelected === CONST.ONBOARDING_CHOICES.MANAGE_TEAM && !currentUserEmail?.includes('+')
        ? isAdminRoom(optionOrReport)
        : (optionOrReport as OptionData)?.isConciergeChat ?? isConciergeChatReport(optionOrReport);
}

/**
 * Get the report used for the user's onboarding process. For most users it is the Concierge chat, however in the past
 * we also used the system DM for A/B tests.
 */
function getChatUsedForOnboarding(): OnyxEntry<Report> {
    return Object.values(allReports ?? {}).find((report) => isChatUsedForOnboarding(report));
}

/**
 * Checks if given field has any violations and returns name of the first encountered one
 */
function getFieldViolation(violations: OnyxEntry<ReportViolations>, reportField: PolicyReportField): ReportViolationName | undefined {
    if (!violations || !reportField) {
        return undefined;
    }

    return Object.values(CONST.REPORT_VIOLATIONS).find((violation) => !!violations[violation] && violations[violation][reportField.fieldID]);
}

/**
 * Returns translation for given field violation
 */
function getFieldViolationTranslation(reportField: PolicyReportField, violation?: ReportViolationName): string {
    if (!violation) {
        return '';
    }

    switch (violation) {
        case 'fieldRequired':
            return translateLocal('reportViolations.fieldRequired', {fieldName: reportField.name});
        default:
            return '';
    }
}

/**
 * Returns all violations for report
 */
function getReportViolations(reportID: string): ReportViolations | undefined {
    if (!allReportsViolations) {
        return undefined;
    }

    return allReportsViolations[`${ONYXKEYS.COLLECTION.REPORT_VIOLATIONS}${reportID}`];
}

function findPolicyExpenseChatByPolicyID(policyID: string): OnyxEntry<Report> {
    return Object.values(allReports ?? {}).find((report) => isPolicyExpenseChat(report) && report?.policyID === policyID);
}

/**
 * A function to get the report last message. This is usually used to restore the report message preview in LHN after report actions change.
 * @param reportID
 * @param actionsToMerge
 * @param canUserPerformWriteActionInReport
 * @returns containing the calculated message preview data of the report
 */
function getReportLastMessage(reportID: string, actionsToMerge?: ReportActions) {
    let result: Partial<Report> = {
        lastMessageText: '',
        lastVisibleActionCreated: '',
    };

    const {lastMessageText = ''} = getLastVisibleMessage(reportID, actionsToMerge);

    if (lastMessageText) {
        const report = getReport(reportID, allReports);
        const lastVisibleAction = getLastVisibleActionReportActionsUtils(reportID, canUserPerformWriteAction(report), actionsToMerge);
        const lastVisibleActionCreated = lastVisibleAction?.created;
        const lastActorAccountID = lastVisibleAction?.actorAccountID;
        result = {
            lastMessageText,
            lastVisibleActionCreated,
            lastActorAccountID,
        };
    }

    return result;
}

function getReportLastVisibleActionCreated(report: OnyxEntry<Report>, oneTransactionThreadReport: OnyxEntry<Report>) {
    const lastVisibleReportActionCreated = getLastVisibleActionReportActionsUtils(report?.reportID)?.created ?? report?.lastVisibleActionCreated ?? '';
    const lastVisibleActionCreated =
        (oneTransactionThreadReport?.lastVisibleActionCreated ?? '') > lastVisibleReportActionCreated ? oneTransactionThreadReport?.lastVisibleActionCreated : lastVisibleReportActionCreated;

    return lastVisibleActionCreated;
}

function getSourceIDFromReportAction(reportAction: OnyxEntry<ReportAction>): string {
    const message = Array.isArray(reportAction?.message) ? reportAction?.message?.at(-1) ?? null : reportAction?.message ?? null;
    const html = message?.html ?? '';
    const {sourceURL} = getAttachmentDetails(html);
    const sourceID = (sourceURL?.match(CONST.REGEX.ATTACHMENT_ID) ?? [])[1];
    return sourceID;
}

function getIntegrationIcon(connectionName?: ConnectionName) {
    if (connectionName === CONST.POLICY.CONNECTIONS.NAME.XERO) {
        return XeroSquare;
    }
    if (connectionName === CONST.POLICY.CONNECTIONS.NAME.QBO) {
        return QBOSquare;
    }
    if (connectionName === CONST.POLICY.CONNECTIONS.NAME.NETSUITE) {
        return NetSuiteSquare;
    }
    if (connectionName === CONST.POLICY.CONNECTIONS.NAME.SAGE_INTACCT) {
        return IntacctSquare;
    }

    return undefined;
}

function canBeExported(report: OnyxEntry<Report>) {
    if (!report?.statusNum) {
        return false;
    }
    const isCorrectState = [CONST.REPORT.STATUS_NUM.APPROVED, CONST.REPORT.STATUS_NUM.CLOSED, CONST.REPORT.STATUS_NUM.REIMBURSED].some((status) => status === report.statusNum);
    return isExpenseReport(report) && isCorrectState;
}

function getIntegrationNameFromExportMessage(reportActions: OnyxEntry<ReportActions> | ReportAction[]) {
    if (!reportActions) {
        return '';
    }

    if (Array.isArray(reportActions)) {
        const exportIntegrationAction = reportActions.find((action) => isExportIntegrationAction(action));
        if (!exportIntegrationAction || !isExportIntegrationAction(exportIntegrationAction)) {
            return null;
        }

        const originalMessage = (getOriginalMessage(exportIntegrationAction) ?? {}) as OriginalMessageExportIntegration;
        const {label} = originalMessage;
        return label ?? null;
    }
}

function isExported(reportActions: OnyxEntry<ReportActions> | ReportAction[]) {
    if (!reportActions) {
        return false;
    }

    let exportIntegrationActionsCount = 0;
    let integrationMessageActionsCount = 0;

    const reportActionList = Array.isArray(reportActions) ? reportActions : Object.values(reportActions);
    for (const action of reportActionList) {
        if (isExportIntegrationAction(action)) {
            // We consider any reports marked manually as exported to be exported, so we shortcut here.
            if (getOriginalMessage(action)?.markedManually) {
                return true;
            }
            exportIntegrationActionsCount++;
        }
        if (isIntegrationMessageAction(action)) {
            integrationMessageActionsCount++;
        }
    }

    // We need to make sure that there was at least one successful export to consider the report exported.
    // We add one EXPORT_INTEGRATION action to the report when we start exporting it (with pendingAction: 'add') and then another EXPORT_INTEGRATION when the export finishes successfully.
    // If the export fails, we add an INTEGRATIONS_MESSAGE action to the report, but the initial EXPORT_INTEGRATION action is still present, so we compare the counts of these two actions to determine if the report was exported successfully.
    return exportIntegrationActionsCount > integrationMessageActionsCount;
}

function hasExportError(reportActions: OnyxEntry<ReportActions> | ReportAction[]) {
    if (!reportActions) {
        return false;
    }

    if (Array.isArray(reportActions)) {
        return reportActions.some((action) => isIntegrationMessageAction(action));
    }

    return Object.values(reportActions).some((action) => isIntegrationMessageAction(action));
}

/**
 * Determines whether the report can be moved to the workspace.
 */
function isWorkspaceEligibleForReportChange(newPolicy: OnyxEntry<Policy>, report: OnyxEntry<Report>, policies: OnyxCollection<Policy>): boolean {
    const submitterEmail = getLoginByAccountID(report?.ownerAccountID ?? CONST.DEFAULT_NUMBER_ID);
    return isPaidGroupPolicyPolicyUtils(newPolicy) && (isPolicyMember(submitterEmail, newPolicy?.id) || isPolicyAdmin(newPolicy?.id, policies));
}

function getApprovalChain(policy: OnyxEntry<Policy>, expenseReport: OnyxEntry<Report>): string[] {
    const approvalChain: string[] = [];
    const fullApprovalChain: string[] = [];
    const reportTotal = expenseReport?.total ?? 0;
    const submitterEmail = getLoginsByAccountIDs([expenseReport?.ownerAccountID ?? CONST.DEFAULT_NUMBER_ID]).at(0) ?? '';

    if (isSubmitAndClose(policy)) {
        return approvalChain;
    }

    // Get category/tag approver list
    const ruleApprovers = getRuleApprovers(policy, expenseReport);

    // Push rule approvers to approvalChain list before submitsTo/forwardsTo approvers
    ruleApprovers.forEach((ruleApprover) => {
        // Don't push submitter to approve as a rule approver
        if (fullApprovalChain.includes(ruleApprover) || ruleApprover === submitterEmail) {
            return;
        }
        fullApprovalChain.push(ruleApprover);
    });

    let nextApproverEmail = getManagerAccountEmail(policy, expenseReport);

    while (nextApproverEmail && !approvalChain.includes(nextApproverEmail)) {
        approvalChain.push(nextApproverEmail);
        nextApproverEmail = getForwardsToAccount(policy, nextApproverEmail, reportTotal);
    }

    approvalChain.forEach((approver) => {
        if (fullApprovalChain.includes(approver)) {
            return;
        }

        fullApprovalChain.push(approver);
    });

    if (fullApprovalChain.at(-1) === submitterEmail && policy?.preventSelfApproval) {
        fullApprovalChain.pop();
    }
    return fullApprovalChain;
}

/**
 * Checks if the user has missing bank account for the invoice room.
 */
function hasMissingInvoiceBankAccount(iouReportID: string | undefined): boolean {
    if (!iouReportID) {
        return false;
    }

    const invoiceReport = getReport(iouReportID, allReports);

    if (!isInvoiceReport(invoiceReport)) {
        return false;
    }

    return invoiceReport?.ownerAccountID === currentUserAccountID && !getPolicy(invoiceReport?.policyID)?.invoice?.bankAccount?.transferBankAccountID && isSettled(iouReportID);
}

function hasInvoiceReports() {
    const reports = Object.values(allReports ?? {});
    return reports.some((report) => isInvoiceReport(report));
}

function shouldUnmaskChat(participantsContext: OnyxEntry<PersonalDetailsList>, report: OnyxInputOrEntry<Report>): boolean {
    if (!report?.participants) {
        return true;
    }

    if (isThread(report) && report?.chatType && report?.chatType === CONST.REPORT.CHAT_TYPE.POLICY_EXPENSE_CHAT) {
        return true;
    }

    if (isThread(report) && report?.type === CONST.REPORT.TYPE.EXPENSE) {
        return true;
    }

    if (isAdminRoom(report)) {
        return true;
    }

    const participantAccountIDs = Object.keys(report.participants);

    if (participantAccountIDs.length > 2) {
        return false;
    }

    if (participantsContext) {
        let teamInChat = false;
        let userInChat = false;

        for (const participantAccountID of participantAccountIDs) {
            const id = Number(participantAccountID);
            const contextAccountData = participantsContext[id];

            if (contextAccountData) {
                const login = contextAccountData.login ?? '';

                if (login.endsWith(CONST.EMAIL.EXPENSIFY_EMAIL_DOMAIN) || login.endsWith(CONST.EMAIL.EXPENSIFY_TEAM_EMAIL_DOMAIN)) {
                    teamInChat = true;
                } else {
                    userInChat = true;
                }
            }
        }

        // exclude teamOnly chat
        if (teamInChat && userInChat) {
            return true;
        }
    }

    return false;
}

function getReportMetadata(reportID: string | undefined) {
    return reportID ? allReportMetadataKeyValue[reportID] : undefined;
}

/**
 * Helper method to check if participant email is Manager McTest
 */
function isSelectedManagerMcTest(email: string | null | undefined): boolean {
    return email === CONST.EMAIL.MANAGER_MCTEST;
}

/**
 *  Helper method to check if the report is a test transaction report
 */
function isTestTransactionReport(report: OnyxEntry<Report>): boolean {
    const managerID = report?.managerID ?? CONST.DEFAULT_NUMBER_ID;
    const personalDetails = allPersonalDetails?.[managerID];
    return isSelectedManagerMcTest(personalDetails?.login);
}

function isWaitingForSubmissionFromCurrentUser(chatReport: OnyxEntry<Report>, policy: OnyxEntry<Policy>) {
    return chatReport?.isOwnPolicyExpenseChat && !policy?.harvesting?.enabled;
}

function getGroupChatDraft() {
    return newGroupChatDraft;
}

function getChatListItemReportName(action: ReportAction & {reportName?: string}, report: SearchReport | undefined): string {
    if (report && isInvoiceReport(report)) {
        const properInvoiceReport = report;
        properInvoiceReport.chatReportID = report.parentReportID;

        return getInvoiceReportName(properInvoiceReport);
    }

    if (action?.reportName) {
        return action.reportName;
    }

    if (report?.reportID) {
        return getReportName(getReport(report?.reportID, allReports));
    }

    return getReportName(report);
}

/**
 * Generates report attributes for a report
 * This function should be called only in reportAttributes.ts
 * DO NOT USE THIS FUNCTION ANYWHERE ELSE
 */
function generateReportAttributes({
    report,
    reportActions,
    transactionViolations,
    reportNameValuePairs,
}: {
    report: OnyxEntry<Report>;
    reportActions?: OnyxCollection<ReportActions>;
    transactionViolations: OnyxCollection<TransactionViolation[]>;
    reportNameValuePairs: OnyxCollection<ReportNameValuePairs>;
}) {
    const reportActionsList = reportActions?.[`${ONYXKEYS.COLLECTION.REPORT_ACTIONS}${report?.reportID}`];
    const parentReportActionsList = reportActions?.[`${ONYXKEYS.COLLECTION.REPORT_ACTIONS}${report?.parentReportID}`];
    const isReportSettled = isSettled(report);
    const isCurrentUserReportOwner = isReportOwner(report);
    const doesReportHasViolations = hasReportViolations(report?.reportID);
    const hasViolationsToDisplayInLHN = shouldDisplayViolationsRBRInLHN(report, transactionViolations);
    const hasAnyViolations = hasViolationsToDisplayInLHN || (!isReportSettled && isCurrentUserReportOwner && doesReportHasViolations);
    const reportErrors = getAllReportErrors(report, reportActionsList);
    const hasErrors = Object.entries(reportErrors ?? {}).length > 0;
    const oneTransactionThreadReportID = getOneTransactionThreadReportID(report?.reportID, reportActionsList);
    const parentReportAction = report?.parentReportActionID ? parentReportActionsList?.[report.parentReportActionID] : undefined;
    const requiresAttention = requiresAttentionFromCurrentUser(report, parentReportAction);
    const isReportArchived = reportNameValuePairs?.[`${ONYXKEYS.COLLECTION.REPORT_NAME_VALUE_PAIRS}${report?.reportID}`]?.private_isArchived;

    return {
        doesReportHasViolations,
        hasViolationsToDisplayInLHN,
        hasAnyViolations,
        reportErrors,
        hasErrors,
        oneTransactionThreadReportID,
        parentReportAction,
        requiresAttention,
        isReportArchived,
    };
}

function getReportPersonalDetailsParticipants(report: Report, personalDetailsParam: OnyxEntry<PersonalDetailsList>, reportMetadata: OnyxEntry<ReportMetadata>, isRoomMembersList = false) {
    const chatParticipants = getParticipantsList(report, personalDetailsParam, isRoomMembersList, reportMetadata);
    return {
        chatParticipants,
        personalDetailsParticipants: chatParticipants.reduce<Record<number, PersonalDetails>>((acc, accountID) => {
            const details = personalDetailsParam?.[accountID];
            if (details) {
                acc[accountID] = details;
            }
            return acc;
        }, {}),
    };
}

function getReportAttributes(reportID: string | undefined, reportAttributes?: ReportAttributesDerivedValue['reports']) {
    const attributes = reportAttributes ?? reportAttributesDerivedValue;

    if (!reportID || !attributes?.[reportID]) {
        return;
    }
    return attributes[reportID];
}

export {
    addDomainToShortMention,
    completeShortMention,
    areAllRequestsBeingSmartScanned,
    buildOptimisticAddCommentReportAction,
    buildOptimisticApprovedReportAction,
    buildOptimisticUnapprovedReportAction,
    buildOptimisticCancelPaymentReportAction,
    buildOptimisticChangedTaskAssigneeReportAction,
    buildOptimisticChatReport,
    buildOptimisticClosedReportAction,
    buildOptimisticCreatedReportAction,
    buildOptimisticDismissedViolationReportAction,
    buildOptimisticEditedTaskFieldReportAction,
    buildOptimisticExpenseReport,
    buildOptimisticEmptyReport,
    buildOptimisticGroupChatReport,
    buildOptimisticHoldReportAction,
    buildOptimisticHoldReportActionComment,
    buildOptimisticReopenedReportAction,
    buildOptimisticIOUReport,
    buildOptimisticIOUReportAction,
    buildOptimisticModifiedExpenseReportAction,
    buildOptimisticMoneyRequestEntities,
    buildOptimisticMovedReportAction,
    buildOptimisticChangePolicyReportAction,
    buildOptimisticRenamedRoomReportAction,
    buildOptimisticRoomDescriptionUpdatedReportAction,
    buildOptimisticReportPreview,
    buildOptimisticActionableTrackExpenseWhisper,
    buildOptimisticSubmittedReportAction,
    buildOptimisticTaskCommentReportAction,
    buildOptimisticTaskReport,
    buildOptimisticTaskReportAction,
    buildOptimisticUnHoldReportAction,
    buildOptimisticAnnounceChat,
    buildOptimisticWorkspaceChats,
    buildOptimisticCardAssignedReportAction,
    buildOptimisticDetachReceipt,
    buildParticipantsFromAccountIDs,
    buildReportNameFromParticipantNames,
    buildTransactionThread,
    canAccessReport,
    isReportNotFound,
    canAddTransaction,
    canDeleteTransaction,
    canBeAutoReimbursed,
    canCreateRequest,
    canCreateTaskInReport,
    canCurrentUserOpenReport,
    canDeleteReportAction,
    canHoldUnholdReportAction,
    canEditReportPolicy,
    canEditFieldOfMoneyRequest,
    canEditMoneyRequest,
    canEditPolicyDescription,
    canEditReportAction,
    canEditReportDescription,
    canEditRoomVisibility,
    canEditWriteCapability,
    canFlagReportAction,
    isNonAdminOrOwnerOfPolicyExpenseChat,
    canLeaveRoom,
    canJoinChat,
    canLeaveChat,
    canReportBeMentionedWithinPolicy,
    canRequestMoney,
    canSeeDefaultRoom,
    canShowReportRecipientLocalTime,
    canUserPerformWriteAction,
    chatIncludesChronos,
    chatIncludesChronosWithID,
    chatIncludesConcierge,
    createDraftTransactionAndNavigateToParticipantSelector,
    doesReportBelongToWorkspace,
    findLastAccessedReport,
    findSelfDMReportID,
    formatReportLastMessageText,
    generateReportID,
    getCreationReportErrors,
    getAllAncestorReportActionIDs,
    getAllAncestorReportActions,
    getAllHeldTransactions,
    getAllPolicyReports,
    getAllWorkspaceReports,
    getAvailableReportFields,
    getBankAccountRoute,
    getChatByParticipants,
    getChatRoomSubtitle,
    getChildReportNotificationPreference,
    getCommentLength,
    getDefaultGroupAvatar,
    getDefaultWorkspaceAvatar,
    getDefaultWorkspaceAvatarTestID,
    getDeletedParentActionMessageForChatReport,
    getDisplayNameForParticipant,
    getDisplayNamesWithTooltips,
    getGroupChatName,
    prepareOnboardingOnyxData,
    getIOUReportActionDisplayMessage,
    getIOUReportActionMessage,
    getReportAutomaticallyForwardedMessage,
    getIOUForwardedMessage,
    getRejectedReportMessage,
    getWorkspaceNameUpdatedMessage,
    getDeletedTransactionMessage,
    getUpgradeWorkspaceMessage,
    getDowngradeWorkspaceMessage,
    getIcons,
    getIconsForParticipants,
    getIndicatedMissingPaymentMethod,
    getLastVisibleMessage,
    getMoneyRequestOptions,
    getMoneyRequestSpendBreakdown,
    getNonHeldAndFullAmount,
    getOptimisticDataForParentReportAction,
    getOriginalReportID,
    getOutstandingChildRequest,
    getParentNavigationSubtitle,
    getParsedComment,
    getParticipantsAccountIDsForDisplay,
    getParticipantsList,
    getParticipants,
    getPendingChatMembers,
    getPersonalDetailsForAccountID,
    getPolicyDescriptionText,
    getPolicyExpenseChat,
    getPolicyExpenseChatName,
    getPolicyName,
    getPolicyType,
    getReimbursementDeQueuedOrCanceledActionMessage,
    getReimbursementQueuedActionMessage,
    getReportActionActorAccountID,
    getReportDescription,
    getReportFieldKey,
    getReportIDFromLink,
    getReportName,
    getSearchReportName,
    getReportTransactions,
    reportTransactionsSelector,
    getReportNotificationPreference,
    getReportOfflinePendingActionAndErrors,
    getReportParticipantsTitle,
    getReportPreviewMessage,
    getReportRecipientAccountIDs,
    getParentReport,
    getReportOrDraftReport,
    getRoom,
    getRootParentReport,
    getRouteFromLink,
    canDeleteCardTransactionByLiabilityType,
    getTaskAssigneeChatOnyxData,
    getTransactionDetails,
    getTransactionReportName,
    getDisplayedReportID,
    getTransactionsWithReceipts,
    getUserDetailTooltipText,
    getWhisperDisplayNames,
    getWorkspaceChats,
    getWorkspaceIcon,
    goBackToDetailsPage,
    goBackFromPrivateNotes,
    getInvoicePayerName,
    getInvoicesChatName,
    getPayeeName,
    getQuickActionDetails,
    hasActionsWithErrors,
    hasAutomatedExpensifyAccountIDs,
    hasExpensifyGuidesEmails,
    hasHeldExpenses,
    hasIOUWaitingOnCurrentUserBankAccount,
    hasMissingPaymentMethod,
    hasMissingSmartscanFields,
    hasNonReimbursableTransactions,
    hasOnlyHeldExpenses,
    hasOnlyTransactionsWithPendingRoutes,
    hasReceiptError,
    hasReceiptErrors,
    hasReportNameError,
    getReportActionWithSmartscanError,
    hasSmartscanError,
    hasUpdatedTotal,
    hasViolations,
    hasWarningTypeViolations,
    hasNoticeTypeViolations,
    isActionCreator,
    isAdminRoom,
    isAdminsOnlyPostingRoom,
    isAllowedToApproveExpenseReport,
    isAllowedToComment,
    isAnnounceRoom,
    isArchivedNonExpenseReport,
    isArchivedReport,
    isArchivedNonExpenseReportWithID,
    isClosedReport,
    isCanceledTaskReport,
    isChatReport,
    isChatRoom,
    isTripRoom,
    isChatThread,
    isChildReport,
    isClosedExpenseReportWithNoExpenses,
    isCompletedTaskReport,
    isConciergeChatReport,
    isControlPolicyExpenseChat,
    isControlPolicyExpenseReport,
    isCurrentUserSubmitter,
    isCurrentUserTheOnlyParticipant,
    isDM,
    isDefaultRoom,
    isDeprecatedGroupDM,
    isEmptyReport,
    generateIsEmptyReport,
    isRootGroupChat,
    isExpenseReport,
    isExpenseRequest,
    isFinancialReportsForBusinesses,
    isExpensifyOnlyParticipantInReport,
    isGroupChat,
    isGroupChatAdmin,
    isGroupPolicy,
    isReportInGroupPolicy,
    isHoldCreator,
    isIOUOwnedByCurrentUser,
    isIOUReport,
    isIOUReportUsingReport,
    isJoinRequestInAdminRoom,
    isDomainRoom,
    isMoneyRequest,
    isMoneyRequestReport,
    isMoneyRequestReportPendingDeletion,
    isOneOnOneChat,
    isOneTransactionThread,
    isOpenExpenseReport,
    isOpenTaskReport,
    isOptimisticPersonalDetail,
    isPaidGroupPolicy,
    isPaidGroupPolicyExpenseChat,
    isPaidGroupPolicyExpenseReport,
    isPayer,
    isPolicyAdmin,
    isPolicyExpenseChat,
    isPolicyExpenseChatAdmin,
    isProcessingReport,
    isOpenReport,
    isReportIDApproved,
    isAwaitingFirstLevelApproval,
    isPublicAnnounceRoom,
    isPublicRoom,
    isReportApproved,
    isReportManuallyReimbursed,
    isReportDataReady,
    isReportFieldDisabled,
    isReportFieldOfTypeTitle,
    isReportManager,
    isReportOwner,
    isReportParticipant,
    isSelfDM,
    isSettled,
    isSystemChat,
    isTaskReport,
    isThread,
    isTrackExpenseReport,
    isUnread,
    isUnreadWithMention,
    isUserCreatedPolicyRoom,
    isValidReport,
    isValidReportIDFromPath,
    isWaitingForAssigneeToCompleteAction,
    isWaitingForSubmissionFromCurrentUser,
    isInvoiceRoom,
    isInvoiceRoomWithID,
    isInvoiceReport,
    isNewDotInvoice,
    isOpenInvoiceReport,
    isReportTransactionThread,
    getDefaultNotificationPreferenceForReport,
    canWriteInReport,
    navigateToDetailsPage,
    navigateToPrivateNotes,
    navigateBackOnDeleteTransaction,
    parseReportRouteParams,
    parseReportActionHtmlToText,
    requiresAttentionFromCurrentUser,
    shouldAutoFocusOnKeyPress,
    shouldCreateNewMoneyRequestReport,
    shouldDisableDetailPage,
    shouldDisableRename,
    shouldDisableThread,
    shouldDisplayThreadReplies,
    shouldDisplayViolationsRBRInLHN,
    shouldReportBeInOptionList,
    shouldReportShowSubscript,
    shouldShowFlagComment,
    getReportActionWithMissingSmartscanFields,
    shouldShowRBRForMissingSmartscanFields,
    shouldUseFullTitleToDisplay,
    updateOptimisticParentReportAction,
    updateReportPreview,
    temporary_getMoneyRequestOptions,
    getTripIDFromTransactionParentReportID,
    buildOptimisticInvoiceReport,
    getInvoiceChatByParticipants,
    isCurrentUserInvoiceReceiver,
    isDraftReport,
    changeMoneyRequestHoldStatus,
    isAdminOwnerApproverOrReportOwner,
    createDraftWorkspaceAndNavigateToConfirmationScreen,
    isChatUsedForOnboarding,
    buildOptimisticExportIntegrationAction,
    getChatUsedForOnboarding,
    getFieldViolationTranslation,
    getFieldViolation,
    getReportViolations,
    findPolicyExpenseChatByPolicyID,
    getIntegrationIcon,
    canBeExported,
    isExported,
    hasExportError,
    getHelpPaneReportType,
    hasOnlyNonReimbursableTransactions,
    getReportLastMessage,
    getReportLastVisibleActionCreated,
    getMostRecentlyVisitedReport,
    getSourceIDFromReportAction,
    getIntegrationNameFromExportMessage,

    // This will get removed as part of https://github.com/Expensify/App/issues/59961
    // eslint-disable-next-line deprecation/deprecation
    getReportNameValuePairs,
    hasReportViolations,
    isPayAtEndExpenseReport,
    getArchiveReason,
    getApprovalChain,
    isIndividualInvoiceRoom,
    isAuditor,
    hasMissingInvoiceBankAccount,
    reasonForReportToBeInOptionList,
    getReasonAndReportActionThatRequiresAttention,
    buildOptimisticChangeFieldAction,
    isPolicyRelatedReport,
    hasReportErrorsOtherThanFailedReceipt,
    getAllReportErrors,
    getAllReportActionsErrorsAndReportActionThatRequiresAttention,
    hasInvoiceReports,
    shouldUnmaskChat,
    getReportMetadata,
    buildOptimisticSelfDMReport,
    isHiddenForCurrentUser,
    isSelectedManagerMcTest,
    isTestTransactionReport,
    getReportSubtitlePrefix,
    getPolicyChangeMessage,
    getMovedTransactionMessage,
    getExpenseReportStateAndStatus,
    generateReportName,
    navigateToLinkedReportAction,
    buildOptimisticUnreportedTransactionAction,
    buildOptimisticResolvedDuplicatesReportAction,
    getTitleReportField,
    getReportFieldsByPolicyID,
    getGroupChatDraft,
    getInvoiceReportName,
    getChatListItemReportName,
    buildOptimisticMovedTransactionAction,
    populateOptimisticReportFormula,
    getOutstandingReportsForUser,
    isReportOutstanding,
    generateReportAttributes,
    getReportPersonalDetailsParticipants,
    isAllowedToSubmitDraftExpenseReport,
    isWorkspaceEligibleForReportChange,
    getReportAttributes,
};

export type {
    Ancestor,
    DisplayNameWithTooltips,
    OptimisticAddCommentReportAction,
    OptimisticChatReport,
    OptimisticClosedReportAction,
    OptimisticCreatedReportAction,
    OptimisticIOUReportAction,
    OptimisticTaskReportAction,
    OptionData,
    TransactionDetails,
    PartialReportAction,
    ParsingDetails,
    MissingPaymentMethod,
    OptimisticNewReport,
    SelfDMParameters,
};<|MERGE_RESOLUTION|>--- conflicted
+++ resolved
@@ -4800,10 +4800,10 @@
         return getPolicyChangeLogDefaultTitleEnforcedMessage(parentReportAction);
     }
 
-<<<<<<< HEAD
     if (isActionOfType(parentReportAction, CONST.REPORT.ACTIONS.TYPE.CHANGE_POLICY)) {
         return getPolicyChangeMessage(parentReportAction);
-=======
+    }
+
     if (isMoneyRequestAction(parentReportAction)) {
         const originalMessage = getOriginalMessage(parentReportAction);
         if (originalMessage?.type === CONST.IOU.REPORT_ACTION_TYPE.PAY) {
@@ -4817,7 +4817,6 @@
                 return translateLocal('iou.paidWithExpensify');
             }
         }
->>>>>>> 0d83ebf5
     }
 
     if (isActionOfType(parentReportAction, CONST.REPORT.ACTIONS.TYPE.APPROVED)) {
