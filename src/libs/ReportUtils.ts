--- conflicted
+++ resolved
@@ -3976,13 +3976,8 @@
     const isDeletedParentActionLocal = isEmptyObject(parentReportAction) || isDeletedAction(parentReportAction);
 
     const canHoldOrUnholdRequest = !isRequestSettled && !isApproved && !isDeletedParentActionLocal && !isClosed && !isDeletedParentAction(reportAction);
-<<<<<<< HEAD
     const canHoldRequest = canHoldOrUnholdRequest && !isOnHold && (isRequestIOU || canModifyStatus) && !isScanning(transaction);
-    const canUnholdRequest = !!(canHoldOrUnholdRequest && isOnHold && !isDuplicate(transaction.transactionID, true) && (isRequestIOU ? isHoldActionCreator : canModifyUnholdStatus));
-=======
-    const canHoldRequest = canHoldOrUnholdRequest && !isOnHold && (isRequestIOU || canModifyStatus) && !isScanning;
     const canUnholdRequest = !!(canHoldOrUnholdRequest && isOnHold && (isRequestIOU ? isHoldActionCreator : canModifyUnholdStatus));
->>>>>>> c4dfb1c4
 
     return {canHoldRequest, canUnholdRequest};
 }
