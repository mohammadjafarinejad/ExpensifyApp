import {findFocusedRoute} from '@react-navigation/native';
import {format} from 'date-fns';
import {Str} from 'expensify-common';
import {deepEqual} from 'fast-equals';
import lodashEscape from 'lodash/escape';
import lodashIntersection from 'lodash/intersection';
import isEmpty from 'lodash/isEmpty';
import isNumber from 'lodash/isNumber';
import mapValues from 'lodash/mapValues';
import lodashMaxBy from 'lodash/maxBy';
import type {OnyxCollection, OnyxEntry, OnyxUpdate} from 'react-native-onyx';
import Onyx from 'react-native-onyx';
import type {SvgProps} from 'react-native-svg';
import type {OriginalMessageChangePolicy, OriginalMessageExportIntegration, OriginalMessageModifiedExpense} from 'src/types/onyx/OriginalMessage';
import type {SetRequired, TupleToUnion, ValueOf} from 'type-fest';
import {FallbackAvatar, IntacctSquare, NetSuiteExport, NetSuiteSquare, QBDSquare, QBOExport, QBOSquare, SageIntacctExport, XeroExport, XeroSquare} from '@components/Icon/Expensicons';
import * as defaultGroupAvatars from '@components/Icon/GroupDefaultAvatars';
import * as defaultWorkspaceAvatars from '@components/Icon/WorkspaceDefaultAvatars';
import type {LocaleContextProps} from '@components/LocaleContextProvider';
import type {MoneyRequestAmountInputProps} from '@components/MoneyRequestAmountInput';
import type {FileObject} from '@pages/media/AttachmentModalScreen/types';
import type {IOUAction, IOUType, OnboardingAccounting} from '@src/CONST';
import CONST from '@src/CONST';
import type {ParentNavigationSummaryParams} from '@src/languages/params';
import type {TranslationPaths} from '@src/languages/types';
import NAVIGATORS from '@src/NAVIGATORS';
import ONYXKEYS from '@src/ONYXKEYS';
import type {Route} from '@src/ROUTES';
import ROUTES from '@src/ROUTES';
import SCREENS from '@src/SCREENS';
import type {
    Beta,
    IntroSelected,
    NewGroupChatDraft,
    OnyxInputOrEntry,
    PersonalDetails,
    PersonalDetailsList,
    Policy,
    PolicyCategories,
    PolicyCategory,
    PolicyReportField,
    PolicyTagLists,
    Report,
    ReportAction,
    ReportAttributesDerivedValue,
    ReportMetadata,
    ReportNameValuePairs,
    ReportViolationName,
    ReportViolations,
    Session,
    Task,
    Transaction,
    TransactionViolation,
    TransactionViolations,
} from '@src/types/onyx';
import type {Attendee, Participant} from '@src/types/onyx/IOU';
import type {SelectedParticipant} from '@src/types/onyx/NewGroupChatDraft';
import type {OriginalMessageExportedToIntegration} from '@src/types/onyx/OldDotAction';
import type Onboarding from '@src/types/onyx/Onboarding';
import type {ErrorFields, Errors, Icon, PendingAction} from '@src/types/onyx/OnyxCommon';
import type {OriginalMessageChangeLog, PaymentMethodType} from '@src/types/onyx/OriginalMessage';
import type {Status} from '@src/types/onyx/PersonalDetails';
import type {AllConnectionName, ConnectionName} from '@src/types/onyx/Policy';
import type {InvoiceReceiverType, NotificationPreference, Participants, Participant as ReportParticipant} from '@src/types/onyx/Report';
import type {Message, OldDotReportAction, ReportActions} from '@src/types/onyx/ReportAction';
import type {PendingChatMember} from '@src/types/onyx/ReportMetadata';
import type {OnyxData} from '@src/types/onyx/Request';
import type {SearchPolicy, SearchReport, SearchTransaction} from '@src/types/onyx/SearchResults';
import type {Comment, TransactionChanges, WaypointCollection} from '@src/types/onyx/Transaction';
import {isEmptyObject} from '@src/types/utils/EmptyObject';
import type IconAsset from '@src/types/utils/IconAsset';
import {createDraftTransaction, getIOUReportActionToApproveOrPay, setMoneyRequestParticipants, unholdRequest} from './actions/IOU';
import {createDraftWorkspace} from './actions/Policy/Policy';
import {hasCreditBankAccount} from './actions/ReimbursementAccount/store';
import {handleReportChanged} from './actions/Report';
import type {GuidedSetupData, TaskForParameters} from './actions/Report';
import {isAnonymousUser as isAnonymousUserSession} from './actions/Session';
import {getOnboardingMessages} from './actions/Welcome/OnboardingFlow';
import type {OnboardingCompanySize, OnboardingMessage, OnboardingPurpose, OnboardingTaskLinks} from './actions/Welcome/OnboardingFlow';
import type {AddCommentOrAttachmentParams} from './API/parameters';
import {convertToDisplayString} from './CurrencyUtils';
import DateUtils from './DateUtils';
import {hasValidDraftComment} from './DraftCommentUtils';
import {getEnvironment, getEnvironmentURL} from './Environment/Environment';
import type EnvironmentType from './Environment/getEnvironment/types';
import {getMicroSecondOnyxErrorWithTranslationKey, isReceiptError} from './ErrorUtils';
import getAttachmentDetails from './fileDownload/getAttachmentDetails';
import {isReportMessageAttachment} from './isReportMessageAttachment';
import localeCompareLibs from './LocaleCompare';
import {formatPhoneNumber} from './LocalePhoneNumber';
import {translateLocal} from './Localize';
import Log from './Log';
import {isEmailPublicDomain} from './LoginUtils';
// eslint-disable-next-line import/no-cycle
import ModifiedExpenseMessage from './ModifiedExpenseMessage';
import getStateFromPath from './Navigation/helpers/getStateFromPath';
import {isFullScreenName} from './Navigation/helpers/isNavigatorName';
import {linkingConfig} from './Navigation/linkingConfig';
import Navigation, {navigationRef} from './Navigation/Navigation';
import type {MoneyRequestNavigatorParamList, ReportsSplitNavigatorParamList} from './Navigation/types';
import {rand64} from './NumberUtils';
import Parser from './Parser';
import {getParsedMessageWithShortMentions} from './ParsingUtils';
import Permissions from './Permissions';
import {
    getAccountIDsByLogins,
    getDisplayNameOrDefault,
    getEffectiveDisplayName,
    getLoginByAccountID,
    getLoginsByAccountIDs,
    getPersonalDetailByEmail,
    getPersonalDetailsByIDs,
    getShortMentionIfFound,
} from './PersonalDetailsUtils';
import {
    arePaymentsEnabled,
    canSendInvoiceFromWorkspace,
    getActivePolicies,
    getForwardsToAccount,
    getManagerAccountEmail,
    getManagerAccountID,
    getPolicyEmployeeListByIdWithoutCurrentUser,
    getPolicyNameByID,
    getPolicyRole,
    getRuleApprovers,
    getSubmitToAccountID,
    hasDependentTags as hasDependentTagsPolicyUtils,
    isExpensifyTeam,
    isInstantSubmitEnabled,
    isPaidGroupPolicy as isPaidGroupPolicyPolicyUtils,
    isPolicyAdmin as isPolicyAdminPolicyUtils,
    isPolicyAuditor,
    isPolicyMember,
    isPolicyOwner,
    isSubmitAndClose,
    shouldShowPolicy,
} from './PolicyUtils';
import {
    formatLastMessageText,
    getActionableJoinRequestPendingReportAction,
    getAllReportActions,
    getCardIssuedMessage,
    getDismissedViolationMessageText,
    getExportIntegrationLastMessageText,
    getIntegrationSyncFailedMessage,
    getIOUReportIDFromReportActionPreview,
    getJoinRequestMessage,
    getLastClosedReportAction,
    getLastVisibleAction,
    getLastVisibleAction as getLastVisibleActionReportActionsUtils,
    getLastVisibleMessage as getLastVisibleMessageActionUtils,
    getLastVisibleMessage as getLastVisibleMessageReportActionsUtils,
    getMessageOfOldDotReportAction,
    getNumberOfMoneyRequests,
    getOneTransactionThreadReportID,
    getOriginalMessage,
    getPolicyChangeLogDefaultBillableMessage,
    getPolicyChangeLogDefaultTitleEnforcedMessage,
    getPolicyChangeLogMaxExpenseAmountNoReceiptMessage,
    getRenamedAction,
    getReopenedMessage,
    getReportAction,
    getReportActionHtml,
    getReportActionMessage as getReportActionMessageReportUtils,
    getReportActionMessageText,
    getReportActionText,
    getRetractedMessage,
    getTravelUpdateMessage,
    getWorkspaceCurrencyUpdateMessage,
    getWorkspaceFrequencyUpdateMessage,
    getWorkspaceReportFieldAddMessage,
    getWorkspaceReportFieldDeleteMessage,
    getWorkspaceReportFieldUpdateMessage,
    getWorkspaceUpdateFieldMessage,
    isActionableJoinRequest,
    isActionableJoinRequestPending,
    isActionableTrackExpense,
    isActionOfType,
    isApprovedOrSubmittedReportAction,
    isCardIssuedAction,
    isClosedAction,
    isCreatedTaskReportAction,
    isCurrentActionUnread,
    isDeletedAction,
    isDeletedParentAction,
    isExportIntegrationAction,
    isIntegrationMessageAction,
    isMarkAsClosedAction,
    isModifiedExpenseAction,
    isMoneyRequestAction,
    isOldDotReportAction,
    isPendingRemove,
    isPolicyChangeLogAction,
    isReimbursementDeQueuedOrCanceledAction,
    isReimbursementQueuedAction,
    isRenamedAction,
    isReopenedAction,
    isReportActionAttachment,
    isReportPreviewAction,
    isReversedTransaction,
    isRoomChangeLogAction,
    isSentMoneyReportAction,
    isSplitBillAction as isSplitBillReportAction,
    isThreadParentMessage,
    isTrackExpenseAction,
    isTransactionThread,
    isTripPreview,
    isUnapprovedAction,
    isWhisperAction,
    shouldReportActionBeVisible,
    wasActionTakenByCurrentUser,
} from './ReportActionsUtils';
import type {LastVisibleMessage} from './ReportActionsUtils';
import {shouldRestrictUserBillableActions} from './SubscriptionUtils';
import {
    getAttendees,
    getBillable,
    getCardID,
    getCardName,
    getCategory,
    getCurrency,
    getDescription,
    getFormattedCreated,
    getFormattedPostedDate,
    getMCCGroup,
    getMerchant,
    getMerchantOrDescription,
    getOriginalAmount,
    getOriginalCurrency,
    getRateID,
    getRecentTransactions,
    getReimbursable,
    getTag,
    getTaxAmount,
    getTaxCode,
    getAmount as getTransactionAmount,
    getWaypoints,
    hasMissingSmartscanFields as hasMissingSmartscanFieldsTransactionUtils,
    hasNoticeTypeViolation,
    hasReceipt as hasReceiptTransactionUtils,
    hasViolation,
    hasWarningTypeViolation,
    isCardTransaction as isCardTransactionTransactionUtils,
    isDemoTransaction,
    isDistanceRequest,
    isExpensifyCardTransaction,
    isFetchingWaypointsFromServer,
    isOnHold as isOnHoldTransactionUtils,
    isPayAtEndExpense,
    isPending,
    isPerDiemRequest,
    isReceiptBeingScanned,
    isScanning,
    isScanRequest as isScanRequestTransactionUtils,
} from './TransactionUtils';
import {addTrailingForwardSlash} from './Url';
import type {AvatarSource} from './UserUtils';
import {generateAccountID, getDefaultAvatarURL} from './UserUtils';
import ViolationsUtils from './Violations/ViolationsUtils';

// Dynamic Import to avoid circular dependency
const UnreadIndicatorUpdaterHelper = () => import('./UnreadIndicatorUpdater');

type AvatarRange = 1 | 2 | 3 | 4 | 5 | 6 | 7 | 8 | 9 | 10 | 11 | 12 | 13 | 14 | 15 | 16 | 17 | 18;

type SpendBreakdown = {
    nonReimbursableSpend: number;
    reimbursableSpend: number;
    totalDisplaySpend: number;
};

type ParticipantDetails = [number, string, AvatarSource, AvatarSource];

type OptimisticAddCommentReportAction = Pick<
    ReportAction<typeof CONST.REPORT.ACTIONS.TYPE.ADD_COMMENT>,
    | 'reportActionID'
    | 'reportID'
    | 'actionName'
    | 'actorAccountID'
    | 'person'
    | 'automatic'
    | 'avatar'
    | 'created'
    | 'message'
    | 'isFirstItem'
    | 'isAttachmentOnly'
    | 'isAttachmentWithText'
    | 'pendingAction'
    | 'shouldShow'
    | 'originalMessage'
    | 'childReportID'
    | 'parentReportID'
    | 'childType'
    | 'childReportName'
    | 'childManagerAccountID'
    | 'childStatusNum'
    | 'childStateNum'
    | 'errors'
    | 'childVisibleActionCount'
    | 'childCommenterCount'
    | 'childLastVisibleActionCreated'
    | 'childOldestFourAccountIDs'
    | 'delegateAccountID'
> & {isOptimisticAction: boolean};

type OptimisticReportAction = {
    commentText: string;
    reportAction: OptimisticAddCommentReportAction;
};

type UpdateOptimisticParentReportAction = {
    childVisibleActionCount: number;
    childCommenterCount: number;
    childLastVisibleActionCreated: string;
    childOldestFourAccountIDs: string | undefined;
};

type OptimisticExpenseReport = Pick<
    Report,
    | 'reportID'
    | 'chatReportID'
    | 'policyID'
    | 'type'
    | 'ownerAccountID'
    | 'managerID'
    | 'currency'
    | 'reportName'
    | 'stateNum'
    | 'statusNum'
    | 'total'
    | 'unheldTotal'
    | 'nonReimbursableTotal'
    | 'unheldNonReimbursableTotal'
    | 'parentReportID'
    | 'lastVisibleActionCreated'
    | 'parentReportActionID'
    | 'participants'
    | 'fieldList'
>;

type OptimisticNewReport = Pick<
    Report,
    | 'reportID'
    | 'policyID'
    | 'type'
    | 'ownerAccountID'
    | 'reportName'
    | 'stateNum'
    | 'statusNum'
    | 'currency'
    | 'total'
    | 'nonReimbursableTotal'
    | 'parentReportID'
    | 'lastVisibleActionCreated'
    | 'parentReportActionID'
    | 'participants'
    | 'managerID'
    | 'pendingFields'
    | 'chatReportID'
> & {reportName: string};

type BuildOptimisticIOUReportActionParams = {
    type: ValueOf<typeof CONST.IOU.REPORT_ACTION_TYPE>;
    amount: number;
    currency: string;
    comment: string;
    participants: Participant[];
    transactionID: string;
    paymentType?: PaymentMethodType;
    iouReportID?: string;
    isSettlingUp?: boolean;
    isSendMoneyFlow?: boolean;
    isOwnPolicyExpenseChat?: boolean;
    created?: string;
    linkedExpenseReportAction?: OnyxEntry<ReportAction>;
    payAsBusiness?: boolean;
    bankAccountID?: number | undefined;
    isPersonalTrackingExpense?: boolean;
    reportActionID?: string;
};

type OptimisticIOUReportAction = Pick<
    ReportAction,
    | 'actionName'
    | 'actorAccountID'
    | 'automatic'
    | 'avatar'
    | 'isAttachmentOnly'
    | 'originalMessage'
    | 'message'
    | 'person'
    | 'reportActionID'
    | 'shouldShow'
    | 'created'
    | 'pendingAction'
    | 'receipt'
    | 'childReportID'
    | 'childVisibleActionCount'
    | 'childCommenterCount'
    | 'delegateAccountID'
>;

type PartialReportAction =
    | OnyxInputOrEntry<ReportAction>
    | Partial<ReportAction>
    | OptimisticIOUReportAction
    | OptimisticApprovedReportAction
    | OptimisticSubmittedReportAction
    | OptimisticConciergeCategoryOptionsAction
    | undefined;

type ReportRouteParams = {
    reportID: string;
    isSubReportPageRoute: boolean;
};

type ReportOfflinePendingActionAndErrors = {
    reportPendingAction: PendingAction | undefined;
    reportErrors: Errors | null | undefined;
};

type OptimisticApprovedReportAction = Pick<
    ReportAction<typeof CONST.REPORT.ACTIONS.TYPE.APPROVED>,
    | 'actionName'
    | 'actorAccountID'
    | 'automatic'
    | 'avatar'
    | 'isAttachmentOnly'
    | 'originalMessage'
    | 'message'
    | 'person'
    | 'reportActionID'
    | 'shouldShow'
    | 'created'
    | 'pendingAction'
    | 'delegateAccountID'
>;

type OptimisticUnapprovedReportAction = Pick<
    ReportAction<typeof CONST.REPORT.ACTIONS.TYPE.UNAPPROVED>,
    | 'actionName'
    | 'actorAccountID'
    | 'automatic'
    | 'avatar'
    | 'isAttachmentOnly'
    | 'originalMessage'
    | 'message'
    | 'person'
    | 'reportActionID'
    | 'shouldShow'
    | 'created'
    | 'pendingAction'
    | 'delegateAccountID'
>;

type OptimisticSubmittedReportAction = Pick<
    ReportAction<typeof CONST.REPORT.ACTIONS.TYPE.SUBMITTED>,
    | 'actionName'
    | 'actorAccountID'
    | 'adminAccountID'
    | 'automatic'
    | 'avatar'
    | 'isAttachmentOnly'
    | 'originalMessage'
    | 'message'
    | 'person'
    | 'reportActionID'
    | 'shouldShow'
    | 'created'
    | 'pendingAction'
    | 'delegateAccountID'
>;

type OptimisticHoldReportAction = Pick<
    ReportAction,
    'actionName' | 'actorAccountID' | 'automatic' | 'avatar' | 'isAttachmentOnly' | 'originalMessage' | 'message' | 'person' | 'reportActionID' | 'shouldShow' | 'created' | 'pendingAction'
>;

type OptimisticReopenedReportAction = Pick<
    ReportAction,
    'actionName' | 'actorAccountID' | 'automatic' | 'avatar' | 'isAttachmentOnly' | 'originalMessage' | 'message' | 'person' | 'reportActionID' | 'shouldShow' | 'created' | 'pendingAction'
>;

type OptimisticRetractedReportAction = Pick<
    ReportAction,
    'actionName' | 'actorAccountID' | 'automatic' | 'avatar' | 'isAttachmentOnly' | 'originalMessage' | 'message' | 'person' | 'reportActionID' | 'shouldShow' | 'created' | 'pendingAction'
>;

type OptimisticCancelPaymentReportAction = Pick<
    ReportAction,
    'actionName' | 'actorAccountID' | 'message' | 'originalMessage' | 'person' | 'reportActionID' | 'shouldShow' | 'created' | 'pendingAction'
>;

type OptimisticChangeFieldAction = Pick<
    OldDotReportAction & ReportAction,
    'actionName' | 'actorAccountID' | 'originalMessage' | 'person' | 'reportActionID' | 'created' | 'pendingAction' | 'message'
>;

type OptimisticEditedTaskReportAction = Pick<
    ReportAction,
    'reportActionID' | 'actionName' | 'pendingAction' | 'actorAccountID' | 'automatic' | 'avatar' | 'created' | 'shouldShow' | 'message' | 'person' | 'delegateAccountID'
>;

type OptimisticClosedReportAction = Pick<
    ReportAction<typeof CONST.REPORT.ACTIONS.TYPE.CLOSED>,
    'actionName' | 'actorAccountID' | 'automatic' | 'avatar' | 'created' | 'message' | 'originalMessage' | 'pendingAction' | 'person' | 'reportActionID' | 'shouldShow'
>;

type OptimisticCardAssignedReportAction = Pick<
    ReportAction<typeof CONST.REPORT.ACTIONS.TYPE.CARD_ASSIGNED>,
    'actionName' | 'actorAccountID' | 'automatic' | 'avatar' | 'created' | 'message' | 'originalMessage' | 'pendingAction' | 'person' | 'reportActionID' | 'shouldShow'
>;

type OptimisticDismissedViolationReportAction = Pick<
    ReportAction,
    'actionName' | 'actorAccountID' | 'avatar' | 'created' | 'message' | 'originalMessage' | 'person' | 'reportActionID' | 'shouldShow' | 'pendingAction'
>;

type OptimisticCreatedReportAction = Pick<
    ReportAction<typeof CONST.REPORT.ACTIONS.TYPE.CREATED>,
    'actorAccountID' | 'automatic' | 'avatar' | 'created' | 'message' | 'person' | 'reportActionID' | 'shouldShow' | 'pendingAction' | 'actionName' | 'delegateAccountID'
>;

type OptimisticConciergeCategoryOptionsAction = Pick<
    ReportAction<typeof CONST.REPORT.ACTIONS.TYPE.CONCIERGE_CATEGORY_OPTIONS>,
    'reportActionID' | 'actionName' | 'actorAccountID' | 'person' | 'automatic' | 'avatar' | 'created' | 'message' | 'pendingAction' | 'shouldShow' | 'originalMessage' | 'errors'
> & {isOptimisticAction: boolean};

type OptimisticRenamedReportAction = Pick<
    ReportAction<typeof CONST.REPORT.ACTIONS.TYPE.RENAMED>,
    'actorAccountID' | 'automatic' | 'avatar' | 'created' | 'message' | 'person' | 'reportActionID' | 'shouldShow' | 'pendingAction' | 'actionName' | 'originalMessage'
>;

type OptimisticRoomDescriptionUpdatedReportAction = Pick<
    ReportAction<typeof CONST.REPORT.ACTIONS.TYPE.ROOM_CHANGE_LOG.UPDATE_ROOM_DESCRIPTION>,
    'actorAccountID' | 'created' | 'message' | 'person' | 'reportActionID' | 'pendingAction' | 'actionName' | 'originalMessage'
>;

type OptimisticChatReport = Pick<
    Report,
    | 'type'
    | 'chatType'
    | 'chatReportID'
    | 'iouReportID'
    | 'isOwnPolicyExpenseChat'
    | 'isPinned'
    | 'lastActorAccountID'
    | 'lastMessageHtml'
    | 'lastMessageText'
    | 'lastReadTime'
    | 'lastVisibleActionCreated'
    | 'oldPolicyName'
    | 'ownerAccountID'
    | 'pendingFields'
    | 'parentReportActionID'
    | 'parentReportID'
    | 'participants'
    | 'policyID'
    | 'reportID'
    | 'reportName'
    | 'stateNum'
    | 'statusNum'
    | 'visibility'
    | 'description'
    | 'writeCapability'
    | 'avatarUrl'
    | 'invoiceReceiver'
>;

type OptimisticExportIntegrationAction = OriginalMessageExportedToIntegration &
    Pick<
        ReportAction<typeof CONST.REPORT.ACTIONS.TYPE.EXPORTED_TO_INTEGRATION>,
        'reportActionID' | 'actorAccountID' | 'avatar' | 'created' | 'lastModified' | 'message' | 'person' | 'shouldShow' | 'pendingAction' | 'errors' | 'automatic'
    >;

type OptimisticTaskReportAction = Pick<
    ReportAction,
    | 'reportActionID'
    | 'actionName'
    | 'actorAccountID'
    | 'automatic'
    | 'avatar'
    | 'created'
    | 'isAttachmentOnly'
    | 'message'
    | 'originalMessage'
    | 'person'
    | 'pendingAction'
    | 'shouldShow'
    | 'isFirstItem'
    | 'previousMessage'
    | 'errors'
    | 'linkMetadata'
    | 'delegateAccountID'
>;

type AnnounceRoomOnyxData = {
    onyxOptimisticData: OnyxUpdate[];
    onyxSuccessData: OnyxUpdate[];
    onyxFailureData: OnyxUpdate[];
};

type OptimisticAnnounceChat = {
    announceChatReportID: string;
    announceChatReportActionID: string;
    announceChatData: AnnounceRoomOnyxData;
};

type OptimisticWorkspaceChats = {
    adminsChatReportID: string;
    adminsChatData: OptimisticChatReport;
    adminsReportActionData: Record<string, OptimisticCreatedReportAction>;
    adminsCreatedReportActionID: string;
    expenseChatReportID: string;
    expenseChatData: OptimisticChatReport;
    expenseReportActionData: Record<string, OptimisticCreatedReportAction>;
    expenseCreatedReportActionID: string;
    pendingChatMembers: PendingChatMember[];
};

type OptimisticModifiedExpenseReportAction = Pick<
    ReportAction<typeof CONST.REPORT.ACTIONS.TYPE.MODIFIED_EXPENSE>,
    | 'actionName'
    | 'actorAccountID'
    | 'automatic'
    | 'avatar'
    | 'created'
    | 'isAttachmentOnly'
    | 'message'
    | 'originalMessage'
    | 'person'
    | 'pendingAction'
    | 'reportActionID'
    | 'shouldShow'
    | 'delegateAccountID'
> & {reportID?: string};

type OptimisticMoneyRequestEntities = {
    iouReport: Report;
    type: ValueOf<typeof CONST.IOU.REPORT_ACTION_TYPE>;
    amount: number;
    currency: string;
    comment: string;
    payeeEmail: string;
    participants: Participant[];
    transactionID: string;
    paymentType?: PaymentMethodType;
    isSettlingUp?: boolean;
    isSendMoneyFlow?: boolean;
    isOwnPolicyExpenseChat?: boolean;
    isPersonalTrackingExpense?: boolean;
    existingTransactionThreadReportID?: string;
    linkedTrackedExpenseReportAction?: ReportAction;
    optimisticCreatedReportActionID?: string;
};

type OptimisticTaskReport = SetRequired<
    Pick<
        Report,
        | 'reportID'
        | 'reportName'
        | 'description'
        | 'ownerAccountID'
        | 'participants'
        | 'managerID'
        | 'type'
        | 'parentReportID'
        | 'policyID'
        | 'stateNum'
        | 'statusNum'
        | 'parentReportActionID'
        | 'lastVisibleActionCreated'
        | 'hasParentAccess'
    >,
    'parentReportID'
>;

type TransactionDetails = {
    created: string;
    amount: number;
    attendees: Attendee[] | string;
    taxAmount?: number;
    taxCode?: string;
    currency: string;
    merchant: string;
    waypoints?: WaypointCollection | string;
    customUnitRateID?: string;
    comment: string;
    category: string;
    billable: boolean;
    tag: string;
    mccGroup?: ValueOf<typeof CONST.MCC_GROUPS>;
    description?: string;
    cardID: number;
    cardName?: string;
    originalAmount: number;
    originalCurrency: string;
    postedDate: string;
};

type OptimisticIOUReport = Pick<
    Report,
    | 'type'
    | 'chatReportID'
    | 'currency'
    | 'managerID'
    | 'policyID'
    | 'ownerAccountID'
    | 'participants'
    | 'reportID'
    | 'stateNum'
    | 'statusNum'
    | 'total'
    | 'unheldTotal'
    | 'nonReimbursableTotal'
    | 'unheldNonReimbursableTotal'
    | 'reportName'
    | 'parentReportID'
    | 'lastVisibleActionCreated'
    | 'fieldList'
    | 'parentReportActionID'
>;
type DisplayNameWithTooltips = Array<Pick<PersonalDetails, 'accountID' | 'pronouns' | 'displayName' | 'login' | 'avatar'>>;

type CustomIcon = {
    src: IconAsset;
    color?: string;
};

type OptionData = {
    text?: string;
    alternateText?: string;
    allReportErrors?: Errors;
    brickRoadIndicator?: ValueOf<typeof CONST.BRICK_ROAD_INDICATOR_STATUS> | '' | null;
    tooltipText?: string | null;
    alternateTextMaxLines?: number;
    boldStyle?: boolean;
    customIcon?: CustomIcon;
    subtitle?: string;
    login?: string;
    accountID?: number;
    pronouns?: string;
    status?: Status | null;
    phoneNumber?: string;
    isUnread?: boolean | null;
    isUnreadWithMention?: boolean | null;
    hasDraftComment?: boolean | null;
    keyForList?: string;
    searchText?: string;
    isIOUReportOwner?: boolean | null;
    shouldShowSubscript?: boolean | null;
    isPolicyExpenseChat?: boolean;
    isMoneyRequestReport?: boolean | null;
    isInvoiceReport?: boolean;
    isExpenseRequest?: boolean | null;
    isAllowedToComment?: boolean | null;
    isThread?: boolean | null;
    isTaskReport?: boolean | null;
    parentReportAction?: OnyxEntry<ReportAction>;
    displayNamesWithTooltips?: DisplayNameWithTooltips | null;
    isDefaultRoom?: boolean;
    isInvoiceRoom?: boolean;
    isExpenseReport?: boolean;
    isOptimisticPersonalDetail?: boolean;
    selected?: boolean;
    isOptimisticAccount?: boolean;
    isSelected?: boolean;
    descriptiveText?: string;
    notificationPreference?: NotificationPreference | null;
    isDisabled?: boolean | null;
    name?: string | null;
    isSelfDM?: boolean;
    isOneOnOneChat?: boolean;
    reportID?: string;
    enabled?: boolean;
    code?: string;
    transactionThreadReportID?: string | null;
    shouldShowAmountInput?: boolean;
    amountInputProps?: MoneyRequestAmountInputProps;
    tabIndex?: 0 | -1;
    isConciergeChat?: boolean;
    isBold?: boolean;
    lastIOUCreationDate?: string;
    isChatRoom?: boolean;
    participantsList?: PersonalDetails[];
    icons?: Icon[];
    iouReportAmount?: number;
    displayName?: string;
    firstName?: string;
    lastName?: string;
    avatar?: AvatarSource;
} & Report &
    ReportNameValuePairs;

type OnyxDataTaskAssigneeChat = {
    optimisticData: OnyxUpdate[];
    successData: OnyxUpdate[];
    failureData: OnyxUpdate[];
    optimisticAssigneeAddComment?: OptimisticReportAction;
    optimisticChatCreatedReportAction?: OptimisticCreatedReportAction;
};

type Ancestor = {
    report: Report;
    reportAction: ReportAction;
    shouldDisplayNewMarker: boolean;
};

type AncestorIDs = {
    reportIDs: string[];
    reportActionsIDs: string[];
};

type MissingPaymentMethod = 'bankAccount' | 'wallet';

type OutstandingChildRequest = {
    hasOutstandingChildRequest?: boolean;
};

type ParsingDetails = {
    /**
     * this param is deprecated
     * Currently there are no calls/reference that use this param
     * This should be removed after https://github.com/Expensify/App/issues/50724 as a followup
     */
    shouldEscapeText?: boolean;
    reportID?: string;
    policyID?: string;
};

type NonHeldAndFullAmount = {
    nonHeldAmount: string;
    fullAmount: string;
    /**
     * nonHeldAmount is valid if not negative;
     * It can be negative if the unheld transaction comes from the current user
     */
    hasValidNonHeldAmount: boolean;
};

type Thread = {
    parentReportID: string;
    parentReportActionID: string;
} & Report;

type GetChatRoomSubtitleConfig = {
    isCreateExpenseFlow?: boolean;
};

type SelfDMParameters = {
    reportID?: string;
    createdReportActionID?: string;
};

type GetPolicyNameParams = {
    report: OnyxInputOrEntry<Report>;
    returnEmptyIfNotFound?: boolean;
    policy?: OnyxInputOrEntry<Policy> | SearchPolicy;
    policies?: SearchPolicy[];
    reports?: SearchReport[];
};

type GetReportNameParams = {
    report: OnyxEntry<Report>;
    policy?: OnyxEntry<Policy> | SearchPolicy;
    parentReportActionParam?: OnyxInputOrEntry<ReportAction>;
    personalDetails?: Partial<PersonalDetailsList>;
    invoiceReceiverPolicy?: OnyxEntry<Policy> | SearchPolicy;
    transactions?: SearchTransaction[];
    reports?: SearchReport[];
    draftReports?: OnyxCollection<Report>;
    reportNameValuePairs?: OnyxCollection<ReportNameValuePairs>;
    policies?: SearchPolicy[];
};

type ReportByPolicyMap = Record<string, OnyxCollection<Report>>;

let currentUserEmail: string | undefined;
let currentUserPrivateDomain: string | undefined;
let currentUserAccountID: number | undefined;
let isAnonymousUser = false;

let environmentURL: string;
getEnvironmentURL().then((url: string) => (environmentURL = url));
let environment: EnvironmentType;
getEnvironment().then((env) => {
    environment = env;
});

// This cache is used to save parse result of report action html message into text
// to prevent unnecessary parsing when the report action is not changed/modified.
// Example case: when we need to get a report name of a thread which is dependent on a report action message.
const parsedReportActionMessageCache: Record<string, string> = {};

let conciergeReportID: OnyxEntry<string>;
Onyx.connect({
    key: ONYXKEYS.CONCIERGE_REPORT_ID,
    callback: (value) => {
        conciergeReportID = value;
    },
});

const defaultAvatarBuildingIconTestID = 'SvgDefaultAvatarBuilding Icon';
Onyx.connect({
    key: ONYXKEYS.SESSION,
    callback: (value) => {
        // When signed out, val is undefined
        if (!value) {
            return;
        }

        currentUserEmail = value.email;
        currentUserAccountID = value.accountID;
        isAnonymousUser = value.authTokenType === CONST.AUTH_TOKEN_TYPES.ANONYMOUS;
        currentUserPrivateDomain = isEmailPublicDomain(currentUserEmail ?? '') ? '' : Str.extractEmailDomain(currentUserEmail ?? '');
    },
});

let allPersonalDetails: OnyxEntry<PersonalDetailsList>;
let allPersonalDetailLogins: string[];
let currentUserPersonalDetails: OnyxEntry<PersonalDetails>;
Onyx.connect({
    key: ONYXKEYS.PERSONAL_DETAILS_LIST,
    callback: (value) => {
        if (currentUserAccountID) {
            currentUserPersonalDetails = value?.[currentUserAccountID] ?? undefined;
        }
        allPersonalDetails = value ?? {};
        allPersonalDetailLogins = Object.values(allPersonalDetails).map((personalDetail) => personalDetail?.login ?? '');
    },
});

let allReportsDraft: OnyxCollection<Report>;
Onyx.connect({
    key: ONYXKEYS.COLLECTION.REPORT_DRAFT,
    waitForCollectionCallback: true,
    callback: (value) => (allReportsDraft = value),
});

let allPolicies: OnyxCollection<Policy>;
Onyx.connect({
    key: ONYXKEYS.COLLECTION.POLICY,
    waitForCollectionCallback: true,
    callback: (value) => (allPolicies = value),
});

let allReports: OnyxCollection<Report>;
let reportsByPolicyID: ReportByPolicyMap;
Onyx.connect({
    key: ONYXKEYS.COLLECTION.REPORT,
    waitForCollectionCallback: true,
    callback: (value) => {
        allReports = value;
        UnreadIndicatorUpdaterHelper().then((module) => {
            module.triggerUnreadUpdate();
        });

        if (!value) {
            return;
        }

        reportsByPolicyID = Object.entries(value).reduce<ReportByPolicyMap>((acc, [reportID, report]) => {
            if (!report) {
                return acc;
            }

            handleReportChanged(report);

            // Get all reports, which are the ones that are:
            // - Owned by the same user
            // - Are either open or submitted
            // - Belong to the same workspace
            if (report.policyID && report.ownerAccountID === currentUserAccountID && (report.stateNum ?? 0) <= 1) {
                if (!acc[report.policyID]) {
                    acc[report.policyID] = {};
                }

                acc[report.policyID] = {
                    ...acc[report.policyID],
                    [reportID]: report,
                };
            }

            return acc;
        }, {});
    },
});

let allBetas: OnyxEntry<Beta[]>;
Onyx.connect({
    key: ONYXKEYS.BETAS,
    callback: (value) => (allBetas = value),
});

let allTransactions: OnyxCollection<Transaction> = {};
let reportsTransactions: Record<string, Transaction[]> = {};
Onyx.connect({
    key: ONYXKEYS.COLLECTION.TRANSACTION,
    waitForCollectionCallback: true,
    callback: (value) => {
        if (!value) {
            return;
        }
        allTransactions = Object.fromEntries(Object.entries(value).filter(([, transaction]) => transaction));

        reportsTransactions = Object.values(value).reduce<Record<string, Transaction[]>>((all, transaction) => {
            const reportsMap = all;
            if (!transaction?.reportID) {
                return reportsMap;
            }

            if (!reportsMap[transaction.reportID]) {
                reportsMap[transaction.reportID] = [];
            }
            reportsMap[transaction.reportID].push(transaction);

            return all;
        }, {});
    },
});

let allReportActions: OnyxCollection<ReportActions>;
Onyx.connect({
    key: ONYXKEYS.COLLECTION.REPORT_ACTIONS,
    waitForCollectionCallback: true,
    callback: (actions) => {
        if (!actions) {
            return;
        }
        allReportActions = actions;
    },
});

let allReportMetadata: OnyxCollection<ReportMetadata>;
const allReportMetadataKeyValue: Record<string, ReportMetadata> = {};
Onyx.connect({
    key: ONYXKEYS.COLLECTION.REPORT_METADATA,
    waitForCollectionCallback: true,
    callback: (value) => {
        if (!value) {
            return;
        }
        allReportMetadata = value;

        Object.entries(value).forEach(([reportID, reportMetadata]) => {
            if (!reportMetadata) {
                return;
            }

            const [, id] = reportID.split('_');
            allReportMetadataKeyValue[id] = reportMetadata;
        });
    },
});

let allReportNameValuePair: OnyxCollection<ReportNameValuePairs>;
Onyx.connect({
    key: ONYXKEYS.COLLECTION.REPORT_NAME_VALUE_PAIRS,
    waitForCollectionCallback: true,
    callback: (value) => {
        if (!value) {
            return;
        }
        allReportNameValuePair = value;
    },
});

let allReportsViolations: OnyxCollection<ReportViolations>;
Onyx.connect({
    key: ONYXKEYS.COLLECTION.REPORT_VIOLATIONS,
    waitForCollectionCallback: true,
    callback: (value) => {
        if (!value) {
            return;
        }
        allReportsViolations = value;
    },
});

let onboarding: OnyxEntry<Onboarding>;
Onyx.connect({
    key: ONYXKEYS.NVP_ONBOARDING,
    callback: (value) => (onboarding = value),
});

let delegateEmail = '';
Onyx.connect({
    key: ONYXKEYS.ACCOUNT,
    callback: (value) => {
        delegateEmail = value?.delegatedAccess?.delegate ?? '';
    },
});

let activePolicyID: OnyxEntry<string>;
Onyx.connect({
    key: ONYXKEYS.NVP_ACTIVE_POLICY_ID,
    callback: (value) => (activePolicyID = value),
});

let reportAttributesDerivedValue: ReportAttributesDerivedValue['reports'];
Onyx.connect({
    key: ONYXKEYS.DERIVED.REPORT_ATTRIBUTES,
    callback: (value) => {
        reportAttributesDerivedValue = value?.reports ?? {};
    },
});

let newGroupChatDraft: OnyxEntry<NewGroupChatDraft>;
Onyx.connect({
    key: ONYXKEYS.NEW_GROUP_CHAT_DRAFT,
    callback: (value) => (newGroupChatDraft = value),
});

let onboardingCompanySize: OnyxEntry<OnboardingCompanySize>;
Onyx.connect({
    key: ONYXKEYS.ONBOARDING_COMPANY_SIZE,
    callback: (value) => {
        onboardingCompanySize = value;
    },
});

let hiddenTranslation = '';
let unavailableTranslation = '';

Onyx.connect({
    key: ONYXKEYS.ARE_TRANSLATIONS_LOADING,
    initWithStoredValues: false,
    callback: (value) => {
        if (value ?? true) {
            return;
        }
        hiddenTranslation = translateLocal('common.hidden');
        unavailableTranslation = translateLocal('workspace.common.unavailable');
    },
});

function getCurrentUserAvatar(): AvatarSource | undefined {
    return currentUserPersonalDetails?.avatar;
}

function getCurrentUserDisplayNameOrEmail(): string | undefined {
    return currentUserPersonalDetails?.displayName ?? currentUserEmail;
}

function getChatType(report: OnyxInputOrEntry<Report> | Participant): ValueOf<typeof CONST.REPORT.CHAT_TYPE> | undefined {
    return report?.chatType;
}

/**
 * Get the report or draft report given a reportID
 */
function getReportOrDraftReport(reportID: string | undefined, searchReports?: SearchReport[]): OnyxEntry<Report> | SearchReport {
    const searchReport = searchReports?.find((report) => report.reportID === reportID);
    const onyxReport = allReports?.[`${ONYXKEYS.COLLECTION.REPORT}${reportID}`];
    return searchReport ?? onyxReport ?? allReportsDraft?.[`${ONYXKEYS.COLLECTION.REPORT_DRAFT}${reportID}`];
}

function reportTransactionsSelector(transactions: OnyxCollection<Transaction>, reportID: string | undefined): Transaction[] {
    if (!transactions || !reportID) {
        return [];
    }

    return Object.values(transactions).filter((transaction): transaction is Transaction => !!transaction && transaction.reportID === reportID);
}

function getReportTransactions(reportID: string | undefined, allReportsTransactions: Record<string, Transaction[]> = reportsTransactions): Transaction[] {
    if (!reportID) {
        return [];
    }

    return allReportsTransactions[reportID] ?? [];
}

/**
 * Check if a report is a draft report
 */
function isDraftReport(reportID: string | undefined): boolean {
    const draftReport = allReportsDraft?.[`${ONYXKEYS.COLLECTION.REPORT_DRAFT}${reportID}`];

    return !!draftReport;
}
/**
 * @private
 */
function isSearchReportArray(object: SearchReport[] | OnyxCollection<Report>): object is SearchReport[] {
    if (!Array.isArray(object)) {
        return false;
    }
    const firstItem = object.at(0);
    return firstItem !== undefined && 'private_isArchived' in firstItem;
}

/**
 * @private
 * Returns the report
 */
function getReport(reportID: string, reports: SearchReport[] | OnyxCollection<Report>): OnyxEntry<Report> | SearchReport {
    if (isSearchReportArray(reports)) {
        reports?.find((report) => report.reportID === reportID);
    } else {
        return reports?.[`${ONYXKEYS.COLLECTION.REPORT}${reportID}`];
    }
}

/**
 * Returns the report
 * @deprecated Get the data straight from Onyx
 */
function getReportNameValuePairs(reportID?: string, reportNameValuePairs: OnyxCollection<ReportNameValuePairs> = allReportNameValuePair): OnyxEntry<ReportNameValuePairs> {
    return reportNameValuePairs?.[`${ONYXKEYS.COLLECTION.REPORT_NAME_VALUE_PAIRS}${reportID}`];
}

/**
 * Returns the parentReport if the given report is a thread
 */
function getParentReport(report: OnyxEntry<Report>): OnyxEntry<Report> {
    if (!report?.parentReportID) {
        return undefined;
    }
    return getReport(report.parentReportID, allReports);
}

/**
 * Returns the root parentReport if the given report is nested.
 * Uses recursion to iterate any depth of nested reports.
 */

function getRootParentReport({
    report,
    reports,
    visitedReportIDs = new Set<string>(),
}: {
    report: OnyxEntry<Report>;
    reports?: SearchReport[];
    visitedReportIDs?: Set<string>;
}): OnyxEntry<Report> {
    if (!report) {
        return undefined;
    }

    // Returns the current report as the root report, because it does not have a parentReportID
    if (!report?.parentReportID) {
        return report;
    }

    // Detect and prevent an infinite loop caused by a cycle in the ancestry. This should normally
    // never happen
    if (visitedReportIDs.has(report.reportID)) {
        Log.alert('Report ancestry cycle detected.', {reportID: report.reportID, ancestry: Array.from(visitedReportIDs)});
        return undefined;
    }
    visitedReportIDs.add(report.reportID);

    const parentReport = getReportOrDraftReport(report?.parentReportID, reports);

    // Runs recursion to iterate a parent report
    return getRootParentReport({report: !isEmptyObject(parentReport) ? parentReport : undefined, visitedReportIDs, reports});
}

/**
 * Returns the policy of the report
 * @deprecated Get the data straight from Onyx - This will be fixed as part of https://github.com/Expensify/Expensify/issues/507850
 */
function getPolicy(policyID: string | undefined): OnyxEntry<Policy> {
    if (!allPolicies || !policyID) {
        return undefined;
    }
    return allPolicies[`${ONYXKEYS.COLLECTION.POLICY}${policyID}`];
}

/**
 * Get the policy type from a given report
 * @param policies must have Onyxkey prefix (i.e 'policy_') for keys
 */
function getPolicyType(report: OnyxInputOrEntry<Report>, policies: OnyxCollection<Policy>): string {
    return policies?.[`${ONYXKEYS.COLLECTION.POLICY}${report?.policyID}`]?.type ?? '';
}

/**
 * Get the policy name from a given report
 */
function getPolicyName({report, returnEmptyIfNotFound = false, policy, policies, reports}: GetPolicyNameParams): string {
    const noPolicyFound = returnEmptyIfNotFound ? '' : unavailableTranslation;
    if (isEmptyObject(report) || (isEmptyObject(policies) && isEmptyObject(allPolicies) && !report?.policyName)) {
        return noPolicyFound;
    }
    const finalPolicy = (() => {
        if (isEmptyObject(policy)) {
            if (policies) {
                return policies.find((p) => p.id === report.policyID);
            }
            return allPolicies?.[`${ONYXKEYS.COLLECTION.POLICY}${report.policyID}`];
        }
        return policy ?? policies?.find((p) => p.id === report.policyID);
    })();

    const parentReport = getRootParentReport({report, reports});

    // Rooms send back the policy name with the reportSummary,
    // since they can also be accessed by people who aren't in the workspace
    // eslint-disable-next-line @typescript-eslint/prefer-nullish-coalescing
    const policyName = finalPolicy?.name || report?.policyName || report?.oldPolicyName || parentReport?.oldPolicyName || noPolicyFound;

    return policyName;
}

/**
 * Returns the concatenated title for the PrimaryLogins of a report
 */
function getReportParticipantsTitle(accountIDs: number[]): string {
    // Somehow it's possible for the logins coming from report.participantAccountIDs to contain undefined values so we use .filter(Boolean) to remove them.
    return accountIDs.filter(Boolean).join(', ');
}

/**
 * Checks if a report is a chat report.
 */
function isChatReport(report: OnyxEntry<Report>): boolean {
    return report?.type === CONST.REPORT.TYPE.CHAT;
}

function isInvoiceReport(reportOrID: OnyxInputOrEntry<Report> | SearchReport | string): boolean {
    const report = typeof reportOrID === 'string' ? (getReport(reportOrID, allReports) ?? null) : reportOrID;
    return report?.type === CONST.REPORT.TYPE.INVOICE;
}

function isFinancialReportsForBusinesses(report: OnyxEntry<Report>): boolean {
    return report?.type === CONST.REPORT.TYPE.EXPENSE || report?.type === CONST.REPORT.TYPE.INVOICE;
}

function isNewDotInvoice(invoiceRoomID: string | undefined): boolean {
    if (!invoiceRoomID) {
        return false;
    }

    return isInvoiceRoom(getReport(invoiceRoomID, allReports));
}

/**
 * Checks if the report with supplied ID has been approved or not
 */
function isReportIDApproved(reportID: string | undefined) {
    if (!reportID) {
        return;
    }
    const report = getReport(reportID, allReports);
    if (!report) {
        return;
    }
    return isReportApproved({report});
}

/**
 * Checks if a report is an Expense report.
 */
function isExpenseReport(reportOrID: OnyxInputOrEntry<Report> | SearchReport | string): boolean {
    const report = typeof reportOrID === 'string' ? (getReport(reportOrID, allReports) ?? null) : reportOrID;
    return report?.type === CONST.REPORT.TYPE.EXPENSE;
}

/**
 * Checks if a report is an IOU report using report or reportID
 */
function isIOUReport(reportOrID: OnyxInputOrEntry<Report> | SearchReport | string): boolean {
    const report = typeof reportOrID === 'string' ? (getReport(reportOrID, allReports) ?? null) : reportOrID;
    return report?.type === CONST.REPORT.TYPE.IOU;
}

/**
 * Checks if a report is an IOU report using report
 */
function isIOUReportUsingReport(report: OnyxEntry<Report>): report is Report {
    return report?.type === CONST.REPORT.TYPE.IOU;
}
/**
 * Checks if a report is a task report.
 */
function isTaskReport(report: OnyxInputOrEntry<Report>): boolean {
    return report?.type === CONST.REPORT.TYPE.TASK;
}

/**
 * Checks if a task has been cancelled
 * When a task is deleted, the parentReportAction is updated to have a isDeletedParentAction deleted flag
 * This is because when you delete a task, we still allow you to chat on the report itself
 * There's another situation where you don't have access to the parentReportAction (because it was created in a chat you don't have access to)
 * In this case, we have added the key to the report itself
 */
function isCanceledTaskReport(report: OnyxInputOrEntry<Report>, parentReportAction: OnyxInputOrEntry<ReportAction> = null): boolean {
    if (!isEmptyObject(parentReportAction) && (getReportActionMessageReportUtils(parentReportAction)?.isDeletedParentAction ?? false)) {
        return true;
    }

    if (!isEmptyObject(report) && report?.isDeletedParentAction) {
        return true;
    }

    return false;
}

/**
 * Checks if a report is an open task report.
 *
 * @param parentReportAction - The parent report action of the report (Used to check if the task has been canceled)
 */
function isOpenTaskReport(report: OnyxInputOrEntry<Report>, parentReportAction: OnyxInputOrEntry<ReportAction> = null): boolean {
    return (
        isTaskReport(report) && !isCanceledTaskReport(report, parentReportAction) && report?.stateNum === CONST.REPORT.STATE_NUM.OPEN && report?.statusNum === CONST.REPORT.STATUS_NUM.OPEN
    );
}

/**
 * Checks if a report is a completed task report.
 */
function isCompletedTaskReport(report: OnyxEntry<Report>): boolean {
    return isTaskReport(report) && report?.stateNum === CONST.REPORT.STATE_NUM.APPROVED && report?.statusNum === CONST.REPORT.STATUS_NUM.APPROVED;
}

/**
 * Checks if the current user is the manager of the supplied report
 */
function isReportManager(report: OnyxEntry<Report>): boolean {
    return !!(report && report.managerID === currentUserAccountID);
}

/**
 * Checks if the supplied report has been approved
 */
function isReportApproved({report, parentReportAction = undefined}: {report: OnyxInputOrEntry<Report>; parentReportAction?: OnyxEntry<ReportAction> | undefined}): boolean {
    if (!report) {
        return parentReportAction?.childStateNum === CONST.REPORT.STATE_NUM.APPROVED && parentReportAction?.childStatusNum === CONST.REPORT.STATUS_NUM.APPROVED;
    }
    return report?.stateNum === CONST.REPORT.STATE_NUM.APPROVED && report?.statusNum === CONST.REPORT.STATUS_NUM.APPROVED;
}

/**
 * Checks if the supplied report has been manually reimbursed
 */
function isReportManuallyReimbursed(report: OnyxEntry<Report>): boolean {
    return report?.stateNum === CONST.REPORT.STATE_NUM.APPROVED && report?.statusNum === CONST.REPORT.STATUS_NUM.REIMBURSED;
}

/**
 * Checks if the supplied report is an expense report in Open state and status.
 */
function isOpenExpenseReport(report: OnyxInputOrEntry<Report>): boolean {
    return isExpenseReport(report) && report?.stateNum === CONST.REPORT.STATE_NUM.OPEN && report?.statusNum === CONST.REPORT.STATUS_NUM.OPEN;
}

/**
 * Checks if the supplied report has a member with the array passed in params.
 */
function hasParticipantInArray(report: OnyxEntry<Report>, memberAccountIDs: number[]) {
    if (!report?.participants) {
        return false;
    }

    const memberAccountIDsSet = new Set(memberAccountIDs);

    for (const accountID in report.participants) {
        if (memberAccountIDsSet.has(Number(accountID))) {
            return true;
        }
    }

    return false;
}

/**
 * Whether the Money Request report is settled
 */
function isSettled(reportOrID: OnyxInputOrEntry<Report> | SearchReport | string | undefined, reports?: SearchReport[] | OnyxCollection<Report>): boolean {
    if (!reportOrID) {
        return false;
    }
    const report = typeof reportOrID === 'string' ? (getReport(reportOrID, reports ?? allReports) ?? null) : reportOrID;
    if (!report) {
        return false;
    }

    if (isEmptyObject(report)) {
        return false;
    }

    // In case the payment is scheduled and we are waiting for the payee to set up their wallet,
    // consider the report as paid as well.
    if (report.isWaitingOnBankAccount && report.statusNum === CONST.REPORT.STATUS_NUM.APPROVED) {
        return false;
    }

    return report?.statusNum === CONST.REPORT.STATUS_NUM.REIMBURSED;
}

/**
 * Whether the current user is the submitter of the report
 */
function isCurrentUserSubmitter(report: OnyxEntry<Report>): boolean {
    return !!report && report.ownerAccountID === currentUserAccountID;
}

/**
 * Whether the provided report is an Admin room
 */
function isAdminRoom(report: OnyxEntry<Report>): boolean {
    return getChatType(report) === CONST.REPORT.CHAT_TYPE.POLICY_ADMINS;
}

/**
 * Whether the provided report is an Admin-only posting room
 */
function isAdminsOnlyPostingRoom(report: OnyxEntry<Report>): boolean {
    return report?.writeCapability === CONST.REPORT.WRITE_CAPABILITIES.ADMINS;
}

/**
 * Whether the provided report is a Announce room
 */
function isAnnounceRoom(report: OnyxEntry<Report>): boolean {
    return getChatType(report) === CONST.REPORT.CHAT_TYPE.POLICY_ANNOUNCE;
}

/**
 * Whether the provided report is a default room
 */
function isDefaultRoom(report: OnyxEntry<Report>): boolean {
    return CONST.DEFAULT_POLICY_ROOM_CHAT_TYPES.some((type) => type === getChatType(report));
}

/**
 * Whether the provided report is a Domain room
 */
function isDomainRoom(report: OnyxEntry<Report>): boolean {
    return getChatType(report) === CONST.REPORT.CHAT_TYPE.DOMAIN_ALL;
}

/**
 * Whether the provided report is a user created policy room
 */
function isUserCreatedPolicyRoom(report: OnyxEntry<Report>): boolean {
    return getChatType(report) === CONST.REPORT.CHAT_TYPE.POLICY_ROOM;
}

/**
 * Whether the provided report is a Policy Expense chat.
 */
function isPolicyExpenseChat(option: OnyxInputOrEntry<Report> | OptionData | Participant): boolean {
    return getChatType(option) === CONST.REPORT.CHAT_TYPE.POLICY_EXPENSE_CHAT || !!(option && typeof option === 'object' && 'isPolicyExpenseChat' in option && option.isPolicyExpenseChat);
}

function isInvoiceRoom(report: OnyxEntry<Report>): boolean {
    return getChatType(report) === CONST.REPORT.CHAT_TYPE.INVOICE;
}

function isInvoiceRoomWithID(reportID?: string): boolean {
    if (!reportID) {
        return false;
    }
    const report = getReport(reportID, allReports);
    return isInvoiceRoom(report);
}

/**
 * Checks if a report is a completed task report.
 */
function isTripRoom(report: OnyxEntry<Report>): boolean {
    return isChatReport(report) && getChatType(report) === CONST.REPORT.CHAT_TYPE.TRIP_ROOM;
}

function isIndividualInvoiceRoom(report: OnyxEntry<Report>): boolean {
    return isInvoiceRoom(report) && report?.invoiceReceiver?.type === CONST.REPORT.INVOICE_RECEIVER_TYPE.INDIVIDUAL;
}

function isBusinessInvoiceRoom(report: OnyxEntry<Report>): boolean {
    return isInvoiceRoom(report) && report?.invoiceReceiver?.type === CONST.REPORT.INVOICE_RECEIVER_TYPE.BUSINESS;
}

function isCurrentUserInvoiceReceiver(report: OnyxEntry<Report>): boolean {
    if (report?.invoiceReceiver?.type === CONST.REPORT.INVOICE_RECEIVER_TYPE.INDIVIDUAL) {
        return currentUserAccountID === report.invoiceReceiver.accountID;
    }

    if (report?.invoiceReceiver?.type === CONST.REPORT.INVOICE_RECEIVER_TYPE.BUSINESS) {
        // This will be fixed as part of https://github.com/Expensify/Expensify/issues/507850
        // eslint-disable-next-line deprecation/deprecation
        const policy = getPolicy(report.invoiceReceiver.policyID);
        return isPolicyAdminPolicyUtils(policy);
    }

    return false;
}

/**
 * Whether the provided report belongs to a Control policy and is an expense chat
 */
function isControlPolicyExpenseChat(report: OnyxEntry<Report>): boolean {
    return isPolicyExpenseChat(report) && getPolicyType(report, allPolicies) === CONST.POLICY.TYPE.CORPORATE;
}

/**
 * Whether the provided policyType is a Free, Collect or Control policy type
 */
function isGroupPolicy(policyType: string): boolean {
    return policyType === CONST.POLICY.TYPE.CORPORATE || policyType === CONST.POLICY.TYPE.TEAM;
}

/**
 * Whether the provided report belongs to a Free, Collect or Control policy
 */
function isReportInGroupPolicy(report: OnyxInputOrEntry<Report>, policy?: OnyxInputOrEntry<Policy>): boolean {
    const policyType = policy?.type ?? getPolicyType(report, allPolicies);
    return isGroupPolicy(policyType);
}

/**
 * Whether the provided report belongs to a Control or Collect policy
 */
function isPaidGroupPolicy(report: OnyxEntry<Report>): boolean {
    const policyType = getPolicyType(report, allPolicies);
    return policyType === CONST.POLICY.TYPE.CORPORATE || policyType === CONST.POLICY.TYPE.TEAM;
}

/**
 * Whether the provided report belongs to a Control or Collect policy and is an expense chat
 */
function isPaidGroupPolicyExpenseChat(report: OnyxEntry<Report>): boolean {
    return isPolicyExpenseChat(report) && isPaidGroupPolicy(report);
}

/**
 * Whether the provided report belongs to a Control policy and is an expense report
 */
function isControlPolicyExpenseReport(report: OnyxEntry<Report>): boolean {
    return isExpenseReport(report) && getPolicyType(report, allPolicies) === CONST.POLICY.TYPE.CORPORATE;
}

/**
 * Whether the provided report belongs to a Control or Collect policy and is an expense report
 */
function isPaidGroupPolicyExpenseReport(report: OnyxEntry<Report>): boolean {
    return isExpenseReport(report) && isPaidGroupPolicy(report);
}

/**
 * Checks if the supplied report is an invoice report in Open state and status.
 */
function isOpenInvoiceReport(report: OnyxEntry<Report>): boolean {
    return isInvoiceReport(report) && report?.statusNum === CONST.REPORT.STATUS_NUM.OPEN;
}

/**
 * Whether the provided report is a chat room
 */
function isChatRoom(report: OnyxEntry<Report>): boolean {
    return isUserCreatedPolicyRoom(report) || isDefaultRoom(report) || isInvoiceRoom(report) || isTripRoom(report);
}

/**
 * Whether the provided report is a public room
 */
function isPublicRoom(report: OnyxEntry<Report>): boolean {
    return report?.visibility === CONST.REPORT.VISIBILITY.PUBLIC || report?.visibility === CONST.REPORT.VISIBILITY.PUBLIC_ANNOUNCE;
}

/**
 * Whether the provided report is a public announce room
 */
function isPublicAnnounceRoom(report: OnyxEntry<Report>): boolean {
    return report?.visibility === CONST.REPORT.VISIBILITY.PUBLIC_ANNOUNCE;
}

/**
 * If the report is a policy expense, the route should be for adding bank account for that policy
 * else since the report is a personal IOU, the route should be for personal bank account.
 */
function getBankAccountRoute(report: OnyxEntry<Report>): Route {
    if (isPolicyExpenseChat(report)) {
        return ROUTES.BANK_ACCOUNT_WITH_STEP_TO_OPEN.getRoute(report?.policyID, undefined, Navigation.getActiveRoute());
    }

    if (isInvoiceRoom(report) && report?.invoiceReceiver?.type === CONST.REPORT.INVOICE_RECEIVER_TYPE.BUSINESS) {
        const invoiceReceiverPolicy = allPolicies?.[`${ONYXKEYS.COLLECTION.POLICY}${report?.invoiceReceiver?.policyID}`];
        if (invoiceReceiverPolicy?.areInvoicesEnabled) {
            return ROUTES.WORKSPACE_INVOICES.getRoute(report?.invoiceReceiver?.policyID);
        }
    }

    return ROUTES.SETTINGS_ADD_BANK_ACCOUNT.route;
}

/**
 * Check if personal detail of accountID is empty or optimistic data
 */
function isOptimisticPersonalDetail(accountID: number): boolean {
    return isEmptyObject(allPersonalDetails?.[accountID]) || !!allPersonalDetails?.[accountID]?.isOptimisticPersonalDetail;
}

/**
 * Checks if a report is a task report from a policy expense chat.
 */
function isWorkspaceTaskReport(report: OnyxEntry<Report>): boolean {
    if (!isTaskReport(report)) {
        return false;
    }
    const parentReport = report?.parentReportID ? getReport(report?.parentReportID, allReports) : undefined;
    return isPolicyExpenseChat(parentReport);
}

/**
 * Returns true if report has a parent
 */
function isThread(report: OnyxInputOrEntry<Report>): report is Thread {
    return !!(report?.parentReportID && report?.parentReportActionID);
}

/**
 * Returns true if report is of type chat and has a parent and is therefore a Thread.
 */
function isChatThread(report: OnyxInputOrEntry<Report>): report is Thread {
    return isThread(report) && report?.type === CONST.REPORT.TYPE.CHAT;
}

function isDM(report: OnyxEntry<Report>): boolean {
    return isChatReport(report) && !getChatType(report) && !isThread(report);
}

function isSelfDM(report: OnyxInputOrEntry<Report>): boolean {
    return getChatType(report) === CONST.REPORT.CHAT_TYPE.SELF_DM;
}

function isGroupChat(report: OnyxEntry<Report> | Partial<Report>): boolean {
    return getChatType(report) === CONST.REPORT.CHAT_TYPE.GROUP;
}

/**
 * Only returns true if this is the Expensify DM report.
 *
 * Note that this chat is no longer used for new users. We still need this function for users who have this chat.
 */
function isSystemChat(report: OnyxEntry<Report>): boolean {
    return getChatType(report) === CONST.REPORT.CHAT_TYPE.SYSTEM;
}

function getDefaultNotificationPreferenceForReport(report: OnyxEntry<Report>): ValueOf<typeof CONST.REPORT.NOTIFICATION_PREFERENCE> {
    if (isAnnounceRoom(report)) {
        return CONST.REPORT.NOTIFICATION_PREFERENCE.ALWAYS;
    }
    if (isPublicRoom(report)) {
        return CONST.REPORT.NOTIFICATION_PREFERENCE.DAILY;
    }
    if (!getChatType(report) || isGroupChat(report)) {
        return CONST.REPORT.NOTIFICATION_PREFERENCE.ALWAYS;
    }
    if (isAdminRoom(report) || isPolicyExpenseChat(report) || isInvoiceRoom(report)) {
        return CONST.REPORT.NOTIFICATION_PREFERENCE.ALWAYS;
    }
    if (isSelfDM(report)) {
        return CONST.REPORT.NOTIFICATION_PREFERENCE.MUTE;
    }
    return CONST.REPORT.NOTIFICATION_PREFERENCE.DAILY;
}

/**
 * Get the notification preference given a report. This should ALWAYS default to 'hidden'. Do not change this!
 */
function getReportNotificationPreference(report: OnyxEntry<Report>): ValueOf<typeof CONST.REPORT.NOTIFICATION_PREFERENCE> {
    const participant = currentUserAccountID ? report?.participants?.[currentUserAccountID] : undefined;
    return participant?.notificationPreference ?? CONST.REPORT.NOTIFICATION_PREFERENCE.HIDDEN;
}

/**
 * Only returns true if this is our main 1:1 DM report with Concierge.
 */
function isConciergeChatReport(report: OnyxInputOrEntry<Report>): boolean {
    return !!report && report?.reportID === conciergeReportID;
}

function findSelfDMReportID(): string | undefined {
    if (!allReports) {
        return;
    }

    const selfDMReport = Object.values(allReports).find((report) => isSelfDM(report) && !isThread(report));
    return selfDMReport?.reportID;
}

/**
 * Checks if the supplied report is from a policy or is an invoice report from a policy
 */
function isPolicyRelatedReport(report: OnyxEntry<Report>, policyID?: string) {
    return report?.policyID === policyID || !!(report?.invoiceReceiver && 'policyID' in report.invoiceReceiver && report.invoiceReceiver.policyID === policyID);
}

/**
 * Checks if the supplied report belongs to workspace based on the provided params. If the report's policyID is _FAKE_ or has no value, it means this report is a DM.
 * In this case report and workspace members must be compared to determine whether the report belongs to the workspace.
 */
function doesReportBelongToWorkspace(report: OnyxEntry<Report>, policyMemberAccountIDs: number[], policyID?: string) {
    return (
        isConciergeChatReport(report) ||
        (report?.policyID === CONST.POLICY.ID_FAKE || !report?.policyID ? hasParticipantInArray(report, policyMemberAccountIDs) : isPolicyRelatedReport(report, policyID))
    );
}

/**
 * Given an array of reports, return them filtered by a policyID and policyMemberAccountIDs.
 */
function filterReportsByPolicyIDAndMemberAccountIDs(reports: Array<OnyxEntry<Report>>, policyMemberAccountIDs: number[] = [], policyID?: string) {
    return reports.filter((report) => !!report && doesReportBelongToWorkspace(report, policyMemberAccountIDs, policyID));
}

/**
 * Returns true if report is still being processed
 */
function isProcessingReport(report: OnyxEntry<Report>): boolean {
    return report?.stateNum === CONST.REPORT.STATE_NUM.SUBMITTED && report?.statusNum === CONST.REPORT.STATUS_NUM.SUBMITTED;
}

function isOpenReport(report: OnyxEntry<Report>): boolean {
    return report?.stateNum === CONST.REPORT.STATE_NUM.OPEN && report?.statusNum === CONST.REPORT.STATUS_NUM.OPEN;
}

function isAwaitingFirstLevelApproval(report: OnyxEntry<Report>): boolean {
    if (!report) {
        return false;
    }

    // This will be fixed as part of https://github.com/Expensify/Expensify/issues/507850
    // eslint-disable-next-line deprecation/deprecation
    const submitsToAccountID = getSubmitToAccountID(getPolicy(report.policyID), report);

    return isProcessingReport(report) && submitsToAccountID === report.managerID;
}

/**
 * Pushes optimistic transaction violations to OnyxData for the given policy and categories onyx update.
 *
 * @param policyUpdate Changed policy properties, if none pass empty object
 * @param policyCategoriesUpdate Changed categories properties, if none pass empty object
 */
function pushTransactionViolationsOnyxData(
    onyxData: OnyxData,
    policyID: string,
    policyTagLists: PolicyTagLists,
    policyCategories: PolicyCategories,
    allTransactionViolations: OnyxCollection<TransactionViolations>,
    policyUpdate: Partial<Policy> = {},
    policyCategoriesUpdate: Record<string, Partial<PolicyCategory>> = {},
): OnyxData {
    if (isEmptyObject(policyUpdate) && isEmptyObject(policyCategoriesUpdate)) {
        return onyxData;
    }
    const optimisticPolicyCategories = Object.keys(policyCategories).reduce<Record<string, PolicyCategory>>((acc, categoryName) => {
        acc[categoryName] = {...policyCategories[categoryName], ...(policyCategoriesUpdate?.[categoryName] ?? {})};
        return acc;
    }, {}) as PolicyCategories;

    const optimisticPolicy = {...allPolicies?.[`${ONYXKEYS.COLLECTION.POLICY}${policyID}`], ...policyUpdate} as Policy;
    const hasDependentTags = hasDependentTagsPolicyUtils(optimisticPolicy, policyTagLists);

    getAllPolicyReports(policyID).forEach((report) => {
        const isReportAnInvoice = isInvoiceReport(report);
        if (!report?.reportID || isReportAnInvoice) {
            return;
        }

        getReportTransactions(report.reportID).forEach((transaction: Transaction) => {
            const transactionViolations = allTransactionViolations?.[`${ONYXKEYS.COLLECTION.TRANSACTION_VIOLATIONS}${transaction.transactionID}`] ?? [];

            const optimisticTransactionViolations = ViolationsUtils.getViolationsOnyxData(
                transaction,
                transactionViolations,
                optimisticPolicy,
                policyTagLists,
                optimisticPolicyCategories,
                hasDependentTags,
                isReportAnInvoice,
            );

            if (optimisticTransactionViolations) {
                onyxData?.optimisticData?.push(optimisticTransactionViolations);
                onyxData?.failureData?.push({
                    onyxMethod: Onyx.METHOD.SET,
                    key: `${ONYXKEYS.COLLECTION.TRANSACTION_VIOLATIONS}${transaction.transactionID}`,
                    value: transactionViolations,
                });
            }
        });
    });
    return onyxData;
}

/**
 * Check if the report is a single chat report that isn't a thread
 * and personal detail of participant is optimistic data
 */
function shouldDisableDetailPage(report: OnyxEntry<Report>): boolean {
    if (isChatRoom(report) || isPolicyExpenseChat(report) || isChatThread(report) || isTaskReport(report)) {
        return false;
    }
    if (isOneOnOneChat(report)) {
        const participantAccountIDs = Object.keys(report?.participants ?? {})
            .map(Number)
            .filter((accountID) => accountID !== currentUserAccountID);
        return isOptimisticPersonalDetail(participantAccountIDs.at(0) ?? -1);
    }
    return false;
}

/**
 * Returns true if this report has only one participant and it's an Expensify account.
 */
function isExpensifyOnlyParticipantInReport(report: OnyxEntry<Report>): boolean {
    const otherParticipants = Object.keys(report?.participants ?? {})
        .map(Number)
        .filter((accountID) => accountID !== currentUserAccountID);
    return otherParticipants.length === 1 && otherParticipants.some((accountID) => CONST.EXPENSIFY_ACCOUNT_IDS.includes(accountID));
}

/**
 * Returns whether a given report can have tasks created in it.
 * We only prevent the task option if it's a DM/group-DM and the other users are all special Expensify accounts
 *
 */
function canCreateTaskInReport(report: OnyxEntry<Report>): boolean {
    const otherParticipants = Object.keys(report?.participants ?? {})
        .map(Number)
        .filter((accountID) => accountID !== currentUserAccountID);
    const areExpensifyAccountsOnlyOtherParticipants = otherParticipants.length >= 1 && otherParticipants.every((accountID) => CONST.EXPENSIFY_ACCOUNT_IDS.includes(accountID));
    if (areExpensifyAccountsOnlyOtherParticipants && isDM(report)) {
        return false;
    }

    return true;
}

/**
 * For all intents and purposes a report that has no notificationPreference at all should be considered "hidden".
 * We will remove the 'hidden' field entirely once the backend changes for https://github.com/Expensify/Expensify/issues/450891 are done.
 */
function isHiddenForCurrentUser(notificationPreference: string | null | undefined): boolean;
function isHiddenForCurrentUser(report: OnyxEntry<Report>): boolean;
function isHiddenForCurrentUser(reportOrPreference: OnyxEntry<Report> | string | null | undefined): boolean {
    if (typeof reportOrPreference === 'object' && reportOrPreference !== null) {
        const notificationPreference = getReportNotificationPreference(reportOrPreference);
        return isHiddenForCurrentUser(notificationPreference);
    }
    if (reportOrPreference === undefined || reportOrPreference === null || reportOrPreference === '') {
        return true;
    }
    return reportOrPreference === CONST.REPORT.NOTIFICATION_PREFERENCE.HIDDEN;
}

/**
 * Returns true if there are any guides accounts (team.expensify.com) in a list of accountIDs
 * by cross-referencing the accountIDs with personalDetails since guides that are participants
 * of the user's chats should have their personal details in Onyx.
 */
function hasExpensifyGuidesEmails(accountIDs: number[]): boolean {
    return accountIDs.some((accountID) => Str.extractEmailDomain(allPersonalDetails?.[accountID]?.login ?? '') === CONST.EMAIL.GUIDES_DOMAIN);
}

function getMostRecentlyVisitedReport(reports: Array<OnyxEntry<Report>>, reportMetadata: OnyxCollection<ReportMetadata>): OnyxEntry<Report> {
    const filteredReports = reports.filter((report) => {
        const shouldKeep = !isChatThread(report) || !isHiddenForCurrentUser(report);
        return shouldKeep && !!report?.reportID && !!(reportMetadata?.[`${ONYXKEYS.COLLECTION.REPORT_METADATA}${report.reportID}`]?.lastVisitTime ?? report?.lastReadTime);
    });
    return lodashMaxBy(filteredReports, (a) => [reportMetadata?.[`${ONYXKEYS.COLLECTION.REPORT_METADATA}${a?.reportID}`]?.lastVisitTime ?? '', a?.lastReadTime ?? '']);
}

function findLastAccessedReport(
    reports: OnyxCollection<OnyxEntry<Report>>,
    policies: OnyxCollection<OnyxEntry<Policy>>,
    reportMetadata: OnyxCollection<ReportMetadata>,
    reportNameValuePairs: OnyxCollection<ReportNameValuePairs>,
    ignoreDomainRooms: boolean,
    openOnAdminRoom = false,
    policyID?: string,
    excludeReportID?: string,
): OnyxEntry<Report> {
    // If it's the user's first time using New Expensify, then they could either have:
    //   - just a Concierge report, if so we'll return that
    //   - their Concierge report, and a separate report that must have deeplinked them to the app before they created their account.
    // If it's the latter, we'll use the deeplinked report over the Concierge report,
    // since the Concierge report would be incorrectly selected over the deep-linked report in the logic below.

    const policyMemberAccountIDs = getPolicyEmployeeListByIdWithoutCurrentUser(policies, policyID, currentUserAccountID);

    let reportsValues = Object.values(reports ?? {});

    if (!!policyID || policyMemberAccountIDs.length > 0) {
        reportsValues = filterReportsByPolicyIDAndMemberAccountIDs(reportsValues, policyMemberAccountIDs, policyID);
    }

    let adminReport: OnyxEntry<Report>;
    if (openOnAdminRoom) {
        adminReport = reportsValues.find((report) => {
            const chatType = getChatType(report);
            return chatType === CONST.REPORT.CHAT_TYPE.POLICY_ADMINS;
        });
    }
    if (adminReport) {
        return adminReport;
    }

    // eslint-disable-next-line @typescript-eslint/prefer-nullish-coalescing
    const shouldFilter = excludeReportID || ignoreDomainRooms;
    if (shouldFilter) {
        reportsValues = reportsValues.filter((report) => {
            if (excludeReportID && report?.reportID === excludeReportID) {
                return false;
            }

            // We allow public announce rooms, admins, and announce rooms through since we bypass the default rooms beta for them.
            // Check where findLastAccessedReport is called in MainDrawerNavigator.js for more context.
            // Domain rooms are now the only type of default room that are on the defaultRooms beta.
            if (ignoreDomainRooms && isDomainRoom(report) && !hasExpensifyGuidesEmails(Object.keys(report?.participants ?? {}).map(Number))) {
                return false;
            }

            return true;
        });
    }

    // Filter out the system chat (Expensify chat) because the composer is disabled in it,
    // and it prompts the user to use the Concierge chat instead.
    reportsValues =
        reportsValues.filter((report) => {
            return !isSystemChat(report) && !isArchivedReport(reportNameValuePairs?.[`${ONYXKEYS.COLLECTION.REPORT_NAME_VALUE_PAIRS}${report?.reportID}`]);
        }) ?? [];

    // At least two reports remain: self DM and Concierge chat.
    // Return the most recently visited report. Get the last read report from the report metadata.
    // If allReportMetadata is empty we'll return most recent report owned by user
    if (isEmptyObject(reportMetadata)) {
        const ownedReports = reportsValues.filter((report) => report?.ownerAccountID === currentUserAccountID);
        if (ownedReports.length > 0) {
            return lodashMaxBy(ownedReports, (a) => a?.lastReadTime ?? '');
        }
        return lodashMaxBy(reportsValues, (a) => a?.lastReadTime ?? '');
    }
    return getMostRecentlyVisitedReport(reportsValues, reportMetadata);
}

/**
 * This function is used to retrieve the last accessed report with data from Onyx.connect
 * It's used in the case we need to get the last accessed report in a listener like openReportFromDeepLink
 * Please use useLastAccessedReport hook instead if we need to get the last accessed report from the UI
 */
function findLastAccessedReportWithoutView(ignoreDomainRooms: boolean, openOnAdminRoom = false, policyID?: string, excludeReportID?: string): OnyxEntry<Report> {
    return findLastAccessedReport(allReports, allPolicies, allReportMetadata, allReportNameValuePair, ignoreDomainRooms, openOnAdminRoom, policyID, excludeReportID);
}

/**
 * Whether the provided report has expenses
 */
function hasExpenses(reportID?: string, transactions?: SearchTransaction[] | Array<OnyxEntry<Transaction>>): boolean {
    if (transactions) {
        return !!transactions?.find((transaction) => transaction?.reportID === reportID);
    }
    return !!Object.values(allTransactions ?? {}).find((transaction) => transaction?.reportID === reportID);
}

/**
 * Whether the provided report is a closed expense report with no expenses
 */
function isClosedExpenseReportWithNoExpenses(report: OnyxEntry<Report>, transactions?: SearchTransaction[] | Array<OnyxEntry<Transaction>>): boolean {
    return report?.statusNum === CONST.REPORT.STATUS_NUM.CLOSED && isExpenseReport(report) && !hasExpenses(report.reportID, transactions);
}

/**
 * Whether the provided report is an archived room
 */
function isArchivedNonExpenseReport(report: OnyxInputOrEntry<Report> | SearchReport, isReportArchived = false): boolean {
    return isReportArchived && !(isExpenseReport(report) || isExpenseRequest(report));
}

/**
 * Whether the provided report is an archived report
 */
// eslint-disable-next-line @typescript-eslint/no-unused-vars
function isArchivedReport(reportNameValuePairs?: OnyxInputOrEntry<ReportNameValuePairs>): boolean {
    return !!reportNameValuePairs?.private_isArchived;
}

/**
 * Whether the report with the provided reportID is an archived non-expense report
 */
function isArchivedNonExpenseReportWithID(report?: OnyxInputOrEntry<Report>, isReportArchived = false) {
    if (!report) {
        return false;
    }
    return !(isExpenseReport(report) || isExpenseRequest(report)) && isReportArchived;
}

/**
 * Whether the provided report is a closed report
 */
function isClosedReport(report: OnyxInputOrEntry<Report> | SearchReport): boolean {
    return report?.statusNum === CONST.REPORT.STATUS_NUM.CLOSED;
}
/**
 * Whether the provided report is the admin's room
 */
function isJoinRequestInAdminRoom(report: OnyxEntry<Report>): boolean {
    if (!report) {
        return false;
    }
    // If this policy isn't owned by Expensify,
    // Account manager/guide should not have the workspace join request pinned to their LHN,
    // since they are not a part of the company, and should not action it on their behalf.
    if (report.policyID) {
        // This will be fixed as part of https://github.com/Expensify/Expensify/issues/507850
        // eslint-disable-next-line deprecation/deprecation
        const policy = getPolicy(report.policyID);
        if (!isExpensifyTeam(policy?.owner) && isExpensifyTeam(currentUserPersonalDetails?.login)) {
            return false;
        }
    }
    return isActionableJoinRequestPending(report.reportID);
}

/**
 * Checks if the user has auditor permission in the provided report
 */
function isAuditor(report: OnyxEntry<Report>): boolean {
    if (report?.policyID) {
        // This will be fixed as part of https://github.com/Expensify/Expensify/issues/507850
        // eslint-disable-next-line deprecation/deprecation
        const policy = getPolicy(report.policyID);
        return isPolicyAuditor(policy);
    }

    if (Array.isArray(report?.permissions) && report?.permissions.length > 0) {
        return report?.permissions?.includes(CONST.REPORT.PERMISSIONS.AUDITOR);
    }

    return false;
}

/**
 * Checks if the user can write in the provided report
 */
function canWriteInReport(report: OnyxEntry<Report>): boolean {
    if (Array.isArray(report?.permissions) && report?.permissions.length > 0 && !report?.permissions?.includes(CONST.REPORT.PERMISSIONS.AUDITOR)) {
        return report?.permissions?.includes(CONST.REPORT.PERMISSIONS.WRITE);
    }

    return true;
}

/**
 * Checks if the current user is allowed to comment on the given report.
 */
function isAllowedToComment(report: OnyxEntry<Report>): boolean {
    if (!canWriteInReport(report)) {
        return false;
    }

    // Default to allowing all users to post
    const capability = report?.writeCapability ?? CONST.REPORT.WRITE_CAPABILITIES.ALL;

    if (capability === CONST.REPORT.WRITE_CAPABILITIES.ALL) {
        return true;
    }

    // If unauthenticated user opens public chat room using deeplink, they do not have policies available and they cannot comment
    if (!allPolicies) {
        return false;
    }

    // If we've made it here, commenting on this report is restricted.
    // If the user is an admin, allow them to post.
    const policy = allPolicies[`${ONYXKEYS.COLLECTION.POLICY}${report?.policyID}`];
    return policy?.role === CONST.POLICY.ROLE.ADMIN;
}

/**
 * Checks if the current user is the admin of the policy given the policy expense chat.
 */
function isPolicyExpenseChatAdmin(report: OnyxEntry<Report>, policies: OnyxCollection<Policy>): boolean {
    if (!isPolicyExpenseChat(report)) {
        return false;
    }

    const policyRole = policies?.[`${ONYXKEYS.COLLECTION.POLICY}${report?.policyID}`]?.role;

    return policyRole === CONST.POLICY.ROLE.ADMIN;
}

/**
 * Checks if the current user is the admin of the policy.
 */
function isPolicyAdmin(policyID: string | undefined, policies: OnyxCollection<Policy>): boolean {
    if (!policyID) {
        return false;
    }

    const policyRole = policies?.[`${ONYXKEYS.COLLECTION.POLICY}${policyID}`]?.role;

    return policyRole === CONST.POLICY.ROLE.ADMIN;
}

/**
 * Checks whether all the transactions linked to the IOU report are of the Distance Request type with pending routes
 */
function hasOnlyTransactionsWithPendingRoutes(iouReportID: string | undefined): boolean {
    const transactions = getReportTransactions(iouReportID);

    // Early return false in case not having any transaction
    if (!transactions || transactions.length === 0) {
        return false;
    }

    return transactions.every((transaction) => isFetchingWaypointsFromServer(transaction));
}

/**
 * If the report is a thread and has a chat type set, it is a expense chat.
 */
function isWorkspaceThread(report: OnyxEntry<Report>): boolean {
    const chatType = getChatType(report);
    return isThread(report) && isChatReport(report) && CONST.WORKSPACE_ROOM_TYPES.some((type) => chatType === type);
}

/**
 * Checks if a report is a child report.
 */
function isChildReport(report: OnyxEntry<Report>): boolean {
    return isThread(report) || isTaskReport(report);
}

/**
 * An Expense Request is a thread where the parent report is an Expense Report and
 * the parentReportAction is a transaction.
 */
function isExpenseRequest(report: OnyxInputOrEntry<Report>): report is Thread {
    if (isThread(report)) {
        const parentReportAction = allReportActions?.[`${ONYXKEYS.COLLECTION.REPORT_ACTIONS}${report.parentReportID}`]?.[report.parentReportActionID];
        const parentReport = getReport(report?.parentReportID, allReports);
        return isExpenseReport(parentReport) && !isEmptyObject(parentReportAction) && isTransactionThread(parentReportAction);
    }
    return false;
}

/**
 * An IOU Request is a thread where the parent report is an IOU Report and
 * the parentReportAction is a transaction.
 */
function isIOURequest(report: OnyxInputOrEntry<Report>): boolean {
    if (isThread(report)) {
        const parentReportAction = allReportActions?.[`${ONYXKEYS.COLLECTION.REPORT_ACTIONS}${report.parentReportID}`]?.[report.parentReportActionID];
        const parentReport = getReport(report?.parentReportID, allReports);
        return isIOUReport(parentReport) && !isEmptyObject(parentReportAction) && isTransactionThread(parentReportAction);
    }
    return false;
}

/**
 * A Track Expense Report is a thread where the parent the parentReportAction is a transaction, and
 * parentReportAction has type of track.
 */
function isTrackExpenseReport(report: OnyxInputOrEntry<Report>): boolean {
    if (isThread(report)) {
        const selfDMReportID = findSelfDMReportID();
        const parentReportAction = allReportActions?.[`${ONYXKEYS.COLLECTION.REPORT_ACTIONS}${report.parentReportID}`]?.[report.parentReportActionID];
        return !isEmptyObject(parentReportAction) && selfDMReportID === report.parentReportID && isTrackExpenseAction(parentReportAction);
    }
    return false;
}

/**
 * Checks if a report is an IOU or expense request.
 */
function isMoneyRequest(reportOrID: OnyxEntry<Report> | string): boolean {
    const report = typeof reportOrID === 'string' ? (getReport(reportOrID, allReports) ?? null) : reportOrID;
    return isIOURequest(report) || isExpenseRequest(report);
}

/**
 * Checks if a report is an IOU or expense report.
 */
function isMoneyRequestReport(reportOrID: OnyxInputOrEntry<Report> | SearchReport | string, reports?: SearchReport[] | OnyxCollection<Report>): boolean {
    const report = typeof reportOrID === 'string' ? (getReport(reportOrID, reports ?? allReports) ?? null) : reportOrID;
    return isIOUReport(report) || isExpenseReport(report);
}

/**
 * Determines the Help Panel report type based on the given report.
 */
function getHelpPaneReportType(report: OnyxEntry<Report>): ValueOf<typeof CONST.REPORT.HELP_TYPE> | undefined {
    if (!report) {
        return undefined;
    }

    if (isConciergeChatReport(report)) {
        return CONST.REPORT.HELP_TYPE.CHAT_CONCIERGE;
    }

    if (report?.chatType) {
        return getChatType(report);
    }

    switch (report?.type) {
        case CONST.REPORT.TYPE.EXPENSE:
            return CONST.REPORT.HELP_TYPE.EXPENSE_REPORT;
        case CONST.REPORT.TYPE.CHAT:
            return CONST.REPORT.HELP_TYPE.CHAT;
        case CONST.REPORT.TYPE.IOU:
            return CONST.REPORT.HELP_TYPE.IOU;
        case CONST.REPORT.TYPE.INVOICE:
            return CONST.REPORT.HELP_TYPE.INVOICE;
        case CONST.REPORT.TYPE.TASK:
            return CONST.REPORT.HELP_TYPE.TASK;
        default:
            return undefined;
    }
}

/**
 * Checks if a report contains only Non-Reimbursable transactions
 */
function hasOnlyNonReimbursableTransactions(iouReportID: string | undefined): boolean {
    const transactions = getReportTransactions(iouReportID);
    if (!transactions || transactions.length === 0) {
        return false;
    }

    return transactions.every((transaction) => !getReimbursable(transaction));
}

/**
 * Checks if a report has only one transaction associated with it
 */
function isOneTransactionReport(report: OnyxEntry<Report>): boolean {
    const reportActions = allReportActions?.[`${ONYXKEYS.COLLECTION.REPORT_ACTIONS}${report?.reportID}`] ?? ([] as ReportAction[]);
    const chatReport = allReports?.[`${ONYXKEYS.COLLECTION.REPORT}${report?.chatReportID}`];
    return !!getOneTransactionThreadReportID(report, chatReport, reportActions);
}

/*
 * Whether the report contains only one expense and the expense should be paid later
 */
function isPayAtEndExpenseReport(report: OnyxEntry<Report>, transactions: Transaction[] | undefined): boolean {
    if ((!!transactions && transactions.length !== 1) || !isOneTransactionReport(report)) {
        return false;
    }

    return isPayAtEndExpense(transactions?.[0] ?? getReportTransactions(report?.reportID).at(0));
}
/**
 * Checks if a report is a transaction thread associated with a report that has only one transaction
 */
function isOneTransactionThread(report: OnyxEntry<Report>, parentReport: OnyxEntry<Report>, threadParentReportAction: OnyxEntry<ReportAction>) {
    if (!report || !parentReport) {
        return false;
    }

    const parentReportActions = allReportActions?.[`${ONYXKEYS.COLLECTION.REPORT_ACTIONS}${parentReport?.reportID}`] ?? ([] as ReportAction[]);

    const chatReport = allReports?.[`${ONYXKEYS.COLLECTION.REPORT}${parentReport?.chatReportID}`];
    const transactionThreadReportID = getOneTransactionThreadReportID(parentReport, chatReport, parentReportActions);
    return report?.reportID === transactionThreadReportID && !isSentMoneyReportAction(threadParentReportAction);
}

/**
 * Checks if given report is a transaction thread
 */
function isReportTransactionThread(report: OnyxEntry<Report>) {
    return isMoneyRequest(report) || isTrackExpenseReport(report);
}

/**
 * Get displayed report ID, it will be parentReportID if the report is one transaction thread
 */
function getDisplayedReportID(reportID: string): string {
    const report = getReport(reportID, allReports);
    const parentReportID = report?.parentReportID;
    const parentReport = allReports?.[`${ONYXKEYS.COLLECTION.REPORT}${parentReportID}`];
    const parentReportAction = getReportAction(parentReportID, report?.parentReportActionID);
    return parentReportID && isOneTransactionThread(report, parentReport, parentReportAction) ? parentReportID : reportID;
}

/**
 * Should return true only for personal 1:1 report
 *
 */
function isOneOnOneChat(report: OnyxEntry<Report>): boolean {
    const participants = report?.participants ?? {};
    const participant = currentUserAccountID ? participants[currentUserAccountID] : undefined;
    const isCurrentUserParticipant = participant ? 1 : 0;
    const participantAmount = Object.keys(participants).length - isCurrentUserParticipant;
    if (participantAmount !== 1) {
        return false;
    }
    return (
        (report?.policyID === CONST.POLICY.ID_FAKE || !report?.policyID) &&
        !isChatRoom(report) &&
        !isExpenseRequest(report) &&
        !isMoneyRequestReport(report) &&
        !isPolicyExpenseChat(report) &&
        !isTaskReport(report) &&
        isDM(report) &&
        !isIOUReport(report)
    );
}

/**
 * Checks if the current user is a payer of the expense
 */

function isPayer(session: OnyxEntry<Session>, iouReport: OnyxEntry<Report>, onlyShowPayElsewhere = false, reportPolicy?: OnyxInputOrEntry<Policy> | SearchPolicy) {
    const isApproved = isReportApproved({report: iouReport});
    const policy = reportPolicy ?? allPolicies?.[`${ONYXKEYS.COLLECTION.POLICY}${iouReport?.policyID}`] ?? null;
    const policyType = policy?.type;
    const isAdmin = policyType !== CONST.POLICY.TYPE.PERSONAL && policy?.role === CONST.POLICY.ROLE.ADMIN;
    const isManager = iouReport?.managerID === session?.accountID;
    if (isPaidGroupPolicy(iouReport)) {
        if (policy?.reimbursementChoice === CONST.POLICY.REIMBURSEMENT_CHOICES.REIMBURSEMENT_YES) {
            if (!policy?.achAccount?.reimburser) {
                // If there is a manager assigned, only allow payment if the user is both an admin and the manager.
                // Otherwise, if there is no reimburser and no manager, only allow payment if the user is an admin.
                if (iouReport?.managerID) {
                    return isAdmin && isManager;
                }
                return isAdmin;
            }

            // If we are the reimburser and the report is approved or we are the manager then we can pay it.
            const isReimburser = session?.email === policy?.achAccount?.reimburser;
            return isReimburser && (isApproved || isManager);
        }
        if (policy?.reimbursementChoice === CONST.POLICY.REIMBURSEMENT_CHOICES.REIMBURSEMENT_MANUAL || onlyShowPayElsewhere) {
            return isAdmin && (isApproved || isManager);
        }
        return false;
    }
    return isAdmin || (isMoneyRequestReport(iouReport) && isManager);
}

/**
 * Checks if the current user is the action's author
 */
function isActionCreator(reportAction: OnyxInputOrEntry<ReportAction> | Partial<ReportAction>): boolean {
    return reportAction?.actorAccountID === currentUserAccountID;
}

/**
 * Returns the notification preference of the action's child report if it exists.
 * Otherwise, calculates it based on the action's authorship.
 */
function getChildReportNotificationPreference(reportAction: OnyxInputOrEntry<ReportAction> | Partial<ReportAction>): NotificationPreference {
    const childReportNotificationPreference = reportAction?.childReportNotificationPreference ?? '';
    if (childReportNotificationPreference) {
        return childReportNotificationPreference;
    }

    return isActionCreator(reportAction) ? CONST.REPORT.NOTIFICATION_PREFERENCE.ALWAYS : CONST.REPORT.NOTIFICATION_PREFERENCE.HIDDEN;
}

function canAddOrDeleteTransactions(moneyRequestReport: OnyxEntry<Report>, isReportArchived = false): boolean {
    if (!isMoneyRequestReport(moneyRequestReport) || isReportArchived) {
        return false;
    }
    // This will be fixed as part of https://github.com/Expensify/Expensify/issues/507850
    // eslint-disable-next-line deprecation/deprecation
    const policy = getPolicy(moneyRequestReport?.policyID);

    if (isInstantSubmitEnabled(policy) && isSubmitAndClose(policy) && !arePaymentsEnabled(policy)) {
        return false;
    }

    if (isInstantSubmitEnabled(policy) && isProcessingReport(moneyRequestReport)) {
        return isAwaitingFirstLevelApproval(moneyRequestReport);
    }

    if (isReportApproved({report: moneyRequestReport}) || isClosedReport(moneyRequestReport) || isSettled(moneyRequestReport?.reportID)) {
        return false;
    }

    return true;
}

/**
 * Checks whether the supplied report supports adding more transactions to it.
 * Return true if:
 * - report is a non-settled IOU
 * - report is a draft
 * Returns false if:
 * - if current user is not the submitter of an expense report
 */
function canAddTransaction(moneyRequestReport: OnyxEntry<Report>, isReportArchived = false): boolean {
    if (!isMoneyRequestReport(moneyRequestReport) || (isExpenseReport(moneyRequestReport) && !isCurrentUserSubmitter(moneyRequestReport))) {
        return false;
    }
    // This will be fixed as part of https://github.com/Expensify/Expensify/issues/507850
    // eslint-disable-next-line deprecation/deprecation
    const policy = getPolicy(moneyRequestReport?.policyID);
    if (isInstantSubmitEnabled(policy) && isSubmitAndClose(policy) && hasOnlyNonReimbursableTransactions(moneyRequestReport?.reportID)) {
        return false;
    }

    return canAddOrDeleteTransactions(moneyRequestReport, isReportArchived);
}

/**
 * Checks whether the supplied report supports deleting more transactions from it.
 * Return true if:
 * - report is a non-settled IOU
 * - report is a non-approved IOU
 */
function canDeleteTransaction(moneyRequestReport: OnyxEntry<Report>, isReportArchived = false): boolean {
    return canAddOrDeleteTransactions(moneyRequestReport, isReportArchived);
}

/**
 * Checks whether the card transaction support deleting based on liability type
 */
function canDeleteCardTransactionByLiabilityType(transaction: OnyxEntry<Transaction>): boolean {
    const isCardTransaction = isCardTransactionTransactionUtils(transaction);
    if (!isCardTransaction) {
        return true;
    }
    return transaction?.comment?.liabilityType === CONST.TRANSACTION.LIABILITY_TYPE.ALLOW;
}

/**
 * Can only delete if the author is this user and the action is an ADD_COMMENT action or an IOU action in an unsettled report, or if the user is a
 * policy admin
 */
function canDeleteReportAction(reportAction: OnyxInputOrEntry<ReportAction>, reportID: string | undefined, transaction: OnyxEntry<Transaction> | undefined): boolean {
    const report = getReportOrDraftReport(reportID);
    const isActionOwner = reportAction?.actorAccountID === currentUserAccountID;
    const policy = allPolicies?.[`${ONYXKEYS.COLLECTION.POLICY}${report?.policyID}`] ?? null;

    if (isDemoTransaction(transaction)) {
        return true;
    }

    if (isMoneyRequestAction(reportAction)) {
        const isCardTransactionCanBeDeleted = canDeleteCardTransactionByLiabilityType(transaction);
        // For now, users cannot delete split actions
        const isSplitAction = getOriginalMessage(reportAction)?.type === CONST.IOU.REPORT_ACTION_TYPE.SPLIT;

        if (isSplitAction) {
            return false;
        }

        if (isActionOwner) {
            if (!isEmptyObject(report) && (isMoneyRequestReport(report) || isInvoiceReport(report))) {
                return canDeleteTransaction(report) && isCardTransactionCanBeDeleted;
            }
            return true;
        }
    }

    if (
        reportAction?.actionName !== CONST.REPORT.ACTIONS.TYPE.ADD_COMMENT ||
        reportAction?.pendingAction === CONST.RED_BRICK_ROAD_PENDING_ACTION.DELETE ||
        isCreatedTaskReportAction(reportAction) ||
        reportAction?.actorAccountID === CONST.ACCOUNT_ID.CONCIERGE
    ) {
        return false;
    }

    const isAdmin = policy?.role === CONST.POLICY.ROLE.ADMIN && !isEmptyObject(report) && !isDM(report);

    return isActionOwner || isAdmin;
}

/**
 * Returns true if Concierge is one of the chat participants (1:1 as well as group chats)
 */
function chatIncludesConcierge(report: Partial<OnyxEntry<Report>>): boolean {
    const participantAccountIDs = Object.keys(report?.participants ?? {}).map(Number);
    return participantAccountIDs.includes(CONST.ACCOUNT_ID.CONCIERGE);
}

/**
 * Returns true if there is any automated expensify account `in accountIDs
 */
function hasAutomatedExpensifyAccountIDs(accountIDs: number[]): boolean {
    return accountIDs.some((accountID) => CONST.EXPENSIFY_ACCOUNT_IDS.includes(accountID));
}

function getReportRecipientAccountIDs(report: OnyxEntry<Report>, currentLoginAccountID: number): number[] {
    let finalReport: OnyxEntry<Report> = report;
    // In 1:1 chat threads, the participants will be the same as parent report. If a report is specifically a 1:1 chat thread then we will
    // get parent report and use its participants array.
    if (isThread(report) && !(isTaskReport(report) || isMoneyRequestReport(report))) {
        const parentReport = getReport(report?.parentReportID, allReports);
        if (isOneOnOneChat(parentReport)) {
            finalReport = parentReport;
        }
    }

    let finalParticipantAccountIDs: number[] = [];
    if (isTaskReport(report)) {
        // Task reports `managerID` will change when assignee is changed, in that case the old `managerID` is still present in `participants`
        // along with the new one. We only need the `managerID` as a participant here.
        finalParticipantAccountIDs = report?.managerID ? [report?.managerID] : [];
    } else {
        finalParticipantAccountIDs = Object.keys(finalReport?.participants ?? {}).map(Number);
    }

    const otherParticipantsWithoutExpensifyAccountIDs = finalParticipantAccountIDs.filter((accountID) => {
        if (accountID === currentLoginAccountID) {
            return false;
        }
        if (CONST.EXPENSIFY_ACCOUNT_IDS.includes(accountID)) {
            return false;
        }
        return true;
    });

    return otherParticipantsWithoutExpensifyAccountIDs;
}

/**
 * Whether the time row should be shown for a report.
 */
function canShowReportRecipientLocalTime(personalDetails: OnyxEntry<PersonalDetailsList>, report: OnyxEntry<Report>, accountID: number): boolean {
    const reportRecipientAccountIDs = getReportRecipientAccountIDs(report, accountID);
    const hasMultipleParticipants = reportRecipientAccountIDs.length > 1;
    const reportRecipient = personalDetails?.[reportRecipientAccountIDs[0]];
    const reportRecipientTimezone = reportRecipient?.timezone ?? CONST.DEFAULT_TIME_ZONE;
    const isReportParticipantValidated = reportRecipient?.validated ?? false;
    return !!(
        !hasMultipleParticipants &&
        !isChatRoom(report) &&
        !isPolicyExpenseChat(getRootParentReport({report})) &&
        reportRecipient &&
        reportRecipientTimezone?.selected &&
        isReportParticipantValidated
    );
}

/**
 * Shorten last message text to fixed length and trim spaces.
 */
function formatReportLastMessageText(lastMessageText: string | undefined, isModifiedExpenseMessage = false): string {
    if (isModifiedExpenseMessage) {
        return String(lastMessageText).trim().replace(CONST.REGEX.LINE_BREAK, '').trim();
    }

    return formatLastMessageText(lastMessageText);
}

/**
 * Helper method to return the default avatar associated with the given login
 */
function getDefaultWorkspaceAvatar(workspaceName?: string): React.FC<SvgProps> {
    if (!workspaceName) {
        return defaultWorkspaceAvatars.WorkspaceBuilding;
    }

    // Remove all chars not A-Z or 0-9 including underscore
    const alphaNumeric = workspaceName
        .normalize('NFD')
        .replace(/[^0-9a-z]/gi, '')
        .toUpperCase();

    const workspace = `Workspace${alphaNumeric[0]}` as keyof typeof defaultWorkspaceAvatars;
    const defaultWorkspaceAvatar = defaultWorkspaceAvatars[workspace];

    return !alphaNumeric ? defaultWorkspaceAvatars.WorkspaceBuilding : defaultWorkspaceAvatar;
}

/**
 * Helper method to return the default avatar testID associated with the given login
 */
function getDefaultWorkspaceAvatarTestID(workspaceName: string): string {
    if (!workspaceName) {
        return defaultAvatarBuildingIconTestID;
    }

    // Remove all chars not A-Z or 0-9 including underscore
    const alphaNumeric = workspaceName
        .normalize('NFD')
        .replace(/[^0-9a-z]/gi, '')
        .toLowerCase();

    return !alphaNumeric ? defaultAvatarBuildingIconTestID : `SvgDefaultAvatar_${alphaNumeric[0]} Icon`;
}

/**
 * Helper method to return the default avatar associated with the given reportID
 */
function getDefaultGroupAvatar(reportID?: string): IconAsset {
    if (!reportID) {
        return defaultGroupAvatars.Avatar1;
    }
    const reportIDHashBucket: AvatarRange = ((Number(reportID) % CONST.DEFAULT_GROUP_AVATAR_COUNT) + 1) as AvatarRange;
    return defaultGroupAvatars[`Avatar${reportIDHashBucket}`];
}

/**
 * Returns the appropriate icons for the given chat report using the stored personalDetails.
 * The Avatar sources can be URLs or Icon components according to the chat type.
 */
function getIconsForParticipants(participants: number[], personalDetails: OnyxInputOrEntry<PersonalDetailsList>): Icon[] {
    const participantDetails: ParticipantDetails[] = [];
    const participantsList = participants || [];

    for (const accountID of participantsList) {
        const avatarSource = personalDetails?.[accountID]?.avatar ?? FallbackAvatar;
        const displayNameLogin = personalDetails?.[accountID]?.displayName ? personalDetails?.[accountID]?.displayName : personalDetails?.[accountID]?.login;
        participantDetails.push([accountID, displayNameLogin ?? '', avatarSource, personalDetails?.[accountID]?.fallbackIcon ?? '']);
    }

    const sortedParticipantDetails = participantDetails.sort((first, second) => {
        // First sort by displayName/login
        const displayNameLoginOrder = localeCompareLibs(first[1], second[1]);
        if (displayNameLoginOrder !== 0) {
            return displayNameLoginOrder;
        }

        // Then fallback on accountID as the final sorting criteria.
        // This will ensure that the order of avatars with same login/displayName
        // stay consistent across all users and devices
        return first[0] - second[0];
    });

    // Now that things are sorted, gather only the avatars (second element in the array) and return those
    const avatars: Icon[] = [];

    for (const sortedParticipantDetail of sortedParticipantDetails) {
        const userIcon = {
            id: sortedParticipantDetail[0],
            source: sortedParticipantDetail[2],
            type: CONST.ICON_TYPE_AVATAR,
            name: sortedParticipantDetail[1],
            fallbackIcon: sortedParticipantDetail[3],
        };
        avatars.push(userIcon);
    }

    return avatars;
}

/**
 * Cache the workspace icons
 */
const workSpaceIconsCache = new Map<string, {name: string; icon: Icon}>();

/**
 * Given a report, return the associated workspace icon.
 */
function getWorkspaceIcon(report: OnyxInputOrEntry<Report>, policy?: OnyxInputOrEntry<Policy>): Icon {
    const workspaceName = getPolicyName({report, policy});
    const cacheKey = report?.policyID ?? workspaceName;
    const iconFromCache = workSpaceIconsCache.get(cacheKey);
    const reportPolicy = policy ?? allPolicies?.[`${ONYXKEYS.COLLECTION.POLICY}${report?.policyID}`];
    const policyAvatarURL = reportPolicy ? reportPolicy?.avatarURL : report?.policyAvatar;
    // eslint-disable-next-line @typescript-eslint/prefer-nullish-coalescing
    const policyExpenseChatAvatarSource = policyAvatarURL || getDefaultWorkspaceAvatar(workspaceName);

    const isSameAvatarURL = iconFromCache?.icon?.source === policyExpenseChatAvatarSource;
    const hasWorkSpaceNameChanged = iconFromCache?.name !== workspaceName;

    if (iconFromCache && (isSameAvatarURL || policyAvatarURL === undefined) && !hasWorkSpaceNameChanged) {
        return iconFromCache.icon;
    }

    const workspaceIcon: Icon = {
        source: policyExpenseChatAvatarSource ?? '',
        type: CONST.ICON_TYPE_WORKSPACE,
        name: workspaceName,
        id: report?.policyID,
    };
    workSpaceIconsCache.set(cacheKey, {name: workspaceName, icon: workspaceIcon});
    return workspaceIcon;
}

/**
 * Gets the personal details for a login by looking in the ONYXKEYS.PERSONAL_DETAILS_LIST Onyx key (stored in the local variable, allPersonalDetails). If it doesn't exist in Onyx,
 * then a default object is constructed.
 */
function getPersonalDetailsForAccountID(accountID: number | undefined, personalDetailsData?: Partial<PersonalDetailsList>): Partial<PersonalDetails> {
    if (!accountID) {
        return {};
    }

    const defaultDetails = {
        isOptimisticPersonalDetail: true,
    };

    if (!personalDetailsData) {
        return allPersonalDetails?.[accountID] ?? defaultDetails;
    }

    return personalDetailsData?.[accountID] ?? defaultDetails;
}

/**
 * Returns the personal details or a default object if the personal details are not available.
 */
function getPersonalDetailsOrDefault(personalDetails: Partial<PersonalDetails> | undefined | null): Partial<PersonalDetails> {
    return personalDetails ?? {isOptimisticPersonalDetail: true};
}

const phoneNumberCache: Record<string, string> = {};

/**
 * Get the displayName for a single report participant.
 */
function getDisplayNameForParticipant({
    accountID,
    shouldUseShortForm = false,
    shouldFallbackToHidden = true,
    shouldAddCurrentUserPostfix = false,
    personalDetailsData = allPersonalDetails,
    shouldRemoveDomain = false,
}: {
    accountID?: number;
    shouldUseShortForm?: boolean;
    shouldFallbackToHidden?: boolean;
    shouldAddCurrentUserPostfix?: boolean;
    personalDetailsData?: Partial<PersonalDetailsList>;
    shouldRemoveDomain?: boolean;
}): string {
    if (!accountID) {
        return '';
    }

    const personalDetails = getPersonalDetailsOrDefault(personalDetailsData?.[accountID]);
    if (!personalDetails) {
        return '';
    }

    const login = personalDetails.login ?? '';

    // Check if the phone number is already cached
    let formattedLogin = phoneNumberCache[login];
    if (!formattedLogin) {
        formattedLogin = formatPhoneNumber(login);
        // Store the formatted phone number in the cache
        phoneNumberCache[login] = formattedLogin;
    }

    // This is to check if account is an invite/optimistically created one
    // and prevent from falling back to 'Hidden', so a correct value is shown
    // when searching for a new user
    if (personalDetails.isOptimisticPersonalDetail === true) {
        return formattedLogin;
    }

    // For selfDM, we display the user's displayName followed by '(you)' as a postfix
    const shouldAddPostfix = shouldAddCurrentUserPostfix && accountID === currentUserAccountID;

    let longName = getDisplayNameOrDefault(personalDetails, formattedLogin, shouldFallbackToHidden, shouldAddPostfix);

    if (shouldRemoveDomain && longName === formattedLogin) {
        longName = longName.split('@').at(0) ?? '';
    }

    // If the user's personal details (first name) should be hidden, make sure we return "hidden" instead of the short name
    if (shouldFallbackToHidden && longName === hiddenTranslation) {
        return formatPhoneNumber(longName);
    }

    const shortName = personalDetails.firstName ? personalDetails.firstName : longName;
    return shouldUseShortForm ? shortName : longName;
}

function getParticipantsAccountIDsForDisplay(
    report: OnyxEntry<Report>,
    shouldExcludeHidden = false,
    shouldExcludeDeleted = false,
    shouldForceExcludeCurrentUser = false,
    reportMetadataParam?: OnyxEntry<ReportMetadata>,
): number[] {
    const reportParticipants = report?.participants ?? {};
    const reportMetadata = reportMetadataParam ?? getReportMetadata(report?.reportID);
    let participantsEntries = Object.entries(reportParticipants);

    // We should not show participants that have an optimistic entry with the same login in the personal details
    const nonOptimisticLoginMap: Record<string, boolean | undefined> = {};

    for (const entry of participantsEntries) {
        const [accountID] = entry;
        const personalDetail = allPersonalDetails?.[accountID];
        if (personalDetail?.login && !personalDetail.isOptimisticPersonalDetail) {
            nonOptimisticLoginMap[personalDetail.login] = true;
        }
    }

    participantsEntries = participantsEntries.filter(([accountID]) => {
        const personalDetail = allPersonalDetails?.[accountID];
        if (personalDetail?.login && personalDetail.isOptimisticPersonalDetail) {
            return !nonOptimisticLoginMap[personalDetail.login];
        }
        return true;
    });

    let participantsIds = participantsEntries.map(([accountID]) => Number(accountID));

    // For 1:1 chat, we don't want to include the current user as a participant in order to not mark 1:1 chats as having multiple participants
    // For system chat, we want to display Expensify as the only participant
    const shouldExcludeCurrentUser = isOneOnOneChat(report) || isSystemChat(report) || shouldForceExcludeCurrentUser;

    if (shouldExcludeCurrentUser || shouldExcludeHidden || shouldExcludeDeleted) {
        participantsIds = participantsIds.filter((accountID) => {
            if (shouldExcludeCurrentUser && accountID === currentUserAccountID) {
                return false;
            }

            if (shouldExcludeHidden && isHiddenForCurrentUser(reportParticipants[accountID]?.notificationPreference)) {
                return false;
            }

            if (
                shouldExcludeDeleted &&
                reportMetadata?.pendingChatMembers?.findLast((member) => Number(member.accountID) === accountID)?.pendingAction === CONST.RED_BRICK_ROAD_PENDING_ACTION.DELETE
            ) {
                return false;
            }

            return true;
        });
    }

    return participantsIds.filter((accountID) => isNumber(accountID));
}

function getParticipantsList(report: Report, personalDetails: OnyxEntry<PersonalDetailsList>, isRoomMembersList = false, reportMetadata: OnyxEntry<ReportMetadata> = undefined): number[] {
    const isReportGroupChat = isGroupChat(report);
    const shouldExcludeHiddenParticipants = !isReportGroupChat && !isInvoiceReport(report) && !isMoneyRequestReport(report) && !isMoneyRequest(report);
    const chatParticipants = getParticipantsAccountIDsForDisplay(report, isRoomMembersList || shouldExcludeHiddenParticipants, false, false, reportMetadata);

    return chatParticipants.filter((accountID) => {
        const details = personalDetails?.[accountID];

        if (!isRoomMembersList) {
            if (!details) {
                Log.hmmm(`[ReportParticipantsPage] no personal details found for Group chat member with accountID: ${accountID}`);
                return false;
            }
        } else {
            // When adding a new member to a room (whose personal detail does not exist in Onyx), an optimistic personal detail
            // is created. However, when the real personal detail is returned from the backend, a duplicate member may appear
            // briefly before the optimistic personal detail is deleted. To address this, we filter out the optimistically created
            // member here.
            const isDuplicateOptimisticDetail =
                details?.isOptimisticPersonalDetail && chatParticipants.some((accID) => accID !== accountID && details.login === personalDetails?.[accID]?.login);

            if (!details || isDuplicateOptimisticDetail) {
                Log.hmmm(`[RoomMembersPage] no personal details found for room member with accountID: ${accountID}`);
                return false;
            }
        }
        return true;
    });
}

function buildParticipantsFromAccountIDs(accountIDs: number[]): Participants {
    const finalParticipants: Participants = {};
    return accountIDs.reduce((participants, accountID) => {
        // eslint-disable-next-line no-param-reassign
        participants[accountID] = {notificationPreference: CONST.REPORT.NOTIFICATION_PREFERENCE.ALWAYS};
        return participants;
    }, finalParticipants);
}

/**
 * Returns the report name if the report is a group chat
 */
function getGroupChatName(participants?: SelectedParticipant[], shouldApplyLimit = false, report?: OnyxEntry<Report>, reportMetadataParam?: OnyxEntry<ReportMetadata>): string | undefined {
    // If we have a report always try to get the name from the report.
    if (report?.reportName) {
        return report.reportName;
    }

    const reportMetadata = reportMetadataParam ?? getReportMetadata(report?.reportID);

    const pendingMemberAccountIDs = new Set(
        reportMetadata?.pendingChatMembers?.filter((member) => member.pendingAction === CONST.RED_BRICK_ROAD_PENDING_ACTION.DELETE).map((member) => member.accountID),
    );
    let participantAccountIDs =
        participants?.map((participant) => participant.accountID) ??
        Object.keys(report?.participants ?? {})
            .map(Number)
            .filter((accountID) => !pendingMemberAccountIDs.has(accountID.toString()));
    const shouldAddEllipsis = participantAccountIDs.length > CONST.DISPLAY_PARTICIPANTS_LIMIT && shouldApplyLimit;
    if (shouldApplyLimit) {
        participantAccountIDs = participantAccountIDs.slice(0, CONST.DISPLAY_PARTICIPANTS_LIMIT);
    }
    const isMultipleParticipantReport = participantAccountIDs.length > 1;

    if (isMultipleParticipantReport) {
        return participantAccountIDs
            .map(
                (participantAccountID, index) =>
                    getDisplayNameForParticipant({accountID: participantAccountID, shouldUseShortForm: isMultipleParticipantReport}) || formatPhoneNumber(participants?.[index]?.login ?? ''),
            )
            .sort((first, second) => localeCompareLibs(first ?? '', second ?? ''))
            .filter(Boolean)
            .join(', ')
            .slice(0, CONST.REPORT_NAME_LIMIT)
            .concat(shouldAddEllipsis ? '...' : '');
    }

    return translateLocal('groupChat.defaultReportName', {displayName: getDisplayNameForParticipant({accountID: participantAccountIDs.at(0)})});
}

function getParticipants(reportID: string) {
    const report = getReportOrDraftReport(reportID);
    if (!report) {
        return {};
    }

    return report.participants;
}

function getParticipantIcon(accountID: number | undefined, personalDetails: OnyxInputOrEntry<PersonalDetailsList>, shouldUseShortForm = false): Icon {
    if (!accountID) {
        return {
            id: CONST.DEFAULT_NUMBER_ID,
            source: FallbackAvatar,
            type: CONST.ICON_TYPE_AVATAR,
            name: '',
        };
    }
    const details = personalDetails?.[accountID];
    const displayName = getDisplayNameOrDefault(details, '', shouldUseShortForm);

    return {
        id: accountID,
        source: details?.avatar ?? FallbackAvatar,
        type: CONST.ICON_TYPE_AVATAR,
        name: displayName,
        fallbackIcon: details?.fallbackIcon,
    };
}

/**
 * Helper function to get the icons for the invoice receiver. Only to be used in getIcons().
 */
function getInvoiceReceiverIcons(report: OnyxInputOrEntry<Report>, personalDetails: OnyxInputOrEntry<PersonalDetailsList>, invoiceReceiverPolicy: OnyxInputOrEntry<Policy>): Icon[] {
    if (report?.invoiceReceiver?.type === CONST.REPORT.INVOICE_RECEIVER_TYPE.INDIVIDUAL) {
        return getIconsForParticipants([report?.invoiceReceiver.accountID], personalDetails);
    }

    const receiverPolicyID = report?.invoiceReceiver?.policyID;

    // This will be fixed as part of https://github.com/Expensify/Expensify/issues/507850
    // eslint-disable-next-line deprecation/deprecation
    const receiverPolicy = invoiceReceiverPolicy ?? getPolicy(receiverPolicyID);
    if (!isEmptyObject(receiverPolicy)) {
        return [
            {
                source: receiverPolicy?.avatarURL ?? getDefaultWorkspaceAvatar(receiverPolicy.name),
                type: CONST.ICON_TYPE_WORKSPACE,
                name: receiverPolicy.name,
                id: receiverPolicyID,
            },
        ];
    }
    return [];
}

/**
 * Helper function to get the icons for an expense request. Only to be used in getIcons().
 */
function getIconsForExpenseRequest(report: OnyxInputOrEntry<Report>, personalDetails: OnyxInputOrEntry<PersonalDetailsList>, policy: OnyxInputOrEntry<Policy>): Icon[] {
    if (!report || !report?.parentReportID || !report?.parentReportActionID) {
        return [];
    }
    const parentReportAction = allReportActions?.[`${ONYXKEYS.COLLECTION.REPORT_ACTIONS}${report.parentReportID}`]?.[report.parentReportActionID];
    const workspaceIcon = getWorkspaceIcon(report, policy);
    const actorDetails = parentReportAction?.actorAccountID ? personalDetails?.[parentReportAction.actorAccountID] : undefined;
    const memberIcon = {
        source: actorDetails?.avatar ?? FallbackAvatar,
        id: parentReportAction?.actorAccountID,
        type: CONST.ICON_TYPE_AVATAR,
        name: actorDetails?.displayName ?? '',
        fallbackIcon: actorDetails?.fallbackIcon,
    };
    return [memberIcon, workspaceIcon];
}

/**
 * Helper function to get the icons for a chat thread. Only to be used in getIcons().
 */
function getIconsForChatThread(report: OnyxInputOrEntry<Report>, personalDetails: OnyxInputOrEntry<PersonalDetailsList>, policy: OnyxInputOrEntry<Policy>): Icon[] {
    if (!report || !report?.parentReportID || !report?.parentReportActionID) {
        return [];
    }
    const parentReportAction = allReportActions?.[`${ONYXKEYS.COLLECTION.REPORT_ACTIONS}${report.parentReportID}`]?.[report.parentReportActionID];
    const actorAccountID = getReportActionActorAccountID(parentReportAction, report as OnyxEntry<Report>, report as OnyxEntry<Report>);
    const actorDetails = actorAccountID ? personalDetails?.[actorAccountID] : undefined;
    const actorDisplayName = getDisplayNameOrDefault(actorDetails, '', false);
    const actorIcon = {
        id: actorAccountID,
        source: actorDetails?.avatar ?? FallbackAvatar,
        name: formatPhoneNumber(actorDisplayName),
        type: CONST.ICON_TYPE_AVATAR,
        fallbackIcon: actorDetails?.fallbackIcon,
    };

    if (isWorkspaceThread(report)) {
        const workspaceIcon = getWorkspaceIcon(report, policy);
        return [actorIcon, workspaceIcon];
    }
    return [actorIcon];
}

/**
 * Helper function to get the icons for a task report. Only to be used in getIcons().
 */
function getIconsForTaskReport(report: OnyxInputOrEntry<Report>, personalDetails: OnyxInputOrEntry<PersonalDetailsList>, policy: OnyxInputOrEntry<Policy>): Icon[] {
    const ownerIcon = getParticipantIcon(report?.ownerAccountID, personalDetails, true);
    if (report && isWorkspaceTaskReport(report)) {
        const workspaceIcon = getWorkspaceIcon(report, policy);
        return [ownerIcon, workspaceIcon];
    }
    return [ownerIcon];
}

/**
 * Helper function to get the icons for a domain room. Only to be used in getIcons().
 */
function getIconsForDomainRoom(report: OnyxInputOrEntry<Report>): Icon[] {
    const domainName = report?.reportName?.substring(1);
    const policyExpenseChatAvatarSource = getDefaultWorkspaceAvatar(domainName);
    const domainIcon: Icon = {
        source: policyExpenseChatAvatarSource,
        type: CONST.ICON_TYPE_WORKSPACE,
        name: domainName ?? '',
        id: report?.policyID,
    };
    return [domainIcon];
}

/**
 * Helper function to get the icons for a policy room. Only to be used in getIcons().
 */
function getIconsForPolicyRoom(
    report: OnyxInputOrEntry<Report>,
    personalDetails: OnyxInputOrEntry<PersonalDetailsList>,
    policy: OnyxInputOrEntry<Policy>,
    invoiceReceiverPolicy: OnyxInputOrEntry<Policy>,
): Icon[] {
    if (!report) {
        return [];
    }
    const icons = [getWorkspaceIcon(report, policy)];
    if (report && isInvoiceRoom(report)) {
        icons.push(...getInvoiceReceiverIcons(report, personalDetails, invoiceReceiverPolicy));
    }
    return icons;
}

/**
 * Helper function to get the icons for a policy expense chat. Only to be used in getIcons().
 */
function getIconsForPolicyExpenseChat(report: OnyxInputOrEntry<Report>, personalDetails: OnyxInputOrEntry<PersonalDetailsList>, policy: OnyxInputOrEntry<Policy>): Icon[] {
    if (!report) {
        return [];
    }
    const workspaceIcon = getWorkspaceIcon(report, policy);
    const memberIcon = getParticipantIcon(report?.ownerAccountID, personalDetails, true);
    return [workspaceIcon, memberIcon];
}

/**
 * Helper function to get the icons for an expense report. Only to be used in getIcons().
 */
function getIconsForExpenseReport(report: OnyxInputOrEntry<Report>, personalDetails: OnyxInputOrEntry<PersonalDetailsList>, policy: OnyxInputOrEntry<Policy>): Icon[] {
    if (!report) {
        return [];
    }
    const workspaceIcon = getWorkspaceIcon(report, policy);
    const memberIcon = getParticipantIcon(report?.ownerAccountID, personalDetails, true);
    return [memberIcon, workspaceIcon];
}

/**
 * Helper function to get the icons for an iou report. Only to be used in getIcons().
 */
function getIconsForIOUReport(report: OnyxInputOrEntry<Report>, personalDetails: OnyxInputOrEntry<PersonalDetailsList>): Icon[] {
    if (!report) {
        return [];
    }

    const managerDetails = report?.managerID ? personalDetails?.[report.managerID] : undefined;
    const ownerDetails = report?.ownerAccountID ? personalDetails?.[report.ownerAccountID] : undefined;
    const managerIcon = {
        source: managerDetails?.avatar ?? FallbackAvatar,
        id: report?.managerID,
        type: CONST.ICON_TYPE_AVATAR,
        name: managerDetails?.displayName ?? '',
        fallbackIcon: managerDetails?.fallbackIcon,
    };
    const ownerIcon = {
        id: report?.ownerAccountID,
        source: ownerDetails?.avatar ?? FallbackAvatar,
        type: CONST.ICON_TYPE_AVATAR,
        name: ownerDetails?.displayName ?? '',
        fallbackIcon: ownerDetails?.fallbackIcon,
    };
    const isManager = currentUserAccountID === report?.managerID;

    // For one transaction IOUs, display a simplified report icon
    if (isOneTransactionReport(report)) {
        return [ownerIcon];
    }

    return isManager ? [managerIcon, ownerIcon] : [ownerIcon, managerIcon];
}

/**
 * Helper function to get the icons for a group chat. Only to be used in getIcons().
 */
function getIconsForGroupChat(report: OnyxInputOrEntry<Report>): Icon[] {
    if (!report) {
        return [];
    }
    const groupChatIcon = {
        // eslint-disable-next-line @typescript-eslint/prefer-nullish-coalescing
        source: report.avatarUrl || getDefaultGroupAvatar(report.reportID),
        id: -1,
        type: CONST.ICON_TYPE_AVATAR,
        name: getGroupChatName(undefined, true, report),
    };
    return [groupChatIcon];
}

/**
 * Helper function to get the icons for an invoice report. Only to be used in getIcons().
 */
function getIconsForInvoiceReport(
    report: OnyxInputOrEntry<Report>,
    personalDetails: OnyxInputOrEntry<PersonalDetailsList>,
    policy: OnyxInputOrEntry<Policy>,
    invoiceReceiverPolicy: OnyxInputOrEntry<Policy>,
): Icon[] {
    if (!report) {
        return [];
    }
    const invoiceRoomReport = getReportOrDraftReport(report.chatReportID);
    const icons = [getWorkspaceIcon(invoiceRoomReport, policy)];

    if (invoiceRoomReport?.invoiceReceiver?.type === CONST.REPORT.INVOICE_RECEIVER_TYPE.INDIVIDUAL) {
        icons.push(...getIconsForParticipants([invoiceRoomReport?.invoiceReceiver.accountID], personalDetails));
        return icons;
    }

    const receiverPolicyID = invoiceRoomReport?.invoiceReceiver?.policyID;
    // This will be fixed as part of https://github.com/Expensify/Expensify/issues/507850
    // eslint-disable-next-line deprecation/deprecation
    const receiverPolicy = invoiceReceiverPolicy ?? getPolicy(receiverPolicyID);

    if (!isEmptyObject(receiverPolicy)) {
        icons.push({
            source: receiverPolicy?.avatarURL ?? getDefaultWorkspaceAvatar(receiverPolicy.name),
            type: CONST.ICON_TYPE_WORKSPACE,
            name: receiverPolicy.name,
            id: receiverPolicyID,
        });
    }

    return icons;
}

/**
 * Returns the appropriate icons for the given chat report using the stored personalDetails.
 * The Avatar sources can be URLs or Icon components according to the chat type.
 */
function getIcons(
    report: OnyxInputOrEntry<Report>,
    personalDetails: OnyxInputOrEntry<PersonalDetailsList> = allPersonalDetails,
    defaultIcon: AvatarSource | null = null,
    defaultName = '',
    defaultAccountID = -1,
    policy?: OnyxInputOrEntry<Policy>,
    invoiceReceiverPolicy?: OnyxInputOrEntry<Policy>,
    isReportArchived = false,
): Icon[] {
    if (isEmptyObject(report)) {
        return [
            {
                source: defaultIcon ?? FallbackAvatar,
                type: CONST.ICON_TYPE_AVATAR,
                name: defaultName,
                id: defaultAccountID,
            },
        ];
    }
    if (isExpenseRequest(report)) {
        return getIconsForExpenseRequest(report, personalDetails, policy);
    }
    if (isChatThread(report)) {
        return getIconsForChatThread(report, personalDetails, policy);
    }
    if (isTaskReport(report)) {
        return getIconsForTaskReport(report, personalDetails, policy);
    }
    if (isDomainRoom(report)) {
        return getIconsForDomainRoom(report);
    }
    if (isAdminRoom(report) || isAnnounceRoom(report) || isChatRoom(report) || (isArchivedNonExpenseReport(report, isReportArchived) && !chatIncludesConcierge(report))) {
        return getIconsForPolicyRoom(report, personalDetails, policy, invoiceReceiverPolicy);
    }
    if (isPolicyExpenseChat(report)) {
        return getIconsForPolicyExpenseChat(report, personalDetails, policy);
    }
    if (isExpenseReport(report)) {
        return getIconsForExpenseReport(report, personalDetails, policy);
    }
    if (isIOUReport(report)) {
        return getIconsForIOUReport(report, personalDetails);
    }
    if (isSelfDM(report)) {
        return getIconsForParticipants(currentUserAccountID ? [currentUserAccountID] : [], personalDetails);
    }
    if (isSystemChat(report)) {
        return getIconsForParticipants([CONST.ACCOUNT_ID.NOTIFICATIONS ?? 0], personalDetails);
    }
    if (isGroupChat(report)) {
        return getIconsForGroupChat(report);
    }
    if (isInvoiceReport(report)) {
        return getIconsForInvoiceReport(report, personalDetails, policy, invoiceReceiverPolicy);
    }
    if (isOneOnOneChat(report)) {
        const otherParticipantsAccountIDs = Object.keys(report.participants ?? {})
            .map(Number)
            .filter((accountID) => accountID !== currentUserAccountID);
        return getIconsForParticipants(otherParticipantsAccountIDs, personalDetails);
    }
    const participantAccountIDs = Object.keys(report.participants ?? {}).map(Number);
    return getIconsForParticipants(participantAccountIDs, personalDetails);
}

function getDisplayNamesWithTooltips(
    personalDetailsList: PersonalDetails[] | PersonalDetailsList | OptionData[],
    shouldUseShortForm: boolean,
    shouldFallbackToHidden = true,
    shouldAddCurrentUserPostfix = false,
): DisplayNameWithTooltips {
    const personalDetailsListArray = Array.isArray(personalDetailsList) ? personalDetailsList : Object.values(personalDetailsList);

    return personalDetailsListArray
        .map((user) => {
            const accountID = Number(user?.accountID);
            // eslint-disable-next-line @typescript-eslint/prefer-nullish-coalescing
            const displayName = getDisplayNameForParticipant({accountID, shouldUseShortForm, shouldFallbackToHidden, shouldAddCurrentUserPostfix}) || user?.login || '';
            const avatar = user && 'avatar' in user ? user.avatar : undefined;

            let pronouns = user?.pronouns ?? undefined;
            if (pronouns?.startsWith(CONST.PRONOUNS.PREFIX)) {
                const pronounTranslationKey = pronouns.replace(CONST.PRONOUNS.PREFIX, '');
                pronouns = translateLocal(`pronouns.${pronounTranslationKey}` as TranslationPaths);
            }

            return {
                displayName,
                avatar,
                login: user?.login ?? '',
                accountID,
                pronouns,
            };
        })
        .sort((first, second) => {
            // First sort by displayName/login
            const displayNameLoginOrder = localeCompareLibs(first.displayName, second.displayName);
            if (displayNameLoginOrder !== 0) {
                return displayNameLoginOrder;
            }

            // Then fallback on accountID as the final sorting criteria.
            return first.accountID - second.accountID;
        });
}

/**
 * Returns the the display names of the given user accountIDs
 */
function getUserDetailTooltipText(accountID: number, fallbackUserDisplayName = ''): string {
    const displayNameForParticipant = getDisplayNameForParticipant({accountID});
    return displayNameForParticipant || fallbackUserDisplayName;
}

/**
 * For a deleted parent report action within a chat report,
 * let us return the appropriate display message
 *
 * @param reportAction - The deleted report action of a chat report for which we need to return message.
 */
function getDeletedParentActionMessageForChatReport(reportAction: OnyxEntry<ReportAction>): string {
    // By default, let us display [Deleted message]
    let deletedMessageText = translateLocal('parentReportAction.deletedMessage');
    if (isCreatedTaskReportAction(reportAction)) {
        // For canceled task report, let us display [Deleted task]
        deletedMessageText = translateLocal('parentReportAction.deletedTask');
    }
    return deletedMessageText;
}

/**
 * Returns the preview message for `REIMBURSEMENT_QUEUED` action
 */
function getReimbursementQueuedActionMessage({
    reportAction,
    reportOrID,
    shouldUseShortDisplayName = true,
    reports,
    personalDetails,
}: {
    reportAction: OnyxEntry<ReportAction<typeof CONST.REPORT.ACTIONS.TYPE.REIMBURSEMENT_QUEUED>>;
    reportOrID: OnyxEntry<Report> | string | SearchReport;
    shouldUseShortDisplayName?: boolean;
    reports?: SearchReport[];
    personalDetails?: Partial<PersonalDetailsList>;
}): string {
    const report = typeof reportOrID === 'string' ? getReport(reportOrID, reports ?? allReports) : reportOrID;
    const submitterDisplayName = getDisplayNameForParticipant({accountID: report?.ownerAccountID, shouldUseShortForm: shouldUseShortDisplayName, personalDetailsData: personalDetails}) ?? '';
    const originalMessage = getOriginalMessage(reportAction);
    let messageKey: TranslationPaths;
    if (originalMessage?.paymentType === CONST.IOU.PAYMENT_TYPE.EXPENSIFY) {
        messageKey = 'iou.waitingOnEnabledWallet';
    } else {
        messageKey = 'iou.waitingOnBankAccount';
    }

    return translateLocal(messageKey, {submitterDisplayName});
}

/**
 * Returns the preview message for `REIMBURSEMENT_DEQUEUED` or `REIMBURSEMENT_ACH_CANCELED` action
 */
function getReimbursementDeQueuedOrCanceledActionMessage(
    reportAction: OnyxEntry<ReportAction<typeof CONST.REPORT.ACTIONS.TYPE.REIMBURSEMENT_DEQUEUED | typeof CONST.REPORT.ACTIONS.TYPE.REIMBURSEMENT_ACH_CANCELED>>,
    reportOrID: OnyxEntry<Report> | string | SearchReport,
    isLHNPreview = false,
): string {
    const report = typeof reportOrID === 'string' ? getReport(reportOrID, allReports) : reportOrID;
    const originalMessage = getOriginalMessage(reportAction);
    const amount = originalMessage?.amount;
    const currency = originalMessage?.currency;
    const formattedAmount = convertToDisplayString(amount, currency);
    if (originalMessage?.cancellationReason === CONST.REPORT.CANCEL_PAYMENT_REASONS.ADMIN || originalMessage?.cancellationReason === CONST.REPORT.CANCEL_PAYMENT_REASONS.USER) {
        const payerOrApproverName = report?.managerID === currentUserAccountID || !isLHNPreview ? '' : getDisplayNameForParticipant({accountID: report?.managerID, shouldUseShortForm: true});
        return translateLocal('iou.adminCanceledRequest', {manager: payerOrApproverName, amount: formattedAmount});
    }
    const submitterDisplayName = getDisplayNameForParticipant({accountID: report?.ownerAccountID, shouldUseShortForm: true}) ?? '';
    return translateLocal('iou.canceledRequest', {submitterDisplayName, amount: formattedAmount});
}

/**
 * Builds an optimistic REIMBURSEMENT_DEQUEUED report action with a randomly generated reportActionID.
 *
 */
function buildOptimisticChangeFieldAction(reportField: PolicyReportField, previousReportField: PolicyReportField): OptimisticChangeFieldAction {
    return {
        actionName: CONST.REPORT.ACTIONS.TYPE.CHANGE_FIELD,
        actorAccountID: currentUserAccountID,
        message: [
            {
                type: 'TEXT',
                style: 'strong',
                text: 'You',
            },
            {
                type: 'TEXT',
                style: 'normal',
                text: ` modified field '${reportField.name}'.`,
            },
            {
                type: 'TEXT',
                style: 'normal',
                text: ` New value is '${reportField.value}'`,
            },
            {
                type: 'TEXT',
                style: 'normal',
                text: ` (previously '${previousReportField.value}').`,
            },
        ],
        originalMessage: {
            fieldName: reportField.name,
            newType: reportField.type,
            newValue: reportField.value,
            oldType: previousReportField.type,
            oldValue: previousReportField.value,
        },
        person: [
            {
                style: 'strong',
                text: getCurrentUserDisplayNameOrEmail(),
                type: 'TEXT',
            },
        ],
        reportActionID: rand64(),
        created: DateUtils.getDBTime(),
        pendingAction: CONST.RED_BRICK_ROAD_PENDING_ACTION.ADD,
    };
}

/**
 * Builds an optimistic REIMBURSEMENT_DEQUEUED report action with a randomly generated reportActionID.
 *
 */
function buildOptimisticCancelPaymentReportAction(expenseReportID: string, amount: number, currency: string): OptimisticCancelPaymentReportAction {
    return {
        actionName: CONST.REPORT.ACTIONS.TYPE.REIMBURSEMENT_DEQUEUED,
        actorAccountID: currentUserAccountID,
        message: [
            {
                cancellationReason: CONST.REPORT.CANCEL_PAYMENT_REASONS.ADMIN,
                expenseReportID,
                type: CONST.REPORT.MESSAGE.TYPE.COMMENT,
                text: '',
                amount,
                currency,
            },
        ],
        originalMessage: {
            cancellationReason: CONST.REPORT.CANCEL_PAYMENT_REASONS.ADMIN,
            expenseReportID,
            amount,
            currency,
        },
        person: [
            {
                style: 'strong',
                text: getCurrentUserDisplayNameOrEmail(),
                type: 'TEXT',
            },
        ],
        reportActionID: rand64(),
        shouldShow: true,
        created: DateUtils.getDBTime(),
        pendingAction: CONST.RED_BRICK_ROAD_PENDING_ACTION.ADD,
    };
}

/**
 * Returns the last visible message for a given report after considering the given optimistic actions
 *
 * @param reportID - the report for which last visible message has to be fetched
 * @param [actionsToMerge] - the optimistic merge actions that needs to be considered while fetching last visible message

 */
function getLastVisibleMessage(reportID: string | undefined, actionsToMerge: ReportActions = {}): LastVisibleMessage {
    const report = getReportOrDraftReport(reportID);
    const lastVisibleAction = getLastVisibleActionReportActionsUtils(reportID, canUserPerformWriteAction(report), actionsToMerge);

    // For Chat Report with deleted parent actions, let us fetch the correct message
    if (isDeletedParentAction(lastVisibleAction) && !isEmptyObject(report) && isChatReport(report)) {
        const lastMessageText = getDeletedParentActionMessageForChatReport(lastVisibleAction);
        return {
            lastMessageText,
        };
    }

    // Fetch the last visible message for report represented by reportID and based on actions to merge.
    return getLastVisibleMessageReportActionsUtils(reportID, canUserPerformWriteAction(report), actionsToMerge);
}

/**
 * Checks if a report is waiting for the manager to complete an action.
 * Example: the assignee of an open task report or the manager of a processing expense report.
 *
 * @param [parentReportAction] - The parent report action of the report (Used to check if the task has been canceled)
 */
function isWaitingForAssigneeToCompleteAction(report: OnyxEntry<Report>, parentReportAction: OnyxEntry<ReportAction>): boolean {
    if (report?.hasOutstandingChildTask) {
        return true;
    }

    if (report?.hasParentAccess === false && isReportManager(report)) {
        if (isOpenTaskReport(report, parentReportAction)) {
            return true;
        }

        if (isProcessingReport(report) && isExpenseReport(report)) {
            return true;
        }
    }

    return false;
}

function isUnreadWithMention(reportOrOption: OnyxEntry<Report> | OptionData): boolean {
    if (!reportOrOption) {
        return false;
    }
    // lastMentionedTime and lastReadTime are both datetime strings and can be compared directly
    const lastMentionedTime = reportOrOption.lastMentionedTime ?? '';
    const lastReadTime = reportOrOption.lastReadTime ?? '';
    return !!('isUnreadWithMention' in reportOrOption && reportOrOption.isUnreadWithMention) || lastReadTime < lastMentionedTime;
}

type ReasonAndReportActionThatRequiresAttention = {
    reason: ValueOf<typeof CONST.REQUIRES_ATTENTION_REASONS>;
    reportAction?: OnyxEntry<ReportAction>;
};

function getReasonAndReportActionThatRequiresAttention(
    optionOrReport: OnyxEntry<Report> | OptionData,
    parentReportAction?: OnyxEntry<ReportAction>,
    isReportArchived = false,
): ReasonAndReportActionThatRequiresAttention | null {
    if (!optionOrReport) {
        return null;
    }

    const reportActions = getAllReportActions(optionOrReport.reportID);

    if (isJoinRequestInAdminRoom(optionOrReport)) {
        return {
            reason: CONST.REQUIRES_ATTENTION_REASONS.HAS_JOIN_REQUEST,
            reportAction: getActionableJoinRequestPendingReportAction(optionOrReport.reportID),
        };
    }

    if (isReportArchived) {
        return null;
    }

    if (isUnreadWithMention(optionOrReport)) {
        return {
            reason: CONST.REQUIRES_ATTENTION_REASONS.IS_UNREAD_WITH_MENTION,
        };
    }

    if (isWaitingForAssigneeToCompleteAction(optionOrReport, parentReportAction)) {
        return {
            reason: CONST.REQUIRES_ATTENTION_REASONS.IS_WAITING_FOR_ASSIGNEE_TO_COMPLETE_ACTION,
            reportAction: Object.values(reportActions).find((action) => action.childType === CONST.REPORT.TYPE.TASK),
        };
    }

    const iouReportActionToApproveOrPay = getIOUReportActionToApproveOrPay(optionOrReport, undefined);
    const iouReportID = getIOUReportIDFromReportActionPreview(iouReportActionToApproveOrPay);
    const transactions = getReportTransactions(iouReportID);
    const hasOnlyPendingTransactions = transactions.length > 0 && transactions.every((t) => isExpensifyCardTransaction(t) && isPending(t));

    // Has a child report that is awaiting action (e.g. approve, pay, add bank account) from current user
    // This will be fixed as part of https://github.com/Expensify/Expensify/issues/507850
    // eslint-disable-next-line deprecation/deprecation
    const policy = getPolicy(optionOrReport.policyID);
    if (
        (optionOrReport.hasOutstandingChildRequest === true || iouReportActionToApproveOrPay?.reportActionID) &&
        (policy?.reimbursementChoice !== CONST.POLICY.REIMBURSEMENT_CHOICES.REIMBURSEMENT_NO || !hasOnlyPendingTransactions)
    ) {
        return {
            reason: CONST.REQUIRES_ATTENTION_REASONS.HAS_CHILD_REPORT_AWAITING_ACTION,
            reportAction: iouReportActionToApproveOrPay,
        };
    }

    if (hasMissingInvoiceBankAccount(optionOrReport.reportID) && !isSettled(optionOrReport.reportID)) {
        return {
            reason: CONST.REQUIRES_ATTENTION_REASONS.HAS_MISSING_INVOICE_BANK_ACCOUNT,
        };
    }

    if (isInvoiceRoom(optionOrReport)) {
        const reportAction = Object.values(reportActions).find(
            (action) =>
                action.actionName === CONST.REPORT.ACTIONS.TYPE.REPORT_PREVIEW &&
                action.childReportID &&
                hasMissingInvoiceBankAccount(action.childReportID) &&
                !isSettled(action.childReportID),
        );

        return reportAction
            ? {
                  reason: CONST.REQUIRES_ATTENTION_REASONS.HAS_MISSING_INVOICE_BANK_ACCOUNT,
                  reportAction,
              }
            : null;
    }

    return null;
}

/**
 * Determines if the option requires action from the current user. This can happen when it:
 *  - is unread and the user was mentioned in one of the unread comments
 *  - is for an outstanding task waiting on the user
 *  - has an outstanding child expense that is waiting for an action from the current user (e.g. pay, approve, add bank account)
 *  - is either the system or concierge chat, the user free trial has ended and it didn't add a payment card yet
 *
 * @param option (report or optionItem)
 * @param parentReportAction (the report action the current report is a thread of)
 */
function requiresAttentionFromCurrentUser(optionOrReport: OnyxEntry<Report> | OptionData, parentReportAction?: OnyxEntry<ReportAction>, isReportArchived = false) {
    return !!getReasonAndReportActionThatRequiresAttention(optionOrReport, parentReportAction, isReportArchived);
}

/**
 * Checks if the report contains at least one Non-Reimbursable transaction
 */
function hasNonReimbursableTransactions(iouReportID: string | undefined, reportsTransactionsParam: Record<string, Transaction[]> = reportsTransactions): boolean {
    const transactions = getReportTransactions(iouReportID, reportsTransactionsParam);
    return transactions.filter((transaction) => transaction.reimbursable === false).length > 0;
}

function getMoneyRequestSpendBreakdown(report: OnyxInputOrEntry<Report>, searchReports?: SearchReport[]): SpendBreakdown {
    const reports = searchReports ?? allReports;
    let moneyRequestReport: OnyxEntry<Report>;
    if (report && (isMoneyRequestReport(report, searchReports) || isInvoiceReport(report))) {
        moneyRequestReport = report;
    }
    if (reports && report?.iouReportID) {
        moneyRequestReport = getReport(report.iouReportID, allReports);
    }
    if (moneyRequestReport) {
        let nonReimbursableSpend = moneyRequestReport.nonReimbursableTotal ?? 0;
        let totalSpend = moneyRequestReport.total ?? 0;

        if (nonReimbursableSpend + totalSpend !== 0) {
            // There is a possibility that if the Expense report has a negative total.
            // This is because there are instances where you can get a credit back on your card,
            // or you enter a negative expense to "offset" future expenses
            nonReimbursableSpend = isExpenseReport(moneyRequestReport) ? nonReimbursableSpend * -1 : Math.abs(nonReimbursableSpend);
            totalSpend = isExpenseReport(moneyRequestReport) ? totalSpend * -1 : Math.abs(totalSpend);

            const totalDisplaySpend = totalSpend;
            const reimbursableSpend = totalDisplaySpend - nonReimbursableSpend;

            return {
                nonReimbursableSpend,
                reimbursableSpend,
                totalDisplaySpend,
            };
        }
    }
    return {
        nonReimbursableSpend: 0,
        reimbursableSpend: 0,
        totalDisplaySpend: 0,
    };
}

/**
 * Get the title for a policy expense chat which depends on the role of the policy member seeing this report
 */
function getPolicyExpenseChatName({
    report,
    policy,
    personalDetailsList = allPersonalDetails,
    policies,
    reports,
}: {
    report: OnyxEntry<Report>;
    policy?: OnyxEntry<Policy> | SearchPolicy;
    personalDetailsList?: Partial<PersonalDetailsList>;
    policies?: SearchPolicy[];
    reports?: SearchReport[];
}): string | undefined {
    const ownerAccountID = report?.ownerAccountID;
    const personalDetails = ownerAccountID ? personalDetailsList?.[ownerAccountID] : undefined;
    const login = personalDetails ? personalDetails.login : null;
    // eslint-disable-next-line @typescript-eslint/prefer-nullish-coalescing
    const reportOwnerDisplayName = getDisplayNameForParticipant({accountID: ownerAccountID, shouldRemoveDomain: true}) || login;

    if (reportOwnerDisplayName) {
        return translateLocal('workspace.common.policyExpenseChatName', {displayName: reportOwnerDisplayName});
    }

    let policyExpenseChatRole = 'user';

    const policyItem = policies ? policies.find((p) => p.id === report?.policyID) : allPolicies?.[`${ONYXKEYS.COLLECTION.POLICY}${report?.policyID}`];
    if (policyItem) {
        policyExpenseChatRole = policyItem.role || 'user';
    }

    // If this user is not admin and this policy expense chat has been archived because of account merging, this must be an old expense chat
    // of the account which was merged into the current user's account. Use the name of the policy as the name of the report.
    // This will get removed as part of https://github.com/Expensify/App/issues/59961
    // eslint-disable-next-line deprecation/deprecation
    if (isArchivedNonExpenseReport(report, !!getReportNameValuePairs(report?.reportID)?.private_isArchived)) {
        const lastAction = getLastVisibleActionReportActionsUtils(report?.reportID);
        const archiveReason = isClosedAction(lastAction) ? getOriginalMessage(lastAction)?.reason : CONST.REPORT.ARCHIVE_REASON.DEFAULT;
        if (archiveReason === CONST.REPORT.ARCHIVE_REASON.ACCOUNT_MERGED && policyExpenseChatRole !== CONST.POLICY.ROLE.ADMIN) {
            return getPolicyName({report, policy, policies, reports});
        }
    }
    return report?.reportName;
}

function getArchiveReason(reportActions: OnyxEntry<ReportActions>): ValueOf<typeof CONST.REPORT.ARCHIVE_REASON> | undefined {
    const lastClosedReportAction = getLastClosedReportAction(reportActions);

    if (!lastClosedReportAction) {
        return undefined;
    }

    return isClosedAction(lastClosedReportAction) ? getOriginalMessage(lastClosedReportAction)?.reason : CONST.REPORT.ARCHIVE_REASON.DEFAULT;
}

/**
 * Given a report field, check if the field is for the report title.
 */
function isReportFieldOfTypeTitle(reportField: OnyxEntry<PolicyReportField>): boolean {
    return reportField?.fieldID === CONST.REPORT_FIELD_TITLE_FIELD_ID;
}

/**
 * Check if Report has any held expenses
 */
function isHoldCreator(transaction: OnyxEntry<Transaction>, reportID: string | undefined): boolean {
    const holdReportAction = getReportAction(reportID, `${transaction?.comment?.hold ?? ''}`);
    return isActionCreator(holdReportAction);
}

/**
 * Given a report field, check if the field can be edited or not.
 * For title fields, its considered disabled if `deletable` prop is `true` (https://github.com/Expensify/App/issues/35043#issuecomment-1911275433)
 * For non title fields, its considered disabled if:
 * 1. The user is not admin of the report
 * 2. Report is settled or it is closed
 */
function isReportFieldDisabled(report: OnyxEntry<Report>, reportField: OnyxEntry<PolicyReportField>, policy: OnyxEntry<Policy>): boolean {
    if (isInvoiceReport(report)) {
        return true;
    }
    const isReportSettled = isSettled(report?.reportID);
    const isReportClosed = isClosedReport(report);
    const isTitleField = isReportFieldOfTypeTitle(reportField);
    const isAdmin = isPolicyAdmin(report?.policyID, {[`${ONYXKEYS.COLLECTION.POLICY}${policy?.id}`]: policy});
    const isApproved = isReportApproved({report});
    if (!isAdmin && (isReportSettled || isReportClosed || isApproved)) {
        return true;
    }

    if (isTitleField) {
        return !reportField?.deletable;
    }

    return false;
}

/**
 * Given a set of report fields, return the field that refers to title
 */
function getTitleReportField(reportFields: Record<string, PolicyReportField>) {
    return Object.values(reportFields).find((field) => isReportFieldOfTypeTitle(field));
}

/**
 * Get the key for a report field
 */
function getReportFieldKey(reportFieldId: string | undefined) {
    if (!reportFieldId) {
        return '';
    }

    // We don't need to add `expensify_` prefix to the title field key, because backend stored title under a unique key `text_title`,
    // and all the other report field keys are stored under `expensify_FIELD_ID`.
    if (reportFieldId === CONST.REPORT_FIELD_TITLE_FIELD_ID) {
        return reportFieldId;
    }

    return `expensify_${reportFieldId}`;
}

/**
 * Get the report fields attached to the policy given policyID
 */
function getReportFieldsByPolicyID(policyID: string | undefined): Record<string, PolicyReportField> {
    if (!policyID) {
        return {};
    }

    const policyReportFields = Object.entries(allPolicies ?? {}).find(([key]) => key.replace(ONYXKEYS.COLLECTION.POLICY, '') === policyID);
    const fieldList = policyReportFields?.[1]?.fieldList;

    if (!policyReportFields || !fieldList) {
        return {};
    }

    return fieldList;
}

/**
 * Get the report fields that we should display a MoneyReportView gets opened
 */

function getAvailableReportFields(report: OnyxEntry<Report>, policyReportFields: PolicyReportField[]): PolicyReportField[] {
    // Get the report fields that are attached to a report. These will persist even if a field is deleted from the policy.
    const reportFields = Object.values(report?.fieldList ?? {});
    const reportIsSettled = isSettled(report?.reportID);

    // If the report is settled, we don't want to show any new field that gets added to the policy.
    if (reportIsSettled) {
        return reportFields;
    }

    // If the report is unsettled, we want to merge the new fields that get added to the policy with the fields that
    // are attached to the report.
    const mergedFieldIds = Array.from(new Set([...policyReportFields.map(({fieldID}) => fieldID), ...reportFields.map(({fieldID}) => fieldID)]));

    const fields = mergedFieldIds.map((id) => {
        const field = report?.fieldList?.[getReportFieldKey(id)];

        if (field) {
            return field;
        }

        const policyReportField = policyReportFields.find(({fieldID}) => fieldID === id);

        if (policyReportField) {
            return policyReportField;
        }

        return null;
    });

    return fields.filter(Boolean) as PolicyReportField[];
}

/**
 * Get the title for an IOU or expense chat which will be showing the payer and the amount
 */
function getMoneyRequestReportName({
    report,
    policy,
    invoiceReceiverPolicy,
}: {
    report: OnyxEntry<Report>;
    policy?: OnyxEntry<Policy> | SearchPolicy;
    invoiceReceiverPolicy?: OnyxEntry<Policy> | SearchPolicy;
}): string {
    if (report?.reportName && isExpenseReport(report)) {
        return report.reportName;
    }

    const moneyRequestTotal = getMoneyRequestSpendBreakdown(report).totalDisplaySpend;
    const formattedAmount = convertToDisplayString(moneyRequestTotal, report?.currency);

    let payerOrApproverName;
    if (isExpenseReport(report)) {
        const parentReport = getParentReport(report);
        payerOrApproverName = getPolicyName({report: parentReport ?? report, policy});
    } else if (isInvoiceReport(report)) {
        const chatReport = getReportOrDraftReport(report?.chatReportID);
        payerOrApproverName = getInvoicePayerName(chatReport, invoiceReceiverPolicy);
    } else {
        payerOrApproverName = getDisplayNameForParticipant({accountID: report?.managerID}) ?? '';
    }

    const payerPaidAmountMessage = translateLocal('iou.payerPaidAmount', {
        payer: payerOrApproverName,
        amount: formattedAmount,
    });

    if (isReportApproved({report})) {
        return translateLocal('iou.managerApprovedAmount', {
            manager: payerOrApproverName,
            amount: formattedAmount,
        });
    }

    if (report?.isWaitingOnBankAccount) {
        return `${payerPaidAmountMessage} ${CONST.DOT_SEPARATOR} ${translateLocal('iou.pending')}`;
    }

    if (!isSettled(report?.reportID) && hasNonReimbursableTransactions(report?.reportID)) {
        payerOrApproverName = getDisplayNameForParticipant({accountID: report?.ownerAccountID}) ?? '';
        return translateLocal('iou.payerSpentAmount', {payer: payerOrApproverName, amount: formattedAmount});
    }

    if (isProcessingReport(report) || isOpenExpenseReport(report) || isOpenInvoiceReport(report) || moneyRequestTotal === 0) {
        return translateLocal('iou.payerOwesAmount', {payer: payerOrApproverName, amount: formattedAmount});
    }

    return payerPaidAmountMessage;
}

/**
 * Gets transaction created, amount, currency, comment, and waypoints (for distance expense)
 * into a flat object. Used for displaying transactions and sending them in API commands
 */

function getTransactionDetails(
    transaction: OnyxInputOrEntry<Transaction>,
    createdDateFormat: string = CONST.DATE.FNS_FORMAT_STRING,
    policy: OnyxEntry<Policy> = undefined,
): TransactionDetails | undefined {
    if (!transaction) {
        return;
    }
    const report = getReportOrDraftReport(transaction?.reportID);
    return {
        created: getFormattedCreated(transaction, createdDateFormat),
        amount: getTransactionAmount(transaction, !isEmptyObject(report) && isExpenseReport(report), transaction?.reportID === CONST.REPORT.UNREPORTED_REPORT_ID),
        attendees: getAttendees(transaction),
        taxAmount: getTaxAmount(transaction, !isEmptyObject(report) && isExpenseReport(report)),
        taxCode: getTaxCode(transaction),
        currency: getCurrency(transaction),
        comment: getDescription(transaction),
        merchant: getMerchant(transaction, policy),
        waypoints: getWaypoints(transaction),
        customUnitRateID: getRateID(transaction),
        category: getCategory(transaction),
        billable: getBillable(transaction),
        tag: getTag(transaction),
        mccGroup: getMCCGroup(transaction),
        cardID: getCardID(transaction),
        cardName: getCardName(transaction),
        originalAmount: getOriginalAmount(transaction),
        originalCurrency: getOriginalCurrency(transaction),
        postedDate: getFormattedPostedDate(transaction),
    };
}

function getTransactionCommentObject(transaction: OnyxEntry<Transaction>): Comment {
    return {
        ...transaction?.comment,
        comment: Parser.htmlToMarkdown(transaction?.comment?.comment ?? ''),
        waypoints: getWaypoints(transaction),
    };
}

function isWorkspacePayer(memberLogin: string, policy: OnyxEntry<Policy>): boolean {
    const isAdmin = policy?.employeeList?.[memberLogin]?.role === CONST.POLICY.ROLE.ADMIN;
    if (isPaidGroupPolicyPolicyUtils(policy)) {
        if (policy?.reimbursementChoice === CONST.POLICY.REIMBURSEMENT_CHOICES.REIMBURSEMENT_YES) {
            // If we get here without a reimburser only admin is the payer.
            if (!policy?.achAccount?.reimburser) {
                return isAdmin;
            }

            // If we are the reimburser then we are the payer.
            const isReimburser = memberLogin === policy?.achAccount?.reimburser;
            return isReimburser;
        }
        if (policy?.reimbursementChoice === CONST.POLICY.REIMBURSEMENT_CHOICES.REIMBURSEMENT_MANUAL) {
            return isAdmin;
        }
        return false;
    }
    return false;
}

/**
 * Can only edit if:
 *
 * - in case of IOU report
 *    - the current user is the requestor and is not settled yet
 * - in case of expense report
 *    - the current user is the requestor and is not settled yet
 *    - the current user is the manager of the report
 *    - or the current user is an admin on the policy the expense report is tied to
 *
 *    This is used in conjunction with canEditRestrictedField to control editing of specific fields like amount, currency, created, receipt, and distance.
 *    On its own, it only controls allowing/disallowing navigating to the editing pages or showing/hiding the 'Edit' icon on report actions
 */
function canEditMoneyRequest(
    reportAction: OnyxInputOrEntry<ReportAction<typeof CONST.REPORT.ACTIONS.TYPE.IOU>>,
    linkedTransaction?: OnyxEntry<Transaction>,
    isChatReportArchived = false,
): boolean {
    const isDeleted = isDeletedAction(reportAction);

    if (isDeleted) {
        return false;
    }

    const allowedReportActionType: Array<ValueOf<typeof CONST.IOU.REPORT_ACTION_TYPE>> = [CONST.IOU.REPORT_ACTION_TYPE.TRACK, CONST.IOU.REPORT_ACTION_TYPE.CREATE];
    const originalMessage = getOriginalMessage(reportAction);
    const actionType = originalMessage?.type;

    if (!actionType || !allowedReportActionType.includes(actionType)) {
        return false;
    }

    const transaction = linkedTransaction ?? getLinkedTransaction(reportAction ?? undefined);

    // In case the transaction is failed to be created, we should disable editing the money request
    if (!transaction?.transactionID || (transaction?.pendingAction === CONST.RED_BRICK_ROAD_PENDING_ACTION.ADD && !isEmptyObject(transaction.errors))) {
        return false;
    }

    const moneyRequestReportID = originalMessage?.IOUReportID;

    if (!moneyRequestReportID) {
        return actionType === CONST.IOU.REPORT_ACTION_TYPE.TRACK;
    }

    const moneyRequestReport = getReportOrDraftReport(String(moneyRequestReportID));
    const isRequestor = currentUserAccountID === reportAction?.actorAccountID;

    const isSubmitted = isProcessingReport(moneyRequestReport);
    if (isIOUReport(moneyRequestReport)) {
        return isSubmitted && isRequestor;
    }
    // This will be fixed as part of https://github.com/Expensify/Expensify/issues/507850
    // eslint-disable-next-line deprecation/deprecation
    const policy = getPolicy(moneyRequestReport?.policyID);
    const isAdmin = policy?.role === CONST.POLICY.ROLE.ADMIN;
    const isManager = currentUserAccountID === moneyRequestReport?.managerID;

    if (isInvoiceReport(moneyRequestReport) && (isManager || isChatReportArchived)) {
        return false;
    }

    // Admin & managers can always edit coding fields such as tag, category, billable, etc.
    if (isAdmin || isManager) {
        return true;
    }

    if (policy?.type === CONST.POLICY.TYPE.CORPORATE && moneyRequestReport && isSubmitted && isCurrentUserSubmitter(moneyRequestReport)) {
        const isForwarded = getSubmitToAccountID(policy, moneyRequestReport) !== moneyRequestReport.managerID;
        return !isForwarded;
    }

    return !isReportApproved({report: moneyRequestReport}) && !isSettled(moneyRequestReport?.reportID) && !isClosedReport(moneyRequestReport) && isRequestor;
}

function getNextApproverAccountID(report: OnyxEntry<Report>, isUnapproved = false) {
    // This will be fixed as part of https://github.com/Expensify/Expensify/issues/507850
    // eslint-disable-next-line deprecation/deprecation
    const policy = getPolicy(report?.policyID);
    const approvalChain = getApprovalChain(policy, report);
    const submitToAccountID = getSubmitToAccountID(policy, report);

    if (isUnapproved) {
        if (approvalChain.includes(currentUserEmail ?? '')) {
            return currentUserAccountID;
        }

        return report?.managerID;
    }

    if (approvalChain.length === 0) {
        return submitToAccountID;
    }

    const nextApproverEmail = approvalChain.length === 1 ? approvalChain.at(0) : approvalChain.at(approvalChain.indexOf(currentUserEmail ?? '') + 1);
    if (!nextApproverEmail) {
        return submitToAccountID;
    }

    return getAccountIDsByLogins([nextApproverEmail]).at(0);
}

function canEditReportPolicy(report: OnyxEntry<Report>, reportPolicy: OnyxEntry<Policy>): boolean {
    const isAdmin = isPolicyAdminPolicyUtils(reportPolicy);
    const isManager = isReportManager(report);
    const isSubmitter = isReportOwner(report);
    const isReportAuditor = isAuditor(report);
    const isIOUType = isIOUReport(report);
    const isInvoiceType = isInvoiceReport(report);
    const isExpenseType = isExpenseReport(report);
    const isOpen = isOpenReport(report);
    const isSubmitted = isProcessingReport(report);
    const isReimbursed = isReportManuallyReimbursed(report);

    if (isIOUType) {
        return isOpen || isSubmitted || isReimbursed;
    }

    if (isInvoiceType) {
        return isOpen && !isReportAuditor;
    }

    if (isExpenseType) {
        if (isOpen) {
            return isSubmitter || isAdmin;
        }

        if (isSubmitted) {
            return (isSubmitter && isAwaitingFirstLevelApproval(report)) || isManager || isAdmin;
        }

        return isManager || isAdmin;
    }

    return false;
}

/**
 * Checks if the current user can edit the provided property of an expense
 *
 */
function canEditFieldOfMoneyRequest(
    reportAction: OnyxInputOrEntry<ReportAction>,
    fieldToEdit: ValueOf<typeof CONST.EDIT_REQUEST_FIELD>,
    isDeleteAction?: boolean,
    isChatReportArchived = false,
): boolean {
    // A list of fields that cannot be edited by anyone, once an expense has been settled
    const restrictedFields: string[] = [
        CONST.EDIT_REQUEST_FIELD.AMOUNT,
        CONST.EDIT_REQUEST_FIELD.CURRENCY,
        CONST.EDIT_REQUEST_FIELD.MERCHANT,
        CONST.EDIT_REQUEST_FIELD.DATE,
        CONST.EDIT_REQUEST_FIELD.RECEIPT,
        CONST.EDIT_REQUEST_FIELD.DISTANCE,
        CONST.EDIT_REQUEST_FIELD.DISTANCE_RATE,
        CONST.EDIT_REQUEST_FIELD.REPORT,
    ];

    if (!isMoneyRequestAction(reportAction) || !canEditMoneyRequest(reportAction, undefined, isChatReportArchived)) {
        return false;
    }

    // If we're editing fields such as category, tag, description, etc. the check above should be enough for handling the permission
    if (!restrictedFields.includes(fieldToEdit)) {
        return true;
    }

    const iouMessage = getOriginalMessage(reportAction);
    const moneyRequestReport = iouMessage?.IOUReportID ? (getReport(iouMessage?.IOUReportID, allReports) ?? ({} as Report)) : ({} as Report);
    const transaction = allTransactions?.[`${ONYXKEYS.COLLECTION.TRANSACTION}${iouMessage?.IOUTransactionID}`] ?? ({} as Transaction);

    if (isSettled(String(moneyRequestReport.reportID)) || isReportIDApproved(String(moneyRequestReport.reportID))) {
        return false;
    }

    if (
        (fieldToEdit === CONST.EDIT_REQUEST_FIELD.AMOUNT || fieldToEdit === CONST.EDIT_REQUEST_FIELD.CURRENCY || fieldToEdit === CONST.EDIT_REQUEST_FIELD.DATE) &&
        isCardTransactionTransactionUtils(transaction)
    ) {
        return false;
    }

    // This will be fixed as part of https://github.com/Expensify/Expensify/issues/507850
    // eslint-disable-next-line deprecation/deprecation
    const policy = getPolicy(moneyRequestReport?.policyID);
    const isAdmin = isExpenseReport(moneyRequestReport) && policy?.role === CONST.POLICY.ROLE.ADMIN;
    const isManager = isExpenseReport(moneyRequestReport) && currentUserAccountID === moneyRequestReport?.managerID;

    if ((fieldToEdit === CONST.EDIT_REQUEST_FIELD.AMOUNT || fieldToEdit === CONST.EDIT_REQUEST_FIELD.CURRENCY) && isDistanceRequest(transaction)) {
        return isAdmin || isManager;
    }

    if (
        (fieldToEdit === CONST.EDIT_REQUEST_FIELD.AMOUNT || fieldToEdit === CONST.EDIT_REQUEST_FIELD.CURRENCY || fieldToEdit === CONST.EDIT_REQUEST_FIELD.MERCHANT) &&
        isPerDiemRequest(transaction)
    ) {
        return false;
    }

    if (fieldToEdit === CONST.EDIT_REQUEST_FIELD.RECEIPT) {
        const isRequestor = currentUserAccountID === reportAction?.actorAccountID;
        return (
            !isInvoiceReport(moneyRequestReport) &&
            !isReceiptBeingScanned(transaction) &&
            !isDistanceRequest(transaction) &&
            !isPerDiemRequest(transaction) &&
            (isAdmin || isManager || isRequestor) &&
            (isDeleteAction ? isRequestor : true)
        );
    }

    if (fieldToEdit === CONST.EDIT_REQUEST_FIELD.DISTANCE_RATE) {
        // The distance rate can be modified only on the distance expense reports
        return isExpenseReport(moneyRequestReport) && isDistanceRequest(transaction);
    }

    if (fieldToEdit === CONST.EDIT_REQUEST_FIELD.REPORT) {
        const isRequestIOU = isIOUReport(moneyRequestReport);
        if (isRequestIOU) {
            return false;
        }
        const isOwner = moneyRequestReport?.ownerAccountID === currentUserAccountID;

        // Unreported transaction from OldDot can have the reportID as an empty string
        const isUnreportedExpense = !transaction?.reportID || transaction?.reportID === CONST.REPORT.UNREPORTED_REPORT_ID;

        if (isInvoiceReport(moneyRequestReport) && !isUnreportedExpense) {
            return (
                getOutstandingReportsForUser(
                    moneyRequestReport?.policyID,
                    moneyRequestReport?.ownerAccountID,
                    reportsByPolicyID?.[moneyRequestReport?.policyID ?? CONST.DEFAULT_NUMBER_ID] ?? {},
                ).length > 0
            );
        }

        return isUnreportedExpense
            ? Object.values(allPolicies ?? {}).flatMap((currentPolicy) =>
                  getOutstandingReportsForUser(currentPolicy?.id, currentUserAccountID, reportsByPolicyID?.[currentPolicy?.id ?? CONST.DEFAULT_NUMBER_ID] ?? {}),
              ).length > 0
            : Object.values(allPolicies ?? {}).flatMap((currentPolicy) =>
                  getOutstandingReportsForUser(currentPolicy?.id, moneyRequestReport?.ownerAccountID, reportsByPolicyID?.[currentPolicy?.id ?? CONST.DEFAULT_NUMBER_ID] ?? {}),
              ).length > 1 ||
                  (isOwner && isReportOutstanding(moneyRequestReport, moneyRequestReport.policyID));
    }

    return true;
}

/**
 * Can only edit if:
 *
 * - It was written by the current user
 * - It's an ADD_COMMENT that is not an attachment
 * - It's an expense where conditions for modifications are defined in canEditMoneyRequest method
 * - It's not pending deletion
 */
function canEditReportAction(reportAction: OnyxInputOrEntry<ReportAction>): boolean {
    const isCommentOrIOU = reportAction?.actionName === CONST.REPORT.ACTIONS.TYPE.ADD_COMMENT || reportAction?.actionName === CONST.REPORT.ACTIONS.TYPE.IOU;
    const message = reportAction ? getReportActionMessageReportUtils(reportAction) : undefined;

    return !!(
        reportAction?.actorAccountID === currentUserAccountID &&
        isCommentOrIOU &&
        (!isMoneyRequestAction(reportAction) || canEditMoneyRequest(reportAction)) && // Returns true for non-IOU actions
        !isReportMessageAttachment(message) &&
        ((!reportAction.isAttachmentWithText && !reportAction.isAttachmentOnly) || !reportAction.isOptimisticAction) &&
        !isDeletedAction(reportAction) &&
        !isCreatedTaskReportAction(reportAction) &&
        reportAction?.pendingAction !== CONST.RED_BRICK_ROAD_PENDING_ACTION.DELETE
    );
}

/**
 * This function is needed due to the fact that when we first create an empty report, its preview action has an actorAccountID of '0'.
 * This is not the case when the report is automatically created by adding expenses to the chat where no open report is available.
 * Can be simplified by comparing actorAccountID to accountID when mentioned issue is no longer a thing on a BE side.
 */
function isActionOrReportPreviewOwner(report: Report) {
    const parentAction = getReportAction(report.parentReportID, report.parentReportActionID);
    const {accountID} = currentUserPersonalDetails ?? {};
    const {actorAccountID, actionName, childOwnerAccountID} = parentAction ?? {};
    if (typeof accountID === 'number' && typeof actorAccountID === 'number' && accountID === actorAccountID) {
        return true;
    }
    return actionName === CONST.REPORT.ACTIONS.TYPE.REPORT_PREVIEW && childOwnerAccountID === accountID;
}

function canHoldUnholdReportAction(reportAction: OnyxInputOrEntry<ReportAction>): {canHoldRequest: boolean; canUnholdRequest: boolean} {
    if (!isMoneyRequestAction(reportAction)) {
        return {canHoldRequest: false, canUnholdRequest: false};
    }

    const moneyRequestReportID = getOriginalMessage(reportAction)?.IOUReportID;
    const moneyRequestReport = getReportOrDraftReport(String(moneyRequestReportID));

    if (!moneyRequestReportID || !moneyRequestReport) {
        return {canHoldRequest: false, canUnholdRequest: false};
    }

    if (isInvoiceReport(moneyRequestReport)) {
        return {
            canHoldRequest: false,
            canUnholdRequest: false,
        };
    }

    const isRequestSettled = isSettled(moneyRequestReport?.reportID);
    const isApproved = isReportApproved({report: moneyRequestReport});
    const transactionID = moneyRequestReport ? getOriginalMessage(reportAction)?.IOUTransactionID : undefined;
    const transaction = allTransactions?.[`${ONYXKEYS.COLLECTION.TRANSACTION}${transactionID}`] ?? ({} as Transaction);

    const parentReportAction = isThread(moneyRequestReport)
        ? allReportActions?.[`${ONYXKEYS.COLLECTION.REPORT_ACTIONS}${moneyRequestReport.parentReportID}`]?.[moneyRequestReport.parentReportActionID]
        : undefined;

    const isRequestIOU = isIOUReport(moneyRequestReport);
    const isHoldActionCreator = isHoldCreator(transaction, reportAction.childReportID);

    const isTrackExpenseMoneyReport = isTrackExpenseReport(moneyRequestReport);
    const isActionOwner = isActionOrReportPreviewOwner(moneyRequestReport);
    const isApprover = isMoneyRequestReport(moneyRequestReport) && moneyRequestReport?.managerID !== null && currentUserPersonalDetails?.accountID === moneyRequestReport?.managerID;
    const isAdmin = isPolicyAdmin(moneyRequestReport.policyID, allPolicies);
    const isOnHold = isOnHoldTransactionUtils(transaction);
    const isClosed = isClosedReport(moneyRequestReport);

    const isSubmitted = isProcessingReport(moneyRequestReport);
    const canModifyStatus = !isTrackExpenseMoneyReport && (isAdmin || isActionOwner || isApprover);
    const canModifyUnholdStatus = !isTrackExpenseMoneyReport && (isAdmin || (isActionOwner && isHoldActionCreator) || isApprover);
    const isDeletedParentActionLocal = isEmptyObject(parentReportAction) || isDeletedAction(parentReportAction);

    const canHoldOrUnholdRequest = !isRequestSettled && !isApproved && !isDeletedParentActionLocal && !isClosed && !isDeletedParentAction(reportAction);
    const canHoldRequest = canHoldOrUnholdRequest && !isOnHold && (isRequestIOU || canModifyStatus) && !isScanning(transaction) && (isSubmitted || isActionOwner);
    const canUnholdRequest = !!(canHoldOrUnholdRequest && isOnHold && (isRequestIOU ? isHoldActionCreator : canModifyUnholdStatus));

    return {canHoldRequest, canUnholdRequest};
}

const changeMoneyRequestHoldStatus = (reportAction: OnyxEntry<ReportAction>): void => {
    if (!isMoneyRequestAction(reportAction)) {
        return;
    }
    const moneyRequestReportID = getOriginalMessage(reportAction)?.IOUReportID;

    const moneyRequestReport = getReportOrDraftReport(String(moneyRequestReportID));
    if (!moneyRequestReportID || !moneyRequestReport) {
        return;
    }

    const transactionID = getOriginalMessage(reportAction)?.IOUTransactionID;

    if (!transactionID || !reportAction.childReportID) {
        Log.warn('Missing transactionID and reportAction.childReportID during the change of the money request hold status');
        return;
    }

    const transaction = allTransactions?.[`${ONYXKEYS.COLLECTION.TRANSACTION}${transactionID}`] ?? ({} as Transaction);
    const isOnHold = isOnHoldTransactionUtils(transaction);
    const policy = allPolicies?.[`${ONYXKEYS.COLLECTION.POLICY}${moneyRequestReport.policyID}`] ?? null;

    if (isOnHold) {
        unholdRequest(transactionID, reportAction.childReportID);
    } else {
        const activeRoute = encodeURIComponent(Navigation.getActiveRoute());
        Navigation.navigate(ROUTES.MONEY_REQUEST_HOLD_REASON.getRoute(policy?.type ?? CONST.POLICY.TYPE.PERSONAL, transactionID, reportAction.childReportID, activeRoute));
    }
};

/**
 * Gets all transactions on an IOU report with a receipt
 */
function getTransactionsWithReceipts(iouReportID: string | undefined): Transaction[] {
    const transactions = getReportTransactions(iouReportID);
    return transactions.filter((transaction) => hasReceiptTransactionUtils(transaction));
}

/**
 * For report previews, we display a "Receipt scan in progress" indicator
 * instead of the report total only when we have no report total ready to show. This is the case when
 * all requests are receipts that are being SmartScanned. As soon as we have a non-receipt request,
 * or as soon as one receipt request is done scanning, we have at least one
 * "ready" expense, and we remove this indicator to show the partial report total.
 */
function areAllRequestsBeingSmartScanned(iouReportID: string | undefined, reportPreviewAction: OnyxEntry<ReportAction>): boolean {
    const transactionsWithReceipts = getTransactionsWithReceipts(iouReportID);
    // If we have more requests than requests with receipts, we have some manual requests
    if (getNumberOfMoneyRequests(reportPreviewAction) > transactionsWithReceipts.length) {
        return false;
    }
    return transactionsWithReceipts.every((transaction) => isScanning(transaction));
}

/**
 * Get the transactions related to a report preview with receipts
 * Get the details linked to the IOU reportAction
 *
 * NOTE: This method is only meant to be used inside this action file. Do not export and use it elsewhere. Use withOnyx or Onyx.connect() instead.
 */
function getLinkedTransaction(reportAction: OnyxEntry<ReportAction | OptimisticIOUReportAction>, transactions?: SearchTransaction[]): OnyxEntry<Transaction> | SearchTransaction {
    let transactionID: string | undefined;

    if (isMoneyRequestAction(reportAction)) {
        transactionID = getOriginalMessage(reportAction)?.IOUTransactionID;
    }

    return transactions ? transactions.find((transaction) => transaction.transactionID === transactionID) : allTransactions?.[`${ONYXKEYS.COLLECTION.TRANSACTION}${transactionID}`];
}

/**
 * Check if any of the transactions in the report has required missing fields
 */
function hasMissingSmartscanFields(iouReportID: string | undefined, transactions?: Transaction[]): boolean {
    const reportTransactions = transactions ?? getReportTransactions(iouReportID);

    return reportTransactions.some(hasMissingSmartscanFieldsTransactionUtils);
}

/**
 * Get report action which is missing smartscan fields
 */
function getReportActionWithMissingSmartscanFields(iouReportID: string | undefined): ReportAction | undefined {
    const reportActions = Object.values(getAllReportActions(iouReportID));
    return reportActions.find((action) => {
        if (!isMoneyRequestAction(action)) {
            return false;
        }
        const transaction = getLinkedTransaction(action);
        if (isEmptyObject(transaction)) {
            return false;
        }
        if (!wasActionTakenByCurrentUser(action)) {
            return false;
        }
        return hasMissingSmartscanFieldsTransactionUtils(transaction);
    });
}

/**
 * Check if iouReportID has required missing fields
 */
function shouldShowRBRForMissingSmartscanFields(iouReportID: string | undefined): boolean {
    return !!getReportActionWithMissingSmartscanFields(iouReportID);
}

/**
 * Given a parent IOU report action get report name for the LHN.
 */
function getTransactionReportName({
    reportAction,
    transactions,
    reports,
}: {
    reportAction: OnyxEntry<ReportAction | OptimisticIOUReportAction>;
    transactions?: SearchTransaction[];
    reports?: SearchReport[];
}): string {
    if (isReversedTransaction(reportAction)) {
        return translateLocal('parentReportAction.reversedTransaction');
    }

    if (isDeletedAction(reportAction)) {
        return translateLocal('parentReportAction.deletedExpense');
    }

    const transaction = getLinkedTransaction(reportAction, transactions);

    if (isEmptyObject(transaction)) {
        // Transaction data might be empty on app's first load, if so we fallback to Expense/Track Expense
        return isTrackExpenseAction(reportAction) ? translateLocal('iou.createExpense') : translateLocal('iou.expense');
    }

    if (isScanning(transaction)) {
        return translateLocal('iou.receiptScanning', {count: 1});
    }

    if (hasMissingSmartscanFieldsTransactionUtils(transaction)) {
        return translateLocal('iou.receiptMissingDetails');
    }

    if (isFetchingWaypointsFromServer(transaction) && getMerchant(transaction) === translateLocal('iou.fieldPending')) {
        return translateLocal('iou.fieldPending');
    }

    if (isSentMoneyReportAction(reportAction)) {
        return getIOUReportActionDisplayMessage(reportAction as ReportAction, transaction);
    }

    const report = getReportOrDraftReport(transaction?.reportID, reports);
    const amount = getTransactionAmount(transaction, !isEmptyObject(report) && isExpenseReport(report), transaction?.reportID === CONST.REPORT.UNREPORTED_REPORT_ID) ?? 0;
    const formattedAmount = convertToDisplayString(amount, getCurrency(transaction)) ?? '';
    const comment = getMerchantOrDescription(transaction);

    return translateLocal('iou.threadExpenseReportName', {formattedAmount, comment: Parser.htmlToText(comment)});
}

/**
 * Get expense message for an IOU report
 *
 * @param [iouReportAction] This is always an IOU action. When necessary, report preview actions will be unwrapped and the child iou report action is passed here (the original report preview
 *     action will be passed as `originalReportAction` in this case).
 * @param [originalReportAction] This can be either a report preview action or the IOU action. This will be the original report preview action in cases where `iouReportAction` was unwrapped
 *     from a report preview action. Otherwise, it will be the same as `iouReportAction`.
 */
function getReportPreviewMessage(
    reportOrID: OnyxInputOrEntry<Report> | string,
    iouReportAction: OnyxInputOrEntry<ReportAction> = null,
    shouldConsiderScanningReceiptOrPendingRoute = false,
    isPreviewMessageForParentChatReport = false,
    policy?: OnyxInputOrEntry<Policy>,
    isForListPreview = false,
    originalReportAction: OnyxInputOrEntry<ReportAction> = iouReportAction,
): string {
    const report = typeof reportOrID === 'string' ? getReport(reportOrID, allReports) : reportOrID;
    const reportActionMessage = getReportActionHtml(iouReportAction);

    if (isEmptyObject(report) || !report?.reportID) {
        // This iouReport may be unavailable for one of the following reasons:
        // 1. After SignIn, the OpenApp API won't return iouReports if they're settled.
        // 2. The iouReport exists in local storage but hasn't been loaded into the allReports. It will be loaded automatically when the user opens the iouReport.
        // Until we know how to solve this the best, we just display the report action message.
        return reportActionMessage;
    }

    const allReportTransactions = getReportTransactions(report.reportID);
    const transactionsWithReceipts = allReportTransactions.filter(hasReceiptTransactionUtils);
    const numberOfScanningReceipts = transactionsWithReceipts.filter(isScanning).length;

    if (!isEmptyObject(iouReportAction) && !isIOUReport(report) && iouReportAction && isSplitBillReportAction(iouReportAction)) {
        // This covers group chats where the last action is a split expense action
        const linkedTransaction = getLinkedTransaction(iouReportAction);
        if (isEmptyObject(linkedTransaction)) {
            return reportActionMessage;
        }

        if (!isEmptyObject(linkedTransaction)) {
            if (isScanning(linkedTransaction)) {
                return translateLocal('iou.receiptScanning', {count: 1});
            }

            if (hasMissingSmartscanFieldsTransactionUtils(linkedTransaction)) {
                return translateLocal('iou.receiptMissingDetails');
            }

            const amount = getTransactionAmount(linkedTransaction, !isEmptyObject(report) && isExpenseReport(report), linkedTransaction?.reportID === CONST.REPORT.UNREPORTED_REPORT_ID) ?? 0;
            const formattedAmount = convertToDisplayString(amount, getCurrency(linkedTransaction)) ?? '';
            return translateLocal('iou.didSplitAmount', {formattedAmount, comment: getMerchantOrDescription(linkedTransaction)});
        }
    }

    if (!isEmptyObject(iouReportAction) && !isIOUReport(report) && !isExpenseReport(report) && iouReportAction && isTrackExpenseAction(iouReportAction)) {
        // This covers group chats where the last action is a track expense action
        const linkedTransaction = getLinkedTransaction(iouReportAction);
        if (isEmptyObject(linkedTransaction)) {
            return reportActionMessage;
        }

        if (!isEmptyObject(linkedTransaction)) {
            if (isScanning(linkedTransaction)) {
                return translateLocal('iou.receiptScanning', {count: 1});
            }

            if (hasMissingSmartscanFieldsTransactionUtils(linkedTransaction)) {
                return translateLocal('iou.receiptMissingDetails');
            }

            const amount = getTransactionAmount(linkedTransaction, !isEmptyObject(report) && isExpenseReport(report), linkedTransaction?.reportID === CONST.REPORT.UNREPORTED_REPORT_ID) ?? 0;
            const formattedAmount = convertToDisplayString(amount, getCurrency(linkedTransaction)) ?? '';
            return translateLocal('iou.trackedAmount', {formattedAmount, comment: getMerchantOrDescription(linkedTransaction)});
        }
    }

    const containsNonReimbursable = hasNonReimbursableTransactions(report.reportID);
    const {totalDisplaySpend: totalAmount} = getMoneyRequestSpendBreakdown(report);

    const parentReport = getParentReport(report);
    const policyName = getPolicyName({report: parentReport ?? report, policy});
    const payerName = isExpenseReport(report) ? policyName : getDisplayNameForParticipant({accountID: report.managerID, shouldUseShortForm: !isPreviewMessageForParentChatReport});

    const formattedAmount = convertToDisplayString(totalAmount, report.currency);

    if (isReportApproved({report}) && isPaidGroupPolicy(report)) {
        return translateLocal('iou.managerApprovedAmount', {
            manager: payerName ?? '',
            amount: formattedAmount,
        });
    }

    const reportPolicy = allPolicies?.[`${ONYXKEYS.COLLECTION.POLICY}${report.policyID}`];

    let linkedTransaction;
    if (!isEmptyObject(iouReportAction) && shouldConsiderScanningReceiptOrPendingRoute && iouReportAction && isMoneyRequestAction(iouReportAction)) {
        linkedTransaction = getLinkedTransaction(iouReportAction);
    }

    if (!isEmptyObject(linkedTransaction) && isScanning(linkedTransaction)) {
        return translateLocal('iou.receiptScanning', {count: numberOfScanningReceipts});
    }

    if (!isEmptyObject(linkedTransaction) && isFetchingWaypointsFromServer(linkedTransaction) && !getTransactionAmount(linkedTransaction)) {
        return translateLocal('iou.fieldPending');
    }

    const originalMessage = !isEmptyObject(iouReportAction) && isMoneyRequestAction(iouReportAction) ? getOriginalMessage(iouReportAction) : undefined;

    // Show Paid preview message if it's settled or if the amount is paid & stuck at receivers end for only chat reports.
    if (isSettled(report.reportID) || (report.isWaitingOnBankAccount && isPreviewMessageForParentChatReport)) {
        // A settled report preview message can come in three formats "paid ... elsewhere" or "paid ... with Expensify"
        let translatePhraseKey: TranslationPaths = 'iou.paidElsewhere';
        if (isPreviewMessageForParentChatReport) {
            translatePhraseKey = 'iou.payerPaidAmount';
        } else if (
            [CONST.IOU.PAYMENT_TYPE.VBBA, CONST.IOU.PAYMENT_TYPE.EXPENSIFY].some((paymentType) => paymentType === originalMessage?.paymentType) ||
            !!reportActionMessage.match(/ (with Expensify|using Expensify)$/) ||
            report.isWaitingOnBankAccount
        ) {
            translatePhraseKey = 'iou.paidWithExpensify';
            if (originalMessage?.automaticAction) {
                translatePhraseKey = 'iou.automaticallyPaidWithExpensify';
            }

            if (originalMessage?.paymentType === CONST.IOU.PAYMENT_TYPE.VBBA) {
                translatePhraseKey = 'iou.businessBankAccount';
            }
        }

        let actualPayerName = report.managerID === currentUserAccountID ? '' : getDisplayNameForParticipant({accountID: report.managerID, shouldUseShortForm: true});

        actualPayerName = actualPayerName && isForListPreview && !isPreviewMessageForParentChatReport ? `${actualPayerName}:` : actualPayerName;
        const payerDisplayName = isPreviewMessageForParentChatReport ? payerName : actualPayerName;

        return translateLocal(translatePhraseKey, {
            amount: '',
            payer: payerDisplayName ?? '',
            last4Digits: reportPolicy?.achAccount?.accountNumber?.slice(-4) ?? '',
        });
    }

    if (report.isWaitingOnBankAccount) {
        const submitterDisplayName = getDisplayNameForParticipant({accountID: report.ownerAccountID, shouldUseShortForm: true}) ?? '';
        return translateLocal('iou.waitingOnBankAccount', {submitterDisplayName});
    }

    const lastActorID = iouReportAction?.actorAccountID;
    let amount = originalMessage?.amount;
    let currency = originalMessage?.currency ? originalMessage?.currency : report.currency;

    if (!isEmptyObject(linkedTransaction)) {
        amount = getTransactionAmount(linkedTransaction, isExpenseReport(report));
        currency = getCurrency(linkedTransaction);
    }

    if (isEmptyObject(linkedTransaction) && !isEmptyObject(iouReportAction)) {
        linkedTransaction = getLinkedTransaction(iouReportAction);
    }

    let comment = !isEmptyObject(linkedTransaction) ? getMerchantOrDescription(linkedTransaction) : undefined;
    if (!isEmptyObject(originalReportAction) && isReportPreviewAction(originalReportAction) && getNumberOfMoneyRequests(originalReportAction) !== 1) {
        comment = undefined;
    }

    // if we have the amount in the originalMessage and lastActorID, we can use that to display the preview message for the latest expense
    if (amount !== undefined && lastActorID && !isPreviewMessageForParentChatReport) {
        const amountToDisplay = convertToDisplayString(Math.abs(amount), currency);

        // We only want to show the actor name in the preview if it's not the current user who took the action
        const requestorName =
            lastActorID && lastActorID !== currentUserAccountID ? getDisplayNameForParticipant({accountID: lastActorID, shouldUseShortForm: !isPreviewMessageForParentChatReport}) : '';
        return `${requestorName ? `${requestorName}: ` : ''}${translateLocal('iou.expenseAmount', {formattedAmount: amountToDisplay, comment})}`;
    }

    if (containsNonReimbursable) {
        return translateLocal('iou.payerSpentAmount', {payer: getDisplayNameForParticipant({accountID: report.ownerAccountID}) ?? '', amount: formattedAmount});
    }

    return translateLocal('iou.payerOwesAmount', {payer: payerName ?? '', amount: formattedAmount, comment});
}

/**
 * Given the updates user made to the expense, compose the originalMessage
 * object of the modified expense action.
 *
 * At the moment, we only allow changing one transaction field at a time.
 */
function getModifiedExpenseOriginalMessage(
    oldTransaction: OnyxInputOrEntry<Transaction>,
    transactionChanges: TransactionChanges,
    isFromExpenseReport: boolean,
    policy: OnyxInputOrEntry<Policy>,
    updatedTransaction?: OnyxInputOrEntry<Transaction>,
): OriginalMessageModifiedExpense {
    const originalMessage: OriginalMessageModifiedExpense = {};
    // Remark: Comment field is the only one which has new/old prefixes for the keys (newComment/ oldComment),
    // all others have old/- pattern such as oldCreated/created
    if ('comment' in transactionChanges) {
        originalMessage.oldComment = getDescription(oldTransaction);
        originalMessage.newComment = transactionChanges?.comment;
    }
    if ('created' in transactionChanges) {
        originalMessage.oldCreated = getFormattedCreated(oldTransaction);
        originalMessage.created = transactionChanges?.created;
    }
    if ('merchant' in transactionChanges) {
        originalMessage.oldMerchant = getMerchant(oldTransaction);
        originalMessage.merchant = transactionChanges?.merchant;
    }
    if ('attendees' in transactionChanges) {
        originalMessage.oldAttendees = getAttendees(oldTransaction);
        originalMessage.newAttendees = transactionChanges?.attendees;
    }

    // The amount is always a combination of the currency and the number value so when one changes we need to store both
    // to match how we handle the modified expense action in oldDot
    const didAmountOrCurrencyChange = 'amount' in transactionChanges || 'currency' in transactionChanges;
    if (didAmountOrCurrencyChange) {
        originalMessage.oldAmount = getTransactionAmount(oldTransaction, isFromExpenseReport);
        originalMessage.amount = transactionChanges?.amount ?? transactionChanges.oldAmount;
        originalMessage.oldCurrency = getCurrency(oldTransaction);
        originalMessage.currency = transactionChanges?.currency ?? transactionChanges.oldCurrency;
    }

    if ('category' in transactionChanges) {
        originalMessage.oldCategory = getCategory(oldTransaction);
        originalMessage.category = transactionChanges?.category;
    }

    if ('tag' in transactionChanges) {
        originalMessage.oldTag = getTag(oldTransaction);
        originalMessage.tag = transactionChanges?.tag;
    }

    // We only want to display a tax rate update system message when tax rate is updated by user.
    // Tax rate can change as a result of currency update. In such cases, we want to skip displaying a system message, as discussed.
    const didTaxCodeChange = 'taxCode' in transactionChanges;
    if (didTaxCodeChange && !didAmountOrCurrencyChange) {
        originalMessage.oldTaxRate = policy?.taxRates?.taxes[getTaxCode(oldTransaction)]?.value;
        originalMessage.taxRate = transactionChanges?.taxCode && policy?.taxRates?.taxes[transactionChanges?.taxCode]?.value;
    }

    // We only want to display a tax amount update system message when tax amount is updated by user.
    // Tax amount can change as a result of amount, currency or tax rate update. In such cases, we want to skip displaying a system message, as discussed.
    if ('taxAmount' in transactionChanges && !(didAmountOrCurrencyChange || didTaxCodeChange)) {
        originalMessage.oldTaxAmount = getTaxAmount(oldTransaction, isFromExpenseReport);
        originalMessage.taxAmount = transactionChanges?.taxAmount;
        originalMessage.currency = getCurrency(oldTransaction);
    }

    if ('billable' in transactionChanges) {
        const oldBillable = getBillable(oldTransaction);
        originalMessage.oldBillable = oldBillable ? translateLocal('common.billable').toLowerCase() : translateLocal('common.nonBillable').toLowerCase();
        originalMessage.billable = transactionChanges?.billable ? translateLocal('common.billable').toLowerCase() : translateLocal('common.nonBillable').toLowerCase();
    }

    if ('customUnitRateID' in transactionChanges && updatedTransaction?.comment?.customUnit?.customUnitRateID) {
        originalMessage.oldAmount = getTransactionAmount(oldTransaction, isFromExpenseReport);
        originalMessage.oldCurrency = getCurrency(oldTransaction);
        originalMessage.oldMerchant = getMerchant(oldTransaction);

        // For the originalMessage, we should use the non-negative amount, similar to what getAmount does for oldAmount
        originalMessage.amount = Math.abs(updatedTransaction.modifiedAmount ?? 0);
        originalMessage.currency = updatedTransaction.modifiedCurrency ?? CONST.CURRENCY.USD;
        originalMessage.merchant = updatedTransaction.modifiedMerchant;
    }

    return originalMessage;
}

/**
 * Check if original message is an object and can be used as a ChangeLog type
 * @param originalMessage
 */
function isChangeLogObject(originalMessage?: OriginalMessageChangeLog): OriginalMessageChangeLog | undefined {
    if (originalMessage && typeof originalMessage === 'object') {
        return originalMessage;
    }
    return undefined;
}

/**
 * Build invited usernames for admin chat threads
 * @param parentReportAction
 * @param parentReportActionMessage
 */
function getAdminRoomInvitedParticipants(parentReportAction: OnyxEntry<ReportAction>, parentReportActionMessage: string) {
    if (isEmptyObject(parentReportAction)) {
        return parentReportActionMessage || translateLocal('parentReportAction.deletedMessage');
    }
    if (!getOriginalMessage(parentReportAction)) {
        return parentReportActionMessage || translateLocal('parentReportAction.deletedMessage');
    }
    if (!isPolicyChangeLogAction(parentReportAction) && !isRoomChangeLogAction(parentReportAction)) {
        return parentReportActionMessage || translateLocal('parentReportAction.deletedMessage');
    }

    const originalMessage = isChangeLogObject(getOriginalMessage(parentReportAction));
    const personalDetails = getPersonalDetailsByIDs({accountIDs: originalMessage?.targetAccountIDs ?? [], currentUserAccountID: 0});

    const participants = personalDetails.map((personalDetail) => {
        const name = getEffectiveDisplayName(formatPhoneNumber, personalDetail);
        if (name && name?.length > 0) {
            return name;
        }
        return translateLocal('common.hidden');
    });
    const users = participants.length > 1 ? participants.join(` ${translateLocal('common.and')} `) : participants.at(0);
    if (!users) {
        return parentReportActionMessage;
    }
    const actionType = parentReportAction.actionName;
    const isInviteAction = actionType === CONST.REPORT.ACTIONS.TYPE.ROOM_CHANGE_LOG.INVITE_TO_ROOM || actionType === CONST.REPORT.ACTIONS.TYPE.POLICY_CHANGE_LOG.INVITE_TO_ROOM;

    const verbKey = isInviteAction ? 'workspace.invite.invited' : 'workspace.invite.removed';
    const prepositionKey = isInviteAction ? 'workspace.invite.to' : 'workspace.invite.from';

    const verb = translateLocal(verbKey);
    const preposition = translateLocal(prepositionKey);

    const roomName = originalMessage?.roomName ?? '';

    return roomName ? `${verb} ${users} ${preposition} ${roomName}` : `${verb} ${users}`;
}

/**
 * Get the invoice payer name based on its type:
 * - Individual - a receiver display name.
 * - Policy - a receiver policy name.
 */
function getInvoicePayerName(report: OnyxEntry<Report>, invoiceReceiverPolicy?: OnyxEntry<Policy> | SearchPolicy, invoiceReceiverPersonalDetail?: PersonalDetails | null): string {
    const invoiceReceiver = report?.invoiceReceiver;
    const isIndividual = invoiceReceiver?.type === CONST.REPORT.INVOICE_RECEIVER_TYPE.INDIVIDUAL;

    if (isIndividual) {
        return formatPhoneNumber(getDisplayNameOrDefault(invoiceReceiverPersonalDetail ?? allPersonalDetails?.[invoiceReceiver.accountID]));
    }

    return getPolicyName({report, policy: invoiceReceiverPolicy ?? allPolicies?.[`${ONYXKEYS.COLLECTION.POLICY}${invoiceReceiver?.policyID}`]});
}

/**
 * Parse html of reportAction into text
 */
function parseReportActionHtmlToText(reportAction: OnyxEntry<ReportAction>, reportID: string | undefined, childReportID?: string): string {
    if (!reportAction) {
        return '';
    }
    const key = `${reportID}_${reportAction.reportActionID}_${reportAction.lastModified}`;
    const cachedText = parsedReportActionMessageCache[key];
    if (cachedText !== undefined) {
        return cachedText;
    }

    const {html, text} = getReportActionMessageReportUtils(reportAction) ?? {};

    if (!html) {
        return text ?? '';
    }

    const mentionReportRegex = /<mention-report reportID="?(\d+)"?(?: *\/>|><\/mention-report>)/gi;
    const matches = html.matchAll(mentionReportRegex);

    const reportIDToName: Record<string, string> = {};
    for (const match of matches) {
        if (match[1] !== childReportID) {
            // eslint-disable-next-line @typescript-eslint/no-use-before-define
            reportIDToName[match[1]] = getReportName(getReportOrDraftReport(match[1])) ?? '';
        }
    }

    const mentionUserRegex = /(?:<mention-user accountID="?(\d+)"?(?: *\/>|><\/mention-user>))/gi;
    const accountIDToName: Record<string, string> = {};
    const accountIDs = Array.from(html.matchAll(mentionUserRegex), (mention) => Number(mention[1]));
    const logins = getLoginsByAccountIDs(accountIDs);
    accountIDs.forEach((id, index) => {
        const login = logins.at(index);
        const user = allPersonalDetails?.[id];
        const displayName = formatPhoneNumber(login ?? '') || getDisplayNameOrDefault(user);
        accountIDToName[id] = getShortMentionIfFound(displayName, id.toString(), currentUserPersonalDetails, login) ?? '';
    });

    const textMessage = Str.removeSMSDomain(Parser.htmlToText(html, {reportIDToName, accountIDToName}));
    parsedReportActionMessageCache[key] = textMessage;

    return textMessage;
}

/**
 * Get the report action message for a report action.
 */
function getReportActionMessage({
    reportAction,
    reportID,
    childReportID,
    reports,
    personalDetails,
}: {
    reportAction: OnyxEntry<ReportAction>;
    reportID?: string;
    childReportID?: string;
    reports?: SearchReport[];
    personalDetails?: Partial<PersonalDetailsList>;
}) {
    if (isEmptyObject(reportAction)) {
        return '';
    }
    if (reportAction.actionName === CONST.REPORT.ACTIONS.TYPE.HOLD) {
        return translateLocal('iou.heldExpense');
    }

    if (reportAction.actionName === CONST.REPORT.ACTIONS.TYPE.EXPORTED_TO_INTEGRATION) {
        return getExportIntegrationLastMessageText(reportAction);
    }

    if (reportAction.actionName === CONST.REPORT.ACTIONS.TYPE.UNHOLD) {
        return translateLocal('iou.unheldExpense');
    }
    if (isApprovedOrSubmittedReportAction(reportAction) || isActionOfType(reportAction, CONST.REPORT.ACTIONS.TYPE.REIMBURSED)) {
        return getReportActionMessageText(reportAction);
    }
    if (isReimbursementQueuedAction(reportAction)) {
        return getReimbursementQueuedActionMessage({
            reportAction,
            reportOrID: getReportOrDraftReport(reportID, reports),
            shouldUseShortDisplayName: false,
            reports,
            personalDetails,
        });
    }
    if (reportAction.actionName === CONST.REPORT.ACTIONS.TYPE.RECEIPT_SCAN_FAILED) {
        return translateLocal('receipt.scanFailed');
    }

    if (isReimbursementDeQueuedOrCanceledAction(reportAction)) {
        return getReimbursementDeQueuedOrCanceledActionMessage(reportAction, getReportOrDraftReport(reportID, reports));
    }

    return parseReportActionHtmlToText(reportAction, reportID, childReportID);
}

/**
 * Get the title for an invoice room.
 */
function getInvoicesChatName({
    report,
    receiverPolicy,
    personalDetails,
    policies,
}: {
    report: OnyxEntry<Report>;
    receiverPolicy: OnyxEntry<Policy> | SearchPolicy;
    personalDetails?: Partial<PersonalDetailsList>;
    policies?: SearchPolicy[];
}): string {
    const invoiceReceiver = report?.invoiceReceiver;
    const isIndividual = invoiceReceiver?.type === CONST.REPORT.INVOICE_RECEIVER_TYPE.INDIVIDUAL;
    const invoiceReceiverAccountID = isIndividual ? invoiceReceiver.accountID : CONST.DEFAULT_NUMBER_ID;
    const invoiceReceiverPolicyID = isIndividual ? undefined : invoiceReceiver?.policyID;
    // This will be fixed as part of https://github.com/Expensify/Expensify/issues/507850
    // eslint-disable-next-line deprecation/deprecation
    const invoiceReceiverPolicy = receiverPolicy ?? getPolicy(invoiceReceiverPolicyID);
    const isCurrentUserReceiver = (isIndividual && invoiceReceiverAccountID === currentUserAccountID) || (!isIndividual && isPolicyAdminPolicyUtils(invoiceReceiverPolicy));

    if (isCurrentUserReceiver) {
        return getPolicyName({report, policies});
    }

    if (isIndividual) {
        return formatPhoneNumber(getDisplayNameOrDefault((personalDetails ?? allPersonalDetails)?.[invoiceReceiverAccountID]));
    }

    return getPolicyName({report, policy: invoiceReceiverPolicy, policies});
}

/**
 * Generates a report title using the names of participants, excluding the current user.
 * This function is useful in contexts such as 1:1 direct messages (DMs) or other group chats.
 * It limits to a maximum of 5 participants for the title and uses short names unless there is only one participant.
 */
const buildReportNameFromParticipantNames = ({report, personalDetails: personalDetailsData}: {report: OnyxEntry<Report>; personalDetails?: Partial<PersonalDetailsList>}) =>
    Object.keys(report?.participants ?? {})
        .map(Number)
        .filter((id) => id !== currentUserAccountID)
        .slice(0, 5)
        .map((accountID) => ({
            accountID,
            name: getDisplayNameForParticipant({
                accountID,
                shouldUseShortForm: true,
                personalDetailsData,
            }),
        }))
        .filter((participant) => participant.name)
        .reduce((formattedNames, {name, accountID}, _, array) => {
            // If there is only one participant (if it is 0 or less the function will return empty string), return their full name
            if (array.length < 2) {
                return getDisplayNameForParticipant({
                    accountID,
                    personalDetailsData,
                });
            }
            return formattedNames ? `${formattedNames}, ${name}` : name;
        }, '');

function generateReportName(report: OnyxEntry<Report>): string {
    if (!report) {
        return '';
    }
    return getReportNameInternal({report});
}

/**
 * Get the title for a report.
 */
function getReportName(
    report: OnyxEntry<Report>,
    policy?: OnyxEntry<Policy>,
    parentReportActionParam?: OnyxInputOrEntry<ReportAction>,
    personalDetails?: Partial<PersonalDetailsList>,
    invoiceReceiverPolicy?: OnyxEntry<Policy>,
    reportAttributes?: ReportAttributesDerivedValue['reports'],
): string {
    // Check if we can use report name in derived values - only when we have report but no other params
    const canUseDerivedValue = report && policy === undefined && parentReportActionParam === undefined && personalDetails === undefined && invoiceReceiverPolicy === undefined;
    const attributes = reportAttributes ?? reportAttributesDerivedValue;
    const derivedNameExists = report && !!attributes?.[report.reportID]?.reportName;
    if (canUseDerivedValue && derivedNameExists) {
        return attributes[report.reportID].reportName;
    }
    return getReportNameInternal({report, policy, parentReportActionParam, personalDetails, invoiceReceiverPolicy});
}

function getSearchReportName(props: GetReportNameParams): string {
    const {report, policy} = props;
    if (isChatThread(report) && policy?.name) {
        return policy.name;
    }
    return getReportNameInternal(props);
}

function getInvoiceReportName(report: OnyxEntry<Report>, policy?: OnyxEntry<Policy | SearchPolicy>, invoiceReceiverPolicy?: OnyxEntry<Policy | SearchPolicy>): string {
    const moneyRequestReportName = getMoneyRequestReportName({report, policy, invoiceReceiverPolicy});
    const oldDotInvoiceName = report?.reportName ?? moneyRequestReportName;
    return isNewDotInvoice(report?.chatReportID) ? moneyRequestReportName : oldDotInvoiceName;
}

function generateArchivedReportName(reportName: string): string {
    return `${reportName} (${translateLocal('common.archived')}) `;
}

function getReportNameInternal({
    report,
    policy,
    parentReportActionParam,
    personalDetails,
    invoiceReceiverPolicy,
    transactions,
    reports,
    reportNameValuePairs = allReportNameValuePair,
    policies,
}: GetReportNameParams): string {
    let formattedName: string | undefined;
    let parentReportAction: OnyxEntry<ReportAction>;
    if (parentReportActionParam) {
        parentReportAction = parentReportActionParam;
    } else {
        parentReportAction = isThread(report) ? allReportActions?.[`${ONYXKEYS.COLLECTION.REPORT_ACTIONS}${report.parentReportID}`]?.[report.parentReportActionID] : undefined;
    }
    const parentReportActionMessage = getReportActionMessageReportUtils(parentReportAction);
    const isArchivedNonExpense = isArchivedNonExpenseReport(
        report,
        !!reportNameValuePairs?.[`${ONYXKEYS.COLLECTION.REPORT_NAME_VALUE_PAIRS}${report?.reportID ?? String(CONST.DEFAULT_NUMBER_ID)}`]?.private_isArchived,
    );

    if (
        isActionOfType(parentReportAction, CONST.REPORT.ACTIONS.TYPE.SUBMITTED) ||
        isActionOfType(parentReportAction, CONST.REPORT.ACTIONS.TYPE.SUBMITTED_AND_CLOSED) ||
        isMarkAsClosedAction(parentReportAction)
    ) {
        const harvesting = !isMarkAsClosedAction(parentReportAction) ? (getOriginalMessage(parentReportAction)?.harvesting ?? false) : false;
        if (harvesting) {
            return translateLocal('iou.automaticallySubmitted');
        }
        return translateLocal('iou.submitted');
    }
    if (isActionOfType(parentReportAction, CONST.REPORT.ACTIONS.TYPE.FORWARDED)) {
        const {automaticAction} = getOriginalMessage(parentReportAction) ?? {};
        if (automaticAction) {
            return translateLocal('iou.automaticallyForwarded');
        }
        return translateLocal('iou.forwarded');
    }
    if (parentReportAction?.actionName === CONST.REPORT.ACTIONS.TYPE.REJECTED) {
        return getRejectedReportMessage();
    }
    if (parentReportAction?.actionName === CONST.REPORT.ACTIONS.TYPE.RETRACTED) {
        return getRetractedMessage();
    }
    if (parentReportAction?.actionName === CONST.REPORT.ACTIONS.TYPE.REOPENED) {
        return getReopenedMessage();
    }
    if (parentReportAction?.actionName === CONST.REPORT.ACTIONS.TYPE.POLICY_CHANGE_LOG.CORPORATE_UPGRADE) {
        return getUpgradeWorkspaceMessage();
    }
    if (parentReportAction?.actionName === CONST.REPORT.ACTIONS.TYPE.POLICY_CHANGE_LOG.TEAM_DOWNGRADE) {
        return getDowngradeWorkspaceMessage();
    }
    if (parentReportAction?.actionName === CONST.REPORT.ACTIONS.TYPE.POLICY_CHANGE_LOG.UPDATE_CURRENCY) {
        return getWorkspaceCurrencyUpdateMessage(parentReportAction);
    }
    if (parentReportAction?.actionName === CONST.REPORT.ACTIONS.TYPE.POLICY_CHANGE_LOG.UPDATE_FIELD) {
        return getWorkspaceUpdateFieldMessage(parentReportAction);
    }
    if (parentReportAction?.actionName === CONST.REPORT.ACTIONS.TYPE.MERGED_WITH_CASH_TRANSACTION) {
        return translateLocal('systemMessage.mergedWithCashTransaction');
    }
    if (parentReportAction?.actionName === CONST.REPORT.ACTIONS.TYPE.POLICY_CHANGE_LOG.UPDATE_NAME) {
        return Str.htmlDecode(getWorkspaceNameUpdatedMessage(parentReportAction));
    }
    if (parentReportAction?.actionName === CONST.REPORT.ACTIONS.TYPE.POLICY_CHANGE_LOG.UPDATE_AUTO_REPORTING_FREQUENCY) {
        return getWorkspaceFrequencyUpdateMessage(parentReportAction);
    }
    if (parentReportAction?.actionName === CONST.REPORT.ACTIONS.TYPE.POLICY_CHANGE_LOG.ADD_REPORT_FIELD) {
        return getWorkspaceReportFieldAddMessage(parentReportAction);
    }
    if (parentReportAction?.actionName === CONST.REPORT.ACTIONS.TYPE.POLICY_CHANGE_LOG.UPDATE_REPORT_FIELD) {
        return getWorkspaceReportFieldUpdateMessage(parentReportAction);
    }
    if (parentReportAction?.actionName === CONST.REPORT.ACTIONS.TYPE.POLICY_CHANGE_LOG.DELETE_REPORT_FIELD) {
        return getWorkspaceReportFieldDeleteMessage(parentReportAction);
    }

    if (isActionOfType(parentReportAction, CONST.REPORT.ACTIONS.TYPE.POLICY_CHANGE_LOG.UPDATE_MAX_EXPENSE_AMOUNT_NO_RECEIPT)) {
        return getPolicyChangeLogMaxExpenseAmountNoReceiptMessage(parentReportAction);
    }

    if (isActionOfType(parentReportAction, CONST.REPORT.ACTIONS.TYPE.POLICY_CHANGE_LOG.UPDATE_DEFAULT_BILLABLE)) {
        return getPolicyChangeLogDefaultBillableMessage(parentReportAction);
    }
    if (isActionOfType(parentReportAction, CONST.REPORT.ACTIONS.TYPE.POLICY_CHANGE_LOG.UPDATE_DEFAULT_TITLE_ENFORCED)) {
        return getPolicyChangeLogDefaultTitleEnforcedMessage(parentReportAction);
    }

    if (isActionOfType(parentReportAction, CONST.REPORT.ACTIONS.TYPE.CHANGE_POLICY)) {
        return getPolicyChangeMessage(parentReportAction);
    }

    if (isMoneyRequestAction(parentReportAction)) {
        const originalMessage = getOriginalMessage(parentReportAction);
        const reportPolicy = allPolicies?.[`${ONYXKEYS.COLLECTION.POLICY}${report?.policyID}`];
        const last4Digits = reportPolicy?.achAccount?.accountNumber.slice(-4) ?? '';

        if (originalMessage?.type === CONST.IOU.REPORT_ACTION_TYPE.PAY) {
            if (originalMessage.paymentType === CONST.IOU.PAYMENT_TYPE.ELSEWHERE) {
                return translateLocal('iou.paidElsewhere');
            }
            if (originalMessage.paymentType === CONST.IOU.PAYMENT_TYPE.VBBA) {
                if (originalMessage.automaticAction) {
                    return translateLocal('iou.automaticallyPaidWithBusinessBankAccount', {last4Digits});
                }
                return translateLocal('iou.businessBankAccount', {last4Digits});
            }
            if (originalMessage.paymentType === CONST.IOU.PAYMENT_TYPE.EXPENSIFY) {
                if (originalMessage.automaticAction) {
                    return translateLocal('iou.automaticallyPaidWithExpensify');
                }
                return translateLocal('iou.paidWithExpensify');
            }
        }
    }

    if (isActionOfType(parentReportAction, CONST.REPORT.ACTIONS.TYPE.APPROVED)) {
        const {automaticAction} = getOriginalMessage(parentReportAction) ?? {};
        if (automaticAction) {
            return translateLocal('iou.automaticallyApproved');
        }
        return translateLocal('iou.approvedMessage');
    }
    if (isUnapprovedAction(parentReportAction)) {
        return translateLocal('iou.unapproved');
    }

    if (isActionableJoinRequest(parentReportAction)) {
        return getJoinRequestMessage(parentReportAction);
    }

    if (isTaskReport(report) && isCanceledTaskReport(report, parentReportAction)) {
        return translateLocal('parentReportAction.deletedTask');
    }

    if (isTaskReport(report)) {
        return Parser.htmlToText(report?.reportName ?? '').trim();
    }

    if (isActionOfType(parentReportAction, CONST.REPORT.ACTIONS.TYPE.INTEGRATION_SYNC_FAILED)) {
        return getIntegrationSyncFailedMessage(parentReportAction, report?.policyID);
    }

    if (isActionOfType(parentReportAction, CONST.REPORT.ACTIONS.TYPE.TRAVEL_UPDATE)) {
        return getTravelUpdateMessage(parentReportAction);
    }

    if (isChatThread(report)) {
        if (!isEmptyObject(parentReportAction) && isTransactionThread(parentReportAction)) {
            formattedName = getTransactionReportName({reportAction: parentReportAction, transactions, reports});

            // This will get removed as part of https://github.com/Expensify/App/issues/59961
            // eslint-disable-next-line deprecation/deprecation
            if (isArchivedNonExpense) {
                formattedName = generateArchivedReportName(formattedName);
            }
            return formatReportLastMessageText(formattedName);
        }

        if (!isEmptyObject(parentReportAction) && isOldDotReportAction(parentReportAction)) {
            return getMessageOfOldDotReportAction(parentReportAction);
        }

        if (isRenamedAction(parentReportAction)) {
            return getRenamedAction(parentReportAction, isExpenseReport(getReport(report.parentReportID, allReports)));
        }

        if (parentReportActionMessage?.isDeletedParentAction) {
            return translateLocal('parentReportAction.deletedMessage');
        }

        if (parentReportAction?.actionName === CONST.REPORT.ACTIONS.TYPE.RESOLVED_DUPLICATES) {
            return translateLocal('violations.resolvedDuplicates');
        }

        const isAttachment = isReportActionAttachment(!isEmptyObject(parentReportAction) ? parentReportAction : undefined);
        const reportActionMessage = getReportActionMessage({
            reportAction: parentReportAction,
            reportID: report?.parentReportID,
            childReportID: report?.reportID,
            reports,
            personalDetails,
        }).replace(/(\n+|\r\n|\n|\r)/gm, ' ');
        if (isAttachment && reportActionMessage) {
            return `[${translateLocal('common.attachment')}]`;
        }
        if (
            parentReportActionMessage?.moderationDecision?.decision === CONST.MODERATION.MODERATOR_DECISION_PENDING_HIDE ||
            parentReportActionMessage?.moderationDecision?.decision === CONST.MODERATION.MODERATOR_DECISION_HIDDEN ||
            parentReportActionMessage?.moderationDecision?.decision === CONST.MODERATION.MODERATOR_DECISION_PENDING_REMOVE
        ) {
            return translateLocal('parentReportAction.hiddenMessage');
        }
        if (isAdminRoom(report) || isUserCreatedPolicyRoom(report)) {
            return getAdminRoomInvitedParticipants(parentReportAction, reportActionMessage);
        }

        // This will get removed as part of https://github.com/Expensify/App/issues/59961
        // eslint-disable-next-line deprecation/deprecation
        if (reportActionMessage && isArchivedNonExpense) {
            return generateArchivedReportName(reportActionMessage);
        }
        if (!isEmptyObject(parentReportAction) && isModifiedExpenseAction(parentReportAction)) {
            const modifiedMessage = ModifiedExpenseMessage.getForReportAction({reportOrID: report?.reportID, reportAction: parentReportAction, searchReports: reports});
            return formatReportLastMessageText(modifiedMessage);
        }
        if (isTripRoom(report) && report?.reportName !== CONST.REPORT.DEFAULT_REPORT_NAME) {
            return report?.reportName ?? '';
        }
        if (isCardIssuedAction(parentReportAction)) {
            return getCardIssuedMessage({reportAction: parentReportAction});
        }
        return reportActionMessage;
    }

    if (isClosedExpenseReportWithNoExpenses(report, transactions)) {
        return translateLocal('parentReportAction.deletedReport');
    }

    if (isGroupChat(report)) {
        return getGroupChatName(undefined, true, report) ?? '';
    }

    if (isChatRoom(report)) {
        formattedName = report?.reportName;
    }

    if (isPolicyExpenseChat(report)) {
        formattedName = getPolicyExpenseChatName({report, policy, personalDetailsList: personalDetails, reports});
    }

    if (isMoneyRequestReport(report)) {
        formattedName = getMoneyRequestReportName({report, policy});
    }

    if (isInvoiceReport(report)) {
        formattedName = getInvoiceReportName(report, policy, invoiceReceiverPolicy);
    }

    if (isInvoiceRoom(report)) {
        formattedName = getInvoicesChatName({report, receiverPolicy: invoiceReceiverPolicy, personalDetails, policies});
    }

    if (isSelfDM(report)) {
        formattedName = getDisplayNameForParticipant({accountID: currentUserAccountID, shouldAddCurrentUserPostfix: true, personalDetailsData: personalDetails});
    }

    if (isConciergeChatReport(report)) {
        formattedName = CONST.CONCIERGE_DISPLAY_NAME;
    }

    if (formattedName) {
        return formatReportLastMessageText(isArchivedNonExpense ? generateArchivedReportName(formattedName) : formattedName);
    }

    // Not a room or PolicyExpenseChat, generate title from first 5 other participants
    formattedName = buildReportNameFromParticipantNames({report, personalDetails});

    const finalName = formattedName || (report?.reportName ?? '');

    return isArchivedNonExpense ? generateArchivedReportName(finalName) : finalName;
}

/**
 * Get the payee name given a report.
 */
function getPayeeName(report: OnyxEntry<Report>): string | undefined {
    if (isEmptyObject(report)) {
        return undefined;
    }

    const participantsWithoutCurrentUser = Object.keys(report?.participants ?? {})
        .map(Number)
        .filter((accountID) => accountID !== currentUserAccountID);

    if (participantsWithoutCurrentUser.length === 0) {
        return undefined;
    }
    return getDisplayNameForParticipant({accountID: participantsWithoutCurrentUser.at(0), shouldUseShortForm: true});
}

function getReportSubtitlePrefix(report: OnyxEntry<Report>): string {
    if ((!isChatRoom(report) && !isPolicyExpenseChat(report)) || isThread(report)) {
        return '';
    }

    const filteredPolicies = Object.values(allPolicies ?? {}).filter((policy) => shouldShowPolicy(policy, false, currentUserEmail));
    if (filteredPolicies.length < 2) {
        return '';
    }

    const policyName = getPolicyName({report, returnEmptyIfNotFound: true});
    if (!policyName) {
        return '';
    }
    return `${policyName} ${CONST.DOT_SEPARATOR} `;
}

/**
 * Get either the policyName or domainName the chat is tied to
 */
function getChatRoomSubtitle(report: OnyxEntry<Report>, config: GetChatRoomSubtitleConfig = {isCreateExpenseFlow: false}): string | undefined {
    if (isChatThread(report)) {
        return '';
    }
    if (isSelfDM(report)) {
        return translateLocal('reportActionsView.yourSpace');
    }
    if (isInvoiceRoom(report)) {
        return translateLocal('workspace.common.invoices');
    }
    if (isConciergeChatReport(report)) {
        return translateLocal('reportActionsView.conciergeSupport');
    }
    if (!isDefaultRoom(report) && !isUserCreatedPolicyRoom(report) && !isPolicyExpenseChat(report)) {
        return '';
    }
    if (getChatType(report) === CONST.REPORT.CHAT_TYPE.DOMAIN_ALL) {
        // The domainAll rooms are just #domainName, so we ignore the prefix '#' to get the domainName
        return report?.reportName?.substring(1) ?? '';
    }
    if ((isPolicyExpenseChat(report) && !!report?.isOwnPolicyExpenseChat) || isExpenseReport(report)) {
        const policy = allPolicies?.[`${ONYXKEYS.COLLECTION.POLICY}${report?.policyID}`];
        const submitToAccountID = getSubmitToAccountID(policy, report);
        const submitsToAccountDetails = allPersonalDetails?.[submitToAccountID];
        const subtitle = submitsToAccountDetails?.displayName ?? submitsToAccountDetails?.login;

        if (!subtitle || !config.isCreateExpenseFlow) {
            return getPolicyName({report});
        }

        return `${getReportSubtitlePrefix(report)}${translateLocal('iou.submitsTo', {name: subtitle ?? ''})}`;
    }

    // This will get removed as part of https://github.com/Expensify/App/issues/59961
    // eslint-disable-next-line deprecation/deprecation
    if (isArchivedReport(getReportNameValuePairs(report?.reportID))) {
        return report?.oldPolicyName ?? '';
    }
    return getPolicyName({report});
}

/**
 * Get pending members for reports
 */
function getPendingChatMembers(accountIDs: number[], previousPendingChatMembers: PendingChatMember[], pendingAction: PendingAction): PendingChatMember[] {
    const pendingChatMembers = accountIDs.map((accountID) => ({accountID: accountID.toString(), pendingAction}));
    return [...previousPendingChatMembers, ...pendingChatMembers];
}

/**
 * Gets the parent navigation subtitle for the report
 */
function getParentNavigationSubtitle(report: OnyxEntry<Report>): ParentNavigationSummaryParams {
    const parentReport = getParentReport(report);
    if (isEmptyObject(parentReport)) {
        const ownerAccountID = report?.ownerAccountID;
        const personalDetails = ownerAccountID ? allPersonalDetails?.[ownerAccountID] : undefined;
        const login = personalDetails ? personalDetails.login : null;
        // eslint-disable-next-line @typescript-eslint/prefer-nullish-coalescing
        const reportOwnerDisplayName = getDisplayNameForParticipant({accountID: ownerAccountID, shouldRemoveDomain: true}) || login;

        if (isExpenseReport(report)) {
            return {
                reportName: translateLocal('workspace.common.policyExpenseChatName', {displayName: reportOwnerDisplayName ?? ''}),
                workspaceName: getPolicyName({report}),
            };
        }
        if (isIOUReport(report)) {
            return {reportName: reportOwnerDisplayName ?? ''};
        }
        return {};
    }

    if (isInvoiceReport(report) || isInvoiceRoom(parentReport)) {
        let reportName = `${getPolicyName({report: parentReport})} & ${getInvoicePayerName(parentReport)}`;

        // This will get removed as part of https://github.com/Expensify/App/issues/59961
        // eslint-disable-next-line deprecation/deprecation
        if (isArchivedNonExpenseReport(parentReport, !!getReportNameValuePairs(parentReport?.reportID)?.private_isArchived)) {
            reportName += ` (${translateLocal('common.archived')})`;
        }

        return {
            reportName,
        };
    }

    return {
        reportName: getReportName(parentReport),
        workspaceName: getPolicyName({report: parentReport, returnEmptyIfNotFound: true}),
    };
}

/**
 * Navigate to the details page of a given report
 */
function navigateToDetailsPage(report: OnyxEntry<Report>, backTo?: string, shouldUseActiveRoute?: boolean) {
    const isSelfDMReport = isSelfDM(report);
    const isOneOnOneChatReport = isOneOnOneChat(report);
    const participantAccountID = getParticipantsAccountIDsForDisplay(report);

    if (isSelfDMReport || isOneOnOneChatReport) {
        Navigation.navigate(ROUTES.PROFILE.getRoute(participantAccountID.at(0), isSelfDMReport || shouldUseActiveRoute ? Navigation.getActiveRoute() : backTo));
        return;
    }

    if (report?.reportID) {
        Navigation.navigate(ROUTES.REPORT_WITH_ID_DETAILS.getRoute(report?.reportID, backTo));
    }
}

/**
 * Go back to the details page of a given report
 */
function goBackToDetailsPage(report: OnyxEntry<Report>, backTo?: string, shouldGoBackToDetailsPage = false) {
    const isOneOnOneChatReport = isOneOnOneChat(report);
    const participantAccountID = getParticipantsAccountIDsForDisplay(report);

    if (isOneOnOneChatReport) {
        Navigation.goBack(ROUTES.PROFILE.getRoute(participantAccountID.at(0), backTo));
        return;
    }

    if (report?.reportID) {
        if (shouldGoBackToDetailsPage) {
            Navigation.goBack(ROUTES.REPORT_WITH_ID_DETAILS.getRoute(report.reportID, backTo));
        } else {
            Navigation.goBack(ROUTES.REPORT_SETTINGS.getRoute(report.reportID, backTo));
        }
    } else {
        Log.warn('Missing reportID during navigation back to the details page');
    }
}

function navigateBackOnDeleteTransaction(backRoute: Route | undefined, isFromRHP?: boolean) {
    if (!backRoute) {
        return;
    }

    const rootState = navigationRef.current?.getRootState();
    const lastFullScreenRoute = rootState?.routes.findLast((route) => isFullScreenName(route.name));
    if (lastFullScreenRoute?.name === NAVIGATORS.SEARCH_FULLSCREEN_NAVIGATOR) {
        Navigation.dismissModal();
        return;
    }
    if (isFromRHP) {
        Navigation.dismissModal();
    }
    Navigation.isNavigationReady().then(() => {
        Navigation.goBack(backRoute);
    });
}

/**
 * Go back to the previous page from the edit private page of a given report
 */
function goBackFromPrivateNotes(report: OnyxEntry<Report>, accountID?: number, backTo?: string) {
    if (isEmpty(report) || !accountID) {
        return;
    }
    const currentUserPrivateNote = report.privateNotes?.[accountID]?.note ?? '';
    if (isEmpty(currentUserPrivateNote)) {
        const participantAccountIDs = getParticipantsAccountIDsForDisplay(report);

        if (isOneOnOneChat(report)) {
            Navigation.goBack(ROUTES.PROFILE.getRoute(participantAccountIDs.at(0), backTo));
            return;
        }

        if (report?.reportID) {
            Navigation.goBack(ROUTES.REPORT_WITH_ID_DETAILS.getRoute(report?.reportID, backTo));
            return;
        }
    }
    Navigation.goBack(ROUTES.PRIVATE_NOTES_LIST.getRoute(report.reportID, backTo));
}

function navigateOnDeleteExpense(backToRoute: Route) {
    const rootState = navigationRef.getRootState();
    const focusedRoute = findFocusedRoute(rootState);
    if (focusedRoute?.params && 'backTo' in focusedRoute.params) {
        Navigation.goBack(focusedRoute.params.backTo as Route);
        return;
    }

    Navigation.goBack(backToRoute);
}

/**
 * Generate a random reportID up to 53 bits aka 9,007,199,254,740,991 (Number.MAX_SAFE_INTEGER).
 * There were approximately 98,000,000 reports with sequential IDs generated before we started using this approach, those make up roughly one billionth of the space for these numbers,
 * so we live with the 1 in a billion chance of a collision with an older ID until we can switch to 64-bit IDs.
 *
 * In a test of 500M reports (28 years of reports at our current max rate) we got 20-40 collisions meaning that
 * this is more than random enough for our needs.
 */
function generateReportID(): string {
    return (Math.floor(Math.random() * 2 ** 21) * 2 ** 32 + Math.floor(Math.random() * 2 ** 32)).toString();
}

function hasReportNameError(report: OnyxEntry<Report>): boolean {
    return !isEmptyObject(report?.errorFields?.reportName);
}

/**
 * For comments shorter than or equal to 10k chars, convert the comment from MD into HTML because that's how it is stored in the database
 * For longer comments, skip parsing, but still escape the text, and display plaintext for performance reasons. It takes over 40s to parse a 100k long string!!
 */
function getParsedComment(text: string, parsingDetails?: ParsingDetails, mediaAttributes?: Record<string, string>, disabledRules?: string[]): string {
    let isGroupPolicyReport = false;
    if (parsingDetails?.reportID) {
        const currentReport = getReportOrDraftReport(parsingDetails?.reportID);
        isGroupPolicyReport = isReportInGroupPolicy(currentReport);
    }

    if (parsingDetails?.policyID) {
        // This will be fixed as part of https://github.com/Expensify/Expensify/issues/507850
        // eslint-disable-next-line deprecation/deprecation
        const policyType = getPolicy(parsingDetails?.policyID)?.type;
        if (policyType) {
            isGroupPolicyReport = isGroupPolicy(policyType);
        }
    }

    const rules = disabledRules ?? [];

    if (text.length > CONST.MAX_MARKUP_LENGTH) {
        return lodashEscape(text);
    }

    return getParsedMessageWithShortMentions({
        text,
        availableMentionLogins: allPersonalDetailLogins,
        userEmailDomain: currentUserPrivateDomain,
        parserOptions: {
            disabledRules: isGroupPolicyReport ? [...rules] : ['reportMentions', ...rules],
            extras: {mediaAttributeCache: mediaAttributes},
        },
    });
}

function getUploadingAttachmentHtml(file?: FileObject): string {
    if (!file || typeof file.uri !== 'string') {
        return '';
    }

    const dataAttributes = [
        `${CONST.ATTACHMENT_OPTIMISTIC_SOURCE_ATTRIBUTE}="${file.uri}"`,
        `${CONST.ATTACHMENT_SOURCE_ATTRIBUTE}="${file.uri}"`,
        `${CONST.ATTACHMENT_ORIGINAL_FILENAME_ATTRIBUTE}="${file.name}"`,
        'width' in file && `${CONST.ATTACHMENT_THUMBNAIL_WIDTH_ATTRIBUTE}="${file.width}"`,
        'height' in file && `${CONST.ATTACHMENT_THUMBNAIL_HEIGHT_ATTRIBUTE}="${file.height}"`,
    ]
        .filter((x) => !!x)
        .join(' ');

    // file.type is a known mime type like image/png, image/jpeg, video/mp4 etc.
    if (file.type?.startsWith('image')) {
        return `<img src="${file.uri}" alt="${file.name}" ${dataAttributes} />`;
    }
    if (file.type?.startsWith('video')) {
        return `<video src="${file.uri}" ${dataAttributes}>${file.name}</video>`;
    }

    // For all other types, we present a generic download link
    return `<a href="${file.uri}" ${dataAttributes}>${file.name}</a>`;
}

function getReportDescription(report: OnyxEntry<Report>): string {
    if (!report?.description) {
        return '';
    }
    try {
        const reportDescription = report?.description;
        const objectDescription = JSON.parse(reportDescription) as {html: string};
        return objectDescription.html ?? reportDescription ?? '';
    } catch (error) {
        return report?.description ?? '';
    }
}

function getPolicyDescriptionText(policy: OnyxEntry<Policy>): string {
    if (!policy?.description) {
        return '';
    }

    return Parser.htmlToText(policy.description);
}

/**
 * Fixme the `shouldEscapeText` arg is never used (it's always set to undefined)
 * it should be removed after https://github.com/Expensify/App/issues/50724 gets fixed as a followup
 */
function buildOptimisticAddCommentReportAction(
    text?: string,
    file?: FileObject,
    actorAccountID?: number,
    createdOffset = 0,
    shouldEscapeText?: boolean,
    reportID?: string,
    reportActionID: string = rand64(),
): OptimisticReportAction {
    const commentText = getParsedComment(text ?? '', {shouldEscapeText, reportID});
    const attachmentHtml = getUploadingAttachmentHtml(file);

    const htmlForNewComment = `${commentText}${commentText && attachmentHtml ? '<br /><br />' : ''}${attachmentHtml}`;
    const textForNewComment = Parser.htmlToText(htmlForNewComment);

    const isAttachmentOnly = file && !text;
    const isAttachmentWithText = !!text && file !== undefined;
    const accountID = actorAccountID ?? currentUserAccountID ?? CONST.DEFAULT_NUMBER_ID;
    const delegateAccountDetails = getPersonalDetailByEmail(delegateEmail);

    // Remove HTML from text when applying optimistic offline comment
    return {
        commentText,
        reportAction: {
            reportActionID,
            reportID,
            actionName: CONST.REPORT.ACTIONS.TYPE.ADD_COMMENT,
            actorAccountID: accountID,
            person: [
                {
                    style: 'strong',
                    text: allPersonalDetails?.[accountID]?.displayName ?? currentUserEmail,
                    type: 'TEXT',
                },
            ],
            automatic: false,
            avatar: allPersonalDetails?.[accountID]?.avatar,
            created: DateUtils.getDBTimeWithSkew(Date.now() + createdOffset),
            message: [
                {
                    translationKey: isAttachmentOnly ? CONST.TRANSLATION_KEYS.ATTACHMENT : '',
                    type: CONST.REPORT.MESSAGE.TYPE.COMMENT,
                    html: htmlForNewComment,
                    text: textForNewComment,
                },
            ],
            originalMessage: {
                html: htmlForNewComment,
                whisperedTo: [],
            },
            isFirstItem: false,
            isAttachmentOnly,
            isAttachmentWithText,
            pendingAction: CONST.RED_BRICK_ROAD_PENDING_ACTION.ADD,
            shouldShow: true,
            isOptimisticAction: true,
            delegateAccountID: delegateAccountDetails?.accountID,
        },
    };
}

/**
 * update optimistic parent reportAction when a comment is added or remove in the child report
 * @param parentReportAction - Parent report action of the child report
 * @param lastVisibleActionCreated - Last visible action created of the child report
 * @param type - The type of action in the child report
 */

function updateOptimisticParentReportAction(parentReportAction: OnyxEntry<ReportAction>, lastVisibleActionCreated: string, type: string): UpdateOptimisticParentReportAction {
    let childVisibleActionCount = parentReportAction?.childVisibleActionCount ?? 0;
    let childCommenterCount = parentReportAction?.childCommenterCount ?? 0;
    let childOldestFourAccountIDs = parentReportAction?.childOldestFourAccountIDs;

    if (type === CONST.RED_BRICK_ROAD_PENDING_ACTION.ADD) {
        childVisibleActionCount += 1;
        const oldestFourAccountIDs = childOldestFourAccountIDs ? childOldestFourAccountIDs.split(',') : [];
        if (oldestFourAccountIDs.length < 4) {
            const index = oldestFourAccountIDs.findIndex((accountID) => accountID === currentUserAccountID?.toString());
            if (index === -1) {
                childCommenterCount += 1;
                oldestFourAccountIDs.push(currentUserAccountID?.toString() ?? '');
            }
        }
        childOldestFourAccountIDs = oldestFourAccountIDs.join(',');
    } else if (type === CONST.RED_BRICK_ROAD_PENDING_ACTION.DELETE) {
        if (childVisibleActionCount > 0) {
            childVisibleActionCount -= 1;
        }

        if (childVisibleActionCount === 0) {
            childCommenterCount = 0;
            childOldestFourAccountIDs = '';
        }
    }

    return {
        childVisibleActionCount,
        childCommenterCount,
        childLastVisibleActionCreated: lastVisibleActionCreated,
        childOldestFourAccountIDs,
    };
}

/**
 * Builds an optimistic reportAction for the parent report when a task is created
 * @param taskReportID - Report ID of the task
 * @param taskTitle - Title of the task
 * @param taskAssigneeAccountID - AccountID of the person assigned to the task
 * @param text - Text of the comment
 * @param parentReportID - Report ID of the parent report
 * @param createdOffset - The offset for task's created time that created via a loop
 */
function buildOptimisticTaskCommentReportAction(
    taskReportID: string,
    taskTitle: string,
    taskAssigneeAccountID: number,
    text: string,
    parentReportID: string | undefined,
    actorAccountID?: number,
    createdOffset = 0,
): OptimisticReportAction {
    const reportAction = buildOptimisticAddCommentReportAction(text, undefined, undefined, createdOffset, undefined, taskReportID);
    if (Array.isArray(reportAction.reportAction.message)) {
        const message = reportAction.reportAction.message.at(0);
        if (message) {
            message.taskReportID = taskReportID;
        }
    } else if (!Array.isArray(reportAction.reportAction.message) && reportAction.reportAction.message) {
        reportAction.reportAction.message.taskReportID = taskReportID;
    }

    // These parameters are not saved on the reportAction, but are used to display the task in the UI
    // Added when we fetch the reportActions on a report
    // eslint-disable-next-line
    reportAction.reportAction.originalMessage = {
        html: getReportActionHtml(reportAction.reportAction),
        taskReportID: getReportActionMessageReportUtils(reportAction.reportAction)?.taskReportID,
        whisperedTo: [],
    };
    reportAction.reportAction.childReportID = taskReportID;
    reportAction.reportAction.parentReportID = parentReportID;
    reportAction.reportAction.childType = CONST.REPORT.TYPE.TASK;
    reportAction.reportAction.childReportName = taskTitle;
    reportAction.reportAction.childManagerAccountID = taskAssigneeAccountID;
    reportAction.reportAction.childStatusNum = CONST.REPORT.STATUS_NUM.OPEN;
    reportAction.reportAction.childStateNum = CONST.REPORT.STATE_NUM.OPEN;

    if (actorAccountID) {
        reportAction.reportAction.actorAccountID = actorAccountID;
    }

    return reportAction;
}

function buildOptimisticSelfDMReport(created: string): Report {
    return {
        reportID: generateReportID(),
        participants: {
            [currentUserAccountID ?? CONST.DEFAULT_NUMBER_ID]: {
                notificationPreference: CONST.REPORT.NOTIFICATION_PREFERENCE.MUTE,
            },
        },
        type: CONST.REPORT.TYPE.CHAT,
        chatType: CONST.REPORT.CHAT_TYPE.SELF_DM,
        isOwnPolicyExpenseChat: false,
        lastActorAccountID: 0,
        lastMessageHtml: '',
        lastMessageText: undefined,
        lastReadTime: created,
        lastVisibleActionCreated: created,
        ownerAccountID: currentUserAccountID,
        reportName: '',
        stateNum: 0,
        statusNum: 0,
        writeCapability: CONST.REPORT.WRITE_CAPABILITIES.ALL,
    };
}

/**
 * Builds an optimistic IOU report with a randomly generated reportID
 *
 * @param payeeAccountID - AccountID of the person generating the IOU.
 * @param payerAccountID - AccountID of the other person participating in the IOU.
 * @param total - IOU amount in the smallest unit of the currency.
 * @param chatReportID - Report ID of the chat where the IOU is.
 * @param currency - IOU currency.
 * @param isSendingMoney - If we pay someone the IOU should be created as settled
 * @param parentReportActionID - The parent report action ID of the IOU report
 * @param optimisticIOUReportID - Optimistic IOU report id
 */

function buildOptimisticIOUReport(
    payeeAccountID: number,
    payerAccountID: number,
    total: number,
    chatReportID: string | undefined,
    currency: string,
    isSendingMoney = false,
    parentReportActionID?: string,
    optimisticIOUReportID?: string,
): OptimisticIOUReport {
    const formattedTotal = convertToDisplayString(total, currency);
    const personalDetails = getPersonalDetailsForAccountID(payerAccountID);
    const payerEmail = 'login' in personalDetails ? personalDetails.login : '';
    const policyID = chatReportID ? getReport(chatReportID, allReports)?.policyID : undefined;
    // This will be fixed as part of https://github.com/Expensify/Expensify/issues/507850
    // eslint-disable-next-line deprecation/deprecation
    const policy = getPolicy(policyID);

    const participants: Participants = {
        [payeeAccountID]: {notificationPreference: CONST.REPORT.NOTIFICATION_PREFERENCE.HIDDEN},
        [payerAccountID]: {notificationPreference: CONST.REPORT.NOTIFICATION_PREFERENCE.HIDDEN},
    };

    return {
        type: CONST.REPORT.TYPE.IOU,
        chatReportID,
        currency,
        managerID: payerAccountID,
        ownerAccountID: payeeAccountID,
        participants,
        reportID: optimisticIOUReportID ?? generateReportID(),
        stateNum: isSendingMoney ? CONST.REPORT.STATE_NUM.APPROVED : CONST.REPORT.STATE_NUM.SUBMITTED,
        statusNum: isSendingMoney ? CONST.REPORT.STATUS_NUM.REIMBURSED : CONST.REPORT.STATE_NUM.SUBMITTED,
        total,
        unheldTotal: total,
        nonReimbursableTotal: 0,
        unheldNonReimbursableTotal: 0,

        // We don't translate reportName because the server response is always in English
        reportName: `${payerEmail} owes ${formattedTotal}`,
        parentReportID: chatReportID,
        lastVisibleActionCreated: DateUtils.getDBTime(),
        fieldList: policy?.fieldList,
        parentReportActionID,
    };
}

function getHumanReadableStatus(statusNum: number): string {
    const status = Object.keys(CONST.REPORT.STATUS_NUM).find((key) => CONST.REPORT.STATUS_NUM[key as keyof typeof CONST.REPORT.STATUS_NUM] === statusNum);
    return status ? `${status.charAt(0)}${status.slice(1).toLowerCase()}` : '';
}

/**
 * Populates the report field formula with the values from the report and policy.
 * Currently, this only supports optimistic expense reports.
 * Each formula field is either replaced with a value, or removed.
 * If after all replacements the formula is empty, the original formula is returned.
 * See {@link https://help.expensify.com/articles/expensify-classic/insights-and-custom-reporting/Custom-Templates}
 */
function populateOptimisticReportFormula(formula: string, report: OptimisticExpenseReport, policy: OnyxEntry<Policy>): string {
    const createdDate = report.lastVisibleActionCreated ? new Date(report.lastVisibleActionCreated) : undefined;
    const result = formula
        // We don't translate because the server response is always in English
        .replaceAll(/\{report:type\}/gi, 'Expense Report')
        .replaceAll(/\{report:startdate\}/gi, createdDate ? format(createdDate, CONST.DATE.FNS_FORMAT_STRING) : '')
        .replaceAll(/\{report:total\}/gi, report.total !== undefined ? convertToDisplayString(Math.abs(report.total), report.currency).toString() : '')
        .replaceAll(/\{report:currency\}/gi, report.currency ?? '')
        .replaceAll(/\{report:policyname\}/gi, policy?.name ?? '')
        .replaceAll(/\{report:workspacename\}/gi, policy?.name ?? '')
        .replaceAll(/\{report:created\}/gi, createdDate ? format(createdDate, CONST.DATE.FNS_DATE_TIME_FORMAT_STRING) : '')
        .replaceAll(/\{report:created:yyyy-MM-dd\}/gi, createdDate ? format(createdDate, CONST.DATE.FNS_FORMAT_STRING) : '')
        .replaceAll(/\{report:status\}/gi, report.statusNum !== undefined ? getHumanReadableStatus(report.statusNum) : '')
        .replaceAll(/\{user:email\}/gi, currentUserEmail ?? '')
        .replaceAll(/\{user:email\|frontPart\}/gi, (currentUserEmail ? currentUserEmail.split('@').at(0) : '') ?? '')
        .replaceAll(/\{report:(.+)\}/gi, '');

    return result.trim().length ? result : formula;
}

/** Builds an optimistic invoice report with a randomly generated reportID */
function buildOptimisticInvoiceReport(
    chatReportID: string,
    policyID: string | undefined,
    receiverAccountID: number,
    receiverName: string,
    total: number,
    currency: string,
): OptimisticExpenseReport {
    const formattedTotal = convertToDisplayString(total, currency);
    const invoiceReport = {
        reportID: generateReportID(),
        chatReportID,
        policyID,
        type: CONST.REPORT.TYPE.INVOICE,
        ownerAccountID: currentUserAccountID,
        managerID: receiverAccountID,
        currency,
        // We don't translate reportName because the server response is always in English
        reportName: `${receiverName} owes ${formattedTotal}`,
        stateNum: CONST.REPORT.STATE_NUM.SUBMITTED,
        statusNum: CONST.REPORT.STATUS_NUM.OPEN,
        total: total * -1,
        participants: {
            [receiverAccountID]: {
                notificationPreference: CONST.REPORT.NOTIFICATION_PREFERENCE.HIDDEN,
            },
        },
        parentReportID: chatReportID,
        lastVisibleActionCreated: DateUtils.getDBTime(),
    };

    if (currentUserAccountID) {
        invoiceReport.participants[currentUserAccountID] = {notificationPreference: CONST.REPORT.NOTIFICATION_PREFERENCE.HIDDEN};
    }

    return invoiceReport;
}

/**
 * Returns the stateNum and statusNum for an expense report based on the policy settings
 * @param policy
 */
function getExpenseReportStateAndStatus(policy: OnyxEntry<Policy>, isEmptyOptimisticReport = false) {
    const isASAPSubmitBetaEnabled = Permissions.isBetaEnabled(CONST.BETAS.ASAP_SUBMIT, allBetas);
    if (isASAPSubmitBetaEnabled) {
        return {
            stateNum: CONST.REPORT.STATE_NUM.OPEN,
            statusNum: CONST.REPORT.STATUS_NUM.OPEN,
        };
    }
    const isInstantSubmitEnabledLocal = isInstantSubmitEnabled(policy);
    const isSubmitAndCloseLocal = isSubmitAndClose(policy);
    const arePaymentsDisabled = policy?.reimbursementChoice === CONST.POLICY.REIMBURSEMENT_CHOICES.REIMBURSEMENT_NO;

    if (isInstantSubmitEnabledLocal && arePaymentsDisabled && isSubmitAndCloseLocal && !isEmptyOptimisticReport) {
        return {
            stateNum: CONST.REPORT.STATE_NUM.APPROVED,
            statusNum: CONST.REPORT.STATUS_NUM.CLOSED,
        };
    }

    if (isInstantSubmitEnabledLocal) {
        return {
            stateNum: CONST.REPORT.STATE_NUM.SUBMITTED,
            statusNum: CONST.REPORT.STATUS_NUM.SUBMITTED,
        };
    }

    return {
        stateNum: CONST.REPORT.STATE_NUM.OPEN,
        statusNum: CONST.REPORT.STATUS_NUM.OPEN,
    };
}

/**
 * Builds an optimistic Expense report with a randomly generated reportID
 *
 * @param chatReportID - Report ID of the PolicyExpenseChat where the Expense Report is
 * @param policyID - The policy ID of the PolicyExpenseChat
 * @param payeeAccountID - AccountID of the employee (payee)
 * @param total - Amount in cents
 * @param currency
 * @param reimbursable – Whether the expense is reimbursable
 * @param parentReportActionID – The parent ReportActionID of the PolicyExpenseChat
 * @param optimisticIOUReportID – Optimistic IOU report id
 */
function buildOptimisticExpenseReport(
    chatReportID: string | undefined,
    policyID: string | undefined,
    payeeAccountID: number,
    total: number,
    currency: string,
    nonReimbursableTotal = 0,
    parentReportActionID?: string,
    optimisticIOUReportID?: string,
): OptimisticExpenseReport {
    // The amount for Expense reports are stored as negative value in the database
    const storedTotal = total * -1;
    const storedNonReimbursableTotal = nonReimbursableTotal * -1;
    const report = chatReportID ? getReport(chatReportID, allReports) : undefined;
    const policyName = getPolicyName({report});
    const formattedTotal = convertToDisplayString(storedTotal, currency);
    // This will be fixed as part of https://github.com/Expensify/Expensify/issues/507850
    // eslint-disable-next-line deprecation/deprecation
    const policy = getPolicy(policyID);

    const {stateNum, statusNum} = getExpenseReportStateAndStatus(policy);

    const expenseReport: OptimisticExpenseReport = {
        reportID: optimisticIOUReportID ?? generateReportID(),
        chatReportID,
        policyID,
        type: CONST.REPORT.TYPE.EXPENSE,
        ownerAccountID: payeeAccountID,
        currency,
        // We don't translate reportName because the server response is always in English
        reportName: `${policyName} owes ${formattedTotal}`,
        stateNum,
        statusNum,
        total: storedTotal,
        unheldTotal: storedTotal,
        nonReimbursableTotal: storedNonReimbursableTotal,
        unheldNonReimbursableTotal: storedNonReimbursableTotal,
        participants: {
            [payeeAccountID]: {
                notificationPreference: CONST.REPORT.NOTIFICATION_PREFERENCE.HIDDEN,
            },
        },
        parentReportID: chatReportID,
        lastVisibleActionCreated: DateUtils.getDBTime(),
        parentReportActionID,
    };

    // Get the approver/manager for this report to properly display the optimistic data
    const submitToAccountID = getSubmitToAccountID(policy, expenseReport);
    if (submitToAccountID) {
        expenseReport.managerID = submitToAccountID;
    }

    const titleReportField = getTitleReportField(getReportFieldsByPolicyID(policyID) ?? {});
    if (!!titleReportField && isPaidGroupPolicyExpenseReport(expenseReport)) {
        expenseReport.reportName = populateOptimisticReportFormula(titleReportField.defaultValue, expenseReport, policy);
    }

    expenseReport.fieldList = policy?.fieldList;

    return expenseReport;
}

function buildOptimisticEmptyReport(reportID: string, accountID: number, parentReport: OnyxEntry<Report>, parentReportActionID: string, policy: OnyxEntry<Policy>, timeOfCreation: string) {
    const {stateNum, statusNum} = getExpenseReportStateAndStatus(policy, true);
    const titleReportField = getTitleReportField(getReportFieldsByPolicyID(policy?.id) ?? {});
    const optimisticEmptyReport: OptimisticNewReport = {
        reportName: '',
        reportID,
        policyID: policy?.id,
        type: CONST.REPORT.TYPE.EXPENSE,
        currency: policy?.outputCurrency,
        ownerAccountID: accountID,
        stateNum,
        statusNum,
        total: 0,
        nonReimbursableTotal: 0,
        participants: {},
        lastVisibleActionCreated: timeOfCreation,
        pendingFields: {createReport: CONST.RED_BRICK_ROAD_PENDING_ACTION.ADD},
        parentReportID: parentReport?.reportID,
        parentReportActionID,
        chatReportID: parentReport?.reportID,
        managerID: getManagerAccountID(policy, {ownerAccountID: accountID}),
    };

    const optimisticReportName = populateOptimisticReportFormula(titleReportField?.defaultValue ?? CONST.POLICY.DEFAULT_REPORT_NAME_PATTERN, optimisticEmptyReport, policy);
    optimisticEmptyReport.reportName = optimisticReportName;

    optimisticEmptyReport.participants = accountID
        ? {
              [accountID]: {
                  notificationPreference: CONST.REPORT.NOTIFICATION_PREFERENCE.HIDDEN,
              },
          }
        : {};
    optimisticEmptyReport.ownerAccountID = accountID;
    return optimisticEmptyReport;
}

function getRejectedReportMessage() {
    return translateLocal('iou.rejectedThisReport');
}

function getUpgradeWorkspaceMessage() {
    return translateLocal('workspaceActions.upgradedWorkspace');
}

function getDowngradeWorkspaceMessage() {
    return translateLocal('workspaceActions.downgradedWorkspace');
}

function getWorkspaceNameUpdatedMessage(action: ReportAction) {
    const {oldName, newName} = getOriginalMessage(action as ReportAction<typeof CONST.REPORT.ACTIONS.TYPE.POLICY_CHANGE_LOG.UPDATE_NAME>) ?? {};
    const message = oldName && newName ? translateLocal('workspaceActions.renamedWorkspaceNameAction', {oldName, newName}) : getReportActionText(action);
    return Str.htmlEncode(message);
}

function getDeletedTransactionMessage(action: ReportAction) {
    const deletedTransactionOriginalMessage = getOriginalMessage(action as ReportAction<typeof CONST.REPORT.ACTIONS.TYPE.DELETED_TRANSACTION>) ?? {};
    const amount = Math.abs(deletedTransactionOriginalMessage.amount ?? 0);
    const currency = deletedTransactionOriginalMessage.currency ?? '';
    const formattedAmount = convertToDisplayString(amount, currency) ?? '';
    const message = translateLocal('iou.deletedTransaction', {
        amount: formattedAmount,
        merchant: deletedTransactionOriginalMessage.merchant ?? '',
    });
    return message;
}

function getMovedTransactionMessage(report: OnyxEntry<Report>) {
    const reportName = getReportName(report) ?? report?.reportName ?? '';
    const reportUrl = `${environmentURL}/r/${report?.reportID}`;
    const message = translateLocal('iou.movedTransaction', {
        reportUrl,
        reportName,
    });
    return message;
}

function getPolicyChangeMessage(action: ReportAction) {
    const PolicyChangeOriginalMessage = getOriginalMessage(action as ReportAction<typeof CONST.REPORT.ACTIONS.TYPE.CHANGE_POLICY>) ?? {};
    const {fromPolicy: fromPolicyID, toPolicy: toPolicyID} = PolicyChangeOriginalMessage as OriginalMessageChangePolicy;
    const message = translateLocal('report.actions.type.changeReportPolicy', {
        fromPolicyName: fromPolicyID ? getPolicyNameByID(fromPolicyID) : undefined,
        toPolicyName: getPolicyNameByID(toPolicyID),
    });
    return message;
}

/**
 * @param iouReportID - the report ID of the IOU report the action belongs to
 * @param type - IOUReportAction type. Can be oneOf(create, decline, cancel, pay, split)
 * @param total - IOU total in cents
 * @param comment - IOU comment
 * @param currency - IOU currency
 * @param paymentType - IOU paymentMethodType. Can be oneOf(Elsewhere, Expensify)
 * @param isSettlingUp - Whether we are settling up an IOU
 * @param bankAccountID - Bank account ID
 * @param payAsBusiness - Whether the payment is made as a business
 */
function getIOUReportActionMessage(
    iouReportID: string,
    type: string,
    total: number,
    comment: string,
    currency: string,
    paymentType = '',
    isSettlingUp = false,
    bankAccountID?: number | undefined,
    payAsBusiness = false,
): Message[] {
    const report = getReportOrDraftReport(iouReportID);
    const isInvoice = isInvoiceReport(report);
    const amount =
        type === CONST.IOU.REPORT_ACTION_TYPE.PAY && !isEmptyObject(report)
            ? convertToDisplayString(getMoneyRequestSpendBreakdown(report).totalDisplaySpend, currency)
            : convertToDisplayString(total, currency);

    let paymentMethodMessage;
    switch (paymentType) {
        case CONST.IOU.PAYMENT_TYPE.VBBA:
        case CONST.IOU.PAYMENT_TYPE.EXPENSIFY:
            paymentMethodMessage = ' with Expensify';
            break;
        default:
            paymentMethodMessage = ` elsewhere`;
            break;
    }

    let iouMessage;
    switch (type) {
        case CONST.REPORT.ACTIONS.TYPE.APPROVED:
            iouMessage = `approved ${amount}`;
            break;
        case CONST.REPORT.ACTIONS.TYPE.FORWARDED:
            iouMessage = `approved ${amount}`;
            break;
        case CONST.REPORT.ACTIONS.TYPE.UNAPPROVED:
            iouMessage = `unapproved ${amount}`;
            break;
        case CONST.IOU.REPORT_ACTION_TYPE.CREATE:
            iouMessage = `submitted ${amount}${comment && ` for ${comment}`}`;
            break;
        case CONST.IOU.REPORT_ACTION_TYPE.TRACK:
            iouMessage = `tracking ${amount}${comment && ` for ${comment}`}`;
            break;
        case CONST.IOU.REPORT_ACTION_TYPE.SPLIT:
            iouMessage = `split ${amount}${comment && ` for ${comment}`}`;
            break;
        case CONST.IOU.REPORT_ACTION_TYPE.DELETE:
            iouMessage = `deleted the ${amount} expense${comment && ` for ${comment}`}`;
            break;
        case CONST.IOU.REPORT_ACTION_TYPE.PAY:
            if (isInvoice && isSettlingUp) {
                iouMessage =
                    paymentType === CONST.IOU.PAYMENT_TYPE.ELSEWHERE
                        ? translateLocal('iou.payElsewhere', {formattedAmount: amount})
                        : translateLocal(payAsBusiness ? 'iou.settleInvoiceBusiness' : 'iou.settleInvoicePersonal', {amount, last4Digits: String(bankAccountID).slice(-4)});
            } else {
                iouMessage = isSettlingUp ? `paid ${amount}${paymentMethodMessage}` : `sent ${amount}${comment && ` for ${comment}`}${paymentMethodMessage}`;
            }
            break;
        case CONST.REPORT.ACTIONS.TYPE.SUBMITTED:
            iouMessage = translateLocal('iou.expenseAmount', {formattedAmount: amount});
            break;
        default:
            break;
    }

    return [
        {
            html: lodashEscape(iouMessage),
            text: iouMessage ?? '',
            isEdited: false,
            type: CONST.REPORT.MESSAGE.TYPE.COMMENT,
        },
    ];
}

/**
 * Builds an optimistic IOU reportAction object
 *
 * @param type - IOUReportAction type. Can be oneOf(create, delete, pay, split).
 * @param amount - IOU amount in cents.
 * @param currency
 * @param comment - User comment for the IOU.
 * @param participants - An array with participants details.
 * @param [transactionID] - Not required if the IOUReportAction type is 'pay'
 * @param [paymentType] - Only required if the IOUReportAction type is 'pay'. Can be oneOf(elsewhere, Expensify).
 * @param [iouReportID] - Only required if the IOUReportActions type is oneOf(decline, cancel, pay). Generates a randomID as default.
 * @param [isSettlingUp] - Whether we are settling up an IOU.
 * @param [isSendMoneyFlow] - Whether this is pay someone flow
 * @param [receipt]
 * @param [isOwnPolicyExpenseChat] - Whether this is an expense report create from the current user's policy expense chat
 */
function buildOptimisticIOUReportAction(params: BuildOptimisticIOUReportActionParams): OptimisticIOUReportAction {
    const {
        type,
        amount,
        currency,
        comment,
        participants,
        transactionID,
        paymentType,
        iouReportID = '',
        isSettlingUp = false,
        isSendMoneyFlow = false,
        isOwnPolicyExpenseChat = false,
        created = DateUtils.getDBTime(),
        linkedExpenseReportAction,
        isPersonalTrackingExpense = false,
        payAsBusiness,
        bankAccountID,
        reportActionID,
    } = params;

    const IOUReportID = isPersonalTrackingExpense ? undefined : iouReportID || generateReportID();

    const originalMessage: ReportAction<typeof CONST.REPORT.ACTIONS.TYPE.IOU>['originalMessage'] = {
        amount,
        comment,
        currency,
        IOUTransactionID: transactionID,
        IOUReportID,
        type,
        payAsBusiness,
        bankAccountID,
    };

    const delegateAccountDetails = getPersonalDetailByEmail(delegateEmail);

    if (type === CONST.IOU.REPORT_ACTION_TYPE.PAY) {
        // In pay someone flow, we store amount, comment, currency in IOUDetails when type = pay
        if (isSendMoneyFlow) {
            const keys = ['amount', 'comment', 'currency'] as const;
            keys.forEach((key) => {
                delete originalMessage[key];
            });
            originalMessage.IOUDetails = {amount, comment, currency};
            originalMessage.paymentType = paymentType;
        } else {
            // In case of pay someone action, we dont store the comment
            // and there is no single transactionID to link the action to.
            delete originalMessage.IOUTransactionID;
            delete originalMessage.comment;
            originalMessage.paymentType = paymentType;
        }
    }

    // IOUs of type split only exist in group DMs and those don't have an iouReport so we need to delete the IOUReportID key
    if (type === CONST.IOU.REPORT_ACTION_TYPE.SPLIT) {
        delete originalMessage.IOUReportID;
    }

    if (type !== CONST.IOU.REPORT_ACTION_TYPE.PAY) {
        // Split expense made from a policy expense chat only have the payee's accountID as the participant because the payer could be any policy admin
        if (isOwnPolicyExpenseChat && type === CONST.IOU.REPORT_ACTION_TYPE.SPLIT) {
            originalMessage.participantAccountIDs = currentUserAccountID ? [currentUserAccountID] : [];
        } else {
            originalMessage.participantAccountIDs = currentUserAccountID
                ? [
                      currentUserAccountID,
                      ...participants.filter((participant) => participant.accountID !== currentUserAccountID).map((participant) => participant.accountID ?? CONST.DEFAULT_NUMBER_ID),
                  ]
                : participants.map((participant) => participant.accountID ?? CONST.DEFAULT_NUMBER_ID);
        }
    }

    const iouReportAction = {
        ...linkedExpenseReportAction,
        actionName: CONST.REPORT.ACTIONS.TYPE.IOU,
        actorAccountID: currentUserAccountID,
        automatic: false,
        isAttachmentOnly: false,
        originalMessage,
        reportActionID: reportActionID ?? rand64(),
        shouldShow: true,
        created,
        pendingAction: CONST.RED_BRICK_ROAD_PENDING_ACTION.ADD,
        delegateAccountID: delegateAccountDetails?.accountID,
        person: [
            {
                style: 'strong',
                text: getCurrentUserDisplayNameOrEmail(),
                type: 'TEXT',
            },
        ],
        avatar: getCurrentUserAvatar(),
        message: getIOUReportActionMessage(iouReportID, type, amount, comment, currency, paymentType, isSettlingUp, bankAccountID, payAsBusiness),
    };

    const managerMcTestParticipant = participants.find((participant) => isSelectedManagerMcTest(participant.login));
    if (managerMcTestParticipant) {
        return {
            ...iouReportAction,
            actorAccountID: managerMcTestParticipant.accountID,
            avatar: managerMcTestParticipant.icons?.[0]?.source,
            person: [
                {
                    style: 'strong',
                    text: getDisplayNameForParticipant(managerMcTestParticipant),
                    type: 'TEXT',
                },
            ],
        };
    }

    return iouReportAction;
}

/**
 * Builds an optimistic APPROVED report action with a randomly generated reportActionID.
 */
function buildOptimisticApprovedReportAction(amount: number, currency: string, expenseReportID: string): OptimisticApprovedReportAction {
    const originalMessage = {
        amount,
        currency,
        expenseReportID,
    };
    const delegateAccountDetails = getPersonalDetailByEmail(delegateEmail);

    return {
        actionName: CONST.REPORT.ACTIONS.TYPE.APPROVED,
        actorAccountID: currentUserAccountID,
        automatic: false,
        avatar: getCurrentUserAvatar(),
        isAttachmentOnly: false,
        originalMessage,
        message: getIOUReportActionMessage(expenseReportID, CONST.REPORT.ACTIONS.TYPE.APPROVED, Math.abs(amount), '', currency),
        person: [
            {
                style: 'strong',
                text: getCurrentUserDisplayNameOrEmail(),
                type: 'TEXT',
            },
        ],
        reportActionID: rand64(),
        shouldShow: true,
        created: DateUtils.getDBTime(),
        pendingAction: CONST.RED_BRICK_ROAD_PENDING_ACTION.ADD,
        delegateAccountID: delegateAccountDetails?.accountID,
    };
}

/**
 * Builds an optimistic APPROVED report action with a randomly generated reportActionID.
 */
function buildOptimisticUnapprovedReportAction(amount: number, currency: string, expenseReportID: string): OptimisticUnapprovedReportAction {
    const delegateAccountDetails = getPersonalDetailByEmail(delegateEmail);
    return {
        actionName: CONST.REPORT.ACTIONS.TYPE.UNAPPROVED,
        actorAccountID: currentUserAccountID,
        automatic: false,
        avatar: getCurrentUserAvatar(),
        isAttachmentOnly: false,
        originalMessage: {
            amount,
            currency,
            expenseReportID,
        },
        message: getIOUReportActionMessage(expenseReportID, CONST.REPORT.ACTIONS.TYPE.UNAPPROVED, Math.abs(amount), '', currency),
        person: [
            {
                style: 'strong',
                text: getCurrentUserDisplayNameOrEmail(),
                type: 'TEXT',
            },
        ],
        reportActionID: rand64(),
        shouldShow: true,
        created: DateUtils.getDBTime(),
        pendingAction: CONST.RED_BRICK_ROAD_PENDING_ACTION.ADD,
        delegateAccountID: delegateAccountDetails?.accountID,
    };
}

/**
 * Builds an optimistic MOVED report action with a randomly generated reportActionID.
 * This action is used when we move reports across workspaces.
 */
function buildOptimisticMovedReportAction(
    fromPolicyID: string | undefined,
    toPolicyID: string,
    newParentReportID: string,
    movedReportID: string,
    policyName: string,
    isIouReport = false,
): ReportAction {
    const originalMessage = {
        fromPolicyID,
        toPolicyID,
        newParentReportID,
        movedReportID,
    };

    const movedActionMessage = [
        {
            html: isIouReport
                ? `moved this <a href='${CONST.NEW_EXPENSIFY_URL}r/${movedReportID}' target='_blank' rel='noreferrer noopener'>report</a> to the <a href='${CONST.NEW_EXPENSIFY_URL}r/${newParentReportID}' target='_blank' rel='noreferrer noopener'>${policyName}</a> workspace`
                : `moved this report to the <a href='${CONST.NEW_EXPENSIFY_URL}r/${newParentReportID}' target='_blank' rel='noreferrer noopener'>${policyName}</a> workspace`,
            text: `moved this report to the ${policyName} workspace`,
            type: CONST.REPORT.MESSAGE.TYPE.COMMENT,
        },
    ];

    return {
        actionName: CONST.REPORT.ACTIONS.TYPE.MOVED,
        actorAccountID: currentUserAccountID,
        automatic: false,
        avatar: getCurrentUserAvatar(),
        isAttachmentOnly: false,
        originalMessage,
        message: movedActionMessage,
        person: [
            {
                style: 'strong',
                text: getCurrentUserDisplayNameOrEmail(),
                type: 'TEXT',
            },
        ],
        reportActionID: rand64(),
        shouldShow: true,
        created: DateUtils.getDBTime(),
        pendingAction: CONST.RED_BRICK_ROAD_PENDING_ACTION.ADD,
    };
}

/**
 * Builds an optimistic CHANGE_POLICY report action with a randomly generated reportActionID.
 * This action is used when we change the workspace of a report.
 */
function buildOptimisticChangePolicyReportAction(fromPolicyID: string | undefined, toPolicyID: string, automaticAction = false): ReportAction {
    const originalMessage = {
        fromPolicy: fromPolicyID,
        toPolicy: toPolicyID,
        automaticAction,
    };

    // This will be fixed as part of https://github.com/Expensify/Expensify/issues/507850
    // eslint-disable-next-line deprecation/deprecation
    const fromPolicy = getPolicy(fromPolicyID);
    // This will be fixed as part of https://github.com/Expensify/Expensify/issues/507850
    // eslint-disable-next-line deprecation/deprecation
    const toPolicy = getPolicy(toPolicyID);

    const changePolicyReportActionMessage = [
        {
            type: CONST.REPORT.MESSAGE.TYPE.TEXT,
            text: `changed the workspace to ${toPolicy?.name}`,
        },
        ...(fromPolicyID
            ? [
                  {
                      type: CONST.REPORT.MESSAGE.TYPE.TEXT,
                      text: ` (previously ${fromPolicy?.name})`,
                  },
              ]
            : []),
    ];

    return {
        actionName: CONST.REPORT.ACTIONS.TYPE.CHANGE_POLICY,
        actorAccountID: currentUserAccountID,
        avatar: getCurrentUserAvatar(),
        created: DateUtils.getDBTime(),
        originalMessage,
        message: changePolicyReportActionMessage,
        person: [
            {
                style: 'strong',
                text: getCurrentUserDisplayNameOrEmail(),
                type: 'TEXT',
            },
        ],
        reportActionID: rand64(),
        shouldShow: true,
        pendingAction: CONST.RED_BRICK_ROAD_PENDING_ACTION.ADD,
    };
}

function buildOptimisticTransactionAction(
    type: typeof CONST.REPORT.ACTIONS.TYPE.MOVED_TRANSACTION | typeof CONST.REPORT.ACTIONS.TYPE.UNREPORTED_TRANSACTION,
    transactionThreadReportID: string | undefined,
    targetReportID: string,
): ReportAction {
    const reportName = allReports?.[targetReportID]?.reportName ?? '';
    const url = `${environmentURL}/r/${targetReportID}`;
    const [actionText, messageHtml] =
        type === CONST.REPORT.ACTIONS.TYPE.MOVED_TRANSACTION
            ? [`moved this expense to ${reportName}`, `moved this expense to <a href='${url}' target='_blank' rel='noreferrer noopener'>${reportName}</a>`]
            : ['moved this expense to your personal space', 'moved this expense to your personal space'];

    return {
        actionName: type,
        reportID: transactionThreadReportID,
        actorAccountID: currentUserAccountID,
        avatar: getCurrentUserAvatar(),
        created: DateUtils.getDBTime(),
        originalMessage: type === CONST.REPORT.ACTIONS.TYPE.MOVED_TRANSACTION ? {toReportID: targetReportID} : {fromReportID: targetReportID},
        message: [
            {
                type: CONST.REPORT.MESSAGE.TYPE.TEXT,
                html: messageHtml,
                text: actionText,
            },
        ],
        person: [
            {
                style: 'strong',
                text: getCurrentUserDisplayNameOrEmail(),
                type: 'TEXT',
            },
        ],
        reportActionID: rand64(),
        shouldShow: true,
        pendingAction: CONST.RED_BRICK_ROAD_PENDING_ACTION.ADD,
    };
}

/**
 * Builds an optimistic MOVED_TRANSACTION report action with a randomly generated reportActionID.
 * This action is used when we change the workspace of a report.
 */
function buildOptimisticMovedTransactionAction(transactionThreadReportID: string | undefined, toReportID: string) {
    return buildOptimisticTransactionAction(CONST.REPORT.ACTIONS.TYPE.MOVED_TRANSACTION, transactionThreadReportID, toReportID);
}

/**
 * Builds an optimistic UNREPORTED_TRANSACTION report action with a randomly generated reportActionID.
 * This action is used when we un-report a transaction.
 */
function buildOptimisticUnreportedTransactionAction(transactionThreadReportID: string | undefined, fromReportID: string) {
    return buildOptimisticTransactionAction(CONST.REPORT.ACTIONS.TYPE.UNREPORTED_TRANSACTION, transactionThreadReportID, fromReportID);
}

/**
 * Builds an optimistic SUBMITTED report action with a randomly generated reportActionID.
 *
 */
function buildOptimisticSubmittedReportAction(amount: number, currency: string, expenseReportID: string, adminAccountID: number | undefined): OptimisticSubmittedReportAction {
    const originalMessage = {
        amount,
        currency,
        expenseReportID,
    };

    const delegateAccountDetails = getPersonalDetailByEmail(delegateEmail);

    return {
        actionName: CONST.REPORT.ACTIONS.TYPE.SUBMITTED,
        actorAccountID: currentUserAccountID,
        adminAccountID,
        automatic: false,
        avatar: getCurrentUserAvatar(),
        isAttachmentOnly: false,
        originalMessage,
        message: getIOUReportActionMessage(expenseReportID, CONST.REPORT.ACTIONS.TYPE.SUBMITTED, Math.abs(amount), '', currency),
        person: [
            {
                style: 'strong',
                text: getCurrentUserDisplayNameOrEmail(),
                type: 'TEXT',
            },
        ],
        reportActionID: rand64(),
        shouldShow: true,
        created: DateUtils.getDBTime(),
        pendingAction: CONST.RED_BRICK_ROAD_PENDING_ACTION.ADD,
        delegateAccountID: delegateAccountDetails?.accountID,
    };
}

/**
 * Builds an optimistic report preview action with a randomly generated reportActionID.
 *
 * @param chatReport
 * @param iouReport
 * @param [comment] - User comment for the IOU.
 * @param [transaction] - optimistic first transaction of preview
 * @param reportActionID
 */
function buildOptimisticReportPreview(
    chatReport: OnyxInputOrEntry<Report>,
    iouReport: Report,
    comment = '',
    transaction: OnyxInputOrEntry<Transaction> = null,
    childReportID?: string,
    reportActionID?: string,
): ReportAction<typeof CONST.REPORT.ACTIONS.TYPE.REPORT_PREVIEW> {
    const hasReceipt = hasReceiptTransactionUtils(transaction);
    const message = getReportPreviewMessage(iouReport);
    const created = DateUtils.getDBTime();
    const reportActorAccountID = (isInvoiceReport(iouReport) || isExpenseReport(iouReport) ? iouReport?.ownerAccountID : iouReport?.managerID) ?? -1;
    const delegateAccountDetails = getPersonalDetailByEmail(delegateEmail);
    const isTestTransaction = isTestTransactionReport(iouReport);
    const isTestDriveTransaction = !!transaction?.receipt?.isTestDriveReceipt;
    const isScanRequest = transaction ? isScanRequestTransactionUtils(transaction) : false;
    return {
        reportActionID: reportActionID ?? rand64(),
        reportID: chatReport?.reportID,
        actionName: CONST.REPORT.ACTIONS.TYPE.REPORT_PREVIEW,
        pendingAction: CONST.RED_BRICK_ROAD_PENDING_ACTION.ADD,
        originalMessage: {
            linkedReportID: iouReport?.reportID,
        },
        message: [
            {
                html: message,
                text: message,
                isEdited: false,
                type: CONST.REPORT.MESSAGE.TYPE.COMMENT,
            },
        ],
        delegateAccountID: delegateAccountDetails?.accountID,
        created,
        accountID: iouReport?.managerID,
        // The preview is initially whispered if created with a receipt, so the actor is the current user as well
        actorAccountID: hasReceipt ? currentUserAccountID : reportActorAccountID,
        childReportID: childReportID ?? iouReport?.reportID,
        childMoneyRequestCount: 1,
        childLastActorAccountID: currentUserAccountID,
        childLastMoneyRequestComment: comment,
        childRecentReceiptTransactionIDs: hasReceipt && !isEmptyObject(transaction) && transaction?.transactionID ? {[transaction.transactionID]: created} : undefined,
        ...((isTestDriveTransaction || isTestTransaction) && !isScanRequest && {childStateNum: 2, childStatusNum: 4}),
    };
}

/**
 * Builds an optimistic ACTIONABLE_TRACK_EXPENSE_WHISPER action with a randomly generated reportActionID.
 */
function buildOptimisticActionableTrackExpenseWhisper(iouAction: OptimisticIOUReportAction, transactionID: string): ReportAction {
    const currentTime = DateUtils.getDBTime();
    const targetEmail = CONST.EMAIL.CONCIERGE;
    const actorAccountID = getAccountIDsByLogins([targetEmail]).at(0);
    const reportActionID = rand64();
    return {
        actionName: CONST.REPORT.ACTIONS.TYPE.ACTIONABLE_TRACK_EXPENSE_WHISPER,
        actorAccountID,
        avatar: getDefaultAvatarURL(actorAccountID),
        created: DateUtils.addMillisecondsFromDateTime(currentTime, 1),
        lastModified: DateUtils.addMillisecondsFromDateTime(currentTime, 1),
        message: [
            {
                html: CONST.ACTIONABLE_TRACK_EXPENSE_WHISPER_MESSAGE,
                text: CONST.ACTIONABLE_TRACK_EXPENSE_WHISPER_MESSAGE,
                whisperedTo: [],
                type: CONST.REPORT.MESSAGE.TYPE.COMMENT,
            },
        ],
        originalMessage: {
            lastModified: DateUtils.addMillisecondsFromDateTime(currentTime, 1),
            transactionID,
        },
        person: [
            {
                text: CONST.DISPLAY_NAME.EXPENSIFY_CONCIERGE,
                type: 'TEXT',
            },
        ],
        reportActionID,
        shouldShow: true,
        pendingAction: CONST.RED_BRICK_ROAD_PENDING_ACTION.ADD,
    };
}

/**
 * Builds an optimistic modified expense action with a randomly generated reportActionID.
 */
function buildOptimisticModifiedExpenseReportAction(
    transactionThread: OnyxInputOrEntry<Report>,
    oldTransaction: OnyxInputOrEntry<Transaction>,
    transactionChanges: TransactionChanges,
    isFromExpenseReport: boolean,
    policy: OnyxInputOrEntry<Policy>,
    updatedTransaction?: OnyxInputOrEntry<Transaction>,
): OptimisticModifiedExpenseReportAction {
    const originalMessage = getModifiedExpenseOriginalMessage(oldTransaction, transactionChanges, isFromExpenseReport, policy, updatedTransaction);
    const delegateAccountDetails = getPersonalDetailByEmail(delegateEmail);

    return {
        actionName: CONST.REPORT.ACTIONS.TYPE.MODIFIED_EXPENSE,
        actorAccountID: currentUserAccountID,
        automatic: false,
        avatar: getCurrentUserAvatar(),
        created: DateUtils.getDBTime(),
        isAttachmentOnly: false,
        message: [
            {
                // Currently we are composing the message from the originalMessage and message is only used in OldDot and not in the App
                text: 'You',
                style: 'strong',
                type: CONST.REPORT.MESSAGE.TYPE.TEXT,
            },
        ],
        originalMessage,
        person: [
            {
                style: 'strong',
                text: currentUserPersonalDetails?.displayName ?? String(currentUserAccountID),
                type: 'TEXT',
            },
        ],
        pendingAction: CONST.RED_BRICK_ROAD_PENDING_ACTION.ADD,
        reportActionID: rand64(),
        reportID: transactionThread?.reportID,
        shouldShow: true,
        delegateAccountID: delegateAccountDetails?.accountID,
    };
}

/**
 * Builds an optimistic DETACH_RECEIPT report action with a randomly generated reportActionID.
 */
function buildOptimisticDetachReceipt(reportID: string | undefined, transactionID: string, merchant: string = CONST.TRANSACTION.PARTIAL_TRANSACTION_MERCHANT) {
    return {
        actionName: CONST.REPORT.ACTIONS.TYPE.MANAGER_DETACH_RECEIPT,
        actorAccountID: currentUserAccountID,
        automatic: false,
        avatar: getCurrentUserAvatar(),
        created: DateUtils.getDBTime(),
        isAttachmentOnly: false,
        originalMessage: {
            transactionID,
            merchant: `${merchant}`,
        },
        message: [
            {
                type: 'COMMENT',
                html: `detached a receipt from expense '${merchant}'`,
                text: `detached a receipt from expense '${merchant}'`,
                whisperedTo: [],
            },
        ],
        person: [
            {
                style: 'strong',
                text: currentUserPersonalDetails?.displayName ?? String(currentUserAccountID),
                type: 'TEXT',
            },
        ],
        pendingAction: CONST.RED_BRICK_ROAD_PENDING_ACTION.ADD,
        reportActionID: rand64(),
        reportID,
        shouldShow: true,
    };
}

/**
 * Updates a report preview action that exists for an IOU report.
 *
 * @param [comment] - User comment for the IOU.
 * @param [transaction] - optimistic newest transaction of a report preview
 *
 */
function updateReportPreview(
    iouReport: OnyxEntry<Report>,
    reportPreviewAction: ReportAction<typeof CONST.REPORT.ACTIONS.TYPE.REPORT_PREVIEW>,
    isPayRequest = false,
    comment = '',
    transaction?: OnyxEntry<Transaction>,
): ReportAction<typeof CONST.REPORT.ACTIONS.TYPE.REPORT_PREVIEW> {
    const hasReceipt = hasReceiptTransactionUtils(transaction);
    const recentReceiptTransactions = reportPreviewAction?.childRecentReceiptTransactionIDs ?? {};
    const transactionsToKeep = getRecentTransactions(recentReceiptTransactions);
    const previousTransactionsArray = Object.entries(recentReceiptTransactions ?? {}).map(([key, value]) => (transactionsToKeep.includes(key) ? {[key]: value} : null));
    const previousTransactions: Record<string, string> = {};

    for (const obj of previousTransactionsArray) {
        for (const key in obj) {
            if (obj) {
                previousTransactions[key] = obj[key];
            }
        }
    }

    const message = getReportPreviewMessage(iouReport, reportPreviewAction);
    const originalMessage = getOriginalMessage(reportPreviewAction);
    return {
        ...reportPreviewAction,
        message: [
            {
                html: message,
                text: message,
                isEdited: false,
                type: CONST.REPORT.MESSAGE.TYPE.COMMENT,
            },
        ],
        childLastMoneyRequestComment: comment || reportPreviewAction?.childLastMoneyRequestComment,
        childMoneyRequestCount: (reportPreviewAction?.childMoneyRequestCount ?? 0) + (isPayRequest ? 0 : 1),
        childRecentReceiptTransactionIDs: hasReceipt
            ? {
                  ...(transaction && {[transaction.transactionID]: transaction?.created}),
                  ...previousTransactions,
              }
            : recentReceiptTransactions,
        // As soon as we add a transaction without a receipt to the report, it will have ready expenses,
        // so we remove the whisper
        originalMessage: originalMessage
            ? {
                  ...originalMessage,
                  whisperedTo: hasReceipt ? originalMessage.whisperedTo : [],
                  linkedReportID: originalMessage.linkedReportID,
              }
            : undefined,
    };
}

function buildOptimisticTaskReportAction(
    taskReportID: string,
    actionName: typeof CONST.REPORT.ACTIONS.TYPE.TASK_COMPLETED | typeof CONST.REPORT.ACTIONS.TYPE.TASK_REOPENED | typeof CONST.REPORT.ACTIONS.TYPE.TASK_CANCELLED,
    message = '',
    actorAccountID = currentUserAccountID,
    createdOffset = 0,
): OptimisticTaskReportAction {
    const originalMessage = {
        taskReportID,
        type: actionName,
        text: message,
        html: message,
        whisperedTo: [],
    };
    const delegateAccountDetails = getPersonalDetailByEmail(delegateEmail);

    return {
        actionName,
        actorAccountID,
        automatic: false,
        avatar: getCurrentUserAvatar(),
        isAttachmentOnly: false,
        originalMessage,
        message: [
            {
                text: message,
                taskReportID,
                type: CONST.REPORT.MESSAGE.TYPE.TEXT,
            },
        ],
        person: [
            {
                style: 'strong',
                text: currentUserPersonalDetails?.displayName ?? String(currentUserAccountID),
                type: 'TEXT',
            },
        ],
        reportActionID: rand64(),
        shouldShow: true,
        created: DateUtils.getDBTimeWithSkew(Date.now() + createdOffset),
        isFirstItem: false,
        pendingAction: CONST.RED_BRICK_ROAD_PENDING_ACTION.ADD,
        delegateAccountID: delegateAccountDetails?.accountID,
    };
}

function isWorkspaceChat(chatType: string) {
    return chatType === CONST.REPORT.CHAT_TYPE.POLICY_ADMINS || chatType === CONST.REPORT.CHAT_TYPE.POLICY_ANNOUNCE || chatType === CONST.REPORT.CHAT_TYPE.POLICY_EXPENSE_CHAT;
}

/**
 * Builds an optimistic chat report with a randomly generated reportID and as much information as we currently have
 */
type BuildOptimisticChatReportParams = {
    participantList: number[];
    reportName?: string;
    chatType?: ValueOf<typeof CONST.REPORT.CHAT_TYPE>;
    policyID?: string;
    ownerAccountID?: number;
    isOwnPolicyExpenseChat?: boolean;
    oldPolicyName?: string;
    visibility?: ValueOf<typeof CONST.REPORT.VISIBILITY>;
    writeCapability?: ValueOf<typeof CONST.REPORT.WRITE_CAPABILITIES>;
    notificationPreference?: NotificationPreference;
    parentReportActionID?: string;
    parentReportID?: string;
    description?: string;
    avatarUrl?: string;
    optimisticReportID?: string;
};

function buildOptimisticChatReport({
    participantList,
    reportName = CONST.REPORT.DEFAULT_REPORT_NAME,
    chatType,
    policyID = CONST.POLICY.OWNER_EMAIL_FAKE,
    ownerAccountID = CONST.REPORT.OWNER_ACCOUNT_ID_FAKE,
    isOwnPolicyExpenseChat = false,
    oldPolicyName = '',
    visibility,
    writeCapability,
    notificationPreference = CONST.REPORT.NOTIFICATION_PREFERENCE.ALWAYS,
    parentReportActionID = '',
    parentReportID = undefined,
    description = '',
    avatarUrl = '',
    optimisticReportID = '',
}: BuildOptimisticChatReportParams): OptimisticChatReport {
    const isWorkspaceChatType = chatType && isWorkspaceChat(chatType);
    const participants = participantList.reduce((reportParticipants: Participants, accountID: number) => {
        const participant: ReportParticipant = {
            notificationPreference,
            ...(!isWorkspaceChatType && {role: accountID === currentUserAccountID ? CONST.REPORT.ROLE.ADMIN : CONST.REPORT.ROLE.MEMBER}),
        };
        // eslint-disable-next-line no-param-reassign
        reportParticipants[accountID] = participant;
        return reportParticipants;
    }, {} as Participants);
    const currentTime = DateUtils.getDBTime();
    const optimisticChatReport: OptimisticChatReport = {
        type: CONST.REPORT.TYPE.CHAT,
        chatType,
        isOwnPolicyExpenseChat,
        isPinned: false,
        lastActorAccountID: 0,
        lastMessageHtml: '',
        lastMessageText: undefined,
        lastReadTime: currentTime,
        lastVisibleActionCreated: currentTime,
        oldPolicyName,
        ownerAccountID: ownerAccountID || CONST.REPORT.OWNER_ACCOUNT_ID_FAKE,
        parentReportActionID,
        parentReportID,
        participants,
        policyID,
        reportID: optimisticReportID || generateReportID(),
        reportName,
        stateNum: 0,
        statusNum: 0,
        visibility,
        description,
        writeCapability,
        avatarUrl,
    };

    if (chatType === CONST.REPORT.CHAT_TYPE.INVOICE) {
        // TODO: update to support workspace as an invoice receiver when workspace-to-workspace invoice room implemented
        optimisticChatReport.invoiceReceiver = {
            type: 'individual',
            accountID: participantList.at(0) ?? -1,
        };
    }

    return optimisticChatReport;
}

function buildOptimisticGroupChatReport(
    participantAccountIDs: number[],
    reportName: string,
    avatarUri: string,
    optimisticReportID?: string,
    notificationPreference?: NotificationPreference,
) {
    return buildOptimisticChatReport({
        participantList: participantAccountIDs,
        reportName,
        chatType: CONST.REPORT.CHAT_TYPE.GROUP,
        notificationPreference,
        avatarUrl: avatarUri,
        optimisticReportID,
    });
}

/**
 * Returns the necessary reportAction onyx data to indicate that the chat has been created optimistically
 * @param [created] - Action created time
 */
function buildOptimisticCreatedReportAction(emailCreatingAction: string, created = DateUtils.getDBTime(), optimisticReportActionID?: string): OptimisticCreatedReportAction {
    return {
        reportActionID: optimisticReportActionID ?? rand64(),
        actionName: CONST.REPORT.ACTIONS.TYPE.CREATED,
        pendingAction: CONST.RED_BRICK_ROAD_PENDING_ACTION.ADD,
        actorAccountID: currentUserAccountID,
        message: [
            {
                type: CONST.REPORT.MESSAGE.TYPE.TEXT,
                style: 'strong',
                text: emailCreatingAction,
            },
            {
                type: CONST.REPORT.MESSAGE.TYPE.TEXT,
                style: 'normal',
                text: ' created this report',
            },
        ],
        person: [
            {
                type: CONST.REPORT.MESSAGE.TYPE.TEXT,
                style: 'strong',
                text: getCurrentUserDisplayNameOrEmail(),
            },
        ],
        automatic: false,
        avatar: getCurrentUserAvatar(),
        created,
        shouldShow: true,
    };
}

/**
 * Returns the necessary reportAction onyx data to indicate that the room has been renamed
 */
function buildOptimisticRenamedRoomReportAction(newName: string, oldName: string): OptimisticRenamedReportAction {
    const now = DateUtils.getDBTime();
    return {
        reportActionID: rand64(),
        actionName: CONST.REPORT.ACTIONS.TYPE.RENAMED,
        pendingAction: CONST.RED_BRICK_ROAD_PENDING_ACTION.ADD,
        actorAccountID: currentUserAccountID,
        message: [
            {
                type: CONST.REPORT.MESSAGE.TYPE.TEXT,
                style: 'strong',
                text: 'You',
            },
            {
                type: CONST.REPORT.MESSAGE.TYPE.TEXT,
                style: 'normal',
                text: ` renamed this report. New title is '${newName}' (previously '${oldName}').`,
            },
        ],
        person: [
            {
                type: CONST.REPORT.MESSAGE.TYPE.TEXT,
                style: 'strong',
                text: getCurrentUserDisplayNameOrEmail(),
            },
        ],
        originalMessage: {
            oldName,
            newName,
            html: `Room renamed to ${newName}`,
            lastModified: now,
        },
        automatic: false,
        avatar: getCurrentUserAvatar(),
        created: now,
        shouldShow: true,
    };
}

/**
 * Returns the necessary reportAction onyx data to indicate that the room description has been updated
 */
function buildOptimisticRoomDescriptionUpdatedReportAction(description: string): OptimisticRoomDescriptionUpdatedReportAction {
    const now = DateUtils.getDBTime();
    return {
        reportActionID: rand64(),
        actionName: CONST.REPORT.ACTIONS.TYPE.ROOM_CHANGE_LOG.UPDATE_ROOM_DESCRIPTION,
        pendingAction: CONST.RED_BRICK_ROAD_PENDING_ACTION.ADD,
        actorAccountID: currentUserAccountID,
        message: [
            {
                type: CONST.REPORT.MESSAGE.TYPE.COMMENT,
                text: description ? `set the room description to: ${Parser.htmlToText(description)}` : 'cleared the room description',
                html: description ? `<muted-text>set the room description to: ${description}</muted-text>` : '<muted-text>cleared the room description</muted-text>',
            },
        ],
        person: [
            {
                type: CONST.REPORT.MESSAGE.TYPE.TEXT,
                style: 'strong',
                text: getCurrentUserDisplayNameOrEmail(),
            },
        ],
        originalMessage: {
            description,
            lastModified: now,
        },
        created: now,
    };
}

/**
 * Returns the necessary reportAction onyx data to indicate that the transaction has been put on hold optimistically
 * @param [created] - Action created time
 */
function buildOptimisticHoldReportAction(created = DateUtils.getDBTime()): OptimisticHoldReportAction {
    return {
        reportActionID: rand64(),
        actionName: CONST.REPORT.ACTIONS.TYPE.HOLD,
        pendingAction: CONST.RED_BRICK_ROAD_PENDING_ACTION.ADD,
        actorAccountID: currentUserAccountID,
        message: [
            {
                type: CONST.REPORT.MESSAGE.TYPE.TEXT,
                style: 'normal',
                text: translateLocal('iou.heldExpense'),
            },
        ],
        person: [
            {
                type: CONST.REPORT.MESSAGE.TYPE.TEXT,
                style: 'strong',
                text: getCurrentUserDisplayNameOrEmail(),
            },
        ],
        automatic: false,
        avatar: getCurrentUserAvatar(),
        created,
        shouldShow: true,
    };
}

/**
 * Returns the necessary reportAction onyx data to indicate that the transaction has been put on hold optimistically
 * @param [created] - Action created time
 */
function buildOptimisticHoldReportActionComment(comment: string, created = DateUtils.getDBTime()): OptimisticHoldReportAction {
    return {
        reportActionID: rand64(),
        actionName: CONST.REPORT.ACTIONS.TYPE.ADD_COMMENT,
        pendingAction: CONST.RED_BRICK_ROAD_PENDING_ACTION.ADD,
        actorAccountID: currentUserAccountID,
        message: [
            {
                type: CONST.REPORT.MESSAGE.TYPE.COMMENT,
                text: comment,
                html: comment, // as discussed on https://github.com/Expensify/App/pull/39452 we will not support HTML for now
            },
        ],
        person: [
            {
                type: CONST.REPORT.MESSAGE.TYPE.TEXT,
                style: 'strong',
                text: getCurrentUserDisplayNameOrEmail(),
            },
        ],
        automatic: false,
        avatar: getCurrentUserAvatar(),
        created,
        shouldShow: true,
    };
}

/**
 * Returns the necessary reportAction onyx data to indicate that the transaction has been removed from hold optimistically
 * @param [created] - Action created time
 */
function buildOptimisticUnHoldReportAction(created = DateUtils.getDBTime()): OptimisticHoldReportAction {
    return {
        reportActionID: rand64(),
        actionName: CONST.REPORT.ACTIONS.TYPE.UNHOLD,
        pendingAction: CONST.RED_BRICK_ROAD_PENDING_ACTION.ADD,
        actorAccountID: currentUserAccountID,
        message: [
            {
                type: CONST.REPORT.MESSAGE.TYPE.TEXT,
                style: 'normal',
                text: translateLocal('iou.unheldExpense'),
            },
        ],
        person: [
            {
                type: CONST.REPORT.MESSAGE.TYPE.TEXT,
                style: 'normal',
                text: getCurrentUserDisplayNameOrEmail(),
            },
        ],
        automatic: false,
        avatar: getCurrentUserAvatar(),
        created,
        shouldShow: true,
    };
}

function buildOptimisticRetractedReportAction(created = DateUtils.getDBTime()): OptimisticRetractedReportAction {
    return {
        reportActionID: rand64(),
        actionName: CONST.REPORT.ACTIONS.TYPE.RETRACTED,
        actorAccountID: currentUserAccountID,
        pendingAction: CONST.RED_BRICK_ROAD_PENDING_ACTION.ADD,
        message: [
            {
                type: CONST.REPORT.MESSAGE.TYPE.COMMENT,
                text: 'retracted',
                html: `<muted-text>retracted</muted-text>`,
            },
        ],
        person: [
            {
                style: 'strong',
                text: getCurrentUserDisplayNameOrEmail(),
                type: CONST.REPORT.MESSAGE.TYPE.TEXT,
            },
        ],
        automatic: false,
        avatar: getCurrentUserAvatar(),
        created,
        shouldShow: true,
    };
}

function buildOptimisticReopenedReportAction(created = DateUtils.getDBTime()): OptimisticReopenedReportAction {
    return {
        reportActionID: rand64(),
        actionName: CONST.REPORT.ACTIONS.TYPE.REOPENED,
        actorAccountID: currentUserAccountID,
        pendingAction: CONST.RED_BRICK_ROAD_PENDING_ACTION.ADD,
        message: [
            {
                type: CONST.REPORT.MESSAGE.TYPE.COMMENT,
                text: 'reopened',
                html: '<muted-text>reopened</muted-text>',
            },
        ],
        person: [
            {
                style: 'strong',
                text: getCurrentUserDisplayNameOrEmail(),
                type: CONST.REPORT.MESSAGE.TYPE.TEXT,
            },
        ],
        automatic: false,
        avatar: getCurrentUserAvatar(),
        created,
        shouldShow: true,
    };
}

function buildOptimisticEditedTaskFieldReportAction({title, description}: Task): OptimisticEditedTaskReportAction {
    // We do not modify title & description in one request, so we need to create a different optimistic action for each field modification
    let field = '';
    let value = '';
    if (title !== undefined) {
        field = 'task title';
        value = title;
    } else if (description !== undefined) {
        field = 'description';
        value = description;
    }

    let changelog = 'edited this task';
    if (field && value) {
        changelog = `updated the ${field} to ${value}`;
    } else if (field) {
        changelog = `removed the ${field}`;
    }
    const delegateAccountDetails = getPersonalDetailByEmail(delegateEmail);

    return {
        reportActionID: rand64(),
        actionName: CONST.REPORT.ACTIONS.TYPE.TASK_EDITED,
        pendingAction: CONST.RED_BRICK_ROAD_PENDING_ACTION.ADD,
        actorAccountID: currentUserAccountID,
        message: [
            {
                type: CONST.REPORT.MESSAGE.TYPE.COMMENT,
                text: changelog,
                html: getParsedComment(changelog, undefined, undefined, title !== undefined ? [...CONST.TASK_TITLE_DISABLED_RULES] : undefined),
            },
        ],
        person: [
            {
                type: CONST.REPORT.MESSAGE.TYPE.TEXT,
                style: 'strong',
                text: getCurrentUserDisplayNameOrEmail(),
            },
        ],
        automatic: false,
        avatar: getCurrentUserAvatar(),
        created: DateUtils.getDBTime(),
        shouldShow: false,
        delegateAccountID: delegateAccountDetails?.accountID,
    };
}

function buildOptimisticCardAssignedReportAction(assigneeAccountID: number): OptimisticCardAssignedReportAction {
    return {
        actionName: CONST.REPORT.ACTIONS.TYPE.CARD_ASSIGNED,
        actorAccountID: currentUserAccountID,
        avatar: getCurrentUserAvatar(),
        created: DateUtils.getDBTime(),
        originalMessage: {assigneeAccountID, cardID: -1},
        message: [{type: CONST.REPORT.MESSAGE.TYPE.COMMENT, text: '', html: ''}],
        pendingAction: CONST.RED_BRICK_ROAD_PENDING_ACTION.ADD,
        person: [
            {
                type: CONST.REPORT.MESSAGE.TYPE.TEXT,
                style: 'strong',
                text: getCurrentUserDisplayNameOrEmail(),
            },
        ],
        reportActionID: rand64(),
        shouldShow: true,
    };
}

function buildOptimisticChangedTaskAssigneeReportAction(assigneeAccountID: number): OptimisticEditedTaskReportAction {
    const delegateAccountDetails = getPersonalDetailByEmail(delegateEmail);

    return {
        reportActionID: rand64(),
        actionName: CONST.REPORT.ACTIONS.TYPE.TASK_EDITED,
        pendingAction: CONST.RED_BRICK_ROAD_PENDING_ACTION.ADD,
        actorAccountID: currentUserAccountID,
        message: [
            {
                type: CONST.REPORT.MESSAGE.TYPE.COMMENT,
                text: `assigned to ${getDisplayNameForParticipant({accountID: assigneeAccountID})}`,
                html: `assigned to <mention-user accountID="${assigneeAccountID}"/>`,
            },
        ],
        person: [
            {
                type: CONST.REPORT.MESSAGE.TYPE.TEXT,
                style: 'strong',
                text: getCurrentUserDisplayNameOrEmail(),
            },
        ],
        automatic: false,
        avatar: getCurrentUserAvatar(),
        created: DateUtils.getDBTime(),
        shouldShow: false,
        delegateAccountID: delegateAccountDetails?.accountID,
    };
}

/**
 * Returns the necessary reportAction onyx data to indicate that a chat has been archived
 *
 * @param reason - A reason why the chat has been archived
 */
function buildOptimisticClosedReportAction(
    emailClosingReport: string,
    policyName: string,
    reason: ValueOf<typeof CONST.REPORT.ARCHIVE_REASON> = CONST.REPORT.ARCHIVE_REASON.DEFAULT,
): OptimisticClosedReportAction {
    return {
        actionName: CONST.REPORT.ACTIONS.TYPE.CLOSED,
        actorAccountID: currentUserAccountID,
        automatic: false,
        avatar: getCurrentUserAvatar(),
        created: DateUtils.getDBTime(),
        message: [
            {
                type: CONST.REPORT.MESSAGE.TYPE.TEXT,
                style: 'strong',
                text: emailClosingReport,
            },
            {
                type: CONST.REPORT.MESSAGE.TYPE.TEXT,
                style: 'normal',
                text: ' closed this report',
            },
        ],
        originalMessage: {
            policyName,
            reason,
        },
        pendingAction: CONST.RED_BRICK_ROAD_PENDING_ACTION.ADD,
        person: [
            {
                type: CONST.REPORT.MESSAGE.TYPE.TEXT,
                style: 'strong',
                text: getCurrentUserDisplayNameOrEmail(),
            },
        ],
        reportActionID: rand64(),
        shouldShow: true,
    };
}

/**
 * Returns an optimistic Dismissed Violation Report Action. Use the originalMessage customize this to the type of
 * violation being dismissed.
 */
function buildOptimisticDismissedViolationReportAction(
    originalMessage: ReportAction<typeof CONST.REPORT.ACTIONS.TYPE.DISMISSED_VIOLATION>['originalMessage'],
): OptimisticDismissedViolationReportAction {
    return {
        actionName: CONST.REPORT.ACTIONS.TYPE.DISMISSED_VIOLATION,
        actorAccountID: currentUserAccountID,
        avatar: getCurrentUserAvatar(),
        created: DateUtils.getDBTime(),
        message: [
            {
                type: CONST.REPORT.MESSAGE.TYPE.TEXT,
                style: 'normal',
                text: getDismissedViolationMessageText(originalMessage),
            },
        ],
        originalMessage,
        pendingAction: CONST.RED_BRICK_ROAD_PENDING_ACTION.ADD,
        person: [
            {
                type: CONST.REPORT.MESSAGE.TYPE.TEXT,
                style: 'strong',
                text: getCurrentUserDisplayNameOrEmail(),
            },
        ],
        reportActionID: rand64(),
        shouldShow: true,
    };
}

function buildOptimisticResolvedDuplicatesReportAction(): OptimisticDismissedViolationReportAction {
    return {
        actionName: CONST.REPORT.ACTIONS.TYPE.RESOLVED_DUPLICATES,
        actorAccountID: currentUserAccountID,
        avatar: getCurrentUserAvatar(),
        created: DateUtils.getDBTime(),
        message: [
            {
                type: CONST.REPORT.MESSAGE.TYPE.TEXT,
                style: 'normal',
                text: translateLocal('violations.resolvedDuplicates'),
            },
        ],
        pendingAction: CONST.RED_BRICK_ROAD_PENDING_ACTION.ADD,
        person: [
            {
                type: CONST.REPORT.MESSAGE.TYPE.TEXT,
                style: 'strong',
                text: getCurrentUserDisplayNameOrEmail(),
            },
        ],
        reportActionID: rand64(),
        shouldShow: true,
    };
}

function buildOptimisticAnnounceChat(policyID: string, accountIDs: number[]): OptimisticAnnounceChat {
    const announceReport = getRoom(CONST.REPORT.CHAT_TYPE.POLICY_ANNOUNCE, policyID);
    // This will be fixed as part of https://github.com/Expensify/Expensify/issues/507850
    // eslint-disable-next-line deprecation/deprecation
    const policy = getPolicy(policyID);
    const announceRoomOnyxData: AnnounceRoomOnyxData = {
        onyxOptimisticData: [],
        onyxSuccessData: [],
        onyxFailureData: [],
    };

    // Do not create #announce room if the room already exists or if there are less than 3 participants in workspace
    if (accountIDs.length < 3 || announceReport) {
        return {
            announceChatReportID: '',
            announceChatReportActionID: '',
            announceChatData: announceRoomOnyxData,
        };
    }

    const announceChatData = buildOptimisticChatReport({
        participantList: accountIDs,
        reportName: CONST.REPORT.WORKSPACE_CHAT_ROOMS.ANNOUNCE,
        chatType: CONST.REPORT.CHAT_TYPE.POLICY_ANNOUNCE,
        policyID,
        ownerAccountID: CONST.POLICY.OWNER_ACCOUNT_ID_FAKE,
        oldPolicyName: policy?.name,
        writeCapability: CONST.REPORT.WRITE_CAPABILITIES.ADMINS,
        notificationPreference: CONST.REPORT.NOTIFICATION_PREFERENCE.ALWAYS,
    });

    const announceCreatedAction = buildOptimisticCreatedReportAction(CONST.POLICY.OWNER_EMAIL_FAKE);
    announceRoomOnyxData.onyxOptimisticData.push(
        {
            onyxMethod: Onyx.METHOD.SET,
            key: `${ONYXKEYS.COLLECTION.REPORT}${announceChatData.reportID}`,
            value: {
                pendingFields: {
                    addWorkspaceRoom: CONST.RED_BRICK_ROAD_PENDING_ACTION.ADD,
                },
                ...announceChatData,
            },
        },
        {
            onyxMethod: Onyx.METHOD.SET,
            key: `${ONYXKEYS.COLLECTION.REPORT_DRAFT}${announceChatData.reportID}`,
            value: null,
        },
        {
            onyxMethod: Onyx.METHOD.SET,
            key: `${ONYXKEYS.COLLECTION.REPORT_ACTIONS}${announceChatData.reportID}`,
            value: {
                [announceCreatedAction.reportActionID]: announceCreatedAction,
            },
        },
    );
    announceRoomOnyxData.onyxSuccessData.push(
        {
            onyxMethod: Onyx.METHOD.MERGE,
            key: `${ONYXKEYS.COLLECTION.REPORT}${announceChatData.reportID}`,
            value: {
                pendingFields: {
                    addWorkspaceRoom: null,
                },
                pendingAction: null,
            },
        },
        {
            onyxMethod: Onyx.METHOD.MERGE,
            key: `${ONYXKEYS.COLLECTION.REPORT_METADATA}${announceChatData.reportID}`,
            value: {
                isOptimisticReport: false,
            },
        },
        {
            onyxMethod: Onyx.METHOD.MERGE,
            key: `${ONYXKEYS.COLLECTION.REPORT_ACTIONS}${announceChatData.reportID}`,
            value: {
                [announceCreatedAction.reportActionID]: {
                    pendingAction: null,
                },
            },
        },
    );
    announceRoomOnyxData.onyxFailureData.push(
        {
            onyxMethod: Onyx.METHOD.MERGE,
            key: `${ONYXKEYS.COLLECTION.REPORT}${announceChatData.reportID}`,
            value: {
                pendingFields: {
                    addWorkspaceRoom: null,
                },
                pendingAction: null,
            },
        },
        {
            onyxMethod: Onyx.METHOD.MERGE,
            key: `${ONYXKEYS.COLLECTION.REPORT_METADATA}${announceChatData.reportID}`,
            value: {
                isOptimisticReport: false,
            },
        },
        {
            onyxMethod: Onyx.METHOD.MERGE,
            key: `${ONYXKEYS.COLLECTION.REPORT_ACTIONS}${announceChatData.reportID}`,
            value: {
                [announceCreatedAction.reportActionID]: {
                    pendingAction: null,
                },
            },
        },
    );
    return {
        announceChatReportID: announceChatData.reportID,
        announceChatReportActionID: announceCreatedAction.reportActionID,
        announceChatData: announceRoomOnyxData,
    };
}

function buildOptimisticWorkspaceChats(policyID: string, policyName: string, expenseReportId?: string): OptimisticWorkspaceChats {
    const pendingChatMembers = getPendingChatMembers(currentUserAccountID ? [currentUserAccountID] : [], [], CONST.RED_BRICK_ROAD_PENDING_ACTION.ADD);
    const adminsChatData = {
        ...buildOptimisticChatReport({
            participantList: currentUserAccountID ? [currentUserAccountID] : [],
            reportName: CONST.REPORT.WORKSPACE_CHAT_ROOMS.ADMINS,
            chatType: CONST.REPORT.CHAT_TYPE.POLICY_ADMINS,
            policyID,
            ownerAccountID: CONST.POLICY.OWNER_ACCOUNT_ID_FAKE,
            oldPolicyName: policyName,
        }),
    };
    const adminsChatReportID = adminsChatData.reportID;
    const adminsCreatedAction = buildOptimisticCreatedReportAction(CONST.POLICY.OWNER_EMAIL_FAKE);
    const adminsReportActionData = {
        [adminsCreatedAction.reportActionID]: adminsCreatedAction,
    };

    const expenseChatData = buildOptimisticChatReport({
        participantList: currentUserAccountID ? [currentUserAccountID] : [],
        reportName: '',
        chatType: CONST.REPORT.CHAT_TYPE.POLICY_EXPENSE_CHAT,
        policyID,
        ownerAccountID: currentUserAccountID,
        isOwnPolicyExpenseChat: true,
        oldPolicyName: policyName,
        optimisticReportID: expenseReportId,
    });

    const expenseChatReportID = expenseChatData.reportID;
    const expenseReportCreatedAction = buildOptimisticCreatedReportAction(currentUserEmail ?? '');
    const expenseReportActionData = {
        [expenseReportCreatedAction.reportActionID]: expenseReportCreatedAction,
    };

    return {
        adminsChatReportID,
        adminsChatData,
        adminsReportActionData,
        adminsCreatedReportActionID: adminsCreatedAction.reportActionID,
        expenseChatReportID,
        expenseChatData,
        expenseReportActionData,
        expenseCreatedReportActionID: expenseReportCreatedAction.reportActionID,
        pendingChatMembers,
    };
}

/**
 * Builds an optimistic Task Report with a randomly generated reportID
 *
 * @param ownerAccountID - Account ID of the person generating the Task.
 * @param assigneeAccountID - AccountID of the other person participating in the Task.
 * @param parentReportID - Report ID of the chat where the Task is.
 * @param title - Task title.
 * @param description - Task description.
 * @param policyID - PolicyID of the parent report
 */

function buildOptimisticTaskReport(
    ownerAccountID: number,
    parentReportID: string,
    assigneeAccountID = 0,
    title?: string,
    description?: string,
    policyID: string = CONST.POLICY.OWNER_EMAIL_FAKE,
    notificationPreference: NotificationPreference = CONST.REPORT.NOTIFICATION_PREFERENCE.HIDDEN,
    mediaAttributes?: Record<string, string>,
): OptimisticTaskReport {
    const participants: Participants = {
        [ownerAccountID]: {
            notificationPreference,
        },
    };

    if (assigneeAccountID) {
        participants[assigneeAccountID] = {notificationPreference};
    }

    return {
        reportID: generateReportID(),
        reportName: getParsedComment(title ?? '', undefined, undefined, [...CONST.TASK_TITLE_DISABLED_RULES]),
        description: getParsedComment(description ?? '', {}, mediaAttributes),
        ownerAccountID,
        participants,
        managerID: assigneeAccountID,
        type: CONST.REPORT.TYPE.TASK,
        parentReportID,
        policyID,
        stateNum: CONST.REPORT.STATE_NUM.OPEN,
        statusNum: CONST.REPORT.STATUS_NUM.OPEN,
        lastVisibleActionCreated: DateUtils.getDBTime(),
        hasParentAccess: true,
    };
}

/**
 * Builds an optimistic EXPORTED_TO_INTEGRATION report action
 *
 * @param integration - The connectionName of the integration
 * @param markedManually - Whether the integration was marked as manually exported
 */
function buildOptimisticExportIntegrationAction(integration: ConnectionName, markedManually = false): OptimisticExportIntegrationAction {
    const label = CONST.POLICY.CONNECTIONS.NAME_USER_FRIENDLY[integration];
    return {
        reportActionID: rand64(),
        actionName: CONST.REPORT.ACTIONS.TYPE.EXPORTED_TO_INTEGRATION,
        pendingAction: CONST.RED_BRICK_ROAD_PENDING_ACTION.ADD,
        actorAccountID: currentUserAccountID,
        message: [],
        person: [
            {
                type: CONST.REPORT.MESSAGE.TYPE.TEXT,
                style: 'strong',
                text: getCurrentUserDisplayNameOrEmail(),
            },
        ],
        automatic: false,
        avatar: getCurrentUserAvatar(),
        created: DateUtils.getDBTime(),
        shouldShow: true,
        originalMessage: {
            label,
            lastModified: DateUtils.getDBTime(),
            markedManually,
            inProgress: true,
        },
    };
}

/**
 * A helper method to create transaction thread
 *
 * @param reportAction - the parent IOU report action from which to create the thread
 * @param moneyRequestReport - the report which the report action belongs to
 */
function buildTransactionThread(
    reportAction: OnyxEntry<ReportAction | OptimisticIOUReportAction>,
    moneyRequestReport: OnyxEntry<Report>,
    existingTransactionThreadReportID?: string,
): OptimisticChatReport {
    const participantAccountIDs = [...new Set([currentUserAccountID, Number(reportAction?.actorAccountID)])].filter(Boolean) as number[];
    const existingTransactionThreadReport = getReportOrDraftReport(existingTransactionThreadReportID);

    if (existingTransactionThreadReportID && existingTransactionThreadReport) {
        return {
            ...existingTransactionThreadReport,
            parentReportActionID: reportAction?.reportActionID,
            parentReportID: moneyRequestReport?.reportID,
            reportName: getTransactionReportName({reportAction}),
            policyID: moneyRequestReport?.policyID,
        };
    }

    return buildOptimisticChatReport({
        participantList: participantAccountIDs,
        reportName: getTransactionReportName({reportAction}),
        policyID: moneyRequestReport?.policyID,
        ownerAccountID: CONST.POLICY.OWNER_ACCOUNT_ID_FAKE,
        notificationPreference: CONST.REPORT.NOTIFICATION_PREFERENCE.HIDDEN,
        parentReportActionID: reportAction?.reportActionID,
        parentReportID: moneyRequestReport?.reportID,
    });
}

/**
 * Build optimistic expense entities:
 *
 * 1. CREATED action for the chatReport
 * 2. CREATED action for the iouReport
 * 3. IOU action for the iouReport linked to the transaction thread via `childReportID`
 * 4. Transaction Thread linked to the IOU action via `parentReportActionID`
 * 5. CREATED action for the Transaction Thread
 */
function buildOptimisticMoneyRequestEntities({
    iouReport,
    type,
    amount,
    currency,
    comment,
    payeeEmail,
    participants,
    transactionID,
    paymentType,
    isSettlingUp = false,
    isSendMoneyFlow = false,
    isOwnPolicyExpenseChat = false,
    isPersonalTrackingExpense,
    existingTransactionThreadReportID,
    linkedTrackedExpenseReportAction,
    optimisticCreatedReportActionID,
}: OptimisticMoneyRequestEntities): [OptimisticCreatedReportAction, OptimisticCreatedReportAction, OptimisticIOUReportAction, OptimisticChatReport, OptimisticCreatedReportAction | null] {
    const createdActionForChat = buildOptimisticCreatedReportAction(payeeEmail, undefined, optimisticCreatedReportActionID);

    // The `CREATED` action must be optimistically generated before the IOU action so that it won't appear after the IOU action in the chat.
    const iouActionCreationTime = DateUtils.getDBTime();
    const createdActionForIOUReport = buildOptimisticCreatedReportAction(payeeEmail, DateUtils.subtractMillisecondsFromDateTime(iouActionCreationTime, 1));

    const iouAction = buildOptimisticIOUReportAction({
        type,
        amount,
        currency,
        comment,
        participants,
        transactionID,
        paymentType,
        iouReportID: iouReport.reportID,
        isPersonalTrackingExpense,
        isSettlingUp,
        isSendMoneyFlow,
        isOwnPolicyExpenseChat,
        created: iouActionCreationTime,
        linkedExpenseReportAction: linkedTrackedExpenseReportAction,
    });

    // Create optimistic transactionThread and the `CREATED` action for it, if existingTransactionThreadReportID is undefined
    const transactionThread = buildTransactionThread(iouAction, iouReport, existingTransactionThreadReportID);
    const createdActionForTransactionThread = existingTransactionThreadReportID ? null : buildOptimisticCreatedReportAction(payeeEmail);

    // The IOU action and the transactionThread are co-dependent as parent-child, so we need to link them together
    iouAction.childReportID = existingTransactionThreadReportID ?? transactionThread.reportID;

    return [createdActionForChat, createdActionForIOUReport, iouAction, transactionThread, createdActionForTransactionThread];
}

/**
 * Check if the report is empty, meaning it has no visible messages (i.e. only a "created" report action).
 * Added caching mechanism via derived values.
 */
function isEmptyReport(report: OnyxEntry<Report>): boolean {
    if (!report) {
        return true;
    }

    // Get the `isEmpty` state from cached report attributes
    const attributes = reportAttributesDerivedValue?.[report.reportID];
    if (attributes) {
        return attributes.isEmpty;
    }

    return generateIsEmptyReport(report);
}

/**
 * Check if the report is empty, meaning it has no visible messages (i.e. only a "created" report action).
 * No cache implementation which bypasses derived value check.
 */
function generateIsEmptyReport(report: OnyxEntry<Report>): boolean {
    if (!report) {
        return true;
    }

    if (report.lastMessageText) {
        return false;
    }

    const lastVisibleMessage = getLastVisibleMessage(report.reportID);
    return !lastVisibleMessage.lastMessageText;
}

// We need oneTransactionThreadReport to get the correct last visible action created
function isUnread(report: OnyxEntry<Report>, oneTransactionThreadReport: OnyxEntry<Report>): boolean {
    if (!report) {
        return false;
    }

    if (isEmptyReport(report)) {
        return false;
    }
    // lastVisibleActionCreated and lastReadTime are both datetime strings and can be compared directly
    const lastVisibleActionCreated = getReportLastVisibleActionCreated(report, oneTransactionThreadReport);
    const lastReadTime = report.lastReadTime ?? '';
    const lastMentionedTime = report.lastMentionedTime ?? '';

    // If the user was mentioned and the comment got deleted the lastMentionedTime will be more recent than the lastVisibleActionCreated
    return lastReadTime < (lastVisibleActionCreated ?? '') || lastReadTime < lastMentionedTime;
}

function isIOUOwnedByCurrentUser(report: OnyxEntry<Report>, allReportsDict?: OnyxCollection<Report>): boolean {
    const allAvailableReports = allReportsDict ?? allReports;
    if (!report || !allAvailableReports) {
        return false;
    }

    let reportToLook = report;
    if (report.iouReportID) {
        const iouReport = allAvailableReports[`${ONYXKEYS.COLLECTION.REPORT}${report.iouReportID}`];
        if (iouReport) {
            reportToLook = iouReport;
        }
    }

    return reportToLook.ownerAccountID === currentUserAccountID;
}

/**
 * Assuming the passed in report is a default room, lets us know whether we can see it or not, based on permissions and
 * the various subsets of users we've allowed to use default rooms.
 */
function canSeeDefaultRoom(report: OnyxEntry<Report>, betas: OnyxEntry<Beta[]>, isReportArchived = false): boolean {
    // Include archived rooms
    if (isArchivedNonExpenseReport(report, isReportArchived)) {
        return true;
    }

    // If the room has an assigned guide, it can be seen.
    if (hasExpensifyGuidesEmails(Object.keys(report?.participants ?? {}).map(Number))) {
        return true;
    }

    // Include any admins and announce rooms, since only non partner-managed domain rooms are on the beta now.
    if (isAdminRoom(report) || isAnnounceRoom(report)) {
        return true;
    }

    // For all other cases, just check that the user belongs to the default rooms beta
    return Permissions.isBetaEnabled(CONST.BETAS.DEFAULT_ROOMS, betas ?? []);
}

function canAccessReport(report: OnyxEntry<Report>, betas: OnyxEntry<Beta[]>, isReportArchived = false): boolean {
    // We hide default rooms (it's basically just domain rooms now) from people who aren't on the defaultRooms beta.
    if (isDefaultRoom(report) && !canSeeDefaultRoom(report, betas, isReportArchived)) {
        return false;
    }

    if (report?.errorFields?.notFound) {
        return false;
    }

    return true;
}

// eslint-disable-next-line rulesdir/no-negated-variables
function isReportNotFound(report: OnyxEntry<Report>): boolean {
    return !!report?.errorFields?.notFound;
}

/**
 * Check if the report is the parent report of the currently viewed report or at least one child report has report action
 */
function shouldHideReport(report: OnyxEntry<Report>, currentReportId: string | undefined): boolean {
    const currentReport = getReportOrDraftReport(currentReportId);
    const parentReport = getParentReport(!isEmptyObject(currentReport) ? currentReport : undefined);
    const reportActions = allReportActions?.[`${ONYXKEYS.COLLECTION.REPORT_ACTIONS}${report?.reportID}`] ?? {};
    const isChildReportHasComment = Object.values(reportActions ?? {})?.some(
        (reportAction) => (reportAction?.childVisibleActionCount ?? 0) > 0 && shouldReportActionBeVisible(reportAction, reportAction.reportActionID, canUserPerformWriteAction(report)),
    );
    return parentReport?.reportID !== report?.reportID && !isChildReportHasComment;
}

/**
 * Should we display a RBR on the LHN on this report due to violations?
 */
function shouldDisplayViolationsRBRInLHN(report: OnyxEntry<Report>, transactionViolations: OnyxCollection<TransactionViolation[]>): boolean {
    // We only show the RBR in the highest level, which is the expense chat
    if (!report || !isPolicyExpenseChat(report)) {
        return false;
    }

    // We only show the RBR to the submitter
    if (!isCurrentUserSubmitter(report)) {
        return false;
    }
    if (!report.policyID || !reportsByPolicyID) {
        return false;
    }

    // If any report has a violation, then it should have a RBR
    const potentialReports = Object.values(reportsByPolicyID[report.policyID] ?? {}) ?? [];
    return potentialReports.some((potentialReport) => {
        if (!potentialReport) {
            return false;
        }

        return (
            !isInvoiceReport(potentialReport) &&
            (hasViolations(potentialReport.reportID, transactionViolations, true) ||
                hasWarningTypeViolations(potentialReport.reportID, transactionViolations, true) ||
                hasNoticeTypeViolations(potentialReport.reportID, transactionViolations, true))
        );
    });
}

/**
 * Checks to see if a report contains a violation
 */
function hasViolations(
    reportID: string | undefined,
    transactionViolations: OnyxCollection<TransactionViolation[]>,
    shouldShowInReview?: boolean,
    reportTransactions?: SearchTransaction[],
): boolean {
    const transactions = reportTransactions ?? getReportTransactions(reportID);
    return transactions.some((transaction) => hasViolation(transaction, transactionViolations, shouldShowInReview));
}

/**
 * Checks to see if a report contains a violation of type `warning`
 */
function hasWarningTypeViolations(
    reportID: string | undefined,
    transactionViolations: OnyxCollection<TransactionViolation[]>,
    shouldShowInReview?: boolean,
    reportTransactions?: SearchTransaction[],
): boolean {
    const transactions = reportTransactions ?? getReportTransactions(reportID);
    return transactions.some((transaction) => hasWarningTypeViolation(transaction, transactionViolations, shouldShowInReview));
}

/**
 * Checks to see if a transaction contains receipt error
 */
function hasReceiptError(transaction: OnyxInputOrEntry<Transaction>): boolean {
    const errors = {
        ...(transaction?.errorFields?.route ?? transaction?.errorFields?.waypoints ?? transaction?.errors),
    };
    const errorEntries = Object.entries(errors ?? {});
    const errorMessages = mapValues(Object.fromEntries(errorEntries), (error) => error);
    return Object.values(errorMessages).some((error) => isReceiptError(error));
}

/**
 * Checks to see if a report contains receipt error
 */
function hasReceiptErrors(reportID: string | undefined): boolean {
    const transactions = getReportTransactions(reportID);
    return transactions.some(hasReceiptError);
}

/**
 * Checks to see if a report contains a violation of type `notice`
 */
function hasNoticeTypeViolations(
    reportID: string | undefined,
    transactionViolations: OnyxCollection<TransactionViolation[]>,
    shouldShowInReview?: boolean,
    reportTransactions?: SearchTransaction[],
): boolean {
    const transactions = reportTransactions ?? getReportTransactions(reportID);
    return transactions.some((transaction) => hasNoticeTypeViolation(transaction, transactionViolations, shouldShowInReview));
}

/**
 * Checks to see if a report contains any type of violation
 */
function hasAnyViolations(reportID: string | undefined, transactionViolations: OnyxCollection<TransactionViolation[]>, reportTransactions?: SearchTransaction[]) {
    return (
        hasViolations(reportID, transactionViolations, undefined, reportTransactions) ||
        hasNoticeTypeViolations(reportID, transactionViolations, true, reportTransactions) ||
        hasWarningTypeViolations(reportID, transactionViolations, true, reportTransactions)
    );
}

function hasReportViolations(reportID: string | undefined) {
    if (!reportID) {
        return false;
    }
    const reportViolations = allReportsViolations?.[`${ONYXKEYS.COLLECTION.REPORT_VIOLATIONS}${reportID}`];
    return Object.values(reportViolations ?? {}).some((violations) => !isEmptyObject(violations));
}

type ReportErrorsAndReportActionThatRequiresAttention = {
    errors: ErrorFields;
    reportAction?: OnyxEntry<ReportAction>;
};

function getAllReportActionsErrorsAndReportActionThatRequiresAttention(report: OnyxEntry<Report>, reportActions: OnyxEntry<ReportActions>): ReportErrorsAndReportActionThatRequiresAttention {
    const reportActionsArray = Object.values(reportActions ?? {}).filter((action) => !isDeletedAction(action));
    const reportActionErrors: ErrorFields = {};
    let reportAction: OnyxEntry<ReportAction>;

    for (const action of reportActionsArray) {
        if (action && !isEmptyObject(action.errors)) {
            Object.assign(reportActionErrors, action.errors);

            if (!reportAction) {
                reportAction = action;
            }
        }
    }
    const parentReportAction: OnyxEntry<ReportAction> =
        !report?.parentReportID || !report?.parentReportActionID
            ? undefined
            : allReportActions?.[`${ONYXKEYS.COLLECTION.REPORT_ACTIONS}${report.parentReportID}`]?.[report.parentReportActionID];

    // This will get removed as part of https://github.com/Expensify/App/issues/59961
    // eslint-disable-next-line deprecation/deprecation
    const reportNameValuePairs = getReportNameValuePairs(report?.reportID);

    if (!isArchivedReport(reportNameValuePairs)) {
        if (wasActionTakenByCurrentUser(parentReportAction) && isTransactionThread(parentReportAction)) {
            const transactionID = isMoneyRequestAction(parentReportAction) ? getOriginalMessage(parentReportAction)?.IOUTransactionID : null;
            const transaction = allTransactions?.[`${ONYXKEYS.COLLECTION.TRANSACTION}${transactionID}`];
            if (hasMissingSmartscanFieldsTransactionUtils(transaction ?? null) && !isSettled(transaction?.reportID)) {
                reportActionErrors.smartscan = getMicroSecondOnyxErrorWithTranslationKey('iou.error.genericSmartscanFailureMessage');
                reportAction = undefined;
            }
        } else if ((isIOUReport(report) || isExpenseReport(report)) && report?.ownerAccountID === currentUserAccountID) {
            if (shouldShowRBRForMissingSmartscanFields(report?.reportID) && !isSettled(report?.reportID)) {
                reportActionErrors.smartscan = getMicroSecondOnyxErrorWithTranslationKey('iou.error.genericSmartscanFailureMessage');
                reportAction = getReportActionWithMissingSmartscanFields(report?.reportID);
            }
        } else if (hasSmartscanError(reportActionsArray)) {
            reportActionErrors.smartscan = getMicroSecondOnyxErrorWithTranslationKey('iou.error.genericSmartscanFailureMessage');
            reportAction = getReportActionWithSmartscanError(reportActionsArray);
        }
    }

    return {
        errors: reportActionErrors,
        reportAction,
    };
}

/**
 * Get an object of error messages keyed by microtime by combining all error objects related to the report.
 */
function getAllReportErrors(report: OnyxEntry<Report>, reportActions: OnyxEntry<ReportActions>): Errors {
    const reportErrorFields = report?.errorFields ?? {};
    const {errors: reportActionErrors} = getAllReportActionsErrorsAndReportActionThatRequiresAttention(report, reportActions);

    // All error objects related to the report. Each object in the sources contains error messages keyed by microtime
    const errorSources = {
        ...reportErrorFields,
        ...reportActionErrors,
    };

    // Combine all error messages keyed by microtime into one object
    const errorSourcesArray = Object.values(errorSources ?? {});
    const allReportErrors = {};

    for (const errors of errorSourcesArray) {
        if (!isEmptyObject(errors)) {
            Object.assign(allReportErrors, errors);
        }
    }
    return allReportErrors;
}

function hasReportErrorsOtherThanFailedReceipt(
    report: Report,
    chatReport: OnyxEntry<Report>,
    doesReportHaveViolations: boolean,
    transactionViolations: OnyxCollection<TransactionViolation[]>,
    reportAttributes?: ReportAttributesDerivedValue['reports'],
) {
    const allReportErrors = reportAttributes?.[report?.reportID]?.reportErrors ?? {};
    const transactionReportActions = getAllReportActions(report.reportID);
    const oneTransactionThreadReportID = getOneTransactionThreadReportID(report, chatReport, transactionReportActions, undefined);
    let doesTransactionThreadReportHasViolations = false;
    if (oneTransactionThreadReportID) {
        const transactionReport = getReport(oneTransactionThreadReportID, allReports);
        doesTransactionThreadReportHasViolations = !!transactionReport && shouldDisplayViolationsRBRInLHN(transactionReport, transactionViolations);
    }
    return (
        doesTransactionThreadReportHasViolations ||
        doesReportHaveViolations ||
        Object.values(allReportErrors).some((error) => error?.[0] !== translateLocal('iou.error.genericSmartscanFailureMessage'))
    );
}

type ShouldReportBeInOptionListParams = {
    report: OnyxEntry<Report>;
    chatReport: OnyxEntry<Report>;
    currentReportId: string | undefined;
    isInFocusMode: boolean;
    betas: OnyxEntry<Beta[]>;
    excludeEmptyChats: boolean;
    doesReportHaveViolations: boolean;
    includeSelfDM?: boolean;
    login?: string;
    includeDomainEmail?: boolean;
    isReportArchived?: boolean;
};

function reasonForReportToBeInOptionList({
    report,
    chatReport,
    currentReportId,
    isInFocusMode,
    betas,
    excludeEmptyChats,
    doesReportHaveViolations,
    includeSelfDM = false,
    login,
    includeDomainEmail = false,
    isReportArchived = false,
}: ShouldReportBeInOptionListParams): ValueOf<typeof CONST.REPORT_IN_LHN_REASONS> | null {
    const isInDefaultMode = !isInFocusMode;
    // Exclude reports that have no data because there wouldn't be anything to show in the option item.
    // This can happen if data is currently loading from the server or a report is in various stages of being created.
    // This can also happen for anyone accessing a public room or archived room for which they don't have access to the underlying policy.
    // Optionally exclude reports that do not belong to currently active workspace

    const parentReportAction = isThread(report) ? allReportActions?.[`${ONYXKEYS.COLLECTION.REPORT_ACTIONS}${report.parentReportID}`]?.[report.parentReportActionID] : undefined;

    if (
        !report?.reportID ||
        !report?.type ||
        report?.reportName === undefined ||
        (!report?.participants &&
            // We omit sending back participants for chat rooms when searching for reports since they aren't needed to display the results and can get very large.
            // So we allow showing rooms with no participants–in any other circumstances we should never have these reports with no participants in Onyx.
            !isChatRoom(report) &&
            !isChatThread(report) &&
            !isReportArchived &&
            !isMoneyRequestReport(report) &&
            !isTaskReport(report) &&
            !isSelfDM(report) &&
            !isSystemChat(report) &&
            !isGroupChat(report))
    ) {
        return null;
    }

    const currentReportActions = allReportActions?.[`${ONYXKEYS.COLLECTION.REPORT_ACTIONS}${report?.reportID}`] ?? {};
    const reportActionValues = Object.values(currentReportActions);
    const hasOnlyCreatedAction = reportActionValues.length === 1 && reportActionValues.at(0)?.actionName === CONST.REPORT.ACTIONS.TYPE.CREATED;

    // Hide empty reports that have only a `CREATED` action, a total of 0, and are in a submitted state
    // These reports should be hidden because they appear empty to users and there is nothing actionable for them to do
    if (report?.total === 0 && report?.stateNum === CONST.REPORT.STATE_NUM.SUBMITTED && report?.statusNum === CONST.REPORT.STATUS_NUM.SUBMITTED && hasOnlyCreatedAction) {
        return null;
    }

    // We used to use the system DM for A/B testing onboarding tasks, but now only create them in the Concierge chat. We
    // still need to allow existing users who have tasks in the system DM to see them, but otherwise we don't need to
    // show that chat
    if (report?.participants?.[CONST.ACCOUNT_ID.NOTIFICATIONS] && isEmptyReport(report)) {
        return null;
    }

    if (!canAccessReport(report, betas, isReportArchived)) {
        return null;
    }

    const parentReport = allReports?.[`${ONYXKEYS.COLLECTION.REPORT}${report.parentReportID}`];

    // If this is a transaction thread associated with a report that only has one transaction, omit it
    if (isOneTransactionThread(report, parentReport, parentReportAction)) {
        return null;
    }

    if ((Object.values(CONST.REPORT.UNSUPPORTED_TYPE) as string[]).includes(report?.type ?? '')) {
        return null;
    }

    // Include the currently viewed report. If we excluded the currently viewed report, then there
    // would be no way to highlight it in the options list and it would be confusing to users because they lose
    // a sense of context.
    if (report.reportID === currentReportId) {
        return CONST.REPORT_IN_LHN_REASONS.IS_FOCUSED;
    }

    // Retrieve the draft comment for the report and convert it to a boolean
    const hasDraftComment = hasValidDraftComment(report.reportID);

    // Include reports that are relevant to the user in any view mode. Criteria include having a draft or having a GBR showing.
    // eslint-disable-next-line @typescript-eslint/prefer-nullish-coalescing
    if (hasDraftComment) {
        return CONST.REPORT_IN_LHN_REASONS.HAS_DRAFT_COMMENT;
    }

    if (requiresAttentionFromCurrentUser(report, undefined, isReportArchived)) {
        return CONST.REPORT_IN_LHN_REASONS.HAS_GBR;
    }

    const isEmptyChat = isEmptyReport(report);
    const canHideReport = shouldHideReport(report, currentReportId);

    // Include reports if they are pinned
    if (report.isPinned) {
        return CONST.REPORT_IN_LHN_REASONS.PINNED_BY_USER;
    }

    const reportIsSettled = report.statusNum === CONST.REPORT.STATUS_NUM.REIMBURSED;

    // Always show IOU reports with violations unless they are reimbursed
    if (isExpenseRequest(report) && doesReportHaveViolations && !reportIsSettled) {
        return CONST.REPORT_IN_LHN_REASONS.HAS_IOU_VIOLATIONS;
    }

    // Hide only chat threads that haven't been commented on (other threads are actionable)
    if (isChatThread(report) && canHideReport && isEmptyChat) {
        return null;
    }

    // Include reports that have errors from trying to add a workspace
    // If we excluded it, then the red-brock-road pattern wouldn't work for the user to resolve the error
    if (report.errorFields?.addWorkspaceRoom) {
        return CONST.REPORT_IN_LHN_REASONS.HAS_ADD_WORKSPACE_ROOM_ERRORS;
    }

    // All unread chats (even archived ones) in GSD mode will be shown. This is because GSD mode is specifically for focusing the user on the most relevant chats, primarily, the unread ones
    if (isInFocusMode) {
        const oneTransactionThreadReportID = getOneTransactionThreadReportID(report, chatReport, allReportActions?.[`${ONYXKEYS.COLLECTION.REPORT_ACTIONS}${report.reportID}`]);
        const oneTransactionThreadReport = allReports?.[`${ONYXKEYS.COLLECTION.REPORT}${oneTransactionThreadReportID}`];
        return isUnread(report, oneTransactionThreadReport) && getReportNotificationPreference(report) !== CONST.REPORT.NOTIFICATION_PREFERENCE.MUTE
            ? CONST.REPORT_IN_LHN_REASONS.IS_UNREAD
            : null;
    }

    // Archived reports should always be shown when in default (most recent) mode. This is because you should still be able to access and search for the chats to find them.
    if (isInDefaultMode && isArchivedNonExpenseReport(report, isReportArchived)) {
        return CONST.REPORT_IN_LHN_REASONS.IS_ARCHIVED;
    }

    // Hide chats between two users that haven't been commented on from the LNH
    if (excludeEmptyChats && isEmptyChat && isChatReport(report) && !isPolicyExpenseChat(report) && !isSystemChat(report) && canHideReport) {
        return null;
    }

    if (isSelfDM(report)) {
        return includeSelfDM ? CONST.REPORT_IN_LHN_REASONS.IS_SELF_DM : null;
    }

    if (Str.isDomainEmail(login ?? '') && !includeDomainEmail) {
        return null;
    }

    // Hide chat threads where the parent message is pending removal
    if (!isEmptyObject(parentReportAction) && isPendingRemove(parentReportAction) && isThreadParentMessage(parentReportAction, report?.reportID)) {
        return null;
    }

    return CONST.REPORT_IN_LHN_REASONS.DEFAULT;
}

/**
 * Takes several pieces of data from Onyx and evaluates if a report should be shown in the option list (either when searching
 * for reports or the reports shown in the LHN).
 *
 * This logic is very specific and the order of the logic is very important. It should fail quickly in most cases and also
 * filter out the majority of reports before filtering out very specific minority of reports.
 */
function shouldReportBeInOptionList(params: ShouldReportBeInOptionListParams) {
    return reasonForReportToBeInOptionList(params) !== null;
}

/**
 * Attempts to find a report in onyx with the provided list of participants. Does not include threads, task, expense, room, and policy expense chat.
 */
function getChatByParticipants(
    newParticipantList: number[],
    reports: OnyxCollection<Report> = allReports,
    shouldIncludeGroupChats = false,
    shouldExcludeClosedReports = false,
): OnyxEntry<Report> {
    const sortedNewParticipantList = newParticipantList.sort();
    return Object.values(reports ?? {}).find((report) => {
        const participantAccountIDs = Object.keys(report?.participants ?? {});

        // This will get removed as part of https://github.com/Expensify/App/issues/59961
        // eslint-disable-next-line deprecation/deprecation
        const reportNameValuePairs = getReportNameValuePairs(report?.reportID);

        if (shouldExcludeClosedReports && isArchivedReport(reportNameValuePairs)) {
            return false;
        }

        // Skip if it's not a 1:1 chat
        if (!shouldIncludeGroupChats && !isOneOnOneChat(report) && !isSystemChat(report)) {
            return false;
        }

        // If we are looking for a group chat, then skip non-group chat report
        if (shouldIncludeGroupChats && !isGroupChat(report)) {
            return false;
        }

        const sortedParticipantsAccountIDs = participantAccountIDs.map(Number).sort();

        // Only return the chat if it has all the participants
        return deepEqual(sortedNewParticipantList, sortedParticipantsAccountIDs);
    });
}

/**
 * Attempts to find an invoice chat report in onyx with the provided policyID and receiverID.
 */
function getInvoiceChatByParticipants(receiverID: string | number, receiverType: InvoiceReceiverType, policyID?: string, reports: OnyxCollection<Report> = allReports): OnyxEntry<Report> {
    return Object.values(reports ?? {}).find((report) => {
        // This will get removed as part of https://github.com/Expensify/App/issues/59961
        // eslint-disable-next-line deprecation/deprecation
        const reportNameValuePairs = getReportNameValuePairs(report?.reportID);
        const isReportArchived = isArchivedReport(reportNameValuePairs);
        if (!report || !isInvoiceRoom(report) || isArchivedNonExpenseReport(report, isReportArchived)) {
            return false;
        }

        const isSameReceiver =
            report.invoiceReceiver &&
            report.invoiceReceiver.type === receiverType &&
            (('accountID' in report.invoiceReceiver && report.invoiceReceiver.accountID === receiverID) ||
                ('policyID' in report.invoiceReceiver && report.invoiceReceiver.policyID === receiverID));

        return report.policyID === policyID && isSameReceiver;
    });
}

/**
 * Attempts to find a policy expense report in onyx that is owned by ownerAccountID in a given policy
 */
function getPolicyExpenseChat(ownerAccountID: number | undefined, policyID: string | undefined, reports = allReports): OnyxEntry<Report> {
    if (!ownerAccountID || !policyID) {
        return;
    }

    return Object.values(reports ?? {}).find((report: OnyxEntry<Report>) => {
        // If the report has been deleted, then skip it
        if (!report) {
            return false;
        }

        return report.policyID === policyID && isPolicyExpenseChat(report) && !isThread(report) && report.ownerAccountID === ownerAccountID;
    });
}

function getAllPolicyReports(policyID: string): Array<OnyxEntry<Report>> {
    return Object.values(allReports ?? {}).filter((report) => report?.policyID === policyID);
}

/**
 * Returns true if Chronos is one of the chat participants (1:1)
 */
function chatIncludesChronos(report: OnyxInputOrEntry<Report> | SearchReport): boolean {
    const participantAccountIDs = Object.keys(report?.participants ?? {}).map(Number);
    return participantAccountIDs.includes(CONST.ACCOUNT_ID.CHRONOS);
}

function chatIncludesChronosWithID(reportOrID?: string | SearchReport): boolean {
    if (!reportOrID) {
        return false;
    }

    const report = typeof reportOrID === 'string' ? getReport(reportOrID, allReports) : reportOrID;
    return chatIncludesChronos(report);
}

/**
 * Can only flag if:
 *
 * - It was written by someone else and isn't a whisper
 * - It's a welcome message whisper
 * - It's an ADD_COMMENT that is not an attachment
 */
function canFlagReportAction(reportAction: OnyxInputOrEntry<ReportAction>, reportID: string | undefined): boolean {
    const isCurrentUserAction = reportAction?.actorAccountID === currentUserAccountID;
    if (isWhisperAction(reportAction)) {
        // Allow flagging whispers that are sent by other users
        if (!isCurrentUserAction && reportAction?.actorAccountID !== CONST.ACCOUNT_ID.CONCIERGE) {
            return true;
        }

        // Disallow flagging the rest of whisper as they are sent by us
        return false;
    }

    let report = getReportOrDraftReport(reportID);

    // If the childReportID exists in reportAction and is equal to the reportID,
    // the report action being evaluated is the parent report action in a thread, and we should get the parent report to evaluate instead.
    if (reportAction?.childReportID?.toString() === reportID?.toString()) {
        report = getReportOrDraftReport(report?.parentReportID);
    }

    return !!(
        !isCurrentUserAction &&
        reportAction?.actionName === CONST.REPORT.ACTIONS.TYPE.ADD_COMMENT &&
        !isDeletedAction(reportAction) &&
        !isCreatedTaskReportAction(reportAction) &&
        !isEmptyObject(report) &&
        report &&
        isAllowedToComment(report)
    );
}

/**
 * Whether flag comment page should show
 */
function shouldShowFlagComment(reportAction: OnyxInputOrEntry<ReportAction>, report: OnyxInputOrEntry<Report>, isReportArchived = false): boolean {
    return (
        canFlagReportAction(reportAction, report?.reportID) &&
        !isArchivedNonExpenseReport(report, isReportArchived) &&
        !chatIncludesChronos(report) &&
        !isConciergeChatReport(report) &&
        reportAction?.actorAccountID !== CONST.ACCOUNT_ID.CONCIERGE
    );
}

/**
 * Performs the markdown conversion, and replaces code points > 127 with C escape sequences
 * Used for compatibility with the backend auth validator for AddComment, and to account for MD in comments
 * @returns The comment's total length as seen from the backend
 */
function getCommentLength(textComment: string, parsingDetails?: ParsingDetails): number {
    return getParsedComment(textComment, parsingDetails)
        .replace(/[^ -~]/g, '\\u????')
        .trim().length;
}

function getRouteFromLink(url: string | null): string {
    if (!url) {
        return '';
    }

    // Get the reportID from URL
    let route = url;
    const localWebAndroidRegEx = /^(https:\/\/([0-9]{1,3})\.([0-9]{1,3})\.([0-9]{1,3})\.([0-9]{1,3}))/;
    linkingConfig.prefixes.forEach((prefix) => {
        if (route.startsWith(prefix)) {
            route = route.replace(prefix, '');
        } else if (localWebAndroidRegEx.test(route)) {
            route = route.replace(localWebAndroidRegEx, '');
        } else {
            return;
        }

        // Remove the port if it's a localhost URL
        if (/^:\d+/.test(route)) {
            route = route.replace(/:\d+/, '');
        }

        // Remove the leading slash if exists
        if (route.startsWith('/')) {
            route = route.replace('/', '');
        }
    });
    return route;
}

function parseReportRouteParams(route: string): ReportRouteParams {
    let parsingRoute = route;
    if (parsingRoute.at(0) === '/') {
        // remove the first slash
        parsingRoute = parsingRoute.slice(1);
    }

    if (!parsingRoute.startsWith(addTrailingForwardSlash(ROUTES.REPORT))) {
        return {reportID: '', isSubReportPageRoute: false};
    }

    const state = getStateFromPath(parsingRoute as Route);
    const focusedRoute = findFocusedRoute(state);

    const reportID = focusedRoute?.params && 'reportID' in focusedRoute.params ? (focusedRoute?.params?.reportID as string) : '';

    if (!reportID) {
        return {reportID: '', isSubReportPageRoute: false};
    }

    return {
        reportID,
        // We're checking the route start with `r/`, the sub report route is the route that we can open from report screen like `r/:reportID/details`
        isSubReportPageRoute: focusedRoute?.name !== SCREENS.REPORT,
    };
}

function getReportIDFromLink(url: string | null): string {
    const route = getRouteFromLink(url);
    const {reportID, isSubReportPageRoute} = parseReportRouteParams(route);
    if (isSubReportPageRoute) {
        // We allow the Sub-Report deep link routes (settings, details, etc.) to be handled by their respective component pages
        return '';
    }
    return reportID;
}

/**
 * Check if the chat report is linked to an iou that is waiting for the current user to add a credit bank account.
 */
function hasIOUWaitingOnCurrentUserBankAccount(chatReport: OnyxInputOrEntry<Report>): boolean {
    if (chatReport?.iouReportID) {
        const iouReport = getReport(chatReport.iouReportID, allReports);
        if (iouReport?.isWaitingOnBankAccount && iouReport?.ownerAccountID === currentUserAccountID) {
            return true;
        }
    }

    return false;
}

/**
 * Users can submit an expense:
 * - in policy expense chats only if they are in a role of a member in the chat (in other words, if it's their policy expense chat)
 * - in an open or submitted expense report tied to a policy expense chat the user owns
 *     - employee can submit expenses in a submitted expense report only if the policy has Instant Submit settings turned on
 * - in an IOU report, which is not settled yet
 * - in a 1:1 DM chat
 */
function canRequestMoney(report: OnyxEntry<Report>, policy: OnyxEntry<Policy>, otherParticipants: number[]): boolean {
    // User cannot submit expenses in a chat thread, task report or in a chat room
    if (isChatThread(report) || isTaskReport(report) || isChatRoom(report) || isSelfDM(report) || isGroupChat(report)) {
        return false;
    }

    // Users can only submit expenses in DMs if they are a 1:1 DM
    if (isDM(report)) {
        return otherParticipants.length === 1;
    }

    // Prevent requesting money if pending IOU report waiting for their bank account already exists
    if (hasIOUWaitingOnCurrentUserBankAccount(report)) {
        return false;
    }

    let isOwnPolicyExpenseChat = report?.isOwnPolicyExpenseChat ?? false;
    if (isExpenseReport(report) && getParentReport(report)) {
        isOwnPolicyExpenseChat = !!getParentReport(report)?.isOwnPolicyExpenseChat;
    }

    // In case there are no other participants than the current user and it's not user's own policy expense chat, they can't submit expenses from such report
    if (otherParticipants.length === 0 && !isOwnPolicyExpenseChat) {
        return false;
    }

    // Current user must be a manager or owner of this IOU
    if (isIOUReport(report) && currentUserAccountID !== report?.managerID && currentUserAccountID !== report?.ownerAccountID) {
        return false;
    }

    if (isMoneyRequestReport(report)) {
        return canAddTransaction(report);
    }

    // In the case of policy expense chat, users can only submit expenses from their own policy expense chat
    return !isPolicyExpenseChat(report) || isOwnPolicyExpenseChat;
}

function isGroupChatAdmin(report: OnyxEntry<Report>, accountID: number) {
    if (!report?.participants) {
        return false;
    }

    const reportParticipants = report.participants ?? {};
    const participant = reportParticipants[accountID];
    return participant?.role === CONST.REPORT.ROLE.ADMIN;
}

/**
 * Helper method to define what expense options we want to show for particular method.
 * There are 4 expense options: Submit, Split, Pay and Track expense:
 * - Submit option should show for:
 *     - DMs
 *     - own policy expense chats
 *     - open and processing expense reports tied to own policy expense chat
 *     - unsettled IOU reports
 * - Pay option should show for:
 *     - DMs
 * - Split options should show for:
 *     - DMs
 *     - chat/policy rooms with more than 1 participant
 *     - groups chats with 2 and more participants
 *     - corporate expense chats
 * - Track expense option should show for:
 *    - Self DMs
 *    - own policy expense chats
 *    - open and processing expense reports tied to own policy expense chat
 * - Send invoice option should show for:
 *    - invoice rooms if the user is an admin of the sender workspace
 * None of the options should show in chat threads or if there is some special Expensify account
 * as a participant of the report.
 */
function getMoneyRequestOptions(report: OnyxEntry<Report>, policy: OnyxEntry<Policy>, reportParticipants: number[], filterDeprecatedTypes = false, isReportArchived = false): IOUType[] {
    const teacherUnitePolicyID = environment === CONST.ENVIRONMENT.PRODUCTION ? CONST.TEACHERS_UNITE.PROD_POLICY_ID : CONST.TEACHERS_UNITE.TEST_POLICY_ID;
    const isTeachersUniteReport = report?.policyID === teacherUnitePolicyID;

    // In any thread, task report or trip room, we do not allow any new expenses
    if (isChatThread(report) || isTaskReport(report) || isInvoiceReport(report) || isSystemChat(report) || isReportArchived || isTripRoom(report)) {
        return [];
    }

    if (isInvoiceRoom(report)) {
        if (canSendInvoiceFromWorkspace(policy?.id) && isPolicyAdmin(report?.policyID, allPolicies)) {
            return [CONST.IOU.TYPE.INVOICE];
        }
        return [];
    }

    // We don't allow IOU actions if an Expensify account is a participant of the report, unless the policy that the report is on is owned by an Expensify account
    const doParticipantsIncludeExpensifyAccounts = lodashIntersection(reportParticipants, CONST.EXPENSIFY_ACCOUNT_IDS).length > 0;
    // This will be fixed as part of https://github.com/Expensify/Expensify/issues/507850
    // eslint-disable-next-line deprecation/deprecation
    const policyOwnerAccountID = getPolicy(report?.policyID)?.ownerAccountID;
    const isPolicyOwnedByExpensifyAccounts = policyOwnerAccountID ? CONST.EXPENSIFY_ACCOUNT_IDS.includes(policyOwnerAccountID) : false;
    if (doParticipantsIncludeExpensifyAccounts && !isPolicyOwnedByExpensifyAccounts) {
        // Allow create expense option for Manager McTest report
        if (reportParticipants.some((accountID) => accountID === CONST.ACCOUNT_ID.MANAGER_MCTEST) && Permissions.isBetaEnabled(CONST.BETAS.NEWDOT_MANAGER_MCTEST, allBetas)) {
            return [CONST.IOU.TYPE.SUBMIT];
        }
        return [];
    }

    const otherParticipants = reportParticipants.filter((accountID) => currentUserPersonalDetails?.accountID !== accountID);
    const hasSingleParticipantInReport = otherParticipants.length === 1;
    let options: IOUType[] = [];

    if (isSelfDM(report)) {
        options = [CONST.IOU.TYPE.TRACK];
    }

    if (canRequestMoney(report, policy, otherParticipants)) {
        // For Teachers Unite policy, don't show Create Expense option
        if (!isTeachersUniteReport) {
            options = [...options, CONST.IOU.TYPE.SUBMIT];
            if (!filterDeprecatedTypes) {
                options = [...options, CONST.IOU.TYPE.REQUEST];
            }
        }

        // If the user can request money from the workspace report, they can also track expenses
        if (isPolicyExpenseChat(report) || isExpenseReport(report)) {
            options = [...options, CONST.IOU.TYPE.TRACK];
        }
    }

    // For expense reports on Teachers Unite workspace, disable "Create report" option
    if (isExpenseReport(report) && report?.policyID === teacherUnitePolicyID) {
        options = options.filter((option) => option !== CONST.IOU.TYPE.SUBMIT);
    }

    // User created policy rooms and default rooms like #admins or #announce will always have the Split Expense option
    // unless there are no other participants at all (e.g. #admins room for a policy with only 1 admin)
    // DM chats will have the Split Expense option.
    // Your own expense chats will have the split expense option.
    // Only show Split Expense for TU policy
    if (
        (isChatRoom(report) && !isAnnounceRoom(report) && otherParticipants.length > 0) ||
        (isDM(report) && otherParticipants.length > 0) ||
        (isGroupChat(report) && otherParticipants.length > 0) ||
        (isPolicyExpenseChat(report) && report?.isOwnPolicyExpenseChat && isTeachersUniteReport)
    ) {
        options = [...options, CONST.IOU.TYPE.SPLIT];
    }

    // Pay someone option should be visible only in 1:1 DMs
    if (isDM(report) && hasSingleParticipantInReport) {
        options = [...options, CONST.IOU.TYPE.PAY];
        if (!filterDeprecatedTypes) {
            options = [...options, CONST.IOU.TYPE.SEND];
        }
    }

    return options;
}

/**
 * This is a temporary function to help with the smooth transition with the oldDot.
 * This function will be removed once the transition occurs in oldDot to new links.
 */
// eslint-disable-next-line @typescript-eslint/naming-convention
function temporary_getMoneyRequestOptions(
    report: OnyxEntry<Report>,
    policy: OnyxEntry<Policy>,
    reportParticipants: number[],
    isReportArchived = false,
): Array<Exclude<IOUType, typeof CONST.IOU.TYPE.REQUEST | typeof CONST.IOU.TYPE.SEND | typeof CONST.IOU.TYPE.CREATE | typeof CONST.IOU.TYPE.SPLIT_EXPENSE>> {
    return getMoneyRequestOptions(report, policy, reportParticipants, true, isReportArchived) as Array<
        Exclude<IOUType, typeof CONST.IOU.TYPE.REQUEST | typeof CONST.IOU.TYPE.SEND | typeof CONST.IOU.TYPE.CREATE | typeof CONST.IOU.TYPE.SPLIT_EXPENSE>
    >;
}

/**
 * Invoice sender, invoice receiver and auto-invited admins cannot leave
 */
function canLeaveInvoiceRoom(report: OnyxEntry<Report>): boolean {
    if (!report || !report?.invoiceReceiver) {
        return false;
    }

    if (report?.statusNum === CONST.REPORT.STATUS_NUM.CLOSED) {
        return false;
    }
    // This will be fixed as part of https://github.com/Expensify/Expensify/issues/507850
    // eslint-disable-next-line deprecation/deprecation
    const isSenderPolicyAdmin = getPolicy(report.policyID)?.role === CONST.POLICY.ROLE.ADMIN;

    if (isSenderPolicyAdmin) {
        return false;
    }

    if (report.invoiceReceiver.type === CONST.REPORT.INVOICE_RECEIVER_TYPE.INDIVIDUAL) {
        return report?.invoiceReceiver?.accountID !== currentUserAccountID;
    }

    // This will be fixed as part of https://github.com/Expensify/Expensify/issues/507850
    // eslint-disable-next-line deprecation/deprecation
    const isReceiverPolicyAdmin = getPolicy(report.invoiceReceiver.policyID)?.role === CONST.POLICY.ROLE.ADMIN;

    if (isReceiverPolicyAdmin) {
        return false;
    }

    return true;
}

function isCurrentUserTheOnlyParticipant(participantAccountIDs?: number[]): boolean {
    return !!(participantAccountIDs?.length === 1 && participantAccountIDs?.at(0) === currentUserAccountID);
}

/**
 * Returns display names for those that can see the whisper.
 * However, it returns "you" if the current user is the only one who can see it besides the person that sent it.
 */
function getWhisperDisplayNames(participantAccountIDs?: number[]): string | undefined {
    const isWhisperOnlyVisibleToCurrentUser = isCurrentUserTheOnlyParticipant(participantAccountIDs);

    // When the current user is the only participant, the display name needs to be "you" because that's the only person reading it
    if (isWhisperOnlyVisibleToCurrentUser) {
        return translateLocal('common.youAfterPreposition');
    }

    return participantAccountIDs?.map((accountID) => getDisplayNameForParticipant({accountID, shouldUseShortForm: !isWhisperOnlyVisibleToCurrentUser})).join(', ');
}

/**
 * Show subscript on expense chats / threads and expense requests
 */
function shouldReportShowSubscript(report: OnyxEntry<Report>, isReportArchived = false): boolean {
    if (isArchivedNonExpenseReport(report, isReportArchived) && !isWorkspaceThread(report)) {
        return false;
    }

    if (isPolicyExpenseChat(report) && !isChatThread(report) && !isTaskReport(report) && !report?.isOwnPolicyExpenseChat) {
        return true;
    }

    if (isPolicyExpenseChat(report) && !isThread(report) && !isTaskReport(report)) {
        return true;
    }

    if (isExpenseRequest(report)) {
        return true;
    }

    if (isExpenseReport(report)) {
        return true;
    }

    if (isWorkspaceTaskReport(report)) {
        return true;
    }

    if (isWorkspaceThread(report)) {
        return true;
    }

    if (isInvoiceRoom(report) || isInvoiceReport(report)) {
        return true;
    }

    return false;
}

/**
 * Return true if reports data exists
 */
function isReportDataReady(): boolean {
    return !isEmptyObject(allReports) && Object.keys(allReports ?? {}).some((key) => allReports?.[key]?.reportID);
}

/**
 * Return true if reportID from path is valid
 */
function isValidReportIDFromPath(reportIDFromPath: string | undefined): boolean {
    return !!reportIDFromPath && !['', 'null', 'undefined', '0', '-1'].includes(reportIDFromPath);
}

/**
 * Return the errors we have when creating a chat, a workspace room, or a new empty report
 */
function getCreationReportErrors(report: OnyxEntry<Report>): Errors | null | undefined {
    // We are either adding a workspace room, creating a chat, or we're creating a report, it isn't possible for all of these to have errors for the same report at the same time, so
    // simply looking up the first truthy value will get the relevant property if it's set.
    return report?.errorFields?.addWorkspaceRoom ?? report?.errorFields?.createChat ?? report?.errorFields?.createReport;
}

/**
 * Return true if the expense report is marked for deletion.
 */
function isMoneyRequestReportPendingDeletion(reportOrID: OnyxEntry<Report> | string): boolean {
    const report = typeof reportOrID === 'string' ? getReport(reportOrID, allReports) : reportOrID;
    if (!isMoneyRequestReport(report)) {
        return false;
    }

    const parentReportAction = getReportAction(report?.parentReportID, report?.parentReportActionID);
    return parentReportAction?.pendingAction === CONST.RED_BRICK_ROAD_PENDING_ACTION.DELETE;
}

function navigateToLinkedReportAction(ancestor: Ancestor, isInNarrowPaneModal: boolean, canUserPerformWrite: boolean | undefined, isOffline: boolean) {
    if (isInNarrowPaneModal) {
        Navigation.navigate(
            ROUTES.SEARCH_REPORT.getRoute({
                reportID: ancestor.report.reportID,
                reportActionID: ancestor.reportAction.reportActionID,
                backTo: SCREENS.SEARCH.REPORT_RHP,
            }),
        );
        return;
    }

    // Pop the thread report screen before navigating to the chat report.
    Navigation.goBack(ROUTES.REPORT_WITH_ID.getRoute(ancestor.report.reportID));

    const isVisibleAction = shouldReportActionBeVisible(ancestor.reportAction, ancestor.reportAction.reportActionID, canUserPerformWrite);

    if (isVisibleAction && !isOffline) {
        // Pop the chat report screen before navigating to the linked report action.
        Navigation.goBack(ROUTES.REPORT_WITH_ID.getRoute(ancestor.report.reportID, ancestor.reportAction.reportActionID));
    }
}

function canUserPerformWriteAction(report: OnyxEntry<Report>) {
    const reportErrors = getCreationReportErrors(report);

    // If the expense report is marked for deletion, let us prevent any further write action.
    if (isMoneyRequestReportPendingDeletion(report)) {
        return false;
    }

    // This will get removed as part of https://github.com/Expensify/App/issues/59961
    // eslint-disable-next-line deprecation/deprecation
    const reportNameValuePairs = getReportNameValuePairs(report?.reportID);
    return (
        !isArchivedNonExpenseReport(report, !!reportNameValuePairs?.private_isArchived) &&
        isEmptyObject(reportErrors) &&
        report &&
        isAllowedToComment(report) &&
        !isAnonymousUser &&
        canWriteInReport(report)
    );
}

/**
 * Returns ID of the original report from which the given reportAction is first created.
 */
function getOriginalReportID(reportID: string | undefined, reportAction: OnyxInputOrEntry<ReportAction>): string | undefined {
    if (!reportID) {
        return undefined;
    }
    const reportActions = allReportActions?.[`${ONYXKEYS.COLLECTION.REPORT_ACTIONS}${reportID}`];
    const currentReportAction = reportAction?.reportActionID ? reportActions?.[reportAction.reportActionID] : undefined;
    const report = allReports?.[`${ONYXKEYS.COLLECTION.REPORT}${reportID}`];
    const chatReport = allReports?.[`${ONYXKEYS.COLLECTION.REPORT}${report?.chatReportID}`];
    const transactionThreadReportID = getOneTransactionThreadReportID(report, chatReport, reportActions ?? ([] as ReportAction[]));
    const isThreadReportParentAction = reportAction?.childReportID?.toString() === reportID;
    if (Object.keys(currentReportAction ?? {}).length === 0) {
        return isThreadReportParentAction ? getReport(reportID, allReports)?.parentReportID : (transactionThreadReportID ?? reportID);
    }
    return reportID;
}

/**
 * Return the pendingAction and the errors resulting from either
 *
 * - creating a workspace room
 * - starting a chat
 * - paying the expense
 *
 * while being offline
 */
function getReportOfflinePendingActionAndErrors(report: OnyxEntry<Report>): ReportOfflinePendingActionAndErrors {
    // It shouldn't be possible for all of these actions to be pending (or to have errors) for the same report at the same time, so just take the first that exists
    const reportPendingAction = report?.pendingFields?.addWorkspaceRoom ?? report?.pendingFields?.createChat ?? report?.pendingFields?.reimbursed ?? report?.pendingFields?.createReport;
    const reportErrors = getCreationReportErrors(report);
    return {reportPendingAction, reportErrors};
}

/**
 * Check if the report can create the expense with type is iouType
 */
function canCreateRequest(report: OnyxEntry<Report>, policy: OnyxEntry<Policy>, iouType: ValueOf<typeof CONST.IOU.TYPE>, isReportArchived = false): boolean {
    const participantAccountIDs = Object.keys(report?.participants ?? {}).map(Number);

    if (!canUserPerformWriteAction(report)) {
        return false;
    }

    const requestOptions = getMoneyRequestOptions(report, policy, participantAccountIDs, isReportArchived);
    requestOptions.push(CONST.IOU.TYPE.CREATE);

    return requestOptions.includes(iouType);
}

function getWorkspaceChats(policyID: string | undefined, accountIDs: number[], reports: OnyxCollection<Report> = allReports): Array<OnyxEntry<Report>> {
    return Object.values(reports ?? {}).filter(
        (report) => isPolicyExpenseChat(report) && !!policyID && report?.policyID === policyID && report?.ownerAccountID && accountIDs.includes(report?.ownerAccountID),
    );
}

/**
 * Gets all reports that relate to the policy
 *
 * @param policyID - the workspace ID to get all associated reports
 */
function getAllWorkspaceReports(policyID?: string): Array<OnyxEntry<Report>> {
    if (!policyID) {
        return [];
    }
    return Object.values(allReports ?? {}).filter((report) => report?.policyID === policyID);
}

/**
 * @param policy - the workspace the report is on, null if the user isn't a member of the workspace
 */
function shouldDisableRename(report: OnyxEntry<Report>, isReportArchived = false): boolean {
    if (
        isDefaultRoom(report) ||
        isReportArchived ||
        isPublicRoom(report) ||
        isThread(report) ||
        isMoneyRequest(report) ||
        isMoneyRequestReport(report) ||
        isPolicyExpenseChat(report) ||
        isInvoiceRoom(report) ||
        isInvoiceReport(report) ||
        isSystemChat(report)
    ) {
        return true;
    }

    if (isGroupChat(report)) {
        return false;
    }

    if (isDeprecatedGroupDM(report, isReportArchived) || isTaskReport(report)) {
        return true;
    }

    return false;
}

/**
 * @param policy - the workspace the report is on, null if the user isn't a member of the workspace
 */
function canEditWriteCapability(report: OnyxEntry<Report>, policy: OnyxEntry<Policy>, isReportArchived = false): boolean {
    return isPolicyAdminPolicyUtils(policy) && !isAdminRoom(report) && !isReportArchived && !isThread(report) && !isInvoiceRoom(report) && !isPolicyExpenseChat(report);
}

/**
 * @param policy - the workspace the room is on, null if the user isn't a member of the workspace
 * @param isReportArchived - whether the workspace room is archived
 */
function canEditRoomVisibility(policy: OnyxEntry<Policy>, isReportArchived: boolean): boolean {
    return !isReportArchived && isPolicyAdminPolicyUtils(policy);
}

/**
 * Returns the onyx data needed for the task assignee chat
 */
function getTaskAssigneeChatOnyxData(
    accountID: number,
    assigneeAccountID: number,
    taskReportID: string,
    assigneeChatReportID: string,
    parentReportID: string | undefined,
    title: string,
    assigneeChatReport: OnyxEntry<Report>,
): OnyxDataTaskAssigneeChat {
    // Set if we need to add a comment to the assignee chat notifying them that they have been assigned a task
    let optimisticAssigneeAddComment: OptimisticReportAction | undefined;
    // Set if this is a new chat that needs to be created for the assignee
    let optimisticChatCreatedReportAction: OptimisticCreatedReportAction | undefined;
    const assigneeChatReportMetadata = getReportMetadata(assigneeChatReportID);
    const currentTime = DateUtils.getDBTime();
    const optimisticData: OnyxUpdate[] = [];
    const successData: OnyxUpdate[] = [];
    const failureData: OnyxUpdate[] = [];

    // You're able to assign a task to someone you haven't chatted with before - so we need to optimistically create the chat and the chat reportActions
    // Only add the assignee chat report to onyx if we haven't already set it optimistically
    if (assigneeChatReportMetadata?.isOptimisticReport && assigneeChatReport?.pendingFields?.createChat !== CONST.RED_BRICK_ROAD_PENDING_ACTION.ADD) {
        optimisticChatCreatedReportAction = buildOptimisticCreatedReportAction(assigneeChatReportID);
        optimisticData.push(
            {
                onyxMethod: Onyx.METHOD.MERGE,
                key: `${ONYXKEYS.COLLECTION.REPORT}${assigneeChatReportID}`,
                value: {
                    pendingFields: {
                        createChat: CONST.RED_BRICK_ROAD_PENDING_ACTION.ADD,
                    },
                },
            },
            {
                onyxMethod: Onyx.METHOD.MERGE,
                key: `${ONYXKEYS.COLLECTION.REPORT_METADATA}${assigneeChatReportID}`,
                value: {
                    isOptimisticReport: true,
                },
            },
            {
                onyxMethod: Onyx.METHOD.MERGE,
                key: `${ONYXKEYS.COLLECTION.REPORT_ACTIONS}${assigneeChatReportID}`,
                value: {[optimisticChatCreatedReportAction.reportActionID]: optimisticChatCreatedReportAction as Partial<ReportAction>},
            },
        );

        successData.push(
            {
                onyxMethod: Onyx.METHOD.MERGE,
                key: `${ONYXKEYS.COLLECTION.REPORT}${assigneeChatReportID}`,
                value: {
                    pendingFields: {
                        createChat: null,
                    },
                    // BE will send a different participant. We clear the optimistic one to avoid duplicated entries
                    participants: {[assigneeAccountID]: null},
                },
            },
            {
                onyxMethod: Onyx.METHOD.MERGE,
                key: `${ONYXKEYS.COLLECTION.REPORT_METADATA}${assigneeChatReportID}`,
                value: {
                    isOptimisticReport: false,
                },
            },
            {
                onyxMethod: Onyx.METHOD.MERGE,
                key: `${ONYXKEYS.COLLECTION.REPORT_METADATA}${assigneeChatReportID}`,
                value: {
                    isOptimisticReport: false,
                },
            },
        );

        failureData.push(
            {
                onyxMethod: Onyx.METHOD.SET,
                key: `${ONYXKEYS.COLLECTION.REPORT}${assigneeChatReportID}`,
                value: null,
            },
            {
                onyxMethod: Onyx.METHOD.MERGE,
                key: `${ONYXKEYS.COLLECTION.REPORT_ACTIONS}${assigneeChatReportID}`,
                value: {[optimisticChatCreatedReportAction.reportActionID]: {pendingAction: null}},
            },
            // If we failed, we want to remove the optimistic personal details as it was likely due to an invalid login
            {
                onyxMethod: Onyx.METHOD.MERGE,
                key: ONYXKEYS.PERSONAL_DETAILS_LIST,
                value: {
                    [assigneeAccountID]: null,
                },
            },
        );
    }

    // If you're choosing to share the task in the same DM as the assignee then we don't need to create another reportAction indicating that you've been assigned
    if (assigneeChatReportID !== parentReportID) {
        // eslint-disable-next-line @typescript-eslint/prefer-nullish-coalescing
        const displayname = allPersonalDetails?.[assigneeAccountID]?.displayName || allPersonalDetails?.[assigneeAccountID]?.login || '';
        optimisticAssigneeAddComment = buildOptimisticTaskCommentReportAction(taskReportID, title, assigneeAccountID, `assigned to ${displayname}`, parentReportID);
        const lastAssigneeCommentText = formatReportLastMessageText(getReportActionText(optimisticAssigneeAddComment.reportAction as ReportAction));
        const optimisticAssigneeReport = {
            lastVisibleActionCreated: currentTime,
            lastMessageText: lastAssigneeCommentText,
            lastActorAccountID: accountID,
            lastReadTime: currentTime,
        };

        optimisticData.push(
            {
                onyxMethod: Onyx.METHOD.MERGE,
                key: `${ONYXKEYS.COLLECTION.REPORT_ACTIONS}${assigneeChatReportID}`,
                value: {[optimisticAssigneeAddComment.reportAction.reportActionID]: optimisticAssigneeAddComment.reportAction as ReportAction},
            },
            {
                onyxMethod: Onyx.METHOD.MERGE,
                key: `${ONYXKEYS.COLLECTION.REPORT}${assigneeChatReportID}`,
                value: optimisticAssigneeReport,
            },
        );
        successData.push({
            onyxMethod: Onyx.METHOD.MERGE,
            key: `${ONYXKEYS.COLLECTION.REPORT_ACTIONS}${assigneeChatReportID}`,
            value: {[optimisticAssigneeAddComment.reportAction.reportActionID]: {isOptimisticAction: null}},
        });
        failureData.push({
            onyxMethod: Onyx.METHOD.MERGE,
            key: `${ONYXKEYS.COLLECTION.REPORT_ACTIONS}${assigneeChatReportID}`,
            value: {[optimisticAssigneeAddComment.reportAction.reportActionID]: {pendingAction: null}},
        });
    }

    return {
        optimisticData,
        successData,
        failureData,
        optimisticAssigneeAddComment,
        optimisticChatCreatedReportAction,
    };
}

/**
 * Return iou report action display message
 */
function getIOUReportActionDisplayMessage(reportAction: OnyxEntry<ReportAction>, transaction?: OnyxEntry<Transaction>, report?: Report): string {
    if (!isMoneyRequestAction(reportAction)) {
        return '';
    }
    const originalMessage = getOriginalMessage(reportAction);
    const {IOUReportID, automaticAction, payAsBusiness} = originalMessage ?? {};
    const iouReport = getReportOrDraftReport(IOUReportID);
    const isInvoice = isInvoiceReport(iouReport);

    let translationKey: TranslationPaths;
    if (originalMessage?.type === CONST.IOU.REPORT_ACTION_TYPE.PAY) {
        const reportPolicy = allPolicies?.[`${ONYXKEYS.COLLECTION.POLICY}${report?.policyID}`];
        const last4Digits = reportPolicy?.achAccount?.accountNumber.slice(-4) ?? '';

        switch (originalMessage.paymentType) {
            case CONST.IOU.PAYMENT_TYPE.ELSEWHERE:
                translationKey = hasMissingInvoiceBankAccount(IOUReportID) ? 'iou.payerSettledWithMissingBankAccount' : 'iou.paidElsewhere';
                break;
            case CONST.IOU.PAYMENT_TYPE.EXPENSIFY:
            case CONST.IOU.PAYMENT_TYPE.VBBA:
                if (isInvoice) {
                    return translateLocal(payAsBusiness ? 'iou.settleInvoiceBusiness' : 'iou.settleInvoicePersonal', {amount: '', last4Digits});
                }
                translationKey = 'iou.businessBankAccount';
                if (automaticAction && originalMessage.paymentType === CONST.IOU.PAYMENT_TYPE.EXPENSIFY) {
                    translationKey = 'iou.automaticallyPaidWithExpensify';
                } else {
                    translationKey = 'iou.automaticallyPaidWithBusinessBankAccount';
                }
                break;
            default:
                translationKey = 'iou.payerPaidAmount';
                break;
        }

        return translateLocal(translationKey, {amount: '', payer: '', last4Digits});
    }

    const amount = getTransactionAmount(transaction, !isEmptyObject(iouReport) && isExpenseReport(iouReport), transaction?.reportID === CONST.REPORT.UNREPORTED_REPORT_ID) ?? 0;
    const formattedAmount = convertToDisplayString(amount, getCurrency(transaction)) ?? '';
    const isRequestSettled = isSettled(IOUReportID);
    const isApproved = isReportApproved({report: iouReport});
    if (isRequestSettled) {
        return translateLocal('iou.payerSettled', {
            amount: formattedAmount,
        });
    }
    if (isApproved) {
        return translateLocal('iou.approvedAmount', {
            amount: formattedAmount,
        });
    }
    if (isSplitBillReportAction(reportAction)) {
        translationKey = 'iou.didSplitAmount';
    } else if (isTrackExpenseAction(reportAction)) {
        translationKey = 'iou.trackedAmount';
    } else {
        translationKey = 'iou.expenseAmount';
    }
    return translateLocal(translationKey, {
        formattedAmount,
        comment: getMerchantOrDescription(transaction),
    });
}

/**
 * Checks if a report is a group chat.
 *
 * A report is a group chat if it meets the following conditions:
 * - Not a chat thread.
 * - Not a task report.
 * - Not an expense / IOU report.
 * - Not an archived room.
 * - Not a public / admin / announce chat room (chat type doesn't match any of the specified types).
 * - More than 2 participants.
 *
 */
function isDeprecatedGroupDM(report: OnyxEntry<Report>, isReportArchived = false): boolean {
    return !!(
        report &&
        !isChatThread(report) &&
        !isTaskReport(report) &&
        !isInvoiceReport(report) &&
        !isMoneyRequestReport(report) &&
        !isReportArchived &&
        !Object.values(CONST.REPORT.CHAT_TYPE).some((chatType) => chatType === getChatType(report)) &&
        Object.keys(report.participants ?? {})
            .map(Number)
            .filter((accountID) => accountID !== currentUserAccountID).length > 1
    );
}

/**
 * A "root" group chat is the top level group chat and does not refer to any threads off of a Group Chat
 */
function isRootGroupChat(report: OnyxEntry<Report>, isReportArchived = false): boolean {
    return !isChatThread(report) && (isGroupChat(report) || isDeprecatedGroupDM(report, isReportArchived));
}

/**
 * Assume any report without a reportID is unusable.
 */
function isValidReport(report?: OnyxEntry<Report>): boolean {
    return !!report?.reportID;
}

/**
 * Check to see if we are a participant of this report.
 */
function isReportParticipant(accountID: number | undefined, report: OnyxEntry<Report>): boolean {
    if (!accountID) {
        return false;
    }

    const possibleAccountIDs = Object.keys(report?.participants ?? {}).map(Number);
    if (report?.ownerAccountID) {
        possibleAccountIDs.push(report?.ownerAccountID);
    }
    if (report?.managerID) {
        possibleAccountIDs.push(report?.managerID);
    }
    return possibleAccountIDs.includes(accountID);
}

/**
 * Check to see if the current user has access to view the report.
 */
function canCurrentUserOpenReport(report: OnyxEntry<Report>, isReportArchived = false): boolean {
    return (isReportParticipant(currentUserAccountID, report) || isPublicRoom(report)) && canAccessReport(report, allBetas, isReportArchived);
}

function shouldUseFullTitleToDisplay(report: OnyxEntry<Report>): boolean {
    return (
        isMoneyRequestReport(report) || isPolicyExpenseChat(report) || isChatRoom(report) || isChatThread(report) || isTaskReport(report) || isGroupChat(report) || isInvoiceReport(report)
    );
}

function getRoom(type: ValueOf<typeof CONST.REPORT.CHAT_TYPE>, policyID: string): OnyxEntry<Report> {
    const room = Object.values(allReports ?? {}).find((report) => report?.policyID === policyID && report?.chatType === type && !isThread(report));
    return room;
}

/**
 *  We only want policy members who are members of the report to be able to modify the report description, but not in thread chat.
 */
function canEditReportDescription(report: OnyxEntry<Report>, policy: OnyxEntry<Policy>, isReportArchived = false): boolean {
    return (
        !isMoneyRequestReport(report) &&
        !isReportArchived &&
        isChatRoom(report) &&
        !isChatThread(report) &&
        !isEmpty(policy) &&
        hasParticipantInArray(report, currentUserAccountID ? [currentUserAccountID] : []) &&
        !isAuditor(report)
    );
}

function canEditPolicyDescription(policy: OnyxEntry<Policy>): boolean {
    return isPolicyAdminPolicyUtils(policy);
}

function getReportActionWithSmartscanError(reportActions: ReportAction[]): ReportAction | undefined {
    return reportActions.find((action) => {
        const isReportPreview = isReportPreviewAction(action);
        const isSplitReportAction = isSplitBillReportAction(action);
        if (!isSplitReportAction && !isReportPreview) {
            return false;
        }
        const IOUReportID = getIOUReportIDFromReportActionPreview(action);
        const isReportPreviewError = isReportPreview && shouldShowRBRForMissingSmartscanFields(IOUReportID) && !isSettled(IOUReportID);
        if (isReportPreviewError) {
            return true;
        }

        const transactionID = isMoneyRequestAction(action) ? getOriginalMessage(action)?.IOUTransactionID : undefined;
        const transaction = allTransactions?.[`${ONYXKEYS.COLLECTION.TRANSACTION}${transactionID}`] ?? {};
        const isSplitBillError = isSplitReportAction && hasMissingSmartscanFieldsTransactionUtils(transaction as Transaction);

        return isSplitBillError;
    });
}

/**
 * Checks if report action has error when smart scanning
 */
function hasSmartscanError(reportActions: ReportAction[]): boolean {
    return !!getReportActionWithSmartscanError(reportActions);
}

function shouldAutoFocusOnKeyPress(event: KeyboardEvent): boolean {
    if (event.key.length > 1) {
        return false;
    }

    // If a key is pressed in combination with Meta, Control or Alt do not focus
    if (event.ctrlKey || event.metaKey) {
        return false;
    }

    if (event.code === 'Space') {
        return false;
    }

    return true;
}

/**
 * Navigates to the appropriate screen based on the presence of a private note for the current user.
 */
function navigateToPrivateNotes(report: OnyxEntry<Report>, session: OnyxEntry<Session>, backTo?: string) {
    if (isEmpty(report) || isEmpty(session) || !session.accountID) {
        return;
    }
    const currentUserPrivateNote = report.privateNotes?.[session.accountID]?.note ?? '';
    if (isEmpty(currentUserPrivateNote)) {
        Navigation.navigate(ROUTES.PRIVATE_NOTES_EDIT.getRoute(report.reportID, session.accountID, backTo));
        return;
    }
    Navigation.navigate(ROUTES.PRIVATE_NOTES_LIST.getRoute(report.reportID, backTo));
}

/**
 * Get all held transactions of a iouReport
 */
function getAllHeldTransactions(iouReportID?: string): Transaction[] {
    const transactions = getReportTransactions(iouReportID);
    return transactions.filter((transaction) => isOnHoldTransactionUtils(transaction));
}

/**
 * Check if Report has any held expenses
 */
function hasHeldExpenses(iouReportID?: string, allReportTransactions?: SearchTransaction[]): boolean {
    const iouReportTransactions = getReportTransactions(iouReportID);
    const transactions = allReportTransactions ?? iouReportTransactions;
    return transactions.some((transaction) => isOnHoldTransactionUtils(transaction));
}

/**
 * Check if all expenses in the Report are on hold
 */
function hasOnlyHeldExpenses(iouReportID?: string, allReportTransactions?: SearchTransaction[]): boolean {
    const transactionsByIouReportID = getReportTransactions(iouReportID);
    const reportTransactions = allReportTransactions ?? transactionsByIouReportID;
    return reportTransactions.length > 0 && !reportTransactions.some((transaction) => !isOnHoldTransactionUtils(transaction));
}

/**
 * Checks if thread replies should be displayed
 */
function shouldDisplayThreadReplies(reportAction: OnyxInputOrEntry<ReportAction>, isThreadReportParentAction: boolean): boolean {
    const hasReplies = (reportAction?.childVisibleActionCount ?? 0) > 0;
    return hasReplies && !!reportAction?.childCommenterCount && !isThreadReportParentAction;
}

/**
 * Check if money report has any transactions updated optimistically
 */
function hasUpdatedTotal(report: OnyxInputOrEntry<Report>, policy: OnyxInputOrEntry<Policy>): boolean {
    if (!report) {
        return true;
    }

    const allReportTransactions = getReportTransactions(report.reportID);

    const hasPendingTransaction = allReportTransactions.some((transaction) => !!transaction.pendingAction);
    const hasTransactionWithDifferentCurrency = allReportTransactions.some((transaction) => transaction.currency !== report.currency);
    const hasDifferentWorkspaceCurrency = report.pendingFields?.createChat && isExpenseReport(report) && report.currency !== policy?.outputCurrency;
    const hasOptimisticHeldExpense = hasHeldExpenses(report.reportID) && report?.unheldTotal === undefined;

    return !(hasPendingTransaction && (hasTransactionWithDifferentCurrency || hasDifferentWorkspaceCurrency)) && !hasOptimisticHeldExpense && !report.pendingFields?.total;
}

/**
 * Return held and full amount formatted with used currency
 */
function getNonHeldAndFullAmount(iouReport: OnyxEntry<Report>, shouldExcludeNonReimbursables: boolean): NonHeldAndFullAmount {
    // if the report is an expense report, the total amount should be negated
    const coefficient = isExpenseReport(iouReport) ? -1 : 1;

    let total = iouReport?.total ?? 0;
    let unheldTotal = iouReport?.unheldTotal ?? 0;
    if (shouldExcludeNonReimbursables) {
        total -= iouReport?.nonReimbursableTotal ?? 0;
        unheldTotal -= iouReport?.unheldNonReimbursableTotal ?? 0;
    }

    return {
        nonHeldAmount: convertToDisplayString(unheldTotal * coefficient, iouReport?.currency),
        fullAmount: convertToDisplayString(total * coefficient, iouReport?.currency),
        hasValidNonHeldAmount: unheldTotal * coefficient >= 0,
    };
}

/**
 * Disable reply in thread action if:
 *
 * - The action is listed in the thread-disabled list
 * - The action is a split expense action
 * - The action is deleted and is not threaded
 * - The report is archived and the action is not threaded
 * - The action is a whisper action and it's neither a report preview nor IOU action
 * - The action is the thread's first chat
 */
function shouldDisableThread(reportAction: OnyxInputOrEntry<ReportAction>, reportID: string, isThreadReportParentAction: boolean, isReportArchived = false): boolean {
    const isSplitBillAction = isSplitBillReportAction(reportAction);
    const isDeletedActionLocal = isDeletedAction(reportAction);
    const isReportPreviewActionLocal = isReportPreviewAction(reportAction);
    const isIOUAction = isMoneyRequestAction(reportAction);
    const isWhisperActionLocal = isWhisperAction(reportAction) || isActionableTrackExpense(reportAction);
    const isActionDisabled = CONST.REPORT.ACTIONS.THREAD_DISABLED.some((action: string) => action === reportAction?.actionName);

    return (
        isActionDisabled ||
        isSplitBillAction ||
        (isDeletedActionLocal && !reportAction?.childVisibleActionCount) ||
        (isReportArchived && !reportAction?.childVisibleActionCount) ||
        (isWhisperActionLocal && !isReportPreviewActionLocal && !isIOUAction) ||
        isThreadReportParentAction
    );
}

function getAllAncestorReportActions(report: Report | null | undefined, currentUpdatedReport?: OnyxEntry<Report>): Ancestor[] {
    if (!report) {
        return [];
    }
    const allAncestors: Ancestor[] = [];
    let parentReportID = report.parentReportID;
    let parentReportActionID = report.parentReportActionID;

    while (parentReportID) {
        const parentReport = currentUpdatedReport && currentUpdatedReport.reportID === parentReportID ? currentUpdatedReport : getReportOrDraftReport(parentReportID);
        const parentReportAction = getReportAction(parentReportID, parentReportActionID);

        if (!parentReport || !parentReportAction || (isTransactionThread(parentReportAction) && !isSentMoneyReportAction(parentReportAction)) || isReportPreviewAction(parentReportAction)) {
            break;
        }

        // For threads, we don't want to display trip summary
        if (isTripPreview(parentReportAction) && allAncestors.length > 0) {
            break;
        }

        const isParentReportActionUnread = isCurrentActionUnread(parentReport, parentReportAction);
        allAncestors.push({
            report: parentReport,
            reportAction: parentReportAction,
            shouldDisplayNewMarker: isParentReportActionUnread,
        });

        parentReportID = parentReport?.parentReportID;
        parentReportActionID = parentReport?.parentReportActionID;
    }

    return allAncestors.reverse();
}

function getAllAncestorReportActionIDs(report: Report | null | undefined, includeTransactionThread = false): AncestorIDs {
    if (!report) {
        return {
            reportIDs: [],
            reportActionsIDs: [],
        };
    }

    const allAncestorIDs: AncestorIDs = {
        reportIDs: [],
        reportActionsIDs: [],
    };
    let parentReportID = report.parentReportID;
    let parentReportActionID = report.parentReportActionID;

    while (parentReportID) {
        const parentReport = getReportOrDraftReport(parentReportID);
        const parentReportAction = getReportAction(parentReportID, parentReportActionID);

        if (
            !parentReportAction ||
            (!includeTransactionThread && ((isTransactionThread(parentReportAction) && !isSentMoneyReportAction(parentReportAction)) || isReportPreviewAction(parentReportAction)))
        ) {
            break;
        }

        allAncestorIDs.reportIDs.push(parentReportID);
        if (parentReportActionID) {
            allAncestorIDs.reportActionsIDs.push(parentReportActionID);
        }

        if (!parentReport) {
            break;
        }

        parentReportID = parentReport?.parentReportID;
        parentReportActionID = parentReport?.parentReportActionID;
    }

    return allAncestorIDs;
}

/**
 * Get optimistic data of parent report action
 * @param reportID The reportID of the report that is updated
 * @param lastVisibleActionCreated Last visible action created of the child report
 * @param type The type of action in the child report
 */
function getOptimisticDataForParentReportAction(reportID: string | undefined, lastVisibleActionCreated: string, type: string): Array<OnyxUpdate | null> {
    const report = getReportOrDraftReport(reportID);

    if (!report || isEmptyObject(report)) {
        return [];
    }

    const ancestors = getAllAncestorReportActionIDs(report, true);
    const totalAncestor = ancestors.reportIDs.length;

    return Array.from(Array(totalAncestor), (_, index) => {
        const ancestorReport = getReportOrDraftReport(ancestors.reportIDs.at(index));

        if (!ancestorReport || isEmptyObject(ancestorReport)) {
            return null;
        }

        const ancestorReportAction = getReportAction(ancestorReport.reportID, ancestors.reportActionsIDs.at(index) ?? '');

        if (!ancestorReportAction?.reportActionID || isEmptyObject(ancestorReportAction)) {
            return null;
        }

        return {
            onyxMethod: Onyx.METHOD.MERGE,
            key: `${ONYXKEYS.COLLECTION.REPORT_ACTIONS}${ancestorReport.reportID}`,
            value: {
                [ancestorReportAction.reportActionID]: updateOptimisticParentReportAction(ancestorReportAction, lastVisibleActionCreated, type),
            },
        };
    });
}

function canBeAutoReimbursed(report: OnyxInputOrEntry<Report>, policy: OnyxInputOrEntry<Policy> | SearchPolicy): boolean {
    if (isEmptyObject(policy)) {
        return false;
    }
    type CurrencyType = TupleToUnion<typeof CONST.DIRECT_REIMBURSEMENT_CURRENCIES>;
    const reimbursableTotal = getMoneyRequestSpendBreakdown(report).totalDisplaySpend;
    const autoReimbursementLimit = policy?.autoReimbursement?.limit ?? policy?.autoReimbursementLimit ?? 0;
    const isAutoReimbursable =
        isReportInGroupPolicy(report) &&
        policy.reimbursementChoice === CONST.POLICY.REIMBURSEMENT_CHOICES.REIMBURSEMENT_YES &&
        autoReimbursementLimit >= reimbursableTotal &&
        reimbursableTotal > 0 &&
        CONST.DIRECT_REIMBURSEMENT_CURRENCIES.includes(report?.currency as CurrencyType);
    return isAutoReimbursable;
}

/** Check if the current user is an owner of the report */
function isReportOwner(report: OnyxInputOrEntry<Report>): boolean {
    return report?.ownerAccountID === currentUserPersonalDetails?.accountID;
}

function isAllowedToApproveExpenseReport(report: OnyxEntry<Report>, approverAccountID?: number, reportPolicy?: OnyxEntry<Policy> | SearchPolicy): boolean {
    // This will be fixed as part of https://github.com/Expensify/Expensify/issues/507850
    // eslint-disable-next-line deprecation/deprecation
    const policy = reportPolicy ?? getPolicy(report?.policyID);
    const isOwner = (approverAccountID ?? currentUserAccountID) === report?.ownerAccountID;
    return !(policy?.preventSelfApproval && isOwner);
}

function isAllowedToSubmitDraftExpenseReport(report: OnyxEntry<Report>): boolean {
    // This will be fixed as part of https://github.com/Expensify/Expensify/issues/507850
    // eslint-disable-next-line deprecation/deprecation
    const policy = getPolicy(report?.policyID);
    const submitToAccountID = getSubmitToAccountID(policy, report);

    return isAllowedToApproveExpenseReport(report, submitToAccountID);
}

/**
 * What missing payment method does this report action indicate, if any?
 */
function getIndicatedMissingPaymentMethod(userWalletTierName: string | undefined, reportId: string | undefined, reportAction: ReportAction): MissingPaymentMethod | undefined {
    const isSubmitterOfUnsettledReport = reportId && isCurrentUserSubmitter(getReport(reportId, allReports)) && !isSettled(reportId);
    if (!reportId || !isSubmitterOfUnsettledReport || !isReimbursementQueuedAction(reportAction)) {
        return undefined;
    }
    const paymentType = getOriginalMessage(reportAction)?.paymentType;
    if (paymentType === CONST.IOU.PAYMENT_TYPE.EXPENSIFY) {
        return !userWalletTierName || userWalletTierName === CONST.WALLET.TIER_NAME.SILVER ? 'wallet' : undefined;
    }

    return !hasCreditBankAccount() ? 'bankAccount' : undefined;
}

/**
 * Checks if report chat contains missing payment method
 */
function hasMissingPaymentMethod(userWalletTierName: string | undefined, iouReportID: string | undefined): boolean {
    const reportActions = allReportActions?.[`${ONYXKEYS.COLLECTION.REPORT_ACTIONS}${iouReportID}`] ?? {};
    return Object.values(reportActions)
        .filter(Boolean)
        .some((action) => getIndicatedMissingPaymentMethod(userWalletTierName, iouReportID, action) !== undefined);
}

/**
 * Used from expense actions to decide if we need to build an optimistic expense report.
 * Create a new report if:
 * - we don't have an iouReport set in the chatReport
 * - we have one, but it's waiting on the payee adding a bank account
 * - we have one, but we can't add more transactions to it due to: report is approved or settled
 */
function shouldCreateNewMoneyRequestReport(existingIOUReport: OnyxInputOrEntry<Report> | undefined, chatReport: OnyxInputOrEntry<Report>, isScanRequest: boolean): boolean {
    const isASAPSubmitBetaEnabled = Permissions.isBetaEnabled(CONST.BETAS.ASAP_SUBMIT, allBetas);
    return !existingIOUReport || hasIOUWaitingOnCurrentUserBankAccount(chatReport) || !canAddTransaction(existingIOUReport) || (isScanRequest && isASAPSubmitBetaEnabled);
}

function getTripIDFromTransactionParentReportID(transactionParentReportID: string | undefined): string | undefined {
    return (getReportOrDraftReport(transactionParentReportID) as OnyxEntry<Report>)?.tripData?.tripID;
}

/**
 * Checks if report contains actions with errors
 */
function hasActionWithErrorsForTransaction(reportID: string | undefined, transaction: Transaction | undefined): boolean {
    if (!reportID) {
        return false;
    }
    const reportActions = allReportActions?.[`${ONYXKEYS.COLLECTION.REPORT_ACTIONS}${reportID}`] ?? {};
    return Object.values(reportActions)
        .filter(Boolean)
        .some((action) => {
            if (isMoneyRequestAction(action) && getOriginalMessage(action)?.IOUTransactionID) {
                if (getOriginalMessage(action)?.IOUTransactionID === transaction?.transactionID) {
                    return !isEmptyObject(action.errors);
                }
                return false;
            }
            return !isEmptyObject(action.errors);
        });
}

function isNonAdminOrOwnerOfPolicyExpenseChat(report: OnyxInputOrEntry<Report>, policy: OnyxInputOrEntry<Policy>): boolean {
    return isPolicyExpenseChat(report) && !(isPolicyAdminPolicyUtils(policy) || isPolicyOwner(policy, currentUserAccountID) || isReportOwner(report));
}

function isAdminOwnerApproverOrReportOwner(report: OnyxEntry<Report>, policy: OnyxEntry<Policy>): boolean {
    const isApprover = isMoneyRequestReport(report) && report?.managerID !== null && currentUserPersonalDetails?.accountID === report?.managerID;

    return isPolicyAdminPolicyUtils(policy) || isPolicyOwner(policy, currentUserAccountID) || isReportOwner(report) || isApprover;
}

/**
 * Whether the user can join a report
 */
function canJoinChat(report: OnyxEntry<Report>, parentReportAction: OnyxInputOrEntry<ReportAction>, policy: OnyxInputOrEntry<Policy>, isReportArchived = false): boolean {
    // We disabled thread functions for whisper action
    // So we should not show join option for existing thread on whisper message that has already been left, or manually leave it
    if (isWhisperAction(parentReportAction)) {
        return false;
    }

    // If the notification preference of the chat is not hidden that means we have already joined the chat
    if (!isHiddenForCurrentUser(report)) {
        return false;
    }

    const isExpenseChat = isMoneyRequestReport(report) || isMoneyRequest(report) || isInvoiceReport(report) || isTrackExpenseReport(report);
    // Anyone viewing these chat types is already a participant and therefore cannot join
    if (isRootGroupChat(report, isReportArchived) || isSelfDM(report) || isInvoiceRoom(report) || isSystemChat(report) || isExpenseChat) {
        return false;
    }

    // The user who is a member of the workspace has already joined the public announce room.
    if (isPublicAnnounceRoom(report) && !isEmptyObject(policy)) {
        return false;
    }

    if (isReportArchived) {
        return false;
    }

    return isChatThread(report) || isUserCreatedPolicyRoom(report) || isNonAdminOrOwnerOfPolicyExpenseChat(report, policy);
}

/**
 * Whether the user can leave a report
 */
function canLeaveChat(report: OnyxEntry<Report>, policy: OnyxEntry<Policy>, isReportArchived = false): boolean {
    if (isRootGroupChat(report, isReportArchived)) {
        return true;
    }

    if (isPolicyExpenseChat(report) && !report?.isOwnPolicyExpenseChat && !isPolicyAdminPolicyUtils(policy)) {
        return true;
    }

    if (isMoneyRequestReport(report) && currentUserAccountID !== report?.managerID && currentUserAccountID !== report?.ownerAccountID && !isPolicyAdminPolicyUtils(policy)) {
        return true;
    }

    if (isPublicRoom(report) && isAnonymousUserSession()) {
        return false;
    }

    if (isHiddenForCurrentUser(report)) {
        return false;
    }

    // Anyone viewing these chat types is already a participant and therefore cannot leave
    if (isSelfDM(report)) {
        return false;
    }

    // The user who is a member of the workspace cannot leave the public announce room.
    if (isPublicAnnounceRoom(report) && !isEmptyObject(policy)) {
        return false;
    }

    if (isInvoiceRoom(report)) {
        return canLeaveInvoiceRoom(report);
    }

    return (isChatThread(report) && !!getReportNotificationPreference(report)) || isUserCreatedPolicyRoom(report) || isNonAdminOrOwnerOfPolicyExpenseChat(report, policy);
}

function getReportActionActorAccountID(
    reportAction: OnyxEntry<ReportAction>,
    iouReport: OnyxEntry<Report>,
    report: OnyxEntry<Report>,
    delegatePersonalDetails?: PersonalDetails | undefined | null,
): number | undefined {
    switch (reportAction?.actionName) {
        case CONST.REPORT.ACTIONS.TYPE.REPORT_PREVIEW: {
            const ownerAccountID = iouReport?.ownerAccountID ?? reportAction?.childOwnerAccountID;
            const actorAccountID = iouReport?.managerID ?? reportAction?.childManagerAccountID;

            if (isPolicyExpenseChat(report) || delegatePersonalDetails) {
                return ownerAccountID;
            }

            return actorAccountID;
        }

        case CONST.REPORT.ACTIONS.TYPE.SUBMITTED:
            return reportAction?.adminAccountID ?? reportAction?.actorAccountID;

        default:
            return reportAction?.actorAccountID;
    }
}

function createDraftWorkspaceAndNavigateToConfirmationScreen(transactionID: string, actionName: IOUAction): void {
    const isCategorizing = actionName === CONST.IOU.ACTION.CATEGORIZE;
    const {expenseChatReportID, policyID, policyName} = createDraftWorkspace(currentUserEmail);
    setMoneyRequestParticipants(transactionID, [
        {
            selected: true,
            accountID: 0,
            isPolicyExpenseChat: true,
            reportID: expenseChatReportID,
            policyID,
            searchText: policyName,
        },
    ]);
    if (isCategorizing) {
        Navigation.navigate(ROUTES.MONEY_REQUEST_STEP_CATEGORY.getRoute(actionName, CONST.IOU.TYPE.SUBMIT, transactionID, expenseChatReportID));
    } else {
        Navigation.navigate(ROUTES.MONEY_REQUEST_STEP_CONFIRMATION.getRoute(actionName, CONST.IOU.TYPE.SUBMIT, transactionID, expenseChatReportID, undefined, true));
    }
}

function createDraftTransactionAndNavigateToParticipantSelector(
    transactionID: string | undefined,
    reportID: string | undefined,
    actionName: IOUAction,
    reportActionID: string | undefined,
): void {
    if (!transactionID || !reportID) {
        return;
    }

    const transaction = allTransactions?.[`${ONYXKEYS.COLLECTION.TRANSACTION}${transactionID}`] ?? ({} as Transaction);
    const reportActions = allReportActions?.[`${ONYXKEYS.COLLECTION.REPORT_ACTIONS}${reportID}`] ?? ([] as ReportAction[]);

    if (!transaction || !reportActions) {
        return;
    }

    const linkedTrackedExpenseReportAction = Object.values(reportActions)
        .filter(Boolean)
        .find((action) => isMoneyRequestAction(action) && getOriginalMessage(action)?.IOUTransactionID === transactionID);

    const {created, amount, currency, merchant, mccGroup} = getTransactionDetails(transaction) ?? {};
    const comment = getTransactionCommentObject(transaction);

    createDraftTransaction({
        ...transaction,
        actionableWhisperReportActionID: reportActionID,
        linkedTrackedExpenseReportAction,
        linkedTrackedExpenseReportID: reportID,
        created,
        modifiedCreated: undefined,
        modifiedAmount: undefined,
        modifiedCurrency: undefined,
        amount,
        currency,
        comment,
        merchant,
        modifiedMerchant: '',
        mccGroup,
    } as Transaction);

    const filteredPolicies = Object.values(allPolicies ?? {}).filter((policy) => shouldShowPolicy(policy, false, currentUserEmail));

    if (actionName === CONST.IOU.ACTION.CATEGORIZE) {
        // This will be fixed as part of https://github.com/Expensify/Expensify/issues/507850
        // eslint-disable-next-line deprecation/deprecation
        const activePolicy = getPolicy(activePolicyID);
        if (activePolicy && shouldRestrictUserBillableActions(activePolicy.id)) {
            Navigation.navigate(ROUTES.RESTRICTED_ACTION.getRoute(activePolicy.id));
            return;
        }

        if (shouldShowPolicy(activePolicy, false, currentUserEmail)) {
            const policyExpenseReportID = getPolicyExpenseChat(currentUserAccountID, activePolicyID)?.reportID;
            setMoneyRequestParticipants(transactionID, [
                {
                    selected: true,
                    accountID: 0,
                    isPolicyExpenseChat: true,
                    reportID: policyExpenseReportID,
                    policyID: activePolicyID,
                    searchText: activePolicy?.name,
                },
            ]);
            if (policyExpenseReportID) {
                Navigation.navigate(ROUTES.MONEY_REQUEST_STEP_CATEGORY.getRoute(actionName, CONST.IOU.TYPE.SUBMIT, transactionID, policyExpenseReportID));
            } else {
                Log.warn('policyExpenseReportID is not valid during expense categorizing');
            }
            return;
        }
        if (filteredPolicies.length === 0 || filteredPolicies.length > 1) {
            Navigation.navigate(ROUTES.MONEY_REQUEST_UPGRADE.getRoute(actionName, CONST.IOU.TYPE.SUBMIT, transactionID, reportID));
            return;
        }

        const policyID = filteredPolicies.at(0)?.id;
        const policyExpenseReportID = getPolicyExpenseChat(currentUserAccountID, policyID)?.reportID;
        setMoneyRequestParticipants(transactionID, [
            {
                selected: true,
                accountID: 0,
                isPolicyExpenseChat: true,
                reportID: policyExpenseReportID,
                policyID,
                searchText: activePolicy?.name,
            },
        ]);
        if (policyExpenseReportID) {
            Navigation.navigate(ROUTES.MONEY_REQUEST_STEP_CATEGORY.getRoute(actionName, CONST.IOU.TYPE.SUBMIT, transactionID, policyExpenseReportID));
        } else {
            Log.warn('policyExpenseReportID is not valid during expense categorizing');
        }
        return;
    }

    if (actionName === CONST.IOU.ACTION.SHARE) {
        Navigation.navigate(ROUTES.MONEY_REQUEST_ACCOUNTANT.getRoute(actionName, CONST.IOU.TYPE.SUBMIT, transactionID, reportID, Navigation.getActiveRoute()));
        return;
    }

    if (actionName === CONST.IOU.ACTION.SUBMIT || (allPolicies && filteredPolicies.length > 0)) {
        Navigation.navigate(ROUTES.MONEY_REQUEST_STEP_PARTICIPANTS.getRoute(CONST.IOU.TYPE.SUBMIT, transactionID, reportID, undefined, actionName));
        return;
    }

    return createDraftWorkspaceAndNavigateToConfirmationScreen(transactionID, actionName);
}

/**
 * Check if a report has any forwarded actions
 */
function hasForwardedAction(reportID: string): boolean {
    const reportActions = getAllReportActions(reportID);
    return Object.values(reportActions).some((action) => action?.actionName === CONST.REPORT.ACTIONS.TYPE.FORWARDED);
}

function isReportOutstanding(
    iouReport: OnyxInputOrEntry<Report>,
    policyID: string | undefined,
    reportNameValuePairs: OnyxCollection<ReportNameValuePairs> = allReportNameValuePair,
    allowSubmitted = true,
): boolean {
    if (!iouReport || isEmptyObject(iouReport)) {
        return false;
    }
    const currentRoute = navigationRef.getCurrentRoute();
    const params = currentRoute?.params as MoneyRequestNavigatorParamList[typeof SCREENS.MONEY_REQUEST.STEP_CONFIRMATION] | ReportsSplitNavigatorParamList[typeof SCREENS.REPORT];
    const activeReport = allReports?.[`${ONYXKEYS.COLLECTION.REPORT}${params?.reportID}`];
    const policy = allPolicies?.[`${ONYXKEYS.COLLECTION.POLICY}${policyID}`];
    const reportNameValuePair = reportNameValuePairs?.[`${ONYXKEYS.COLLECTION.REPORT_NAME_VALUE_PAIRS}${iouReport.reportID}`];
    const shouldAllowSubmittedReport = allowSubmitted || isInstantSubmitEnabled(policy) || isProcessingReport(activeReport);
    return (
        isExpenseReport(iouReport) &&
        iouReport?.stateNum !== undefined &&
        iouReport?.statusNum !== undefined &&
        iouReport?.policyID === policyID &&
        (shouldAllowSubmittedReport ? iouReport?.stateNum <= CONST.REPORT.STATE_NUM.SUBMITTED : iouReport?.stateNum < CONST.REPORT.STATE_NUM.SUBMITTED) &&
        (shouldAllowSubmittedReport ? iouReport?.statusNum <= CONST.REPORT.STATE_NUM.SUBMITTED : iouReport?.statusNum < CONST.REPORT.STATE_NUM.SUBMITTED) &&
        !hasForwardedAction(iouReport.reportID) &&
        !isArchivedReport(reportNameValuePair)
    );
}

/**
 * Get outstanding expense reports for a given policy ID
 * @param policyID - The policy ID to filter reports by
 * @param reportOwnerAccountID - The accountID of the report owner
 * @param reports - Collection of reports to filter
 * @returns Array of outstanding expense reports
 */
function getOutstandingReportsForUser(
    policyID: string | undefined,
    reportOwnerAccountID: number | undefined,
    reports: OnyxCollection<Report> = allReports,
    reportNameValuePairs: OnyxCollection<ReportNameValuePairs> = allReportNameValuePair,
    allowSubmitted = true,
): Array<OnyxEntry<Report>> {
    if (!reports) {
        return [];
    }
    return Object.values(reports).filter(
        (report) =>
            report?.pendingFields?.preview !== CONST.RED_BRICK_ROAD_PENDING_ACTION.DELETE &&
            isReportOutstanding(report, policyID, reportNameValuePairs, allowSubmitted) &&
            report?.ownerAccountID === reportOwnerAccountID,
    );
}

/**
 * Sort outstanding reports by their name, while keeping the selected one at the beginning.
 * @param report1 Details of the first report to be compared.
 * @param report2 Details of the second report to be compared.
 * @param selectedReportID ID of the selected report which needs to be at the beginning.
 */
function sortOutstandingReportsBySelected(
    report1: OnyxEntry<Report>,
    report2: OnyxEntry<Report>,
    selectedReportID: string | undefined,
    localeCompare: LocaleContextProps['localeCompare'],
): number {
    if (report1?.reportID === selectedReportID) {
        return -1;
    }
    if (report2?.reportID === selectedReportID) {
        return 1;
    }
    return localeCompare(report1?.reportName?.toLowerCase() ?? '', report2?.reportName?.toLowerCase() ?? '');
}

/**
 * @returns the object to update `report.hasOutstandingChildRequest`
 */
function getOutstandingChildRequest(iouReport: OnyxInputOrEntry<Report>): OutstandingChildRequest {
    if (!iouReport || isEmptyObject(iouReport)) {
        return {};
    }

    if (!isExpenseReport(iouReport)) {
        const {reimbursableSpend} = getMoneyRequestSpendBreakdown(iouReport);
        return {
            hasOutstandingChildRequest: iouReport.managerID === currentUserAccountID && reimbursableSpend !== 0,
        };
    }

    // This will be fixed as part of https://github.com/Expensify/Expensify/issues/507850
    // eslint-disable-next-line deprecation/deprecation
    const policy = getPolicy(iouReport.policyID);
    const shouldBeManuallySubmitted = isPaidGroupPolicyPolicyUtils(policy) && !policy?.harvesting?.enabled;
    if (shouldBeManuallySubmitted) {
        return {
            hasOutstandingChildRequest: true,
        };
    }

    // We don't need to update hasOutstandingChildRequest in this case
    return {};
}

function canReportBeMentionedWithinPolicy(report: OnyxEntry<Report>, policyID: string | undefined): boolean {
    if (!policyID || report?.policyID !== policyID) {
        return false;
    }

    return isChatRoom(report) && !isInvoiceRoom(report) && !isThread(report);
}

function prepareOnboardingOnyxData(
    introSelected: OnyxEntry<IntroSelected>,
    engagementChoice: OnboardingPurpose,
    onboardingMessage: OnboardingMessage,
    adminsChatReportID?: string,
    onboardingPolicyID?: string,
    userReportedIntegration?: OnboardingAccounting,
    wasInvited?: boolean,
    companySize?: OnboardingCompanySize,
) {
    if (engagementChoice === CONST.ONBOARDING_CHOICES.PERSONAL_SPEND) {
        // eslint-disable-next-line no-param-reassign
        onboardingMessage = getOnboardingMessages().onboardingMessages[CONST.ONBOARDING_CHOICES.PERSONAL_SPEND];
    }

    if (engagementChoice === CONST.ONBOARDING_CHOICES.EMPLOYER || engagementChoice === CONST.ONBOARDING_CHOICES.SUBMIT) {
        // eslint-disable-next-line no-param-reassign
        onboardingMessage = getOnboardingMessages().onboardingMessages[CONST.ONBOARDING_CHOICES.SUBMIT];
    }

    // Guides are assigned and tasks are posted in the #admins room for the MANAGE_TEAM and TRACK_WORKSPACE onboarding actions, except for emails that have a '+'.
    type PostTasksInAdminsRoomOnboardingChoices = 'newDotManageTeam' | 'newDotTrackWorkspace';
    const shouldPostTasksInAdminsRoom =
        [CONST.ONBOARDING_CHOICES.MANAGE_TEAM, CONST.ONBOARDING_CHOICES.TRACK_WORKSPACE].includes(engagementChoice as PostTasksInAdminsRoomOnboardingChoices) &&
        !currentUserEmail?.includes('+');
    const adminsChatReport = allReports?.[`${ONYXKEYS.COLLECTION.REPORT}${adminsChatReportID}`];
    const targetChatReport = shouldPostTasksInAdminsRoom
        ? (adminsChatReport ?? {reportID: adminsChatReportID, policyID: onboardingPolicyID})
        : getChatByParticipants([CONST.ACCOUNT_ID.CONCIERGE, currentUserAccountID ?? CONST.DEFAULT_NUMBER_ID], allReports, false, true);
    const {reportID: targetChatReportID = '', policyID: targetChatPolicyID = ''} = targetChatReport ?? {};

    if (!targetChatReportID) {
        Log.warn('Missing reportID for onboarding optimistic data');
        return;
    }

    const integrationName = userReportedIntegration ? CONST.ONBOARDING_ACCOUNTING_MAPPING[userReportedIntegration as keyof typeof CONST.ONBOARDING_ACCOUNTING_MAPPING] : '';
    // This will be fixed as part of https://github.com/Expensify/Expensify/issues/507850
    // eslint-disable-next-line deprecation/deprecation
    const assignedGuideEmail = getPolicy(targetChatPolicyID)?.assignedGuide?.email ?? 'Setup Specialist';
    const assignedGuidePersonalDetail = Object.values(allPersonalDetails ?? {}).find((personalDetail) => personalDetail?.login === assignedGuideEmail);
    let assignedGuideAccountID: number;
    if (assignedGuidePersonalDetail && assignedGuidePersonalDetail.accountID) {
        assignedGuideAccountID = assignedGuidePersonalDetail.accountID;
    } else {
        assignedGuideAccountID = generateAccountID(assignedGuideEmail);
        // eslint-disable-next-line rulesdir/prefer-actions-set-data
        Onyx.merge(ONYXKEYS.PERSONAL_DETAILS_LIST, {
            [assignedGuideAccountID]: {
                isOptimisticPersonalDetail: assignedGuideEmail === CONST.SETUP_SPECIALIST_LOGIN,
                login: assignedGuideEmail,
                displayName: assignedGuideEmail,
            },
        });
    }
    const actorAccountID = shouldPostTasksInAdminsRoom ? assignedGuideAccountID : CONST.ACCOUNT_ID.CONCIERGE;
    const firstAdminPolicy = getActivePolicies(allPolicies, currentUserEmail).find(
        (policy) => policy.type !== CONST.POLICY.TYPE.PERSONAL && getPolicyRole(policy, currentUserEmail) === CONST.POLICY.ROLE.ADMIN,
    );

    let testDriveURL: string;
    if (([CONST.ONBOARDING_CHOICES.MANAGE_TEAM, CONST.ONBOARDING_CHOICES.TEST_DRIVE_RECEIVER, CONST.ONBOARDING_CHOICES.TRACK_WORKSPACE] as OnboardingPurpose[]).includes(engagementChoice)) {
        testDriveURL = ROUTES.TEST_DRIVE_DEMO_ROOT;
    } else if (introSelected?.choice === CONST.ONBOARDING_CHOICES.SUBMIT && introSelected.inviteType === CONST.ONBOARDING_INVITE_TYPES.WORKSPACE) {
        testDriveURL = ROUTES.TEST_DRIVE_DEMO_ROOT;
    } else {
        testDriveURL = ROUTES.TEST_DRIVE_MODAL_ROOT.route;
    }

    const onboardingTaskParams: OnboardingTaskLinks = {
        integrationName,
        onboardingCompanySize: companySize ?? onboardingCompanySize,
        workspaceSettingsLink: `${environmentURL}/${ROUTES.WORKSPACE_INITIAL.getRoute(onboardingPolicyID ?? firstAdminPolicy?.id)}`,
        workspaceCategoriesLink: `${environmentURL}/${ROUTES.WORKSPACE_CATEGORIES.getRoute(onboardingPolicyID)}`,
        workspaceMembersLink: `${environmentURL}/${ROUTES.WORKSPACE_MEMBERS.getRoute(onboardingPolicyID)}`,
        workspaceMoreFeaturesLink: `${environmentURL}/${ROUTES.WORKSPACE_MORE_FEATURES.getRoute(onboardingPolicyID)}`,
        workspaceConfirmationLink: `${environmentURL}/${ROUTES.WORKSPACE_CONFIRMATION.getRoute(ROUTES.WORKSPACES_LIST.route)}`,
        testDriveURL: `${environmentURL}/${testDriveURL}`,
        workspaceAccountingLink: `${environmentURL}/${ROUTES.POLICY_ACCOUNTING.getRoute(onboardingPolicyID)}`,
        corporateCardLink: `${environmentURL}/${ROUTES.WORKSPACE_COMPANY_CARDS.getRoute(onboardingPolicyID)}`,
    };

    // Text message
    const message = typeof onboardingMessage.message === 'function' ? onboardingMessage.message(onboardingTaskParams) : onboardingMessage.message;
    const textComment = buildOptimisticAddCommentReportAction(message, undefined, actorAccountID, 1);
    const textCommentAction: OptimisticAddCommentReportAction = textComment.reportAction;
    const textMessage: AddCommentOrAttachmentParams = {
        reportID: targetChatReportID,
        reportActionID: textCommentAction.reportActionID,
        reportComment: textComment.commentText,
    };

    let createWorkspaceTaskReportID;
    const tasksData = onboardingMessage.tasks
        .filter((task) => {
            if (([CONST.ONBOARDING_TASK_TYPE.SETUP_CATEGORIES, CONST.ONBOARDING_TASK_TYPE.SETUP_TAGS] as string[]).includes(task.type) && userReportedIntegration) {
                return false;
            }

            if (([CONST.ONBOARDING_TASK_TYPE.ADD_ACCOUNTING_INTEGRATION, CONST.ONBOARDING_TASK_TYPE.SETUP_CATEGORIES_AND_TAGS] as string[]).includes(task.type) && !userReportedIntegration) {
                return false;
            }
            type SkipViewTourOnboardingChoices = 'newDotSubmit' | 'newDotSplitChat' | 'newDotPersonalSpend' | 'newDotEmployer';
            if (
                task.type === CONST.ONBOARDING_TASK_TYPE.VIEW_TOUR &&
                [
                    CONST.ONBOARDING_CHOICES.EMPLOYER,
                    CONST.ONBOARDING_CHOICES.PERSONAL_SPEND,
                    CONST.ONBOARDING_CHOICES.SUBMIT,
                    CONST.ONBOARDING_CHOICES.CHAT_SPLIT,
                    CONST.ONBOARDING_CHOICES.MANAGE_TEAM,
                ].includes(introSelected?.choice as SkipViewTourOnboardingChoices) &&
                engagementChoice === CONST.ONBOARDING_CHOICES.MANAGE_TEAM
            ) {
                return false;
            }

            // Exclude createWorkspace and viewTour tasks from #admin room, for test drive receivers,
            // since these users already have them in concierge
            if (
                introSelected?.choice === CONST.ONBOARDING_CHOICES.TEST_DRIVE_RECEIVER &&
                ([CONST.ONBOARDING_TASK_TYPE.CREATE_WORKSPACE, CONST.ONBOARDING_TASK_TYPE.VIEW_TOUR] as string[]).includes(task.type) &&
                shouldPostTasksInAdminsRoom
            ) {
                return false;
            }

            return true;
        })
        .map((task, index) => {
            const taskDescription = typeof task.description === 'function' ? task.description(onboardingTaskParams) : task.description;
            const taskTitle = typeof task.title === 'function' ? task.title(onboardingTaskParams) : task.title;
            const currentTask = buildOptimisticTaskReport(
                actorAccountID,
                targetChatReportID,
                currentUserAccountID,
                taskTitle,
                taskDescription,
                targetChatPolicyID,
                CONST.REPORT.NOTIFICATION_PREFERENCE.HIDDEN,
                task.mediaAttributes,
            );
            const emailCreatingAction =
                engagementChoice === CONST.ONBOARDING_CHOICES.MANAGE_TEAM ? (allPersonalDetails?.[actorAccountID]?.login ?? CONST.EMAIL.CONCIERGE) : CONST.EMAIL.CONCIERGE;
            const taskCreatedAction = buildOptimisticCreatedReportAction(emailCreatingAction);
            const taskReportAction = buildOptimisticTaskCommentReportAction(currentTask.reportID, taskTitle, 0, `task for ${taskTitle}`, targetChatReportID, actorAccountID, index + 3);
            currentTask.parentReportActionID = taskReportAction.reportAction.reportActionID;

            let isTaskAutoCompleted: boolean = task.autoCompleted;

            if (task.type === CONST.ONBOARDING_TASK_TYPE.VIEW_TOUR && onboarding?.selfTourViewed) {
                // If the user has already viewed the self tour, we mark the task as auto completed
                isTaskAutoCompleted = true;
            }

            const completedTaskReportAction = isTaskAutoCompleted
                ? buildOptimisticTaskReportAction(currentTask.reportID, CONST.REPORT.ACTIONS.TYPE.TASK_COMPLETED, 'marked as complete', actorAccountID, 2)
                : null;
            if (task.type === CONST.ONBOARDING_TASK_TYPE.CREATE_WORKSPACE) {
                createWorkspaceTaskReportID = currentTask.reportID;
            }

            return {
                task,
                currentTask,
                taskCreatedAction,
                taskReportAction,
                taskDescription: currentTask.description,
                completedTaskReportAction,
            };
        });

    // Sign-off welcome message
    const welcomeSignOffText =
        engagementChoice === CONST.ONBOARDING_CHOICES.MANAGE_TEAM ? translateLocal('onboarding.welcomeSignOffTitleManageTeam') : translateLocal('onboarding.welcomeSignOffTitle');
    const welcomeSignOffComment = buildOptimisticAddCommentReportAction(welcomeSignOffText, undefined, actorAccountID, tasksData.length + 3);
    const welcomeSignOffCommentAction: OptimisticAddCommentReportAction = welcomeSignOffComment.reportAction;
    const welcomeSignOffMessage = {
        reportID: targetChatReportID,
        reportActionID: welcomeSignOffCommentAction.reportActionID,
        reportComment: welcomeSignOffComment.commentText,
    };

    const tasksForParameters = tasksData.map<TaskForParameters>(({task, currentTask, taskCreatedAction, taskReportAction, taskDescription, completedTaskReportAction}) => ({
        type: 'task',
        task: task.type,
        taskReportID: currentTask.reportID,
        parentReportID: currentTask.parentReportID,
        parentReportActionID: taskReportAction.reportAction.reportActionID,
        createdTaskReportActionID: taskCreatedAction.reportActionID,
        completedTaskReportActionID: completedTaskReportAction?.reportActionID,
        title: currentTask.reportName ?? '',
        description: taskDescription ?? '',
    }));

    const hasOutstandingChildTask = tasksData.some((task) => !task.completedTaskReportAction);

    const tasksForOptimisticData = tasksData.reduce<OnyxUpdate[]>((acc, {currentTask, taskCreatedAction, taskReportAction, taskDescription, completedTaskReportAction}) => {
        acc.push(
            {
                onyxMethod: Onyx.METHOD.MERGE,
                key: `${ONYXKEYS.COLLECTION.REPORT_ACTIONS}${targetChatReportID}`,
                value: {
                    [taskReportAction.reportAction.reportActionID]: taskReportAction.reportAction as ReportAction,
                },
            },
            {
                onyxMethod: Onyx.METHOD.SET,
                key: `${ONYXKEYS.COLLECTION.REPORT}${currentTask.reportID}`,
                value: {
                    ...currentTask,
                    description: taskDescription,
                    pendingFields: {
                        createChat: CONST.RED_BRICK_ROAD_PENDING_ACTION.ADD,
                        reportName: CONST.RED_BRICK_ROAD_PENDING_ACTION.ADD,
                        description: CONST.RED_BRICK_ROAD_PENDING_ACTION.ADD,
                        managerID: CONST.RED_BRICK_ROAD_PENDING_ACTION.ADD,
                    },
                    managerID: currentUserAccountID,
                },
            },
            {
                onyxMethod: Onyx.METHOD.MERGE,
                key: `${ONYXKEYS.COLLECTION.REPORT_METADATA}${currentTask.reportID}`,
                value: {
                    isOptimisticReport: true,
                },
            },
            {
                onyxMethod: Onyx.METHOD.MERGE,
                key: `${ONYXKEYS.COLLECTION.REPORT_ACTIONS}${currentTask.reportID}`,
                value: {
                    [taskCreatedAction.reportActionID]: taskCreatedAction as ReportAction,
                },
            },
        );

        if (completedTaskReportAction) {
            acc.push({
                onyxMethod: Onyx.METHOD.MERGE,
                key: `${ONYXKEYS.COLLECTION.REPORT_ACTIONS}${currentTask.reportID}`,
                value: {
                    [completedTaskReportAction.reportActionID]: completedTaskReportAction as ReportAction,
                },
            });

            acc.push({
                onyxMethod: Onyx.METHOD.MERGE,
                key: `${ONYXKEYS.COLLECTION.REPORT}${currentTask.reportID}`,
                value: {
                    stateNum: CONST.REPORT.STATE_NUM.APPROVED,
                    statusNum: CONST.REPORT.STATUS_NUM.APPROVED,
                    managerID: currentUserAccountID,
                },
            });
        }

        return acc;
    }, []);

    const tasksForFailureData = tasksData.reduce<OnyxUpdate[]>((acc, {currentTask, taskReportAction}) => {
        acc.push(
            {
                onyxMethod: Onyx.METHOD.MERGE,
                key: `${ONYXKEYS.COLLECTION.REPORT_ACTIONS}${targetChatReportID}`,
                value: {
                    [taskReportAction.reportAction.reportActionID]: {
                        errors: getMicroSecondOnyxErrorWithTranslationKey('report.genericAddCommentFailureMessage'),
                    } as ReportAction,
                },
            },
            {
                onyxMethod: Onyx.METHOD.MERGE,
                key: `${ONYXKEYS.COLLECTION.REPORT}${currentTask.reportID}`,
                value: null,
            },
            {
                onyxMethod: Onyx.METHOD.MERGE,
                key: `${ONYXKEYS.COLLECTION.REPORT_ACTIONS}${currentTask.reportID}`,
                value: null,
            },
        );

        return acc;
    }, []);

    const tasksForSuccessData = tasksData.reduce<OnyxUpdate[]>((acc, {currentTask, taskCreatedAction, taskReportAction, completedTaskReportAction}) => {
        acc.push(
            {
                onyxMethod: Onyx.METHOD.MERGE,
                key: `${ONYXKEYS.COLLECTION.REPORT_ACTIONS}${targetChatReportID}`,
                value: {
                    [taskReportAction.reportAction.reportActionID]: {pendingAction: null, isOptimisticAction: null},
                },
            },
            {
                onyxMethod: Onyx.METHOD.MERGE,
                key: `${ONYXKEYS.COLLECTION.REPORT}${currentTask.reportID}`,
                value: {
                    pendingFields: {
                        createChat: null,
                        reportName: null,
                        description: null,
                        managerID: null,
                    },
                },
            },
            {
                onyxMethod: Onyx.METHOD.MERGE,
                key: `${ONYXKEYS.COLLECTION.REPORT_METADATA}${currentTask.reportID}`,
                value: {
                    isOptimisticReport: false,
                },
            },
            {
                onyxMethod: Onyx.METHOD.MERGE,
                key: `${ONYXKEYS.COLLECTION.REPORT_ACTIONS}${currentTask.reportID}`,
                value: {
                    [taskCreatedAction.reportActionID]: {pendingAction: null},
                },
            },
        );

        if (completedTaskReportAction) {
            acc.push({
                onyxMethod: Onyx.METHOD.MERGE,
                key: `${ONYXKEYS.COLLECTION.REPORT_ACTIONS}${currentTask.reportID}`,
                value: {
                    [completedTaskReportAction.reportActionID]: {pendingAction: null, isOptimisticAction: null},
                },
            });
        }

        return acc;
    }, []);

    const optimisticData: OnyxUpdate[] = [...tasksForOptimisticData];
    const lastVisibleActionCreated = welcomeSignOffCommentAction.created;
    optimisticData.push(
        {
            onyxMethod: Onyx.METHOD.MERGE,
            key: `${ONYXKEYS.COLLECTION.REPORT}${targetChatReportID}`,
            value: {
                hasOutstandingChildTask,
                lastVisibleActionCreated,
                lastActorAccountID: actorAccountID,
            },
        },
        {
            onyxMethod: Onyx.METHOD.MERGE,
            key: ONYXKEYS.NVP_INTRO_SELECTED,
            value: {
                choice: engagementChoice,
                createWorkspace: createWorkspaceTaskReportID,
            },
        },
    );

    // If we post tasks in the #admins room and introSelected?.choice does not exist, it means that a guide is assigned and all messages except tasks are handled by the backend
    if (!shouldPostTasksInAdminsRoom || !!introSelected?.choice) {
        optimisticData.push({
            onyxMethod: Onyx.METHOD.MERGE,
            key: `${ONYXKEYS.COLLECTION.REPORT_ACTIONS}${targetChatReportID}`,
            value: {
                [textCommentAction.reportActionID]: textCommentAction as ReportAction,
            },
        });
    }

    if (!wasInvited) {
        optimisticData.push({
            onyxMethod: Onyx.METHOD.MERGE,
            key: ONYXKEYS.NVP_ONBOARDING,
            value: {hasCompletedGuidedSetupFlow: true},
        });
    }

    const successData: OnyxUpdate[] = [...tasksForSuccessData];

    // If we post tasks in the #admins room and introSelected?.choice does not exist, it means that a guide is assigned and all messages except tasks are handled by the backend
    if (!shouldPostTasksInAdminsRoom || !!introSelected?.choice) {
        successData.push({
            onyxMethod: Onyx.METHOD.MERGE,
            key: `${ONYXKEYS.COLLECTION.REPORT_ACTIONS}${targetChatReportID}`,
            value: {
                [textCommentAction.reportActionID]: {pendingAction: null, isOptimisticAction: null},
            },
        });
    }

    let failureReport: Partial<Report> = {
        lastMessageText: '',
        lastVisibleActionCreated: '',
        hasOutstandingChildTask: false,
    };
    const report = allReports?.[`${ONYXKEYS.COLLECTION.REPORT}${targetChatReportID}`];
    const canUserPerformWriteAction1 = canUserPerformWriteAction(report);
    const {lastMessageText = ''} = getLastVisibleMessageActionUtils(targetChatReportID, canUserPerformWriteAction1);
    if (lastMessageText) {
        const lastVisibleAction = getLastVisibleAction(targetChatReportID, canUserPerformWriteAction1);
        const prevLastVisibleActionCreated = lastVisibleAction?.created;
        const lastActorAccountID = lastVisibleAction?.actorAccountID;
        failureReport = {
            lastMessageText,
            lastVisibleActionCreated: prevLastVisibleActionCreated,
            lastActorAccountID,
        };
    }

    const failureData: OnyxUpdate[] = [...tasksForFailureData];
    failureData.push(
        {
            onyxMethod: Onyx.METHOD.MERGE,
            key: `${ONYXKEYS.COLLECTION.REPORT}${targetChatReportID}`,
            value: failureReport,
        },

        {
            onyxMethod: Onyx.METHOD.MERGE,
            key: ONYXKEYS.NVP_INTRO_SELECTED,
            value: {
                choice: null,
                createWorkspace: null,
            },
        },
    );
    // If we post tasks in the #admins room and introSelected?.choice does not exist, it means that a guide is assigned and all messages except tasks are handled by the backend
    if (!shouldPostTasksInAdminsRoom || !!introSelected?.choice) {
        failureData.push({
            onyxMethod: Onyx.METHOD.MERGE,
            key: `${ONYXKEYS.COLLECTION.REPORT_ACTIONS}${targetChatReportID}`,
            value: {
                [textCommentAction.reportActionID]: {
                    errors: getMicroSecondOnyxErrorWithTranslationKey('report.genericAddCommentFailureMessage'),
                } as ReportAction,
            },
        });
    }

    if (!wasInvited) {
        failureData.push({
            onyxMethod: Onyx.METHOD.MERGE,
            key: ONYXKEYS.NVP_ONBOARDING,
            value: {hasCompletedGuidedSetupFlow: onboarding?.hasCompletedGuidedSetupFlow ?? null},
        });
    }

    if (userReportedIntegration) {
        const requiresControlPlan: AllConnectionName[] = [CONST.POLICY.CONNECTIONS.NAME.NETSUITE, CONST.POLICY.CONNECTIONS.NAME.QBD, CONST.POLICY.CONNECTIONS.NAME.SAGE_INTACCT];

        optimisticData.push({
            onyxMethod: Onyx.METHOD.MERGE,
            key: `${ONYXKEYS.COLLECTION.POLICY}${onboardingPolicyID}`,
            value: {
                areConnectionsEnabled: true,
                ...(requiresControlPlan.includes(userReportedIntegration as AllConnectionName)
                    ? {
                          type: CONST.POLICY.TYPE.CORPORATE,
                      }
                    : {}),
                pendingFields: {
                    areConnectionsEnabled: CONST.RED_BRICK_ROAD_PENDING_ACTION.UPDATE,
                },
            },
        });
        successData.push({
            onyxMethod: Onyx.METHOD.MERGE,
            key: `${ONYXKEYS.COLLECTION.POLICY}${onboardingPolicyID}`,
            value: {
                pendingFields: {
                    areConnectionsEnabled: null,
                },
            },
        });
        failureData.push({
            onyxMethod: Onyx.METHOD.MERGE,
            key: `${ONYXKEYS.COLLECTION.POLICY}${onboardingPolicyID}`,
            value: {
                // This will be fixed as part of https://github.com/Expensify/Expensify/issues/507850
                // eslint-disable-next-line deprecation/deprecation
                areConnectionsEnabled: getPolicy(onboardingPolicyID)?.areConnectionsEnabled,
                pendingFields: {
                    areConnectionsEnabled: null,
                },
            },
        });
    }

    // If we post tasks in the #admins room and introSelected?.choice does not exist, it means that a guide is assigned and all messages except tasks are handled by the backend
    const guidedSetupData: GuidedSetupData = [];

    if (!shouldPostTasksInAdminsRoom || !!introSelected?.choice) {
        guidedSetupData.push({type: 'message', ...textMessage});
    }

    let selfDMParameters: SelfDMParameters = {};
    if (engagementChoice === CONST.ONBOARDING_CHOICES.PERSONAL_SPEND) {
        const selfDMReportID = findSelfDMReportID();
        let selfDMReport = allReports?.[`${ONYXKEYS.COLLECTION.REPORT}${selfDMReportID}`];
        let createdAction: ReportAction;
        if (!selfDMReport) {
            const currentTime = DateUtils.getDBTime();
            selfDMReport = buildOptimisticSelfDMReport(currentTime);
            createdAction = buildOptimisticCreatedReportAction(currentUserEmail ?? '', currentTime);
            selfDMParameters = {reportID: selfDMReport.reportID, createdReportActionID: createdAction.reportActionID};
            optimisticData.push(
                {
                    onyxMethod: Onyx.METHOD.SET,
                    key: `${ONYXKEYS.COLLECTION.REPORT}${selfDMReport.reportID}`,
                    value: {
                        ...selfDMReport,
                        pendingFields: {
                            createChat: CONST.RED_BRICK_ROAD_PENDING_ACTION.ADD,
                        },
                    },
                },
                {
                    onyxMethod: Onyx.METHOD.MERGE,
                    key: `${ONYXKEYS.COLLECTION.REPORT_METADATA}${selfDMReport.reportID}`,
                    value: {
                        isOptimisticReport: true,
                    },
                },
                {
                    onyxMethod: Onyx.METHOD.SET,
                    key: `${ONYXKEYS.COLLECTION.REPORT_ACTIONS}${selfDMReport.reportID}`,
                    value: {
                        [createdAction.reportActionID]: createdAction,
                    },
                },
            );

            successData.push(
                {
                    onyxMethod: Onyx.METHOD.MERGE,
                    key: `${ONYXKEYS.COLLECTION.REPORT}${selfDMReport.reportID}`,
                    value: {
                        pendingFields: {
                            createChat: null,
                        },
                    },
                },
                {
                    onyxMethod: Onyx.METHOD.MERGE,
                    key: `${ONYXKEYS.COLLECTION.REPORT_METADATA}${selfDMReport.reportID}`,
                    value: {
                        isOptimisticReport: false,
                    },
                },
                {
                    onyxMethod: Onyx.METHOD.MERGE,
                    key: `${ONYXKEYS.COLLECTION.REPORT_ACTIONS}${selfDMReport.reportID}`,
                    value: {
                        [createdAction.reportActionID]: {
                            pendingAction: null,
                        },
                    },
                },
            );
        }
    }

    guidedSetupData.push(...tasksForParameters);

    if (!introSelected?.choice || introSelected.choice === CONST.ONBOARDING_CHOICES.TEST_DRIVE_RECEIVER) {
        optimisticData.push({
            onyxMethod: Onyx.METHOD.MERGE,
            key: `${ONYXKEYS.COLLECTION.REPORT_ACTIONS}${targetChatReportID}`,
            value: {
                [welcomeSignOffCommentAction.reportActionID]: welcomeSignOffCommentAction as ReportAction,
            },
        });

        successData.push({
            onyxMethod: Onyx.METHOD.MERGE,
            key: `${ONYXKEYS.COLLECTION.REPORT_ACTIONS}${targetChatReportID}`,
            value: {
                [welcomeSignOffCommentAction.reportActionID]: {pendingAction: null, isOptimisticAction: null},
            },
        });

        failureData.push({
            onyxMethod: Onyx.METHOD.MERGE,
            key: `${ONYXKEYS.COLLECTION.REPORT_ACTIONS}${targetChatReportID}`,
            value: {
                [welcomeSignOffCommentAction.reportActionID]: {
                    errors: getMicroSecondOnyxErrorWithTranslationKey('report.genericAddCommentFailureMessage'),
                } as ReportAction,
            },
        });
        guidedSetupData.push({type: 'message', ...welcomeSignOffMessage});
    }

    return {optimisticData, successData, failureData, guidedSetupData, actorAccountID, selfDMParameters};
}

/**
 * Whether a given report is used for onboarding tasks. In the past, it could be either the Concierge chat or the system
 * DM, and we saved the report ID in the user's `onboarding` NVP. As a fallback for users who don't have the NVP, we now
 * only use the Concierge chat.
 */
function isChatUsedForOnboarding(optionOrReport: OnyxEntry<Report> | OptionData, onboardingPurposeSelected?: OnboardingPurpose): boolean {
    // onboarding can be an empty object for old accounts and accounts created from olddot
    if (onboarding && !isEmptyObject(onboarding) && onboarding.chatReportID) {
        return onboarding.chatReportID === optionOrReport?.reportID;
    }
    if (isEmptyObject(onboarding)) {
        return (optionOrReport as OptionData)?.isConciergeChat ?? isConciergeChatReport(optionOrReport);
    }

    // Onboarding guides are assigned to signup with emails that do not contain a '+' and select the "Manage my team's expenses" intent.
    // Guides and onboarding tasks are posted to the #admins room to facilitate the onboarding process.
    return onboardingPurposeSelected === CONST.ONBOARDING_CHOICES.MANAGE_TEAM && !currentUserEmail?.includes('+')
        ? isAdminRoom(optionOrReport)
        : ((optionOrReport as OptionData)?.isConciergeChat ?? isConciergeChatReport(optionOrReport));
}

/**
 * Get the report used for the user's onboarding process. For most users it is the Concierge chat, however in the past
 * we also used the system DM for A/B tests.
 */
function getChatUsedForOnboarding(): OnyxEntry<Report> {
    return Object.values(allReports ?? {}).find((report) => isChatUsedForOnboarding(report));
}

/**
 * Checks if given field has any violations and returns name of the first encountered one
 */
function getFieldViolation(violations: OnyxEntry<ReportViolations>, reportField: PolicyReportField): ReportViolationName | undefined {
    if (!violations || !reportField) {
        return undefined;
    }

    return Object.values(CONST.REPORT_VIOLATIONS).find((violation) => !!violations[violation] && violations[violation][reportField.fieldID]);
}

/**
 * Returns translation for given field violation
 */
function getFieldViolationTranslation(reportField: PolicyReportField, violation?: ReportViolationName): string {
    if (!violation) {
        return '';
    }

    switch (violation) {
        case 'fieldRequired':
            return translateLocal('reportViolations.fieldRequired', {fieldName: reportField.name});
        default:
            return '';
    }
}

/**
 * Returns all violations for report
 */
function getReportViolations(reportID: string): ReportViolations | undefined {
    if (!allReportsViolations) {
        return undefined;
    }

    return allReportsViolations[`${ONYXKEYS.COLLECTION.REPORT_VIOLATIONS}${reportID}`];
}

function findPolicyExpenseChatByPolicyID(policyID: string): OnyxEntry<Report> {
    return Object.values(allReports ?? {}).find((report) => isPolicyExpenseChat(report) && report?.policyID === policyID);
}

/**
 * A function to get the report last message. This is usually used to restore the report message preview in LHN after report actions change.
 * @param reportID
 * @param actionsToMerge
 * @param canUserPerformWriteActionInReport
 * @returns containing the calculated message preview data of the report
 */
function getReportLastMessage(reportID: string, actionsToMerge?: ReportActions) {
    let result: Partial<Report> = {
        lastMessageText: '',
        lastVisibleActionCreated: '',
    };

    const {lastMessageText = ''} = getLastVisibleMessage(reportID, actionsToMerge);

    if (lastMessageText) {
        const report = getReport(reportID, allReports);
        const lastVisibleAction = getLastVisibleActionReportActionsUtils(reportID, canUserPerformWriteAction(report), actionsToMerge);
        const lastVisibleActionCreated = lastVisibleAction?.created;
        const lastActorAccountID = lastVisibleAction?.actorAccountID;
        result = {
            lastMessageText,
            lastVisibleActionCreated,
            lastActorAccountID,
        };
    }

    return result;
}

function getReportLastVisibleActionCreated(report: OnyxEntry<Report>, oneTransactionThreadReport: OnyxEntry<Report>) {
    const reportLastVisibleActionCreated = report?.lastVisibleActionCreated ?? '';
    const threadLastVisibleActionCreated = oneTransactionThreadReport?.lastVisibleActionCreated ?? '';
    return reportLastVisibleActionCreated > threadLastVisibleActionCreated ? reportLastVisibleActionCreated : threadLastVisibleActionCreated;
}

function getSourceIDFromReportAction(reportAction: OnyxEntry<ReportAction>): string {
    const message = Array.isArray(reportAction?.message) ? (reportAction?.message?.at(-1) ?? null) : (reportAction?.message ?? null);
    const html = message?.html ?? '';
    const {sourceURL} = getAttachmentDetails(html);
    const sourceID = (sourceURL?.match(CONST.REGEX.ATTACHMENT_ID) ?? [])[1];
    return sourceID;
}

function getIntegrationIcon(connectionName?: ConnectionName) {
    if (connectionName === CONST.POLICY.CONNECTIONS.NAME.XERO) {
        return XeroSquare;
    }
    if (connectionName === CONST.POLICY.CONNECTIONS.NAME.QBO) {
        return QBOSquare;
    }
    if (connectionName === CONST.POLICY.CONNECTIONS.NAME.NETSUITE) {
        return NetSuiteSquare;
    }
    if (connectionName === CONST.POLICY.CONNECTIONS.NAME.SAGE_INTACCT) {
        return IntacctSquare;
    }
    if (connectionName === CONST.POLICY.CONNECTIONS.NAME.QBD) {
        return QBDSquare;
    }

    return undefined;
}

function getIntegrationExportIcon(connectionName?: ConnectionName) {
    if (connectionName === CONST.POLICY.CONNECTIONS.NAME.XERO) {
        return XeroExport;
    }
    if (connectionName === CONST.POLICY.CONNECTIONS.NAME.QBO || connectionName === CONST.POLICY.CONNECTIONS.NAME.QBD) {
        return QBOExport;
    }
    if (connectionName === CONST.POLICY.CONNECTIONS.NAME.NETSUITE) {
        return NetSuiteExport;
    }
    if (connectionName === CONST.POLICY.CONNECTIONS.NAME.SAGE_INTACCT) {
        return SageIntacctExport;
    }

    return undefined;
}

function canBeExported(report: OnyxEntry<Report>) {
    if (!report?.statusNum) {
        return false;
    }
    const isCorrectState = [CONST.REPORT.STATUS_NUM.APPROVED, CONST.REPORT.STATUS_NUM.CLOSED, CONST.REPORT.STATUS_NUM.REIMBURSED].some((status) => status === report.statusNum);
    return isExpenseReport(report) && isCorrectState;
}

function getIntegrationNameFromExportMessage(reportActions: OnyxEntry<ReportActions> | ReportAction[]) {
    if (!reportActions) {
        return '';
    }

    if (Array.isArray(reportActions)) {
        const exportIntegrationAction = reportActions.find((action) => isExportIntegrationAction(action));
        if (!exportIntegrationAction || !isExportIntegrationAction(exportIntegrationAction)) {
            return null;
        }

        const originalMessage = (getOriginalMessage(exportIntegrationAction) ?? {}) as OriginalMessageExportIntegration;
        const {label} = originalMessage;
        return label ?? null;
    }
}

function isExported(reportActions: OnyxEntry<ReportActions> | ReportAction[], report?: OnyxEntry<Report>): boolean {
    // If report object is provided and has the property, use it directly
    if (report?.isExportedToIntegration !== undefined) {
        return report.isExportedToIntegration;
    }

    // Fallback to checking actions for backward compatibility
    if (!reportActions) {
        return false;
    }

    let exportIntegrationActionsCount = 0;
    let integrationMessageActionsCount = 0;

    const reportActionList = Array.isArray(reportActions) ? reportActions : Object.values(reportActions);
    for (const action of reportActionList) {
        if (isExportIntegrationAction(action)) {
            // We consider any reports marked manually as exported to be exported, so we shortcut here.
            if (getOriginalMessage(action)?.markedManually) {
                return true;
            }
            exportIntegrationActionsCount++;
        }
        if (isIntegrationMessageAction(action)) {
            integrationMessageActionsCount++;
        }
    }

    // We need to make sure that there was at least one successful export to consider the report exported.
    // We add one EXPORT_INTEGRATION action to the report when we start exporting it (with pendingAction: 'add') and then another EXPORT_INTEGRATION when the export finishes successfully.
    // If the export fails, we add an INTEGRATIONS_MESSAGE action to the report, but the initial EXPORT_INTEGRATION action is still present, so we compare the counts of these two actions to determine if the report was exported successfully.
    return exportIntegrationActionsCount > integrationMessageActionsCount;
}

function hasExportError(reportActions: OnyxEntry<ReportActions> | ReportAction[], report?: OnyxEntry<Report>) {
    // If report object is provided and has the property, use it directly
    if (report?.hasExportError !== undefined) {
        return report.hasExportError;
    }

    // Fallback to checking actions for backward compatibility
    if (!reportActions) {
        return false;
    }

    if (Array.isArray(reportActions)) {
        return reportActions.some((action) => isIntegrationMessageAction(action));
    }

    return Object.values(reportActions).some((action) => isIntegrationMessageAction(action));
}

function doesReportContainRequestsFromMultipleUsers(iouReport: OnyxEntry<Report>): boolean {
    const transactions = getReportTransactions(iouReport?.reportID);
    // eslint-disable-next-line @typescript-eslint/prefer-nullish-coalescing
    return isIOUReport(iouReport) && transactions.some((transaction) => (transaction?.modifiedAmount || transaction?.amount) < 0);
}

/**
 * Determines whether the report can be moved to the workspace.
 */
function isWorkspaceEligibleForReportChange(newPolicy: OnyxEntry<Policy>, report: OnyxEntry<Report>, policies: OnyxCollection<Policy>): boolean {
    const submitterEmail = getLoginByAccountID(report?.ownerAccountID ?? CONST.DEFAULT_NUMBER_ID);
    const managerLogin = getLoginByAccountID(report?.managerID ?? CONST.DEFAULT_NUMBER_ID);
    // We can't move the iou report to the workspace if both users from the iou report create the expense
    if (doesReportContainRequestsFromMultipleUsers(report)) {
        return false;
    }

    if (!newPolicy?.isPolicyExpenseChatEnabled) {
        return false;
    }

    // We can only move the iou report to the workspace if the manager is the payer of the new policy
    if (isIOUReport(report)) {
        return isPaidGroupPolicyPolicyUtils(newPolicy) && isWorkspacePayer(managerLogin ?? '', newPolicy);
    }
    return isPaidGroupPolicyPolicyUtils(newPolicy) && (isPolicyMember(submitterEmail, newPolicy?.id) || isPolicyAdmin(newPolicy?.id, policies));
}

function getApprovalChain(policy: OnyxEntry<Policy>, expenseReport: OnyxEntry<Report>): string[] {
    const approvalChain: string[] = [];
    const fullApprovalChain: string[] = [];
    const reportTotal = expenseReport?.total ?? 0;
    const submitterEmail = getLoginsByAccountIDs([expenseReport?.ownerAccountID ?? CONST.DEFAULT_NUMBER_ID]).at(0) ?? '';

    if (isSubmitAndClose(policy)) {
        return approvalChain;
    }

    // Get category/tag approver list
    const ruleApprovers = getRuleApprovers(policy, expenseReport);

    // Push rule approvers to approvalChain list before submitsTo/forwardsTo approvers
    ruleApprovers.forEach((ruleApprover) => {
        // Don't push submitter to approve as a rule approver
        if (fullApprovalChain.includes(ruleApprover) || ruleApprover === submitterEmail) {
            return;
        }
        fullApprovalChain.push(ruleApprover);
    });

    let nextApproverEmail = getManagerAccountEmail(policy, expenseReport);

    while (nextApproverEmail && !approvalChain.includes(nextApproverEmail)) {
        approvalChain.push(nextApproverEmail);
        nextApproverEmail = getForwardsToAccount(policy, nextApproverEmail, reportTotal);
    }

    approvalChain.forEach((approver) => {
        if (fullApprovalChain.includes(approver)) {
            return;
        }

        fullApprovalChain.push(approver);
    });

    if (fullApprovalChain.at(-1) === submitterEmail && policy?.preventSelfApproval) {
        fullApprovalChain.pop();
    }
    return fullApprovalChain;
}

/**
 * Checks if the user has missing bank account for the invoice room.
 */
function hasMissingInvoiceBankAccount(iouReportID: string | undefined): boolean {
    if (!iouReportID) {
        return false;
    }

    const invoiceReport = getReport(iouReportID, allReports);

    if (!isInvoiceReport(invoiceReport)) {
        return false;
    }

    // This will be fixed as part of https://github.com/Expensify/Expensify/issues/507850
    // eslint-disable-next-line deprecation/deprecation
    return invoiceReport?.ownerAccountID === currentUserAccountID && !getPolicy(invoiceReport?.policyID)?.invoice?.bankAccount?.transferBankAccountID && isSettled(iouReportID);
}

function hasInvoiceReports() {
    const reports = Object.values(allReports ?? {});
    return reports.some((report) => isInvoiceReport(report));
}

function shouldUnmaskChat(participantsContext: OnyxEntry<PersonalDetailsList>, report: OnyxInputOrEntry<Report>): boolean {
    if (!report?.participants) {
        return true;
    }

    if (isThread(report) && report?.chatType && report?.chatType === CONST.REPORT.CHAT_TYPE.POLICY_EXPENSE_CHAT) {
        return true;
    }

    if (isThread(report) && report?.type === CONST.REPORT.TYPE.EXPENSE) {
        return true;
    }

    if (isAdminRoom(report)) {
        return true;
    }

    const participantAccountIDs = Object.keys(report.participants);

    if (participantAccountIDs.length > 2) {
        return false;
    }

    if (participantsContext) {
        let teamInChat = false;
        let userInChat = false;

        for (const participantAccountID of participantAccountIDs) {
            const id = Number(participantAccountID);
            const contextAccountData = participantsContext[id];

            if (contextAccountData) {
                const login = contextAccountData.login ?? '';

                if (login.endsWith(CONST.EMAIL.EXPENSIFY_EMAIL_DOMAIN) || login.endsWith(CONST.EMAIL.EXPENSIFY_TEAM_EMAIL_DOMAIN)) {
                    teamInChat = true;
                } else {
                    userInChat = true;
                }
            }
        }

        // exclude teamOnly chat
        if (teamInChat && userInChat) {
            return true;
        }
    }

    return false;
}

function getReportMetadata(reportID: string | undefined) {
    return reportID ? allReportMetadataKeyValue[reportID] : undefined;
}

/**
 * Helper method to check if participant email is Manager McTest
 */
function isSelectedManagerMcTest(email: string | null | undefined): boolean {
    return email === CONST.EMAIL.MANAGER_MCTEST;
}

/**
 *  Helper method to check if the report is a test transaction report
 */
function isTestTransactionReport(report: OnyxEntry<Report>): boolean {
    const managerID = report?.managerID ?? CONST.DEFAULT_NUMBER_ID;
    const personalDetails = allPersonalDetails?.[managerID];
    return isSelectedManagerMcTest(personalDetails?.login);
}

function isWaitingForSubmissionFromCurrentUser(chatReport: OnyxEntry<Report>, policy: OnyxEntry<Policy>) {
    return chatReport?.isOwnPolicyExpenseChat && !policy?.harvesting?.enabled;
}

function getGroupChatDraft() {
    return newGroupChatDraft;
}

function getChatListItemReportName(action: ReportAction & {reportName?: string}, report: SearchReport | undefined): string {
    if (report && isInvoiceReport(report)) {
        const properInvoiceReport = report;
        properInvoiceReport.chatReportID = report.parentReportID;

        return getInvoiceReportName(properInvoiceReport);
    }

    if (action?.reportName) {
        return action.reportName;
    }

    if (report?.reportID) {
        return getReportName(getReport(report?.reportID, allReports));
    }

    return getReportName(report);
}

/**
 * Generates report attributes for a report
 * This function should be called only in reportAttributes.ts
 * DO NOT USE THIS FUNCTION ANYWHERE ELSE
 */
function generateReportAttributes({
    report,
    chatReport,
    reportActions,
    transactionViolations,
    reportNameValuePairs,
}: {
    report: OnyxEntry<Report>;
    chatReport: OnyxEntry<Report>;
    reportActions?: OnyxCollection<ReportActions>;
    transactionViolations: OnyxCollection<TransactionViolation[]>;
    reportNameValuePairs: OnyxCollection<ReportNameValuePairs>;
}) {
    const reportActionsList = reportActions?.[`${ONYXKEYS.COLLECTION.REPORT_ACTIONS}${report?.reportID}`];
    const parentReportActionsList = reportActions?.[`${ONYXKEYS.COLLECTION.REPORT_ACTIONS}${report?.parentReportID}`];
    const isReportSettled = isSettled(report);
    const isCurrentUserReportOwner = isReportOwner(report);
    const doesReportHasViolations = hasReportViolations(report?.reportID);
    const hasViolationsToDisplayInLHN = shouldDisplayViolationsRBRInLHN(report, transactionViolations);
    const hasAnyTypeOfViolations = hasViolationsToDisplayInLHN || (!isReportSettled && isCurrentUserReportOwner && doesReportHasViolations);
    const reportErrors = getAllReportErrors(report, reportActionsList);
    const hasErrors = Object.entries(reportErrors ?? {}).length > 0;
    const oneTransactionThreadReportID = getOneTransactionThreadReportID(report, chatReport, reportActionsList);
    const parentReportAction = report?.parentReportActionID ? parentReportActionsList?.[report.parentReportActionID] : undefined;
    const isReportArchived = !!reportNameValuePairs?.[`${ONYXKEYS.COLLECTION.REPORT_NAME_VALUE_PAIRS}${report?.reportID}`]?.private_isArchived;
    const requiresAttention = requiresAttentionFromCurrentUser(report, parentReportAction, isReportArchived);

    return {
        doesReportHasViolations,
        hasViolationsToDisplayInLHN,
        hasAnyViolations: hasAnyTypeOfViolations,
        reportErrors,
        hasErrors,
        oneTransactionThreadReportID,
        parentReportAction,
        requiresAttention,
        isReportArchived,
    };
}

function getReportPersonalDetailsParticipants(report: Report, personalDetailsParam: OnyxEntry<PersonalDetailsList>, reportMetadata: OnyxEntry<ReportMetadata>, isRoomMembersList = false) {
    const chatParticipants = getParticipantsList(report, personalDetailsParam, isRoomMembersList, reportMetadata);
    return {
        chatParticipants,
        personalDetailsParticipants: chatParticipants.reduce<Record<number, PersonalDetails>>((acc, accountID) => {
            const details = personalDetailsParam?.[accountID];
            if (details) {
                acc[accountID] = details;
            }
            return acc;
        }, {}),
    };
}

function findReportIDForAction(action?: ReportAction): string | undefined {
    if (!allReportActions || !action?.reportActionID) {
        return undefined;
    }

    return Object.keys(allReportActions)
        .find((reportActionsKey) => {
            const reportActions = allReportActions?.[reportActionsKey];
            return !!reportActions && !isEmptyObject(reportActions[action.reportActionID]);
        })
        ?.replace(`${ONYXKEYS.COLLECTION.REPORT_ACTIONS}`, '');
}

function hasReportBeenReopened(reportActions: OnyxEntry<ReportActions> | ReportAction[], report?: OnyxEntry<Report>): boolean {
    // If report object is provided and has the property, use it directly
    if (report?.hasReportBeenReopened !== undefined) {
        return report.hasReportBeenReopened;
    }

    // Fallback to checking actions for backward compatibility
    if (!reportActions) {
        return false;
    }

    const reportActionList = Array.isArray(reportActions) ? reportActions : Object.values(reportActions);
    return reportActionList.some((action) => isReopenedAction(action));
}

function getMoneyReportPreviewName(action: ReportAction, iouReport: OnyxEntry<Report>, isInvoice?: boolean) {
    if (isInvoice && isActionOfType(action, CONST.REPORT.ACTIONS.TYPE.REPORT_PREVIEW)) {
        const originalMessage = getOriginalMessage(action);
        return originalMessage && translateLocal('iou.invoiceReportName', originalMessage);
    }
    return getReportName(iouReport) || action.childReportName;
}

/**
 * Returns the translated, human-readable status of the report based on its state and status values.
 * The status is determined by the stateNum and statusNum of the report.
 * The mapping is as follows:
 * ========================================
 * State  |  Status  |  What to display?  |
 * 0	  |  0	     |  Draft             |
 * 1	  |  1	     |  Outstanding       |
 * 2	  |  2	     |  Done              |
 * 2	  |  3	     |  Approved          |
 * 2	  |  4	     |  Paid              |
 * 3	  |  4	     |  Paid              |
 * 6      |  4	     |  Paid              |
 * ========================================
 */
function getReportStatusTranslation(stateNum?: number, statusNum?: number): string {
    if (stateNum === undefined || statusNum === undefined) {
        return '';
    }

    if (stateNum === CONST.REPORT.STATE_NUM.OPEN && statusNum === CONST.REPORT.STATUS_NUM.OPEN) {
        return translateLocal('common.draft');
    }
    if (stateNum === CONST.REPORT.STATE_NUM.SUBMITTED && statusNum === CONST.REPORT.STATUS_NUM.SUBMITTED) {
        return translateLocal('common.outstanding');
    }
    if (stateNum === CONST.REPORT.STATE_NUM.APPROVED && statusNum === CONST.REPORT.STATUS_NUM.CLOSED) {
        return translateLocal('common.done');
    }
    if (stateNum === CONST.REPORT.STATE_NUM.APPROVED && statusNum === CONST.REPORT.STATUS_NUM.APPROVED) {
        return translateLocal('iou.approved');
    }
    if (
        (stateNum === CONST.REPORT.STATE_NUM.APPROVED && statusNum === CONST.REPORT.STATUS_NUM.REIMBURSED) ||
        (stateNum === CONST.REPORT.STATE_NUM.BILLING && statusNum === CONST.REPORT.STATUS_NUM.REIMBURSED) ||
        (stateNum === CONST.REPORT.STATE_NUM.AUTOREIMBURSED && statusNum === CONST.REPORT.STATUS_NUM.REIMBURSED)
    ) {
        return translateLocal('iou.settledExpensify');
    }

    return '';
}

function reportAttributesSelector(reportAttributes: OnyxEntry<ReportAttributesDerivedValue>) {
    return reportAttributes?.reports;
}

export {
    areAllRequestsBeingSmartScanned,
    buildOptimisticAddCommentReportAction,
    buildOptimisticApprovedReportAction,
    buildOptimisticUnapprovedReportAction,
    buildOptimisticCancelPaymentReportAction,
    buildOptimisticChangedTaskAssigneeReportAction,
    buildOptimisticChatReport,
    buildOptimisticClosedReportAction,
    buildOptimisticCreatedReportAction,
    buildOptimisticDismissedViolationReportAction,
    buildOptimisticEditedTaskFieldReportAction,
    buildOptimisticExpenseReport,
    buildOptimisticEmptyReport,
    buildOptimisticGroupChatReport,
    buildOptimisticHoldReportAction,
    buildOptimisticHoldReportActionComment,
    buildOptimisticRetractedReportAction,
    buildOptimisticReopenedReportAction,
    buildOptimisticIOUReport,
    buildOptimisticIOUReportAction,
    buildOptimisticModifiedExpenseReportAction,
    buildOptimisticMoneyRequestEntities,
    buildOptimisticMovedReportAction,
    buildOptimisticChangePolicyReportAction,
    buildOptimisticRenamedRoomReportAction,
    buildOptimisticRoomDescriptionUpdatedReportAction,
    buildOptimisticReportPreview,
    buildOptimisticActionableTrackExpenseWhisper,
    buildOptimisticSubmittedReportAction,
    buildOptimisticTaskCommentReportAction,
    buildOptimisticTaskReport,
    buildOptimisticTaskReportAction,
    buildOptimisticUnHoldReportAction,
    buildOptimisticAnnounceChat,
    buildOptimisticWorkspaceChats,
    buildOptimisticCardAssignedReportAction,
    buildOptimisticDetachReceipt,
    buildParticipantsFromAccountIDs,
    buildReportNameFromParticipantNames,
    buildTransactionThread,
    canAccessReport,
    isReportNotFound,
    canAddTransaction,
    canDeleteTransaction,
    canBeAutoReimbursed,
    canCreateRequest,
    canCreateTaskInReport,
    canCurrentUserOpenReport,
    canDeleteReportAction,
    canHoldUnholdReportAction,
    canEditReportPolicy,
    canEditFieldOfMoneyRequest,
    canEditMoneyRequest,
    canEditPolicyDescription,
    canEditReportAction,
    canEditReportDescription,
    canEditRoomVisibility,
    canEditWriteCapability,
    canFlagReportAction,
    isNonAdminOrOwnerOfPolicyExpenseChat,
    canJoinChat,
    canLeaveChat,
    canReportBeMentionedWithinPolicy,
    canRequestMoney,
    canSeeDefaultRoom,
    canShowReportRecipientLocalTime,
    canUserPerformWriteAction,
    chatIncludesChronos,
    chatIncludesChronosWithID,
    chatIncludesConcierge,
    createDraftTransactionAndNavigateToParticipantSelector,
    doesReportBelongToWorkspace,
    findLastAccessedReport,
    findSelfDMReportID,
    formatReportLastMessageText,
    generateReportID,
    getCreationReportErrors,
    getAllAncestorReportActionIDs,
    getAllAncestorReportActions,
    getAllHeldTransactions,
    getAllPolicyReports,
    getAllWorkspaceReports,
    getAvailableReportFields,
    getBankAccountRoute,
    getChatByParticipants,
    getChatRoomSubtitle,
    getChildReportNotificationPreference,
    getCommentLength,
    getDefaultGroupAvatar,
    getDefaultWorkspaceAvatar,
    getDefaultWorkspaceAvatarTestID,
    getDeletedParentActionMessageForChatReport,
    getDisplayNameForParticipant,
    getDisplayNamesWithTooltips,
    getGroupChatName,
    prepareOnboardingOnyxData,
    getIOUReportActionDisplayMessage,
    getIOUReportActionMessage,
    getRejectedReportMessage,
    getWorkspaceNameUpdatedMessage,
    getDeletedTransactionMessage,
    getUpgradeWorkspaceMessage,
    getDowngradeWorkspaceMessage,
    getIcons,
    getIconsForParticipants,
    getIndicatedMissingPaymentMethod,
    getLastVisibleMessage,
    getMoneyRequestOptions,
    getMoneyRequestSpendBreakdown,
    getNonHeldAndFullAmount,
    getOptimisticDataForParentReportAction,
    getOriginalReportID,
    getOutstandingChildRequest,
    getParentNavigationSubtitle,
    getParsedComment,
    getParticipantsAccountIDsForDisplay,
    getParticipantsList,
    getParticipants,
    getPendingChatMembers,
    getPersonalDetailsForAccountID,
    getPolicyDescriptionText,
    getPolicyExpenseChat,
    getPolicyExpenseChatName,
    getPolicyName,
    getPolicyType,
    getReimbursementDeQueuedOrCanceledActionMessage,
    getReimbursementQueuedActionMessage,
    getReportActionActorAccountID,
    getReportDescription,
    getReportFieldKey,
    getReportIDFromLink,
    getReportName,
    getSearchReportName,
    getReportTransactions,
    reportTransactionsSelector,
    getReportNotificationPreference,
    getReportOfflinePendingActionAndErrors,
    getReportParticipantsTitle,
    getReportPreviewMessage,
    getReportRecipientAccountIDs,
    getParentReport,
    getReportOrDraftReport,
    getRoom,
    getRootParentReport,
    getRouteFromLink,
    canDeleteCardTransactionByLiabilityType,
    getTaskAssigneeChatOnyxData,
    getTransactionDetails,
    getTransactionReportName,
    getDisplayedReportID,
    getTransactionsWithReceipts,
    getUserDetailTooltipText,
    getWhisperDisplayNames,
    getWorkspaceChats,
    getWorkspaceIcon,
    goBackToDetailsPage,
    goBackFromPrivateNotes,
    getInvoicePayerName,
    getInvoicesChatName,
    getPayeeName,
    hasActionWithErrorsForTransaction,
    hasAutomatedExpensifyAccountIDs,
    hasExpensifyGuidesEmails,
    hasHeldExpenses,
    hasIOUWaitingOnCurrentUserBankAccount,
    hasMissingPaymentMethod,
    hasMissingSmartscanFields,
    hasNonReimbursableTransactions,
    hasOnlyHeldExpenses,
    hasOnlyTransactionsWithPendingRoutes,
    hasReceiptError,
    hasReceiptErrors,
    hasReportNameError,
    getReportActionWithSmartscanError,
    hasSmartscanError,
    hasUpdatedTotal,
    hasViolations,
    hasWarningTypeViolations,
    hasNoticeTypeViolations,
    hasAnyViolations,
    isActionCreator,
    isAdminRoom,
    isAdminsOnlyPostingRoom,
    isAllowedToApproveExpenseReport,
    isAllowedToComment,
    isAnnounceRoom,
    isArchivedNonExpenseReport,
    isArchivedReport,
    isArchivedNonExpenseReportWithID,
    isClosedReport,
    isCanceledTaskReport,
    isChatReport,
    isChatRoom,
    isTripRoom,
    isChatThread,
    isChildReport,
    isClosedExpenseReportWithNoExpenses,
    isCompletedTaskReport,
    isConciergeChatReport,
    isControlPolicyExpenseChat,
    isControlPolicyExpenseReport,
    isCurrentUserSubmitter,
    isCurrentUserTheOnlyParticipant,
    isDM,
    isDefaultRoom,
    isDeprecatedGroupDM,
    isEmptyReport,
    generateIsEmptyReport,
    isRootGroupChat,
    isExpenseReport,
    isExpenseRequest,
    isFinancialReportsForBusinesses,
    isExpensifyOnlyParticipantInReport,
    isGroupChat,
    isGroupChatAdmin,
    isGroupPolicy,
    isReportInGroupPolicy,
    isHoldCreator,
    isIOUOwnedByCurrentUser,
    isIOUReport,
    isIOUReportUsingReport,
    isJoinRequestInAdminRoom,
    isDomainRoom,
    isMoneyRequest,
    isMoneyRequestReport,
    isMoneyRequestReportPendingDeletion,
    isOneOnOneChat,
    isOneTransactionThread,
    isOpenExpenseReport,
    isOpenTaskReport,
    isOptimisticPersonalDetail,
    isPaidGroupPolicy,
    isPaidGroupPolicyExpenseChat,
    isPaidGroupPolicyExpenseReport,
    isPayer,
    isPolicyAdmin,
    isPolicyExpenseChat,
    isPolicyExpenseChatAdmin,
    isProcessingReport,
    isOpenReport,
    isReportIDApproved,
    isAwaitingFirstLevelApproval,
    isPublicAnnounceRoom,
    isPublicRoom,
    isReportApproved,
    isReportManuallyReimbursed,
    isReportDataReady,
    isReportFieldDisabled,
    isReportFieldOfTypeTitle,
    isReportManager,
    isReportOwner,
    isReportParticipant,
    isSelfDM,
    isSettled,
    isSystemChat,
    isTaskReport,
    isThread,
    isTrackExpenseReport,
    isUnread,
    isUnreadWithMention,
    isUserCreatedPolicyRoom,
    isValidReport,
    isValidReportIDFromPath,
    isWaitingForAssigneeToCompleteAction,
    isWaitingForSubmissionFromCurrentUser,
    isInvoiceRoom,
    isInvoiceRoomWithID,
    isInvoiceReport,
    isNewDotInvoice,
    isOpenInvoiceReport,
    isReportTransactionThread,
    getDefaultNotificationPreferenceForReport,
    canWriteInReport,
    navigateToDetailsPage,
    navigateToPrivateNotes,
    navigateBackOnDeleteTransaction,
    parseReportRouteParams,
    parseReportActionHtmlToText,
    requiresAttentionFromCurrentUser,
    shouldAutoFocusOnKeyPress,
    shouldCreateNewMoneyRequestReport,
    shouldDisableDetailPage,
    shouldDisableRename,
    shouldDisableThread,
    shouldDisplayThreadReplies,
    shouldDisplayViolationsRBRInLHN,
    shouldReportBeInOptionList,
    shouldReportShowSubscript,
    shouldShowFlagComment,
    sortOutstandingReportsBySelected,
    getReportActionWithMissingSmartscanFields,
    shouldShowRBRForMissingSmartscanFields,
    shouldUseFullTitleToDisplay,
    updateOptimisticParentReportAction,
    updateReportPreview,
    temporary_getMoneyRequestOptions,
    getTripIDFromTransactionParentReportID,
    buildOptimisticInvoiceReport,
    getInvoiceChatByParticipants,
    isCurrentUserInvoiceReceiver,
    isDraftReport,
    changeMoneyRequestHoldStatus,
    isAdminOwnerApproverOrReportOwner,
    createDraftWorkspaceAndNavigateToConfirmationScreen,
    isChatUsedForOnboarding,
    buildOptimisticExportIntegrationAction,
    getChatUsedForOnboarding,
    getFieldViolationTranslation,
    getFieldViolation,
    getReportViolations,
    findPolicyExpenseChatByPolicyID,
    getIntegrationIcon,
    getIntegrationExportIcon,
    canBeExported,
    isExported,
    hasExportError,
    getHelpPaneReportType,
    hasOnlyNonReimbursableTransactions,
    getReportLastMessage,
    getReportLastVisibleActionCreated,
    getMostRecentlyVisitedReport,
    getSourceIDFromReportAction,
    getIntegrationNameFromExportMessage,

    // This will get removed as part of https://github.com/Expensify/App/issues/59961
    // eslint-disable-next-line deprecation/deprecation
    getReportNameValuePairs,
    hasReportViolations,
    isPayAtEndExpenseReport,
    getArchiveReason,
    getApprovalChain,
    isIndividualInvoiceRoom,
    isAuditor,
    hasMissingInvoiceBankAccount,
    reasonForReportToBeInOptionList,
    getReasonAndReportActionThatRequiresAttention,
    buildOptimisticChangeFieldAction,
    isPolicyRelatedReport,
    hasReportErrorsOtherThanFailedReceipt,
    getAllReportErrors,
    getAllReportActionsErrorsAndReportActionThatRequiresAttention,
    hasInvoiceReports,
    shouldUnmaskChat,
    getReportMetadata,
    buildOptimisticSelfDMReport,
    isHiddenForCurrentUser,
    isSelectedManagerMcTest,
    isTestTransactionReport,
    getReportSubtitlePrefix,
    getPolicyChangeMessage,
    getMovedTransactionMessage,
    getExpenseReportStateAndStatus,
    generateReportName,
    navigateToLinkedReportAction,
    buildOptimisticUnreportedTransactionAction,
    isBusinessInvoiceRoom,
    buildOptimisticResolvedDuplicatesReportAction,
    getTitleReportField,
    getReportFieldsByPolicyID,
    getGroupChatDraft,
    getInvoiceReportName,
    getChatListItemReportName,
    buildOptimisticMovedTransactionAction,
    populateOptimisticReportFormula,
    getOutstandingReportsForUser,
    isReportOutstanding,
    generateReportAttributes,
    getReportPersonalDetailsParticipants,
    isAllowedToSubmitDraftExpenseReport,
    findReportIDForAction,
    isWorkspaceEligibleForReportChange,
    pushTransactionViolationsOnyxData,
    navigateOnDeleteExpense,
    hasReportBeenReopened,
    getMoneyReportPreviewName,
    getNextApproverAccountID,
    isWorkspaceTaskReport,
    isWorkspaceThread,
    getReportStatusTranslation,
<<<<<<< HEAD
    findLastAccessedReportWithoutView,
=======
    reportAttributesSelector,
>>>>>>> f129ecb6
};

export type {
    Ancestor,
    DisplayNameWithTooltips,
    OptimisticAddCommentReportAction,
    OptimisticChatReport,
    OptimisticClosedReportAction,
    OptimisticConciergeCategoryOptionsAction,
    OptimisticCreatedReportAction,
    OptimisticExportIntegrationAction,
    OptimisticIOUReportAction,
    OptimisticTaskReportAction,
    OptionData,
    TransactionDetails,
    PartialReportAction,
    ParsingDetails,
    MissingPaymentMethod,
    OptimisticNewReport,
    SelfDMParameters,
};<|MERGE_RESOLUTION|>--- conflicted
+++ resolved
@@ -11674,11 +11674,8 @@
     isWorkspaceTaskReport,
     isWorkspaceThread,
     getReportStatusTranslation,
-<<<<<<< HEAD
     findLastAccessedReportWithoutView,
-=======
     reportAttributesSelector,
->>>>>>> f129ecb6
 };
 
 export type {
