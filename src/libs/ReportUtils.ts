import {format} from 'date-fns';
import {Str} from 'expensify-common';
import lodashEscape from 'lodash/escape';
import lodashIntersection from 'lodash/intersection';
import isEmpty from 'lodash/isEmpty';
import lodashIsEqual from 'lodash/isEqual';
import isNumber from 'lodash/isNumber';
import mapValues from 'lodash/mapValues';
import lodashMaxBy from 'lodash/maxBy';
import type {OnyxCollection, OnyxEntry, OnyxUpdate} from 'react-native-onyx';
import Onyx from 'react-native-onyx';
import type {SvgProps} from 'react-native-svg';
import type {
    OriginalMessageChangePolicy,
    OriginalMessageIOU,
    OriginalMessageModifiedExpense,
    OriginalMessageMovedTransaction,
    OriginalMessageUnreportedTransaction,
} from 'src/types/onyx/OriginalMessage';
import type {SetRequired, TupleToUnion, ValueOf} from 'type-fest';
import type {FileObject} from '@components/AttachmentModal';
import {FallbackAvatar, IntacctSquare, NetSuiteSquare, QBOSquare, XeroSquare} from '@components/Icon/Expensicons';
import * as defaultGroupAvatars from '@components/Icon/GroupDefaultAvatars';
import * as defaultWorkspaceAvatars from '@components/Icon/WorkspaceDefaultAvatars';
import type {MoneyRequestAmountInputProps} from '@components/MoneyRequestAmountInput';
import type {IOUAction, IOUType, OnboardingAccounting, OnboardingCompanySize, OnboardingPurpose, OnboardingTaskLinks} from '@src/CONST';
import CONST from '@src/CONST';
import type {ParentNavigationSummaryParams} from '@src/languages/params';
import type {TranslationPaths} from '@src/languages/types';
import NAVIGATORS from '@src/NAVIGATORS';
import ONYXKEYS from '@src/ONYXKEYS';
import type {Route} from '@src/ROUTES';
import ROUTES from '@src/ROUTES';
import SCREENS from '@src/SCREENS';
import type {
    Beta,
    IntroSelected,
    NewGroupChatDraft,
    OnyxInputOrEntry,
    PersonalDetails,
    PersonalDetailsList,
    Policy,
    PolicyReportField,
    Report,
    ReportAction,
    ReportAttributesDerivedValue,
    ReportMetadata,
    ReportNameValuePairs,
    ReportViolationName,
    ReportViolations,
    Session,
    Task,
    Transaction,
    TransactionViolation,
    UserWallet,
} from '@src/types/onyx';
import type {Attendee, Participant} from '@src/types/onyx/IOU';
import type {SelectedParticipant} from '@src/types/onyx/NewGroupChatDraft';
import type {OriginalMessageExportedToIntegration} from '@src/types/onyx/OldDotAction';
import type Onboarding from '@src/types/onyx/Onboarding';
import type {ErrorFields, Errors, Icon, PendingAction} from '@src/types/onyx/OnyxCommon';
import type {OriginalMessageChangeLog, PaymentMethodType} from '@src/types/onyx/OriginalMessage';
import type {Status} from '@src/types/onyx/PersonalDetails';
import type {ConnectionName} from '@src/types/onyx/Policy';
import type {InvoiceReceiverType, NotificationPreference, Participants, Participant as ReportParticipant} from '@src/types/onyx/Report';
import type {Message, OldDotReportAction, ReportActions} from '@src/types/onyx/ReportAction';
import type {PendingChatMember} from '@src/types/onyx/ReportMetadata';
import type {SearchPolicy, SearchReport, SearchTransaction} from '@src/types/onyx/SearchResults';
import type {Comment, TransactionChanges, WaypointCollection} from '@src/types/onyx/Transaction';
import {isEmptyObject} from '@src/types/utils/EmptyObject';
import type IconAsset from '@src/types/utils/IconAsset';
import {createDraftTransaction, getIOUReportActionToApproveOrPay, setMoneyRequestParticipants, unholdRequest} from './actions/IOU';
import {createDraftWorkspace} from './actions/Policy/Policy';
import {autoSwitchToFocusMode} from './actions/PriorityMode';
import {hasCreditBankAccount} from './actions/ReimbursementAccount/store';
import {handleReportChanged} from './actions/Report';
import type {GuidedSetupData, TaskForParameters} from './actions/Report';
import {isAnonymousUser as isAnonymousUserSession} from './actions/Session';
import type {AddCommentOrAttachementParams} from './API/parameters';
import {convertToDisplayString} from './CurrencyUtils';
import DateUtils from './DateUtils';
import {hasValidDraftComment} from './DraftCommentUtils';
import {getEnvironment, getEnvironmentURL} from './Environment/Environment';
import type EnvironmentType from './Environment/getEnvironment/types';
import {getMicroSecondOnyxErrorWithTranslationKey, isReceiptError} from './ErrorUtils';
import getAttachmentDetails from './fileDownload/getAttachmentDetails';
import {isReportMessageAttachment} from './isReportMessageAttachment';
import localeCompare from './LocaleCompare';
import {formatPhoneNumber} from './LocalePhoneNumber';
import {translateLocal} from './Localize';
import Log from './Log';
import {isEmailPublicDomain} from './LoginUtils';
// eslint-disable-next-line import/no-cycle
import ModifiedExpenseMessage from './ModifiedExpenseMessage';
import {isFullScreenName} from './Navigation/helpers/isNavigatorName';
import {linkingConfig} from './Navigation/linkingConfig';
import Navigation, {navigationRef} from './Navigation/Navigation';
import {rand64} from './NumberUtils';
import Parser from './Parser';
import Permissions from './Permissions';
import {
    getAccountIDsByLogins,
    getDisplayNameOrDefault,
    getEffectiveDisplayName,
    getLoginsByAccountIDs,
    getPersonalDetailByEmail,
    getPersonalDetailsByIDs,
    getShortMentionIfFound,
} from './PersonalDetailsUtils';
import {addSMSDomainIfPhoneNumber} from './PhoneNumber';
import {
    arePaymentsEnabled,
    canSendInvoiceFromWorkspace,
    getForwardsToAccount,
    getManagerAccountEmail,
    getPolicyEmployeeListByIdWithoutCurrentUser,
    getPolicyNameByID,
    getRuleApprovers,
    getSubmitToAccountID,
    isExpensifyTeam,
    isInstantSubmitEnabled,
    isPaidGroupPolicy as isPaidGroupPolicyPolicyUtils,
    isPolicyAdmin as isPolicyAdminPolicyUtils,
    isPolicyAuditor,
    isPolicyOwner,
    isSubmitAndClose,
    shouldShowPolicy,
} from './PolicyUtils';
import {
    formatLastMessageText,
    getActionableJoinRequestPendingReportAction,
    getAllReportActions,
    getCardIssuedMessage,
    getDismissedViolationMessageText,
    getExportIntegrationLastMessageText,
    getIOUReportIDFromReportActionPreview,
    getLastClosedReportAction,
    getLastVisibleAction,
    getLastVisibleAction as getLastVisibleActionReportActionsUtils,
    getLastVisibleMessage as getLastVisibleMessageActionUtils,
    getLastVisibleMessage as getLastVisibleMessageReportActionsUtils,
    getMessageOfOldDotReportAction,
    getNumberOfMoneyRequests,
    getOneTransactionThreadReportID,
    getOriginalMessage,
    getPolicyChangeLogDefaultBillableMessage,
    getPolicyChangeLogDefaultTitleEnforcedMessage,
    getPolicyChangeLogMaxExpesnseAmountNoReceiptMessage,
    getRenamedAction,
    getReportAction,
    getReportActionHtml,
    getReportActionMessage as getReportActionMessageReportUtils,
    getReportActionMessageText,
    getReportActionText,
    getWorkspaceCurrencyUpdateMessage,
    getWorkspaceFrequencyUpdateMessage,
    getWorkspaceReportFieldAddMessage,
    getWorkspaceReportFieldDeleteMessage,
    getWorkspaceReportFieldUpdateMessage,
    getWorkspaceUpdateFieldMessage,
    isActionableJoinRequestPending,
    isActionableTrackExpense,
    isActionOfType,
    isApprovedAction,
    isApprovedOrSubmittedReportAction,
    isCardIssuedAction,
    isClosedAction,
    isCreatedTaskReportAction,
    isCurrentActionUnread,
    isDeletedAction,
    isDeletedParentAction,
    isExportIntegrationAction,
    isForwardedAction,
    isModifiedExpenseAction,
    isMoneyRequestAction,
    isOldDotReportAction,
    isPendingRemove,
    isPolicyChangeLogAction,
    isReimbursementQueuedAction,
    isRenamedAction,
    isReportActionAttachment,
    isReportPreviewAction,
    isReversedTransaction,
    isRoomChangeLogAction,
    isSentMoneyReportAction,
    isSplitBillAction as isSplitBillReportAction,
    isSubmittedAction,
    isSubmittedAndClosedAction,
    isThreadParentMessage,
    isTrackExpenseAction,
    isTransactionThread,
    isTripPreview,
    isUnapprovedAction,
    isWhisperAction,
    shouldReportActionBeVisible,
    wasActionTakenByCurrentUser,
} from './ReportActionsUtils';
import type {LastVisibleMessage} from './ReportActionsUtils';
import {shouldRestrictUserBillableActions} from './SubscriptionUtils';
import {getNavatticURL} from './TourUtils';
import {
    getAttendees,
    getBillable,
    getCardID,
    getCategory,
    getCurrency,
    getDescription,
    getFormattedCreated,
    getFormattedPostedDate,
    getMCCGroup,
    getMerchant,
    getMerchantOrDescription,
    getOriginalAmount,
    getOriginalCurrency,
    getRateID,
    getRecentTransactions,
    getReimbursable,
    getTag,
    getTaxAmount,
    getTaxCode,
    getTransaction,
    getAmount as getTransactionAmount,
    getWaypoints,
    hasMissingSmartscanFields as hasMissingSmartscanFieldsTransactionUtils,
    hasNoticeTypeViolation,
    hasReceipt as hasReceiptTransactionUtils,
    hasViolation,
    hasWarningTypeViolation,
    isCardTransaction as isCardTransactionTransactionUtils,
    isDistanceRequest,
    isDuplicate,
    isExpensifyCardTransaction,
    isFetchingWaypointsFromServer,
    isOnHold as isOnHoldTransactionUtils,
    isPayAtEndExpense,
    isPending,
    isPerDiemRequest,
    isReceiptBeingScanned,
    isScanRequest as isScanRequestTransactionUtils,
} from './TransactionUtils';
import {addTrailingForwardSlash} from './Url';
import type {AvatarSource} from './UserUtils';
import {generateAccountID, getDefaultAvatarURL} from './UserUtils';

// Dynamic Import to avoid circular dependency
const UnreadIndicatorUpdaterHelper = () => import('./UnreadIndicatorUpdater');

type AvatarRange = 1 | 2 | 3 | 4 | 5 | 6 | 7 | 8 | 9 | 10 | 11 | 12 | 13 | 14 | 15 | 16 | 17 | 18;

type SpendBreakdown = {
    nonReimbursableSpend: number;
    reimbursableSpend: number;
    totalDisplaySpend: number;
};

type ParticipantDetails = [number, string, AvatarSource, AvatarSource];

type OptimisticAddCommentReportAction = Pick<
    ReportAction<typeof CONST.REPORT.ACTIONS.TYPE.ADD_COMMENT>,
    | 'reportActionID'
    | 'actionName'
    | 'actorAccountID'
    | 'person'
    | 'automatic'
    | 'avatar'
    | 'created'
    | 'message'
    | 'isFirstItem'
    | 'isAttachmentOnly'
    | 'isAttachmentWithText'
    | 'pendingAction'
    | 'shouldShow'
    | 'originalMessage'
    | 'childReportID'
    | 'parentReportID'
    | 'childType'
    | 'childReportName'
    | 'childManagerAccountID'
    | 'childStatusNum'
    | 'childStateNum'
    | 'errors'
    | 'childVisibleActionCount'
    | 'childCommenterCount'
    | 'childLastVisibleActionCreated'
    | 'childOldestFourAccountIDs'
    | 'delegateAccountID'
> & {isOptimisticAction: boolean};

type OptimisticReportAction = {
    commentText: string;
    reportAction: OptimisticAddCommentReportAction;
};

type UpdateOptimisticParentReportAction = {
    childVisibleActionCount: number;
    childCommenterCount: number;
    childLastVisibleActionCreated: string;
    childOldestFourAccountIDs: string | undefined;
};

type OptimisticExpenseReport = Pick<
    Report,
    | 'reportID'
    | 'chatReportID'
    | 'policyID'
    | 'type'
    | 'ownerAccountID'
    | 'managerID'
    | 'currency'
    | 'reportName'
    | 'stateNum'
    | 'statusNum'
    | 'total'
    | 'unheldTotal'
    | 'nonReimbursableTotal'
    | 'unheldNonReimbursableTotal'
    | 'parentReportID'
    | 'lastVisibleActionCreated'
    | 'parentReportActionID'
    | 'participants'
    | 'fieldList'
>;

type OptimisticNewReport = Pick<
    Report,
    | 'reportID'
    | 'policyID'
    | 'type'
    | 'ownerAccountID'
    | 'reportName'
    | 'stateNum'
    | 'statusNum'
    | 'currency'
    | 'total'
    | 'nonReimbursableTotal'
    | 'parentReportID'
    | 'lastVisibleActionCreated'
    | 'parentReportActionID'
    | 'participants'
    | 'managerID'
    | 'pendingFields'
    | 'chatReportID'
> & {reportName: string};

type BuildOptimisticIOUReportActionParams = {
    type: ValueOf<typeof CONST.IOU.REPORT_ACTION_TYPE>;
    amount: number;
    currency: string;
    comment: string;
    participants: Participant[];
    transactionID: string;
    paymentType?: PaymentMethodType;
    iouReportID?: string;
    isSettlingUp?: boolean;
    isSendMoneyFlow?: boolean;
    isOwnPolicyExpenseChat?: boolean;
    created?: string;
    linkedExpenseReportAction?: OnyxEntry<ReportAction>;
    isPersonalTrackingExpense?: boolean;
};

type OptimisticIOUReportAction = Pick<
    ReportAction,
    | 'actionName'
    | 'actorAccountID'
    | 'automatic'
    | 'avatar'
    | 'isAttachmentOnly'
    | 'originalMessage'
    | 'message'
    | 'person'
    | 'reportActionID'
    | 'shouldShow'
    | 'created'
    | 'pendingAction'
    | 'receipt'
    | 'childReportID'
    | 'childVisibleActionCount'
    | 'childCommenterCount'
    | 'delegateAccountID'
>;

type PartialReportAction = OnyxInputOrEntry<ReportAction> | Partial<ReportAction> | OptimisticIOUReportAction | OptimisticApprovedReportAction | OptimisticSubmittedReportAction | undefined;

type ReportRouteParams = {
    reportID: string;
    isSubReportPageRoute: boolean;
};

type ReportOfflinePendingActionAndErrors = {
    reportPendingAction: PendingAction | undefined;
    reportErrors: Errors | null | undefined;
};

type OptimisticApprovedReportAction = Pick<
    ReportAction<typeof CONST.REPORT.ACTIONS.TYPE.APPROVED>,
    | 'actionName'
    | 'actorAccountID'
    | 'automatic'
    | 'avatar'
    | 'isAttachmentOnly'
    | 'originalMessage'
    | 'message'
    | 'person'
    | 'reportActionID'
    | 'shouldShow'
    | 'created'
    | 'pendingAction'
    | 'delegateAccountID'
>;

type OptimisticUnapprovedReportAction = Pick<
    ReportAction<typeof CONST.REPORT.ACTIONS.TYPE.UNAPPROVED>,
    | 'actionName'
    | 'actorAccountID'
    | 'automatic'
    | 'avatar'
    | 'isAttachmentOnly'
    | 'originalMessage'
    | 'message'
    | 'person'
    | 'reportActionID'
    | 'shouldShow'
    | 'created'
    | 'pendingAction'
    | 'delegateAccountID'
>;

type OptimisticSubmittedReportAction = Pick<
    ReportAction<typeof CONST.REPORT.ACTIONS.TYPE.SUBMITTED>,
    | 'actionName'
    | 'actorAccountID'
    | 'adminAccountID'
    | 'automatic'
    | 'avatar'
    | 'isAttachmentOnly'
    | 'originalMessage'
    | 'message'
    | 'person'
    | 'reportActionID'
    | 'shouldShow'
    | 'created'
    | 'pendingAction'
    | 'delegateAccountID'
>;

type OptimisticHoldReportAction = Pick<
    ReportAction,
    'actionName' | 'actorAccountID' | 'automatic' | 'avatar' | 'isAttachmentOnly' | 'originalMessage' | 'message' | 'person' | 'reportActionID' | 'shouldShow' | 'created' | 'pendingAction'
>;

type OptimisticCancelPaymentReportAction = Pick<
    ReportAction,
    'actionName' | 'actorAccountID' | 'message' | 'originalMessage' | 'person' | 'reportActionID' | 'shouldShow' | 'created' | 'pendingAction'
>;

type OptimisticChangeFieldAction = Pick<
    OldDotReportAction & ReportAction,
    'actionName' | 'actorAccountID' | 'originalMessage' | 'person' | 'reportActionID' | 'created' | 'pendingAction' | 'message'
>;

type OptimisticEditedTaskReportAction = Pick<
    ReportAction,
    'reportActionID' | 'actionName' | 'pendingAction' | 'actorAccountID' | 'automatic' | 'avatar' | 'created' | 'shouldShow' | 'message' | 'person' | 'delegateAccountID'
>;

type OptimisticClosedReportAction = Pick<
    ReportAction<typeof CONST.REPORT.ACTIONS.TYPE.CLOSED>,
    'actionName' | 'actorAccountID' | 'automatic' | 'avatar' | 'created' | 'message' | 'originalMessage' | 'pendingAction' | 'person' | 'reportActionID' | 'shouldShow'
>;

type OptimisticCardAssignedReportAction = Pick<
    ReportAction<typeof CONST.REPORT.ACTIONS.TYPE.CARD_ASSIGNED>,
    'actionName' | 'actorAccountID' | 'automatic' | 'avatar' | 'created' | 'message' | 'originalMessage' | 'pendingAction' | 'person' | 'reportActionID' | 'shouldShow'
>;

type OptimisticDismissedViolationReportAction = Pick<
    ReportAction,
    'actionName' | 'actorAccountID' | 'avatar' | 'created' | 'message' | 'originalMessage' | 'person' | 'reportActionID' | 'shouldShow' | 'pendingAction'
>;

type OptimisticCreatedReportAction = Pick<
    ReportAction<typeof CONST.REPORT.ACTIONS.TYPE.CREATED>,
    'actorAccountID' | 'automatic' | 'avatar' | 'created' | 'message' | 'person' | 'reportActionID' | 'shouldShow' | 'pendingAction' | 'actionName' | 'delegateAccountID'
>;

type OptimisticRenamedReportAction = Pick<
    ReportAction<typeof CONST.REPORT.ACTIONS.TYPE.RENAMED>,
    'actorAccountID' | 'automatic' | 'avatar' | 'created' | 'message' | 'person' | 'reportActionID' | 'shouldShow' | 'pendingAction' | 'actionName' | 'originalMessage'
>;

type OptimisticRoomDescriptionUpdatedReportAction = Pick<
    ReportAction<typeof CONST.REPORT.ACTIONS.TYPE.ROOM_CHANGE_LOG.UPDATE_ROOM_DESCRIPTION>,
    'actorAccountID' | 'created' | 'message' | 'person' | 'reportActionID' | 'pendingAction' | 'actionName' | 'originalMessage'
>;

type OptimisticChatReport = Pick<
    Report,
    | 'type'
    | 'chatType'
    | 'chatReportID'
    | 'iouReportID'
    | 'isOwnPolicyExpenseChat'
    | 'isPinned'
    | 'lastActorAccountID'
    | 'lastMessageHtml'
    | 'lastMessageText'
    | 'lastReadTime'
    | 'lastVisibleActionCreated'
    | 'oldPolicyName'
    | 'ownerAccountID'
    | 'pendingFields'
    | 'parentReportActionID'
    | 'parentReportID'
    | 'participants'
    | 'policyID'
    | 'reportID'
    | 'reportName'
    | 'stateNum'
    | 'statusNum'
    | 'visibility'
    | 'description'
    | 'writeCapability'
    | 'avatarUrl'
    | 'invoiceReceiver'
>;

type OptimisticExportIntegrationAction = OriginalMessageExportedToIntegration &
    Pick<
        ReportAction<typeof CONST.REPORT.ACTIONS.TYPE.EXPORTED_TO_INTEGRATION>,
        'reportActionID' | 'actorAccountID' | 'avatar' | 'created' | 'lastModified' | 'message' | 'person' | 'shouldShow' | 'pendingAction' | 'errors' | 'automatic'
    >;

type OptimisticTaskReportAction = Pick<
    ReportAction,
    | 'reportActionID'
    | 'actionName'
    | 'actorAccountID'
    | 'automatic'
    | 'avatar'
    | 'created'
    | 'isAttachmentOnly'
    | 'message'
    | 'originalMessage'
    | 'person'
    | 'pendingAction'
    | 'shouldShow'
    | 'isFirstItem'
    | 'previousMessage'
    | 'errors'
    | 'linkMetadata'
    | 'delegateAccountID'
>;

type AnnounceRoomOnyxData = {
    onyxOptimisticData: OnyxUpdate[];
    onyxSuccessData: OnyxUpdate[];
    onyxFailureData: OnyxUpdate[];
};

type OptimisticAnnounceChat = {
    announceChatReportID: string;
    announceChatReportActionID: string;
    announceChatData: AnnounceRoomOnyxData;
};

type OptimisticWorkspaceChats = {
    adminsChatReportID: string;
    adminsChatData: OptimisticChatReport;
    adminsReportActionData: Record<string, OptimisticCreatedReportAction>;
    adminsCreatedReportActionID: string;
    expenseChatReportID: string;
    expenseChatData: OptimisticChatReport;
    expenseReportActionData: Record<string, OptimisticCreatedReportAction>;
    expenseCreatedReportActionID: string;
    pendingChatMembers: PendingChatMember[];
};

type OptimisticModifiedExpenseReportAction = Pick<
    ReportAction<typeof CONST.REPORT.ACTIONS.TYPE.MODIFIED_EXPENSE>,
    | 'actionName'
    | 'actorAccountID'
    | 'automatic'
    | 'avatar'
    | 'created'
    | 'isAttachmentOnly'
    | 'message'
    | 'originalMessage'
    | 'person'
    | 'pendingAction'
    | 'reportActionID'
    | 'shouldShow'
    | 'delegateAccountID'
> & {reportID?: string};

type OptimisticMoneyRequestEntities = {
    iouReport: Report;
    type: ValueOf<typeof CONST.IOU.REPORT_ACTION_TYPE>;
    amount: number;
    currency: string;
    comment: string;
    payeeEmail: string;
    participants: Participant[];
    transactionID: string;
    paymentType?: PaymentMethodType;
    isSettlingUp?: boolean;
    isSendMoneyFlow?: boolean;
    isOwnPolicyExpenseChat?: boolean;
    isPersonalTrackingExpense?: boolean;
    existingTransactionThreadReportID?: string;
    linkedTrackedExpenseReportAction?: ReportAction;
};

type OptimisticTaskReport = SetRequired<
    Pick<
        Report,
        | 'reportID'
        | 'reportName'
        | 'description'
        | 'ownerAccountID'
        | 'participants'
        | 'managerID'
        | 'type'
        | 'parentReportID'
        | 'policyID'
        | 'stateNum'
        | 'statusNum'
        | 'parentReportActionID'
        | 'lastVisibleActionCreated'
        | 'hasParentAccess'
    >,
    'parentReportID'
>;

type TransactionDetails = {
    created: string;
    amount: number;
    attendees: Attendee[] | string;
    taxAmount?: number;
    taxCode?: string;
    currency: string;
    merchant: string;
    waypoints?: WaypointCollection | string;
    customUnitRateID?: string;
    comment: string;
    category: string;
    billable: boolean;
    tag: string;
    mccGroup?: ValueOf<typeof CONST.MCC_GROUPS>;
    description?: string;
    cardID: number;
    originalAmount: number;
    originalCurrency: string;
    postedDate: string;
};

type OptimisticIOUReport = Pick<
    Report,
    | 'type'
    | 'chatReportID'
    | 'currency'
    | 'managerID'
    | 'policyID'
    | 'ownerAccountID'
    | 'participants'
    | 'reportID'
    | 'stateNum'
    | 'statusNum'
    | 'total'
    | 'unheldTotal'
    | 'nonReimbursableTotal'
    | 'unheldNonReimbursableTotal'
    | 'reportName'
    | 'parentReportID'
    | 'lastVisibleActionCreated'
    | 'fieldList'
    | 'parentReportActionID'
>;
type DisplayNameWithTooltips = Array<Pick<PersonalDetails, 'accountID' | 'pronouns' | 'displayName' | 'login' | 'avatar'>>;

type CustomIcon = {
    src: IconAsset;
    color?: string;
};

type OptionData = {
    text?: string;
    alternateText?: string;
    allReportErrors?: Errors;
    brickRoadIndicator?: ValueOf<typeof CONST.BRICK_ROAD_INDICATOR_STATUS> | '' | null;
    tooltipText?: string | null;
    alternateTextMaxLines?: number;
    boldStyle?: boolean;
    customIcon?: CustomIcon;
    subtitle?: string;
    login?: string;
    accountID?: number;
    pronouns?: string;
    status?: Status | null;
    phoneNumber?: string;
    isUnread?: boolean | null;
    isUnreadWithMention?: boolean | null;
    hasDraftComment?: boolean | null;
    keyForList?: string;
    searchText?: string;
    isIOUReportOwner?: boolean | null;
    shouldShowSubscript?: boolean | null;
    isPolicyExpenseChat?: boolean;
    isMoneyRequestReport?: boolean | null;
    isInvoiceReport?: boolean;
    isExpenseRequest?: boolean | null;
    isAllowedToComment?: boolean | null;
    isThread?: boolean | null;
    isTaskReport?: boolean | null;
    parentReportAction?: OnyxEntry<ReportAction>;
    displayNamesWithTooltips?: DisplayNameWithTooltips | null;
    isDefaultRoom?: boolean;
    isInvoiceRoom?: boolean;
    isExpenseReport?: boolean;
    isOptimisticPersonalDetail?: boolean;
    selected?: boolean;
    isOptimisticAccount?: boolean;
    isSelected?: boolean;
    descriptiveText?: string;
    notificationPreference?: NotificationPreference | null;
    isDisabled?: boolean | null;
    name?: string | null;
    isSelfDM?: boolean;
    isOneOnOneChat?: boolean;
    reportID?: string;
    enabled?: boolean;
    code?: string;
    transactionThreadReportID?: string | null;
    shouldShowAmountInput?: boolean;
    amountInputProps?: MoneyRequestAmountInputProps;
    tabIndex?: 0 | -1;
    isConciergeChat?: boolean;
    isBold?: boolean;
    lastIOUCreationDate?: string;
    isChatRoom?: boolean;
    participantsList?: PersonalDetails[];
    icons?: Icon[];
    iouReportAmount?: number;
    displayName?: string;
} & Report &
    ReportNameValuePairs;

type OnyxDataTaskAssigneeChat = {
    optimisticData: OnyxUpdate[];
    successData: OnyxUpdate[];
    failureData: OnyxUpdate[];
    optimisticAssigneeAddComment?: OptimisticReportAction;
    optimisticChatCreatedReportAction?: OptimisticCreatedReportAction;
};

type Ancestor = {
    report: Report;
    reportAction: ReportAction;
    shouldDisplayNewMarker: boolean;
};

type AncestorIDs = {
    reportIDs: string[];
    reportActionsIDs: string[];
};

type MissingPaymentMethod = 'bankAccount' | 'wallet';

type OutstandingChildRequest = {
    hasOutstandingChildRequest?: boolean;
};

type ParsingDetails = {
    shouldEscapeText?: boolean;
    reportID?: string;
    policyID?: string;
};

type NonHeldAndFullAmount = {
    nonHeldAmount: string;
    fullAmount: string;
    /**
     * nonHeldAmount is valid if not negative;
     * It can be negative if the unheld transaction comes from the current user
     */
    hasValidNonHeldAmount: boolean;
};

type Thread = {
    parentReportID: string;
    parentReportActionID: string;
} & Report;

type GetChatRoomSubtitleConfig = {
    isCreateExpenseFlow?: boolean;
};

type GetPolicyNameParams = {
    report: OnyxInputOrEntry<Report>;
    returnEmptyIfNotFound?: boolean;
    policy?: OnyxInputOrEntry<Policy> | SearchPolicy;
    policies?: SearchPolicy[];
    reports?: SearchReport[];
};

type GetReportNameParams = {
    report: OnyxEntry<Report>;
    policy?: OnyxEntry<Policy> | SearchPolicy;
    parentReportActionParam?: OnyxInputOrEntry<ReportAction>;
    personalDetails?: Partial<PersonalDetailsList>;
    invoiceReceiverPolicy?: OnyxEntry<Policy> | SearchPolicy;
    transactions?: SearchTransaction[];
    reports?: SearchReport[];
    draftReports?: OnyxCollection<Report>;
    reportNameValuePairs?: OnyxCollection<ReportNameValuePairs>;
    policies?: SearchPolicy[];
};

type ReportByPolicyMap = Record<string, Report[]>;

let currentUserEmail: string | undefined;
let currentUserPrivateDomain: string | undefined;
let currentUserAccountID: number | undefined;
let isAnonymousUser = false;

let environmentURL: string;
getEnvironmentURL().then((url: string) => (environmentURL = url));
let environment: EnvironmentType;
getEnvironment().then((env) => {
    environment = env;
});

// This cache is used to save parse result of report action html message into text
// to prevent unnecessary parsing when the report action is not changed/modified.
// Example case: when we need to get a report name of a thread which is dependent on a report action message.
const parsedReportActionMessageCache: Record<string, string> = {};

let conciergeChatReportID: OnyxEntry<string>;
Onyx.connect({
    key: ONYXKEYS.DERIVED.CONCIERGE_CHAT_REPORT_ID,
    callback: (value) => {
        conciergeChatReportID = value;
    },
});

const defaultAvatarBuildingIconTestID = 'SvgDefaultAvatarBuilding Icon';
Onyx.connect({
    key: ONYXKEYS.SESSION,
    callback: (value) => {
        // When signed out, val is undefined
        if (!value) {
            return;
        }

        currentUserEmail = value.email;
        currentUserAccountID = value.accountID;
        isAnonymousUser = value.authTokenType === CONST.AUTH_TOKEN_TYPES.ANONYMOUS;
        currentUserPrivateDomain = isEmailPublicDomain(currentUserEmail ?? '') ? '' : Str.extractEmailDomain(currentUserEmail ?? '');
    },
});

let allPersonalDetails: OnyxEntry<PersonalDetailsList>;
let allPersonalDetailLogins: string[];
let currentUserPersonalDetails: OnyxEntry<PersonalDetails>;
Onyx.connect({
    key: ONYXKEYS.PERSONAL_DETAILS_LIST,
    callback: (value) => {
        if (currentUserAccountID) {
            currentUserPersonalDetails = value?.[currentUserAccountID] ?? undefined;
        }
        allPersonalDetails = value ?? {};
        allPersonalDetailLogins = Object.values(allPersonalDetails).map((personalDetail) => personalDetail?.login ?? '');
    },
});

let allReportsDraft: OnyxCollection<Report>;
Onyx.connect({
    key: ONYXKEYS.COLLECTION.REPORT_DRAFT,
    waitForCollectionCallback: true,
    callback: (value) => (allReportsDraft = value),
});

let allPolicies: OnyxCollection<Policy>;
Onyx.connect({
    key: ONYXKEYS.COLLECTION.POLICY,
    waitForCollectionCallback: true,
    callback: (value) => (allPolicies = value),
});

let allReports: OnyxCollection<Report>;
let reportsByPolicyID: ReportByPolicyMap;
Onyx.connect({
    key: ONYXKEYS.COLLECTION.REPORT,
    waitForCollectionCallback: true,
    callback: (value) => {
        allReports = value;
        UnreadIndicatorUpdaterHelper().then((module) => {
            module.triggerUnreadUpdate();
        });

        // Each time a new report is added we will check to see if the user should be switched
        autoSwitchToFocusMode();

        if (!value) {
            return;
        }

        reportsByPolicyID = Object.values(value).reduce<ReportByPolicyMap>((acc, report) => {
            if (!report) {
                return acc;
            }

            handleReportChanged(report);

            // Get all reports, which are the ones that are:
            // - Owned by the same user
            // - Are either open or submitted
            // - Belong to the same workspace
            if (report.policyID && report.ownerAccountID === currentUserAccountID && (report.stateNum ?? 0) <= 1) {
                if (!acc[report.policyID]) {
                    acc[report.policyID] = [];
                }
                acc[report.policyID].push(report);
            }

            return acc;
        }, {});
    },
});

let allBetas: OnyxEntry<Beta[]>;
Onyx.connect({
    key: ONYXKEYS.BETAS,
    callback: (value) => (allBetas = value),
});

let allTransactions: OnyxCollection<Transaction> = {};
let reportsTransactions: Record<string, Transaction[]> = {};
Onyx.connect({
    key: ONYXKEYS.COLLECTION.TRANSACTION,
    waitForCollectionCallback: true,
    callback: (value) => {
        if (!value) {
            return;
        }
        allTransactions = Object.fromEntries(Object.entries(value).filter(([, transaction]) => transaction));

        reportsTransactions = Object.values(value).reduce<Record<string, Transaction[]>>((all, transaction) => {
            const reportsMap = all;
            if (!transaction?.reportID) {
                return reportsMap;
            }

            if (!reportsMap[transaction.reportID]) {
                reportsMap[transaction.reportID] = [];
            }
            reportsMap[transaction.reportID].push(transaction);

            return all;
        }, {});
    },
});

let allReportActions: OnyxCollection<ReportActions>;
Onyx.connect({
    key: ONYXKEYS.COLLECTION.REPORT_ACTIONS,
    waitForCollectionCallback: true,
    callback: (actions) => {
        if (!actions) {
            return;
        }
        allReportActions = actions;
    },
});

let allReportMetadata: OnyxCollection<ReportMetadata>;
const allReportMetadataKeyValue: Record<string, ReportMetadata> = {};
Onyx.connect({
    key: ONYXKEYS.COLLECTION.REPORT_METADATA,
    waitForCollectionCallback: true,
    callback: (value) => {
        if (!value) {
            return;
        }
        allReportMetadata = value;

        Object.entries(value).forEach(([reportID, reportMetadata]) => {
            if (!reportMetadata) {
                return;
            }

            const [, id] = reportID.split('_');
            allReportMetadataKeyValue[id] = reportMetadata;
        });
    },
});

let allReportNameValuePair: OnyxCollection<ReportNameValuePairs>;
Onyx.connect({
    key: ONYXKEYS.COLLECTION.REPORT_NAME_VALUE_PAIRS,
    waitForCollectionCallback: true,
    callback: (value) => {
        if (!value) {
            return;
        }
        allReportNameValuePair = value;
    },
});

let allReportsViolations: OnyxCollection<ReportViolations>;
Onyx.connect({
    key: ONYXKEYS.COLLECTION.REPORT_VIOLATIONS,
    waitForCollectionCallback: true,
    callback: (value) => {
        if (!value) {
            return;
        }
        allReportsViolations = value;
    },
});

let onboarding: OnyxEntry<Onboarding>;
Onyx.connect({
    key: ONYXKEYS.NVP_ONBOARDING,
    callback: (value) => (onboarding = value),
});

let delegateEmail = '';
Onyx.connect({
    key: ONYXKEYS.ACCOUNT,
    callback: (value) => {
        delegateEmail = value?.delegatedAccess?.delegate ?? '';
    },
});

let activePolicyID: OnyxEntry<string>;
Onyx.connect({
    key: ONYXKEYS.NVP_ACTIVE_POLICY_ID,
    callback: (value) => (activePolicyID = value),
});

let reportAttributes: ReportAttributesDerivedValue['reports'];
Onyx.connect({
    key: ONYXKEYS.DERIVED.REPORT_ATTRIBUTES,
    callback: (value) => {
        if (!value) {
            return;
        }
        reportAttributes = value.reports;
    },
});

let newGroupChatDraft: OnyxEntry<NewGroupChatDraft>;
Onyx.connect({
    key: ONYXKEYS.NEW_GROUP_CHAT_DRAFT,
    callback: (value) => (newGroupChatDraft = value),
});

let onboardingCompanySize: OnyxEntry<OnboardingCompanySize>;
Onyx.connect({
    key: ONYXKEYS.ONBOARDING_COMPANY_SIZE,
    callback: (value) => {
        onboardingCompanySize = value;
    },
});

function getCurrentUserAvatar(): AvatarSource | undefined {
    return currentUserPersonalDetails?.avatar;
}

function getCurrentUserDisplayNameOrEmail(): string | undefined {
    return currentUserPersonalDetails?.displayName ?? currentUserEmail;
}

function getChatType(report: OnyxInputOrEntry<Report> | Participant): ValueOf<typeof CONST.REPORT.CHAT_TYPE> | undefined {
    return report?.chatType;
}

/**
 * Get the report or draft report given a reportID
 */
function getReportOrDraftReport(reportID: string | undefined, searchReports?: SearchReport[]): OnyxEntry<Report> | SearchReport {
    const searchReport = searchReports?.find((report) => report.reportID === reportID);
    const onyxReport = allReports?.[`${ONYXKEYS.COLLECTION.REPORT}${reportID}`];
    return searchReport ?? onyxReport ?? allReportsDraft?.[`${ONYXKEYS.COLLECTION.REPORT_DRAFT}${reportID}`];
}

function reportTransactionsSelector(transactions: OnyxCollection<Transaction>, reportID: string | undefined): Transaction[] {
    if (!transactions || !reportID) {
        return [];
    }

    return Object.values(transactions).filter((transaction): transaction is Transaction => !!transaction && transaction.reportID === reportID);
}

function getReportTransactions(reportID: string | undefined, allReportsTransactions: Record<string, Transaction[]> = reportsTransactions): Transaction[] {
    if (!reportID) {
        return [];
    }

    return allReportsTransactions[reportID] ?? [];
}

/**
 * Check if a report is a draft report
 */
function isDraftReport(reportID: string | undefined): boolean {
    const draftReport = allReportsDraft?.[`${ONYXKEYS.COLLECTION.REPORT_DRAFT}${reportID}`];

    return !!draftReport;
}
/**
 * @private
 */
function isSearchReportArray(object: SearchReport[] | OnyxCollection<Report>): object is SearchReport[] {
    if (!Array.isArray(object)) {
        return false;
    }
    const firstItem = object.at(0);
    return firstItem !== undefined && 'private_isArchived' in firstItem;
}

/**
 * @private
 * Returns the report
 */
function getReport(reportID: string, reports: SearchReport[] | OnyxCollection<Report>): OnyxEntry<Report> | SearchReport {
    if (isSearchReportArray(reports)) {
        reports?.find((report) => report.reportID === reportID);
    } else {
        return reports?.[`${ONYXKEYS.COLLECTION.REPORT}${reportID}`];
    }
}

/**
 * Returns the report
 * @deprecated Get the data straight from Onyx
 */
function getReportNameValuePairs(reportID?: string, reportNameValuePairs: OnyxCollection<ReportNameValuePairs> = allReportNameValuePair): OnyxEntry<ReportNameValuePairs> {
    return reportNameValuePairs?.[`${ONYXKEYS.COLLECTION.REPORT_NAME_VALUE_PAIRS}${reportID}`];
}

/**
 * Returns the parentReport if the given report is a thread
 */
function getParentReport(report: OnyxEntry<Report>): OnyxEntry<Report> {
    if (!report?.parentReportID) {
        return undefined;
    }
    return getReport(report.parentReportID, allReports);
}

/**
 * Returns the root parentReport if the given report is nested.
 * Uses recursion to iterate any depth of nested reports.
 */

function getRootParentReport({
    report,
    reports,
    visitedReportIDs = new Set<string>(),
}: {
    report: OnyxEntry<Report>;
    reports?: SearchReport[];
    visitedReportIDs?: Set<string>;
}): OnyxEntry<Report> {
    if (!report) {
        return undefined;
    }

    // Returns the current report as the root report, because it does not have a parentReportID
    if (!report?.parentReportID) {
        return report;
    }

    // Detect and prevent an infinite loop caused by a cycle in the ancestry. This should normally
    // never happen
    if (visitedReportIDs.has(report.reportID)) {
        Log.alert('Report ancestry cycle detected.', {reportID: report.reportID, ancestry: Array.from(visitedReportIDs)});
        return undefined;
    }
    visitedReportIDs.add(report.reportID);

    const parentReport = getReportOrDraftReport(report?.parentReportID, reports);

    // Runs recursion to iterate a parent report
    return getRootParentReport({report: !isEmptyObject(parentReport) ? parentReport : undefined, visitedReportIDs, reports});
}

/**
 * Returns the policy of the report
 */
function getPolicy(policyID: string | undefined): OnyxEntry<Policy> {
    if (!allPolicies || !policyID) {
        return undefined;
    }
    return allPolicies[`${ONYXKEYS.COLLECTION.POLICY}${policyID}`];
}

/**
 * Get the policy type from a given report
 * @param policies must have Onyxkey prefix (i.e 'policy_') for keys
 */
function getPolicyType(report: OnyxInputOrEntry<Report>, policies: OnyxCollection<Policy>): string {
    return policies?.[`${ONYXKEYS.COLLECTION.POLICY}${report?.policyID}`]?.type ?? '';
}

const unavailableTranslation = translateLocal('workspace.common.unavailable');
/**
 * Get the policy name from a given report
 */
function getPolicyName({report, returnEmptyIfNotFound = false, policy, policies, reports}: GetPolicyNameParams): string {
    const noPolicyFound = returnEmptyIfNotFound ? '' : unavailableTranslation;
    if (isEmptyObject(report) || (isEmptyObject(policies) && isEmptyObject(allPolicies) && !report?.policyName)) {
        return noPolicyFound;
    }
    const finalPolicy = (() => {
        if (isEmptyObject(policy)) {
            if (policies) {
                return policies.find((p) => p.id === report.policyID);
            }
            return allPolicies?.[`${ONYXKEYS.COLLECTION.POLICY}${report.policyID}`];
        }
        return policy ?? policies?.find((p) => p.id === report.policyID);
    })();

    const parentReport = getRootParentReport({report, reports});

    // Rooms send back the policy name with the reportSummary,
    // since they can also be accessed by people who aren't in the workspace
    // eslint-disable-next-line @typescript-eslint/prefer-nullish-coalescing
    const policyName = finalPolicy?.name || report?.policyName || report?.oldPolicyName || parentReport?.oldPolicyName || noPolicyFound;

    return policyName;
}

/**
 * Returns the concatenated title for the PrimaryLogins of a report
 */
function getReportParticipantsTitle(accountIDs: number[]): string {
    // Somehow it's possible for the logins coming from report.participantAccountIDs to contain undefined values so we use .filter(Boolean) to remove them.
    return accountIDs.filter(Boolean).join(', ');
}

/**
 * Checks if a report is a chat report.
 */
function isChatReport(report: OnyxEntry<Report>): boolean {
    return report?.type === CONST.REPORT.TYPE.CHAT;
}

function isInvoiceReport(report: OnyxInputOrEntry<Report> | SearchReport): boolean {
    return report?.type === CONST.REPORT.TYPE.INVOICE;
}

function isNewDotInvoice(invoiceRoomID: string | undefined): boolean {
    if (!invoiceRoomID) {
        return false;
    }

    return isInvoiceRoom(getReport(invoiceRoomID, allReports));
}

/**
 * Checks if the report with supplied ID has been approved or not
 */
function isReportIDApproved(reportID: string | undefined) {
    if (!reportID) {
        return;
    }
    const report = getReport(reportID, allReports);
    if (!report) {
        return;
    }
    return isReportApproved({report});
}

/**
 * Checks if a report is an Expense report.
 */
function isExpenseReport(report: OnyxInputOrEntry<Report> | SearchReport): boolean {
    return report?.type === CONST.REPORT.TYPE.EXPENSE;
}

/**
 * Checks if a report is an IOU report using report or reportID
 */
function isIOUReport(reportOrID: OnyxInputOrEntry<Report> | SearchReport | string): boolean {
    const report = typeof reportOrID === 'string' ? getReport(reportOrID, allReports) ?? null : reportOrID;
    return report?.type === CONST.REPORT.TYPE.IOU;
}

/**
 * Checks if a report is an IOU report using report
 */
function isIOUReportUsingReport(report: OnyxEntry<Report>): report is Report {
    return report?.type === CONST.REPORT.TYPE.IOU;
}
/**
 * Checks if a report is a task report.
 */
function isTaskReport(report: OnyxInputOrEntry<Report>): boolean {
    return report?.type === CONST.REPORT.TYPE.TASK;
}

/**
 * Checks if a task has been cancelled
 * When a task is deleted, the parentReportAction is updated to have a isDeletedParentAction deleted flag
 * This is because when you delete a task, we still allow you to chat on the report itself
 * There's another situation where you don't have access to the parentReportAction (because it was created in a chat you don't have access to)
 * In this case, we have added the key to the report itself
 */
function isCanceledTaskReport(report: OnyxInputOrEntry<Report>, parentReportAction: OnyxInputOrEntry<ReportAction> = null): boolean {
    if (!isEmptyObject(parentReportAction) && (getReportActionMessageReportUtils(parentReportAction)?.isDeletedParentAction ?? false)) {
        return true;
    }

    if (!isEmptyObject(report) && report?.isDeletedParentAction) {
        return true;
    }

    return false;
}

/**
 * Checks if a report is an open task report.
 *
 * @param parentReportAction - The parent report action of the report (Used to check if the task has been canceled)
 */
function isOpenTaskReport(report: OnyxInputOrEntry<Report>, parentReportAction: OnyxInputOrEntry<ReportAction> = null): boolean {
    return (
        isTaskReport(report) && !isCanceledTaskReport(report, parentReportAction) && report?.stateNum === CONST.REPORT.STATE_NUM.OPEN && report?.statusNum === CONST.REPORT.STATUS_NUM.OPEN
    );
}

/**
 * Checks if a report is a completed task report.
 */
function isCompletedTaskReport(report: OnyxEntry<Report>): boolean {
    return isTaskReport(report) && report?.stateNum === CONST.REPORT.STATE_NUM.APPROVED && report?.statusNum === CONST.REPORT.STATUS_NUM.APPROVED;
}

/**
 * Checks if the current user is the manager of the supplied report
 */
function isReportManager(report: OnyxEntry<Report>): boolean {
    return !!(report && report.managerID === currentUserAccountID);
}

/**
 * Checks if the supplied report has been approved
 */
function isReportApproved({report, parentReportAction = undefined}: {report: OnyxInputOrEntry<Report>; parentReportAction?: OnyxEntry<ReportAction> | undefined}): boolean {
    if (!report) {
        return parentReportAction?.childStateNum === CONST.REPORT.STATE_NUM.APPROVED && parentReportAction?.childStatusNum === CONST.REPORT.STATUS_NUM.APPROVED;
    }
    return report?.stateNum === CONST.REPORT.STATE_NUM.APPROVED && report?.statusNum === CONST.REPORT.STATUS_NUM.APPROVED;
}

/**
 * Checks if the supplied report has been manually reimbursed
 */
function isReportManuallyReimbursed(report: OnyxEntry<Report>): boolean {
    return report?.stateNum === CONST.REPORT.STATE_NUM.APPROVED && report?.statusNum === CONST.REPORT.STATUS_NUM.REIMBURSED;
}

/**
 * Checks if the supplied report is an expense report in Open state and status.
 */
function isOpenExpenseReport(report: OnyxInputOrEntry<Report>): boolean {
    return isExpenseReport(report) && report?.stateNum === CONST.REPORT.STATE_NUM.OPEN && report?.statusNum === CONST.REPORT.STATUS_NUM.OPEN;
}

/**
 * Checks if the supplied report has a member with the array passed in params.
 */
function hasParticipantInArray(report: OnyxEntry<Report>, memberAccountIDs: number[]) {
    if (!report?.participants) {
        return false;
    }

    const memberAccountIDsSet = new Set(memberAccountIDs);

    for (const accountID in report.participants) {
        if (memberAccountIDsSet.has(Number(accountID))) {
            return true;
        }
    }

    return false;
}

/**
 * Whether the Money Request report is settled
 */
function isSettled(reportOrID: OnyxInputOrEntry<Report> | SearchReport | string | undefined, reports?: SearchReport[] | OnyxCollection<Report>): boolean {
    if (!reportOrID) {
        return false;
    }
    const report = typeof reportOrID === 'string' ? getReport(reportOrID, reports ?? allReports) ?? null : reportOrID;
    if (!report) {
        return false;
    }

    if (isEmptyObject(report)) {
        return false;
    }

    // In case the payment is scheduled and we are waiting for the payee to set up their wallet,
    // consider the report as paid as well.
    if (report.isWaitingOnBankAccount && report.statusNum === CONST.REPORT.STATUS_NUM.APPROVED) {
        return false;
    }

    return report?.statusNum === CONST.REPORT.STATUS_NUM.REIMBURSED;
}

/**
 * Whether the current user is the submitter of the report
 */
function isCurrentUserSubmitter(reportID: string | undefined): boolean {
    if (!allReports || !reportID) {
        return false;
    }
    const report = allReports[`${ONYXKEYS.COLLECTION.REPORT}${reportID}`];
    return !!(report && report.ownerAccountID === currentUserAccountID);
}

/**
 * Whether the provided report is an Admin room
 */
function isAdminRoom(report: OnyxEntry<Report>): boolean {
    return getChatType(report) === CONST.REPORT.CHAT_TYPE.POLICY_ADMINS;
}

/**
 * Whether the provided report is an Admin-only posting room
 */
function isAdminsOnlyPostingRoom(report: OnyxEntry<Report>): boolean {
    return report?.writeCapability === CONST.REPORT.WRITE_CAPABILITIES.ADMINS;
}

/**
 * Whether the provided report is a Announce room
 */
function isAnnounceRoom(report: OnyxEntry<Report>): boolean {
    return getChatType(report) === CONST.REPORT.CHAT_TYPE.POLICY_ANNOUNCE;
}

/**
 * Whether the provided report is a default room
 */
function isDefaultRoom(report: OnyxEntry<Report>): boolean {
    return CONST.DEFAULT_POLICY_ROOM_CHAT_TYPES.some((type) => type === getChatType(report));
}

/**
 * Whether the provided report is a Domain room
 */
function isDomainRoom(report: OnyxEntry<Report>): boolean {
    return getChatType(report) === CONST.REPORT.CHAT_TYPE.DOMAIN_ALL;
}

/**
 * Whether the provided report is a user created policy room
 */
function isUserCreatedPolicyRoom(report: OnyxEntry<Report>): boolean {
    return getChatType(report) === CONST.REPORT.CHAT_TYPE.POLICY_ROOM;
}

/**
 * Whether the provided report is a Policy Expense chat.
 */
function isPolicyExpenseChat(option: OnyxInputOrEntry<Report> | OptionData | Participant): boolean {
    return getChatType(option) === CONST.REPORT.CHAT_TYPE.POLICY_EXPENSE_CHAT || !!(option && 'isPolicyExpenseChat' in option && option.isPolicyExpenseChat);
}

function isInvoiceRoom(report: OnyxEntry<Report>): boolean {
    return getChatType(report) === CONST.REPORT.CHAT_TYPE.INVOICE;
}

function isInvoiceRoomWithID(reportID?: string): boolean {
    if (!reportID) {
        return false;
    }
    const report = getReport(reportID, allReports);
    return isInvoiceRoom(report);
}

/**
 * Checks if a report is a completed task report.
 */
function isTripRoom(report: OnyxEntry<Report>): boolean {
    return isChatReport(report) && getChatType(report) === CONST.REPORT.CHAT_TYPE.TRIP_ROOM;
}

function isIndividualInvoiceRoom(report: OnyxEntry<Report>): boolean {
    return isInvoiceRoom(report) && report?.invoiceReceiver?.type === CONST.REPORT.INVOICE_RECEIVER_TYPE.INDIVIDUAL;
}

function isCurrentUserInvoiceReceiver(report: OnyxEntry<Report>): boolean {
    if (report?.invoiceReceiver?.type === CONST.REPORT.INVOICE_RECEIVER_TYPE.INDIVIDUAL) {
        return currentUserAccountID === report.invoiceReceiver.accountID;
    }

    if (report?.invoiceReceiver?.type === CONST.REPORT.INVOICE_RECEIVER_TYPE.BUSINESS) {
        const policy = getPolicy(report.invoiceReceiver.policyID);
        return isPolicyAdminPolicyUtils(policy);
    }

    return false;
}

/**
 * Whether the provided report belongs to a Control policy and is an expense chat
 */
function isControlPolicyExpenseChat(report: OnyxEntry<Report>): boolean {
    return isPolicyExpenseChat(report) && getPolicyType(report, allPolicies) === CONST.POLICY.TYPE.CORPORATE;
}

/**
 * Whether the provided policyType is a Free, Collect or Control policy type
 */
function isGroupPolicy(policyType: string): boolean {
    return policyType === CONST.POLICY.TYPE.CORPORATE || policyType === CONST.POLICY.TYPE.TEAM;
}

/**
 * Whether the provided report belongs to a Free, Collect or Control policy
 */
function isReportInGroupPolicy(report: OnyxInputOrEntry<Report>, policy?: OnyxInputOrEntry<Policy>): boolean {
    const policyType = policy?.type ?? getPolicyType(report, allPolicies);
    return isGroupPolicy(policyType);
}

/**
 * Whether the provided report belongs to a Control or Collect policy
 */
function isPaidGroupPolicy(report: OnyxEntry<Report>): boolean {
    const policyType = getPolicyType(report, allPolicies);
    return policyType === CONST.POLICY.TYPE.CORPORATE || policyType === CONST.POLICY.TYPE.TEAM;
}

/**
 * Whether the provided report belongs to a Control or Collect policy and is an expense chat
 */
function isPaidGroupPolicyExpenseChat(report: OnyxEntry<Report>): boolean {
    return isPolicyExpenseChat(report) && isPaidGroupPolicy(report);
}

/**
 * Whether the provided report belongs to a Control policy and is an expense report
 */
function isControlPolicyExpenseReport(report: OnyxEntry<Report>): boolean {
    return isExpenseReport(report) && getPolicyType(report, allPolicies) === CONST.POLICY.TYPE.CORPORATE;
}

/**
 * Whether the provided report belongs to a Control or Collect policy and is an expense report
 */
function isPaidGroupPolicyExpenseReport(report: OnyxEntry<Report>): boolean {
    return isExpenseReport(report) && isPaidGroupPolicy(report);
}

/**
 * Checks if the supplied report is an invoice report in Open state and status.
 */
function isOpenInvoiceReport(report: OnyxEntry<Report>): boolean {
    return isInvoiceReport(report) && report?.statusNum === CONST.REPORT.STATUS_NUM.OPEN;
}

/**
 * Whether the provided report is a chat room
 */
function isChatRoom(report: OnyxEntry<Report>): boolean {
    return isUserCreatedPolicyRoom(report) || isDefaultRoom(report) || isInvoiceRoom(report) || isTripRoom(report);
}

/**
 * Whether the provided report is a public room
 */
function isPublicRoom(report: OnyxEntry<Report>): boolean {
    return report?.visibility === CONST.REPORT.VISIBILITY.PUBLIC || report?.visibility === CONST.REPORT.VISIBILITY.PUBLIC_ANNOUNCE;
}

/**
 * Whether the provided report is a public announce room
 */
function isPublicAnnounceRoom(report: OnyxEntry<Report>): boolean {
    return report?.visibility === CONST.REPORT.VISIBILITY.PUBLIC_ANNOUNCE;
}

/**
 * If the report is a policy expense, the route should be for adding bank account for that policy
 * else since the report is a personal IOU, the route should be for personal bank account.
 */
function getBankAccountRoute(report: OnyxEntry<Report>): Route {
    if (isPolicyExpenseChat(report)) {
        return ROUTES.BANK_ACCOUNT_WITH_STEP_TO_OPEN.getRoute(report?.policyID);
    }

    if (isInvoiceRoom(report) && report?.invoiceReceiver?.type === CONST.REPORT.INVOICE_RECEIVER_TYPE.BUSINESS) {
        return ROUTES.WORKSPACE_INVOICES.getRoute(report?.invoiceReceiver?.policyID);
    }

    return ROUTES.SETTINGS_ADD_BANK_ACCOUNT;
}

/**
 * Check if personal detail of accountID is empty or optimistic data
 */
function isOptimisticPersonalDetail(accountID: number): boolean {
    return isEmptyObject(allPersonalDetails?.[accountID]) || !!allPersonalDetails?.[accountID]?.isOptimisticPersonalDetail;
}

/**
 * Checks if a report is a task report from a policy expense chat.
 */
function isWorkspaceTaskReport(report: OnyxEntry<Report>): boolean {
    if (!isTaskReport(report)) {
        return false;
    }
    const parentReport = report?.parentReportID ? getReport(report?.parentReportID, allReports) : undefined;
    return isPolicyExpenseChat(parentReport);
}

/**
 * Returns true if report has a parent
 */
function isThread(report: OnyxInputOrEntry<Report>): report is Thread {
    return !!(report?.parentReportID && report?.parentReportActionID);
}

/**
 * Returns true if report is of type chat and has a parent and is therefore a Thread.
 */
function isChatThread(report: OnyxInputOrEntry<Report>): report is Thread {
    return isThread(report) && report?.type === CONST.REPORT.TYPE.CHAT;
}

function isDM(report: OnyxEntry<Report>): boolean {
    return isChatReport(report) && !getChatType(report) && !isThread(report);
}

function isSelfDM(report: OnyxInputOrEntry<Report>): boolean {
    return getChatType(report) === CONST.REPORT.CHAT_TYPE.SELF_DM;
}

function isGroupChat(report: OnyxEntry<Report> | Partial<Report>): boolean {
    return getChatType(report) === CONST.REPORT.CHAT_TYPE.GROUP;
}

/**
 * Only returns true if this is the Expensify DM report.
 *
 * Note that this chat is no longer used for new users. We still need this function for users who have this chat.
 */
function isSystemChat(report: OnyxEntry<Report>): boolean {
    return getChatType(report) === CONST.REPORT.CHAT_TYPE.SYSTEM;
}

function getDefaultNotificationPreferenceForReport(report: OnyxEntry<Report>): ValueOf<typeof CONST.REPORT.NOTIFICATION_PREFERENCE> {
    if (isAnnounceRoom(report)) {
        return CONST.REPORT.NOTIFICATION_PREFERENCE.ALWAYS;
    }
    if (isPublicRoom(report)) {
        return CONST.REPORT.NOTIFICATION_PREFERENCE.DAILY;
    }
    if (!getChatType(report) || isGroupChat(report)) {
        return CONST.REPORT.NOTIFICATION_PREFERENCE.ALWAYS;
    }
    if (isAdminRoom(report) || isPolicyExpenseChat(report) || isInvoiceRoom(report)) {
        return CONST.REPORT.NOTIFICATION_PREFERENCE.ALWAYS;
    }
    if (isSelfDM(report)) {
        return CONST.REPORT.NOTIFICATION_PREFERENCE.MUTE;
    }
    return CONST.REPORT.NOTIFICATION_PREFERENCE.DAILY;
}

/**
 * Get the notification preference given a report. This should ALWAYS default to 'hidden'. Do not change this!
 */
function getReportNotificationPreference(report: OnyxEntry<Report>): ValueOf<typeof CONST.REPORT.NOTIFICATION_PREFERENCE> {
    const participant = currentUserAccountID ? report?.participants?.[currentUserAccountID] : undefined;
    return participant?.notificationPreference ?? CONST.REPORT.NOTIFICATION_PREFERENCE.HIDDEN;
}

/**
 * Only returns true if this is our main 1:1 DM report with Concierge.
 */
function isConciergeChatReport(report: OnyxInputOrEntry<Report>): boolean {
    return !!report && report?.reportID === conciergeChatReportID;
}

function findSelfDMReportID(): string | undefined {
    if (!allReports) {
        return;
    }

    const selfDMReport = Object.values(allReports).find((report) => isSelfDM(report) && !isThread(report));
    return selfDMReport?.reportID;
}

/**
 * Checks if the supplied report is from a policy or is an invoice report from a policy
 */
function isPolicyRelatedReport(report: OnyxEntry<Report>, policyID?: string) {
    return report?.policyID === policyID || !!(report?.invoiceReceiver && 'policyID' in report.invoiceReceiver && report.invoiceReceiver.policyID === policyID);
}

/**
 * Checks if the supplied report belongs to workspace based on the provided params. If the report's policyID is _FAKE_ or has no value, it means this report is a DM.
 * In this case report and workspace members must be compared to determine whether the report belongs to the workspace.
 */
function doesReportBelongToWorkspace(report: OnyxEntry<Report>, policyMemberAccountIDs: number[], policyID?: string) {
    return (
        isConciergeChatReport(report) ||
        (report?.policyID === CONST.POLICY.ID_FAKE || !report?.policyID ? hasParticipantInArray(report, policyMemberAccountIDs) : isPolicyRelatedReport(report, policyID))
    );
}

/**
 * Given an array of reports, return them filtered by a policyID and policyMemberAccountIDs.
 */
function filterReportsByPolicyIDAndMemberAccountIDs(reports: Array<OnyxEntry<Report>>, policyMemberAccountIDs: number[] = [], policyID?: string) {
    return reports.filter((report) => !!report && doesReportBelongToWorkspace(report, policyMemberAccountIDs, policyID));
}

/**
 * Returns true if report is still being processed
 */
function isProcessingReport(report: OnyxEntry<Report>): boolean {
    return report?.stateNum === CONST.REPORT.STATE_NUM.SUBMITTED && report?.statusNum === CONST.REPORT.STATUS_NUM.SUBMITTED;
}

function isOpenReport(report: OnyxEntry<Report>): boolean {
    return report?.stateNum === CONST.REPORT.STATE_NUM.OPEN && report?.statusNum === CONST.REPORT.STATUS_NUM.OPEN;
}

function isAwaitingFirstLevelApproval(report: OnyxEntry<Report>): boolean {
    if (!report) {
        return false;
    }

    const submitsToAccountID = getSubmitToAccountID(getPolicy(report.policyID), report);

    return isProcessingReport(report) && submitsToAccountID === report.managerID;
}

/**
 * Check if the report is a single chat report that isn't a thread
 * and personal detail of participant is optimistic data
 */
function shouldDisableDetailPage(report: OnyxEntry<Report>): boolean {
    if (isChatRoom(report) || isPolicyExpenseChat(report) || isChatThread(report) || isTaskReport(report)) {
        return false;
    }
    if (isOneOnOneChat(report)) {
        const participantAccountIDs = Object.keys(report?.participants ?? {})
            .map(Number)
            .filter((accountID) => accountID !== currentUserAccountID);
        return isOptimisticPersonalDetail(participantAccountIDs.at(0) ?? -1);
    }
    return false;
}

/**
 * Returns true if this report has only one participant and it's an Expensify account.
 */
function isExpensifyOnlyParticipantInReport(report: OnyxEntry<Report>): boolean {
    const otherParticipants = Object.keys(report?.participants ?? {})
        .map(Number)
        .filter((accountID) => accountID !== currentUserAccountID);
    return otherParticipants.length === 1 && otherParticipants.some((accountID) => CONST.EXPENSIFY_ACCOUNT_IDS.includes(accountID));
}

/**
 * Returns whether a given report can have tasks created in it.
 * We only prevent the task option if it's a DM/group-DM and the other users are all special Expensify accounts
 *
 */
function canCreateTaskInReport(report: OnyxEntry<Report>): boolean {
    const otherParticipants = Object.keys(report?.participants ?? {})
        .map(Number)
        .filter((accountID) => accountID !== currentUserAccountID);
    const areExpensifyAccountsOnlyOtherParticipants = otherParticipants.length >= 1 && otherParticipants.every((accountID) => CONST.EXPENSIFY_ACCOUNT_IDS.includes(accountID));
    if (areExpensifyAccountsOnlyOtherParticipants && isDM(report)) {
        return false;
    }

    return true;
}

/**
 * For all intents and purposes a report that has no notificationPreference at all should be considered "hidden".
 * We will remove the 'hidden' field entirely once the backend changes for https://github.com/Expensify/Expensify/issues/450891 are done.
 */
function isHiddenForCurrentUser(notificationPreference: string | null | undefined): boolean;
function isHiddenForCurrentUser(report: OnyxEntry<Report>): boolean;
function isHiddenForCurrentUser(reportOrPreference: OnyxEntry<Report> | string | null | undefined): boolean {
    if (typeof reportOrPreference === 'object' && reportOrPreference !== null) {
        const notificationPreference = getReportNotificationPreference(reportOrPreference);
        return isHiddenForCurrentUser(notificationPreference);
    }
    if (reportOrPreference === undefined || reportOrPreference === null || reportOrPreference === '') {
        return true;
    }
    return reportOrPreference === CONST.REPORT.NOTIFICATION_PREFERENCE.HIDDEN;
}

/**
 * Returns true if there are any guides accounts (team.expensify.com) in a list of accountIDs
 * by cross-referencing the accountIDs with personalDetails since guides that are participants
 * of the user's chats should have their personal details in Onyx.
 */
function hasExpensifyGuidesEmails(accountIDs: number[]): boolean {
    return accountIDs.some((accountID) => Str.extractEmailDomain(allPersonalDetails?.[accountID]?.login ?? '') === CONST.EMAIL.GUIDES_DOMAIN);
}

function getMostRecentlyVisitedReport(reports: Array<OnyxEntry<Report>>, reportMetadata: OnyxCollection<ReportMetadata>): OnyxEntry<Report> {
    const filteredReports = reports.filter((report) => {
        const shouldKeep = !isChatThread(report) || !isHiddenForCurrentUser(report);
        return shouldKeep && !!report?.reportID && !!(reportMetadata?.[`${ONYXKEYS.COLLECTION.REPORT_METADATA}${report.reportID}`]?.lastVisitTime ?? report?.lastReadTime);
    });
    return lodashMaxBy(filteredReports, (a) => [reportMetadata?.[`${ONYXKEYS.COLLECTION.REPORT_METADATA}${a?.reportID}`]?.lastVisitTime ?? '', a?.lastReadTime ?? '']);
}

function findLastAccessedReport(ignoreDomainRooms: boolean, openOnAdminRoom = false, policyID?: string, excludeReportID?: string): OnyxEntry<Report> {
    // If it's the user's first time using New Expensify, then they could either have:
    //   - just a Concierge report, if so we'll return that
    //   - their Concierge report, and a separate report that must have deeplinked them to the app before they created their account.
    // If it's the latter, we'll use the deeplinked report over the Concierge report,
    // since the Concierge report would be incorrectly selected over the deep-linked report in the logic below.

    const policyMemberAccountIDs = getPolicyEmployeeListByIdWithoutCurrentUser(allPolicies, policyID, currentUserAccountID);

    let reportsValues = Object.values(allReports ?? {});

    if (!!policyID || policyMemberAccountIDs.length > 0) {
        reportsValues = filterReportsByPolicyIDAndMemberAccountIDs(reportsValues, policyMemberAccountIDs, policyID);
    }

    let adminReport: OnyxEntry<Report>;
    if (openOnAdminRoom) {
        adminReport = reportsValues.find((report) => {
            const chatType = getChatType(report);
            return chatType === CONST.REPORT.CHAT_TYPE.POLICY_ADMINS;
        });
    }
    if (adminReport) {
        return adminReport;
    }

    // eslint-disable-next-line @typescript-eslint/prefer-nullish-coalescing
    const shouldFilter = excludeReportID || ignoreDomainRooms;
    if (shouldFilter) {
        reportsValues = reportsValues.filter((report) => {
            if (excludeReportID && report?.reportID === excludeReportID) {
                return false;
            }

            // We allow public announce rooms, admins, and announce rooms through since we bypass the default rooms beta for them.
            // Check where findLastAccessedReport is called in MainDrawerNavigator.js for more context.
            // Domain rooms are now the only type of default room that are on the defaultRooms beta.
            if (ignoreDomainRooms && isDomainRoom(report) && !hasExpensifyGuidesEmails(Object.keys(report?.participants ?? {}).map(Number))) {
                return false;
            }

            return true;
        });
    }

    // Filter out the system chat (Expensify chat) because the composer is disabled in it,
    // and it prompts the user to use the Concierge chat instead.
    reportsValues = reportsValues.filter((report) => !isSystemChat(report) && !isArchivedReportWithID(report?.reportID)) ?? [];

    // At least two reports remain: self DM and Concierge chat.
    // Return the most recently visited report. Get the last read report from the report metadata.
    // If allReportMetadata is empty we'll return most recent report owned by user
    if (isEmptyObject(allReportMetadata)) {
        const ownedReports = reportsValues.filter((report) => report?.ownerAccountID === currentUserAccountID);
        if (ownedReports.length > 0) {
            return lodashMaxBy(ownedReports, (a) => a?.lastReadTime ?? '');
        }
        return lodashMaxBy(reportsValues, (a) => a?.lastReadTime ?? '');
    }
    return getMostRecentlyVisitedReport(reportsValues, allReportMetadata);
}

/**
 * Whether the provided report has expenses
 */
function hasExpenses(reportID?: string, transactions?: SearchTransaction[]): boolean {
    if (transactions) {
        return !!transactions?.find((transaction) => transaction?.reportID === reportID);
    }
    return !!Object.values(allTransactions ?? {}).find((transaction) => transaction?.reportID === reportID);
}

/**
 * Whether the provided report is a closed expense report with no expenses
 */
function isClosedExpenseReportWithNoExpenses(report: OnyxEntry<Report>, transactions?: SearchTransaction[]): boolean {
    return report?.statusNum === CONST.REPORT.STATUS_NUM.CLOSED && isExpenseReport(report) && !hasExpenses(report.reportID, transactions);
}

/**
 * Whether the provided report is an archived room
 */
// eslint-disable-next-line @typescript-eslint/no-unused-vars
function isArchivedNonExpenseReport(report: OnyxInputOrEntry<Report> | SearchReport, reportNameValuePairs?: OnyxInputOrEntry<ReportNameValuePairs>): boolean {
    return !(isExpenseReport(report) || isExpenseRequest(report)) && !!reportNameValuePairs?.private_isArchived;
}

/**
 * Whether the provided report is an archived report
 */
// eslint-disable-next-line @typescript-eslint/no-unused-vars
function isArchivedReport(reportNameValuePairs?: OnyxInputOrEntry<ReportNameValuePairs>): boolean {
    return !!reportNameValuePairs?.private_isArchived;
}

/**
 * Whether the report with the provided reportID is an archived non-expense report
 */
function isArchivedNonExpenseReportWithID(report?: OnyxInputOrEntry<Report>, isReportArchived = false) {
    if (!report) {
        return false;
    }
    return !(isExpenseReport(report) || isExpenseRequest(report)) && isReportArchived;
}

/**
 * Whether the report with the provided reportID is an archived report
 */
function isArchivedReportWithID(reportOrID?: string | SearchReport) {
    if (!reportOrID) {
        return false;
    }

    // This will get removed as part of https://github.com/Expensify/App/issues/59961
    // eslint-disable-next-line deprecation/deprecation
    const reportNameValuePairs = typeof reportOrID === 'string' ? getReportNameValuePairs(reportOrID) : getReportNameValuePairs(reportOrID.reportID);
    return isArchivedReport(reportNameValuePairs);
}

/**
 * Whether the provided report is a closed report
 */
function isClosedReport(report: OnyxInputOrEntry<Report> | SearchReport): boolean {
    return report?.statusNum === CONST.REPORT.STATUS_NUM.CLOSED;
}
/**
 * Whether the provided report is the admin's room
 */
function isJoinRequestInAdminRoom(report: OnyxEntry<Report>): boolean {
    if (!report) {
        return false;
    }
    // If this policy isn't owned by Expensify,
    // Account manager/guide should not have the workspace join request pinned to their LHN,
    // since they are not a part of the company, and should not action it on their behalf.
    if (report.policyID) {
        const policy = getPolicy(report.policyID);
        if (!isExpensifyTeam(policy?.owner) && isExpensifyTeam(currentUserPersonalDetails?.login)) {
            return false;
        }
    }
    return isActionableJoinRequestPending(report.reportID);
}

/**
 * Checks if the user has auditor permission in the provided report
 */
function isAuditor(report: OnyxEntry<Report>): boolean {
    if (report?.policyID) {
        const policy = getPolicy(report.policyID);
        return isPolicyAuditor(policy);
    }

    if (Array.isArray(report?.permissions) && report?.permissions.length > 0) {
        return report?.permissions?.includes(CONST.REPORT.PERMISSIONS.AUDITOR);
    }

    return false;
}

/**
 * Checks if the user can write in the provided report
 */
function canWriteInReport(report: OnyxEntry<Report>): boolean {
    if (Array.isArray(report?.permissions) && report?.permissions.length > 0 && !report?.permissions?.includes(CONST.REPORT.PERMISSIONS.AUDITOR)) {
        return report?.permissions?.includes(CONST.REPORT.PERMISSIONS.WRITE);
    }

    return true;
}

/**
 * Checks if the current user is allowed to comment on the given report.
 */
function isAllowedToComment(report: OnyxEntry<Report>): boolean {
    if (isAuditor(report)) {
        return true;
    }

    if (!canWriteInReport(report)) {
        return false;
    }

    // Default to allowing all users to post
    const capability = report?.writeCapability ?? CONST.REPORT.WRITE_CAPABILITIES.ALL;

    if (capability === CONST.REPORT.WRITE_CAPABILITIES.ALL) {
        return true;
    }

    // If unauthenticated user opens public chat room using deeplink, they do not have policies available and they cannot comment
    if (!allPolicies) {
        return false;
    }

    // If we've made it here, commenting on this report is restricted.
    // If the user is an admin, allow them to post.
    const policy = allPolicies[`${ONYXKEYS.COLLECTION.POLICY}${report?.policyID}`];
    return policy?.role === CONST.POLICY.ROLE.ADMIN;
}

/**
 * Checks if the current user is the admin of the policy given the policy expense chat.
 */
function isPolicyExpenseChatAdmin(report: OnyxEntry<Report>, policies: OnyxCollection<Policy>): boolean {
    if (!isPolicyExpenseChat(report)) {
        return false;
    }

    const policyRole = policies?.[`${ONYXKEYS.COLLECTION.POLICY}${report?.policyID}`]?.role;

    return policyRole === CONST.POLICY.ROLE.ADMIN;
}

/**
 * Checks if the current user is the admin of the policy.
 */
function isPolicyAdmin(policyID: string | undefined, policies: OnyxCollection<Policy>): boolean {
    if (!policyID) {
        return false;
    }

    const policyRole = policies?.[`${ONYXKEYS.COLLECTION.POLICY}${policyID}`]?.role;

    return policyRole === CONST.POLICY.ROLE.ADMIN;
}

/**
 * Checks whether all the transactions linked to the IOU report are of the Distance Request type with pending routes
 */
function hasOnlyTransactionsWithPendingRoutes(iouReportID: string | undefined): boolean {
    const transactions = getReportTransactions(iouReportID);

    // Early return false in case not having any transaction
    if (!transactions || transactions.length === 0) {
        return false;
    }

    return transactions.every((transaction) => isFetchingWaypointsFromServer(transaction));
}

/**
 * If the report is a thread and has a chat type set, it is a workspace chat.
 */
function isWorkspaceThread(report: OnyxEntry<Report>): boolean {
    const chatType = getChatType(report);
    return isThread(report) && isChatReport(report) && CONST.WORKSPACE_ROOM_TYPES.some((type) => chatType === type);
}

/**
 * Checks if a report is a child report.
 */
function isChildReport(report: OnyxEntry<Report>): boolean {
    return isThread(report) || isTaskReport(report);
}

/**
 * An Expense Request is a thread where the parent report is an Expense Report and
 * the parentReportAction is a transaction.
 */
function isExpenseRequest(report: OnyxInputOrEntry<Report>): report is Thread {
    if (isThread(report)) {
        const parentReportAction = allReportActions?.[`${ONYXKEYS.COLLECTION.REPORT_ACTIONS}${report.parentReportID}`]?.[report.parentReportActionID];
        const parentReport = getReport(report?.parentReportID, allReports);
        return isExpenseReport(parentReport) && !isEmptyObject(parentReportAction) && isTransactionThread(parentReportAction);
    }
    return false;
}

/**
 * An IOU Request is a thread where the parent report is an IOU Report and
 * the parentReportAction is a transaction.
 */
function isIOURequest(report: OnyxInputOrEntry<Report>): boolean {
    if (isThread(report)) {
        const parentReportAction = allReportActions?.[`${ONYXKEYS.COLLECTION.REPORT_ACTIONS}${report.parentReportID}`]?.[report.parentReportActionID];
        const parentReport = getReport(report?.parentReportID, allReports);
        return isIOUReport(parentReport) && !isEmptyObject(parentReportAction) && isTransactionThread(parentReportAction);
    }
    return false;
}

/**
 * A Track Expense Report is a thread where the parent the parentReportAction is a transaction, and
 * parentReportAction has type of track.
 */
function isTrackExpenseReport(report: OnyxInputOrEntry<Report>): boolean {
    if (isThread(report)) {
        const selfDMReportID = findSelfDMReportID();
        const parentReportAction = allReportActions?.[`${ONYXKEYS.COLLECTION.REPORT_ACTIONS}${report.parentReportID}`]?.[report.parentReportActionID];
        return !isEmptyObject(parentReportAction) && selfDMReportID === report.parentReportID && isTrackExpenseAction(parentReportAction);
    }
    return false;
}

/**
 * Checks if a report is an IOU or expense request.
 */
function isMoneyRequest(reportOrID: OnyxEntry<Report> | string): boolean {
    const report = typeof reportOrID === 'string' ? getReport(reportOrID, allReports) ?? null : reportOrID;
    return isIOURequest(report) || isExpenseRequest(report);
}

/**
 * Checks if a report is an IOU or expense report.
 */
function isMoneyRequestReport(reportOrID: OnyxInputOrEntry<Report> | SearchReport | string, reports?: SearchReport[]): boolean {
    const report = typeof reportOrID === 'string' ? getReport(reportOrID, reports ?? allReports) ?? null : reportOrID;
    return isIOUReport(report) || isExpenseReport(report);
}

/**
 * Determines the Help Panel report type based on the given report.
 */
function getHelpPaneReportType(report: OnyxEntry<Report>): ValueOf<typeof CONST.REPORT.HELP_TYPE> | undefined {
    if (!report) {
        return undefined;
    }

    if (isConciergeChatReport(report)) {
        return CONST.REPORT.HELP_TYPE.CHAT_CONCIERGE;
    }

    if (report?.chatType) {
        return getChatType(report);
    }

    switch (report?.type) {
        case CONST.REPORT.TYPE.EXPENSE:
            return CONST.REPORT.HELP_TYPE.EXPENSE_REPORT;
        case CONST.REPORT.TYPE.CHAT:
            return CONST.REPORT.HELP_TYPE.CHAT;
        case CONST.REPORT.TYPE.IOU:
            return CONST.REPORT.HELP_TYPE.IOU;
        case CONST.REPORT.TYPE.INVOICE:
            return CONST.REPORT.HELP_TYPE.INVOICE;
        case CONST.REPORT.TYPE.TASK:
            return CONST.REPORT.HELP_TYPE.TASK;
        default:
            return undefined;
    }
}

/**
 * Checks if a report contains only Non-Reimbursable transactions
 */
function hasOnlyNonReimbursableTransactions(iouReportID: string | undefined): boolean {
    const transactions = getReportTransactions(iouReportID);
    if (!transactions || transactions.length === 0) {
        return false;
    }

    return transactions.every((transaction) => !getReimbursable(transaction));
}

/**
 * Checks if a report has only one transaction associated with it
 */
function isOneTransactionReport(reportID: string | undefined): boolean {
    const reportActions = allReportActions?.[`${ONYXKEYS.COLLECTION.REPORT_ACTIONS}${reportID}`] ?? ([] as ReportAction[]);
    return getOneTransactionThreadReportID(reportID, reportActions) !== null;
}

/*
 * Whether the report contains only one expense and the expense should be paid later
 */
function isPayAtEndExpenseReport(reportID: string | undefined, transactions: Transaction[] | undefined): boolean {
    if ((!!transactions && transactions.length !== 1) || !isOneTransactionReport(reportID)) {
        return false;
    }

    return isPayAtEndExpense(transactions?.[0] ?? getReportTransactions(reportID).at(0));
}

/**
 * Checks if a report is a transaction thread associated with a report that has only one transaction
 */
function isOneTransactionThread(reportID: string | undefined, parentReportID: string | undefined, threadParentReportAction: OnyxEntry<ReportAction>): boolean {
    if (!reportID || !parentReportID) {
        return false;
    }

    const parentReportActions = allReportActions?.[`${ONYXKEYS.COLLECTION.REPORT_ACTIONS}${parentReportID}`] ?? ([] as ReportAction[]);
    const transactionThreadReportID = getOneTransactionThreadReportID(parentReportID, parentReportActions);
    return reportID === transactionThreadReportID && !isSentMoneyReportAction(threadParentReportAction);
}

/**
 * Checks if given report is a transaction thread
 */
function isReportTransactionThread(report: OnyxEntry<Report>) {
    return isMoneyRequest(report) || isTrackExpenseReport(report);
}

/**
 * Get displayed report ID, it will be parentReportID if the report is one transaction thread
 */
function getDisplayedReportID(reportID: string): string {
    const report = getReport(reportID, allReports);
    const parentReportID = report?.parentReportID;
    const parentReportAction = getReportAction(parentReportID, report?.parentReportActionID);
    return parentReportID && isOneTransactionThread(reportID, parentReportID, parentReportAction) ? parentReportID : reportID;
}

/**
 * Should return true only for personal 1:1 report
 *
 */
function isOneOnOneChat(report: OnyxEntry<Report>): boolean {
    const participants = report?.participants ?? {};
    const participant = currentUserAccountID ? participants[currentUserAccountID] : undefined;
    const isCurrentUserParticipant = participant ? 1 : 0;
    const participantAmount = Object.keys(participants).length - isCurrentUserParticipant;
    if (participantAmount !== 1) {
        return false;
    }
    return !isChatRoom(report) && !isExpenseRequest(report) && !isMoneyRequestReport(report) && !isPolicyExpenseChat(report) && !isTaskReport(report) && isDM(report) && !isIOUReport(report);
}

/**
 * Checks if the current user is a payer of the expense
 */

function isPayer(session: OnyxEntry<Session>, iouReport: OnyxEntry<Report>, onlyShowPayElsewhere = false, reportPolicy?: OnyxInputOrEntry<Policy> | SearchPolicy) {
    const isApproved = isReportApproved({report: iouReport});
    const policy = reportPolicy ?? allPolicies?.[`${ONYXKEYS.COLLECTION.POLICY}${iouReport?.policyID}`] ?? null;
    const policyType = policy?.type;
    const isAdmin = policyType !== CONST.POLICY.TYPE.PERSONAL && policy?.role === CONST.POLICY.ROLE.ADMIN;
    const isManager = iouReport?.managerID === session?.accountID;
    if (isPaidGroupPolicy(iouReport)) {
        if (policy?.reimbursementChoice === CONST.POLICY.REIMBURSEMENT_CHOICES.REIMBURSEMENT_YES) {
            // If we get here without a reimburser only show the pay button if we are the manager.
            if (!policy?.achAccount?.reimburser) {
                return isManager;
            }

            // If we are the reimburser and the report is approved or we are the manager then we can pay it.
            const isReimburser = session?.email === policy?.achAccount?.reimburser;
            return isReimburser && (isApproved || isManager);
        }
        if (policy?.reimbursementChoice === CONST.POLICY.REIMBURSEMENT_CHOICES.REIMBURSEMENT_MANUAL || onlyShowPayElsewhere) {
            return isAdmin && (isApproved || isManager);
        }
        return false;
    }
    return isAdmin || (isMoneyRequestReport(iouReport) && isManager);
}

/**
 * Checks if the current user is the action's author
 */
function isActionCreator(reportAction: OnyxInputOrEntry<ReportAction> | Partial<ReportAction>): boolean {
    return reportAction?.actorAccountID === currentUserAccountID;
}

/**
 * Returns the notification preference of the action's child report if it exists.
 * Otherwise, calculates it based on the action's authorship.
 */
function getChildReportNotificationPreference(reportAction: OnyxInputOrEntry<ReportAction> | Partial<ReportAction>): NotificationPreference {
    const childReportNotificationPreference = reportAction?.childReportNotificationPreference ?? '';
    if (childReportNotificationPreference) {
        return childReportNotificationPreference;
    }

    return isActionCreator(reportAction) ? CONST.REPORT.NOTIFICATION_PREFERENCE.ALWAYS : CONST.REPORT.NOTIFICATION_PREFERENCE.HIDDEN;
}

function canAddOrDeleteTransactions(moneyRequestReport: OnyxEntry<Report>): boolean {
    if (!isMoneyRequestReport(moneyRequestReport) || isArchivedReportWithID(moneyRequestReport?.reportID)) {
        return false;
    }

    const policy = getPolicy(moneyRequestReport?.policyID);

    if (isInstantSubmitEnabled(policy) && isSubmitAndClose(policy) && !arePaymentsEnabled(policy)) {
        return false;
    }

    if (isInstantSubmitEnabled(policy) && isProcessingReport(moneyRequestReport)) {
        return isAwaitingFirstLevelApproval(moneyRequestReport);
    }

    if (isReportApproved({report: moneyRequestReport}) || isClosedReport(moneyRequestReport) || isSettled(moneyRequestReport?.reportID)) {
        return false;
    }

    return true;
}

/**
 * Checks whether the supplied report supports adding more transactions to it.
 * Return true if:
 * - report is a non-settled IOU
 * - report is a draft
 * - report is a processing expense report and its policy has Instant reporting frequency
 */
function canAddTransaction(moneyRequestReport: OnyxEntry<Report>): boolean {
    if (!isMoneyRequestReport(moneyRequestReport)) {
        return false;
    }

    if (isReportInGroupPolicy(moneyRequestReport) && isProcessingReport(moneyRequestReport) && !isInstantSubmitEnabled(getPolicy(moneyRequestReport?.policyID))) {
        return false;
    }

    const policy = getPolicy(moneyRequestReport?.policyID);
    if (isInstantSubmitEnabled(policy) && isSubmitAndClose(policy) && hasOnlyNonReimbursableTransactions(moneyRequestReport?.reportID)) {
        return false;
    }

    return canAddOrDeleteTransactions(moneyRequestReport);
}

/**
 * Checks whether the supplied report supports deleting more transactions from it.
 * Return true if:
 * - report is a non-settled IOU
 * - report is a non-approved IOU
 */
function canDeleteTransaction(moneyRequestReport: OnyxEntry<Report>): boolean {
    return canAddOrDeleteTransactions(moneyRequestReport);
}

/**
 * Checks whether the card transaction support deleting based on liability type
 */
function canDeleteCardTransactionByLiabilityType(iouTransactionID?: string): boolean {
    const transaction = getTransaction(iouTransactionID ?? CONST.DEFAULT_NUMBER_ID);
    const isCardTransaction = isCardTransactionTransactionUtils(transaction);
    if (!isCardTransaction) {
        return true;
    }
    return transaction?.comment?.liabilityType === CONST.TRANSACTION.LIABILITY_TYPE.ALLOW;
}

/**
 * Can only delete if the author is this user and the action is an ADD_COMMENT action or an IOU action in an unsettled report, or if the user is a
 * policy admin
 */
function canDeleteReportAction(reportAction: OnyxInputOrEntry<ReportAction>, reportID: string | undefined): boolean {
    const report = getReportOrDraftReport(reportID);
    const isActionOwner = reportAction?.actorAccountID === currentUserAccountID;
    const policy = allPolicies?.[`${ONYXKEYS.COLLECTION.POLICY}${report?.policyID}`] ?? null;

    if (isMoneyRequestAction(reportAction)) {
        const iouTransactionID = getOriginalMessage(reportAction)?.IOUTransactionID;
        const isCardTransactionCanBeDeleted = canDeleteCardTransactionByLiabilityType(iouTransactionID);
        // For now, users cannot delete split actions
        const isSplitAction = getOriginalMessage(reportAction)?.type === CONST.IOU.REPORT_ACTION_TYPE.SPLIT;

        if (isSplitAction) {
            return false;
        }

        if (isActionOwner) {
            if (!isEmptyObject(report) && (isMoneyRequestReport(report) || isInvoiceReport(report))) {
                return canDeleteTransaction(report) && isCardTransactionCanBeDeleted;
            }
            return true;
        }
    }

    if (
        reportAction?.actionName !== CONST.REPORT.ACTIONS.TYPE.ADD_COMMENT ||
        reportAction?.pendingAction === CONST.RED_BRICK_ROAD_PENDING_ACTION.DELETE ||
        isCreatedTaskReportAction(reportAction) ||
        reportAction?.actorAccountID === CONST.ACCOUNT_ID.CONCIERGE
    ) {
        return false;
    }

    const isAdmin = policy?.role === CONST.POLICY.ROLE.ADMIN && !isEmptyObject(report) && !isDM(report);

    return isActionOwner || isAdmin;
}

/**
 * Returns true if Concierge is one of the chat participants (1:1 as well as group chats)
 */
function chatIncludesConcierge(report: Partial<OnyxEntry<Report>>): boolean {
    const participantAccountIDs = Object.keys(report?.participants ?? {}).map(Number);
    return participantAccountIDs.includes(CONST.ACCOUNT_ID.CONCIERGE);
}

/**
 * Returns true if there is any automated expensify account `in accountIDs
 */
function hasAutomatedExpensifyAccountIDs(accountIDs: number[]): boolean {
    return accountIDs.some((accountID) => CONST.EXPENSIFY_ACCOUNT_IDS.includes(accountID));
}

function getReportRecipientAccountIDs(report: OnyxEntry<Report>, currentLoginAccountID: number): number[] {
    let finalReport: OnyxEntry<Report> = report;
    // In 1:1 chat threads, the participants will be the same as parent report. If a report is specifically a 1:1 chat thread then we will
    // get parent report and use its participants array.
    if (isThread(report) && !(isTaskReport(report) || isMoneyRequestReport(report))) {
        const parentReport = getReport(report?.parentReportID, allReports);
        if (isOneOnOneChat(parentReport)) {
            finalReport = parentReport;
        }
    }

    let finalParticipantAccountIDs: number[] = [];
    if (isTaskReport(report)) {
        // Task reports `managerID` will change when assignee is changed, in that case the old `managerID` is still present in `participants`
        // along with the new one. We only need the `managerID` as a participant here.
        finalParticipantAccountIDs = report?.managerID ? [report?.managerID] : [];
    } else {
        finalParticipantAccountIDs = Object.keys(finalReport?.participants ?? {}).map(Number);
    }

    const otherParticipantsWithoutExpensifyAccountIDs = finalParticipantAccountIDs.filter((accountID) => {
        if (accountID === currentLoginAccountID) {
            return false;
        }
        if (CONST.EXPENSIFY_ACCOUNT_IDS.includes(accountID)) {
            return false;
        }
        return true;
    });

    return otherParticipantsWithoutExpensifyAccountIDs;
}

/**
 * Whether the time row should be shown for a report.
 */
function canShowReportRecipientLocalTime(personalDetails: OnyxEntry<PersonalDetailsList>, report: OnyxEntry<Report>, accountID: number): boolean {
    const reportRecipientAccountIDs = getReportRecipientAccountIDs(report, accountID);
    const hasMultipleParticipants = reportRecipientAccountIDs.length > 1;
    const reportRecipient = personalDetails?.[reportRecipientAccountIDs[0]];
    const reportRecipientTimezone = reportRecipient?.timezone ?? CONST.DEFAULT_TIME_ZONE;
    const isReportParticipantValidated = reportRecipient?.validated ?? false;
    return !!(
        !hasMultipleParticipants &&
        !isChatRoom(report) &&
        !isPolicyExpenseChat(getRootParentReport({report})) &&
        reportRecipient &&
        reportRecipientTimezone?.selected &&
        isReportParticipantValidated
    );
}

/**
 * Shorten last message text to fixed length and trim spaces.
 */
function formatReportLastMessageText(lastMessageText: string | undefined, isModifiedExpenseMessage = false): string {
    if (isModifiedExpenseMessage) {
        return String(lastMessageText).trim().replace(CONST.REGEX.LINE_BREAK, '').trim();
    }

    return formatLastMessageText(lastMessageText);
}

/**
 * Helper method to return the default avatar associated with the given login
 */
function getDefaultWorkspaceAvatar(workspaceName?: string): React.FC<SvgProps> {
    if (!workspaceName) {
        return defaultWorkspaceAvatars.WorkspaceBuilding;
    }

    // Remove all chars not A-Z or 0-9 including underscore
    const alphaNumeric = workspaceName
        .normalize('NFD')
        .replace(/[^0-9a-z]/gi, '')
        .toUpperCase();

    const workspace = `Workspace${alphaNumeric[0]}` as keyof typeof defaultWorkspaceAvatars;
    const defaultWorkspaceAvatar = defaultWorkspaceAvatars[workspace];

    return !alphaNumeric ? defaultWorkspaceAvatars.WorkspaceBuilding : defaultWorkspaceAvatar;
}

/**
 * Helper method to return the default avatar testID associated with the given login
 */
function getDefaultWorkspaceAvatarTestID(workspaceName: string): string {
    if (!workspaceName) {
        return defaultAvatarBuildingIconTestID;
    }

    // Remove all chars not A-Z or 0-9 including underscore
    const alphaNumeric = workspaceName
        .normalize('NFD')
        .replace(/[^0-9a-z]/gi, '')
        .toLowerCase();

    return !alphaNumeric ? defaultAvatarBuildingIconTestID : `SvgDefaultAvatar_${alphaNumeric[0]} Icon`;
}

/**
 * Helper method to return the default avatar associated with the given reportID
 */
function getDefaultGroupAvatar(reportID?: string): IconAsset {
    if (!reportID) {
        return defaultGroupAvatars.Avatar1;
    }
    const reportIDHashBucket: AvatarRange = ((Number(reportID) % CONST.DEFAULT_GROUP_AVATAR_COUNT) + 1) as AvatarRange;
    return defaultGroupAvatars[`Avatar${reportIDHashBucket}`];
}

/**
 * Returns the appropriate icons for the given chat report using the stored personalDetails.
 * The Avatar sources can be URLs or Icon components according to the chat type.
 */
function getIconsForParticipants(participants: number[], personalDetails: OnyxInputOrEntry<PersonalDetailsList>): Icon[] {
    const participantDetails: ParticipantDetails[] = [];
    const participantsList = participants || [];

    for (const accountID of participantsList) {
        const avatarSource = personalDetails?.[accountID]?.avatar ?? FallbackAvatar;
        const displayNameLogin = personalDetails?.[accountID]?.displayName ? personalDetails?.[accountID]?.displayName : personalDetails?.[accountID]?.login;
        participantDetails.push([accountID, displayNameLogin ?? '', avatarSource, personalDetails?.[accountID]?.fallbackIcon ?? '']);
    }

    const sortedParticipantDetails = participantDetails.sort((first, second) => {
        // First sort by displayName/login
        const displayNameLoginOrder = localeCompare(first[1], second[1]);
        if (displayNameLoginOrder !== 0) {
            return displayNameLoginOrder;
        }

        // Then fallback on accountID as the final sorting criteria.
        // This will ensure that the order of avatars with same login/displayName
        // stay consistent across all users and devices
        return first[0] - second[0];
    });

    // Now that things are sorted, gather only the avatars (second element in the array) and return those
    const avatars: Icon[] = [];

    for (const sortedParticipantDetail of sortedParticipantDetails) {
        const userIcon = {
            id: sortedParticipantDetail[0],
            source: sortedParticipantDetail[2],
            type: CONST.ICON_TYPE_AVATAR,
            name: sortedParticipantDetail[1],
            fallbackIcon: sortedParticipantDetail[3],
        };
        avatars.push(userIcon);
    }

    return avatars;
}

/**
 * Cache the workspace icons
 */
const workSpaceIconsCache = new Map<string, {name: string; icon: Icon}>();

/**
 * Given a report, return the associated workspace icon.
 */
function getWorkspaceIcon(report: OnyxInputOrEntry<Report>, policy?: OnyxInputOrEntry<Policy>): Icon {
    const workspaceName = getPolicyName({report, policy});
    const cacheKey = report?.policyID ?? workspaceName;
    const iconFromCache = workSpaceIconsCache.get(cacheKey);
    const reportPolicy = policy ?? allPolicies?.[`${ONYXKEYS.COLLECTION.POLICY}${report?.policyID}`];
    const policyAvatarURL = reportPolicy ? reportPolicy?.avatarURL : report?.policyAvatar;
    // eslint-disable-next-line @typescript-eslint/prefer-nullish-coalescing
    const policyExpenseChatAvatarSource = policyAvatarURL || getDefaultWorkspaceAvatar(workspaceName);

    const isSameAvatarURL = iconFromCache?.icon?.source === policyExpenseChatAvatarSource;
    const hasWorkSpaceNameChanged = iconFromCache?.name !== workspaceName;

    if (iconFromCache && (isSameAvatarURL || policyAvatarURL === undefined) && !hasWorkSpaceNameChanged) {
        return iconFromCache.icon;
    }

    const workspaceIcon: Icon = {
        source: policyExpenseChatAvatarSource ?? '',
        type: CONST.ICON_TYPE_WORKSPACE,
        name: workspaceName,
        id: report?.policyID,
    };
    workSpaceIconsCache.set(cacheKey, {name: workspaceName, icon: workspaceIcon});
    return workspaceIcon;
}

/**
 * Gets the personal details for a login by looking in the ONYXKEYS.PERSONAL_DETAILS_LIST Onyx key (stored in the local variable, allPersonalDetails). If it doesn't exist in Onyx,
 * then a default object is constructed.
 */
function getPersonalDetailsForAccountID(accountID: number | undefined, personalDetailsData?: Partial<PersonalDetailsList>): Partial<PersonalDetails> {
    if (!accountID) {
        return {};
    }

    const defaultDetails = {
        isOptimisticPersonalDetail: true,
    };

    if (!personalDetailsData) {
        return allPersonalDetails?.[accountID] ?? defaultDetails;
    }

    return personalDetailsData?.[accountID] ?? defaultDetails;
}

/**
 * Returns the personal details or a default object if the personal details are not available.
 */
function getPersonalDetailsOrDefault(personalDetails: Partial<PersonalDetails> | undefined | null): Partial<PersonalDetails> {
    return personalDetails ?? {isOptimisticPersonalDetail: true};
}

const hiddenTranslation = translateLocal('common.hidden');

const phoneNumberCache: Record<string, string> = {};

/**
 * Get the displayName for a single report participant.
 */
function getDisplayNameForParticipant({
    accountID,
    shouldUseShortForm = false,
    shouldFallbackToHidden = true,
    shouldAddCurrentUserPostfix = false,
    personalDetailsData = allPersonalDetails,
    shouldRemoveDomain = false,
}: {
    accountID?: number;
    shouldUseShortForm?: boolean;
    shouldFallbackToHidden?: boolean;
    shouldAddCurrentUserPostfix?: boolean;
    personalDetailsData?: Partial<PersonalDetailsList>;
    shouldRemoveDomain?: boolean;
}): string {
    if (!accountID) {
        return '';
    }

    const personalDetails = getPersonalDetailsOrDefault(personalDetailsData?.[accountID]);
    if (!personalDetails) {
        return '';
    }

    const login = personalDetails.login ?? '';

    // Check if the phone number is already cached
    let formattedLogin = phoneNumberCache[login];
    if (!formattedLogin) {
        formattedLogin = formatPhoneNumber(login);
        // Store the formatted phone number in the cache
        phoneNumberCache[login] = formattedLogin;
    }

    // This is to check if account is an invite/optimistically created one
    // and prevent from falling back to 'Hidden', so a correct value is shown
    // when searching for a new user
    if (personalDetails.isOptimisticPersonalDetail === true) {
        return formattedLogin;
    }

    // For selfDM, we display the user's displayName followed by '(you)' as a postfix
    const shouldAddPostfix = shouldAddCurrentUserPostfix && accountID === currentUserAccountID;

    let longName = getDisplayNameOrDefault(personalDetails, formattedLogin, shouldFallbackToHidden, shouldAddPostfix);

    if (shouldRemoveDomain && longName === formattedLogin) {
        longName = longName.split('@').at(0) ?? '';
    }

    // If the user's personal details (first name) should be hidden, make sure we return "hidden" instead of the short name
    if (shouldFallbackToHidden && longName === hiddenTranslation) {
        return formatPhoneNumber(longName);
    }

    const shortName = personalDetails.firstName ? personalDetails.firstName : longName;
    return shouldUseShortForm ? shortName : longName;
}

function getParticipantsAccountIDsForDisplay(
    report: OnyxEntry<Report>,
    shouldExcludeHidden = false,
    shouldExcludeDeleted = false,
    shouldForceExcludeCurrentUser = false,
<<<<<<< HEAD
    reportMetadataParam: OnyxEntry<ReportMetadata> = undefined,
=======
    reportMetadataParam?: OnyxEntry<ReportMetadata>,
>>>>>>> d3910995
): number[] {
    const reportParticipants = report?.participants ?? {};
    const reportMetadata = reportMetadataParam ?? getReportMetadata(report?.reportID);
    let participantsEntries = Object.entries(reportParticipants);

    // We should not show participants that have an optimistic entry with the same login in the personal details
    const nonOptimisticLoginMap: Record<string, boolean | undefined> = {};

    for (const entry of participantsEntries) {
        const [accountID] = entry;
        const personalDetail = allPersonalDetails?.[accountID];
        if (personalDetail?.login && !personalDetail.isOptimisticPersonalDetail) {
            nonOptimisticLoginMap[personalDetail.login] = true;
        }
    }

    participantsEntries = participantsEntries.filter(([accountID]) => {
        const personalDetail = allPersonalDetails?.[accountID];
        if (personalDetail?.login && personalDetail.isOptimisticPersonalDetail) {
            return !nonOptimisticLoginMap[personalDetail.login];
        }
        return true;
    });

    let participantsIds = participantsEntries.map(([accountID]) => Number(accountID));

    // For 1:1 chat, we don't want to include the current user as a participant in order to not mark 1:1 chats as having multiple participants
    // For system chat, we want to display Expensify as the only participant
    const shouldExcludeCurrentUser = isOneOnOneChat(report) || isSystemChat(report) || shouldForceExcludeCurrentUser;

    if (shouldExcludeCurrentUser || shouldExcludeHidden || shouldExcludeDeleted) {
        participantsIds = participantsIds.filter((accountID) => {
            if (shouldExcludeCurrentUser && accountID === currentUserAccountID) {
                return false;
            }

            if (shouldExcludeHidden && isHiddenForCurrentUser(reportParticipants[accountID]?.notificationPreference)) {
                return false;
            }

            if (
                shouldExcludeDeleted &&
                reportMetadata?.pendingChatMembers?.findLast((member) => Number(member.accountID) === accountID)?.pendingAction === CONST.RED_BRICK_ROAD_PENDING_ACTION.DELETE
            ) {
                return false;
            }

            return true;
        });
    }

    return participantsIds.filter((accountID) => isNumber(accountID));
}

function getParticipantsList(report: Report, personalDetails: OnyxEntry<PersonalDetailsList>, isRoomMembersList = false, reportMetadata: OnyxEntry<ReportMetadata> = undefined): number[] {
    const isReportGroupChat = isGroupChat(report);
    const isReportIOU = isIOUReport(report);
    const shouldExcludeHiddenParticipants = !isReportGroupChat && !isReportIOU;
    const chatParticipants = getParticipantsAccountIDsForDisplay(report, isRoomMembersList || shouldExcludeHiddenParticipants, false, false, reportMetadata);

    return chatParticipants.filter((accountID) => {
        const details = personalDetails?.[accountID];

        if (!isRoomMembersList) {
            if (!details) {
                Log.hmmm(`[ReportParticipantsPage] no personal details found for Group chat member with accountID: ${accountID}`);
                return false;
            }
        } else {
            // When adding a new member to a room (whose personal detail does not exist in Onyx), an optimistic personal detail
            // is created. However, when the real personal detail is returned from the backend, a duplicate member may appear
            // briefly before the optimistic personal detail is deleted. To address this, we filter out the optimistically created
            // member here.
            const isDuplicateOptimisticDetail =
                details?.isOptimisticPersonalDetail && chatParticipants.some((accID) => accID !== accountID && details.login === personalDetails?.[accID]?.login);

            if (!details || isDuplicateOptimisticDetail) {
                Log.hmmm(`[RoomMembersPage] no personal details found for room member with accountID: ${accountID}`);
                return false;
            }
        }
        return true;
    });
}

function buildParticipantsFromAccountIDs(accountIDs: number[]): Participants {
    const finalParticipants: Participants = {};
    return accountIDs.reduce((participants, accountID) => {
        // eslint-disable-next-line no-param-reassign
        participants[accountID] = {notificationPreference: CONST.REPORT.NOTIFICATION_PREFERENCE.ALWAYS};
        return participants;
    }, finalParticipants);
}

/**
 * Returns the report name if the report is a group chat
 */
function getGroupChatName(participants?: SelectedParticipant[], shouldApplyLimit = false, report?: OnyxEntry<Report>, reportMetadataParam?: OnyxEntry<ReportMetadata>): string | undefined {
    // If we have a report always try to get the name from the report.
    if (report?.reportName) {
        return report.reportName;
    }

    const reportMetadata = reportMetadataParam ?? getReportMetadata(report?.reportID);

    const pendingMemberAccountIDs = new Set(
        reportMetadata?.pendingChatMembers?.filter((member) => member.pendingAction === CONST.RED_BRICK_ROAD_PENDING_ACTION.DELETE).map((member) => member.accountID),
    );
    let participantAccountIDs =
        participants?.map((participant) => participant.accountID) ??
        Object.keys(report?.participants ?? {})
            .map(Number)
            .filter((accountID) => !pendingMemberAccountIDs.has(accountID.toString()));
    const shouldAddEllipsis = participantAccountIDs.length > CONST.DISPLAY_PARTICIPANTS_LIMIT && shouldApplyLimit;
    if (shouldApplyLimit) {
        participantAccountIDs = participantAccountIDs.slice(0, CONST.DISPLAY_PARTICIPANTS_LIMIT);
    }
    const isMultipleParticipantReport = participantAccountIDs.length > 1;

    if (isMultipleParticipantReport) {
        return participantAccountIDs
            .map(
                (participantAccountID, index) =>
                    getDisplayNameForParticipant({accountID: participantAccountID, shouldUseShortForm: isMultipleParticipantReport}) || formatPhoneNumber(participants?.[index]?.login ?? ''),
            )
            .sort((first, second) => localeCompare(first ?? '', second ?? ''))
            .filter(Boolean)
            .join(', ')
            .slice(0, CONST.REPORT_NAME_LIMIT)
            .concat(shouldAddEllipsis ? '...' : '');
    }

    return translateLocal('groupChat.defaultReportName', {displayName: getDisplayNameForParticipant({accountID: participantAccountIDs.at(0)})});
}

function getParticipants(reportID: string) {
    const report = getReportOrDraftReport(reportID);
    if (!report) {
        return {};
    }

    return report.participants;
}

/**
 * Returns the appropriate icons for the given chat report using the stored personalDetails.
 * The Avatar sources can be URLs or Icon components according to the chat type.
 */
function getIcons(
    report: OnyxInputOrEntry<Report>,
    personalDetails: OnyxInputOrEntry<PersonalDetailsList>,
    defaultIcon: AvatarSource | null = null,
    defaultName = '',
    defaultAccountID = -1,
    policy?: OnyxInputOrEntry<Policy>,
    invoiceReceiverPolicy?: OnyxInputOrEntry<Policy>,
): Icon[] {
    const ownerDetails = report?.ownerAccountID ? personalDetails?.[report.ownerAccountID] : undefined;

    if (isEmptyObject(report)) {
        const fallbackIcon: Icon = {
            source: defaultIcon ?? FallbackAvatar,
            type: CONST.ICON_TYPE_AVATAR,
            name: defaultName,
            id: defaultAccountID,
        };
        return [fallbackIcon];
    }
    if (isExpenseRequest(report)) {
        const parentReportAction = allReportActions?.[`${ONYXKEYS.COLLECTION.REPORT_ACTIONS}${report.parentReportID}`]?.[report.parentReportActionID];
        const workspaceIcon = getWorkspaceIcon(report, policy);
        const actorDetails = parentReportAction?.actorAccountID ? personalDetails?.[parentReportAction.actorAccountID] : undefined;
        const memberIcon = {
            source: actorDetails?.avatar ?? FallbackAvatar,
            id: parentReportAction?.actorAccountID,
            type: CONST.ICON_TYPE_AVATAR,
            name: actorDetails?.displayName ?? '',
            fallbackIcon: actorDetails?.fallbackIcon,
        };

        return [memberIcon, workspaceIcon];
    }
    if (isChatThread(report)) {
        const parentReportAction = allReportActions?.[`${ONYXKEYS.COLLECTION.REPORT_ACTIONS}${report.parentReportID}`]?.[report.parentReportActionID];

        const actorAccountID = getReportActionActorAccountID(parentReportAction, report, report);
        const actorDetails = actorAccountID ? personalDetails?.[actorAccountID] : undefined;
        const actorDisplayName = getDisplayNameOrDefault(actorDetails, '', false);
        const actorIcon = {
            id: actorAccountID,
            source: actorDetails?.avatar ?? FallbackAvatar,
            name: formatPhoneNumber(actorDisplayName),
            type: CONST.ICON_TYPE_AVATAR,
            fallbackIcon: actorDetails?.fallbackIcon,
        };

        if (isWorkspaceThread(report)) {
            const workspaceIcon = getWorkspaceIcon(report, policy);
            return [actorIcon, workspaceIcon];
        }
        return [actorIcon];
    }
    if (isTaskReport(report)) {
        const ownerIcon = {
            id: report?.ownerAccountID,
            source: ownerDetails?.avatar ?? FallbackAvatar,
            type: CONST.ICON_TYPE_AVATAR,
            name: ownerDetails?.displayName ?? '',
            fallbackIcon: ownerDetails?.fallbackIcon,
        };

        if (isWorkspaceTaskReport(report)) {
            const workspaceIcon = getWorkspaceIcon(report, policy);
            return [ownerIcon, workspaceIcon];
        }

        return [ownerIcon];
    }
    if (isDomainRoom(report)) {
        // Get domain name after the #. Domain Rooms use our default workspace avatar pattern.
        const domainName = report?.reportName?.substring(1);
        const policyExpenseChatAvatarSource = getDefaultWorkspaceAvatar(domainName);
        const domainIcon: Icon = {
            source: policyExpenseChatAvatarSource,
            type: CONST.ICON_TYPE_WORKSPACE,
            name: domainName ?? '',
            id: report?.policyID,
        };
        return [domainIcon];
    }

    // This will get removed as part of https://github.com/Expensify/App/issues/59961
    // eslint-disable-next-line deprecation/deprecation
    if (isAdminRoom(report) || isAnnounceRoom(report) || isChatRoom(report) || isArchivedNonExpenseReport(report, getReportNameValuePairs(report?.reportID))) {
        const icons = [getWorkspaceIcon(report, policy)];

        if (isInvoiceRoom(report)) {
            if (report?.invoiceReceiver?.type === CONST.REPORT.INVOICE_RECEIVER_TYPE.INDIVIDUAL) {
                icons.push(...getIconsForParticipants([report?.invoiceReceiver.accountID], personalDetails));
            } else {
                const receiverPolicyID = report?.invoiceReceiver?.policyID;
                const receiverPolicy = invoiceReceiverPolicy ?? getPolicy(receiverPolicyID);
                if (!isEmptyObject(receiverPolicy)) {
                    icons.push({
                        source: receiverPolicy?.avatarURL ?? getDefaultWorkspaceAvatar(receiverPolicy.name),
                        type: CONST.ICON_TYPE_WORKSPACE,
                        name: receiverPolicy.name,
                        id: receiverPolicyID,
                    });
                }
            }
        }

        return icons;
    }
    if (isPolicyExpenseChat(report) || isExpenseReport(report)) {
        const workspaceIcon = getWorkspaceIcon(report, policy);
        const memberIcon = {
            source: ownerDetails?.avatar ?? FallbackAvatar,
            id: report?.ownerAccountID,
            type: CONST.ICON_TYPE_AVATAR,
            name: ownerDetails?.displayName ?? '',
            fallbackIcon: ownerDetails?.fallbackIcon,
        };
        return isExpenseReport(report) ? [memberIcon, workspaceIcon] : [workspaceIcon, memberIcon];
    }
    if (isIOUReport(report)) {
        const managerDetails = report?.managerID ? personalDetails?.[report.managerID] : undefined;
        const managerIcon = {
            source: managerDetails?.avatar ?? FallbackAvatar,
            id: report?.managerID,
            type: CONST.ICON_TYPE_AVATAR,
            name: managerDetails?.displayName ?? '',
            fallbackIcon: managerDetails?.fallbackIcon,
        };
        const ownerIcon = {
            id: report?.ownerAccountID,
            source: ownerDetails?.avatar ?? FallbackAvatar,
            type: CONST.ICON_TYPE_AVATAR,
            name: ownerDetails?.displayName ?? '',
            fallbackIcon: ownerDetails?.fallbackIcon,
        };
        const isManager = currentUserAccountID === report?.managerID;

        // For one transaction IOUs, display a simplified report icon
        if (isOneTransactionReport(report?.reportID)) {
            return [ownerIcon];
        }

        return isManager ? [managerIcon, ownerIcon] : [ownerIcon, managerIcon];
    }

    if (isSelfDM(report)) {
        return getIconsForParticipants(currentUserAccountID ? [currentUserAccountID] : [], personalDetails);
    }

    if (isSystemChat(report)) {
        return getIconsForParticipants([CONST.ACCOUNT_ID.NOTIFICATIONS ?? 0], personalDetails);
    }

    if (isGroupChat(report)) {
        const groupChatIcon = {
            // eslint-disable-next-line @typescript-eslint/prefer-nullish-coalescing
            source: report.avatarUrl || getDefaultGroupAvatar(report.reportID),
            id: -1,
            type: CONST.ICON_TYPE_AVATAR,
            name: getGroupChatName(undefined, true, report),
        };
        return [groupChatIcon];
    }

    if (isInvoiceReport(report)) {
        const invoiceRoomReport = getReportOrDraftReport(report.chatReportID);
        const icons = [getWorkspaceIcon(invoiceRoomReport, policy)];

        if (invoiceRoomReport?.invoiceReceiver?.type === CONST.REPORT.INVOICE_RECEIVER_TYPE.INDIVIDUAL) {
            icons.push(...getIconsForParticipants([invoiceRoomReport?.invoiceReceiver.accountID], personalDetails));

            return icons;
        }

        const receiverPolicyID = invoiceRoomReport?.invoiceReceiver?.policyID;
        const receiverPolicy = invoiceReceiverPolicy ?? getPolicy(receiverPolicyID);

        if (!isEmptyObject(receiverPolicy)) {
            icons.push({
                source: receiverPolicy?.avatarURL ?? getDefaultWorkspaceAvatar(receiverPolicy.name),
                type: CONST.ICON_TYPE_WORKSPACE,
                name: receiverPolicy.name,
                id: receiverPolicyID,
            });
        }

        return icons;
    }

    if (isOneOnOneChat(report)) {
        const otherParticipantsAccountIDs = Object.keys(report.participants ?? {})
            .map(Number)
            .filter((accountID) => accountID !== currentUserAccountID);
        return getIconsForParticipants(otherParticipantsAccountIDs, personalDetails);
    }

    const participantAccountIDs = Object.keys(report.participants ?? {}).map(Number);
    return getIconsForParticipants(participantAccountIDs, personalDetails);
}

function getDisplayNamesWithTooltips(
    personalDetailsList: PersonalDetails[] | PersonalDetailsList | OptionData[],
    shouldUseShortForm: boolean,
    shouldFallbackToHidden = true,
    shouldAddCurrentUserPostfix = false,
): DisplayNameWithTooltips {
    const personalDetailsListArray = Array.isArray(personalDetailsList) ? personalDetailsList : Object.values(personalDetailsList);

    return personalDetailsListArray
        .map((user) => {
            const accountID = Number(user?.accountID);
            // eslint-disable-next-line @typescript-eslint/prefer-nullish-coalescing
            const displayName = getDisplayNameForParticipant({accountID, shouldUseShortForm, shouldFallbackToHidden, shouldAddCurrentUserPostfix}) || user?.login || '';
            const avatar = user && 'avatar' in user ? user.avatar : undefined;

            let pronouns = user?.pronouns ?? undefined;
            if (pronouns?.startsWith(CONST.PRONOUNS.PREFIX)) {
                const pronounTranslationKey = pronouns.replace(CONST.PRONOUNS.PREFIX, '');
                pronouns = translateLocal(`pronouns.${pronounTranslationKey}` as TranslationPaths);
            }

            return {
                displayName,
                avatar,
                login: user?.login ?? '',
                accountID,
                pronouns,
            };
        })
        .sort((first, second) => {
            // First sort by displayName/login
            const displayNameLoginOrder = localeCompare(first.displayName, second.displayName);
            if (displayNameLoginOrder !== 0) {
                return displayNameLoginOrder;
            }

            // Then fallback on accountID as the final sorting criteria.
            return first.accountID - second.accountID;
        });
}

/**
 * Returns the the display names of the given user accountIDs
 */
function getUserDetailTooltipText(accountID: number, fallbackUserDisplayName = ''): string {
    const displayNameForParticipant = getDisplayNameForParticipant({accountID});
    return displayNameForParticipant || fallbackUserDisplayName;
}

/**
 * For a deleted parent report action within a chat report,
 * let us return the appropriate display message
 *
 * @param reportAction - The deleted report action of a chat report for which we need to return message.
 */
function getDeletedParentActionMessageForChatReport(reportAction: OnyxEntry<ReportAction>): string {
    // By default, let us display [Deleted message]
    let deletedMessageText = translateLocal('parentReportAction.deletedMessage');
    if (isCreatedTaskReportAction(reportAction)) {
        // For canceled task report, let us display [Deleted task]
        deletedMessageText = translateLocal('parentReportAction.deletedTask');
    }
    return deletedMessageText;
}

/**
 * Returns the preview message for `REIMBURSEMENT_QUEUED` action
 */
function getReimbursementQueuedActionMessage({
    reportAction,
    reportOrID,
    shouldUseShortDisplayName = true,
    reports,
    personalDetails,
}: {
    reportAction: OnyxEntry<ReportAction<typeof CONST.REPORT.ACTIONS.TYPE.REIMBURSEMENT_QUEUED>>;
    reportOrID: OnyxEntry<Report> | string | SearchReport;
    shouldUseShortDisplayName?: boolean;
    reports?: SearchReport[];
    personalDetails?: Partial<PersonalDetailsList>;
}): string {
    const report = typeof reportOrID === 'string' ? getReport(reportOrID, reports ?? allReports) : reportOrID;
    const submitterDisplayName = getDisplayNameForParticipant({accountID: report?.ownerAccountID, shouldUseShortForm: shouldUseShortDisplayName, personalDetailsData: personalDetails}) ?? '';
    const originalMessage = getOriginalMessage(reportAction);
    let messageKey: TranslationPaths;
    if (originalMessage?.paymentType === CONST.IOU.PAYMENT_TYPE.EXPENSIFY) {
        messageKey = 'iou.waitingOnEnabledWallet';
    } else {
        messageKey = 'iou.waitingOnBankAccount';
    }

    return translateLocal(messageKey, {submitterDisplayName});
}

/**
 * Returns the preview message for `REIMBURSEMENT_DEQUEUED` or `REIMBURSEMENT_ACH_CANCELED` action
 */
function getReimbursementDeQueuedOrCanceledActionMessage(
    reportAction: OnyxEntry<ReportAction<typeof CONST.REPORT.ACTIONS.TYPE.REIMBURSEMENT_DEQUEUED | typeof CONST.REPORT.ACTIONS.TYPE.REIMBURSEMENT_ACH_CANCELED>>,
    reportOrID: OnyxEntry<Report> | string | SearchReport,
    isLHNPreview = false,
): string {
    const report = typeof reportOrID === 'string' ? getReport(reportOrID, allReports) : reportOrID;
    const originalMessage = getOriginalMessage(reportAction);
    const amount = originalMessage?.amount;
    const currency = originalMessage?.currency;
    const formattedAmount = convertToDisplayString(amount, currency);
    if (originalMessage?.cancellationReason === CONST.REPORT.CANCEL_PAYMENT_REASONS.ADMIN || originalMessage?.cancellationReason === CONST.REPORT.CANCEL_PAYMENT_REASONS.USER) {
        const payerOrApproverName = report?.managerID === currentUserAccountID || !isLHNPreview ? '' : getDisplayNameForParticipant({accountID: report?.managerID, shouldUseShortForm: true});
        return translateLocal('iou.adminCanceledRequest', {manager: payerOrApproverName, amount: formattedAmount});
    }
    const submitterDisplayName = getDisplayNameForParticipant({accountID: report?.ownerAccountID, shouldUseShortForm: true}) ?? '';
    return translateLocal('iou.canceledRequest', {submitterDisplayName, amount: formattedAmount});
}

/**
 * Builds an optimistic REIMBURSEMENT_DEQUEUED report action with a randomly generated reportActionID.
 *
 */
function buildOptimisticChangeFieldAction(reportField: PolicyReportField, previousReportField: PolicyReportField): OptimisticChangeFieldAction {
    return {
        actionName: CONST.REPORT.ACTIONS.TYPE.CHANGE_FIELD,
        actorAccountID: currentUserAccountID,
        message: [
            {
                type: 'TEXT',
                style: 'strong',
                text: 'You',
            },
            {
                type: 'TEXT',
                style: 'normal',
                text: ` modified field '${reportField.name}'.`,
            },
            {
                type: 'TEXT',
                style: 'normal',
                text: ` New value is '${reportField.value}'`,
            },
            {
                type: 'TEXT',
                style: 'normal',
                text: ` (previously '${previousReportField.value}').`,
            },
        ],
        originalMessage: {
            fieldName: reportField.name,
            newType: reportField.type,
            newValue: reportField.value,
            oldType: previousReportField.type,
            oldValue: previousReportField.value,
        },
        person: [
            {
                style: 'strong',
                text: getCurrentUserDisplayNameOrEmail(),
                type: 'TEXT',
            },
        ],
        reportActionID: rand64(),
        created: DateUtils.getDBTime(),
        pendingAction: CONST.RED_BRICK_ROAD_PENDING_ACTION.ADD,
    };
}

/**
 * Builds an optimistic REIMBURSEMENT_DEQUEUED report action with a randomly generated reportActionID.
 *
 */
function buildOptimisticCancelPaymentReportAction(expenseReportID: string, amount: number, currency: string): OptimisticCancelPaymentReportAction {
    return {
        actionName: CONST.REPORT.ACTIONS.TYPE.REIMBURSEMENT_DEQUEUED,
        actorAccountID: currentUserAccountID,
        message: [
            {
                cancellationReason: CONST.REPORT.CANCEL_PAYMENT_REASONS.ADMIN,
                expenseReportID,
                type: CONST.REPORT.MESSAGE.TYPE.COMMENT,
                text: '',
                amount,
                currency,
            },
        ],
        originalMessage: {
            cancellationReason: CONST.REPORT.CANCEL_PAYMENT_REASONS.ADMIN,
            expenseReportID,
            amount,
            currency,
        },
        person: [
            {
                style: 'strong',
                text: getCurrentUserDisplayNameOrEmail(),
                type: 'TEXT',
            },
        ],
        reportActionID: rand64(),
        shouldShow: true,
        created: DateUtils.getDBTime(),
        pendingAction: CONST.RED_BRICK_ROAD_PENDING_ACTION.ADD,
    };
}

/**
 * Returns the last visible message for a given report after considering the given optimistic actions
 *
 * @param reportID - the report for which last visible message has to be fetched
 * @param [actionsToMerge] - the optimistic merge actions that needs to be considered while fetching last visible message

 */
function getLastVisibleMessage(reportID: string | undefined, actionsToMerge: ReportActions = {}): LastVisibleMessage {
    const report = getReportOrDraftReport(reportID);
    const lastVisibleAction = getLastVisibleActionReportActionsUtils(reportID, canUserPerformWriteAction(report), actionsToMerge);

    // For Chat Report with deleted parent actions, let us fetch the correct message
    if (isDeletedParentAction(lastVisibleAction) && !isEmptyObject(report) && isChatReport(report)) {
        const lastMessageText = getDeletedParentActionMessageForChatReport(lastVisibleAction);
        return {
            lastMessageText,
        };
    }

    // Fetch the last visible message for report represented by reportID and based on actions to merge.
    return getLastVisibleMessageReportActionsUtils(reportID, canUserPerformWriteAction(report), actionsToMerge);
}

/**
 * Checks if a report is waiting for the manager to complete an action.
 * Example: the assignee of an open task report or the manager of a processing expense report.
 *
 * @param [parentReportAction] - The parent report action of the report (Used to check if the task has been canceled)
 */
function isWaitingForAssigneeToCompleteAction(report: OnyxEntry<Report>, parentReportAction: OnyxEntry<ReportAction>): boolean {
    if (report?.hasOutstandingChildTask) {
        return true;
    }

    if (report?.hasParentAccess === false && isReportManager(report)) {
        if (isOpenTaskReport(report, parentReportAction)) {
            return true;
        }

        if (isProcessingReport(report) && isExpenseReport(report)) {
            return true;
        }
    }

    return false;
}

function isUnreadWithMention(reportOrOption: OnyxEntry<Report> | OptionData): boolean {
    if (!reportOrOption) {
        return false;
    }
    // lastMentionedTime and lastReadTime are both datetime strings and can be compared directly
    const lastMentionedTime = reportOrOption.lastMentionedTime ?? '';
    const lastReadTime = reportOrOption.lastReadTime ?? '';
    return !!('isUnreadWithMention' in reportOrOption && reportOrOption.isUnreadWithMention) || lastReadTime < lastMentionedTime;
}

type ReasonAndReportActionThatRequiresAttention = {
    reason: ValueOf<typeof CONST.REQUIRES_ATTENTION_REASONS>;
    reportAction?: OnyxEntry<ReportAction>;
};

function getReasonAndReportActionThatRequiresAttention(
    optionOrReport: OnyxEntry<Report> | OptionData,
    parentReportAction?: OnyxEntry<ReportAction>,
): ReasonAndReportActionThatRequiresAttention | null {
    if (!optionOrReport) {
        return null;
    }

    const reportActions = getAllReportActions(optionOrReport.reportID);

    if (isJoinRequestInAdminRoom(optionOrReport)) {
        return {
            reason: CONST.REQUIRES_ATTENTION_REASONS.HAS_JOIN_REQUEST,
            reportAction: getActionableJoinRequestPendingReportAction(optionOrReport.reportID),
        };
    }

    // This will get removed as part of https://github.com/Expensify/App/issues/59961
    // eslint-disable-next-line deprecation/deprecation
    if (isArchivedReport(getReportNameValuePairs(optionOrReport?.reportID)) || isArchivedReport(getReportNameValuePairs(optionOrReport?.reportID))) {
        return null;
    }

    if (isUnreadWithMention(optionOrReport)) {
        return {
            reason: CONST.REQUIRES_ATTENTION_REASONS.IS_UNREAD_WITH_MENTION,
        };
    }

    if (isWaitingForAssigneeToCompleteAction(optionOrReport, parentReportAction)) {
        return {
            reason: CONST.REQUIRES_ATTENTION_REASONS.IS_WAITING_FOR_ASSIGNEE_TO_COMPLETE_ACTION,
            reportAction: Object.values(reportActions).find((action) => action.childType === CONST.REPORT.TYPE.TASK),
        };
    }

    const iouReportActionToApproveOrPay = getIOUReportActionToApproveOrPay(optionOrReport, optionOrReport.reportID);
    const iouReportID = getIOUReportIDFromReportActionPreview(iouReportActionToApproveOrPay);
    const transactions = getReportTransactions(iouReportID);
    const hasOnlyPendingTransactions = transactions.length > 0 && transactions.every((t) => isExpensifyCardTransaction(t) && isPending(t));

    // Has a child report that is awaiting action (e.g. approve, pay, add bank account) from current user
    if (optionOrReport.hasOutstandingChildRequest && !hasOnlyPendingTransactions) {
        return {
            reason: CONST.REQUIRES_ATTENTION_REASONS.HAS_CHILD_REPORT_AWAITING_ACTION,
            reportAction: iouReportActionToApproveOrPay,
        };
    }

    if (hasMissingInvoiceBankAccount(optionOrReport.reportID) && !isSettled(optionOrReport.reportID)) {
        return {
            reason: CONST.REQUIRES_ATTENTION_REASONS.HAS_MISSING_INVOICE_BANK_ACCOUNT,
        };
    }

    if (isInvoiceRoom(optionOrReport)) {
        const reportAction = Object.values(reportActions).find(
            (action) =>
                action.actionName === CONST.REPORT.ACTIONS.TYPE.REPORT_PREVIEW &&
                action.childReportID &&
                hasMissingInvoiceBankAccount(action.childReportID) &&
                !isSettled(action.childReportID),
        );

        return reportAction
            ? {
                  reason: CONST.REQUIRES_ATTENTION_REASONS.HAS_MISSING_INVOICE_BANK_ACCOUNT,
                  reportAction,
              }
            : null;
    }

    return null;
}

/**
 * Determines if the option requires action from the current user. This can happen when it:
 *  - is unread and the user was mentioned in one of the unread comments
 *  - is for an outstanding task waiting on the user
 *  - has an outstanding child expense that is waiting for an action from the current user (e.g. pay, approve, add bank account)
 *  - is either the system or concierge chat, the user free trial has ended and it didn't add a payment card yet
 *
 * @param option (report or optionItem)
 * @param parentReportAction (the report action the current report is a thread of)
 */
function requiresAttentionFromCurrentUser(optionOrReport: OnyxEntry<Report> | OptionData, parentReportAction?: OnyxEntry<ReportAction>) {
    return !!getReasonAndReportActionThatRequiresAttention(optionOrReport, parentReportAction);
}

/**
 * Checks if the report contains at least one Non-Reimbursable transaction
 */
function hasNonReimbursableTransactions(iouReportID: string | undefined, reportsTransactionsParam: Record<string, Transaction[]> = reportsTransactions): boolean {
    const transactions = getReportTransactions(iouReportID, reportsTransactionsParam);
    return transactions.filter((transaction) => transaction.reimbursable === false).length > 0;
}

function getMoneyRequestSpendBreakdown(report: OnyxInputOrEntry<Report>, searchReports?: SearchReport[]): SpendBreakdown {
    const reports = searchReports ?? allReports;
    let moneyRequestReport: OnyxEntry<Report>;
    if (report && (isMoneyRequestReport(report, searchReports) || isInvoiceReport(report))) {
        moneyRequestReport = report;
    }
    if (reports && report?.iouReportID) {
        moneyRequestReport = getReport(report.iouReportID, allReports);
    }
    if (moneyRequestReport) {
        let nonReimbursableSpend = moneyRequestReport.nonReimbursableTotal ?? 0;
        let totalSpend = moneyRequestReport.total ?? 0;

        if (nonReimbursableSpend + totalSpend !== 0) {
            // There is a possibility that if the Expense report has a negative total.
            // This is because there are instances where you can get a credit back on your card,
            // or you enter a negative expense to “offset” future expenses
            nonReimbursableSpend = isExpenseReport(moneyRequestReport) ? nonReimbursableSpend * -1 : Math.abs(nonReimbursableSpend);
            totalSpend = isExpenseReport(moneyRequestReport) ? totalSpend * -1 : Math.abs(totalSpend);

            const totalDisplaySpend = totalSpend;
            const reimbursableSpend = totalDisplaySpend - nonReimbursableSpend;

            return {
                nonReimbursableSpend,
                reimbursableSpend,
                totalDisplaySpend,
            };
        }
    }
    return {
        nonReimbursableSpend: 0,
        reimbursableSpend: 0,
        totalDisplaySpend: 0,
    };
}

/**
 * Get the title for a policy expense chat which depends on the role of the policy member seeing this report
 */
function getPolicyExpenseChatName({
    report,
    policy,
    personalDetailsList = allPersonalDetails,
    policies,
    reports,
}: {
    report: OnyxEntry<Report>;
    policy?: OnyxEntry<Policy> | SearchPolicy;
    personalDetailsList?: Partial<PersonalDetailsList>;
    policies?: SearchPolicy[];
    reports?: SearchReport[];
}): string | undefined {
    const ownerAccountID = report?.ownerAccountID;
    const personalDetails = ownerAccountID ? personalDetailsList?.[ownerAccountID] : undefined;
    const login = personalDetails ? personalDetails.login : null;
    // eslint-disable-next-line @typescript-eslint/prefer-nullish-coalescing
    const reportOwnerDisplayName = getDisplayNameForParticipant({accountID: ownerAccountID, shouldRemoveDomain: true}) || login;

    if (reportOwnerDisplayName) {
        return translateLocal('workspace.common.policyExpenseChatName', {displayName: reportOwnerDisplayName});
    }

    let policyExpenseChatRole = 'user';

    const policyItem = policies ? policies.find((p) => p.id === report?.policyID) : allPolicies?.[`${ONYXKEYS.COLLECTION.POLICY}${report?.policyID}`];
    if (policyItem) {
        policyExpenseChatRole = policyItem.role || 'user';
    }

    // If this user is not admin and this policy expense chat has been archived because of account merging, this must be an old workspace chat
    // of the account which was merged into the current user's account. Use the name of the policy as the name of the report.
    // This will get removed as part of https://github.com/Expensify/App/issues/59961
    // eslint-disable-next-line deprecation/deprecation
    if (isArchivedNonExpenseReport(report, getReportNameValuePairs(report?.reportID))) {
        const lastAction = getLastVisibleActionReportActionsUtils(report?.reportID);
        const archiveReason = isClosedAction(lastAction) ? getOriginalMessage(lastAction)?.reason : CONST.REPORT.ARCHIVE_REASON.DEFAULT;
        if (archiveReason === CONST.REPORT.ARCHIVE_REASON.ACCOUNT_MERGED && policyExpenseChatRole !== CONST.POLICY.ROLE.ADMIN) {
            return getPolicyName({report, policy, policies, reports});
        }
    }
    return report?.reportName;
}

function getArchiveReason(reportActions: OnyxEntry<ReportActions>): ValueOf<typeof CONST.REPORT.ARCHIVE_REASON> | undefined {
    const lastClosedReportAction = getLastClosedReportAction(reportActions);

    if (!lastClosedReportAction) {
        return undefined;
    }

    return isClosedAction(lastClosedReportAction) ? getOriginalMessage(lastClosedReportAction)?.reason : CONST.REPORT.ARCHIVE_REASON.DEFAULT;
}

/**
 * Given a report field, check if the field is for the report title.
 */
function isReportFieldOfTypeTitle(reportField: OnyxEntry<PolicyReportField>): boolean {
    return reportField?.fieldID === CONST.REPORT_FIELD_TITLE_FIELD_ID;
}

/**
 * Check if Report has any held expenses
 */
function isHoldCreator(transaction: OnyxEntry<Transaction>, reportID: string | undefined): boolean {
    const holdReportAction = getReportAction(reportID, `${transaction?.comment?.hold ?? ''}`);
    return isActionCreator(holdReportAction);
}

/**
 * Given a report field, check if the field can be edited or not.
 * For title fields, its considered disabled if `deletable` prop is `true` (https://github.com/Expensify/App/issues/35043#issuecomment-1911275433)
 * For non title fields, its considered disabled if:
 * 1. The user is not admin of the report
 * 2. Report is settled or it is closed
 */
function isReportFieldDisabled(report: OnyxEntry<Report>, reportField: OnyxEntry<PolicyReportField>, policy: OnyxEntry<Policy>): boolean {
    if (isInvoiceReport(report)) {
        return true;
    }
    const isReportSettled = isSettled(report?.reportID);
    const isReportClosed = isClosedReport(report);
    const isTitleField = isReportFieldOfTypeTitle(reportField);
    const isAdmin = isPolicyAdmin(report?.policyID, {[`${ONYXKEYS.COLLECTION.POLICY}${policy?.id}`]: policy});
    return isTitleField ? !reportField?.deletable : !isAdmin && (isReportSettled || isReportClosed);
}

/**
 * Given a set of report fields, return the field that refers to title
 */
function getTitleReportField(reportFields: Record<string, PolicyReportField>) {
    return Object.values(reportFields).find((field) => isReportFieldOfTypeTitle(field));
}

/**
 * Get the key for a report field
 */
function getReportFieldKey(reportFieldId: string | undefined) {
    if (!reportFieldId) {
        return '';
    }

    // We don't need to add `expensify_` prefix to the title field key, because backend stored title under a unique key `text_title`,
    // and all the other report field keys are stored under `expensify_FIELD_ID`.
    if (reportFieldId === CONST.REPORT_FIELD_TITLE_FIELD_ID) {
        return reportFieldId;
    }

    return `expensify_${reportFieldId}`;
}

/**
 * Get the report fields attached to the policy given policyID
 */
function getReportFieldsByPolicyID(policyID: string | undefined): Record<string, PolicyReportField> {
    if (!policyID) {
        return {};
    }

    const policyReportFields = Object.entries(allPolicies ?? {}).find(([key]) => key.replace(ONYXKEYS.COLLECTION.POLICY, '') === policyID);
    const fieldList = policyReportFields?.[1]?.fieldList;

    if (!policyReportFields || !fieldList) {
        return {};
    }

    return fieldList;
}

/**
 * Get the report fields that we should display a MoneyReportView gets opened
 */

function getAvailableReportFields(report: OnyxEntry<Report>, policyReportFields: PolicyReportField[]): PolicyReportField[] {
    // Get the report fields that are attached to a report. These will persist even if a field is deleted from the policy.
    const reportFields = Object.values(report?.fieldList ?? {});
    const reportIsSettled = isSettled(report?.reportID);

    // If the report is settled, we don't want to show any new field that gets added to the policy.
    if (reportIsSettled) {
        return reportFields;
    }

    // If the report is unsettled, we want to merge the new fields that get added to the policy with the fields that
    // are attached to the report.
    const mergedFieldIds = Array.from(new Set([...policyReportFields.map(({fieldID}) => fieldID), ...reportFields.map(({fieldID}) => fieldID)]));

    const fields = mergedFieldIds.map((id) => {
        const field = report?.fieldList?.[getReportFieldKey(id)];

        if (field) {
            return field;
        }

        const policyReportField = policyReportFields.find(({fieldID}) => fieldID === id);

        if (policyReportField) {
            return policyReportField;
        }

        return null;
    });

    return fields.filter(Boolean) as PolicyReportField[];
}

/**
 * Get the title for an IOU or expense chat which will be showing the payer and the amount
 */
function getMoneyRequestReportName({
    report,
    policy,
    invoiceReceiverPolicy,
}: {
    report: OnyxEntry<Report>;
    policy?: OnyxEntry<Policy> | SearchPolicy;
    invoiceReceiverPolicy?: OnyxEntry<Policy> | SearchPolicy;
}): string {
    const reportFields = getReportFieldsByPolicyID(report?.policyID);
    const titleReportField = Object.values(reportFields ?? {}).find((reportField) => reportField?.fieldID === CONST.REPORT_FIELD_TITLE_FIELD_ID);

    if (titleReportField && report?.reportName && isPaidGroupPolicyExpenseReport(report)) {
        return report.reportName;
    }

    const moneyRequestTotal = getMoneyRequestSpendBreakdown(report).totalDisplaySpend;
    const formattedAmount = convertToDisplayString(moneyRequestTotal, report?.currency);

    let payerOrApproverName;
    if (isExpenseReport(report)) {
        const parentReport = getParentReport(report);
        payerOrApproverName = getPolicyName({report: parentReport ?? report, policy});
    } else if (isInvoiceReport(report)) {
        const chatReport = getReportOrDraftReport(report?.chatReportID);
        payerOrApproverName = getInvoicePayerName(chatReport, invoiceReceiverPolicy);
    } else {
        payerOrApproverName = getDisplayNameForParticipant({accountID: report?.managerID}) ?? '';
    }

    const payerPaidAmountMessage = translateLocal('iou.payerPaidAmount', {
        payer: payerOrApproverName,
        amount: formattedAmount,
    });

    if (isReportApproved({report})) {
        return translateLocal('iou.managerApprovedAmount', {
            manager: payerOrApproverName,
            amount: formattedAmount,
        });
    }

    if (report?.isWaitingOnBankAccount) {
        return `${payerPaidAmountMessage} ${CONST.DOT_SEPARATOR} ${translateLocal('iou.pending')}`;
    }

    if (!isSettled(report?.reportID) && hasNonReimbursableTransactions(report?.reportID)) {
        payerOrApproverName = getDisplayNameForParticipant({accountID: report?.ownerAccountID}) ?? '';
        return translateLocal('iou.payerSpentAmount', {payer: payerOrApproverName, amount: formattedAmount});
    }

    if (isProcessingReport(report) || isOpenExpenseReport(report) || isOpenInvoiceReport(report) || moneyRequestTotal === 0) {
        return translateLocal('iou.payerOwesAmount', {payer: payerOrApproverName, amount: formattedAmount});
    }

    return payerPaidAmountMessage;
}

/**
 * Gets transaction created, amount, currency, comment, and waypoints (for distance expense)
 * into a flat object. Used for displaying transactions and sending them in API commands
 */

function getTransactionDetails(transaction: OnyxInputOrEntry<Transaction>, createdDateFormat: string = CONST.DATE.FNS_FORMAT_STRING): TransactionDetails | undefined {
    if (!transaction) {
        return;
    }
    const report = getReportOrDraftReport(transaction?.reportID);
    return {
        created: getFormattedCreated(transaction, createdDateFormat),
        amount: getTransactionAmount(transaction, !isEmptyObject(report) && isExpenseReport(report)),
        attendees: getAttendees(transaction),
        taxAmount: getTaxAmount(transaction, !isEmptyObject(report) && isExpenseReport(report)),
        taxCode: getTaxCode(transaction),
        currency: getCurrency(transaction),
        comment: getDescription(transaction),
        merchant: getMerchant(transaction),
        waypoints: getWaypoints(transaction),
        customUnitRateID: getRateID(transaction),
        category: getCategory(transaction),
        billable: getBillable(transaction),
        tag: getTag(transaction),
        mccGroup: getMCCGroup(transaction),
        cardID: getCardID(transaction),
        originalAmount: getOriginalAmount(transaction),
        originalCurrency: getOriginalCurrency(transaction),
        postedDate: getFormattedPostedDate(transaction),
    };
}

function getTransactionCommentObject(transaction: OnyxEntry<Transaction>): Comment {
    return {
        ...transaction?.comment,
        comment: Parser.htmlToMarkdown(transaction?.comment?.comment ?? ''),
        waypoints: getWaypoints(transaction),
    };
}

/**
 * Can only edit if:
 *
 * - in case of IOU report
 *    - the current user is the requestor and is not settled yet
 * - in case of expense report
 *    - the current user is the requestor and is not settled yet
 *    - the current user is the manager of the report
 *    - or the current user is an admin on the policy the expense report is tied to
 *
 *    This is used in conjunction with canEditRestrictedField to control editing of specific fields like amount, currency, created, receipt, and distance.
 *    On its own, it only controls allowing/disallowing navigating to the editing pages or showing/hiding the 'Edit' icon on report actions
 */
function canEditMoneyRequest(reportAction: OnyxInputOrEntry<ReportAction<typeof CONST.REPORT.ACTIONS.TYPE.IOU>>, linkedTransaction?: OnyxEntry<Transaction>): boolean {
    const isDeleted = isDeletedAction(reportAction);

    if (isDeleted) {
        return false;
    }

    const allowedReportActionType: Array<ValueOf<typeof CONST.IOU.REPORT_ACTION_TYPE>> = [CONST.IOU.REPORT_ACTION_TYPE.TRACK, CONST.IOU.REPORT_ACTION_TYPE.CREATE];
    const originalMessage = getOriginalMessage(reportAction);
    const actionType = originalMessage?.type;

    if (!actionType || !allowedReportActionType.includes(actionType)) {
        return false;
    }

    const transaction = linkedTransaction ?? getLinkedTransaction(reportAction ?? undefined);

    // In case the transaction is failed to be created, we should disable editing the money request
    if (!transaction?.transactionID || (transaction?.pendingAction === CONST.RED_BRICK_ROAD_PENDING_ACTION.ADD && !isEmptyObject(transaction.errors))) {
        return false;
    }

    const moneyRequestReportID = originalMessage?.IOUReportID;

    if (!moneyRequestReportID) {
        return actionType === CONST.IOU.REPORT_ACTION_TYPE.TRACK;
    }

    const moneyRequestReport = getReportOrDraftReport(String(moneyRequestReportID));
    const isRequestor = currentUserAccountID === reportAction?.actorAccountID;

    const isSubmitted = isProcessingReport(moneyRequestReport);
    if (isIOUReport(moneyRequestReport)) {
        return isSubmitted && isRequestor;
    }

    const policy = getPolicy(moneyRequestReport?.policyID);
    const isAdmin = policy?.role === CONST.POLICY.ROLE.ADMIN;
    const isManager = currentUserAccountID === moneyRequestReport?.managerID;

    if (isInvoiceReport(moneyRequestReport) && isManager) {
        return false;
    }

    // Admin & managers can always edit coding fields such as tag, category, billable, etc.
    if (isAdmin || isManager) {
        return true;
    }

    if (policy?.type === CONST.POLICY.TYPE.CORPORATE && moneyRequestReport && isSubmitted && isCurrentUserSubmitter(moneyRequestReport.reportID)) {
        const isForwarded = getSubmitToAccountID(policy, moneyRequestReport) !== moneyRequestReport.managerID;
        return !isForwarded;
    }

    return !isReportApproved({report: moneyRequestReport}) && !isSettled(moneyRequestReport?.reportID) && !isClosedReport(moneyRequestReport) && isRequestor;
}

/**
 * Checks if the current user can edit the provided property of an expense
 *
 */
function canEditFieldOfMoneyRequest(reportAction: OnyxInputOrEntry<ReportAction>, fieldToEdit: ValueOf<typeof CONST.EDIT_REQUEST_FIELD>, isDeleteAction?: boolean): boolean {
    // A list of fields that cannot be edited by anyone, once an expense has been settled
    const restrictedFields: string[] = [
        CONST.EDIT_REQUEST_FIELD.AMOUNT,
        CONST.EDIT_REQUEST_FIELD.CURRENCY,
        CONST.EDIT_REQUEST_FIELD.MERCHANT,
        CONST.EDIT_REQUEST_FIELD.DATE,
        CONST.EDIT_REQUEST_FIELD.RECEIPT,
        CONST.EDIT_REQUEST_FIELD.DISTANCE,
        CONST.EDIT_REQUEST_FIELD.DISTANCE_RATE,
        CONST.EDIT_REQUEST_FIELD.REPORT,
    ];

    if (!isMoneyRequestAction(reportAction) || !canEditMoneyRequest(reportAction)) {
        return false;
    }

    // If we're editing fields such as category, tag, description, etc. the check above should be enough for handling the permission
    if (!restrictedFields.includes(fieldToEdit)) {
        return true;
    }

    const iouMessage = getOriginalMessage(reportAction);
    const moneyRequestReport = iouMessage?.IOUReportID ? getReport(iouMessage?.IOUReportID, allReports) ?? ({} as Report) : ({} as Report);
    const transaction = allTransactions?.[`${ONYXKEYS.COLLECTION.TRANSACTION}${iouMessage?.IOUTransactionID}`] ?? ({} as Transaction);

    if (isSettled(String(moneyRequestReport.reportID)) || isReportIDApproved(String(moneyRequestReport.reportID))) {
        return false;
    }

    if (
        (fieldToEdit === CONST.EDIT_REQUEST_FIELD.AMOUNT || fieldToEdit === CONST.EDIT_REQUEST_FIELD.CURRENCY || fieldToEdit === CONST.EDIT_REQUEST_FIELD.DATE) &&
        isCardTransactionTransactionUtils(transaction)
    ) {
        return false;
    }

    const policy = getPolicy(moneyRequestReport?.policyID);
    const isAdmin = isExpenseReport(moneyRequestReport) && policy?.role === CONST.POLICY.ROLE.ADMIN;
    const isManager = isExpenseReport(moneyRequestReport) && currentUserAccountID === moneyRequestReport?.managerID;

    if ((fieldToEdit === CONST.EDIT_REQUEST_FIELD.AMOUNT || fieldToEdit === CONST.EDIT_REQUEST_FIELD.CURRENCY) && isDistanceRequest(transaction)) {
        return isAdmin || isManager;
    }

    if (
        (fieldToEdit === CONST.EDIT_REQUEST_FIELD.AMOUNT || fieldToEdit === CONST.EDIT_REQUEST_FIELD.CURRENCY || fieldToEdit === CONST.EDIT_REQUEST_FIELD.MERCHANT) &&
        isPerDiemRequest(transaction)
    ) {
        return false;
    }

    if (fieldToEdit === CONST.EDIT_REQUEST_FIELD.RECEIPT) {
        const isRequestor = currentUserAccountID === reportAction?.actorAccountID;
        return (
            !isInvoiceReport(moneyRequestReport) &&
            !isReceiptBeingScanned(transaction) &&
            !isDistanceRequest(transaction) &&
            !isPerDiemRequest(transaction) &&
            (isAdmin || isManager || isRequestor) &&
            (isDeleteAction ? isRequestor : true)
        );
    }

    if (fieldToEdit === CONST.EDIT_REQUEST_FIELD.DISTANCE_RATE) {
        // The distance rate can be modified only on the distance expense reports
        return isExpenseReport(moneyRequestReport) && isDistanceRequest(transaction);
    }

    if (fieldToEdit === CONST.EDIT_REQUEST_FIELD.REPORT) {
        return getOutstandingReportsForUser(moneyRequestReport?.policyID, moneyRequestReport?.ownerAccountID, allReports ?? {}).length > 0;
    }

    return true;
}

/**
 * Can only edit if:
 *
 * - It was written by the current user
 * - It's an ADD_COMMENT that is not an attachment
 * - It's an expense where conditions for editability are defined in canEditMoneyRequest method
 * - It's not pending deletion
 */
function canEditReportAction(reportAction: OnyxInputOrEntry<ReportAction>): boolean {
    const isCommentOrIOU = reportAction?.actionName === CONST.REPORT.ACTIONS.TYPE.ADD_COMMENT || reportAction?.actionName === CONST.REPORT.ACTIONS.TYPE.IOU;
    const message = reportAction ? getReportActionMessageReportUtils(reportAction) : undefined;

    return !!(
        reportAction?.actorAccountID === currentUserAccountID &&
        isCommentOrIOU &&
        (!isMoneyRequestAction(reportAction) || canEditMoneyRequest(reportAction)) && // Returns true for non-IOU actions
        !isReportMessageAttachment(message) &&
        ((!reportAction.isAttachmentWithText && !reportAction.isAttachmentOnly) || !reportAction.isOptimisticAction) &&
        !isDeletedAction(reportAction) &&
        !isCreatedTaskReportAction(reportAction) &&
        reportAction?.pendingAction !== CONST.RED_BRICK_ROAD_PENDING_ACTION.DELETE
    );
}

function canHoldUnholdReportAction(reportAction: OnyxInputOrEntry<ReportAction>): {canHoldRequest: boolean; canUnholdRequest: boolean} {
    if (!isMoneyRequestAction(reportAction)) {
        return {canHoldRequest: false, canUnholdRequest: false};
    }

    const moneyRequestReportID = getOriginalMessage(reportAction)?.IOUReportID;
    const moneyRequestReport = getReportOrDraftReport(String(moneyRequestReportID));

    if (!moneyRequestReportID || !moneyRequestReport) {
        return {canHoldRequest: false, canUnholdRequest: false};
    }

    if (isInvoiceReport(moneyRequestReport)) {
        return {
            canHoldRequest: false,
            canUnholdRequest: false,
        };
    }

    const isRequestSettled = isSettled(moneyRequestReport?.reportID);
    const isApproved = isReportApproved({report: moneyRequestReport});
    const transactionID = moneyRequestReport ? getOriginalMessage(reportAction)?.IOUTransactionID : undefined;
    const transaction = allTransactions?.[`${ONYXKEYS.COLLECTION.TRANSACTION}${transactionID}`] ?? ({} as Transaction);

    const parentReportAction = isThread(moneyRequestReport)
        ? allReportActions?.[`${ONYXKEYS.COLLECTION.REPORT_ACTIONS}${moneyRequestReport.parentReportID}`]?.[moneyRequestReport.parentReportActionID]
        : undefined;

    const isRequestIOU = isIOUReport(moneyRequestReport);
    const isHoldActionCreator = isHoldCreator(transaction, reportAction.childReportID);

    const isTrackExpenseMoneyReport = isTrackExpenseReport(moneyRequestReport);
    const isActionOwner =
        typeof parentReportAction?.actorAccountID === 'number' &&
        typeof currentUserPersonalDetails?.accountID === 'number' &&
        parentReportAction.actorAccountID === currentUserPersonalDetails?.accountID;
    const isApprover = isMoneyRequestReport(moneyRequestReport) && moneyRequestReport?.managerID !== null && currentUserPersonalDetails?.accountID === moneyRequestReport?.managerID;
    const isAdmin = isPolicyAdmin(moneyRequestReport.policyID, allPolicies);
    const isOnHold = isOnHoldTransactionUtils(transaction);
    const isScanning = hasReceiptTransactionUtils(transaction) && isReceiptBeingScanned(transaction);
    const isClosed = isClosedReport(moneyRequestReport);

    const canModifyStatus = !isTrackExpenseMoneyReport && (isAdmin || isActionOwner || isApprover);
    const canModifyUnholdStatus = !isTrackExpenseMoneyReport && (isAdmin || (isActionOwner && isHoldActionCreator) || isApprover);
    const isDeletedParentActionLocal = isEmptyObject(parentReportAction) || isDeletedAction(parentReportAction);

    const canHoldOrUnholdRequest = !isRequestSettled && !isApproved && !isDeletedParentActionLocal && !isClosed && !isDeletedParentAction(reportAction);
    const canHoldRequest = canHoldOrUnholdRequest && !isOnHold && (isRequestIOU || canModifyStatus) && !isScanning;
    const canUnholdRequest = !!(canHoldOrUnholdRequest && isOnHold && !isDuplicate(transaction.transactionID, true) && (isRequestIOU ? isHoldActionCreator : canModifyUnholdStatus));

    return {canHoldRequest, canUnholdRequest};
}

const changeMoneyRequestHoldStatus = (reportAction: OnyxEntry<ReportAction>, searchHash?: number): void => {
    if (!isMoneyRequestAction(reportAction)) {
        return;
    }
    const moneyRequestReportID = getOriginalMessage(reportAction)?.IOUReportID;

    const moneyRequestReport = getReportOrDraftReport(String(moneyRequestReportID));
    if (!moneyRequestReportID || !moneyRequestReport) {
        return;
    }

    const transactionID = getOriginalMessage(reportAction)?.IOUTransactionID;

    if (!transactionID || !reportAction.childReportID) {
        Log.warn('Missing transactionID and reportAction.childReportID during the change of the money request hold status');
        return;
    }

    const transaction = allTransactions?.[`${ONYXKEYS.COLLECTION.TRANSACTION}${transactionID}`] ?? ({} as Transaction);
    const isOnHold = isOnHoldTransactionUtils(transaction);
    const policy = allPolicies?.[`${ONYXKEYS.COLLECTION.POLICY}${moneyRequestReport.policyID}`] ?? null;

    if (isOnHold) {
        unholdRequest(transactionID, reportAction.childReportID, searchHash);
    } else {
        const activeRoute = encodeURIComponent(Navigation.getActiveRoute());
        Navigation.navigate(ROUTES.MONEY_REQUEST_HOLD_REASON.getRoute(policy?.type ?? CONST.POLICY.TYPE.PERSONAL, transactionID, reportAction.childReportID, activeRoute, searchHash));
    }
};

/**
 * Gets all transactions on an IOU report with a receipt
 */
function getTransactionsWithReceipts(iouReportID: string | undefined): Transaction[] {
    const transactions = getReportTransactions(iouReportID);
    return transactions.filter((transaction) => hasReceiptTransactionUtils(transaction));
}

/**
 * For report previews, we display a "Receipt scan in progress" indicator
 * instead of the report total only when we have no report total ready to show. This is the case when
 * all requests are receipts that are being SmartScanned. As soon as we have a non-receipt request,
 * or as soon as one receipt request is done scanning, we have at least one
 * "ready" expense, and we remove this indicator to show the partial report total.
 */
function areAllRequestsBeingSmartScanned(iouReportID: string | undefined, reportPreviewAction: OnyxEntry<ReportAction>): boolean {
    const transactionsWithReceipts = getTransactionsWithReceipts(iouReportID);
    // If we have more requests than requests with receipts, we have some manual requests
    if (getNumberOfMoneyRequests(reportPreviewAction) > transactionsWithReceipts.length) {
        return false;
    }
    return transactionsWithReceipts.every((transaction) => isReceiptBeingScanned(transaction));
}

/**
 * Get the transactions related to a report preview with receipts
 * Get the details linked to the IOU reportAction
 *
 * NOTE: This method is only meant to be used inside this action file. Do not export and use it elsewhere. Use withOnyx or Onyx.connect() instead.
 */
function getLinkedTransaction(reportAction: OnyxEntry<ReportAction | OptimisticIOUReportAction>, transactions?: SearchTransaction[]): OnyxEntry<Transaction> | SearchTransaction {
    let transactionID: string | undefined;

    if (isMoneyRequestAction(reportAction)) {
        transactionID = getOriginalMessage(reportAction)?.IOUTransactionID;
    }

    return transactions ? transactions.find((transaction) => transaction.transactionID === transactionID) : allTransactions?.[`${ONYXKEYS.COLLECTION.TRANSACTION}${transactionID}`];
}

/**
 * Check if any of the transactions in the report has required missing fields
 */
function hasMissingSmartscanFields(iouReportID: string | undefined, transactions?: Transaction[]): boolean {
    const reportTransactions = transactions ?? getReportTransactions(iouReportID);

    return reportTransactions.some(hasMissingSmartscanFieldsTransactionUtils);
}

/**
 * Get report action which is missing smartscan fields
 */
function getReportActionWithMissingSmartscanFields(iouReportID: string | undefined): ReportAction | undefined {
    const reportActions = Object.values(getAllReportActions(iouReportID));
    return reportActions.find((action) => {
        if (!isMoneyRequestAction(action)) {
            return false;
        }
        const transaction = getLinkedTransaction(action);
        if (isEmptyObject(transaction)) {
            return false;
        }
        if (!wasActionTakenByCurrentUser(action)) {
            return false;
        }
        return hasMissingSmartscanFieldsTransactionUtils(transaction);
    });
}

/**
 * Check if iouReportID has required missing fields
 */
function shouldShowRBRForMissingSmartscanFields(iouReportID: string | undefined): boolean {
    return !!getReportActionWithMissingSmartscanFields(iouReportID);
}

/**
 * Given a parent IOU report action get report name for the LHN.
 */
function getTransactionReportName({
    reportAction,
    transactions,
    reports,
}: {
    reportAction: OnyxEntry<ReportAction | OptimisticIOUReportAction>;
    transactions?: SearchTransaction[];
    reports?: SearchReport[];
}): string {
    if (isReversedTransaction(reportAction)) {
        return translateLocal('parentReportAction.reversedTransaction');
    }

    if (isDeletedAction(reportAction)) {
        return translateLocal('parentReportAction.deletedExpense');
    }

    const transaction = getLinkedTransaction(reportAction, transactions);

    if (isEmptyObject(transaction)) {
        // Transaction data might be empty on app's first load, if so we fallback to Expense/Track Expense
        return isTrackExpenseAction(reportAction) ? translateLocal('iou.createExpense') : translateLocal('iou.expense');
    }

    if (hasReceiptTransactionUtils(transaction) && isReceiptBeingScanned(transaction)) {
        return translateLocal('iou.receiptScanning', {count: 1});
    }

    if (hasMissingSmartscanFieldsTransactionUtils(transaction)) {
        return translateLocal('iou.receiptMissingDetails');
    }

    if (isFetchingWaypointsFromServer(transaction) && getMerchant(transaction) === translateLocal('iou.fieldPending')) {
        return translateLocal('iou.fieldPending');
    }

    if (isSentMoneyReportAction(reportAction)) {
        return getIOUReportActionDisplayMessage(reportAction as ReportAction, transaction);
    }

    const report = getReportOrDraftReport(transaction?.reportID, reports);
    const amount = getTransactionAmount(transaction, !isEmptyObject(report) && isExpenseReport(report)) ?? 0;
    const formattedAmount = convertToDisplayString(amount, getCurrency(transaction)) ?? '';
    const comment = getMerchantOrDescription(transaction);
    if (isTrackExpenseAction(reportAction)) {
        return translateLocal('iou.threadTrackReportName', {formattedAmount, comment});
    }
    return translateLocal('iou.threadExpenseReportName', {formattedAmount, comment});
}

/**
 * Get expense message for an IOU report
 *
 * @param [iouReportAction] This is always an IOU action. When necessary, report preview actions will be unwrapped and the child iou report action is passed here (the original report preview
 *     action will be passed as `originalReportAction` in this case).
 * @param [originalReportAction] This can be either a report preview action or the IOU action. This will be the original report preview action in cases where `iouReportAction` was unwrapped
 *     from a report preview action. Otherwise, it will be the same as `iouReportAction`.
 */
function getReportPreviewMessage(
    reportOrID: OnyxInputOrEntry<Report> | string,
    iouReportAction: OnyxInputOrEntry<ReportAction> = null,
    shouldConsiderScanningReceiptOrPendingRoute = false,
    isPreviewMessageForParentChatReport = false,
    policy?: OnyxInputOrEntry<Policy>,
    isForListPreview = false,
    originalReportAction: OnyxInputOrEntry<ReportAction> = iouReportAction,
): string {
    const report = typeof reportOrID === 'string' ? getReport(reportOrID, allReports) : reportOrID;
    const reportActionMessage = getReportActionHtml(iouReportAction);

    if (isEmptyObject(report) || !report?.reportID) {
        // This iouReport may be unavailable for one of the following reasons:
        // 1. After SignIn, the OpenApp API won't return iouReports if they're settled.
        // 2. The iouReport exists in local storage but hasn't been loaded into the allReports. It will be loaded automatically when the user opens the iouReport.
        // Until we know how to solve this the best, we just display the report action message.
        return reportActionMessage;
    }

    const allReportTransactions = getReportTransactions(report.reportID);
    const transactionsWithReceipts = allReportTransactions.filter(hasReceiptTransactionUtils);
    const numberOfScanningReceipts = transactionsWithReceipts.filter(isReceiptBeingScanned).length;

    if (!isEmptyObject(iouReportAction) && !isIOUReport(report) && iouReportAction && isSplitBillReportAction(iouReportAction)) {
        // This covers group chats where the last action is a split expense action
        const linkedTransaction = getLinkedTransaction(iouReportAction);
        if (isEmptyObject(linkedTransaction)) {
            return reportActionMessage;
        }

        if (!isEmptyObject(linkedTransaction)) {
            if (isReceiptBeingScanned(linkedTransaction)) {
                return translateLocal('iou.receiptScanning', {count: 1});
            }

            if (hasMissingSmartscanFieldsTransactionUtils(linkedTransaction)) {
                return translateLocal('iou.receiptMissingDetails');
            }

            const amount = getTransactionAmount(linkedTransaction, !isEmptyObject(report) && isExpenseReport(report)) ?? 0;
            const formattedAmount = convertToDisplayString(amount, getCurrency(linkedTransaction)) ?? '';
            return translateLocal('iou.didSplitAmount', {formattedAmount, comment: getMerchantOrDescription(linkedTransaction)});
        }
    }

    if (!isEmptyObject(iouReportAction) && !isIOUReport(report) && iouReportAction && isTrackExpenseAction(iouReportAction)) {
        // This covers group chats where the last action is a track expense action
        const linkedTransaction = getLinkedTransaction(iouReportAction);
        if (isEmptyObject(linkedTransaction)) {
            return reportActionMessage;
        }

        if (!isEmptyObject(linkedTransaction)) {
            if (isReceiptBeingScanned(linkedTransaction)) {
                return translateLocal('iou.receiptScanning', {count: 1});
            }

            if (hasMissingSmartscanFieldsTransactionUtils(linkedTransaction)) {
                return translateLocal('iou.receiptMissingDetails');
            }

            const amount = getTransactionAmount(linkedTransaction, !isEmptyObject(report) && isExpenseReport(report)) ?? 0;
            const formattedAmount = convertToDisplayString(amount, getCurrency(linkedTransaction)) ?? '';
            return translateLocal('iou.trackedAmount', {formattedAmount, comment: getMerchantOrDescription(linkedTransaction)});
        }
    }

    const containsNonReimbursable = hasNonReimbursableTransactions(report.reportID);
    const totalAmount = getMoneyRequestSpendBreakdown(report).totalDisplaySpend;

    const parentReport = getParentReport(report);
    const policyName = getPolicyName({report: parentReport ?? report, policy});
    const payerName = isExpenseReport(report) ? policyName : getDisplayNameForParticipant({accountID: report.managerID, shouldUseShortForm: !isPreviewMessageForParentChatReport});

    const formattedAmount = convertToDisplayString(totalAmount, report.currency);

    if (isReportApproved({report}) && isPaidGroupPolicy(report)) {
        return translateLocal('iou.managerApprovedAmount', {
            manager: payerName ?? '',
            amount: formattedAmount,
        });
    }

    let linkedTransaction;
    if (!isEmptyObject(iouReportAction) && shouldConsiderScanningReceiptOrPendingRoute && iouReportAction && isMoneyRequestAction(iouReportAction)) {
        linkedTransaction = getLinkedTransaction(iouReportAction);
    }

    if (!isEmptyObject(linkedTransaction) && hasReceiptTransactionUtils(linkedTransaction) && isReceiptBeingScanned(linkedTransaction)) {
        return translateLocal('iou.receiptScanning', {count: numberOfScanningReceipts});
    }

    if (!isEmptyObject(linkedTransaction) && isFetchingWaypointsFromServer(linkedTransaction) && !getTransactionAmount(linkedTransaction)) {
        return translateLocal('iou.fieldPending');
    }

    const originalMessage = !isEmptyObject(iouReportAction) && isMoneyRequestAction(iouReportAction) ? getOriginalMessage(iouReportAction) : undefined;

    // Show Paid preview message if it's settled or if the amount is paid & stuck at receivers end for only chat reports.
    if (isSettled(report.reportID) || (report.isWaitingOnBankAccount && isPreviewMessageForParentChatReport)) {
        // A settled report preview message can come in three formats "paid ... elsewhere" or "paid ... with Expensify"
        let translatePhraseKey: TranslationPaths = 'iou.paidElsewhereWithAmount';
        if (isPreviewMessageForParentChatReport) {
            translatePhraseKey = 'iou.payerPaidAmount';
        } else if (
            [CONST.IOU.PAYMENT_TYPE.VBBA, CONST.IOU.PAYMENT_TYPE.EXPENSIFY].some((paymentType) => paymentType === originalMessage?.paymentType) ||
            !!reportActionMessage.match(/ (with Expensify|using Expensify)$/) ||
            report.isWaitingOnBankAccount
        ) {
            translatePhraseKey = 'iou.paidWithExpensifyWithAmount';
            if (originalMessage?.automaticAction) {
                translatePhraseKey = 'iou.automaticallyPaidWithExpensify';
            }
        }

        let actualPayerName = report.managerID === currentUserAccountID ? '' : getDisplayNameForParticipant({accountID: report.managerID, shouldUseShortForm: true});
        actualPayerName = actualPayerName && isForListPreview && !isPreviewMessageForParentChatReport ? `${actualPayerName}:` : actualPayerName;
        const payerDisplayName = isPreviewMessageForParentChatReport ? payerName : actualPayerName;
        if (isForListPreview && report?.parentReportID != null) {
            const payerText = isDM(parentReport) && translatePhraseKey === 'iou.payerPaidAmount' ? '' : payerDisplayName;
            return translateLocal(translatePhraseKey, {amount: formattedAmount, payer: payerText});
        }

        return translateLocal(translatePhraseKey, {amount: formattedAmount, payer: payerDisplayName ?? ''});
    }

    if (report.isWaitingOnBankAccount) {
        const submitterDisplayName = getDisplayNameForParticipant({accountID: report.ownerAccountID, shouldUseShortForm: true}) ?? '';
        return translateLocal('iou.waitingOnBankAccount', {submitterDisplayName});
    }

    const lastActorID = iouReportAction?.actorAccountID;
    let amount = originalMessage?.amount;
    let currency = originalMessage?.currency ? originalMessage?.currency : report.currency;

    if (!isEmptyObject(linkedTransaction)) {
        amount = getTransactionAmount(linkedTransaction, isExpenseReport(report));
        currency = getCurrency(linkedTransaction);
    }

    if (isEmptyObject(linkedTransaction) && !isEmptyObject(iouReportAction)) {
        linkedTransaction = getLinkedTransaction(iouReportAction);
    }

    let comment = !isEmptyObject(linkedTransaction) ? getMerchantOrDescription(linkedTransaction) : undefined;
    if (!isEmptyObject(originalReportAction) && isReportPreviewAction(originalReportAction) && getNumberOfMoneyRequests(originalReportAction) !== 1) {
        comment = undefined;
    }

    // if we have the amount in the originalMessage and lastActorID, we can use that to display the preview message for the latest expense
    if (amount !== undefined && lastActorID && !isPreviewMessageForParentChatReport) {
        const amountToDisplay = convertToDisplayString(Math.abs(amount), currency);

        // We only want to show the actor name in the preview if it's not the current user who took the action
        const requestorName =
            lastActorID && lastActorID !== currentUserAccountID ? getDisplayNameForParticipant({accountID: lastActorID, shouldUseShortForm: !isPreviewMessageForParentChatReport}) : '';
        return `${requestorName ? `${requestorName}: ` : ''}${translateLocal('iou.submittedAmount', {formattedAmount: amountToDisplay, comment})}`;
    }

    if (containsNonReimbursable) {
        return translateLocal('iou.payerSpentAmount', {payer: getDisplayNameForParticipant({accountID: report.ownerAccountID}) ?? '', amount: formattedAmount});
    }

    return translateLocal('iou.payerOwesAmount', {payer: payerName ?? '', amount: formattedAmount, comment});
}

/**
 * Given the updates user made to the expense, compose the originalMessage
 * object of the modified expense action.
 *
 * At the moment, we only allow changing one transaction field at a time.
 */
function getModifiedExpenseOriginalMessage(
    oldTransaction: OnyxInputOrEntry<Transaction>,
    transactionChanges: TransactionChanges,
    isFromExpenseReport: boolean,
    policy: OnyxInputOrEntry<Policy>,
    updatedTransaction?: OnyxInputOrEntry<Transaction>,
): OriginalMessageModifiedExpense {
    const originalMessage: OriginalMessageModifiedExpense = {};
    // Remark: Comment field is the only one which has new/old prefixes for the keys (newComment/ oldComment),
    // all others have old/- pattern such as oldCreated/created
    if ('comment' in transactionChanges) {
        originalMessage.oldComment = getDescription(oldTransaction);
        originalMessage.newComment = transactionChanges?.comment;
    }
    if ('created' in transactionChanges) {
        originalMessage.oldCreated = getFormattedCreated(oldTransaction);
        originalMessage.created = transactionChanges?.created;
    }
    if ('merchant' in transactionChanges) {
        originalMessage.oldMerchant = getMerchant(oldTransaction);
        originalMessage.merchant = transactionChanges?.merchant;
    }
    if ('attendees' in transactionChanges) {
        originalMessage.oldAttendees = getAttendees(oldTransaction);
        originalMessage.newAttendees = transactionChanges?.attendees;
    }

    // The amount is always a combination of the currency and the number value so when one changes we need to store both
    // to match how we handle the modified expense action in oldDot
    const didAmountOrCurrencyChange = 'amount' in transactionChanges || 'currency' in transactionChanges;
    if (didAmountOrCurrencyChange) {
        originalMessage.oldAmount = getTransactionAmount(oldTransaction, isFromExpenseReport);
        originalMessage.amount = transactionChanges?.amount ?? transactionChanges.oldAmount;
        originalMessage.oldCurrency = getCurrency(oldTransaction);
        originalMessage.currency = transactionChanges?.currency ?? transactionChanges.oldCurrency;
    }

    if ('category' in transactionChanges) {
        originalMessage.oldCategory = getCategory(oldTransaction);
        originalMessage.category = transactionChanges?.category;
    }

    if ('tag' in transactionChanges) {
        originalMessage.oldTag = getTag(oldTransaction);
        originalMessage.tag = transactionChanges?.tag;
    }

    // We only want to display a tax rate update system message when tax rate is updated by user.
    // Tax rate can change as a result of currency update. In such cases, we want to skip displaying a system message, as discussed.
    const didTaxCodeChange = 'taxCode' in transactionChanges;
    if (didTaxCodeChange && !didAmountOrCurrencyChange) {
        originalMessage.oldTaxRate = policy?.taxRates?.taxes[getTaxCode(oldTransaction)]?.value;
        originalMessage.taxRate = transactionChanges?.taxCode && policy?.taxRates?.taxes[transactionChanges?.taxCode]?.value;
    }

    // We only want to display a tax amount update system message when tax amount is updated by user.
    // Tax amount can change as a result of amount, currency or tax rate update. In such cases, we want to skip displaying a system message, as discussed.
    if ('taxAmount' in transactionChanges && !(didAmountOrCurrencyChange || didTaxCodeChange)) {
        originalMessage.oldTaxAmount = getTaxAmount(oldTransaction, isFromExpenseReport);
        originalMessage.taxAmount = transactionChanges?.taxAmount;
        originalMessage.currency = getCurrency(oldTransaction);
    }

    if ('billable' in transactionChanges) {
        const oldBillable = getBillable(oldTransaction);
        originalMessage.oldBillable = oldBillable ? translateLocal('common.billable').toLowerCase() : translateLocal('common.nonBillable').toLowerCase();
        originalMessage.billable = transactionChanges?.billable ? translateLocal('common.billable').toLowerCase() : translateLocal('common.nonBillable').toLowerCase();
    }

    if ('customUnitRateID' in transactionChanges && updatedTransaction?.comment?.customUnit?.customUnitRateID) {
        originalMessage.oldAmount = getTransactionAmount(oldTransaction, isFromExpenseReport);
        originalMessage.oldCurrency = getCurrency(oldTransaction);
        originalMessage.oldMerchant = getMerchant(oldTransaction);

        // For the originalMessage, we should use the non-negative amount, similar to what getAmount does for oldAmount
        originalMessage.amount = Math.abs(updatedTransaction.modifiedAmount ?? 0);
        originalMessage.currency = updatedTransaction.modifiedCurrency ?? CONST.CURRENCY.USD;
        originalMessage.merchant = updatedTransaction.modifiedMerchant;
    }

    return originalMessage;
}

/**
 * Check if original message is an object and can be used as a ChangeLog type
 * @param originalMessage
 */
function isChangeLogObject(originalMessage?: OriginalMessageChangeLog): OriginalMessageChangeLog | undefined {
    if (originalMessage && typeof originalMessage === 'object') {
        return originalMessage;
    }
    return undefined;
}

/**
 * Build invited usernames for admin chat threads
 * @param parentReportAction
 * @param parentReportActionMessage
 */
function getAdminRoomInvitedParticipants(parentReportAction: OnyxEntry<ReportAction>, parentReportActionMessage: string) {
    if (isEmptyObject(parentReportAction)) {
        return parentReportActionMessage || translateLocal('parentReportAction.deletedMessage');
    }
    if (!getOriginalMessage(parentReportAction)) {
        return parentReportActionMessage || translateLocal('parentReportAction.deletedMessage');
    }
    if (!isPolicyChangeLogAction(parentReportAction) && !isRoomChangeLogAction(parentReportAction)) {
        return parentReportActionMessage || translateLocal('parentReportAction.deletedMessage');
    }

    const originalMessage = isChangeLogObject(getOriginalMessage(parentReportAction));
    const personalDetails = getPersonalDetailsByIDs({accountIDs: originalMessage?.targetAccountIDs ?? [], currentUserAccountID: 0});

    const participants = personalDetails.map((personalDetail) => {
        const name = getEffectiveDisplayName(personalDetail);
        if (name && name?.length > 0) {
            return name;
        }
        return translateLocal('common.hidden');
    });
    const users = participants.length > 1 ? participants.join(` ${translateLocal('common.and')} `) : participants.at(0);
    if (!users) {
        return parentReportActionMessage;
    }
    const actionType = parentReportAction.actionName;
    const isInviteAction = actionType === CONST.REPORT.ACTIONS.TYPE.ROOM_CHANGE_LOG.INVITE_TO_ROOM || actionType === CONST.REPORT.ACTIONS.TYPE.POLICY_CHANGE_LOG.INVITE_TO_ROOM;

    const verbKey = isInviteAction ? 'workspace.invite.invited' : 'workspace.invite.removed';
    const prepositionKey = isInviteAction ? 'workspace.invite.to' : 'workspace.invite.from';

    const verb = translateLocal(verbKey);
    const preposition = translateLocal(prepositionKey);

    const roomName = originalMessage?.roomName ?? '';

    return roomName ? `${verb} ${users} ${preposition} ${roomName}` : `${verb} ${users}`;
}

/**
 * Get the invoice payer name based on its type:
 * - Individual - a receiver display name.
 * - Policy - a receiver policy name.
 */
function getInvoicePayerName(report: OnyxEntry<Report>, invoiceReceiverPolicy?: OnyxEntry<Policy> | SearchPolicy, invoiceReceiverPersonalDetail?: PersonalDetails): string {
    const invoiceReceiver = report?.invoiceReceiver;
    const isIndividual = invoiceReceiver?.type === CONST.REPORT.INVOICE_RECEIVER_TYPE.INDIVIDUAL;

    if (isIndividual) {
        return formatPhoneNumber(getDisplayNameOrDefault(invoiceReceiverPersonalDetail ?? allPersonalDetails?.[invoiceReceiver.accountID]));
    }

    return getPolicyName({report, policy: invoiceReceiverPolicy ?? allPolicies?.[`${ONYXKEYS.COLLECTION.POLICY}${invoiceReceiver?.policyID}`]});
}

/**
 * Parse html of reportAction into text
 */
function parseReportActionHtmlToText(reportAction: OnyxEntry<ReportAction>, reportID: string | undefined, childReportID?: string): string {
    if (!reportAction) {
        return '';
    }
    const key = `${reportID}_${reportAction.reportActionID}_${reportAction.lastModified}`;
    const cachedText = parsedReportActionMessageCache[key];
    if (cachedText !== undefined) {
        return cachedText;
    }

    const {html, text} = getReportActionMessageReportUtils(reportAction) ?? {};

    if (!html) {
        return text ?? '';
    }

    const mentionReportRegex = /<mention-report reportID="?(\d+)"?(?: *\/>|><\/mention-report>)/gi;
    const matches = html.matchAll(mentionReportRegex);

    const reportIDToName: Record<string, string> = {};
    for (const match of matches) {
        if (match[1] !== childReportID) {
            // eslint-disable-next-line @typescript-eslint/no-use-before-define
            reportIDToName[match[1]] = getReportName(getReportOrDraftReport(match[1])) ?? '';
        }
    }

    const mentionUserRegex = /(?:<mention-user accountID="?(\d+)"?(?: *\/>|><\/mention-user>))/gi;
    const accountIDToName: Record<string, string> = {};
    const accountIDs = Array.from(html.matchAll(mentionUserRegex), (mention) => Number(mention[1]));
    const logins = getLoginsByAccountIDs(accountIDs);
    accountIDs.forEach((id, index) => {
        const login = logins.at(index);
        const user = allPersonalDetails?.[id];
        const displayName = formatPhoneNumber(login ?? '') || getDisplayNameOrDefault(user);
        accountIDToName[id] = getShortMentionIfFound(displayName, id.toString(), currentUserPersonalDetails, login) ?? '';
    });

    const textMessage = Str.removeSMSDomain(Parser.htmlToText(html, {reportIDToName, accountIDToName}));
    parsedReportActionMessageCache[key] = textMessage;

    return textMessage;
}

/**
 * Get the report action message for a report action.
 */
function getReportActionMessage({
    reportAction,
    reportID,
    childReportID,
    reports,
    personalDetails,
}: {
    reportAction: OnyxEntry<ReportAction>;
    reportID?: string;
    childReportID?: string;
    reports?: SearchReport[];
    personalDetails?: Partial<PersonalDetailsList>;
}) {
    if (isEmptyObject(reportAction)) {
        return '';
    }
    if (reportAction.actionName === CONST.REPORT.ACTIONS.TYPE.HOLD) {
        return translateLocal('iou.heldExpense');
    }

    if (reportAction.actionName === CONST.REPORT.ACTIONS.TYPE.EXPORTED_TO_INTEGRATION) {
        return getExportIntegrationLastMessageText(reportAction);
    }

    if (reportAction.actionName === CONST.REPORT.ACTIONS.TYPE.UNHOLD) {
        return translateLocal('iou.unheldExpense');
    }
    if (isApprovedOrSubmittedReportAction(reportAction) || isActionOfType(reportAction, CONST.REPORT.ACTIONS.TYPE.REIMBURSED)) {
        return getReportActionMessageText(reportAction);
    }
    if (isReimbursementQueuedAction(reportAction)) {
        return getReimbursementQueuedActionMessage({
            reportAction,
            reportOrID: getReportOrDraftReport(reportID, reports),
            shouldUseShortDisplayName: false,
            reports,
            personalDetails,
        });
    }

    return parseReportActionHtmlToText(reportAction, reportID, childReportID);
}

/**
 * Get the title for an invoice room.
 */
function getInvoicesChatName({
    report,
    receiverPolicy,
    personalDetails,
    policies,
}: {
    report: OnyxEntry<Report>;
    receiverPolicy: OnyxEntry<Policy> | SearchPolicy;
    personalDetails?: Partial<PersonalDetailsList>;
    policies?: SearchPolicy[];
}): string {
    const invoiceReceiver = report?.invoiceReceiver;
    const isIndividual = invoiceReceiver?.type === CONST.REPORT.INVOICE_RECEIVER_TYPE.INDIVIDUAL;
    const invoiceReceiverAccountID = isIndividual ? invoiceReceiver.accountID : CONST.DEFAULT_NUMBER_ID;
    const invoiceReceiverPolicyID = isIndividual ? undefined : invoiceReceiver?.policyID;
    const invoiceReceiverPolicy = receiverPolicy ?? getPolicy(invoiceReceiverPolicyID);
    const isCurrentUserReceiver = (isIndividual && invoiceReceiverAccountID === currentUserAccountID) || (!isIndividual && isPolicyAdminPolicyUtils(invoiceReceiverPolicy));

    if (isCurrentUserReceiver) {
        return getPolicyName({report, policies});
    }

    if (isIndividual) {
        return formatPhoneNumber(getDisplayNameOrDefault((personalDetails ?? allPersonalDetails)?.[invoiceReceiverAccountID]));
    }

    return getPolicyName({report, policy: invoiceReceiverPolicy, policies});
}

/**
 * Get the title for a report using only participant names. This may be used for 1:1 DMs and other non-categorized chats.
 */
function buildReportNameFromParticipantNames({report, personalDetails}: {report: OnyxEntry<Report>; personalDetails?: Partial<PersonalDetailsList>}) {
    const participantsWithoutCurrentUser: number[] = [];
    Object.keys(report?.participants ?? {}).forEach((accountID) => {
        const accID = Number(accountID);
        if (accID !== currentUserAccountID && participantsWithoutCurrentUser.length < 5) {
            participantsWithoutCurrentUser.push(accID);
        }
    });
    const isMultipleParticipantReport = participantsWithoutCurrentUser.length > 1;
    return participantsWithoutCurrentUser
        .map((accountID) => getDisplayNameForParticipant({accountID, shouldUseShortForm: isMultipleParticipantReport, personalDetailsData: personalDetails}))
        .join(', ');
}

function generateReportName(report: OnyxEntry<Report>): string {
    if (!report) {
        return '';
    }
    return getReportNameInternal({report});
}

/**
 * Get the title for a report.
 */
function getReportName(
    report: OnyxEntry<Report>,
    policy?: OnyxEntry<Policy>,
    parentReportActionParam?: OnyxInputOrEntry<ReportAction>,
    personalDetails?: Partial<PersonalDetailsList>,
    invoiceReceiverPolicy?: OnyxEntry<Policy>,
    reportAttributesParam?: ReportAttributesDerivedValue['reports'],
): string {
    // Check if we can use report name in derived values - only when we have report but no other params
    const canUseDerivedValue = report && policy === undefined && parentReportActionParam === undefined && personalDetails === undefined && invoiceReceiverPolicy === undefined;
    const attributes = reportAttributesParam ?? reportAttributes;
    const derivedNameExists = report && !!attributes?.[report.reportID]?.reportName;
    if (canUseDerivedValue && derivedNameExists) {
        return attributes[report.reportID].reportName;
    }
    return getReportNameInternal({report, policy, parentReportActionParam, personalDetails, invoiceReceiverPolicy});
}

function getSearchReportName(props: GetReportNameParams): string {
    const {report, policy} = props;
    if (isChatThread(report) && policy?.name) {
        return policy.name;
    }
    return getReportNameInternal(props);
}

function getInvoiceReportName(report: OnyxEntry<Report>, policy?: OnyxEntry<Policy | SearchPolicy>, invoiceReceiverPolicy?: OnyxEntry<Policy | SearchPolicy>): string {
    const moneyRequestReportName = getMoneyRequestReportName({report, policy, invoiceReceiverPolicy});
    const oldDotInvoiceName = report?.reportName ?? moneyRequestReportName;
    return isNewDotInvoice(report?.chatReportID) ? moneyRequestReportName : oldDotInvoiceName;
}

function getReportNameInternal({
    report,
    policy,
    parentReportActionParam,
    personalDetails,
    invoiceReceiverPolicy,
    transactions,
    reports,
    reportNameValuePairs,
    policies,
}: GetReportNameParams): string {
    const reportID = report?.reportID;

    let formattedName: string | undefined;
    let parentReportAction: OnyxEntry<ReportAction>;
    if (parentReportActionParam) {
        parentReportAction = parentReportActionParam;
    } else {
        parentReportAction = isThread(report) ? allReportActions?.[`${ONYXKEYS.COLLECTION.REPORT_ACTIONS}${report.parentReportID}`]?.[report.parentReportActionID] : undefined;
    }
    const parentReportActionMessage = getReportActionMessageReportUtils(parentReportAction);

    if (isActionOfType(parentReportAction, CONST.REPORT.ACTIONS.TYPE.SUBMITTED) || isActionOfType(parentReportAction, CONST.REPORT.ACTIONS.TYPE.SUBMITTED_AND_CLOSED)) {
        const {harvesting} = getOriginalMessage(parentReportAction) ?? {};
        if (harvesting) {
            return Parser.htmlToText(getReportAutomaticallySubmittedMessage(parentReportAction));
        }
        return getIOUSubmittedMessage(parentReportAction);
    }
    if (isActionOfType(parentReportAction, CONST.REPORT.ACTIONS.TYPE.FORWARDED)) {
        const {automaticAction} = getOriginalMessage(parentReportAction) ?? {};
        if (automaticAction) {
            return Parser.htmlToText(getReportAutomaticallyForwardedMessage(parentReportAction, reportID));
        }
        return getIOUForwardedMessage(parentReportAction, report, reports);
    }
    if (parentReportAction?.actionName === CONST.REPORT.ACTIONS.TYPE.REJECTED) {
        return getRejectedReportMessage();
    }
    if (parentReportAction?.actionName === CONST.REPORT.ACTIONS.TYPE.POLICY_CHANGE_LOG.CORPORATE_UPGRADE) {
        return getUpgradeWorkspaceMessage();
    }
    if (parentReportAction?.actionName === CONST.REPORT.ACTIONS.TYPE.POLICY_CHANGE_LOG.TEAM_DOWNGRADE) {
        return getDowngradeWorkspaceMessage();
    }
    if (parentReportAction?.actionName === CONST.REPORT.ACTIONS.TYPE.POLICY_CHANGE_LOG.UPDATE_CURRENCY) {
        return getWorkspaceCurrencyUpdateMessage(parentReportAction);
    }
    if (parentReportAction?.actionName === CONST.REPORT.ACTIONS.TYPE.POLICY_CHANGE_LOG.UPDATE_FIELD) {
        return getWorkspaceUpdateFieldMessage(parentReportAction);
    }
    if (parentReportAction?.actionName === CONST.REPORT.ACTIONS.TYPE.MERGED_WITH_CASH_TRANSACTION) {
        return translateLocal('systemMessage.mergedWithCashTransaction');
    }
    if (parentReportAction?.actionName === CONST.REPORT.ACTIONS.TYPE.POLICY_CHANGE_LOG.UPDATE_NAME) {
        return Str.htmlDecode(getWorkspaceNameUpdatedMessage(parentReportAction));
    }
    if (parentReportAction?.actionName === CONST.REPORT.ACTIONS.TYPE.POLICY_CHANGE_LOG.UPDATE_AUTO_REPORTING_FREQUENCY) {
        return getWorkspaceFrequencyUpdateMessage(parentReportAction);
    }
    if (parentReportAction?.actionName === CONST.REPORT.ACTIONS.TYPE.POLICY_CHANGE_LOG.ADD_REPORT_FIELD) {
        return getWorkspaceReportFieldAddMessage(parentReportAction);
    }
    if (parentReportAction?.actionName === CONST.REPORT.ACTIONS.TYPE.POLICY_CHANGE_LOG.UPDATE_REPORT_FIELD) {
        return getWorkspaceReportFieldUpdateMessage(parentReportAction);
    }
    if (parentReportAction?.actionName === CONST.REPORT.ACTIONS.TYPE.POLICY_CHANGE_LOG.DELETE_REPORT_FIELD) {
        return getWorkspaceReportFieldDeleteMessage(parentReportAction);
    }

    if (isActionOfType(parentReportAction, CONST.REPORT.ACTIONS.TYPE.POLICY_CHANGE_LOG.UPDATE_MAX_EXPENSE_AMOUNT_NO_RECEIPT)) {
        return getPolicyChangeLogMaxExpesnseAmountNoReceiptMessage(parentReportAction);
    }

    if (isActionOfType(parentReportAction, CONST.REPORT.ACTIONS.TYPE.POLICY_CHANGE_LOG.UPDATE_DEFAULT_BILLABLE)) {
        return getPolicyChangeLogDefaultBillableMessage(parentReportAction);
    }
    if (isActionOfType(parentReportAction, CONST.REPORT.ACTIONS.TYPE.POLICY_CHANGE_LOG.UPDATE_DEFAULT_TITLE_ENFORCED)) {
        return getPolicyChangeLogDefaultTitleEnforcedMessage(parentReportAction);
    }

    if (isActionOfType(parentReportAction, CONST.REPORT.ACTIONS.TYPE.APPROVED)) {
        const {automaticAction} = getOriginalMessage(parentReportAction) ?? {};
        if (automaticAction) {
            return Parser.htmlToText(getReportAutomaticallyApprovedMessage(parentReportAction));
        }
        return getIOUApprovedMessage(parentReportAction);
    }
    if (isUnapprovedAction(parentReportAction)) {
        return getIOUUnapprovedMessage(parentReportAction);
    }

    if (isTaskReport(report) && isCanceledTaskReport(report, parentReportAction)) {
        return translateLocal('parentReportAction.deletedTask');
    }

    if (isTaskReport(report)) {
        return Parser.htmlToText(report?.reportName ?? '').trim();
    }

    if (isChatThread(report)) {
        if (!isEmptyObject(parentReportAction) && isTransactionThread(parentReportAction)) {
            formattedName = getTransactionReportName({reportAction: parentReportAction, transactions, reports});

            // This will get removed as part of https://github.com/Expensify/App/issues/59961
            // eslint-disable-next-line deprecation/deprecation
            if (isArchivedNonExpenseReport(report, getReportNameValuePairs(report?.reportID, reportNameValuePairs))) {
                formattedName += ` (${translateLocal('common.archived')})`;
            }
            return formatReportLastMessageText(formattedName);
        }

        if (!isEmptyObject(parentReportAction) && isOldDotReportAction(parentReportAction)) {
            return getMessageOfOldDotReportAction(parentReportAction);
        }

        if (isRenamedAction(parentReportAction)) {
            return getRenamedAction(parentReportAction);
        }

        if (parentReportActionMessage?.isDeletedParentAction) {
            return translateLocal('parentReportAction.deletedMessage');
        }

        if (parentReportAction?.actionName === CONST.REPORT.ACTIONS.TYPE.RESOLVED_DUPLICATES) {
            return translateLocal('violations.resolvedDuplicates');
        }

        const isAttachment = isReportActionAttachment(!isEmptyObject(parentReportAction) ? parentReportAction : undefined);
        const reportActionMessage = getReportActionMessage({
            reportAction: parentReportAction,
            reportID: report?.parentReportID,
            childReportID: report?.reportID,
            reports,
            personalDetails,
        }).replace(/(\n+|\r\n|\n|\r)/gm, ' ');
        if (isAttachment && reportActionMessage) {
            return `[${translateLocal('common.attachment')}]`;
        }
        if (
            parentReportActionMessage?.moderationDecision?.decision === CONST.MODERATION.MODERATOR_DECISION_PENDING_HIDE ||
            parentReportActionMessage?.moderationDecision?.decision === CONST.MODERATION.MODERATOR_DECISION_HIDDEN ||
            parentReportActionMessage?.moderationDecision?.decision === CONST.MODERATION.MODERATOR_DECISION_PENDING_REMOVE
        ) {
            return translateLocal('parentReportAction.hiddenMessage');
        }
        if (isAdminRoom(report) || isUserCreatedPolicyRoom(report)) {
            return getAdminRoomInvitedParticipants(parentReportAction, reportActionMessage);
        }

        // This will get removed as part of https://github.com/Expensify/App/issues/59961
        // eslint-disable-next-line deprecation/deprecation
        if (reportActionMessage && isArchivedNonExpenseReport(report, getReportNameValuePairs(report?.reportID, reportNameValuePairs))) {
            return `${reportActionMessage} (${translateLocal('common.archived')})`;
        }
        if (!isEmptyObject(parentReportAction) && isModifiedExpenseAction(parentReportAction)) {
            const modifiedMessage = ModifiedExpenseMessage.getForReportAction({reportOrID: report?.reportID, reportAction: parentReportAction, searchReports: reports});
            return formatReportLastMessageText(modifiedMessage);
        }
        if (isTripRoom(report) && report?.reportName !== CONST.REPORT.DEFAULT_REPORT_NAME) {
            return report?.reportName ?? '';
        }
        if (isCardIssuedAction(parentReportAction)) {
            return getCardIssuedMessage({reportAction: parentReportAction});
        }
        return reportActionMessage;
    }

    if (isClosedExpenseReportWithNoExpenses(report, transactions)) {
        return translateLocal('parentReportAction.deletedReport');
    }

    if (isGroupChat(report)) {
        return getGroupChatName(undefined, true, report) ?? '';
    }

    if (isChatRoom(report)) {
        formattedName = report?.reportName;
    }

    if (isPolicyExpenseChat(report)) {
        formattedName = getPolicyExpenseChatName({report, policy, personalDetailsList: personalDetails, reports});
    }

    if (isMoneyRequestReport(report)) {
        formattedName = getMoneyRequestReportName({report, policy});
    }

    if (isInvoiceReport(report)) {
        formattedName = getInvoiceReportName(report, policy, invoiceReceiverPolicy);
    }

    if (isInvoiceRoom(report)) {
        formattedName = getInvoicesChatName({report, receiverPolicy: invoiceReceiverPolicy, personalDetails, policies});
    }

    // This will get removed as part of https://github.com/Expensify/App/issues/59961
    // eslint-disable-next-line deprecation/deprecation
    if (isArchivedNonExpenseReport(report, getReportNameValuePairs(report?.reportID))) {
        formattedName += ` (${translateLocal('common.archived')})`;
    }

    if (isSelfDM(report)) {
        formattedName = getDisplayNameForParticipant({accountID: currentUserAccountID, shouldAddCurrentUserPostfix: true, personalDetailsData: personalDetails});
    }

    if (formattedName) {
        return formatReportLastMessageText(formattedName);
    }

    // Not a room or PolicyExpenseChat, generate title from first 5 other participants
    formattedName = buildReportNameFromParticipantNames({report, personalDetails});

    return formattedName;
}

/**
 * Get the payee name given a report.
 */
function getPayeeName(report: OnyxEntry<Report>): string | undefined {
    if (isEmptyObject(report)) {
        return undefined;
    }

    const participantsWithoutCurrentUser = Object.keys(report?.participants ?? {})
        .map(Number)
        .filter((accountID) => accountID !== currentUserAccountID);

    if (participantsWithoutCurrentUser.length === 0) {
        return undefined;
    }
    return getDisplayNameForParticipant({accountID: participantsWithoutCurrentUser.at(0), shouldUseShortForm: true});
}

function getReportSubtitlePrefix(report: OnyxEntry<Report>): string {
    if ((!isChatRoom(report) && !isPolicyExpenseChat(report)) || isThread(report)) {
        return '';
    }

    const filteredPolicies = Object.values(allPolicies ?? {}).filter((policy) => shouldShowPolicy(policy, false, currentUserEmail));
    if (filteredPolicies.length < 2) {
        return '';
    }

    const policyName = getPolicyName({report, returnEmptyIfNotFound: true});
    if (!policyName) {
        return '';
    }
    return `${policyName} ${CONST.DOT_SEPARATOR} `;
}

/**
 * Get either the policyName or domainName the chat is tied to
 */
function getChatRoomSubtitle(report: OnyxEntry<Report>, config: GetChatRoomSubtitleConfig = {isCreateExpenseFlow: false}): string | undefined {
    if (isChatThread(report)) {
        return '';
    }
    if (isSelfDM(report)) {
        return translateLocal('reportActionsView.yourSpace');
    }
    if (isInvoiceRoom(report)) {
        return translateLocal('workspace.common.invoices');
    }
    if (isConciergeChatReport(report)) {
        return translateLocal('reportActionsView.conciergeSupport');
    }
    if (!isDefaultRoom(report) && !isUserCreatedPolicyRoom(report) && !isPolicyExpenseChat(report)) {
        return '';
    }
    if (getChatType(report) === CONST.REPORT.CHAT_TYPE.DOMAIN_ALL) {
        // The domainAll rooms are just #domainName, so we ignore the prefix '#' to get the domainName
        return report?.reportName?.substring(1) ?? '';
    }
    if ((isPolicyExpenseChat(report) && !!report?.isOwnPolicyExpenseChat) || isExpenseReport(report)) {
        const policy = allPolicies?.[`${ONYXKEYS.COLLECTION.POLICY}${report?.policyID}`];
        const submitToAccountID = getSubmitToAccountID(policy, report);
        const submitsToAccountDetails = allPersonalDetails?.[submitToAccountID];
        const subtitle = submitsToAccountDetails?.displayName ?? submitsToAccountDetails?.login;

        if (!subtitle || !config.isCreateExpenseFlow) {
            return getPolicyName({report});
        }

        return `${getReportSubtitlePrefix(report)}${translateLocal('iou.submitsTo', {name: subtitle ?? ''})}`;
    }

    // This will get removed as part of https://github.com/Expensify/App/issues/59961
    // eslint-disable-next-line deprecation/deprecation
    if (isArchivedReport(getReportNameValuePairs(report?.reportID))) {
        return report?.oldPolicyName ?? '';
    }
    return getPolicyName({report});
}

/**
 * Get pending members for reports
 */
function getPendingChatMembers(accountIDs: number[], previousPendingChatMembers: PendingChatMember[], pendingAction: PendingAction): PendingChatMember[] {
    const pendingChatMembers = accountIDs.map((accountID) => ({accountID: accountID.toString(), pendingAction}));
    return [...previousPendingChatMembers, ...pendingChatMembers];
}

/**
 * Gets the parent navigation subtitle for the report
 */
function getParentNavigationSubtitle(report: OnyxEntry<Report>, invoiceReceiverPolicy?: OnyxEntry<Policy>): ParentNavigationSummaryParams {
    const parentReport = getParentReport(report);
    if (isEmptyObject(parentReport)) {
        return {};
    }

    if (isInvoiceReport(report) || isInvoiceRoom(parentReport)) {
        let reportName = `${getPolicyName({report: parentReport})} & ${getInvoicePayerName(parentReport, invoiceReceiverPolicy)}`;

        // This will get removed as part of https://github.com/Expensify/App/issues/59961
        // eslint-disable-next-line deprecation/deprecation
        if (isArchivedNonExpenseReport(parentReport, getReportNameValuePairs(parentReport?.reportID))) {
            reportName += ` (${translateLocal('common.archived')})`;
        }

        return {
            reportName,
        };
    }

    return {
        reportName: getReportName(parentReport),
        workspaceName: getPolicyName({report: parentReport, returnEmptyIfNotFound: true}),
    };
}

/**
 * Navigate to the details page of a given report
 */
function navigateToDetailsPage(report: OnyxEntry<Report>, backTo?: string) {
    const isSelfDMReport = isSelfDM(report);
    const isOneOnOneChatReport = isOneOnOneChat(report);
    const participantAccountID = getParticipantsAccountIDsForDisplay(report);

    if (isSelfDMReport || isOneOnOneChatReport) {
        Navigation.navigate(ROUTES.PROFILE.getRoute(participantAccountID.at(0), isSelfDMReport ? Navigation.getActiveRoute() : backTo));
        return;
    }

    if (report?.reportID) {
        Navigation.navigate(ROUTES.REPORT_WITH_ID_DETAILS.getRoute(report?.reportID, backTo));
    }
}

/**
 * Go back to the details page of a given report
 */
function goBackToDetailsPage(report: OnyxEntry<Report>, backTo?: string, shouldGoBackToDetailsPage = false) {
    const isOneOnOneChatReport = isOneOnOneChat(report);
    const participantAccountID = getParticipantsAccountIDsForDisplay(report);

    if (isOneOnOneChatReport) {
        Navigation.goBack(ROUTES.PROFILE.getRoute(participantAccountID.at(0), backTo));
        return;
    }

    if (report?.reportID) {
        if (shouldGoBackToDetailsPage) {
            Navigation.goBack(ROUTES.REPORT_WITH_ID_DETAILS.getRoute(report.reportID, backTo));
        } else {
            Navigation.goBack(ROUTES.REPORT_SETTINGS.getRoute(report.reportID, backTo));
        }
    } else {
        Log.warn('Missing reportID during navigation back to the details page');
    }
}

function navigateBackOnDeleteTransaction(backRoute: Route | undefined, isFromRHP?: boolean) {
    if (!backRoute) {
        return;
    }

    const rootState = navigationRef.current?.getRootState();
    const lastFullScreenRoute = rootState?.routes.findLast((route) => isFullScreenName(route.name));
    if (lastFullScreenRoute?.name === NAVIGATORS.SEARCH_FULLSCREEN_NAVIGATOR) {
        Navigation.dismissModal();
        return;
    }
    if (isFromRHP) {
        Navigation.dismissModal();
    }
    Navigation.isNavigationReady().then(() => {
        Navigation.goBack(backRoute);
    });
}

/**
 * Go back to the previous page from the edit private page of a given report
 */
function goBackFromPrivateNotes(report: OnyxEntry<Report>, accountID?: number, backTo?: string) {
    if (isEmpty(report) || !accountID) {
        return;
    }
    const currentUserPrivateNote = report.privateNotes?.[accountID]?.note ?? '';
    if (isEmpty(currentUserPrivateNote)) {
        const participantAccountIDs = getParticipantsAccountIDsForDisplay(report);

        if (isOneOnOneChat(report)) {
            Navigation.goBack(ROUTES.PROFILE.getRoute(participantAccountIDs.at(0), backTo));
            return;
        }

        if (report?.reportID) {
            Navigation.goBack(ROUTES.REPORT_WITH_ID_DETAILS.getRoute(report?.reportID, backTo));
            return;
        }
    }
    Navigation.goBack(ROUTES.PRIVATE_NOTES_LIST.getRoute(report.reportID, backTo));
}

/**
 * Generate a random reportID up to 53 bits aka 9,007,199,254,740,991 (Number.MAX_SAFE_INTEGER).
 * There were approximately 98,000,000 reports with sequential IDs generated before we started using this approach, those make up roughly one billionth of the space for these numbers,
 * so we live with the 1 in a billion chance of a collision with an older ID until we can switch to 64-bit IDs.
 *
 * In a test of 500M reports (28 years of reports at our current max rate) we got 20-40 collisions meaning that
 * this is more than random enough for our needs.
 */
function generateReportID(): string {
    return (Math.floor(Math.random() * 2 ** 21) * 2 ** 32 + Math.floor(Math.random() * 2 ** 32)).toString();
}

function hasReportNameError(report: OnyxEntry<Report>): boolean {
    return !isEmptyObject(report?.errorFields?.reportName);
}

/**
 * Adds a domain to a short mention, converting it into a full mention with email or SMS domain.
 * @param mention The user mention to be converted.
 * @returns The converted mention as a full mention string or undefined if conversion is not applicable.
 */
function addDomainToShortMention(mention: string): string | undefined {
    if (!Str.isValidEmail(mention) && currentUserPrivateDomain) {
        const mentionWithEmailDomain = `${mention}@${currentUserPrivateDomain}`;
        if (allPersonalDetailLogins.includes(mentionWithEmailDomain)) {
            return mentionWithEmailDomain;
        }
    }
    if (Str.isValidE164Phone(mention)) {
        const mentionWithSmsDomain = addSMSDomainIfPhoneNumber(mention);
        if (allPersonalDetailLogins.includes(mentionWithSmsDomain)) {
            return mentionWithSmsDomain;
        }
    }
    return undefined;
}

/**
 * Replaces all valid short mention found in a text to a full mention
 *
 * Example:
 * "Hello \@example -> Hello \@example\@expensify.com"
 */
function completeShortMention(text: string): string {
    return text.replace(CONST.REGEX.SHORT_MENTION, (match) => {
        if (!Str.isValidMention(match)) {
            return match;
        }
        const mention = match.substring(1);
        const mentionWithDomain = addDomainToShortMention(mention);
        return mentionWithDomain ? `@${mentionWithDomain}` : match;
    });
}

/**
 * For comments shorter than or equal to 10k chars, convert the comment from MD into HTML because that's how it is stored in the database
 * For longer comments, skip parsing, but still escape the text, and display plaintext for performance reasons. It takes over 40s to parse a 100k long string!!
 */
function getParsedComment(text: string, parsingDetails?: ParsingDetails, mediaAttributes?: Record<string, string>, disabledRules?: string[]): string {
    let isGroupPolicyReport = false;
    if (parsingDetails?.reportID) {
        const currentReport = getReportOrDraftReport(parsingDetails?.reportID);
        isGroupPolicyReport = isReportInGroupPolicy(currentReport);
    }

    if (parsingDetails?.policyID) {
        const policyType = getPolicy(parsingDetails?.policyID)?.type;
        if (policyType) {
            isGroupPolicyReport = isGroupPolicy(policyType);
        }
    }

    const textWithMention = completeShortMention(text);
    const rules = disabledRules ?? [];

    return text.length <= CONST.MAX_MARKUP_LENGTH
        ? Parser.replace(textWithMention, {
              shouldEscapeText: parsingDetails?.shouldEscapeText,
              disabledRules: isGroupPolicyReport ? [...rules] : ['reportMentions', ...rules],
              extras: {mediaAttributeCache: mediaAttributes},
          })
        : lodashEscape(text);
}

function getUploadingAttachmentHtml(file?: FileObject): string {
    if (!file || typeof file.uri !== 'string') {
        return '';
    }

    const dataAttributes = [
        `${CONST.ATTACHMENT_OPTIMISTIC_SOURCE_ATTRIBUTE}="${file.uri}"`,
        `${CONST.ATTACHMENT_SOURCE_ATTRIBUTE}="${file.uri}"`,
        `${CONST.ATTACHMENT_ORIGINAL_FILENAME_ATTRIBUTE}="${file.name}"`,
        'width' in file && `${CONST.ATTACHMENT_THUMBNAIL_WIDTH_ATTRIBUTE}="${file.width}"`,
        'height' in file && `${CONST.ATTACHMENT_THUMBNAIL_HEIGHT_ATTRIBUTE}="${file.height}"`,
    ]
        .filter((x) => !!x)
        .join(' ');

    // file.type is a known mime type like image/png, image/jpeg, video/mp4 etc.
    if (file.type?.startsWith('image')) {
        return `<img src="${file.uri}" alt="${file.name}" ${dataAttributes} />`;
    }
    if (file.type?.startsWith('video')) {
        return `<video src="${file.uri}" ${dataAttributes}>${file.name}</video>`;
    }

    // For all other types, we present a generic download link
    return `<a href="${file.uri}" ${dataAttributes}>${file.name}</a>`;
}

function getReportDescription(report: OnyxEntry<Report>): string {
    if (!report?.description) {
        return '';
    }
    try {
        const reportDescription = report?.description;
        const objectDescription = JSON.parse(reportDescription) as {html: string};
        return objectDescription.html ?? reportDescription ?? '';
    } catch (error) {
        return report?.description ?? '';
    }
}

function getPolicyDescriptionText(policy: OnyxEntry<Policy>): string {
    if (!policy?.description) {
        return '';
    }

    return Parser.htmlToText(policy.description);
}

function buildOptimisticAddCommentReportAction(
    text?: string,
    file?: FileObject,
    actorAccountID?: number,
    createdOffset = 0,
    shouldEscapeText?: boolean,
    reportID?: string,
): OptimisticReportAction {
    const commentText = getParsedComment(text ?? '', {shouldEscapeText, reportID});
    const attachmentHtml = getUploadingAttachmentHtml(file);

    const htmlForNewComment = `${commentText}${commentText && attachmentHtml ? '<br /><br />' : ''}${attachmentHtml}`;
    const textForNewComment = Parser.htmlToText(htmlForNewComment);

    const isAttachmentOnly = file && !text;
    const isAttachmentWithText = !!text && file !== undefined;
    const accountID = actorAccountID ?? currentUserAccountID ?? CONST.DEFAULT_NUMBER_ID;
    const delegateAccountDetails = getPersonalDetailByEmail(delegateEmail);

    // Remove HTML from text when applying optimistic offline comment
    return {
        commentText,
        reportAction: {
            reportActionID: rand64(),
            actionName: CONST.REPORT.ACTIONS.TYPE.ADD_COMMENT,
            actorAccountID: accountID,
            person: [
                {
                    style: 'strong',
                    text: allPersonalDetails?.[accountID]?.displayName ?? currentUserEmail,
                    type: 'TEXT',
                },
            ],
            automatic: false,
            avatar: allPersonalDetails?.[accountID]?.avatar,
            created: DateUtils.getDBTimeWithSkew(Date.now() + createdOffset),
            message: [
                {
                    translationKey: isAttachmentOnly ? CONST.TRANSLATION_KEYS.ATTACHMENT : '',
                    type: CONST.REPORT.MESSAGE.TYPE.COMMENT,
                    html: htmlForNewComment,
                    text: textForNewComment,
                },
            ],
            originalMessage: {
                html: htmlForNewComment,
                whisperedTo: [],
            },
            isFirstItem: false,
            isAttachmentOnly,
            isAttachmentWithText,
            pendingAction: CONST.RED_BRICK_ROAD_PENDING_ACTION.ADD,
            shouldShow: true,
            isOptimisticAction: true,
            delegateAccountID: delegateAccountDetails?.accountID,
        },
    };
}

/**
 * update optimistic parent reportAction when a comment is added or remove in the child report
 * @param parentReportAction - Parent report action of the child report
 * @param lastVisibleActionCreated - Last visible action created of the child report
 * @param type - The type of action in the child report
 */

function updateOptimisticParentReportAction(parentReportAction: OnyxEntry<ReportAction>, lastVisibleActionCreated: string, type: string): UpdateOptimisticParentReportAction {
    let childVisibleActionCount = parentReportAction?.childVisibleActionCount ?? 0;
    let childCommenterCount = parentReportAction?.childCommenterCount ?? 0;
    let childOldestFourAccountIDs = parentReportAction?.childOldestFourAccountIDs;

    if (type === CONST.RED_BRICK_ROAD_PENDING_ACTION.ADD) {
        childVisibleActionCount += 1;
        const oldestFourAccountIDs = childOldestFourAccountIDs ? childOldestFourAccountIDs.split(',') : [];
        if (oldestFourAccountIDs.length < 4) {
            const index = oldestFourAccountIDs.findIndex((accountID) => accountID === currentUserAccountID?.toString());
            if (index === -1) {
                childCommenterCount += 1;
                oldestFourAccountIDs.push(currentUserAccountID?.toString() ?? '');
            }
        }
        childOldestFourAccountIDs = oldestFourAccountIDs.join(',');
    } else if (type === CONST.RED_BRICK_ROAD_PENDING_ACTION.DELETE) {
        if (childVisibleActionCount > 0) {
            childVisibleActionCount -= 1;
        }

        if (childVisibleActionCount === 0) {
            childCommenterCount = 0;
            childOldestFourAccountIDs = '';
        }
    }

    return {
        childVisibleActionCount,
        childCommenterCount,
        childLastVisibleActionCreated: lastVisibleActionCreated,
        childOldestFourAccountIDs,
    };
}

/**
 * Builds an optimistic reportAction for the parent report when a task is created
 * @param taskReportID - Report ID of the task
 * @param taskTitle - Title of the task
 * @param taskAssigneeAccountID - AccountID of the person assigned to the task
 * @param text - Text of the comment
 * @param parentReportID - Report ID of the parent report
 * @param createdOffset - The offset for task's created time that created via a loop
 */
function buildOptimisticTaskCommentReportAction(
    taskReportID: string,
    taskTitle: string,
    taskAssigneeAccountID: number,
    text: string,
    parentReportID: string | undefined,
    actorAccountID?: number,
    createdOffset = 0,
): OptimisticReportAction {
    const reportAction = buildOptimisticAddCommentReportAction(text, undefined, undefined, createdOffset, undefined, taskReportID);
    if (Array.isArray(reportAction.reportAction.message)) {
        const message = reportAction.reportAction.message.at(0);
        if (message) {
            message.taskReportID = taskReportID;
        }
    } else if (!Array.isArray(reportAction.reportAction.message) && reportAction.reportAction.message) {
        reportAction.reportAction.message.taskReportID = taskReportID;
    }

    // These parameters are not saved on the reportAction, but are used to display the task in the UI
    // Added when we fetch the reportActions on a report
    // eslint-disable-next-line
    reportAction.reportAction.originalMessage = {
        html: getReportActionHtml(reportAction.reportAction),
        taskReportID: getReportActionMessageReportUtils(reportAction.reportAction)?.taskReportID,
        whisperedTo: [],
    };
    reportAction.reportAction.childReportID = taskReportID;
    reportAction.reportAction.parentReportID = parentReportID;
    reportAction.reportAction.childType = CONST.REPORT.TYPE.TASK;
    reportAction.reportAction.childReportName = taskTitle;
    reportAction.reportAction.childManagerAccountID = taskAssigneeAccountID;
    reportAction.reportAction.childStatusNum = CONST.REPORT.STATUS_NUM.OPEN;
    reportAction.reportAction.childStateNum = CONST.REPORT.STATE_NUM.OPEN;

    if (actorAccountID) {
        reportAction.reportAction.actorAccountID = actorAccountID;
    }

    return reportAction;
}

function buildOptimisticSelfDMReport(created: string): Report {
    return {
        reportID: generateReportID(),
        participants: {
            [currentUserAccountID ?? CONST.DEFAULT_NUMBER_ID]: {
                notificationPreference: CONST.REPORT.NOTIFICATION_PREFERENCE.MUTE,
            },
        },
        type: CONST.REPORT.TYPE.CHAT,
        chatType: CONST.REPORT.CHAT_TYPE.SELF_DM,
        isOwnPolicyExpenseChat: false,
        lastActorAccountID: 0,
        lastMessageHtml: '',
        lastMessageText: undefined,
        lastReadTime: created,
        lastVisibleActionCreated: created,
        ownerAccountID: currentUserAccountID,
        reportName: '',
        stateNum: 0,
        statusNum: 0,
        writeCapability: CONST.REPORT.WRITE_CAPABILITIES.ALL,
    };
}

/**
 * Builds an optimistic IOU report with a randomly generated reportID
 *
 * @param payeeAccountID - AccountID of the person generating the IOU.
 * @param payerAccountID - AccountID of the other person participating in the IOU.
 * @param total - IOU amount in the smallest unit of the currency.
 * @param chatReportID - Report ID of the chat where the IOU is.
 * @param currency - IOU currency.
 * @param isSendingMoney - If we pay someone the IOU should be created as settled
 * @param parentReportActionID - The parent report action ID of the IOU report
 */

function buildOptimisticIOUReport(
    payeeAccountID: number,
    payerAccountID: number,
    total: number,
    chatReportID: string | undefined,
    currency: string,
    isSendingMoney = false,
    parentReportActionID?: string,
): OptimisticIOUReport {
    const formattedTotal = convertToDisplayString(total, currency);
    const personalDetails = getPersonalDetailsForAccountID(payerAccountID);
    const payerEmail = 'login' in personalDetails ? personalDetails.login : '';
    const policyID = chatReportID ? getReport(chatReportID, allReports)?.policyID : undefined;
    const policy = getPolicy(policyID);

    const participants: Participants = {
        [payeeAccountID]: {notificationPreference: CONST.REPORT.NOTIFICATION_PREFERENCE.HIDDEN},
        [payerAccountID]: {notificationPreference: CONST.REPORT.NOTIFICATION_PREFERENCE.HIDDEN},
    };

    return {
        type: CONST.REPORT.TYPE.IOU,
        chatReportID,
        currency,
        managerID: payerAccountID,
        ownerAccountID: payeeAccountID,
        participants,
        reportID: generateReportID(),
        stateNum: isSendingMoney ? CONST.REPORT.STATE_NUM.APPROVED : CONST.REPORT.STATE_NUM.SUBMITTED,
        statusNum: isSendingMoney ? CONST.REPORT.STATUS_NUM.REIMBURSED : CONST.REPORT.STATE_NUM.SUBMITTED,
        total,
        unheldTotal: total,
        nonReimbursableTotal: 0,
        unheldNonReimbursableTotal: 0,

        // We don't translate reportName because the server response is always in English
        reportName: `${payerEmail} owes ${formattedTotal}`,
        parentReportID: chatReportID,
        lastVisibleActionCreated: DateUtils.getDBTime(),
        fieldList: policy?.fieldList,
        parentReportActionID,
    };
}

function getHumanReadableStatus(statusNum: number): string {
    const status = Object.keys(CONST.REPORT.STATUS_NUM).find((key) => CONST.REPORT.STATUS_NUM[key as keyof typeof CONST.REPORT.STATUS_NUM] === statusNum);
    return status ? `${status.charAt(0)}${status.slice(1).toLowerCase()}` : '';
}

/**
 * Populates the report field formula with the values from the report and policy.
 * Currently, this only supports optimistic expense reports.
 * Each formula field is either replaced with a value, or removed.
 * If after all replacements the formula is empty, the original formula is returned.
 * See {@link https://help.expensify.com/articles/expensify-classic/insights-and-custom-reporting/Custom-Templates}
 */
function populateOptimisticReportFormula(formula: string, report: OptimisticExpenseReport, policy: OnyxEntry<Policy>): string {
    const createdDate = report.lastVisibleActionCreated ? new Date(report.lastVisibleActionCreated) : undefined;
    const result = formula
        // We don't translate because the server response is always in English
        .replaceAll('{report:type}', 'Expense Report')
        .replaceAll('{report:startdate}', createdDate ? format(createdDate, CONST.DATE.FNS_FORMAT_STRING) : '')
        .replaceAll('{report:total}', report.total !== undefined ? convertToDisplayString(Math.abs(report.total), report.currency).toString() : '')
        .replaceAll('{report:currency}', report.currency ?? '')
        .replaceAll('{report:policyname}', policy?.name ?? '')
        .replaceAll('{report:created}', createdDate ? format(createdDate, CONST.DATE.FNS_DATE_TIME_FORMAT_STRING) : '')
        .replaceAll('{report:created:yyyy-MM-dd}', createdDate ? format(createdDate, CONST.DATE.FNS_FORMAT_STRING) : '')
        .replaceAll('{report:status}', report.statusNum !== undefined ? getHumanReadableStatus(report.statusNum) : '')
        .replaceAll('{user:email}', currentUserEmail ?? '')
        .replaceAll('{user:email|frontPart}', (currentUserEmail ? currentUserEmail.split('@').at(0) : '') ?? '')
        .replaceAll(/\{report:(.+)}/g, '');

    return result.trim().length ? result : formula;
}

/** Builds an optimistic invoice report with a randomly generated reportID */
function buildOptimisticInvoiceReport(
    chatReportID: string,
    policyID: string | undefined,
    receiverAccountID: number,
    receiverName: string,
    total: number,
    currency: string,
): OptimisticExpenseReport {
    const formattedTotal = convertToDisplayString(total, currency);
    const invoiceReport = {
        reportID: generateReportID(),
        chatReportID,
        policyID,
        type: CONST.REPORT.TYPE.INVOICE,
        ownerAccountID: currentUserAccountID,
        managerID: receiverAccountID,
        currency,
        // We don’t translate reportName because the server response is always in English
        reportName: `${receiverName} owes ${formattedTotal}`,
        stateNum: CONST.REPORT.STATE_NUM.SUBMITTED,
        statusNum: CONST.REPORT.STATUS_NUM.OPEN,
        total,
        participants: {
            [receiverAccountID]: {
                notificationPreference: CONST.REPORT.NOTIFICATION_PREFERENCE.HIDDEN,
            },
        },
        parentReportID: chatReportID,
        lastVisibleActionCreated: DateUtils.getDBTime(),
    };

    if (currentUserAccountID) {
        invoiceReport.participants[currentUserAccountID] = {notificationPreference: CONST.REPORT.NOTIFICATION_PREFERENCE.HIDDEN};
    }

    return invoiceReport;
}

/**
 * Returns the stateNum and statusNum for an expense report based on the policy settings
 * @param policy
 */
function getExpenseReportStateAndStatus(policy: OnyxEntry<Policy>) {
    const isInstantSubmitEnabledLocal = isInstantSubmitEnabled(policy);
    const isSubmitAndCloseLocal = isSubmitAndClose(policy);
    const arePaymentsDisabled = policy?.reimbursementChoice === CONST.POLICY.REIMBURSEMENT_CHOICES.REIMBURSEMENT_NO;

    if (isInstantSubmitEnabledLocal && arePaymentsDisabled && isSubmitAndCloseLocal) {
        return {
            stateNum: CONST.REPORT.STATE_NUM.APPROVED,
            statusNum: CONST.REPORT.STATUS_NUM.CLOSED,
        };
    }

    if (isInstantSubmitEnabledLocal) {
        return {
            stateNum: CONST.REPORT.STATE_NUM.SUBMITTED,
            statusNum: CONST.REPORT.STATUS_NUM.SUBMITTED,
        };
    }

    return {
        stateNum: CONST.REPORT.STATE_NUM.OPEN,
        statusNum: CONST.REPORT.STATUS_NUM.OPEN,
    };
}

/**
 * Builds an optimistic Expense report with a randomly generated reportID
 *
 * @param chatReportID - Report ID of the PolicyExpenseChat where the Expense Report is
 * @param policyID - The policy ID of the PolicyExpenseChat
 * @param payeeAccountID - AccountID of the employee (payee)
 * @param total - Amount in cents
 * @param currency
 * @param reimbursable – Whether the expense is reimbursable
 * @param parentReportActionID – The parent ReportActionID of the PolicyExpenseChat
 */
function buildOptimisticExpenseReport(
    chatReportID: string | undefined,
    policyID: string | undefined,
    payeeAccountID: number,
    total: number,
    currency: string,
    nonReimbursableTotal = 0,
    parentReportActionID?: string,
): OptimisticExpenseReport {
    // The amount for Expense reports are stored as negative value in the database
    const storedTotal = total * -1;
    const storedNonReimbursableTotal = nonReimbursableTotal * -1;
    const report = chatReportID ? getReport(chatReportID, allReports) : undefined;
    const policyName = getPolicyName({report});
    const formattedTotal = convertToDisplayString(storedTotal, currency);
    const policy = getPolicy(policyID);

    const {stateNum, statusNum} = getExpenseReportStateAndStatus(policy);

    const expenseReport: OptimisticExpenseReport = {
        reportID: generateReportID(),
        chatReportID,
        policyID,
        type: CONST.REPORT.TYPE.EXPENSE,
        ownerAccountID: payeeAccountID,
        currency,
        // We don't translate reportName because the server response is always in English
        reportName: `${policyName} owes ${formattedTotal}`,
        stateNum,
        statusNum,
        total: storedTotal,
        unheldTotal: storedTotal,
        nonReimbursableTotal: storedNonReimbursableTotal,
        unheldNonReimbursableTotal: storedNonReimbursableTotal,
        participants: {
            [payeeAccountID]: {
                notificationPreference: CONST.REPORT.NOTIFICATION_PREFERENCE.HIDDEN,
            },
        },
        parentReportID: chatReportID,
        lastVisibleActionCreated: DateUtils.getDBTime(),
        parentReportActionID,
    };

    // Get the approver/manager for this report to properly display the optimistic data
    const submitToAccountID = getSubmitToAccountID(policy, expenseReport);
    if (submitToAccountID) {
        expenseReport.managerID = submitToAccountID;
    }

    const titleReportField = getTitleReportField(getReportFieldsByPolicyID(policyID) ?? {});
    if (!!titleReportField && isPaidGroupPolicyExpenseReport(expenseReport)) {
        expenseReport.reportName = populateOptimisticReportFormula(titleReportField.defaultValue, expenseReport, policy);
    }

    expenseReport.fieldList = policy?.fieldList;

    return expenseReport;
}

function buildOptimisticEmptyReport(reportID: string, accountID: number, parentReport: OnyxEntry<Report>, parentReportActionID: string, policy: OnyxEntry<Policy>, timeOfCreation: string) {
    const {stateNum, statusNum} = getExpenseReportStateAndStatus(policy);
    const titleReportField = getTitleReportField(getReportFieldsByPolicyID(policy?.id) ?? {});
    const optimisticEmptyReport: OptimisticNewReport = {
        reportName: '',
        reportID,
        policyID: policy?.id,
        type: CONST.REPORT.TYPE.EXPENSE,
        currency: policy?.outputCurrency,
        ownerAccountID: accountID,
        stateNum,
        statusNum,
        total: 0,
        nonReimbursableTotal: 0,
        participants: {},
        lastVisibleActionCreated: timeOfCreation,
        pendingFields: {createReport: CONST.RED_BRICK_ROAD_PENDING_ACTION.ADD},
        parentReportID: parentReport?.reportID,
        parentReportActionID,
        chatReportID: parentReport?.reportID,
        managerID: getSubmitToAccountID(policy, undefined),
    };

    const optimisticReportName = populateOptimisticReportFormula(titleReportField?.defaultValue ?? CONST.POLICY.DEFAULT_REPORT_NAME_PATTERN, optimisticEmptyReport, policy);
    optimisticEmptyReport.reportName = optimisticReportName;

    optimisticEmptyReport.participants = accountID
        ? {
              [accountID]: {
                  notificationPreference: CONST.REPORT.NOTIFICATION_PREFERENCE.HIDDEN,
              },
          }
        : {};
    optimisticEmptyReport.ownerAccountID = accountID;
    return optimisticEmptyReport;
}

function getFormattedAmount(reportAction: ReportAction, report?: Report | null) {
    if (
        !isSubmittedAction(reportAction) &&
        !isForwardedAction(reportAction) &&
        !isApprovedAction(reportAction) &&
        !isUnapprovedAction(reportAction) &&
        !isSubmittedAndClosedAction(reportAction)
    ) {
        return '';
    }
    const originalMessage = getOriginalMessage(reportAction);

    // Expense reports can have a negative amount and we need to display it as negative in the UI
    // the amount found in originalMessage does not accurately track this so we need to use the total from the report instead
    const amount = report && isExpenseReport(report) ? (report?.total ?? 0) * -1 : Math.abs(originalMessage?.amount ?? 0);
    const formattedAmount = convertToDisplayString(amount, originalMessage?.currency);
    return formattedAmount;
}

function getActorDisplayName(action: ReportAction) {
    const actorAccountID = getReportActionActorAccountID(action, undefined, undefined, undefined);

    return getDisplayNameForParticipant({accountID: actorAccountID});
}

function getReportAutomaticallySubmittedMessage(
    reportAction: ReportAction<typeof CONST.REPORT.ACTIONS.TYPE.SUBMITTED> | ReportAction<typeof CONST.REPORT.ACTIONS.TYPE.SUBMITTED_AND_CLOSED>,
) {
    return translateLocal('iou.automaticallySubmitted', {displayName: getActorDisplayName(reportAction)});
}

function getIOUSubmittedMessage(reportAction: ReportAction<typeof CONST.REPORT.ACTIONS.TYPE.SUBMITTED> | ReportAction<typeof CONST.REPORT.ACTIONS.TYPE.SUBMITTED_AND_CLOSED>) {
    return translateLocal('iou.submittedWithDisplayName', {displayName: getActorDisplayName(reportAction)});
}

function getReportAutomaticallyApprovedMessage(reportAction: ReportAction<typeof CONST.REPORT.ACTIONS.TYPE.APPROVED>) {
    return translateLocal('iou.automaticallyApproved', {displayName: getActorDisplayName(reportAction)});
}

function getIOUUnapprovedMessage(reportAction: ReportAction<typeof CONST.REPORT.ACTIONS.TYPE.UNAPPROVED>) {
    return translateLocal('iou.unapproved', {displayName: getActorDisplayName(reportAction)});
}

function getIOUApprovedMessage(reportAction: ReportAction<typeof CONST.REPORT.ACTIONS.TYPE.APPROVED>) {
    return translateLocal('iou.approvedWithDisplayName', {displayName: getActorDisplayName(reportAction)});
}

/**
 * We pass the reportID as older FORWARDED actions do not have the amount & currency stored in the message
 * so we retrieve the amount from the report instead
 */
function getReportAutomaticallyForwardedMessage(reportAction: ReportAction<typeof CONST.REPORT.ACTIONS.TYPE.FORWARDED>, reportOrID: OnyxInputOrEntry<Report> | string | SearchReport) {
    const expenseReport = typeof reportOrID === 'string' ? getReport(reportOrID, allReports) : reportOrID;
    const originalMessage = getOriginalMessage(reportAction) as OriginalMessageIOU;
    let formattedAmount;

    // Older FORWARDED action might not have the amount stored in the original message, we'll fallback to getting the amount from the report instead.
    if (originalMessage?.amount) {
        formattedAmount = getFormattedAmount(reportAction, expenseReport);
    } else {
        formattedAmount = convertToDisplayString(getMoneyRequestSpendBreakdown(expenseReport).totalDisplaySpend, expenseReport?.currency);
    }

    return translateLocal('iou.automaticallyForwardedAmount', {amount: formattedAmount});
}

/**
 * We pass the reportID as older FORWARDED actions do not have the amount & currency stored in the message
 * so we retrieve the amount from the report instead
 */
function getIOUForwardedMessage(
    reportAction: ReportAction<typeof CONST.REPORT.ACTIONS.TYPE.FORWARDED>,
    reportOrID: OnyxInputOrEntry<Report> | string | SearchReport,
    reports?: SearchReport[],
) {
    const expenseReport = typeof reportOrID === 'string' ? getReport(reportOrID, reports ?? allReports) : reportOrID;
    const originalMessage = getOriginalMessage(reportAction) as OriginalMessageIOU;
    let formattedAmount;

    // Older FORWARDED action might not have the amount stored in the original message, we'll fallback to getting the amount from the report instead.
    if (originalMessage?.amount) {
        formattedAmount = getFormattedAmount(reportAction, expenseReport);
    } else {
        formattedAmount = convertToDisplayString(getMoneyRequestSpendBreakdown(expenseReport, reports).totalDisplaySpend, expenseReport?.currency);
    }

    return translateLocal('iou.forwardedAmount', {amount: formattedAmount});
}

function getRejectedReportMessage() {
    return translateLocal('iou.rejectedThisReport');
}

function getUpgradeWorkspaceMessage() {
    return translateLocal('workspaceActions.upgradedWorkspace');
}

function getDowngradeWorkspaceMessage() {
    return translateLocal('workspaceActions.downgradedWorkspace');
}

function getWorkspaceNameUpdatedMessage(action: ReportAction) {
    const {oldName, newName} = getOriginalMessage(action as ReportAction<typeof CONST.REPORT.ACTIONS.TYPE.POLICY_CHANGE_LOG.UPDATE_NAME>) ?? {};
    const message = oldName && newName ? translateLocal('workspaceActions.renamedWorkspaceNameAction', {oldName, newName}) : getReportActionText(action);
    return Str.htmlEncode(message);
}

function getDeletedTransactionMessage(action: ReportAction) {
    const deletedTransactionOriginalMessage = getOriginalMessage(action as ReportAction<typeof CONST.REPORT.ACTIONS.TYPE.DELETED_TRANSACTION>) ?? {};
    const amount = Math.abs(deletedTransactionOriginalMessage.amount ?? 0);
    const currency = deletedTransactionOriginalMessage.currency ?? '';
    const formattedAmount = convertToDisplayString(amount, currency) ?? '';
    const message = translateLocal('iou.deletedTransaction', {
        amount: formattedAmount,
        merchant: deletedTransactionOriginalMessage.merchant ?? '',
    });
    return message;
}

function getReportDetails(reportID: string): {reportName: string; reportUrl: string} {
    const report = allReports?.[`${ONYXKEYS.COLLECTION.REPORT}${reportID}`];
    return {
        reportName: report?.reportName ?? '',
        reportUrl: `${environmentURL}/r/${reportID}`,
    };
}

function getMovedTransactionMessage(action: ReportAction) {
    const movedTransactionOriginalMessage = getOriginalMessage(action as ReportAction<typeof CONST.REPORT.ACTIONS.TYPE.MOVED_TRANSACTION>) ?? {};
    const {toReportID} = movedTransactionOriginalMessage as OriginalMessageMovedTransaction;
    const {reportName, reportUrl} = getReportDetails(toReportID);
    const message = translateLocal('iou.movedTransaction', {
        reportUrl,
        reportName,
    });
    return message;
}

function getUnreportedTransactionMessage(action: ReportAction) {
    const unreportedTransactionOriginalMessage = getOriginalMessage(action as ReportAction<typeof CONST.REPORT.ACTIONS.TYPE.UNREPORTED_TRANSACTION>) ?? {};
    const {fromReportID} = unreportedTransactionOriginalMessage as OriginalMessageUnreportedTransaction;
    const {reportName, reportUrl} = getReportDetails(fromReportID);
    const message = translateLocal('iou.unreportedTransaction', {
        reportUrl,
        reportName,
    });
    return message;
}

function getPolicyChangeMessage(action: ReportAction) {
    const PolicyChangeOriginalMessage = getOriginalMessage(action as ReportAction<typeof CONST.REPORT.ACTIONS.TYPE.CHANGE_POLICY>) ?? {};
    const {fromPolicy: fromPolicyID, toPolicy: toPolicyID} = PolicyChangeOriginalMessage as OriginalMessageChangePolicy;
    const message = translateLocal('report.actions.type.changeReportPolicy', {
        fromPolicyName: fromPolicyID ? getPolicyNameByID(fromPolicyID) : undefined,
        toPolicyName: getPolicyNameByID(toPolicyID),
    });
    return message;
}

/**
 * @param iouReportID - the report ID of the IOU report the action belongs to
 * @param type - IOUReportAction type. Can be oneOf(create, decline, cancel, pay, split)
 * @param total - IOU total in cents
 * @param comment - IOU comment
 * @param currency - IOU currency
 * @param paymentType - IOU paymentMethodType. Can be oneOf(Elsewhere, Expensify)
 * @param isSettlingUp - Whether we are settling up an IOU
 */
function getIOUReportActionMessage(iouReportID: string, type: string, total: number, comment: string, currency: string, paymentType = '', isSettlingUp = false): Message[] {
    const report = getReportOrDraftReport(iouReportID);
    const amount =
        type === CONST.IOU.REPORT_ACTION_TYPE.PAY && !isEmptyObject(report)
            ? convertToDisplayString(getMoneyRequestSpendBreakdown(report).totalDisplaySpend, currency)
            : convertToDisplayString(total, currency);

    let paymentMethodMessage;
    switch (paymentType) {
        case CONST.IOU.PAYMENT_TYPE.VBBA:
        case CONST.IOU.PAYMENT_TYPE.EXPENSIFY:
            paymentMethodMessage = ' with Expensify';
            break;
        default:
            paymentMethodMessage = ` elsewhere`;
            break;
    }

    let iouMessage;
    switch (type) {
        case CONST.REPORT.ACTIONS.TYPE.APPROVED:
            iouMessage = `approved ${amount}`;
            break;
        case CONST.REPORT.ACTIONS.TYPE.FORWARDED:
            iouMessage = translateLocal('iou.forwardedAmount', {amount});
            break;
        case CONST.REPORT.ACTIONS.TYPE.UNAPPROVED:
            iouMessage = `unapproved ${amount}`;
            break;
        case CONST.IOU.REPORT_ACTION_TYPE.CREATE:
            iouMessage = `submitted ${amount}${comment && ` for ${comment}`}`;
            break;
        case CONST.IOU.REPORT_ACTION_TYPE.TRACK:
            iouMessage = `tracking ${amount}${comment && ` for ${comment}`}`;
            break;
        case CONST.IOU.REPORT_ACTION_TYPE.SPLIT:
            iouMessage = `split ${amount}${comment && ` for ${comment}`}`;
            break;
        case CONST.IOU.REPORT_ACTION_TYPE.DELETE:
            iouMessage = `deleted the ${amount} expense${comment && ` for ${comment}`}`;
            break;
        case CONST.IOU.REPORT_ACTION_TYPE.PAY:
            iouMessage = isSettlingUp ? `paid ${amount}${paymentMethodMessage}` : `sent ${amount}${comment && ` for ${comment}`}${paymentMethodMessage}`;
            break;
        case CONST.REPORT.ACTIONS.TYPE.SUBMITTED:
            iouMessage = translateLocal('iou.submittedAmount', {formattedAmount: amount});
            break;
        default:
            break;
    }

    return [
        {
            html: lodashEscape(iouMessage),
            text: iouMessage ?? '',
            isEdited: false,
            type: CONST.REPORT.MESSAGE.TYPE.COMMENT,
        },
    ];
}

/**
 * Builds an optimistic IOU reportAction object
 *
 * @param type - IOUReportAction type. Can be oneOf(create, delete, pay, split).
 * @param amount - IOU amount in cents.
 * @param currency
 * @param comment - User comment for the IOU.
 * @param participants - An array with participants details.
 * @param [transactionID] - Not required if the IOUReportAction type is 'pay'
 * @param [paymentType] - Only required if the IOUReportAction type is 'pay'. Can be oneOf(elsewhere, Expensify).
 * @param [iouReportID] - Only required if the IOUReportActions type is oneOf(decline, cancel, pay). Generates a randomID as default.
 * @param [isSettlingUp] - Whether we are settling up an IOU.
 * @param [isSendMoneyFlow] - Whether this is pay someone flow
 * @param [receipt]
 * @param [isOwnPolicyExpenseChat] - Whether this is an expense report create from the current user's policy expense chat
 */
function buildOptimisticIOUReportAction(params: BuildOptimisticIOUReportActionParams): OptimisticIOUReportAction {
    const {
        type,
        amount,
        currency,
        comment,
        participants,
        transactionID,
        paymentType,
        iouReportID = '',
        isSettlingUp = false,
        isSendMoneyFlow = false,
        isOwnPolicyExpenseChat = false,
        created = DateUtils.getDBTime(),
        linkedExpenseReportAction,
        isPersonalTrackingExpense = false,
    } = params;

    const IOUReportID = isPersonalTrackingExpense ? undefined : iouReportID || generateReportID();

    const originalMessage: ReportAction<typeof CONST.REPORT.ACTIONS.TYPE.IOU>['originalMessage'] = {
        amount,
        comment,
        currency,
        IOUTransactionID: transactionID,
        IOUReportID,
        type,
    };

    const delegateAccountDetails = getPersonalDetailByEmail(delegateEmail);

    if (type === CONST.IOU.REPORT_ACTION_TYPE.PAY) {
        // In pay someone flow, we store amount, comment, currency in IOUDetails when type = pay
        if (isSendMoneyFlow) {
            const keys = ['amount', 'comment', 'currency'] as const;
            keys.forEach((key) => {
                delete originalMessage[key];
            });
            originalMessage.IOUDetails = {amount, comment, currency};
            originalMessage.paymentType = paymentType;
        } else {
            // In case of pay someone action, we dont store the comment
            // and there is no single transctionID to link the action to.
            delete originalMessage.IOUTransactionID;
            delete originalMessage.comment;
            originalMessage.paymentType = paymentType;
        }
    }

    // IOUs of type split only exist in group DMs and those don't have an iouReport so we need to delete the IOUReportID key
    if (type === CONST.IOU.REPORT_ACTION_TYPE.SPLIT) {
        delete originalMessage.IOUReportID;
        // Split expense made from a policy expense chat only have the payee's accountID as the participant because the payer could be any policy admin
        if (isOwnPolicyExpenseChat) {
            originalMessage.participantAccountIDs = currentUserAccountID ? [currentUserAccountID] : [];
        } else {
            originalMessage.participantAccountIDs = currentUserAccountID
                ? [currentUserAccountID, ...participants.map((participant) => participant.accountID ?? CONST.DEFAULT_NUMBER_ID)]
                : participants.map((participant) => participant.accountID ?? CONST.DEFAULT_NUMBER_ID);
        }
    }

    const iouReportAction = {
        ...linkedExpenseReportAction,
        actionName: CONST.REPORT.ACTIONS.TYPE.IOU,
        actorAccountID: currentUserAccountID,
        automatic: false,
        isAttachmentOnly: false,
        originalMessage,
        reportActionID: rand64(),
        shouldShow: true,
        created,
        pendingAction: CONST.RED_BRICK_ROAD_PENDING_ACTION.ADD,
        delegateAccountID: delegateAccountDetails?.accountID,
        person: [
            {
                style: 'strong',
                text: getCurrentUserDisplayNameOrEmail(),
                type: 'TEXT',
            },
        ],
        avatar: getCurrentUserAvatar(),
        message: getIOUReportActionMessage(iouReportID, type, amount, comment, currency, paymentType, isSettlingUp),
    };

    const managerMcTestParticipant = participants.find((participant) => isSelectedManagerMcTest(participant.login));
    if (managerMcTestParticipant) {
        return {
            ...iouReportAction,
            actorAccountID: managerMcTestParticipant.accountID,
            avatar: managerMcTestParticipant.icons?.[0]?.source,
            person: [
                {
                    style: 'strong',
                    text: getDisplayNameForParticipant(managerMcTestParticipant),
                    type: 'TEXT',
                },
            ],
        };
    }

    return iouReportAction;
}

/**
 * Builds an optimistic APPROVED report action with a randomly generated reportActionID.
 */
function buildOptimisticApprovedReportAction(amount: number, currency: string, expenseReportID: string): OptimisticApprovedReportAction {
    const originalMessage = {
        amount,
        currency,
        expenseReportID,
    };
    const delegateAccountDetails = getPersonalDetailByEmail(delegateEmail);

    return {
        actionName: CONST.REPORT.ACTIONS.TYPE.APPROVED,
        actorAccountID: currentUserAccountID,
        automatic: false,
        avatar: getCurrentUserAvatar(),
        isAttachmentOnly: false,
        originalMessage,
        message: getIOUReportActionMessage(expenseReportID, CONST.REPORT.ACTIONS.TYPE.APPROVED, Math.abs(amount), '', currency),
        person: [
            {
                style: 'strong',
                text: getCurrentUserDisplayNameOrEmail(),
                type: 'TEXT',
            },
        ],
        reportActionID: rand64(),
        shouldShow: true,
        created: DateUtils.getDBTime(),
        pendingAction: CONST.RED_BRICK_ROAD_PENDING_ACTION.ADD,
        delegateAccountID: delegateAccountDetails?.accountID,
    };
}

/**
 * Builds an optimistic APPROVED report action with a randomly generated reportActionID.
 */
function buildOptimisticUnapprovedReportAction(amount: number, currency: string, expenseReportID: string): OptimisticUnapprovedReportAction {
    const delegateAccountDetails = getPersonalDetailByEmail(delegateEmail);
    return {
        actionName: CONST.REPORT.ACTIONS.TYPE.UNAPPROVED,
        actorAccountID: currentUserAccountID,
        automatic: false,
        avatar: getCurrentUserAvatar(),
        isAttachmentOnly: false,
        originalMessage: {
            amount,
            currency,
            expenseReportID,
        },
        message: getIOUReportActionMessage(expenseReportID, CONST.REPORT.ACTIONS.TYPE.UNAPPROVED, Math.abs(amount), '', currency),
        person: [
            {
                style: 'strong',
                text: getCurrentUserDisplayNameOrEmail(),
                type: 'TEXT',
            },
        ],
        reportActionID: rand64(),
        shouldShow: true,
        created: DateUtils.getDBTime(),
        pendingAction: CONST.RED_BRICK_ROAD_PENDING_ACTION.ADD,
        delegateAccountID: delegateAccountDetails?.accountID,
    };
}

/**
 * Builds an optimistic MOVED report action with a randomly generated reportActionID.
 * This action is used when we move reports across workspaces.
 */
function buildOptimisticMovedReportAction(fromPolicyID: string | undefined, toPolicyID: string, newParentReportID: string, movedReportID: string, policyName: string): ReportAction {
    const originalMessage = {
        fromPolicyID,
        toPolicyID,
        newParentReportID,
        movedReportID,
    };

    const movedActionMessage = [
        {
            html: `moved the report to the <a href='${CONST.NEW_EXPENSIFY_URL}r/${newParentReportID}' target='_blank' rel='noreferrer noopener'>${policyName}</a> workspace`,
            text: `moved the report to the ${policyName} workspace`,
            type: CONST.REPORT.MESSAGE.TYPE.COMMENT,
        },
    ];

    return {
        actionName: CONST.REPORT.ACTIONS.TYPE.MOVED,
        actorAccountID: currentUserAccountID,
        automatic: false,
        avatar: getCurrentUserAvatar(),
        isAttachmentOnly: false,
        originalMessage,
        message: movedActionMessage,
        person: [
            {
                style: 'strong',
                text: getCurrentUserDisplayNameOrEmail(),
                type: 'TEXT',
            },
        ],
        reportActionID: rand64(),
        shouldShow: true,
        created: DateUtils.getDBTime(),
        pendingAction: CONST.RED_BRICK_ROAD_PENDING_ACTION.ADD,
    };
}

/**
 * Builds an optimistic CHANGEPOLICY report action with a randomly generated reportActionID.
 * This action is used when we change the workspace of a report.
 */
function buildOptimisticChangePolicyReportAction(fromPolicyID: string | undefined, toPolicyID: string, automaticAction = false): ReportAction {
    const originalMessage = {
        fromPolicy: fromPolicyID,
        toPolicy: toPolicyID,
        automaticAction,
    };

    const fromPolicy = getPolicy(fromPolicyID);
    const toPolicy = getPolicy(toPolicyID);

    const changePolicyReportActionMessage = [
        {
            type: CONST.REPORT.MESSAGE.TYPE.TEXT,
            text: `changed the workspace to ${toPolicy?.name}`,
        },
        ...(fromPolicyID
            ? [
                  {
                      type: CONST.REPORT.MESSAGE.TYPE.TEXT,
                      text: ` (previously ${fromPolicy?.name})`,
                  },
              ]
            : []),
    ];

    return {
        actionName: CONST.REPORT.ACTIONS.TYPE.CHANGE_POLICY,
        actorAccountID: currentUserAccountID,
        avatar: getCurrentUserAvatar(),
        created: DateUtils.getDBTime(),
        originalMessage,
        message: changePolicyReportActionMessage,
        person: [
            {
                style: 'strong',
                text: getCurrentUserDisplayNameOrEmail(),
                type: 'TEXT',
            },
        ],
        reportActionID: rand64(),
        shouldShow: true,
        pendingAction: CONST.RED_BRICK_ROAD_PENDING_ACTION.ADD,
    };
}

function buildOptimisticTransactionAction(type: 'MOVEDTRANSACTION' | 'UNREPORTEDTRANSACTION', transactionThreadReportID: string | undefined, targetReportID: string): ReportAction {
    const reportName = allReports?.[targetReportID]?.reportName ?? '';
    const url = `${environmentURL}/r/${targetReportID}`;
    const [actionText, messageHtml] =
        type === CONST.REPORT.ACTIONS.TYPE.MOVED_TRANSACTION
            ? [`moved this expense to ${reportName}`, `moved this expense to <a href='${url}' target='_blank' rel='noreferrer noopener'>${reportName}</a>`]
            : [`removed this expense from ${reportName}`, `removed this expense from <a href='${url}' target='_blank' rel='noreferrer noopener'>${reportName}</a>`];

    return {
        actionName: type,
        reportID: transactionThreadReportID,
        actorAccountID: currentUserAccountID,
        avatar: getCurrentUserAvatar(),
        created: DateUtils.getDBTime(),
        originalMessage: type === CONST.REPORT.ACTIONS.TYPE.MOVED_TRANSACTION ? {toReportID: targetReportID} : {fromReportID: targetReportID},
        message: [
            {
                type: CONST.REPORT.MESSAGE.TYPE.TEXT,
                html: messageHtml,
                text: actionText,
            },
        ],
        person: [
            {
                style: 'strong',
                text: getCurrentUserDisplayNameOrEmail(),
                type: 'TEXT',
            },
        ],
        reportActionID: rand64(),
        shouldShow: true,
        pendingAction: CONST.RED_BRICK_ROAD_PENDING_ACTION.ADD,
    };
}

/**
 * Builds an optimistic MOVED_TRANSACTION report action with a randomly generated reportActionID.
 * This action is used when we change the workspace of a report.
 */
function buildOptimisticMovedTransactionAction(transactionThreadReportID: string | undefined, toReportID: string) {
    return buildOptimisticTransactionAction(CONST.REPORT.ACTIONS.TYPE.MOVED_TRANSACTION, transactionThreadReportID, toReportID);
}

/**
 * Builds an optimistic UNREPORTED_TRANSACTION report action with a randomly generated reportActionID.
 * This action is used when we unreport a transaction.
 */
function buildOptimisticUnreportedTransactionAction(transactionThreadReportID: string | undefined, fromReportID: string) {
    return buildOptimisticTransactionAction(CONST.REPORT.ACTIONS.TYPE.UNREPORTED_TRANSACTION, transactionThreadReportID, fromReportID);
}

/**
 * Builds an optimistic SUBMITTED report action with a randomly generated reportActionID.
 *
 */
function buildOptimisticSubmittedReportAction(amount: number, currency: string, expenseReportID: string, adminAccountID: number | undefined): OptimisticSubmittedReportAction {
    const originalMessage = {
        amount,
        currency,
        expenseReportID,
    };

    const delegateAccountDetails = getPersonalDetailByEmail(delegateEmail);

    return {
        actionName: CONST.REPORT.ACTIONS.TYPE.SUBMITTED,
        actorAccountID: currentUserAccountID,
        adminAccountID,
        automatic: false,
        avatar: getCurrentUserAvatar(),
        isAttachmentOnly: false,
        originalMessage,
        message: getIOUReportActionMessage(expenseReportID, CONST.REPORT.ACTIONS.TYPE.SUBMITTED, Math.abs(amount), '', currency),
        person: [
            {
                style: 'strong',
                text: getCurrentUserDisplayNameOrEmail(),
                type: 'TEXT',
            },
        ],
        reportActionID: rand64(),
        shouldShow: true,
        created: DateUtils.getDBTime(),
        pendingAction: CONST.RED_BRICK_ROAD_PENDING_ACTION.ADD,
        delegateAccountID: delegateAccountDetails?.accountID,
    };
}

/**
 * Builds an optimistic report preview action with a randomly generated reportActionID.
 *
 * @param chatReport
 * @param iouReport
 * @param [comment] - User comment for the IOU.
 * @param [transaction] - optimistic first transaction of preview
 * @param reportActionID
 */
function buildOptimisticReportPreview(
    chatReport: OnyxInputOrEntry<Report>,
    iouReport: Report,
    comment = '',
    transaction: OnyxInputOrEntry<Transaction> = null,
    childReportID?: string,
    reportActionID?: string,
): ReportAction<typeof CONST.REPORT.ACTIONS.TYPE.REPORT_PREVIEW> {
    const hasReceipt = hasReceiptTransactionUtils(transaction);
    const message = getReportPreviewMessage(iouReport);
    const created = DateUtils.getDBTime();
    const reportActorAccountID = (isInvoiceReport(iouReport) || isExpenseReport(iouReport) ? iouReport?.ownerAccountID : iouReport?.managerID) ?? -1;
    const delegateAccountDetails = getPersonalDetailByEmail(delegateEmail);
    const isTestTransaction = isTestTransactionReport(iouReport);
    const isScanRequest = transaction ? isScanRequestTransactionUtils(transaction) : false;
    return {
        reportActionID: reportActionID ?? rand64(),
        reportID: chatReport?.reportID,
        actionName: CONST.REPORT.ACTIONS.TYPE.REPORT_PREVIEW,
        pendingAction: CONST.RED_BRICK_ROAD_PENDING_ACTION.ADD,
        originalMessage: {
            linkedReportID: iouReport?.reportID,
        },
        message: [
            {
                html: message,
                text: message,
                isEdited: false,
                type: CONST.REPORT.MESSAGE.TYPE.COMMENT,
            },
        ],
        delegateAccountID: delegateAccountDetails?.accountID,
        created,
        accountID: iouReport?.managerID,
        // The preview is initially whispered if created with a receipt, so the actor is the current user as well
        actorAccountID: hasReceipt ? currentUserAccountID : reportActorAccountID,
        childReportID: childReportID ?? iouReport?.reportID,
        childMoneyRequestCount: 1,
        childLastActorAccountID: currentUserAccountID,
        childLastMoneyRequestComment: comment,
        childRecentReceiptTransactionIDs: hasReceipt && !isEmptyObject(transaction) && transaction?.transactionID ? {[transaction.transactionID]: created} : undefined,
        ...(isTestTransaction && !isScanRequest && {childStateNum: 2, childStatusNum: 4}),
    };
}

/**
 * Builds an optimistic ACTIONABLETRACKEXPENSEWHISPER action with a randomly generated reportActionID.
 */
function buildOptimisticActionableTrackExpenseWhisper(iouAction: OptimisticIOUReportAction, transactionID: string): ReportAction {
    const currentTime = DateUtils.getDBTime();
    const targetEmail = CONST.EMAIL.CONCIERGE;
    const actorAccountID = getAccountIDsByLogins([targetEmail]).at(0);
    const reportActionID = rand64();
    return {
        actionName: CONST.REPORT.ACTIONS.TYPE.ACTIONABLE_TRACK_EXPENSE_WHISPER,
        actorAccountID,
        avatar: getDefaultAvatarURL(actorAccountID),
        created: DateUtils.addMillisecondsFromDateTime(currentTime, 1),
        lastModified: DateUtils.addMillisecondsFromDateTime(currentTime, 1),
        message: [
            {
                html: CONST.ACTIONABLE_TRACK_EXPENSE_WHISPER_MESSAGE,
                text: CONST.ACTIONABLE_TRACK_EXPENSE_WHISPER_MESSAGE,
                whisperedTo: [],
                type: CONST.REPORT.MESSAGE.TYPE.COMMENT,
            },
        ],
        originalMessage: {
            lastModified: DateUtils.addMillisecondsFromDateTime(currentTime, 1),
            transactionID,
        },
        person: [
            {
                text: CONST.DISPLAY_NAME.EXPENSIFY_CONCIERGE,
                type: 'TEXT',
            },
        ],
        reportActionID,
        shouldShow: true,
        pendingAction: CONST.RED_BRICK_ROAD_PENDING_ACTION.ADD,
    };
}

/**
 * Builds an optimistic modified expense action with a randomly generated reportActionID.
 */
function buildOptimisticModifiedExpenseReportAction(
    transactionThread: OnyxInputOrEntry<Report>,
    oldTransaction: OnyxInputOrEntry<Transaction>,
    transactionChanges: TransactionChanges,
    isFromExpenseReport: boolean,
    policy: OnyxInputOrEntry<Policy>,
    updatedTransaction?: OnyxInputOrEntry<Transaction>,
): OptimisticModifiedExpenseReportAction {
    const originalMessage = getModifiedExpenseOriginalMessage(oldTransaction, transactionChanges, isFromExpenseReport, policy, updatedTransaction);
    const delegateAccountDetails = getPersonalDetailByEmail(delegateEmail);

    return {
        actionName: CONST.REPORT.ACTIONS.TYPE.MODIFIED_EXPENSE,
        actorAccountID: currentUserAccountID,
        automatic: false,
        avatar: getCurrentUserAvatar(),
        created: DateUtils.getDBTime(),
        isAttachmentOnly: false,
        message: [
            {
                // Currently we are composing the message from the originalMessage and message is only used in OldDot and not in the App
                text: 'You',
                style: 'strong',
                type: CONST.REPORT.MESSAGE.TYPE.TEXT,
            },
        ],
        originalMessage,
        person: [
            {
                style: 'strong',
                text: currentUserPersonalDetails?.displayName ?? String(currentUserAccountID),
                type: 'TEXT',
            },
        ],
        pendingAction: CONST.RED_BRICK_ROAD_PENDING_ACTION.ADD,
        reportActionID: rand64(),
        reportID: transactionThread?.reportID,
        shouldShow: true,
        delegateAccountID: delegateAccountDetails?.accountID,
    };
}

/**
 * Builds an optimistic DETACH_RECEIPT report action with a randomly generated reportActionID.
 */
function buildOptimisticDetachReceipt(reportID: string | undefined, transactionID: string, merchant: string = CONST.TRANSACTION.PARTIAL_TRANSACTION_MERCHANT) {
    return {
        actionName: CONST.REPORT.ACTIONS.TYPE.MANAGER_DETACH_RECEIPT,
        actorAccountID: currentUserAccountID,
        automatic: false,
        avatar: getCurrentUserAvatar(),
        created: DateUtils.getDBTime(),
        isAttachmentOnly: false,
        originalMessage: {
            transactionID,
            merchant: `${merchant}`,
        },
        message: [
            {
                type: 'COMMENT',
                html: `detached a receipt from expense '${merchant}'`,
                text: `detached a receipt from expense '${merchant}'`,
                whisperedTo: [],
            },
        ],
        person: [
            {
                style: 'strong',
                text: currentUserPersonalDetails?.displayName ?? String(currentUserAccountID),
                type: 'TEXT',
            },
        ],
        pendingAction: CONST.RED_BRICK_ROAD_PENDING_ACTION.ADD,
        reportActionID: rand64(),
        reportID,
        shouldShow: true,
    };
}

/**
 * Updates a report preview action that exists for an IOU report.
 *
 * @param [comment] - User comment for the IOU.
 * @param [transaction] - optimistic newest transaction of a report preview
 *
 */
function updateReportPreview(
    iouReport: OnyxEntry<Report>,
    reportPreviewAction: ReportAction<typeof CONST.REPORT.ACTIONS.TYPE.REPORT_PREVIEW>,
    isPayRequest = false,
    comment = '',
    transaction?: OnyxEntry<Transaction>,
): ReportAction<typeof CONST.REPORT.ACTIONS.TYPE.REPORT_PREVIEW> {
    const hasReceipt = hasReceiptTransactionUtils(transaction);
    const recentReceiptTransactions = reportPreviewAction?.childRecentReceiptTransactionIDs ?? {};
    const transactionsToKeep = getRecentTransactions(recentReceiptTransactions);
    const previousTransactionsArray = Object.entries(recentReceiptTransactions ?? {}).map(([key, value]) => (transactionsToKeep.includes(key) ? {[key]: value} : null));
    const previousTransactions: Record<string, string> = {};

    for (const obj of previousTransactionsArray) {
        for (const key in obj) {
            if (obj) {
                previousTransactions[key] = obj[key];
            }
        }
    }

    const message = getReportPreviewMessage(iouReport, reportPreviewAction);
    const originalMessage = getOriginalMessage(reportPreviewAction);
    return {
        ...reportPreviewAction,
        message: [
            {
                html: message,
                text: message,
                isEdited: false,
                type: CONST.REPORT.MESSAGE.TYPE.COMMENT,
            },
        ],
        childLastMoneyRequestComment: comment || reportPreviewAction?.childLastMoneyRequestComment,
        childMoneyRequestCount: (reportPreviewAction?.childMoneyRequestCount ?? 0) + (isPayRequest ? 0 : 1),
        childRecentReceiptTransactionIDs: hasReceipt
            ? {
                  ...(transaction && {[transaction.transactionID]: transaction?.created}),
                  ...previousTransactions,
              }
            : recentReceiptTransactions,
        // As soon as we add a transaction without a receipt to the report, it will have ready expenses,
        // so we remove the whisper
        originalMessage: originalMessage
            ? {
                  ...originalMessage,
                  whisperedTo: hasReceipt ? originalMessage.whisperedTo : [],
                  linkedReportID: originalMessage.linkedReportID,
              }
            : undefined,
    };
}

function buildOptimisticTaskReportAction(
    taskReportID: string,
    actionName: typeof CONST.REPORT.ACTIONS.TYPE.TASK_COMPLETED | typeof CONST.REPORT.ACTIONS.TYPE.TASK_REOPENED | typeof CONST.REPORT.ACTIONS.TYPE.TASK_CANCELLED,
    message = '',
    actorAccountID = currentUserAccountID,
    createdOffset = 0,
): OptimisticTaskReportAction {
    const originalMessage = {
        taskReportID,
        type: actionName,
        text: message,
        html: message,
        whisperedTo: [],
    };
    const delegateAccountDetails = getPersonalDetailByEmail(delegateEmail);

    return {
        actionName,
        actorAccountID,
        automatic: false,
        avatar: getCurrentUserAvatar(),
        isAttachmentOnly: false,
        originalMessage,
        message: [
            {
                text: message,
                taskReportID,
                type: CONST.REPORT.MESSAGE.TYPE.TEXT,
            },
        ],
        person: [
            {
                style: 'strong',
                text: currentUserPersonalDetails?.displayName ?? String(currentUserAccountID),
                type: 'TEXT',
            },
        ],
        reportActionID: rand64(),
        shouldShow: true,
        created: DateUtils.getDBTimeWithSkew(Date.now() + createdOffset),
        isFirstItem: false,
        pendingAction: CONST.RED_BRICK_ROAD_PENDING_ACTION.ADD,
        delegateAccountID: delegateAccountDetails?.accountID,
    };
}

function isWorkspaceChat(chatType: string) {
    return chatType === CONST.REPORT.CHAT_TYPE.POLICY_ADMINS || chatType === CONST.REPORT.CHAT_TYPE.POLICY_ANNOUNCE || chatType === CONST.REPORT.CHAT_TYPE.POLICY_EXPENSE_CHAT;
}

/**
 * Builds an optimistic chat report with a randomly generated reportID and as much information as we currently have
 */
type BuildOptimisticChatReportParams = {
    participantList: number[];
    reportName?: string;
    chatType?: ValueOf<typeof CONST.REPORT.CHAT_TYPE>;
    policyID?: string;
    ownerAccountID?: number;
    isOwnPolicyExpenseChat?: boolean;
    oldPolicyName?: string;
    visibility?: ValueOf<typeof CONST.REPORT.VISIBILITY>;
    writeCapability?: ValueOf<typeof CONST.REPORT.WRITE_CAPABILITIES>;
    notificationPreference?: NotificationPreference;
    parentReportActionID?: string;
    parentReportID?: string;
    description?: string;
    avatarUrl?: string;
    optimisticReportID?: string;
};

function buildOptimisticChatReport({
    participantList,
    reportName = CONST.REPORT.DEFAULT_REPORT_NAME,
    chatType,
    policyID = CONST.POLICY.OWNER_EMAIL_FAKE,
    ownerAccountID = CONST.REPORT.OWNER_ACCOUNT_ID_FAKE,
    isOwnPolicyExpenseChat = false,
    oldPolicyName = '',
    visibility,
    writeCapability,
    notificationPreference = CONST.REPORT.NOTIFICATION_PREFERENCE.ALWAYS,
    parentReportActionID = '',
    parentReportID = '',
    description = '',
    avatarUrl = '',
    optimisticReportID = '',
}: BuildOptimisticChatReportParams): OptimisticChatReport {
    const isWorkspaceChatType = chatType && isWorkspaceChat(chatType);
    const participants = participantList.reduce((reportParticipants: Participants, accountID: number) => {
        const participant: ReportParticipant = {
            notificationPreference,
            ...(!isWorkspaceChatType && {role: accountID === currentUserAccountID ? CONST.REPORT.ROLE.ADMIN : CONST.REPORT.ROLE.MEMBER}),
        };
        // eslint-disable-next-line no-param-reassign
        reportParticipants[accountID] = participant;
        return reportParticipants;
    }, {} as Participants);
    const currentTime = DateUtils.getDBTime();
    const optimisticChatReport: OptimisticChatReport = {
        type: CONST.REPORT.TYPE.CHAT,
        chatType,
        isOwnPolicyExpenseChat,
        isPinned: false,
        lastActorAccountID: 0,
        lastMessageHtml: '',
        lastMessageText: undefined,
        lastReadTime: currentTime,
        lastVisibleActionCreated: currentTime,
        oldPolicyName,
        ownerAccountID: ownerAccountID || CONST.REPORT.OWNER_ACCOUNT_ID_FAKE,
        parentReportActionID,
        parentReportID,
        participants,
        policyID,
        reportID: optimisticReportID || generateReportID(),
        reportName,
        stateNum: 0,
        statusNum: 0,
        visibility,
        description,
        writeCapability,
        avatarUrl,
    };

    if (chatType === CONST.REPORT.CHAT_TYPE.INVOICE) {
        // TODO: update to support workspace as an invoice receiver when workspace-to-workspace invoice room implemented
        optimisticChatReport.invoiceReceiver = {
            type: 'individual',
            accountID: participantList.at(0) ?? -1,
        };
    }

    return optimisticChatReport;
}

function buildOptimisticGroupChatReport(
    participantAccountIDs: number[],
    reportName: string,
    avatarUri: string,
    optimisticReportID?: string,
    notificationPreference?: NotificationPreference,
) {
    return buildOptimisticChatReport({
        participantList: participantAccountIDs,
        reportName,
        chatType: CONST.REPORT.CHAT_TYPE.GROUP,
        notificationPreference,
        avatarUrl: avatarUri,
        optimisticReportID,
    });
}

/**
 * Returns the necessary reportAction onyx data to indicate that the chat has been created optimistically
 * @param [created] - Action created time
 */
function buildOptimisticCreatedReportAction(emailCreatingAction: string, created = DateUtils.getDBTime()): OptimisticCreatedReportAction {
    return {
        reportActionID: rand64(),
        actionName: CONST.REPORT.ACTIONS.TYPE.CREATED,
        pendingAction: CONST.RED_BRICK_ROAD_PENDING_ACTION.ADD,
        actorAccountID: currentUserAccountID,
        message: [
            {
                type: CONST.REPORT.MESSAGE.TYPE.TEXT,
                style: 'strong',
                text: emailCreatingAction,
            },
            {
                type: CONST.REPORT.MESSAGE.TYPE.TEXT,
                style: 'normal',
                text: ' created this report',
            },
        ],
        person: [
            {
                type: CONST.REPORT.MESSAGE.TYPE.TEXT,
                style: 'strong',
                text: getCurrentUserDisplayNameOrEmail(),
            },
        ],
        automatic: false,
        avatar: getCurrentUserAvatar(),
        created,
        shouldShow: true,
    };
}

/**
 * Returns the necessary reportAction onyx data to indicate that the room has been renamed
 */
function buildOptimisticRenamedRoomReportAction(newName: string, oldName: string): OptimisticRenamedReportAction {
    const now = DateUtils.getDBTime();
    return {
        reportActionID: rand64(),
        actionName: CONST.REPORT.ACTIONS.TYPE.RENAMED,
        pendingAction: CONST.RED_BRICK_ROAD_PENDING_ACTION.ADD,
        actorAccountID: currentUserAccountID,
        message: [
            {
                type: CONST.REPORT.MESSAGE.TYPE.TEXT,
                style: 'strong',
                text: 'You',
            },
            {
                type: CONST.REPORT.MESSAGE.TYPE.TEXT,
                style: 'normal',
                text: ` renamed this report. New title is '${newName}' (previously '${oldName}').`,
            },
        ],
        person: [
            {
                type: CONST.REPORT.MESSAGE.TYPE.TEXT,
                style: 'strong',
                text: getCurrentUserDisplayNameOrEmail(),
            },
        ],
        originalMessage: {
            oldName,
            newName,
            html: `Room renamed to ${newName}`,
            lastModified: now,
        },
        automatic: false,
        avatar: getCurrentUserAvatar(),
        created: now,
        shouldShow: true,
    };
}

/**
 * Returns the necessary reportAction onyx data to indicate that the room description has been updated
 */
function buildOptimisticRoomDescriptionUpdatedReportAction(description: string): OptimisticRoomDescriptionUpdatedReportAction {
    const now = DateUtils.getDBTime();
    return {
        reportActionID: rand64(),
        actionName: CONST.REPORT.ACTIONS.TYPE.ROOM_CHANGE_LOG.UPDATE_ROOM_DESCRIPTION,
        pendingAction: CONST.RED_BRICK_ROAD_PENDING_ACTION.ADD,
        actorAccountID: currentUserAccountID,
        message: [
            {
                type: CONST.REPORT.MESSAGE.TYPE.COMMENT,
                text: description ? `set the room description to: ${Parser.htmlToText(description)}` : 'cleared the room description',
                html: description ? `<muted-text>set the room description to: ${description}</muted-text>` : '<muted-text>cleared the room description</muted-text>',
            },
        ],
        person: [
            {
                type: CONST.REPORT.MESSAGE.TYPE.TEXT,
                style: 'strong',
                text: getCurrentUserDisplayNameOrEmail(),
            },
        ],
        originalMessage: {
            description,
            lastModified: now,
        },
        created: now,
    };
}

/**
 * Returns the necessary reportAction onyx data to indicate that the transaction has been put on hold optimistically
 * @param [created] - Action created time
 */
function buildOptimisticHoldReportAction(created = DateUtils.getDBTime()): OptimisticHoldReportAction {
    return {
        reportActionID: rand64(),
        actionName: CONST.REPORT.ACTIONS.TYPE.HOLD,
        pendingAction: CONST.RED_BRICK_ROAD_PENDING_ACTION.ADD,
        actorAccountID: currentUserAccountID,
        message: [
            {
                type: CONST.REPORT.MESSAGE.TYPE.TEXT,
                style: 'normal',
                text: translateLocal('iou.heldExpense'),
            },
        ],
        person: [
            {
                type: CONST.REPORT.MESSAGE.TYPE.TEXT,
                style: 'strong',
                text: getCurrentUserDisplayNameOrEmail(),
            },
        ],
        automatic: false,
        avatar: getCurrentUserAvatar(),
        created,
        shouldShow: true,
    };
}

/**
 * Returns the necessary reportAction onyx data to indicate that the transaction has been put on hold optimistically
 * @param [created] - Action created time
 */
function buildOptimisticHoldReportActionComment(comment: string, created = DateUtils.getDBTime()): OptimisticHoldReportAction {
    return {
        reportActionID: rand64(),
        actionName: CONST.REPORT.ACTIONS.TYPE.ADD_COMMENT,
        pendingAction: CONST.RED_BRICK_ROAD_PENDING_ACTION.ADD,
        actorAccountID: currentUserAccountID,
        message: [
            {
                type: CONST.REPORT.MESSAGE.TYPE.COMMENT,
                text: comment,
                html: comment, // as discussed on https://github.com/Expensify/App/pull/39452 we will not support HTML for now
            },
        ],
        person: [
            {
                type: CONST.REPORT.MESSAGE.TYPE.TEXT,
                style: 'strong',
                text: getCurrentUserDisplayNameOrEmail(),
            },
        ],
        automatic: false,
        avatar: getCurrentUserAvatar(),
        created,
        shouldShow: true,
    };
}

/**
 * Returns the necessary reportAction onyx data to indicate that the transaction has been removed from hold optimistically
 * @param [created] - Action created time
 */
function buildOptimisticUnHoldReportAction(created = DateUtils.getDBTime()): OptimisticHoldReportAction {
    return {
        reportActionID: rand64(),
        actionName: CONST.REPORT.ACTIONS.TYPE.UNHOLD,
        pendingAction: CONST.RED_BRICK_ROAD_PENDING_ACTION.ADD,
        actorAccountID: currentUserAccountID,
        message: [
            {
                type: CONST.REPORT.MESSAGE.TYPE.TEXT,
                style: 'normal',
                text: translateLocal('iou.unheldExpense'),
            },
        ],
        person: [
            {
                type: CONST.REPORT.MESSAGE.TYPE.TEXT,
                style: 'normal',
                text: getCurrentUserDisplayNameOrEmail(),
            },
        ],
        automatic: false,
        avatar: getCurrentUserAvatar(),
        created,
        shouldShow: true,
    };
}

function buildOptimisticEditedTaskFieldReportAction({title, description}: Task): OptimisticEditedTaskReportAction {
    // We do not modify title & description in one request, so we need to create a different optimistic action for each field modification
    let field = '';
    let value = '';
    if (title !== undefined) {
        field = 'task title';
        value = title;
    } else if (description !== undefined) {
        field = 'description';
        value = description;
    }

    let changelog = 'edited this task';
    if (field && value) {
        changelog = `updated the ${field} to ${value}`;
    } else if (field) {
        changelog = `removed the ${field}`;
    }
    const delegateAccountDetails = getPersonalDetailByEmail(delegateEmail);

    return {
        reportActionID: rand64(),
        actionName: CONST.REPORT.ACTIONS.TYPE.TASK_EDITED,
        pendingAction: CONST.RED_BRICK_ROAD_PENDING_ACTION.ADD,
        actorAccountID: currentUserAccountID,
        message: [
            {
                type: CONST.REPORT.MESSAGE.TYPE.COMMENT,
                text: changelog,
                html: getParsedComment(changelog, undefined, undefined, title !== undefined ? [...CONST.TASK_TITLE_DISABLED_RULES] : undefined),
            },
        ],
        person: [
            {
                type: CONST.REPORT.MESSAGE.TYPE.TEXT,
                style: 'strong',
                text: getCurrentUserDisplayNameOrEmail(),
            },
        ],
        automatic: false,
        avatar: getCurrentUserAvatar(),
        created: DateUtils.getDBTime(),
        shouldShow: false,
        delegateAccountID: delegateAccountDetails?.accountID,
    };
}

function buildOptimisticCardAssignedReportAction(assigneeAccountID: number): OptimisticCardAssignedReportAction {
    return {
        actionName: CONST.REPORT.ACTIONS.TYPE.CARD_ASSIGNED,
        actorAccountID: currentUserAccountID,
        avatar: getCurrentUserAvatar(),
        created: DateUtils.getDBTime(),
        originalMessage: {assigneeAccountID, cardID: -1},
        message: [{type: CONST.REPORT.MESSAGE.TYPE.COMMENT, text: '', html: ''}],
        pendingAction: CONST.RED_BRICK_ROAD_PENDING_ACTION.ADD,
        person: [
            {
                type: CONST.REPORT.MESSAGE.TYPE.TEXT,
                style: 'strong',
                text: getCurrentUserDisplayNameOrEmail(),
            },
        ],
        reportActionID: rand64(),
        shouldShow: true,
    };
}

function buildOptimisticChangedTaskAssigneeReportAction(assigneeAccountID: number): OptimisticEditedTaskReportAction {
    const delegateAccountDetails = getPersonalDetailByEmail(delegateEmail);

    return {
        reportActionID: rand64(),
        actionName: CONST.REPORT.ACTIONS.TYPE.TASK_EDITED,
        pendingAction: CONST.RED_BRICK_ROAD_PENDING_ACTION.ADD,
        actorAccountID: currentUserAccountID,
        message: [
            {
                type: CONST.REPORT.MESSAGE.TYPE.COMMENT,
                text: `assigned to ${getDisplayNameForParticipant({accountID: assigneeAccountID})}`,
                html: `assigned to <mention-user accountID="${assigneeAccountID}"/>`,
            },
        ],
        person: [
            {
                type: CONST.REPORT.MESSAGE.TYPE.TEXT,
                style: 'strong',
                text: getCurrentUserDisplayNameOrEmail(),
            },
        ],
        automatic: false,
        avatar: getCurrentUserAvatar(),
        created: DateUtils.getDBTime(),
        shouldShow: false,
        delegateAccountID: delegateAccountDetails?.accountID,
    };
}

/**
 * Returns the necessary reportAction onyx data to indicate that a chat has been archived
 *
 * @param reason - A reason why the chat has been archived
 */
function buildOptimisticClosedReportAction(
    emailClosingReport: string,
    policyName: string,
    reason: ValueOf<typeof CONST.REPORT.ARCHIVE_REASON> = CONST.REPORT.ARCHIVE_REASON.DEFAULT,
): OptimisticClosedReportAction {
    return {
        actionName: CONST.REPORT.ACTIONS.TYPE.CLOSED,
        actorAccountID: currentUserAccountID,
        automatic: false,
        avatar: getCurrentUserAvatar(),
        created: DateUtils.getDBTime(),
        message: [
            {
                type: CONST.REPORT.MESSAGE.TYPE.TEXT,
                style: 'strong',
                text: emailClosingReport,
            },
            {
                type: CONST.REPORT.MESSAGE.TYPE.TEXT,
                style: 'normal',
                text: ' closed this report',
            },
        ],
        originalMessage: {
            policyName,
            reason,
        },
        pendingAction: CONST.RED_BRICK_ROAD_PENDING_ACTION.ADD,
        person: [
            {
                type: CONST.REPORT.MESSAGE.TYPE.TEXT,
                style: 'strong',
                text: getCurrentUserDisplayNameOrEmail(),
            },
        ],
        reportActionID: rand64(),
        shouldShow: true,
    };
}

/**
 * Returns an optimistic Dismissed Violation Report Action. Use the originalMessage customize this to the type of
 * violation being dismissed.
 */
function buildOptimisticDismissedViolationReportAction(
    originalMessage: ReportAction<typeof CONST.REPORT.ACTIONS.TYPE.DISMISSED_VIOLATION>['originalMessage'],
): OptimisticDismissedViolationReportAction {
    return {
        actionName: CONST.REPORT.ACTIONS.TYPE.DISMISSED_VIOLATION,
        actorAccountID: currentUserAccountID,
        avatar: getCurrentUserAvatar(),
        created: DateUtils.getDBTime(),
        message: [
            {
                type: CONST.REPORT.MESSAGE.TYPE.TEXT,
                style: 'normal',
                text: getDismissedViolationMessageText(originalMessage),
            },
        ],
        originalMessage,
        pendingAction: CONST.RED_BRICK_ROAD_PENDING_ACTION.ADD,
        person: [
            {
                type: CONST.REPORT.MESSAGE.TYPE.TEXT,
                style: 'strong',
                text: getCurrentUserDisplayNameOrEmail(),
            },
        ],
        reportActionID: rand64(),
        shouldShow: true,
    };
}

function buildOptimisticResolvedDuplicatesReportAction(): OptimisticDismissedViolationReportAction {
    return {
        actionName: CONST.REPORT.ACTIONS.TYPE.RESOLVED_DUPLICATES,
        actorAccountID: currentUserAccountID,
        avatar: getCurrentUserAvatar(),
        created: DateUtils.getDBTime(),
        message: [
            {
                type: CONST.REPORT.MESSAGE.TYPE.TEXT,
                style: 'normal',
                text: translateLocal('violations.resolvedDuplicates'),
            },
        ],
        pendingAction: CONST.RED_BRICK_ROAD_PENDING_ACTION.ADD,
        person: [
            {
                type: CONST.REPORT.MESSAGE.TYPE.TEXT,
                style: 'strong',
                text: getCurrentUserDisplayNameOrEmail(),
            },
        ],
        reportActionID: rand64(),
        shouldShow: true,
    };
}

function buildOptimisticAnnounceChat(policyID: string, accountIDs: number[]): OptimisticAnnounceChat {
    const announceReport = getRoom(CONST.REPORT.CHAT_TYPE.POLICY_ANNOUNCE, policyID);
    const policy = getPolicy(policyID);
    const announceRoomOnyxData: AnnounceRoomOnyxData = {
        onyxOptimisticData: [],
        onyxSuccessData: [],
        onyxFailureData: [],
    };

    // Do not create #announce room if the room already exists or if there are less than 3 participants in workspace
    if (accountIDs.length < 3 || announceReport) {
        return {
            announceChatReportID: '',
            announceChatReportActionID: '',
            announceChatData: announceRoomOnyxData,
        };
    }

    const announceChatData = buildOptimisticChatReport({
        participantList: accountIDs,
        reportName: CONST.REPORT.WORKSPACE_CHAT_ROOMS.ANNOUNCE,
        chatType: CONST.REPORT.CHAT_TYPE.POLICY_ANNOUNCE,
        policyID,
        ownerAccountID: CONST.POLICY.OWNER_ACCOUNT_ID_FAKE,
        oldPolicyName: policy?.name,
        writeCapability: CONST.REPORT.WRITE_CAPABILITIES.ADMINS,
        notificationPreference: CONST.REPORT.NOTIFICATION_PREFERENCE.ALWAYS,
    });

    const announceCreatedAction = buildOptimisticCreatedReportAction(CONST.POLICY.OWNER_EMAIL_FAKE);
    announceRoomOnyxData.onyxOptimisticData.push(
        {
            onyxMethod: Onyx.METHOD.SET,
            key: `${ONYXKEYS.COLLECTION.REPORT}${announceChatData.reportID}`,
            value: {
                pendingFields: {
                    addWorkspaceRoom: CONST.RED_BRICK_ROAD_PENDING_ACTION.ADD,
                },
                ...announceChatData,
            },
        },
        {
            onyxMethod: Onyx.METHOD.SET,
            key: `${ONYXKEYS.COLLECTION.REPORT_DRAFT}${announceChatData.reportID}`,
            value: null,
        },
        {
            onyxMethod: Onyx.METHOD.SET,
            key: `${ONYXKEYS.COLLECTION.REPORT_ACTIONS}${announceChatData.reportID}`,
            value: {
                [announceCreatedAction.reportActionID]: announceCreatedAction,
            },
        },
    );
    announceRoomOnyxData.onyxSuccessData.push(
        {
            onyxMethod: Onyx.METHOD.MERGE,
            key: `${ONYXKEYS.COLLECTION.REPORT}${announceChatData.reportID}`,
            value: {
                pendingFields: {
                    addWorkspaceRoom: null,
                },
                pendingAction: null,
            },
        },
        {
            onyxMethod: Onyx.METHOD.MERGE,
            key: `${ONYXKEYS.COLLECTION.REPORT_METADATA}${announceChatData.reportID}`,
            value: {
                isOptimisticReport: false,
            },
        },
        {
            onyxMethod: Onyx.METHOD.MERGE,
            key: `${ONYXKEYS.COLLECTION.REPORT_ACTIONS}${announceChatData.reportID}`,
            value: {
                [announceCreatedAction.reportActionID]: {
                    pendingAction: null,
                },
            },
        },
    );
    announceRoomOnyxData.onyxFailureData.push(
        {
            onyxMethod: Onyx.METHOD.MERGE,
            key: `${ONYXKEYS.COLLECTION.REPORT}${announceChatData.reportID}`,
            value: {
                pendingFields: {
                    addWorkspaceRoom: null,
                },
                pendingAction: null,
            },
        },
        {
            onyxMethod: Onyx.METHOD.MERGE,
            key: `${ONYXKEYS.COLLECTION.REPORT_METADATA}${announceChatData.reportID}`,
            value: {
                isOptimisticReport: false,
            },
        },
        {
            onyxMethod: Onyx.METHOD.MERGE,
            key: `${ONYXKEYS.COLLECTION.REPORT_ACTIONS}${announceChatData.reportID}`,
            value: {
                [announceCreatedAction.reportActionID]: {
                    pendingAction: null,
                },
            },
        },
    );
    return {
        announceChatReportID: announceChatData.reportID,
        announceChatReportActionID: announceCreatedAction.reportActionID,
        announceChatData: announceRoomOnyxData,
    };
}

function buildOptimisticWorkspaceChats(policyID: string, policyName: string, expenseReportId?: string): OptimisticWorkspaceChats {
    const pendingChatMembers = getPendingChatMembers(currentUserAccountID ? [currentUserAccountID] : [], [], CONST.RED_BRICK_ROAD_PENDING_ACTION.ADD);
    const adminsChatData = {
        ...buildOptimisticChatReport({
            participantList: currentUserAccountID ? [currentUserAccountID] : [],
            reportName: CONST.REPORT.WORKSPACE_CHAT_ROOMS.ADMINS,
            chatType: CONST.REPORT.CHAT_TYPE.POLICY_ADMINS,
            policyID,
            ownerAccountID: CONST.POLICY.OWNER_ACCOUNT_ID_FAKE,
            oldPolicyName: policyName,
        }),
    };
    const adminsChatReportID = adminsChatData.reportID;
    const adminsCreatedAction = buildOptimisticCreatedReportAction(CONST.POLICY.OWNER_EMAIL_FAKE);
    const adminsReportActionData = {
        [adminsCreatedAction.reportActionID]: adminsCreatedAction,
    };

    const expenseChatData = buildOptimisticChatReport({
        participantList: currentUserAccountID ? [currentUserAccountID] : [],
        reportName: '',
        chatType: CONST.REPORT.CHAT_TYPE.POLICY_EXPENSE_CHAT,
        policyID,
        ownerAccountID: currentUserAccountID,
        isOwnPolicyExpenseChat: true,
        oldPolicyName: policyName,
        optimisticReportID: expenseReportId,
    });

    const expenseChatReportID = expenseChatData.reportID;
    const expenseReportCreatedAction = buildOptimisticCreatedReportAction(currentUserEmail ?? '');
    const expenseReportActionData = {
        [expenseReportCreatedAction.reportActionID]: expenseReportCreatedAction,
    };

    return {
        adminsChatReportID,
        adminsChatData,
        adminsReportActionData,
        adminsCreatedReportActionID: adminsCreatedAction.reportActionID,
        expenseChatReportID,
        expenseChatData,
        expenseReportActionData,
        expenseCreatedReportActionID: expenseReportCreatedAction.reportActionID,
        pendingChatMembers,
    };
}

/**
 * Builds an optimistic Task Report with a randomly generated reportID
 *
 * @param ownerAccountID - Account ID of the person generating the Task.
 * @param assigneeAccountID - AccountID of the other person participating in the Task.
 * @param parentReportID - Report ID of the chat where the Task is.
 * @param title - Task title.
 * @param description - Task description.
 * @param policyID - PolicyID of the parent report
 */

function buildOptimisticTaskReport(
    ownerAccountID: number,
    parentReportID: string,
    assigneeAccountID = 0,
    title?: string,
    description?: string,
    policyID: string = CONST.POLICY.OWNER_EMAIL_FAKE,
    notificationPreference: NotificationPreference = CONST.REPORT.NOTIFICATION_PREFERENCE.HIDDEN,
    mediaAttributes?: Record<string, string>,
): OptimisticTaskReport {
    const participants: Participants = {
        [ownerAccountID]: {
            notificationPreference,
        },
    };

    if (assigneeAccountID) {
        participants[assigneeAccountID] = {notificationPreference};
    }

    return {
        reportID: generateReportID(),
        reportName: getParsedComment(title ?? '', undefined, undefined, [...CONST.TASK_TITLE_DISABLED_RULES]),
        description: getParsedComment(description ?? '', {}, mediaAttributes),
        ownerAccountID,
        participants,
        managerID: assigneeAccountID,
        type: CONST.REPORT.TYPE.TASK,
        parentReportID,
        policyID,
        stateNum: CONST.REPORT.STATE_NUM.OPEN,
        statusNum: CONST.REPORT.STATUS_NUM.OPEN,
        lastVisibleActionCreated: DateUtils.getDBTime(),
        hasParentAccess: true,
    };
}

/**
 * Builds an optimistic EXPORTED_TO_INTEGRATION report action
 *
 * @param integration - The connectionName of the integration
 * @param markedManually - Whether the integration was marked as manually exported
 */
function buildOptimisticExportIntegrationAction(integration: ConnectionName, markedManually = false): OptimisticExportIntegrationAction {
    const label = CONST.POLICY.CONNECTIONS.NAME_USER_FRIENDLY[integration];
    return {
        reportActionID: rand64(),
        actionName: CONST.REPORT.ACTIONS.TYPE.EXPORTED_TO_INTEGRATION,
        pendingAction: CONST.RED_BRICK_ROAD_PENDING_ACTION.ADD,
        actorAccountID: currentUserAccountID,
        message: [],
        person: [
            {
                type: CONST.REPORT.MESSAGE.TYPE.TEXT,
                style: 'strong',
                text: getCurrentUserDisplayNameOrEmail(),
            },
        ],
        automatic: false,
        avatar: getCurrentUserAvatar(),
        created: DateUtils.getDBTime(),
        shouldShow: true,
        originalMessage: {
            label,
            lastModified: DateUtils.getDBTime(),
            markedManually,
            inProgress: true,
        },
    };
}

/**
 * A helper method to create transaction thread
 *
 * @param reportAction - the parent IOU report action from which to create the thread
 * @param moneyRequestReport - the report which the report action belongs to
 */
function buildTransactionThread(
    reportAction: OnyxEntry<ReportAction | OptimisticIOUReportAction>,
    moneyRequestReport: OnyxEntry<Report>,
    existingTransactionThreadReportID?: string,
): OptimisticChatReport {
    const participantAccountIDs = [...new Set([currentUserAccountID, Number(reportAction?.actorAccountID)])].filter(Boolean) as number[];
    const existingTransactionThreadReport = getReportOrDraftReport(existingTransactionThreadReportID);

    if (existingTransactionThreadReportID && existingTransactionThreadReport) {
        return {
            ...existingTransactionThreadReport,
            parentReportActionID: reportAction?.reportActionID,
            parentReportID: moneyRequestReport?.reportID,
            reportName: getTransactionReportName({reportAction}),
            policyID: moneyRequestReport?.policyID,
        };
    }

    return buildOptimisticChatReport({
        participantList: participantAccountIDs,
        reportName: getTransactionReportName({reportAction}),
        policyID: moneyRequestReport?.policyID,
        ownerAccountID: CONST.POLICY.OWNER_ACCOUNT_ID_FAKE,
        notificationPreference: CONST.REPORT.NOTIFICATION_PREFERENCE.HIDDEN,
        parentReportActionID: reportAction?.reportActionID,
        parentReportID: moneyRequestReport?.reportID,
    });
}

/**
 * Build optimistic expense entities:
 *
 * 1. CREATED action for the chatReport
 * 2. CREATED action for the iouReport
 * 3. IOU action for the iouReport linked to the transaction thread via `childReportID`
 * 4. Transaction Thread linked to the IOU action via `parentReportActionID`
 * 5. CREATED action for the Transaction Thread
 */
function buildOptimisticMoneyRequestEntities({
    iouReport,
    type,
    amount,
    currency,
    comment,
    payeeEmail,
    participants,
    transactionID,
    paymentType,
    isSettlingUp = false,
    isSendMoneyFlow = false,
    isOwnPolicyExpenseChat = false,
    isPersonalTrackingExpense,
    existingTransactionThreadReportID,
    linkedTrackedExpenseReportAction,
}: OptimisticMoneyRequestEntities): [OptimisticCreatedReportAction, OptimisticCreatedReportAction, OptimisticIOUReportAction, OptimisticChatReport, OptimisticCreatedReportAction | null] {
    const createdActionForChat = buildOptimisticCreatedReportAction(payeeEmail);

    // The `CREATED` action must be optimistically generated before the IOU action so that it won't appear after the IOU action in the chat.
    const iouActionCreationTime = DateUtils.getDBTime();
    const createdActionForIOUReport = buildOptimisticCreatedReportAction(payeeEmail, DateUtils.subtractMillisecondsFromDateTime(iouActionCreationTime, 1));

    const iouAction = buildOptimisticIOUReportAction({
        type,
        amount,
        currency,
        comment,
        participants,
        transactionID,
        paymentType,
        iouReportID: iouReport.reportID,
        isPersonalTrackingExpense,
        isSettlingUp,
        isSendMoneyFlow,
        isOwnPolicyExpenseChat,
        created: iouActionCreationTime,
        linkedExpenseReportAction: linkedTrackedExpenseReportAction,
    });

    // Create optimistic transactionThread and the `CREATED` action for it, if existingTransactionThreadReportID is undefined
    const transactionThread = buildTransactionThread(iouAction, iouReport, existingTransactionThreadReportID);
    const createdActionForTransactionThread = existingTransactionThreadReportID ? null : buildOptimisticCreatedReportAction(payeeEmail);

    // The IOU action and the transactionThread are co-dependent as parent-child, so we need to link them together
    iouAction.childReportID = existingTransactionThreadReportID ?? transactionThread.reportID;

    return [createdActionForChat, createdActionForIOUReport, iouAction, transactionThread, createdActionForTransactionThread];
}

// Check if the report is empty, meaning it has no visible messages (i.e. only a "created" report action).
function isEmptyReport(report: OnyxEntry<Report>): boolean {
    if (!report) {
        return true;
    }

    if (report.lastMessageText) {
        return false;
    }

    const lastVisibleMessage = getLastVisibleMessage(report.reportID);
    return !lastVisibleMessage.lastMessageText;
}

// We need oneTransactionThreadReport to get the correct last visible action created
function isUnread(report: OnyxEntry<Report>, oneTransactionThreadReport: OnyxEntry<Report>): boolean {
    if (!report) {
        return false;
    }

    if (isEmptyReport(report)) {
        return false;
    }
    // lastVisibleActionCreated and lastReadTime are both datetime strings and can be compared directly
    const lastVisibleActionCreated = getReportLastVisibleActionCreated(report, oneTransactionThreadReport);
    const lastReadTime = report.lastReadTime ?? '';
    const lastMentionedTime = report.lastMentionedTime ?? '';

    // If the user was mentioned and the comment got deleted the lastMentionedTime will be more recent than the lastVisibleActionCreated
    return lastReadTime < (lastVisibleActionCreated ?? '') || lastReadTime < lastMentionedTime;
}

function isIOUOwnedByCurrentUser(report: OnyxEntry<Report>, allReportsDict?: OnyxCollection<Report>): boolean {
    const allAvailableReports = allReportsDict ?? allReports;
    if (!report || !allAvailableReports) {
        return false;
    }

    let reportToLook = report;
    if (report.iouReportID) {
        const iouReport = allAvailableReports[`${ONYXKEYS.COLLECTION.REPORT}${report.iouReportID}`];
        if (iouReport) {
            reportToLook = iouReport;
        }
    }

    return reportToLook.ownerAccountID === currentUserAccountID;
}

/**
 * Assuming the passed in report is a default room, lets us know whether we can see it or not, based on permissions and
 * the various subsets of users we've allowed to use default rooms.
 */
function canSeeDefaultRoom(report: OnyxEntry<Report>, policies: OnyxCollection<Policy>, betas: OnyxEntry<Beta[]>): boolean {
    // Include archived rooms
    // This will get removed as part of https://github.com/Expensify/App/issues/59961
    // eslint-disable-next-line deprecation/deprecation
    if (isArchivedNonExpenseReport(report, getReportNameValuePairs(report?.reportID))) {
        return true;
    }

    // If the room has an assigned guide, it can be seen.
    if (hasExpensifyGuidesEmails(Object.keys(report?.participants ?? {}).map(Number))) {
        return true;
    }

    // Include any admins and announce rooms, since only non partner-managed domain rooms are on the beta now.
    if (isAdminRoom(report) || isAnnounceRoom(report)) {
        return true;
    }

    // For all other cases, just check that the user belongs to the default rooms beta
    return Permissions.canUseDefaultRooms(betas ?? []);
}

function canAccessReport(report: OnyxEntry<Report>, policies: OnyxCollection<Policy>, betas: OnyxEntry<Beta[]>): boolean {
    // We hide default rooms (it's basically just domain rooms now) from people who aren't on the defaultRooms beta.
    if (isDefaultRoom(report) && !canSeeDefaultRoom(report, policies, betas)) {
        return false;
    }

    if (report?.errorFields?.notFound) {
        return false;
    }

    return true;
}

// eslint-disable-next-line rulesdir/no-negated-variables
function isReportNotFound(report: OnyxEntry<Report>): boolean {
    return !!report?.errorFields?.notFound;
}

/**
 * Check if the report is the parent report of the currently viewed report or at least one child report has report action
 */
function shouldHideReport(report: OnyxEntry<Report>, currentReportId: string | undefined): boolean {
    const currentReport = getReportOrDraftReport(currentReportId);
    const parentReport = getParentReport(!isEmptyObject(currentReport) ? currentReport : undefined);
    const reportActions = allReportActions?.[`${ONYXKEYS.COLLECTION.REPORT_ACTIONS}${report?.reportID}`] ?? {};
    const isChildReportHasComment = Object.values(reportActions ?? {})?.some((reportAction) => (reportAction?.childVisibleActionCount ?? 0) > 0);
    return parentReport?.reportID !== report?.reportID && !isChildReportHasComment;
}

/**
 * Should we display a RBR on the LHN on this report due to violations?
 */
function shouldDisplayViolationsRBRInLHN(report: OnyxEntry<Report>, transactionViolations: OnyxCollection<TransactionViolation[]>): boolean {
    // We only show the RBR in the highest level, which is the workspace chat
    if (!report || !isPolicyExpenseChat(report)) {
        return false;
    }

    // We only show the RBR to the submitter
    if (!isCurrentUserSubmitter(report.reportID)) {
        return false;
    }
    if (!report.policyID || !reportsByPolicyID) {
        return false;
    }

    // If any report has a violation, then it should have a RBR
    const potentialReports = reportsByPolicyID[report.policyID] ?? [];
    return potentialReports.some((potentialReport) => {
        return (
            hasViolations(potentialReport.reportID, transactionViolations, true) ||
            hasWarningTypeViolations(potentialReport.reportID, transactionViolations, true) ||
            hasNoticeTypeViolations(potentialReport.reportID, transactionViolations, true)
        );
    });
}

/**
 * Checks to see if a report contains a violation
 */
function hasViolations(
    reportID: string | undefined,
    transactionViolations: OnyxCollection<TransactionViolation[]>,
    shouldShowInReview?: boolean,
    reportTransactions?: SearchTransaction[],
): boolean {
    const transactions = reportTransactions ?? getReportTransactions(reportID);
    return transactions.some((transaction) => hasViolation(transaction, transactionViolations, shouldShowInReview));
}

/**
 * Checks to see if a report contains a violation of type `warning`
 */
function hasWarningTypeViolations(reportID: string | undefined, transactionViolations: OnyxCollection<TransactionViolation[]>, shouldShowInReview?: boolean): boolean {
    const transactions = getReportTransactions(reportID);
    return transactions.some((transaction) => hasWarningTypeViolation(transaction.transactionID, transactionViolations, shouldShowInReview));
}

/**
 * Checks to see if a transaction contains receipt error
 */
function hasReceiptError(transaction: OnyxInputOrEntry<Transaction>): boolean {
    const errors = {
        ...(transaction?.errorFields?.route ?? transaction?.errorFields?.waypoints ?? transaction?.errors),
    };
    const errorEntries = Object.entries(errors ?? {});
    const errorMessages = mapValues(Object.fromEntries(errorEntries), (error) => error);
    return Object.values(errorMessages).some((error) => isReceiptError(error));
}

/**
 * Checks to see if a report contains receipt error
 */
function hasReceiptErrors(reportID: string | undefined): boolean {
    const transactions = getReportTransactions(reportID);
    return transactions.some(hasReceiptError);
}

/**
 * Checks to see if a report contains a violation of type `notice`
 */
function hasNoticeTypeViolations(reportID: string | undefined, transactionViolations: OnyxCollection<TransactionViolation[]>, shouldShowInReview?: boolean): boolean {
    const transactions = getReportTransactions(reportID);
    return transactions.some((transaction) => hasNoticeTypeViolation(transaction.transactionID, transactionViolations, shouldShowInReview));
}

function hasReportViolations(reportID: string | undefined) {
    if (!reportID) {
        return false;
    }
    const reportViolations = allReportsViolations?.[`${ONYXKEYS.COLLECTION.REPORT_VIOLATIONS}${reportID}`];
    return Object.values(reportViolations ?? {}).some((violations) => !isEmptyObject(violations));
}

type ReportErrorsAndReportActionThatRequiresAttention = {
    errors: ErrorFields;
    reportAction?: OnyxEntry<ReportAction>;
};

function getAllReportActionsErrorsAndReportActionThatRequiresAttention(report: OnyxEntry<Report>, reportActions: OnyxEntry<ReportActions>): ReportErrorsAndReportActionThatRequiresAttention {
    const reportActionsArray = Object.values(reportActions ?? {}).filter((action) => !isDeletedAction(action));
    const reportActionErrors: ErrorFields = {};
    let reportAction: OnyxEntry<ReportAction>;

    for (const action of reportActionsArray) {
        if (action && !isEmptyObject(action.errors)) {
            Object.assign(reportActionErrors, action.errors);

            if (!reportAction) {
                reportAction = action;
            }
        }
    }
    const parentReportAction: OnyxEntry<ReportAction> =
        !report?.parentReportID || !report?.parentReportActionID
            ? undefined
            : allReportActions?.[`${ONYXKEYS.COLLECTION.REPORT_ACTIONS}${report.parentReportID}`]?.[report.parentReportActionID];

    if (!isArchivedReportWithID(report?.reportID)) {
        if (wasActionTakenByCurrentUser(parentReportAction) && isTransactionThread(parentReportAction)) {
            const transactionID = isMoneyRequestAction(parentReportAction) ? getOriginalMessage(parentReportAction)?.IOUTransactionID : null;
            const transaction = allTransactions?.[`${ONYXKEYS.COLLECTION.TRANSACTION}${transactionID}`];
            if (hasMissingSmartscanFieldsTransactionUtils(transaction ?? null) && !isSettled(transaction?.reportID)) {
                reportActionErrors.smartscan = getMicroSecondOnyxErrorWithTranslationKey('iou.error.genericSmartscanFailureMessage');
                reportAction = undefined;
            }
        } else if ((isIOUReport(report) || isExpenseReport(report)) && report?.ownerAccountID === currentUserAccountID) {
            if (shouldShowRBRForMissingSmartscanFields(report?.reportID) && !isSettled(report?.reportID)) {
                reportActionErrors.smartscan = getMicroSecondOnyxErrorWithTranslationKey('iou.error.genericSmartscanFailureMessage');
                reportAction = getReportActionWithMissingSmartscanFields(report?.reportID);
            }
        } else if (hasSmartscanError(reportActionsArray)) {
            reportActionErrors.smartscan = getMicroSecondOnyxErrorWithTranslationKey('iou.error.genericSmartscanFailureMessage');
            reportAction = getReportActionWithSmartscanError(reportActionsArray);
        }
    }

    return {
        errors: reportActionErrors,
        reportAction,
    };
}

/**
 * Get an object of error messages keyed by microtime by combining all error objects related to the report.
 */
function getAllReportErrors(report: OnyxEntry<Report>, reportActions: OnyxEntry<ReportActions>): Errors {
    const reportErrorFields = report?.errorFields ?? {};
    const {errors: reportActionErrors} = getAllReportActionsErrorsAndReportActionThatRequiresAttention(report, reportActions);

    // All error objects related to the report. Each object in the sources contains error messages keyed by microtime
    const errorSources = {
        ...reportErrorFields,
        ...reportActionErrors,
    };

    // Combine all error messages keyed by microtime into one object
    const errorSourcesArray = Object.values(errorSources ?? {});
    const allReportErrors = {};

    for (const errors of errorSourcesArray) {
        if (!isEmptyObject(errors)) {
            Object.assign(allReportErrors, errors);
        }
    }
    return allReportErrors;
}

function hasReportErrorsOtherThanFailedReceipt(report: Report, doesReportHaveViolations: boolean, transactionViolations: OnyxCollection<TransactionViolation[]>) {
    const reportActions = allReportActions?.[`${ONYXKEYS.COLLECTION.REPORT_ACTIONS}${report.reportID}`] ?? {};
    const allReportErrors = getAllReportErrors(report, reportActions) ?? {};
    const transactionReportActions = getAllReportActions(report.reportID);
    const oneTransactionThreadReportID = getOneTransactionThreadReportID(report.reportID, transactionReportActions, undefined);
    let doesTransactionThreadReportHasViolations = false;
    if (oneTransactionThreadReportID) {
        const transactionReport = getReport(oneTransactionThreadReportID, allReports);
        doesTransactionThreadReportHasViolations = !!transactionReport && shouldDisplayViolationsRBRInLHN(transactionReport, transactionViolations);
    }
    return (
        doesTransactionThreadReportHasViolations ||
        doesReportHaveViolations ||
        Object.values(allReportErrors).some((error) => error?.[0] !== translateLocal('iou.error.genericSmartscanFailureMessage'))
    );
}

type ShouldReportBeInOptionListParams = {
    report: OnyxEntry<Report>;
    currentReportId: string | undefined;
    isInFocusMode: boolean;
    betas: OnyxEntry<Beta[]>;
    policies: OnyxCollection<Policy>;
    excludeEmptyChats: boolean;
    doesReportHaveViolations: boolean;
    includeSelfDM?: boolean;
    login?: string;
    includeDomainEmail?: boolean;
};

function reasonForReportToBeInOptionList({
    report,
    currentReportId,
    isInFocusMode,
    betas,
    policies,
    excludeEmptyChats,
    doesReportHaveViolations,
    includeSelfDM = false,
    login,
    includeDomainEmail = false,
}: ShouldReportBeInOptionListParams): ValueOf<typeof CONST.REPORT_IN_LHN_REASONS> | null {
    const isInDefaultMode = !isInFocusMode;
    // Exclude reports that have no data because there wouldn't be anything to show in the option item.
    // This can happen if data is currently loading from the server or a report is in various stages of being created.
    // This can also happen for anyone accessing a public room or archived room for which they don't have access to the underlying policy.
    // Optionally exclude reports that do not belong to currently active workspace

    const parentReportAction = isThread(report) ? allReportActions?.[`${ONYXKEYS.COLLECTION.REPORT_ACTIONS}${report.parentReportID}`]?.[report.parentReportActionID] : undefined;

    if (
        !report?.reportID ||
        !report?.type ||
        report?.reportName === undefined ||
        (!report?.participants &&
            // We omit sending back participants for chat rooms when searching for reports since they aren't needed to display the results and can get very large.
            // So we allow showing rooms with no participants–in any other circumstances we should never have these reports with no participants in Onyx.
            !isChatRoom(report) &&
            !isChatThread(report) &&
            // This will get removed as part of https://github.com/Expensify/App/issues/59961
            // eslint-disable-next-line deprecation/deprecation
            !isArchivedReport(getReportNameValuePairs(report?.reportID)) &&
            !isMoneyRequestReport(report) &&
            !isTaskReport(report) &&
            !isSelfDM(report) &&
            !isSystemChat(report) &&
            !isGroupChat(report))
    ) {
        return null;
    }

    const currentReportActions = allReportActions?.[`${ONYXKEYS.COLLECTION.REPORT_ACTIONS}${report?.reportID}`] ?? {};
    const reportActionValues = Object.values(currentReportActions);
    const hasOnlyCreatedAction = reportActionValues.length === 1 && reportActionValues.at(0)?.actionName === CONST.REPORT.ACTIONS.TYPE.CREATED;

    // Hide empty reports that have only a `CREATED` action, a total of 0, and are in a submitted state
    // These reports should be hidden because they appear empty to users and there is nothing actionable for them to do
    if (report?.total === 0 && report?.stateNum === CONST.REPORT.STATE_NUM.SUBMITTED && report?.statusNum === CONST.REPORT.STATUS_NUM.SUBMITTED && hasOnlyCreatedAction) {
        return null;
    }

    // We used to use the system DM for A/B testing onboarding tasks, but now only create them in the Concierge chat. We
    // still need to allow existing users who have tasks in the system DM to see them, but otherwise we don't need to
    // show that chat
    if (report?.participants?.[CONST.ACCOUNT_ID.NOTIFICATIONS] && isEmptyReport(report)) {
        return null;
    }

    if (!canAccessReport(report, policies, betas)) {
        return null;
    }

    // If this is a transaction thread associated with a report that only has one transaction, omit it
    if (isOneTransactionThread(report.reportID, report.parentReportID, parentReportAction)) {
        return null;
    }

    if ((Object.values(CONST.REPORT.UNSUPPORTED_TYPE) as string[]).includes(report?.type ?? '')) {
        return null;
    }

    // Include the currently viewed report. If we excluded the currently viewed report, then there
    // would be no way to highlight it in the options list and it would be confusing to users because they lose
    // a sense of context.
    if (report.reportID === currentReportId) {
        return CONST.REPORT_IN_LHN_REASONS.IS_FOCUSED;
    }

    // Retrieve the draft comment for the report and convert it to a boolean
    const hasDraftComment = hasValidDraftComment(report.reportID);

    // Include reports that are relevant to the user in any view mode. Criteria include having a draft or having a GBR showing.
    // eslint-disable-next-line @typescript-eslint/prefer-nullish-coalescing
    if (hasDraftComment) {
        return CONST.REPORT_IN_LHN_REASONS.HAS_DRAFT_COMMENT;
    }

    if (requiresAttentionFromCurrentUser(report)) {
        return CONST.REPORT_IN_LHN_REASONS.HAS_GBR;
    }

    const isEmptyChat = isEmptyReport(report);
    const canHideReport = shouldHideReport(report, currentReportId);

    // Include reports if they are pinned
    if (report.isPinned) {
        return CONST.REPORT_IN_LHN_REASONS.PINNED_BY_USER;
    }

    const reportIsSettled = report.statusNum === CONST.REPORT.STATUS_NUM.REIMBURSED;

    // Always show IOU reports with violations unless they are reimbursed
    if (isExpenseRequest(report) && doesReportHaveViolations && !reportIsSettled) {
        return CONST.REPORT_IN_LHN_REASONS.HAS_IOU_VIOLATIONS;
    }

    // Hide only chat threads that haven't been commented on (other threads are actionable)
    if (isChatThread(report) && canHideReport && isEmptyChat) {
        return null;
    }

    // Include reports that have errors from trying to add a workspace
    // If we excluded it, then the red-brock-road pattern wouldn't work for the user to resolve the error
    if (report.errorFields?.addWorkspaceRoom) {
        return CONST.REPORT_IN_LHN_REASONS.HAS_ADD_WORKSPACE_ROOM_ERRORS;
    }

    // All unread chats (even archived ones) in GSD mode will be shown. This is because GSD mode is specifically for focusing the user on the most relevant chats, primarily, the unread ones
    if (isInFocusMode) {
        const oneTransactionThreadReportID = getOneTransactionThreadReportID(report.reportID, allReportActions?.[`${ONYXKEYS.COLLECTION.REPORT_ACTIONS}${report.reportID}`]);
        const oneTransactionThreadReport = allReports?.[`${ONYXKEYS.COLLECTION.REPORT}${oneTransactionThreadReportID}`];
        return isUnread(report, oneTransactionThreadReport) && getReportNotificationPreference(report) !== CONST.REPORT.NOTIFICATION_PREFERENCE.MUTE
            ? CONST.REPORT_IN_LHN_REASONS.IS_UNREAD
            : null;
    }

    // Archived reports should always be shown when in default (most recent) mode. This is because you should still be able to access and search for the chats to find them.
    // This will get removed as part of https://github.com/Expensify/App/issues/59961
    // eslint-disable-next-line deprecation/deprecation
    if (isInDefaultMode && isArchivedNonExpenseReport(report, getReportNameValuePairs(report?.reportID))) {
        return CONST.REPORT_IN_LHN_REASONS.IS_ARCHIVED;
    }

    // Hide chats between two users that haven't been commented on from the LNH
    if (excludeEmptyChats && isEmptyChat && isChatReport(report) && !isPolicyExpenseChat(report) && !isSystemChat(report) && canHideReport) {
        return null;
    }

    if (isSelfDM(report)) {
        return includeSelfDM ? CONST.REPORT_IN_LHN_REASONS.IS_SELF_DM : null;
    }

    if (Str.isDomainEmail(login ?? '') && !includeDomainEmail) {
        return null;
    }

    // Hide chat threads where the parent message is pending removal
    if (!isEmptyObject(parentReportAction) && isPendingRemove(parentReportAction) && isThreadParentMessage(parentReportAction, report?.reportID)) {
        return null;
    }

    return CONST.REPORT_IN_LHN_REASONS.DEFAULT;
}

/**
 * Takes several pieces of data from Onyx and evaluates if a report should be shown in the option list (either when searching
 * for reports or the reports shown in the LHN).
 *
 * This logic is very specific and the order of the logic is very important. It should fail quickly in most cases and also
 * filter out the majority of reports before filtering out very specific minority of reports.
 */
function shouldReportBeInOptionList(params: ShouldReportBeInOptionListParams) {
    return reasonForReportToBeInOptionList(params) !== null;
}

/**
 * Attempts to find a report in onyx with the provided list of participants. Does not include threads, task, expense, room, and policy expense chat.
 */
function getChatByParticipants(
    newParticipantList: number[],
    reports: OnyxCollection<Report> = allReports,
    shouldIncludeGroupChats = false,
    shouldExcludeClosedReports = false,
): OnyxEntry<Report> {
    const sortedNewParticipantList = newParticipantList.sort();
    return Object.values(reports ?? {}).find((report) => {
        const participantAccountIDs = Object.keys(report?.participants ?? {});

        if (shouldExcludeClosedReports && isArchivedReportWithID(report?.reportID)) {
            return false;
        }

        // Skip if it's not a 1:1 chat
        if (!shouldIncludeGroupChats && !isOneOnOneChat(report) && !isSystemChat(report)) {
            return false;
        }

        // If we are looking for a group chat, then skip non-group chat report
        if (shouldIncludeGroupChats && !isGroupChat(report)) {
            return false;
        }

        const sortedParticipantsAccountIDs = participantAccountIDs.map(Number).sort();

        // Only return the chat if it has all the participants
        return lodashIsEqual(sortedNewParticipantList, sortedParticipantsAccountIDs);
    });
}

/**
 * Attempts to find an invoice chat report in onyx with the provided policyID and receiverID.
 */
function getInvoiceChatByParticipants(receiverID: string | number, receiverType: InvoiceReceiverType, policyID?: string, reports: OnyxCollection<Report> = allReports): OnyxEntry<Report> {
    return Object.values(reports ?? {}).find((report) => {
        // This will get removed as part of https://github.com/Expensify/App/issues/59961
        // eslint-disable-next-line deprecation/deprecation
        const reportNameValuePairs = getReportNameValuePairs(report?.reportID);
        const isReportArchived = isArchivedReport(reportNameValuePairs);
        if (!report || !isInvoiceRoom(report) || isArchivedNonExpenseReportWithID(report, isReportArchived)) {
            return false;
        }

        const isSameReceiver =
            report.invoiceReceiver &&
            report.invoiceReceiver.type === receiverType &&
            (('accountID' in report.invoiceReceiver && report.invoiceReceiver.accountID === receiverID) ||
                ('policyID' in report.invoiceReceiver && report.invoiceReceiver.policyID === receiverID));

        return report.policyID === policyID && isSameReceiver;
    });
}

/**
 * Attempts to find a policy expense report in onyx that is owned by ownerAccountID in a given policy
 */
function getPolicyExpenseChat(ownerAccountID: number | undefined, policyID: string | undefined): OnyxEntry<Report> {
    if (!ownerAccountID || !policyID) {
        return;
    }

    return Object.values(allReports ?? {}).find((report: OnyxEntry<Report>) => {
        // If the report has been deleted, then skip it
        if (!report) {
            return false;
        }

        return report.policyID === policyID && isPolicyExpenseChat(report) && !isThread(report) && report.ownerAccountID === ownerAccountID;
    });
}

function getAllPolicyReports(policyID: string): Array<OnyxEntry<Report>> {
    return Object.values(allReports ?? {}).filter((report) => report?.policyID === policyID);
}

/**
 * Returns true if Chronos is one of the chat participants (1:1)
 */
function chatIncludesChronos(report: OnyxInputOrEntry<Report> | SearchReport): boolean {
    const participantAccountIDs = Object.keys(report?.participants ?? {}).map(Number);
    return participantAccountIDs.includes(CONST.ACCOUNT_ID.CHRONOS);
}

function chatIncludesChronosWithID(reportOrID?: string | SearchReport): boolean {
    if (!reportOrID) {
        return false;
    }

    const report = typeof reportOrID === 'string' ? getReport(reportOrID, allReports) : reportOrID;
    return chatIncludesChronos(report);
}

/**
 * Can only flag if:
 *
 * - It was written by someone else and isn't a whisper
 * - It's a welcome message whisper
 * - It's an ADD_COMMENT that is not an attachment
 */
function canFlagReportAction(reportAction: OnyxInputOrEntry<ReportAction>, reportID: string | undefined): boolean {
    let report = getReportOrDraftReport(reportID);

    // If the childReportID exists in reportAction and is equal to the reportID,
    // the report action being evaluated is the parent report action in a thread, and we should get the parent report to evaluate instead.
    if (reportAction?.childReportID?.toString() === reportID?.toString()) {
        report = getReportOrDraftReport(report?.parentReportID);
    }
    const isCurrentUserAction = reportAction?.actorAccountID === currentUserAccountID;
    if (isWhisperAction(reportAction)) {
        // Allow flagging whispers that are sent by other users
        if (!isCurrentUserAction && reportAction?.actorAccountID !== CONST.ACCOUNT_ID.CONCIERGE) {
            return true;
        }

        // Disallow flagging the rest of whisper as they are sent by us
        return false;
    }

    return !!(
        !isCurrentUserAction &&
        reportAction?.actionName === CONST.REPORT.ACTIONS.TYPE.ADD_COMMENT &&
        !isDeletedAction(reportAction) &&
        !isCreatedTaskReportAction(reportAction) &&
        !isEmptyObject(report) &&
        report &&
        isAllowedToComment(report)
    );
}

/**
 * Whether flag comment page should show
 */
function shouldShowFlagComment(reportAction: OnyxInputOrEntry<ReportAction>, report: OnyxInputOrEntry<Report>): boolean {
    return (
        canFlagReportAction(reportAction, report?.reportID) &&
        // This will get removed as part of https://github.com/Expensify/App/issues/59961
        // eslint-disable-next-line deprecation/deprecation
        !isArchivedNonExpenseReport(report, getReportNameValuePairs(report?.reportID)) &&
        !chatIncludesChronos(report) &&
        !isConciergeChatReport(report) &&
        reportAction?.actorAccountID !== CONST.ACCOUNT_ID.CONCIERGE
    );
}

/**
 * Performs the markdown conversion, and replaces code points > 127 with C escape sequences
 * Used for compatibility with the backend auth validator for AddComment, and to account for MD in comments
 * @returns The comment's total length as seen from the backend
 */
function getCommentLength(textComment: string, parsingDetails?: ParsingDetails): number {
    return getParsedComment(textComment, parsingDetails)
        .replace(/[^ -~]/g, '\\u????')
        .trim().length;
}

function getRouteFromLink(url: string | null): string {
    if (!url) {
        return '';
    }

    // Get the reportID from URL
    let route = url;
    const localWebAndroidRegEx = /^(https:\/\/([0-9]{1,3})\.([0-9]{1,3})\.([0-9]{1,3})\.([0-9]{1,3}))/;
    linkingConfig.prefixes.forEach((prefix) => {
        if (route.startsWith(prefix)) {
            route = route.replace(prefix, '');
        } else if (localWebAndroidRegEx.test(route)) {
            route = route.replace(localWebAndroidRegEx, '');
        } else {
            return;
        }

        // Remove the port if it's a localhost URL
        if (/^:\d+/.test(route)) {
            route = route.replace(/:\d+/, '');
        }

        // Remove the leading slash if exists
        if (route.startsWith('/')) {
            route = route.replace('/', '');
        }
    });
    return route;
}

function parseReportRouteParams(route: string): ReportRouteParams {
    let parsingRoute = route;
    if (parsingRoute.at(0) === '/') {
        // remove the first slash
        parsingRoute = parsingRoute.slice(1);
    }

    if (!parsingRoute.startsWith(addTrailingForwardSlash(ROUTES.REPORT))) {
        return {reportID: '', isSubReportPageRoute: false};
    }

    const pathSegments = parsingRoute.split('/');

    const reportIDSegment = pathSegments.at(1);
    const hasRouteReportActionID = !Number.isNaN(Number(reportIDSegment));

    // Check for "undefined" or any other unwanted string values
    if (!reportIDSegment || reportIDSegment === 'undefined') {
        return {reportID: '', isSubReportPageRoute: false};
    }

    return {
        reportID: reportIDSegment,
        isSubReportPageRoute: pathSegments.length > 2 && !hasRouteReportActionID,
    };
}

function getReportIDFromLink(url: string | null): string {
    const route = getRouteFromLink(url);
    const {reportID, isSubReportPageRoute} = parseReportRouteParams(route);
    if (isSubReportPageRoute) {
        // We allow the Sub-Report deep link routes (settings, details, etc.) to be handled by their respective component pages
        return '';
    }
    return reportID;
}

/**
 * Check if the chat report is linked to an iou that is waiting for the current user to add a credit bank account.
 */
function hasIOUWaitingOnCurrentUserBankAccount(chatReport: OnyxInputOrEntry<Report>): boolean {
    if (chatReport?.iouReportID) {
        const iouReport = getReport(chatReport.iouReportID, allReports);
        if (iouReport?.isWaitingOnBankAccount && iouReport?.ownerAccountID === currentUserAccountID) {
            return true;
        }
    }

    return false;
}

/**
 * Users can submit an expense:
 * - in policy expense chats only if they are in a role of a member in the chat (in other words, if it's their policy expense chat)
 * - in an open or submitted expense report tied to a policy expense chat the user owns
 *     - employee can submit expenses in a submitted expense report only if the policy has Instant Submit settings turned on
 * - in an IOU report, which is not settled yet
 * - in a 1:1 DM chat
 */
function canRequestMoney(report: OnyxEntry<Report>, policy: OnyxEntry<Policy>, otherParticipants: number[]): boolean {
    // User cannot submit expenses in a chat thread, task report or in a chat room
    if (isChatThread(report) || isTaskReport(report) || isChatRoom(report) || isSelfDM(report) || isGroupChat(report)) {
        return false;
    }

    // Users can only submit expenses in DMs if they are a 1:1 DM
    if (isDM(report)) {
        return otherParticipants.length === 1;
    }

    // Prevent requesting money if pending IOU report waiting for their bank account already exists
    if (hasIOUWaitingOnCurrentUserBankAccount(report)) {
        return false;
    }

    let isOwnPolicyExpenseChat = report?.isOwnPolicyExpenseChat ?? false;
    if (isExpenseReport(report) && getParentReport(report)) {
        isOwnPolicyExpenseChat = !!getParentReport(report)?.isOwnPolicyExpenseChat;
    }

    // In case there are no other participants than the current user and it's not user's own policy expense chat, they can't submit expenses from such report
    if (otherParticipants.length === 0 && !isOwnPolicyExpenseChat) {
        return false;
    }

    // Current user must be a manager or owner of this IOU
    if (isIOUReport(report) && currentUserAccountID !== report?.managerID && currentUserAccountID !== report?.ownerAccountID) {
        return false;
    }

    // User can submit expenses in any IOU report, unless paid, but the user can only submit expenses in an expense report
    // which is tied to their workspace chat.
    if (isMoneyRequestReport(report)) {
        const canAddTransactions = canAddTransaction(report);
        return isReportInGroupPolicy(report) ? isOwnPolicyExpenseChat && canAddTransactions : canAddTransactions;
    }

    // In the case of policy expense chat, users can only submit expenses from their own policy expense chat
    return !isPolicyExpenseChat(report) || isOwnPolicyExpenseChat;
}

function isGroupChatAdmin(report: OnyxEntry<Report>, accountID: number) {
    if (!report?.participants) {
        return false;
    }

    const reportParticipants = report.participants ?? {};
    const participant = reportParticipants[accountID];
    return participant?.role === CONST.REPORT.ROLE.ADMIN;
}

/**
 * Helper method to define what expense options we want to show for particular method.
 * There are 4 expense options: Submit, Split, Pay and Track expense:
 * - Submit option should show for:
 *     - DMs
 *     - own policy expense chats
 *     - open and processing expense reports tied to own policy expense chat
 *     - unsettled IOU reports
 * - Pay option should show for:
 *     - DMs
 * - Split options should show for:
 *     - DMs
 *     - chat/policy rooms with more than 1 participant
 *     - groups chats with 2 and more participants
 *     - corporate workspace chats
 * - Track expense option should show for:
 *    - Self DMs
 *    - own policy expense chats
 *    - open and processing expense reports tied to own policy expense chat
 * - Send invoice option should show for:
 *    - invoice rooms if the user is an admin of the sender workspace
 * None of the options should show in chat threads or if there is some special Expensify account
 * as a participant of the report.
 */
function getMoneyRequestOptions(report: OnyxEntry<Report>, policy: OnyxEntry<Policy>, reportParticipants: number[], filterDeprecatedTypes = false): IOUType[] {
    // In any thread, task report or trip room, we do not allow any new expenses
    if (isChatThread(report) || isTaskReport(report) || isInvoiceReport(report) || isSystemChat(report) || isArchivedReportWithID(report?.reportID) || isTripRoom(report)) {
        return [];
    }

    if (isInvoiceRoom(report)) {
        if (canSendInvoiceFromWorkspace(policy?.id) && isPolicyAdmin(report?.policyID, allPolicies)) {
            return [CONST.IOU.TYPE.INVOICE];
        }
        return [];
    }

    // We don't allow IOU actions if an Expensify account is a participant of the report, unless the policy that the report is on is owned by an Expensify account
    const doParticipantsIncludeExpensifyAccounts = lodashIntersection(reportParticipants, CONST.EXPENSIFY_ACCOUNT_IDS).length > 0;
    const policyOwnerAccountID = getPolicy(report?.policyID)?.ownerAccountID;
    const isPolicyOwnedByExpensifyAccounts = policyOwnerAccountID ? CONST.EXPENSIFY_ACCOUNT_IDS.includes(policyOwnerAccountID) : false;
    if (doParticipantsIncludeExpensifyAccounts && !isPolicyOwnedByExpensifyAccounts) {
        // Allow create expense option for Manager McTest report
        if (reportParticipants.some((accountID) => accountID === CONST.ACCOUNT_ID.MANAGER_MCTEST) && Permissions.canUseManagerMcTest(allBetas)) {
            return [CONST.IOU.TYPE.SUBMIT];
        }
        return [];
    }

    const otherParticipants = reportParticipants.filter((accountID) => currentUserPersonalDetails?.accountID !== accountID);
    const hasSingleParticipantInReport = otherParticipants.length === 1;
    let options: IOUType[] = [];

    if (isSelfDM(report)) {
        options = [CONST.IOU.TYPE.TRACK];
    }

    if (canRequestMoney(report, policy, otherParticipants)) {
        options = [...options, CONST.IOU.TYPE.SUBMIT];
        if (!filterDeprecatedTypes) {
            options = [...options, CONST.IOU.TYPE.REQUEST];
        }

        // If the user can request money from the workspace report, they can also track expenses
        if (isPolicyExpenseChat(report) || isExpenseReport(report)) {
            options = [...options, CONST.IOU.TYPE.TRACK];
        }
    }

    // User created policy rooms and default rooms like #admins or #announce will always have the Split Expense option
    // unless there are no other participants at all (e.g. #admins room for a policy with only 1 admin)
    // DM chats will have the Split Expense option.
    // Your own workspace chats will have the split expense option.
    if (
        (isChatRoom(report) && !isAnnounceRoom(report) && otherParticipants.length > 0) ||
        (isDM(report) && otherParticipants.length > 0) ||
        (isGroupChat(report) && otherParticipants.length > 0) ||
        (isPolicyExpenseChat(report) && report?.isOwnPolicyExpenseChat)
    ) {
        options = [...options, CONST.IOU.TYPE.SPLIT];
    }

    // Pay someone option should be visible only in 1:1 DMs
    if (isDM(report) && hasSingleParticipantInReport) {
        options = [...options, CONST.IOU.TYPE.PAY];
        if (!filterDeprecatedTypes) {
            options = [...options, CONST.IOU.TYPE.SEND];
        }
    }

    return options;
}

/**
 * This is a temporary function to help with the smooth transition with the oldDot.
 * This function will be removed once the transition occurs in oldDot to new links.
 */
// eslint-disable-next-line @typescript-eslint/naming-convention
function temporary_getMoneyRequestOptions(
    report: OnyxEntry<Report>,
    policy: OnyxEntry<Policy>,
    reportParticipants: number[],
): Array<Exclude<IOUType, typeof CONST.IOU.TYPE.REQUEST | typeof CONST.IOU.TYPE.SEND | typeof CONST.IOU.TYPE.CREATE>> {
    return getMoneyRequestOptions(report, policy, reportParticipants, true) as Array<
        Exclude<IOUType, typeof CONST.IOU.TYPE.REQUEST | typeof CONST.IOU.TYPE.SEND | typeof CONST.IOU.TYPE.CREATE>
    >;
}

/**
 * Invoice sender, invoice receiver and auto-invited admins cannot leave
 */
function canLeaveInvoiceRoom(report: OnyxEntry<Report>): boolean {
    if (!report || !report?.invoiceReceiver) {
        return false;
    }

    if (report?.statusNum === CONST.REPORT.STATUS_NUM.CLOSED) {
        return false;
    }

    const isSenderPolicyAdmin = getPolicy(report.policyID)?.role === CONST.POLICY.ROLE.ADMIN;

    if (isSenderPolicyAdmin) {
        return false;
    }

    if (report.invoiceReceiver.type === CONST.REPORT.INVOICE_RECEIVER_TYPE.INDIVIDUAL) {
        return report?.invoiceReceiver?.accountID !== currentUserAccountID;
    }

    const isReceiverPolicyAdmin = getPolicy(report.invoiceReceiver.policyID)?.role === CONST.POLICY.ROLE.ADMIN;

    if (isReceiverPolicyAdmin) {
        return false;
    }

    return true;
}

/**
 * Allows a user to leave a policy room according to the following conditions of the visibility or chatType rNVP:
 * `public` - Anyone can leave (because anybody can join)
 * `public_announce` - Only non-policy members can leave (it's auto-shared with policy members)
 * `policy_admins` - Nobody can leave (it's auto-shared with all policy admins)
 * `policy_announce` - Nobody can leave (it's auto-shared with all policy members)
 * `policyExpenseChat` - Nobody can leave (it's auto-shared with all policy members)
 * `policy` - Anyone can leave (though only policy members can join)
 * `domain` - Nobody can leave (it's auto-shared with domain members)
 * `dm` - Nobody can leave (it's auto-shared with users)
 * `private` - Anybody can leave (though you can only be invited to join)
 * `invoice` - Invoice sender, invoice receiver and auto-invited admins cannot leave
 */
function canLeaveRoom(report: OnyxEntry<Report>, isPolicyEmployee: boolean): boolean {
    if (isInvoiceRoom(report)) {
        // This will get removed as part of https://github.com/Expensify/App/issues/59961
        // eslint-disable-next-line deprecation/deprecation
        if (isArchivedNonExpenseReport(report, getReportNameValuePairs(report?.reportID))) {
            return false;
        }

        const invoiceReport = getReportOrDraftReport(report?.iouReportID);

        if (invoiceReport?.ownerAccountID === currentUserAccountID) {
            return false;
        }

        if (invoiceReport?.managerID === currentUserAccountID) {
            return false;
        }

        const isSenderPolicyAdmin = getPolicy(report?.policyID)?.role === CONST.POLICY.ROLE.ADMIN;

        if (isSenderPolicyAdmin) {
            return false;
        }

        const isReceiverPolicyAdmin =
            report?.invoiceReceiver?.type === CONST.REPORT.INVOICE_RECEIVER_TYPE.BUSINESS ? getPolicy(report?.invoiceReceiver?.policyID)?.role === CONST.POLICY.ROLE.ADMIN : false;

        if (isReceiverPolicyAdmin) {
            return false;
        }

        return true;
    }

    if (!report?.visibility) {
        if (
            report?.chatType === CONST.REPORT.CHAT_TYPE.POLICY_ADMINS ||
            report?.chatType === CONST.REPORT.CHAT_TYPE.POLICY_ANNOUNCE ||
            report?.chatType === CONST.REPORT.CHAT_TYPE.POLICY_EXPENSE_CHAT ||
            report?.chatType === CONST.REPORT.CHAT_TYPE.DOMAIN_ALL ||
            report?.chatType === CONST.REPORT.CHAT_TYPE.SELF_DM ||
            !report?.chatType
        ) {
            // DM chats don't have a chatType
            return false;
        }
    } else if (isPublicAnnounceRoom(report) && isPolicyEmployee) {
        return false;
    }
    return true;
}

function isCurrentUserTheOnlyParticipant(participantAccountIDs?: number[]): boolean {
    return !!(participantAccountIDs?.length === 1 && participantAccountIDs?.at(0) === currentUserAccountID);
}

/**
 * Returns display names for those that can see the whisper.
 * However, it returns "you" if the current user is the only one who can see it besides the person that sent it.
 */
function getWhisperDisplayNames(participantAccountIDs?: number[]): string | undefined {
    const isWhisperOnlyVisibleToCurrentUser = isCurrentUserTheOnlyParticipant(participantAccountIDs);

    // When the current user is the only participant, the display name needs to be "you" because that's the only person reading it
    if (isWhisperOnlyVisibleToCurrentUser) {
        return translateLocal('common.youAfterPreposition');
    }

    return participantAccountIDs?.map((accountID) => getDisplayNameForParticipant({accountID, shouldUseShortForm: !isWhisperOnlyVisibleToCurrentUser})).join(', ');
}

/**
 * Show subscript on workspace chats / threads and expense requests
 */
function shouldReportShowSubscript(report: OnyxEntry<Report>): boolean {
    // This will get removed as part of https://github.com/Expensify/App/issues/59961
    // eslint-disable-next-line deprecation/deprecation
    if (isArchivedNonExpenseReport(report, getReportNameValuePairs(report?.reportID)) && !isWorkspaceThread(report)) {
        return false;
    }

    if (isPolicyExpenseChat(report) && !isChatThread(report) && !isTaskReport(report) && !report?.isOwnPolicyExpenseChat) {
        return true;
    }

    if (isPolicyExpenseChat(report) && !isThread(report) && !isTaskReport(report)) {
        return true;
    }

    if (isExpenseRequest(report)) {
        return true;
    }

    if (isExpenseReport(report) && isOneTransactionReport(report?.reportID)) {
        return true;
    }

    if (isWorkspaceTaskReport(report)) {
        return true;
    }

    if (isWorkspaceThread(report)) {
        return true;
    }

    if (isInvoiceRoom(report) || isInvoiceReport(report)) {
        return true;
    }

    return false;
}

/**
 * Return true if reports data exists
 */
function isReportDataReady(): boolean {
    return !isEmptyObject(allReports) && Object.keys(allReports ?? {}).some((key) => allReports?.[key]?.reportID);
}

/**
 * Return true if reportID from path is valid
 */
function isValidReportIDFromPath(reportIDFromPath: string | undefined): boolean {
    return !!reportIDFromPath && !['', 'null', 'undefined', '0', '-1'].includes(reportIDFromPath);
}

/**
 * Return the errors we have when creating a chat, a workspace room, or a new empty report
 */
function getCreationReportErrors(report: OnyxEntry<Report>): Errors | null | undefined {
    // We are either adding a workspace room, creating a chat, or we're creating a report, it isn't possible for all of these to have errors for the same report at the same time, so
    // simply looking up the first truthy value will get the relevant property if it's set.
    return report?.errorFields?.addWorkspaceRoom ?? report?.errorFields?.createChat ?? report?.errorFields?.createReport;
}

/**
 * Return true if the expense report is marked for deletion.
 */
function isMoneyRequestReportPendingDeletion(reportOrID: OnyxEntry<Report> | string): boolean {
    const report = typeof reportOrID === 'string' ? getReport(reportOrID, allReports) : reportOrID;
    if (!isMoneyRequestReport(report)) {
        return false;
    }

    const parentReportAction = getReportAction(report?.parentReportID, report?.parentReportActionID);
    return parentReportAction?.pendingAction === CONST.RED_BRICK_ROAD_PENDING_ACTION.DELETE;
}

function navigateToLinkedReportAction(ancestor: Ancestor, isInNarrowPaneModal: boolean, canUserPerformWrite: boolean | undefined, isOffline: boolean) {
    if (isInNarrowPaneModal) {
        Navigation.navigate(
            ROUTES.SEARCH_REPORT.getRoute({
                reportID: ancestor.report.reportID,
                reportActionID: ancestor.reportAction.reportActionID,
                backTo: SCREENS.SEARCH.REPORT_RHP,
            }),
        );
        return;
    }

    // Pop the thread report screen before navigating to the chat report.
    Navigation.goBack(ROUTES.REPORT_WITH_ID.getRoute(ancestor.report.reportID));

    const isVisibleAction = shouldReportActionBeVisible(ancestor.reportAction, ancestor.reportAction.reportActionID, canUserPerformWrite);

    if (isVisibleAction && !isOffline) {
        // Pop the chat report screen before navigating to the linked report action.
        Navigation.goBack(ROUTES.REPORT_WITH_ID.getRoute(ancestor.report.reportID, ancestor.reportAction.reportActionID));
    }
}

function canUserPerformWriteAction(report: OnyxEntry<Report>) {
    const reportErrors = getCreationReportErrors(report);

    // If the expense report is marked for deletion, let us prevent any further write action.
    if (isMoneyRequestReportPendingDeletion(report)) {
        return false;
    }

    // This will get removed as part of https://github.com/Expensify/App/issues/59961
    // eslint-disable-next-line deprecation/deprecation
    const reportNameValuePairs = getReportNameValuePairs(report?.reportID);
    return !isArchivedNonExpenseReport(report, reportNameValuePairs) && isEmptyObject(reportErrors) && report && isAllowedToComment(report) && !isAnonymousUser && canWriteInReport(report);
}

/**
 * Returns ID of the original report from which the given reportAction is first created.
 */
function getOriginalReportID(reportID: string | undefined, reportAction: OnyxInputOrEntry<ReportAction>): string | undefined {
    if (!reportID) {
        return undefined;
    }
    const reportActions = allReportActions?.[`${ONYXKEYS.COLLECTION.REPORT_ACTIONS}${reportID}`];
    const currentReportAction = reportAction?.reportActionID ? reportActions?.[reportAction.reportActionID] : undefined;
    const transactionThreadReportID = getOneTransactionThreadReportID(reportID, reportActions ?? ([] as ReportAction[]));
    const isThreadReportParentAction = reportAction?.childReportID?.toString() === reportID;
    if (Object.keys(currentReportAction ?? {}).length === 0) {
        return isThreadReportParentAction ? getReport(reportID, allReports)?.parentReportID : transactionThreadReportID ?? reportID;
    }
    return reportID;
}

/**
 * Return the pendingAction and the errors resulting from either
 *
 * - creating a workspace room
 * - starting a chat
 * - paying the expense
 *
 * while being offline
 */
function getReportOfflinePendingActionAndErrors(report: OnyxEntry<Report>): ReportOfflinePendingActionAndErrors {
    // It shouldn't be possible for all of these actions to be pending (or to have errors) for the same report at the same time, so just take the first that exists
    const reportPendingAction = report?.pendingFields?.addWorkspaceRoom ?? report?.pendingFields?.createChat ?? report?.pendingFields?.reimbursed ?? report?.pendingFields?.createReport;
    const reportErrors = getCreationReportErrors(report);
    return {reportPendingAction, reportErrors};
}

/**
 * Check if the report can create the expense with type is iouType
 */
function canCreateRequest(report: OnyxEntry<Report>, policy: OnyxEntry<Policy>, iouType: ValueOf<typeof CONST.IOU.TYPE>): boolean {
    const participantAccountIDs = Object.keys(report?.participants ?? {}).map(Number);

    if (!canUserPerformWriteAction(report)) {
        return false;
    }

    const requestOptions = getMoneyRequestOptions(report, policy, participantAccountIDs);
    requestOptions.push(CONST.IOU.TYPE.CREATE);

    return requestOptions.includes(iouType);
}

function getWorkspaceChats(policyID: string, accountIDs: number[], reports: OnyxCollection<Report> = allReports): Array<OnyxEntry<Report>> {
    return Object.values(reports ?? {}).filter(
        (report) => isPolicyExpenseChat(report) && report?.policyID === policyID && report?.ownerAccountID && accountIDs.includes(report?.ownerAccountID),
    );
}

/**
 * Gets all reports that relate to the policy
 *
 * @param policyID - the workspace ID to get all associated reports
 */
function getAllWorkspaceReports(policyID?: string): Array<OnyxEntry<Report>> {
    if (!policyID) {
        return [];
    }
    return Object.values(allReports ?? {}).filter((report) => report?.policyID === policyID);
}

/**
 * @param policy - the workspace the report is on, null if the user isn't a member of the workspace
 */
function shouldDisableRename(report: OnyxEntry<Report>): boolean {
    if (
        isDefaultRoom(report) ||
        // This will get removed as part of https://github.com/Expensify/App/issues/59961
        // eslint-disable-next-line deprecation/deprecation
        isArchivedReport(getReportNameValuePairs(report?.reportID)) ||
        isPublicRoom(report) ||
        isThread(report) ||
        isMoneyRequest(report) ||
        isMoneyRequestReport(report) ||
        isPolicyExpenseChat(report) ||
        isInvoiceRoom(report) ||
        isInvoiceReport(report) ||
        isSystemChat(report)
    ) {
        return true;
    }

    if (isGroupChat(report)) {
        return false;
    }

    if (isDeprecatedGroupDM(report) || isTaskReport(report)) {
        return true;
    }

    return false;
}

/**
 * @param policy - the workspace the report is on, null if the user isn't a member of the workspace
 */
function canEditWriteCapability(report: OnyxEntry<Report>, policy: OnyxEntry<Policy>): boolean {
    return (
        isPolicyAdminPolicyUtils(policy) &&
        !isAdminRoom(report) &&
        // This will get removed as part of https://github.com/Expensify/App/issues/59961
        // eslint-disable-next-line deprecation/deprecation
        !isArchivedReport(getReportNameValuePairs(report?.reportID)) &&
        !isThread(report) &&
        !isInvoiceRoom(report) &&
        !isPolicyExpenseChat(report)
    );
}

/**
 * @param policy - the workspace the report is on, null if the user isn't a member of the workspace
 */
function canEditRoomVisibility(report: OnyxEntry<Report>, policy: OnyxEntry<Policy>): boolean {
    // This will get removed as part of https://github.com/Expensify/App/issues/59961
    // eslint-disable-next-line deprecation/deprecation
    return isPolicyAdminPolicyUtils(policy) && !isArchivedNonExpenseReport(report, getReportNameValuePairs(report?.reportID));
}

/**
 * Returns the onyx data needed for the task assignee chat
 */
function getTaskAssigneeChatOnyxData(
    accountID: number,
    assigneeAccountID: number,
    taskReportID: string,
    assigneeChatReportID: string,
    parentReportID: string | undefined,
    title: string,
    assigneeChatReport: OnyxEntry<Report>,
): OnyxDataTaskAssigneeChat {
    // Set if we need to add a comment to the assignee chat notifying them that they have been assigned a task
    let optimisticAssigneeAddComment: OptimisticReportAction | undefined;
    // Set if this is a new chat that needs to be created for the assignee
    let optimisticChatCreatedReportAction: OptimisticCreatedReportAction | undefined;
    const assigneeChatReportMetadata = getReportMetadata(assigneeChatReportID);
    const currentTime = DateUtils.getDBTime();
    const optimisticData: OnyxUpdate[] = [];
    const successData: OnyxUpdate[] = [];
    const failureData: OnyxUpdate[] = [];

    // You're able to assign a task to someone you haven't chatted with before - so we need to optimistically create the chat and the chat reportActions
    // Only add the assignee chat report to onyx if we haven't already set it optimistically
    if (assigneeChatReportMetadata?.isOptimisticReport && assigneeChatReport?.pendingFields?.createChat !== CONST.RED_BRICK_ROAD_PENDING_ACTION.ADD) {
        optimisticChatCreatedReportAction = buildOptimisticCreatedReportAction(assigneeChatReportID);
        optimisticData.push(
            {
                onyxMethod: Onyx.METHOD.MERGE,
                key: `${ONYXKEYS.COLLECTION.REPORT}${assigneeChatReportID}`,
                value: {
                    pendingFields: {
                        createChat: CONST.RED_BRICK_ROAD_PENDING_ACTION.ADD,
                    },
                },
            },
            {
                onyxMethod: Onyx.METHOD.MERGE,
                key: `${ONYXKEYS.COLLECTION.REPORT_METADATA}${assigneeChatReportID}`,
                value: {
                    isOptimisticReport: true,
                },
            },
            {
                onyxMethod: Onyx.METHOD.MERGE,
                key: `${ONYXKEYS.COLLECTION.REPORT_ACTIONS}${assigneeChatReportID}`,
                value: {[optimisticChatCreatedReportAction.reportActionID]: optimisticChatCreatedReportAction as Partial<ReportAction>},
            },
        );

        successData.push(
            {
                onyxMethod: Onyx.METHOD.MERGE,
                key: `${ONYXKEYS.COLLECTION.REPORT}${assigneeChatReportID}`,
                value: {
                    pendingFields: {
                        createChat: null,
                    },
                    // BE will send a different participant. We clear the optimistic one to avoid duplicated entries
                    participants: {[assigneeAccountID]: null},
                },
            },
            {
                onyxMethod: Onyx.METHOD.MERGE,
                key: `${ONYXKEYS.COLLECTION.REPORT_METADATA}${assigneeChatReportID}`,
                value: {
                    isOptimisticReport: false,
                },
            },
            {
                onyxMethod: Onyx.METHOD.MERGE,
                key: `${ONYXKEYS.COLLECTION.REPORT_METADATA}${assigneeChatReportID}`,
                value: {
                    isOptimisticReport: false,
                },
            },
        );

        failureData.push(
            {
                onyxMethod: Onyx.METHOD.SET,
                key: `${ONYXKEYS.COLLECTION.REPORT}${assigneeChatReportID}`,
                value: null,
            },
            {
                onyxMethod: Onyx.METHOD.MERGE,
                key: `${ONYXKEYS.COLLECTION.REPORT_ACTIONS}${assigneeChatReportID}`,
                value: {[optimisticChatCreatedReportAction.reportActionID]: {pendingAction: null}},
            },
            // If we failed, we want to remove the optimistic personal details as it was likely due to an invalid login
            {
                onyxMethod: Onyx.METHOD.MERGE,
                key: ONYXKEYS.PERSONAL_DETAILS_LIST,
                value: {
                    [assigneeAccountID]: null,
                },
            },
        );
    }

    // If you're choosing to share the task in the same DM as the assignee then we don't need to create another reportAction indicating that you've been assigned
    if (assigneeChatReportID !== parentReportID) {
        // eslint-disable-next-line @typescript-eslint/prefer-nullish-coalescing
        const displayname = allPersonalDetails?.[assigneeAccountID]?.displayName || allPersonalDetails?.[assigneeAccountID]?.login || '';
        optimisticAssigneeAddComment = buildOptimisticTaskCommentReportAction(taskReportID, title, assigneeAccountID, `assigned to ${displayname}`, parentReportID);
        const lastAssigneeCommentText = formatReportLastMessageText(getReportActionText(optimisticAssigneeAddComment.reportAction as ReportAction));
        const optimisticAssigneeReport = {
            lastVisibleActionCreated: currentTime,
            lastMessageText: lastAssigneeCommentText,
            lastActorAccountID: accountID,
            lastReadTime: currentTime,
        };

        optimisticData.push(
            {
                onyxMethod: Onyx.METHOD.MERGE,
                key: `${ONYXKEYS.COLLECTION.REPORT_ACTIONS}${assigneeChatReportID}`,
                value: {[optimisticAssigneeAddComment.reportAction.reportActionID]: optimisticAssigneeAddComment.reportAction as ReportAction},
            },
            {
                onyxMethod: Onyx.METHOD.MERGE,
                key: `${ONYXKEYS.COLLECTION.REPORT}${assigneeChatReportID}`,
                value: optimisticAssigneeReport,
            },
        );
        successData.push({
            onyxMethod: Onyx.METHOD.MERGE,
            key: `${ONYXKEYS.COLLECTION.REPORT_ACTIONS}${assigneeChatReportID}`,
            value: {[optimisticAssigneeAddComment.reportAction.reportActionID]: {isOptimisticAction: null}},
        });
        failureData.push({
            onyxMethod: Onyx.METHOD.MERGE,
            key: `${ONYXKEYS.COLLECTION.REPORT_ACTIONS}${assigneeChatReportID}`,
            value: {[optimisticAssigneeAddComment.reportAction.reportActionID]: {pendingAction: null}},
        });
    }

    return {
        optimisticData,
        successData,
        failureData,
        optimisticAssigneeAddComment,
        optimisticChatCreatedReportAction,
    };
}

/**
 * Return iou report action display message
 */
function getIOUReportActionDisplayMessage(reportAction: OnyxEntry<ReportAction>, transaction?: OnyxEntry<Transaction>): string {
    if (!isMoneyRequestAction(reportAction)) {
        return '';
    }
    const originalMessage = getOriginalMessage(reportAction);
    const {IOUReportID, automaticAction} = originalMessage ?? {};
    const iouReport = getReportOrDraftReport(IOUReportID);
    let translationKey: TranslationPaths;
    if (originalMessage?.type === CONST.IOU.REPORT_ACTION_TYPE.PAY) {
        // The `REPORT_ACTION_TYPE.PAY` action type is used for both fulfilling existing requests and sending money. To
        // differentiate between these two scenarios, we check if the `originalMessage` contains the `IOUDetails`
        // property. If it does, it indicates that this is a 'Pay someone' action.
        const {amount, currency} = originalMessage?.IOUDetails ?? originalMessage ?? {};
        const formattedAmount = convertToDisplayString(Math.abs(amount), currency) ?? '';

        switch (originalMessage.paymentType) {
            case CONST.IOU.PAYMENT_TYPE.ELSEWHERE:
                translationKey = hasMissingInvoiceBankAccount(IOUReportID) ? 'iou.payerSettledWithMissingBankAccount' : 'iou.paidElsewhereWithAmount';
                break;
            case CONST.IOU.PAYMENT_TYPE.EXPENSIFY:
            case CONST.IOU.PAYMENT_TYPE.VBBA:
                translationKey = 'iou.paidWithExpensifyWithAmount';
                if (automaticAction) {
                    translationKey = 'iou.automaticallyPaidWithExpensify';
                }
                break;
            default:
                translationKey = 'iou.payerPaidAmount';
                break;
        }
        return translateLocal(translationKey, {amount: formattedAmount, payer: ''});
    }

    const amount = getTransactionAmount(transaction, !isEmptyObject(iouReport) && isExpenseReport(iouReport)) ?? 0;
    const formattedAmount = convertToDisplayString(amount, getCurrency(transaction)) ?? '';
    const isRequestSettled = isSettled(IOUReportID);
    const isApproved = isReportApproved({report: iouReport});
    if (isRequestSettled) {
        return translateLocal('iou.payerSettled', {
            amount: formattedAmount,
        });
    }
    if (isApproved) {
        return translateLocal('iou.approvedAmount', {
            amount: formattedAmount,
        });
    }
    if (isSplitBillReportAction(reportAction)) {
        translationKey = 'iou.didSplitAmount';
    } else if (isTrackExpenseAction(reportAction)) {
        translationKey = 'iou.trackedAmount';
    } else {
        translationKey = 'iou.submittedAmount';
    }
    return translateLocal(translationKey, {
        formattedAmount,
        comment: getMerchantOrDescription(transaction),
    });
}

/**
 * Checks if a report is a group chat.
 *
 * A report is a group chat if it meets the following conditions:
 * - Not a chat thread.
 * - Not a task report.
 * - Not an expense / IOU report.
 * - Not an archived room.
 * - Not a public / admin / announce chat room (chat type doesn't match any of the specified types).
 * - More than 2 participants.
 *
 */
function isDeprecatedGroupDM(report: OnyxEntry<Report>): boolean {
    return !!(
        report &&
        !isChatThread(report) &&
        !isTaskReport(report) &&
        !isInvoiceReport(report) &&
        !isMoneyRequestReport(report) &&
        // This will get removed as part of https://github.com/Expensify/App/issues/59961
        // eslint-disable-next-line deprecation/deprecation
        !isArchivedReport(getReportNameValuePairs(report?.reportID)) &&
        !Object.values(CONST.REPORT.CHAT_TYPE).some((chatType) => chatType === getChatType(report)) &&
        Object.keys(report.participants ?? {})
            .map(Number)
            .filter((accountID) => accountID !== currentUserAccountID).length > 1
    );
}

/**
 * A "root" group chat is the top level group chat and does not refer to any threads off of a Group Chat
 */
function isRootGroupChat(report: OnyxEntry<Report>): boolean {
    return !isChatThread(report) && (isGroupChat(report) || isDeprecatedGroupDM(report));
}

/**
 * Assume any report without a reportID is unusable.
 */
function isValidReport(report?: OnyxEntry<Report>): boolean {
    return !!report?.reportID;
}

/**
 * Check to see if we are a participant of this report.
 */
function isReportParticipant(accountID: number | undefined, report: OnyxEntry<Report>): boolean {
    if (!accountID) {
        return false;
    }

    const possibleAccountIDs = Object.keys(report?.participants ?? {}).map(Number);
    if (report?.ownerAccountID) {
        possibleAccountIDs.push(report?.ownerAccountID);
    }
    if (report?.managerID) {
        possibleAccountIDs.push(report?.managerID);
    }
    return possibleAccountIDs.includes(accountID);
}

/**
 * Check to see if the current user has access to view the report.
 */
function canCurrentUserOpenReport(report: OnyxEntry<Report>): boolean {
    return (isReportParticipant(currentUserAccountID, report) || isPublicRoom(report)) && canAccessReport(report, allPolicies, allBetas);
}

function shouldUseFullTitleToDisplay(report: OnyxEntry<Report>): boolean {
    return (
        isMoneyRequestReport(report) || isPolicyExpenseChat(report) || isChatRoom(report) || isChatThread(report) || isTaskReport(report) || isGroupChat(report) || isInvoiceReport(report)
    );
}

function getRoom(type: ValueOf<typeof CONST.REPORT.CHAT_TYPE>, policyID: string): OnyxEntry<Report> {
    const room = Object.values(allReports ?? {}).find((report) => report?.policyID === policyID && report?.chatType === type && !isThread(report));
    return room;
}

/**
 *  We only want policy members who are members of the report to be able to modify the report description, but not in thread chat.
 */
function canEditReportDescription(report: OnyxEntry<Report>, policy: OnyxEntry<Policy>): boolean {
    return (
        !isMoneyRequestReport(report) &&
        // This will get removed as part of https://github.com/Expensify/App/issues/59961
        // eslint-disable-next-line deprecation/deprecation
        !isArchivedReport(getReportNameValuePairs(report?.reportID)) &&
        isChatRoom(report) &&
        !isChatThread(report) &&
        !isEmpty(policy) &&
        hasParticipantInArray(report, currentUserAccountID ? [currentUserAccountID] : []) &&
        !isAuditor(report)
    );
}

function canEditPolicyDescription(policy: OnyxEntry<Policy>): boolean {
    return isPolicyAdminPolicyUtils(policy);
}

function getReportActionWithSmartscanError(reportActions: ReportAction[]): ReportAction | undefined {
    return reportActions.find((action) => {
        const isReportPreview = isReportPreviewAction(action);
        const isSplitReportAction = isSplitBillReportAction(action);
        if (!isSplitReportAction && !isReportPreview) {
            return false;
        }
        const IOUReportID = getIOUReportIDFromReportActionPreview(action);
        const isReportPreviewError = isReportPreview && shouldShowRBRForMissingSmartscanFields(IOUReportID) && !isSettled(IOUReportID);
        if (isReportPreviewError) {
            return true;
        }

        const transactionID = isMoneyRequestAction(action) ? getOriginalMessage(action)?.IOUTransactionID : undefined;
        const transaction = allTransactions?.[`${ONYXKEYS.COLLECTION.TRANSACTION}${transactionID}`] ?? {};
        const isSplitBillError = isSplitReportAction && hasMissingSmartscanFieldsTransactionUtils(transaction as Transaction);

        return isSplitBillError;
    });
}

/**
 * Checks if report action has error when smart scanning
 */
function hasSmartscanError(reportActions: ReportAction[]): boolean {
    return !!getReportActionWithSmartscanError(reportActions);
}

function shouldAutoFocusOnKeyPress(event: KeyboardEvent): boolean {
    if (event.key.length > 1) {
        return false;
    }

    // If a key is pressed in combination with Meta, Control or Alt do not focus
    if (event.ctrlKey || event.metaKey) {
        return false;
    }

    if (event.code === 'Space') {
        return false;
    }

    return true;
}

/**
 * Navigates to the appropriate screen based on the presence of a private note for the current user.
 */
function navigateToPrivateNotes(report: OnyxEntry<Report>, session: OnyxEntry<Session>, backTo?: string) {
    if (isEmpty(report) || isEmpty(session) || !session.accountID) {
        return;
    }
    const currentUserPrivateNote = report.privateNotes?.[session.accountID]?.note ?? '';
    if (isEmpty(currentUserPrivateNote)) {
        Navigation.navigate(ROUTES.PRIVATE_NOTES_EDIT.getRoute(report.reportID, session.accountID, backTo));
        return;
    }
    Navigation.navigate(ROUTES.PRIVATE_NOTES_LIST.getRoute(report.reportID, backTo));
}

/**
 * Get all held transactions of a iouReport
 */
function getAllHeldTransactions(iouReportID?: string): Transaction[] {
    const transactions = getReportTransactions(iouReportID);
    return transactions.filter((transaction) => isOnHoldTransactionUtils(transaction));
}

/**
 * Check if Report has any held expenses
 */
function hasHeldExpenses(iouReportID?: string, allReportTransactions?: SearchTransaction[]): boolean {
    const iouReportTransactions = getReportTransactions(iouReportID);
    const transactions = allReportTransactions ?? iouReportTransactions;
    return transactions.some((transaction) => isOnHoldTransactionUtils(transaction));
}

/**
 * Check if all expenses in the Report are on hold
 */
function hasOnlyHeldExpenses(iouReportID?: string, allReportTransactions?: SearchTransaction[]): boolean {
    const transactionsByIouReportID = getReportTransactions(iouReportID);
    const reportTransactions = allReportTransactions ?? transactionsByIouReportID;
    return reportTransactions.length > 0 && !reportTransactions.some((transaction) => !isOnHoldTransactionUtils(transaction));
}

/**
 * Checks if thread replies should be displayed
 */
function shouldDisplayThreadReplies(reportAction: OnyxInputOrEntry<ReportAction>, isThreadReportParentAction: boolean): boolean {
    const hasReplies = (reportAction?.childVisibleActionCount ?? 0) > 0;
    return hasReplies && !!reportAction?.childCommenterCount && !isThreadReportParentAction;
}

/**
 * Check if money report has any transactions updated optimistically
 */
function hasUpdatedTotal(report: OnyxInputOrEntry<Report>, policy: OnyxInputOrEntry<Policy>): boolean {
    if (!report) {
        return true;
    }

    const allReportTransactions = getReportTransactions(report.reportID);

    const hasPendingTransaction = allReportTransactions.some((transaction) => !!transaction.pendingAction);
    const hasTransactionWithDifferentCurrency = allReportTransactions.some((transaction) => transaction.currency !== report.currency);
    const hasDifferentWorkspaceCurrency = report.pendingFields?.createChat && isExpenseReport(report) && report.currency !== policy?.outputCurrency;
    const hasOptimisticHeldExpense = hasHeldExpenses(report.reportID) && report?.unheldTotal === undefined;

    return !(hasPendingTransaction && (hasTransactionWithDifferentCurrency || hasDifferentWorkspaceCurrency)) && !hasOptimisticHeldExpense && !report.pendingFields?.total;
}

/**
 * Return held and full amount formatted with used currency
 */
function getNonHeldAndFullAmount(iouReport: OnyxEntry<Report>, shouldExcludeNonReimbursables: boolean): NonHeldAndFullAmount {
    // if the report is an expense report, the total amount should be negated
    const coefficient = isExpenseReport(iouReport) ? -1 : 1;

    let total = iouReport?.total ?? 0;
    let unheldTotal = iouReport?.unheldTotal ?? 0;
    if (shouldExcludeNonReimbursables) {
        total -= iouReport?.nonReimbursableTotal ?? 0;
        unheldTotal -= iouReport?.unheldNonReimbursableTotal ?? 0;
    }

    return {
        nonHeldAmount: convertToDisplayString(unheldTotal * coefficient, iouReport?.currency),
        fullAmount: convertToDisplayString(total * coefficient, iouReport?.currency),
        hasValidNonHeldAmount: unheldTotal * coefficient >= 0,
    };
}

/**
 * Disable reply in thread action if:
 *
 * - The action is listed in the thread-disabled list
 * - The action is a split expense action
 * - The action is deleted and is not threaded
 * - The report is archived and the action is not threaded
 * - The action is a whisper action and it's neither a report preview nor IOU action
 * - The action is the thread's first chat
 */
function shouldDisableThread(reportAction: OnyxInputOrEntry<ReportAction>, reportID: string, isThreadReportParentAction: boolean): boolean {
    const isSplitBillAction = isSplitBillReportAction(reportAction);
    const isDeletedActionLocal = isDeletedAction(reportAction);
    const isReportPreviewActionLocal = isReportPreviewAction(reportAction);
    const isIOUAction = isMoneyRequestAction(reportAction);
    const isWhisperActionLocal = isWhisperAction(reportAction) || isActionableTrackExpense(reportAction);

    // This will get removed as part of https://github.com/Expensify/App/issues/59961
    // eslint-disable-next-line deprecation/deprecation
    const isArchived = isArchivedNonExpenseReport(getReportOrDraftReport(reportID), getReportNameValuePairs(reportID));
    const isActionDisabled = CONST.REPORT.ACTIONS.THREAD_DISABLED.some((action: string) => action === reportAction?.actionName);

    return (
        isActionDisabled ||
        isSplitBillAction ||
        (isDeletedActionLocal && !reportAction?.childVisibleActionCount) ||
        (isArchived && !reportAction?.childVisibleActionCount) ||
        (isWhisperActionLocal && !isReportPreviewActionLocal && !isIOUAction) ||
        isThreadReportParentAction
    );
}

function getAllAncestorReportActions(report: Report | null | undefined, currentUpdatedReport?: OnyxEntry<Report>): Ancestor[] {
    if (!report) {
        return [];
    }
    const allAncestors: Ancestor[] = [];
    let parentReportID = report.parentReportID;
    let parentReportActionID = report.parentReportActionID;

    while (parentReportID) {
        const parentReport = currentUpdatedReport && currentUpdatedReport.reportID === parentReportID ? currentUpdatedReport : getReportOrDraftReport(parentReportID);
        const parentReportAction = getReportAction(parentReportID, parentReportActionID);

        if (!parentReport || !parentReportAction || (isTransactionThread(parentReportAction) && !isSentMoneyReportAction(parentReportAction)) || isReportPreviewAction(parentReportAction)) {
            break;
        }

        // For threads, we don't want to display trip summary
        if (isTripPreview(parentReportAction) && allAncestors.length > 0) {
            break;
        }

        const isParentReportActionUnread = isCurrentActionUnread(parentReport, parentReportAction);
        allAncestors.push({
            report: parentReport,
            reportAction: parentReportAction,
            shouldDisplayNewMarker: isParentReportActionUnread,
        });

        parentReportID = parentReport?.parentReportID;
        parentReportActionID = parentReport?.parentReportActionID;
    }

    return allAncestors.reverse();
}

function getAllAncestorReportActionIDs(report: Report | null | undefined, includeTransactionThread = false): AncestorIDs {
    if (!report) {
        return {
            reportIDs: [],
            reportActionsIDs: [],
        };
    }

    const allAncestorIDs: AncestorIDs = {
        reportIDs: [],
        reportActionsIDs: [],
    };
    let parentReportID = report.parentReportID;
    let parentReportActionID = report.parentReportActionID;

    while (parentReportID) {
        const parentReport = getReportOrDraftReport(parentReportID);
        const parentReportAction = getReportAction(parentReportID, parentReportActionID);

        if (
            !parentReportAction ||
            (!includeTransactionThread && ((isTransactionThread(parentReportAction) && !isSentMoneyReportAction(parentReportAction)) || isReportPreviewAction(parentReportAction)))
        ) {
            break;
        }

        allAncestorIDs.reportIDs.push(parentReportID);
        if (parentReportActionID) {
            allAncestorIDs.reportActionsIDs.push(parentReportActionID);
        }

        if (!parentReport) {
            break;
        }

        parentReportID = parentReport?.parentReportID;
        parentReportActionID = parentReport?.parentReportActionID;
    }

    return allAncestorIDs;
}

/**
 * Get optimistic data of parent report action
 * @param reportID The reportID of the report that is updated
 * @param lastVisibleActionCreated Last visible action created of the child report
 * @param type The type of action in the child report
 */
function getOptimisticDataForParentReportAction(reportID: string | undefined, lastVisibleActionCreated: string, type: string): Array<OnyxUpdate | null> {
    const report = getReportOrDraftReport(reportID);

    if (!report || isEmptyObject(report)) {
        return [];
    }

    const ancestors = getAllAncestorReportActionIDs(report, true);
    const totalAncestor = ancestors.reportIDs.length;

    return Array.from(Array(totalAncestor), (_, index) => {
        const ancestorReport = getReportOrDraftReport(ancestors.reportIDs.at(index));

        if (!ancestorReport || isEmptyObject(ancestorReport)) {
            return null;
        }

        const ancestorReportAction = getReportAction(ancestorReport.reportID, ancestors.reportActionsIDs.at(index) ?? '');

        if (!ancestorReportAction?.reportActionID || isEmptyObject(ancestorReportAction)) {
            return null;
        }

        return {
            onyxMethod: Onyx.METHOD.MERGE,
            key: `${ONYXKEYS.COLLECTION.REPORT_ACTIONS}${ancestorReport.reportID}`,
            value: {
                [ancestorReportAction.reportActionID]: updateOptimisticParentReportAction(ancestorReportAction, lastVisibleActionCreated, type),
            },
        };
    });
}

function getQuickActionDetails(
    quickActionReport: Report,
    personalDetails: PersonalDetailsList | undefined,
    policyChatForActivePolicy: Report | undefined,
    reportNameValuePairs: ReportNameValuePairs,
): {quickActionAvatars: Icon[]; hideQABSubtitle: boolean} {
    const isValidQuickActionReport = !(isEmptyObject(quickActionReport) || isArchivedReport(reportNameValuePairs));
    let hideQABSubtitle = false;
    let quickActionAvatars: Icon[] = [];
    if (isValidQuickActionReport) {
        const avatars = getIcons(quickActionReport, personalDetails);
        quickActionAvatars = avatars.length <= 1 || isPolicyExpenseChat(quickActionReport) ? avatars : avatars.filter((avatar) => avatar.id !== currentUserAccountID);
    } else {
        hideQABSubtitle = true;
    }
    if (!isEmptyObject(policyChatForActivePolicy)) {
        quickActionAvatars = getIcons(policyChatForActivePolicy, personalDetails);
    }
    return {
        quickActionAvatars,
        hideQABSubtitle,
    };
}

function canBeAutoReimbursed(report: OnyxInputOrEntry<Report>, policy: OnyxInputOrEntry<Policy> | SearchPolicy): boolean {
    if (isEmptyObject(policy)) {
        return false;
    }
    type CurrencyType = TupleToUnion<typeof CONST.DIRECT_REIMBURSEMENT_CURRENCIES>;
    const reimbursableTotal = getMoneyRequestSpendBreakdown(report).totalDisplaySpend;
    const autoReimbursementLimit = policy?.autoReimbursement?.limit ?? policy?.autoReimbursementLimit ?? 0;
    const isAutoReimbursable =
        isReportInGroupPolicy(report) &&
        policy.reimbursementChoice === CONST.POLICY.REIMBURSEMENT_CHOICES.REIMBURSEMENT_YES &&
        autoReimbursementLimit >= reimbursableTotal &&
        reimbursableTotal > 0 &&
        CONST.DIRECT_REIMBURSEMENT_CURRENCIES.includes(report?.currency as CurrencyType);
    return isAutoReimbursable;
}

/** Check if the current user is an owner of the report */
function isReportOwner(report: OnyxInputOrEntry<Report>): boolean {
    return report?.ownerAccountID === currentUserPersonalDetails?.accountID;
}

function isAllowedToApproveExpenseReport(report: OnyxEntry<Report>, approverAccountID?: number, reportPolicy?: OnyxEntry<Policy> | SearchPolicy): boolean {
    const policy = reportPolicy ?? getPolicy(report?.policyID);
    const isOwner = (approverAccountID ?? currentUserAccountID) === report?.ownerAccountID;
    return !(policy?.preventSelfApproval && isOwner);
}

function isAllowedToSubmitDraftExpenseReport(report: OnyxEntry<Report>): boolean {
    const policy = getPolicy(report?.policyID);
    const submitToAccountID = getSubmitToAccountID(policy, report);

    return isAllowedToApproveExpenseReport(report, submitToAccountID);
}

/**
 * What missing payment method does this report action indicate, if any?
 */
function getIndicatedMissingPaymentMethod(userWallet: OnyxEntry<UserWallet>, reportId: string | undefined, reportAction: ReportAction): MissingPaymentMethod | undefined {
    const isSubmitterOfUnsettledReport = isCurrentUserSubmitter(reportId) && !isSettled(reportId);
    if (!reportId || !isSubmitterOfUnsettledReport || !isReimbursementQueuedAction(reportAction)) {
        return undefined;
    }
    const paymentType = getOriginalMessage(reportAction)?.paymentType;
    if (paymentType === CONST.IOU.PAYMENT_TYPE.EXPENSIFY) {
        return isEmpty(userWallet) || userWallet.tierName === CONST.WALLET.TIER_NAME.SILVER ? 'wallet' : undefined;
    }

    return !hasCreditBankAccount() ? 'bankAccount' : undefined;
}

/**
 * Checks if report chat contains missing payment method
 */
function hasMissingPaymentMethod(userWallet: OnyxEntry<UserWallet>, iouReportID: string | undefined): boolean {
    const reportActions = allReportActions?.[`${ONYXKEYS.COLLECTION.REPORT_ACTIONS}${iouReportID}`] ?? {};
    return Object.values(reportActions)
        .filter(Boolean)
        .some((action) => getIndicatedMissingPaymentMethod(userWallet, iouReportID, action) !== undefined);
}

/**
 * Used from expense actions to decide if we need to build an optimistic expense report.
 * Create a new report if:
 * - we don't have an iouReport set in the chatReport
 * - we have one, but it's waiting on the payee adding a bank account
 * - we have one, but we can't add more transactions to it due to: report is approved or settled, or report is processing and policy isn't on Instant submit reporting frequency
 */
function shouldCreateNewMoneyRequestReport(existingIOUReport: OnyxInputOrEntry<Report> | undefined, chatReport: OnyxInputOrEntry<Report>): boolean {
    return !existingIOUReport || hasIOUWaitingOnCurrentUserBankAccount(chatReport) || !canAddTransaction(existingIOUReport);
}

function getTripIDFromTransactionParentReportID(transactionParentReportID: string | undefined): string | undefined {
    return (getReportOrDraftReport(transactionParentReportID) as OnyxEntry<Report>)?.tripData?.tripID;
}

/**
 * Checks if report contains actions with errors
 */
function hasActionsWithErrors(reportID: string | undefined): boolean {
    if (!reportID) {
        return false;
    }
    const reportActions = allReportActions?.[`${ONYXKEYS.COLLECTION.REPORT_ACTIONS}${reportID}`] ?? {};
    return Object.values(reportActions)
        .filter(Boolean)
        .some((action) => !isEmptyObject(action.errors));
}

function isNonAdminOrOwnerOfPolicyExpenseChat(report: OnyxInputOrEntry<Report>, policy: OnyxInputOrEntry<Policy>): boolean {
    return isPolicyExpenseChat(report) && !(isPolicyAdminPolicyUtils(policy) || isPolicyOwner(policy, currentUserAccountID) || isReportOwner(report));
}

function isAdminOwnerApproverOrReportOwner(report: OnyxEntry<Report>, policy: OnyxEntry<Policy>): boolean {
    const isApprover = isMoneyRequestReport(report) && report?.managerID !== null && currentUserPersonalDetails?.accountID === report?.managerID;

    return isPolicyAdminPolicyUtils(policy) || isPolicyOwner(policy, currentUserAccountID) || isReportOwner(report) || isApprover;
}

/**
 * Whether the user can join a report
 */
function canJoinChat(report: OnyxEntry<Report>, parentReportAction: OnyxInputOrEntry<ReportAction>, policy: OnyxInputOrEntry<Policy>): boolean {
    // We disabled thread functions for whisper action
    // So we should not show join option for existing thread on whisper message that has already been left, or manually leave it
    if (isWhisperAction(parentReportAction)) {
        return false;
    }

    // If the notification preference of the chat is not hidden that means we have already joined the chat
    if (!isHiddenForCurrentUser(report)) {
        return false;
    }

    const isExpenseChat = isMoneyRequestReport(report) || isMoneyRequest(report) || isInvoiceReport(report) || isTrackExpenseReport(report);
    // Anyone viewing these chat types is already a participant and therefore cannot join
    if (isRootGroupChat(report) || isSelfDM(report) || isInvoiceRoom(report) || isSystemChat(report) || isExpenseChat) {
        return false;
    }

    // The user who is a member of the workspace has already joined the public announce room.
    if (isPublicAnnounceRoom(report) && !isEmptyObject(policy)) {
        return false;
    }

    return isChatThread(report) || isUserCreatedPolicyRoom(report) || isNonAdminOrOwnerOfPolicyExpenseChat(report, policy);
}

/**
 * Whether the user can leave a report
 */
function canLeaveChat(report: OnyxEntry<Report>, policy: OnyxEntry<Policy>): boolean {
    if (isRootGroupChat(report)) {
        return true;
    }

    if (isPolicyExpenseChat(report) && !report?.isOwnPolicyExpenseChat && !isPolicyAdminPolicyUtils(policy)) {
        return true;
    }

    if (isPublicRoom(report) && isAnonymousUserSession()) {
        return false;
    }

    if (isHiddenForCurrentUser(report)) {
        return false;
    }

    // Anyone viewing these chat types is already a participant and therefore cannot leave
    if (isSelfDM(report)) {
        return false;
    }

    // The user who is a member of the workspace cannot leave the public announce room.
    if (isPublicAnnounceRoom(report) && !isEmptyObject(policy)) {
        return false;
    }

    if (isInvoiceRoom(report)) {
        return canLeaveInvoiceRoom(report);
    }

    return (isChatThread(report) && !!getReportNotificationPreference(report)) || isUserCreatedPolicyRoom(report) || isNonAdminOrOwnerOfPolicyExpenseChat(report, policy);
}

function getReportActionActorAccountID(
    reportAction: OnyxEntry<ReportAction>,
    iouReport: OnyxEntry<Report>,
    report: OnyxEntry<Report>,
    delegatePersonalDetails?: PersonalDetails | undefined | null,
): number | undefined {
    switch (reportAction?.actionName) {
        case CONST.REPORT.ACTIONS.TYPE.REPORT_PREVIEW: {
            const ownerAccountID = iouReport?.ownerAccountID ?? reportAction?.childOwnerAccountID;
            const actorAccountID = iouReport?.managerID ?? reportAction?.childManagerAccountID;

            if (isPolicyExpenseChat(report) || delegatePersonalDetails) {
                return ownerAccountID;
            }

            return actorAccountID;
        }

        case CONST.REPORT.ACTIONS.TYPE.SUBMITTED:
            return reportAction?.adminAccountID ?? reportAction?.actorAccountID;

        default:
            return reportAction?.actorAccountID;
    }
}

function createDraftWorkspaceAndNavigateToConfirmationScreen(transactionID: string, actionName: IOUAction): void {
    const isCategorizing = actionName === CONST.IOU.ACTION.CATEGORIZE;
    const {expenseChatReportID, policyID, policyName} = createDraftWorkspace();
    setMoneyRequestParticipants(transactionID, [
        {
            selected: true,
            accountID: 0,
            isPolicyExpenseChat: true,
            reportID: expenseChatReportID,
            policyID,
            searchText: policyName,
        },
    ]);
    if (isCategorizing) {
        Navigation.navigate(ROUTES.MONEY_REQUEST_STEP_CATEGORY.getRoute(actionName, CONST.IOU.TYPE.SUBMIT, transactionID, expenseChatReportID));
    } else {
        Navigation.navigate(ROUTES.MONEY_REQUEST_STEP_CONFIRMATION.getRoute(actionName, CONST.IOU.TYPE.SUBMIT, transactionID, expenseChatReportID, true));
    }
}

function createDraftTransactionAndNavigateToParticipantSelector(
    transactionID: string | undefined,
    reportID: string | undefined,
    actionName: IOUAction,
    reportActionID: string | undefined,
): void {
    if (!transactionID || !reportID) {
        return;
    }

    const transaction = allTransactions?.[`${ONYXKEYS.COLLECTION.TRANSACTION}${transactionID}`] ?? ({} as Transaction);
    const reportActions = allReportActions?.[`${ONYXKEYS.COLLECTION.REPORT_ACTIONS}${reportID}`] ?? ([] as ReportAction[]);

    if (!transaction || !reportActions) {
        return;
    }

    const linkedTrackedExpenseReportAction = Object.values(reportActions)
        .filter(Boolean)
        .find((action) => isMoneyRequestAction(action) && getOriginalMessage(action)?.IOUTransactionID === transactionID);

    const {created, amount, currency, merchant, mccGroup} = getTransactionDetails(transaction) ?? {};
    const comment = getTransactionCommentObject(transaction);

    createDraftTransaction({
        ...transaction,
        actionableWhisperReportActionID: reportActionID,
        linkedTrackedExpenseReportAction,
        linkedTrackedExpenseReportID: reportID,
        created,
        modifiedCreated: undefined,
        modifiedAmount: undefined,
        modifiedCurrency: undefined,
        amount,
        currency,
        comment,
        merchant,
        modifiedMerchant: '',
        mccGroup,
    } as Transaction);

    const filteredPolicies = Object.values(allPolicies ?? {}).filter((policy) => shouldShowPolicy(policy, false, currentUserEmail));

    if (actionName === CONST.IOU.ACTION.CATEGORIZE) {
        const activePolicy = getPolicy(activePolicyID);
        if (activePolicy && shouldRestrictUserBillableActions(activePolicy.id)) {
            Navigation.navigate(ROUTES.RESTRICTED_ACTION.getRoute(activePolicy.id));
            return;
        }

        if (shouldShowPolicy(activePolicy, false, currentUserEmail)) {
            const policyExpenseReportID = getPolicyExpenseChat(currentUserAccountID, activePolicyID)?.reportID;
            setMoneyRequestParticipants(transactionID, [
                {
                    selected: true,
                    accountID: 0,
                    isPolicyExpenseChat: true,
                    reportID: policyExpenseReportID,
                    policyID: activePolicyID,
                    searchText: activePolicy?.name,
                },
            ]);
            if (policyExpenseReportID) {
                Navigation.navigate(ROUTES.MONEY_REQUEST_STEP_CATEGORY.getRoute(actionName, CONST.IOU.TYPE.SUBMIT, transactionID, policyExpenseReportID));
            } else {
                Log.warn('policyExpenseReportID is not valid during expense categorizing');
            }
            return;
        }
        if (filteredPolicies.length === 0 || filteredPolicies.length > 1) {
            Navigation.navigate(ROUTES.MONEY_REQUEST_UPGRADE.getRoute(actionName, CONST.IOU.TYPE.SUBMIT, transactionID, reportID));
            return;
        }

        const policyID = filteredPolicies.at(0)?.id;
        const policyExpenseReportID = getPolicyExpenseChat(currentUserAccountID, policyID)?.reportID;
        setMoneyRequestParticipants(transactionID, [
            {
                selected: true,
                accountID: 0,
                isPolicyExpenseChat: true,
                reportID: policyExpenseReportID,
                policyID,
                searchText: activePolicy?.name,
            },
        ]);
        if (policyExpenseReportID) {
            Navigation.navigate(ROUTES.MONEY_REQUEST_STEP_CATEGORY.getRoute(actionName, CONST.IOU.TYPE.SUBMIT, transactionID, policyExpenseReportID));
        } else {
            Log.warn('policyExpenseReportID is not valid during expense categorizing');
        }
        return;
    }

    if (actionName === CONST.IOU.ACTION.SUBMIT || (allPolicies && filteredPolicies.length > 0)) {
        Navigation.navigate(ROUTES.MONEY_REQUEST_STEP_PARTICIPANTS.getRoute(CONST.IOU.TYPE.SUBMIT, transactionID, reportID, undefined, actionName));
        return;
    }

    return createDraftWorkspaceAndNavigateToConfirmationScreen(transactionID, actionName);
}

/**
 * Check if a report has any forwarded actions
 */
function hasForwardedAction(reportID: string): boolean {
    const reportActions = getAllReportActions(reportID);
    return Object.values(reportActions).some((action) => action?.actionName === CONST.REPORT.ACTIONS.TYPE.FORWARDED);
}

function isReportOutstanding(iouReport: OnyxInputOrEntry<Report>, policyID: string | undefined): boolean {
    if (!iouReport || isEmptyObject(iouReport)) {
        return false;
    }
    const policy = getPolicy(iouReport.policyID);
    const shouldIncludeSubmitted = policy?.harvesting?.enabled;
    if (
        isExpenseReport(iouReport) &&
        iouReport?.stateNum !== undefined &&
        iouReport?.statusNum !== undefined &&
        iouReport?.policyID === policyID &&
        (shouldIncludeSubmitted ? iouReport?.stateNum <= CONST.REPORT.STATE_NUM.SUBMITTED : iouReport?.stateNum < CONST.REPORT.STATE_NUM.SUBMITTED) &&
        (shouldIncludeSubmitted ? iouReport?.statusNum <= CONST.REPORT.STATUS_NUM.SUBMITTED : iouReport?.statusNum < CONST.REPORT.STATUS_NUM.SUBMITTED) &&
        !hasForwardedAction(iouReport.reportID)
    ) {
        return true;
    }
    return false;
}

/**
 * Get outstanding expense reports for a given policy ID
 * @param policyID - The policy ID to filter reports by
 * @param reportOwnerAccountID - The accountID of the report owner
 * @param reports - Collection of reports to filter
 * @returns Array of outstanding expense reports sorted by name
 */
function getOutstandingReportsForUser(policyID: string | undefined, reportOwnerAccountID: number | undefined, reports: OnyxCollection<Report> = allReports): Array<OnyxEntry<Report>> {
    if (!reports) {
        return [];
    }
    return Object.values(reports)
        .filter((report) => isReportOutstanding(report, policyID) && report?.ownerAccountID === reportOwnerAccountID)
        .sort((a, b) => a?.reportName?.localeCompare(b?.reportName?.toLowerCase() ?? '') ?? 0);
}

/**
 * @returns the object to update `report.hasOutstandingChildRequest`
 */
function getOutstandingChildRequest(iouReport: OnyxInputOrEntry<Report>): OutstandingChildRequest {
    if (!iouReport || isEmptyObject(iouReport)) {
        return {};
    }

    if (!isExpenseReport(iouReport)) {
        const {reimbursableSpend} = getMoneyRequestSpendBreakdown(iouReport);
        return {
            hasOutstandingChildRequest: iouReport.managerID === currentUserAccountID && reimbursableSpend !== 0,
        };
    }

    const policy = getPolicy(iouReport.policyID);
    const shouldBeManuallySubmitted = isPaidGroupPolicyPolicyUtils(policy) && !policy?.harvesting?.enabled;
    if (shouldBeManuallySubmitted) {
        return {
            hasOutstandingChildRequest: true,
        };
    }

    // We don't need to update hasOutstandingChildRequest in this case
    return {};
}

function canReportBeMentionedWithinPolicy(report: OnyxEntry<Report>, policyID: string | undefined): boolean {
    if (!policyID || report?.policyID !== policyID) {
        return false;
    }

    return isChatRoom(report) && !isInvoiceRoom(report) && !isThread(report);
}

function prepareOnboardingOnyxData(
    introSelected: OnyxEntry<IntroSelected>,
    engagementChoice: OnboardingPurpose,
    onboardingMessage: ValueOf<typeof CONST.ONBOARDING_MESSAGES>,
    adminsChatReportID?: string,
    onboardingPolicyID?: string,
    userReportedIntegration?: OnboardingAccounting,
    wasInvited?: boolean,
    companySize?: OnboardingCompanySize,
) {
    if (engagementChoice === CONST.ONBOARDING_CHOICES.PERSONAL_SPEND) {
        // eslint-disable-next-line no-param-reassign
        onboardingMessage = CONST.CREATE_EXPENSE_ONBOARDING_MESSAGES[CONST.ONBOARDING_CHOICES.PERSONAL_SPEND];
    }

    if (engagementChoice === CONST.ONBOARDING_CHOICES.EMPLOYER || engagementChoice === CONST.ONBOARDING_CHOICES.SUBMIT) {
        // eslint-disable-next-line no-param-reassign
        onboardingMessage = CONST.CREATE_EXPENSE_ONBOARDING_MESSAGES[CONST.ONBOARDING_CHOICES.SUBMIT];
    }

    // Guides are assigned and tasks are posted in the #admins room for the MANAGE_TEAM and TRACK_WORKSPACE onboarding actions, except for emails that have a '+'.
    type PostTasksInAdminsRoomOnboardingChoices = 'newDotManageTeam' | 'newDotTrackWorkspace';
    const shouldPostTasksInAdminsRoom =
        [CONST.ONBOARDING_CHOICES.MANAGE_TEAM, CONST.ONBOARDING_CHOICES.TRACK_WORKSPACE].includes(engagementChoice as PostTasksInAdminsRoomOnboardingChoices) &&
        !currentUserEmail?.includes('+');
    const adminsChatReport = allReports?.[`${ONYXKEYS.COLLECTION.REPORT}${adminsChatReportID}`];
    const targetChatReport = shouldPostTasksInAdminsRoom
        ? adminsChatReport ?? {reportID: adminsChatReportID, policyID: onboardingPolicyID}
        : getChatByParticipants([CONST.ACCOUNT_ID.CONCIERGE, currentUserAccountID ?? CONST.DEFAULT_NUMBER_ID], allReports, false, true);
    const {reportID: targetChatReportID = '', policyID: targetChatPolicyID = ''} = targetChatReport ?? {};

    if (!targetChatReportID) {
        Log.warn('Missing reportID for onboarding optimistic data');
        return;
    }

    const integrationName = userReportedIntegration ? CONST.ONBOARDING_ACCOUNTING_MAPPING[userReportedIntegration] : '';
    const assignedGuideEmail = getPolicy(targetChatPolicyID)?.assignedGuide?.email ?? 'Setup Specialist';
    const assignedGuidePersonalDetail = Object.values(allPersonalDetails ?? {}).find((personalDetail) => personalDetail?.login === assignedGuideEmail);
    let assignedGuideAccountID: number;
    if (assignedGuidePersonalDetail && assignedGuidePersonalDetail.accountID) {
        assignedGuideAccountID = assignedGuidePersonalDetail.accountID;
    } else {
        assignedGuideAccountID = generateAccountID(assignedGuideEmail);
        // eslint-disable-next-line rulesdir/prefer-actions-set-data
        Onyx.merge(ONYXKEYS.PERSONAL_DETAILS_LIST, {
            [assignedGuideAccountID]: {
                isOptimisticPersonalDetail: assignedGuideEmail === CONST.SETUP_SPECIALIST_LOGIN,
                login: assignedGuideEmail,
                displayName: assignedGuideEmail,
            },
        });
    }
    const actorAccountID = shouldPostTasksInAdminsRoom ? assignedGuideAccountID : CONST.ACCOUNT_ID.CONCIERGE;

    const onboardingTaskParams: OnboardingTaskLinks = {
        integrationName,
        onboardingCompanySize: companySize ?? onboardingCompanySize,
        workspaceSettingsLink: `${environmentURL}/${ROUTES.WORKSPACE_INITIAL.getRoute(onboardingPolicyID)}`,
        workspaceCategoriesLink: `${environmentURL}/${ROUTES.WORKSPACE_CATEGORIES.getRoute(onboardingPolicyID)}`,
        workspaceMembersLink: `${environmentURL}/${ROUTES.WORKSPACE_MEMBERS.getRoute(onboardingPolicyID)}`,
        workspaceMoreFeaturesLink: `${environmentURL}/${ROUTES.WORKSPACE_MORE_FEATURES.getRoute(onboardingPolicyID)}`,
        navatticURL: getNavatticURL(environment, engagementChoice),
        testDriveURL: `${environmentURL}/${ROUTES.TEST_DRIVE_DEMO_ROOT}`,
        workspaceAccountingLink: `${environmentURL}/${ROUTES.POLICY_ACCOUNTING.getRoute(onboardingPolicyID)}`,
        corporateCardLink: `${environmentURL}/${ROUTES.WORKSPACE_COMPANY_CARDS.getRoute(onboardingPolicyID)}`,
    };

    // Text message
    const message = typeof onboardingMessage.message === 'function' ? onboardingMessage.message(onboardingTaskParams) : onboardingMessage.message;
    const textComment = buildOptimisticAddCommentReportAction(message, undefined, actorAccountID, 1);
    const textCommentAction: OptimisticAddCommentReportAction = textComment.reportAction;
    const textMessage: AddCommentOrAttachementParams = {
        reportID: targetChatReportID,
        reportActionID: textCommentAction.reportActionID,
        reportComment: textComment.commentText,
    };

    let createWorkspaceTaskReportID;
    const tasksData = onboardingMessage.tasks
        .filter((task) => {
            if (['setupCategories', 'setupTags'].includes(task.type) && userReportedIntegration) {
                return false;
            }

            if (['addAccountingIntegration', 'setupCategoriesAndTags'].includes(task.type) && !userReportedIntegration) {
                return false;
            }
            type SkipViewTourOnboardingChoices = 'newDotSubmit' | 'newDotSplitChat' | 'newDotPersonalSpend' | 'newDotEmployer';
            if (
                task.type === 'viewTour' &&
                [
                    CONST.ONBOARDING_CHOICES.EMPLOYER,
                    CONST.ONBOARDING_CHOICES.PERSONAL_SPEND,
                    CONST.ONBOARDING_CHOICES.SUBMIT,
                    CONST.ONBOARDING_CHOICES.CHAT_SPLIT,
                    CONST.ONBOARDING_CHOICES.MANAGE_TEAM,
                ].includes(introSelected?.choice as SkipViewTourOnboardingChoices) &&
                engagementChoice === CONST.ONBOARDING_CHOICES.MANAGE_TEAM
            ) {
                return false;
            }
            return true;
        })
        .map((task, index) => {
            const taskDescription = typeof task.description === 'function' ? task.description(onboardingTaskParams) : task.description;
            const taskTitle = typeof task.title === 'function' ? task.title(onboardingTaskParams) : task.title;
            const currentTask = buildOptimisticTaskReport(
                actorAccountID,
                targetChatReportID,
                currentUserAccountID,
                taskTitle,
                taskDescription,
                targetChatPolicyID,
                CONST.REPORT.NOTIFICATION_PREFERENCE.HIDDEN,
                task.mediaAttributes,
            );
            const emailCreatingAction =
                engagementChoice === CONST.ONBOARDING_CHOICES.MANAGE_TEAM ? allPersonalDetails?.[actorAccountID]?.login ?? CONST.EMAIL.CONCIERGE : CONST.EMAIL.CONCIERGE;
            const taskCreatedAction = buildOptimisticCreatedReportAction(emailCreatingAction);
            const taskReportAction = buildOptimisticTaskCommentReportAction(currentTask.reportID, taskTitle, 0, `task for ${taskTitle}`, targetChatReportID, actorAccountID, index + 3);
            currentTask.parentReportActionID = taskReportAction.reportAction.reportActionID;

            const completedTaskReportAction = task.autoCompleted
                ? buildOptimisticTaskReportAction(currentTask.reportID, CONST.REPORT.ACTIONS.TYPE.TASK_COMPLETED, 'marked as complete', actorAccountID, 2)
                : null;
            if (task.type === 'createWorkspace') {
                createWorkspaceTaskReportID = currentTask.reportID;
            }

            return {
                task,
                currentTask,
                taskCreatedAction,
                taskReportAction,
                taskDescription: currentTask.description,
                completedTaskReportAction,
            };
        });

    // Sign-off welcome message
    const welcomeSignOffText =
        engagementChoice === CONST.ONBOARDING_CHOICES.MANAGE_TEAM ? translateLocal('onboarding.welcomeSignOffTitleManageTeam') : translateLocal('onboarding.welcomeSignOffTitle');
    const welcomeSignOffComment = buildOptimisticAddCommentReportAction(welcomeSignOffText, undefined, actorAccountID, tasksData.length + 3);
    const welcomeSignOffCommentAction: OptimisticAddCommentReportAction = welcomeSignOffComment.reportAction;
    const welcomeSignOffMessage = {
        reportID: targetChatReportID,
        reportActionID: welcomeSignOffCommentAction.reportActionID,
        reportComment: welcomeSignOffComment.commentText,
    };

    const tasksForParameters = tasksData.map<TaskForParameters>(({task, currentTask, taskCreatedAction, taskReportAction, taskDescription, completedTaskReportAction}) => ({
        type: 'task',
        task: task.type,
        taskReportID: currentTask.reportID,
        parentReportID: currentTask.parentReportID,
        parentReportActionID: taskReportAction.reportAction.reportActionID,
        createdTaskReportActionID: taskCreatedAction.reportActionID,
        completedTaskReportActionID: completedTaskReportAction?.reportActionID,
        title: currentTask.reportName ?? '',
        description: taskDescription ?? '',
    }));

    const hasOutstandingChildTask = tasksData.some((task) => !task.completedTaskReportAction);

    const tasksForOptimisticData = tasksData.reduce<OnyxUpdate[]>((acc, {currentTask, taskCreatedAction, taskReportAction, taskDescription, completedTaskReportAction}) => {
        acc.push(
            {
                onyxMethod: Onyx.METHOD.MERGE,
                key: `${ONYXKEYS.COLLECTION.REPORT_ACTIONS}${targetChatReportID}`,
                value: {
                    [taskReportAction.reportAction.reportActionID]: taskReportAction.reportAction as ReportAction,
                },
            },
            {
                onyxMethod: Onyx.METHOD.SET,
                key: `${ONYXKEYS.COLLECTION.REPORT}${currentTask.reportID}`,
                value: {
                    ...currentTask,
                    description: taskDescription,
                    pendingFields: {
                        createChat: CONST.RED_BRICK_ROAD_PENDING_ACTION.ADD,
                        reportName: CONST.RED_BRICK_ROAD_PENDING_ACTION.ADD,
                        description: CONST.RED_BRICK_ROAD_PENDING_ACTION.ADD,
                        managerID: CONST.RED_BRICK_ROAD_PENDING_ACTION.ADD,
                    },
                    managerID: currentUserAccountID,
                },
            },
            {
                onyxMethod: Onyx.METHOD.MERGE,
                key: `${ONYXKEYS.COLLECTION.REPORT_METADATA}${currentTask.reportID}`,
                value: {
                    isOptimisticReport: true,
                },
            },
            {
                onyxMethod: Onyx.METHOD.MERGE,
                key: `${ONYXKEYS.COLLECTION.REPORT_ACTIONS}${currentTask.reportID}`,
                value: {
                    [taskCreatedAction.reportActionID]: taskCreatedAction as ReportAction,
                },
            },
        );

        if (completedTaskReportAction) {
            acc.push({
                onyxMethod: Onyx.METHOD.MERGE,
                key: `${ONYXKEYS.COLLECTION.REPORT_ACTIONS}${currentTask.reportID}`,
                value: {
                    [completedTaskReportAction.reportActionID]: completedTaskReportAction as ReportAction,
                },
            });

            acc.push({
                onyxMethod: Onyx.METHOD.MERGE,
                key: `${ONYXKEYS.COLLECTION.REPORT}${currentTask.reportID}`,
                value: {
                    stateNum: CONST.REPORT.STATE_NUM.APPROVED,
                    statusNum: CONST.REPORT.STATUS_NUM.APPROVED,
                    managerID: currentUserAccountID,
                },
            });
        }

        return acc;
    }, []);

    const tasksForFailureData = tasksData.reduce<OnyxUpdate[]>((acc, {currentTask, taskReportAction}) => {
        acc.push(
            {
                onyxMethod: Onyx.METHOD.MERGE,
                key: `${ONYXKEYS.COLLECTION.REPORT_ACTIONS}${targetChatReportID}`,
                value: {
                    [taskReportAction.reportAction.reportActionID]: {
                        errors: getMicroSecondOnyxErrorWithTranslationKey('report.genericAddCommentFailureMessage'),
                    } as ReportAction,
                },
            },
            {
                onyxMethod: Onyx.METHOD.MERGE,
                key: `${ONYXKEYS.COLLECTION.REPORT}${currentTask.reportID}`,
                value: null,
            },
            {
                onyxMethod: Onyx.METHOD.MERGE,
                key: `${ONYXKEYS.COLLECTION.REPORT_ACTIONS}${currentTask.reportID}`,
                value: null,
            },
        );

        return acc;
    }, []);

    const tasksForSuccessData = tasksData.reduce<OnyxUpdate[]>((acc, {currentTask, taskCreatedAction, taskReportAction, completedTaskReportAction}) => {
        acc.push(
            {
                onyxMethod: Onyx.METHOD.MERGE,
                key: `${ONYXKEYS.COLLECTION.REPORT_ACTIONS}${targetChatReportID}`,
                value: {
                    [taskReportAction.reportAction.reportActionID]: {pendingAction: null},
                },
            },
            {
                onyxMethod: Onyx.METHOD.MERGE,
                key: `${ONYXKEYS.COLLECTION.REPORT}${currentTask.reportID}`,
                value: {
                    pendingFields: {
                        createChat: null,
                        reportName: null,
                        description: null,
                        managerID: null,
                    },
                },
            },
            {
                onyxMethod: Onyx.METHOD.MERGE,
                key: `${ONYXKEYS.COLLECTION.REPORT_METADATA}${currentTask.reportID}`,
                value: {
                    isOptimisticReport: false,
                },
            },
            {
                onyxMethod: Onyx.METHOD.MERGE,
                key: `${ONYXKEYS.COLLECTION.REPORT_ACTIONS}${currentTask.reportID}`,
                value: {
                    [taskCreatedAction.reportActionID]: {pendingAction: null},
                },
            },
        );

        if (completedTaskReportAction) {
            acc.push({
                onyxMethod: Onyx.METHOD.MERGE,
                key: `${ONYXKEYS.COLLECTION.REPORT_ACTIONS}${currentTask.reportID}`,
                value: {
                    [completedTaskReportAction.reportActionID]: {pendingAction: null},
                },
            });
        }

        return acc;
    }, []);

    const optimisticData: OnyxUpdate[] = [...tasksForOptimisticData];
    const lastVisibleActionCreated = welcomeSignOffCommentAction.created;
    optimisticData.push(
        {
            onyxMethod: Onyx.METHOD.MERGE,
            key: `${ONYXKEYS.COLLECTION.REPORT}${targetChatReportID}`,
            value: {
                lastMentionedTime: DateUtils.getDBTime(),
                hasOutstandingChildTask,
                lastVisibleActionCreated,
                lastActorAccountID: actorAccountID,
            },
        },
        {
            onyxMethod: Onyx.METHOD.MERGE,
            key: ONYXKEYS.NVP_INTRO_SELECTED,
            value: {
                choice: engagementChoice,
                createWorkspace: createWorkspaceTaskReportID,
            },
        },
    );

    // If we post tasks in the #admins room and introSelected?.choice does not exist, it means that a guide is assigned and all messages except tasks are handled by the backend
    if (!shouldPostTasksInAdminsRoom || !!introSelected?.choice) {
        optimisticData.push({
            onyxMethod: Onyx.METHOD.MERGE,
            key: `${ONYXKEYS.COLLECTION.REPORT_ACTIONS}${targetChatReportID}`,
            value: {
                [textCommentAction.reportActionID]: textCommentAction as ReportAction,
            },
        });
    }

    if (!wasInvited) {
        optimisticData.push({
            onyxMethod: Onyx.METHOD.MERGE,
            key: ONYXKEYS.NVP_ONBOARDING,
            value: {hasCompletedGuidedSetupFlow: true},
        });
    }

    const successData: OnyxUpdate[] = [...tasksForSuccessData];

    // If we post tasks in the #admins room and introSelected?.choice does not exist, it means that a guide is assigned and all messages except tasks are handled by the backend
    if (!shouldPostTasksInAdminsRoom || !!introSelected?.choice) {
        successData.push({
            onyxMethod: Onyx.METHOD.MERGE,
            key: `${ONYXKEYS.COLLECTION.REPORT_ACTIONS}${targetChatReportID}`,
            value: {
                [textCommentAction.reportActionID]: {pendingAction: null},
            },
        });
    }

    let failureReport: Partial<Report> = {
        lastMessageText: '',
        lastVisibleActionCreated: '',
        hasOutstandingChildTask: false,
    };
    const report = allReports?.[`${ONYXKEYS.COLLECTION.REPORT}${targetChatReportID}`];
    const canUserPerformWriteAction1 = canUserPerformWriteAction(report);
    const {lastMessageText = ''} = getLastVisibleMessageActionUtils(targetChatReportID, canUserPerformWriteAction1);
    if (lastMessageText) {
        const lastVisibleAction = getLastVisibleAction(targetChatReportID, canUserPerformWriteAction1);
        const prevLastVisibleActionCreated = lastVisibleAction?.created;
        const lastActorAccountID = lastVisibleAction?.actorAccountID;
        failureReport = {
            lastMessageText,
            lastVisibleActionCreated: prevLastVisibleActionCreated,
            lastActorAccountID,
        };
    }

    const failureData: OnyxUpdate[] = [...tasksForFailureData];
    failureData.push(
        {
            onyxMethod: Onyx.METHOD.MERGE,
            key: `${ONYXKEYS.COLLECTION.REPORT}${targetChatReportID}`,
            value: failureReport,
        },

        {
            onyxMethod: Onyx.METHOD.MERGE,
            key: ONYXKEYS.NVP_INTRO_SELECTED,
            value: {
                choice: null,
                createWorkspace: null,
            },
        },
    );
    // If we post tasks in the #admins room and introSelected?.choice does not exist, it means that a guide is assigned and all messages except tasks are handled by the backend
    if (!shouldPostTasksInAdminsRoom || !!introSelected?.choice) {
        failureData.push({
            onyxMethod: Onyx.METHOD.MERGE,
            key: `${ONYXKEYS.COLLECTION.REPORT_ACTIONS}${targetChatReportID}`,
            value: {
                [textCommentAction.reportActionID]: {
                    errors: getMicroSecondOnyxErrorWithTranslationKey('report.genericAddCommentFailureMessage'),
                } as ReportAction,
            },
        });
    }

    if (!wasInvited) {
        failureData.push({
            onyxMethod: Onyx.METHOD.MERGE,
            key: ONYXKEYS.NVP_ONBOARDING,
            value: {hasCompletedGuidedSetupFlow: onboarding?.hasCompletedGuidedSetupFlow ?? null},
        });
    }

    if (userReportedIntegration) {
        optimisticData.push({
            onyxMethod: Onyx.METHOD.MERGE,
            key: `${ONYXKEYS.COLLECTION.POLICY}${onboardingPolicyID}`,
            value: {
                areConnectionsEnabled: true,
                pendingFields: {
                    areConnectionsEnabled: CONST.RED_BRICK_ROAD_PENDING_ACTION.UPDATE,
                },
            },
        });
        successData.push({
            onyxMethod: Onyx.METHOD.MERGE,
            key: `${ONYXKEYS.COLLECTION.POLICY}${onboardingPolicyID}`,
            value: {
                pendingFields: {
                    areConnectionsEnabled: null,
                },
            },
        });
        failureData.push({
            onyxMethod: Onyx.METHOD.MERGE,
            key: `${ONYXKEYS.COLLECTION.POLICY}${onboardingPolicyID}`,
            value: {
                areConnectionsEnabled: getPolicy(onboardingPolicyID)?.areConnectionsEnabled,
                pendingFields: {
                    areConnectionsEnabled: null,
                },
            },
        });
    }

    // If we post tasks in the #admins room and introSelected?.choice does not exist, it means that a guide is assigned and all messages except tasks are handled by the backend
    const guidedSetupData: GuidedSetupData = [];

    if (!shouldPostTasksInAdminsRoom || !!introSelected?.choice) {
        guidedSetupData.push({type: 'message', ...textMessage});
    }

    type SelfDMParameters = {
        reportID?: string;
        createdReportActionID?: string;
    };

    let selfDMParameters: SelfDMParameters = {};
    if (engagementChoice === CONST.ONBOARDING_CHOICES.PERSONAL_SPEND) {
        const selfDMReportID = findSelfDMReportID();
        let selfDMReport = allReports?.[`${ONYXKEYS.COLLECTION.REPORT}${selfDMReportID}`];
        let createdAction: ReportAction;
        if (!selfDMReport) {
            const currentTime = DateUtils.getDBTime();
            selfDMReport = buildOptimisticSelfDMReport(currentTime);
            createdAction = buildOptimisticCreatedReportAction(currentUserEmail ?? '', currentTime);
            selfDMParameters = {reportID: selfDMReport.reportID, createdReportActionID: createdAction.reportActionID};
            optimisticData.push(
                {
                    onyxMethod: Onyx.METHOD.SET,
                    key: `${ONYXKEYS.COLLECTION.REPORT}${selfDMReport.reportID}`,
                    value: {
                        ...selfDMReport,
                        pendingFields: {
                            createChat: CONST.RED_BRICK_ROAD_PENDING_ACTION.ADD,
                        },
                    },
                },
                {
                    onyxMethod: Onyx.METHOD.MERGE,
                    key: `${ONYXKEYS.COLLECTION.REPORT_METADATA}${selfDMReport.reportID}`,
                    value: {
                        isOptimisticReport: true,
                    },
                },
                {
                    onyxMethod: Onyx.METHOD.SET,
                    key: `${ONYXKEYS.COLLECTION.REPORT_ACTIONS}${selfDMReport.reportID}`,
                    value: {
                        [createdAction.reportActionID]: createdAction,
                    },
                },
            );

            successData.push(
                {
                    onyxMethod: Onyx.METHOD.MERGE,
                    key: `${ONYXKEYS.COLLECTION.REPORT}${selfDMReport.reportID}`,
                    value: {
                        pendingFields: {
                            createChat: null,
                        },
                    },
                },
                {
                    onyxMethod: Onyx.METHOD.MERGE,
                    key: `${ONYXKEYS.COLLECTION.REPORT_METADATA}${selfDMReport.reportID}`,
                    value: {
                        isOptimisticReport: false,
                    },
                },
                {
                    onyxMethod: Onyx.METHOD.MERGE,
                    key: `${ONYXKEYS.COLLECTION.REPORT_ACTIONS}${selfDMReport.reportID}`,
                    value: {
                        [createdAction.reportActionID]: {
                            pendingAction: null,
                        },
                    },
                },
            );
        }
    }

    guidedSetupData.push(...tasksForParameters);

    if (!introSelected?.choice) {
        optimisticData.push({
            onyxMethod: Onyx.METHOD.MERGE,
            key: `${ONYXKEYS.COLLECTION.REPORT_ACTIONS}${targetChatReportID}`,
            value: {
                [welcomeSignOffCommentAction.reportActionID]: welcomeSignOffCommentAction as ReportAction,
            },
        });

        successData.push({
            onyxMethod: Onyx.METHOD.MERGE,
            key: `${ONYXKEYS.COLLECTION.REPORT_ACTIONS}${targetChatReportID}`,
            value: {
                [welcomeSignOffCommentAction.reportActionID]: {pendingAction: null},
            },
        });

        failureData.push({
            onyxMethod: Onyx.METHOD.MERGE,
            key: `${ONYXKEYS.COLLECTION.REPORT_ACTIONS}${targetChatReportID}`,
            value: {
                [welcomeSignOffCommentAction.reportActionID]: {
                    errors: getMicroSecondOnyxErrorWithTranslationKey('report.genericAddCommentFailureMessage'),
                } as ReportAction,
            },
        });
        guidedSetupData.push({type: 'message', ...welcomeSignOffMessage});
    }

    return {optimisticData, successData, failureData, guidedSetupData, actorAccountID, selfDMParameters};
}

/**
 * Whether a given report is used for onboarding tasks. In the past, it could be either the Concierge chat or the system
 * DM, and we saved the report ID in the user's `onboarding` NVP. As a fallback for users who don't have the NVP, we now
 * only use the Concierge chat.
 */
function isChatUsedForOnboarding(optionOrReport: OnyxEntry<Report> | OptionData, onboardingPurposeSelected?: OnboardingPurpose): boolean {
    // onboarding can be an empty object for old accounts and accounts created from olddot
    if (onboarding && !isEmptyObject(onboarding) && onboarding.chatReportID) {
        return onboarding.chatReportID === optionOrReport?.reportID;
    }
    if (isEmptyObject(onboarding)) {
        return (optionOrReport as OptionData)?.isConciergeChat ?? isConciergeChatReport(optionOrReport);
    }

    // Onboarding guides are assigned to signups with emails that do not contain a '+' and select the "Manage my team's expenses" intent.
    // Guides and onboarding tasks are posted to the #admins room to facilitate the onboarding process.
    return onboardingPurposeSelected === CONST.ONBOARDING_CHOICES.MANAGE_TEAM && !currentUserEmail?.includes('+')
        ? isAdminRoom(optionOrReport)
        : (optionOrReport as OptionData)?.isConciergeChat ?? isConciergeChatReport(optionOrReport);
}

/**
 * Get the report used for the user's onboarding process. For most users it is the Concierge chat, however in the past
 * we also used the system DM for A/B tests.
 */
function getChatUsedForOnboarding(): OnyxEntry<Report> {
    return Object.values(allReports ?? {}).find((report) => isChatUsedForOnboarding(report));
}

/**
 * Checks if given field has any violations and returns name of the first encountered one
 */
function getFieldViolation(violations: OnyxEntry<ReportViolations>, reportField: PolicyReportField): ReportViolationName | undefined {
    if (!violations || !reportField) {
        return undefined;
    }

    return Object.values(CONST.REPORT_VIOLATIONS).find((violation) => !!violations[violation] && violations[violation][reportField.fieldID]);
}

/**
 * Returns translation for given field violation
 */
function getFieldViolationTranslation(reportField: PolicyReportField, violation?: ReportViolationName): string {
    if (!violation) {
        return '';
    }

    switch (violation) {
        case 'fieldRequired':
            return translateLocal('reportViolations.fieldRequired', {fieldName: reportField.name});
        default:
            return '';
    }
}

/**
 * Returns all violations for report
 */
function getReportViolations(reportID: string): ReportViolations | undefined {
    if (!allReportsViolations) {
        return undefined;
    }

    return allReportsViolations[`${ONYXKEYS.COLLECTION.REPORT_VIOLATIONS}${reportID}`];
}

function findPolicyExpenseChatByPolicyID(policyID: string): OnyxEntry<Report> {
    return Object.values(allReports ?? {}).find((report) => isPolicyExpenseChat(report) && report?.policyID === policyID);
}

/**
 * A function to get the report last message. This is usually used to restore the report message preview in LHN after report actions change.
 * @param reportID
 * @param actionsToMerge
 * @param canUserPerformWriteActionInReport
 * @returns containing the calculated message preview data of the report
 */
function getReportLastMessage(reportID: string, actionsToMerge?: ReportActions) {
    let result: Partial<Report> = {
        lastMessageText: '',
        lastVisibleActionCreated: '',
    };

    const {lastMessageText = ''} = getLastVisibleMessage(reportID, actionsToMerge);

    if (lastMessageText) {
        const report = getReport(reportID, allReports);
        const lastVisibleAction = getLastVisibleActionReportActionsUtils(reportID, canUserPerformWriteAction(report), actionsToMerge);
        const lastVisibleActionCreated = lastVisibleAction?.created;
        const lastActorAccountID = lastVisibleAction?.actorAccountID;
        result = {
            lastMessageText,
            lastVisibleActionCreated,
            lastActorAccountID,
        };
    }

    return result;
}

function getReportLastVisibleActionCreated(report: OnyxEntry<Report>, oneTransactionThreadReport: OnyxEntry<Report>) {
    const lastVisibleActionCreated =
        (oneTransactionThreadReport?.lastVisibleActionCreated ?? '') > (report?.lastVisibleActionCreated ?? '')
            ? oneTransactionThreadReport?.lastVisibleActionCreated
            : report?.lastVisibleActionCreated;

    return lastVisibleActionCreated;
}

function getSourceIDFromReportAction(reportAction: OnyxEntry<ReportAction>): string {
    const message = Array.isArray(reportAction?.message) ? reportAction?.message?.at(-1) ?? null : reportAction?.message ?? null;
    const html = message?.html ?? '';
    const {sourceURL} = getAttachmentDetails(html);
    const sourceID = (sourceURL?.match(CONST.REGEX.ATTACHMENT_ID) ?? [])[1];
    return sourceID;
}

function getIntegrationIcon(connectionName?: ConnectionName) {
    if (connectionName === CONST.POLICY.CONNECTIONS.NAME.XERO) {
        return XeroSquare;
    }
    if (connectionName === CONST.POLICY.CONNECTIONS.NAME.QBO) {
        return QBOSquare;
    }
    if (connectionName === CONST.POLICY.CONNECTIONS.NAME.NETSUITE) {
        return NetSuiteSquare;
    }
    if (connectionName === CONST.POLICY.CONNECTIONS.NAME.SAGE_INTACCT) {
        return IntacctSquare;
    }

    return undefined;
}

function canBeExported(report: OnyxEntry<Report>) {
    if (!report?.statusNum) {
        return false;
    }
    const isCorrectState = [CONST.REPORT.STATUS_NUM.APPROVED, CONST.REPORT.STATUS_NUM.CLOSED, CONST.REPORT.STATUS_NUM.REIMBURSED].some((status) => status === report.statusNum);
    return isExpenseReport(report) && isCorrectState;
}

function isExported(reportActions: OnyxEntry<ReportActions> | ReportAction[]) {
    if (!reportActions) {
        return false;
    }

    if (Array.isArray(reportActions)) {
        return reportActions.some((action) => isExportIntegrationAction(action));
    }

    return Object.values(reportActions).some((action) => isExportIntegrationAction(action));
}

function getApprovalChain(policy: OnyxEntry<Policy>, expenseReport: OnyxEntry<Report>): string[] {
    const approvalChain: string[] = [];
    const fullApprovalChain: string[] = [];
    const reportTotal = expenseReport?.total ?? 0;
    const submitterEmail = getLoginsByAccountIDs([expenseReport?.ownerAccountID ?? CONST.DEFAULT_NUMBER_ID]).at(0) ?? '';

    if (isSubmitAndClose(policy)) {
        return approvalChain;
    }

    // Get category/tag approver list
    const ruleApprovers = getRuleApprovers(policy, expenseReport);

    // Push rule approvers to approvalChain list before submitsTo/forwardsTo approvers
    ruleApprovers.forEach((ruleApprover) => {
        // Don't push submiiter to approve as a rule approver
        if (fullApprovalChain.includes(ruleApprover) || ruleApprover === submitterEmail) {
            return;
        }
        fullApprovalChain.push(ruleApprover);
    });

    let nextApproverEmail = getManagerAccountEmail(policy, expenseReport);

    while (nextApproverEmail && !approvalChain.includes(nextApproverEmail)) {
        approvalChain.push(nextApproverEmail);
        nextApproverEmail = getForwardsToAccount(policy, nextApproverEmail, reportTotal);
    }

    approvalChain.forEach((approver) => {
        if (fullApprovalChain.includes(approver)) {
            return;
        }

        fullApprovalChain.push(approver);
    });

    if (fullApprovalChain.at(-1) === submitterEmail && policy?.preventSelfApproval) {
        fullApprovalChain.pop();
    }
    return fullApprovalChain;
}

/**
 * Checks if the user has missing bank account for the invoice room.
 */
function hasMissingInvoiceBankAccount(iouReportID: string | undefined): boolean {
    if (!iouReportID) {
        return false;
    }

    const invoiceReport = getReport(iouReportID, allReports);

    if (!isInvoiceReport(invoiceReport)) {
        return false;
    }

    return invoiceReport?.ownerAccountID === currentUserAccountID && !getPolicy(invoiceReport?.policyID)?.invoice?.bankAccount?.transferBankAccountID && isSettled(iouReportID);
}

function hasInvoiceReports() {
    const reports = Object.values(allReports ?? {});
    return reports.some((report) => isInvoiceReport(report));
}

function shouldUnmaskChat(participantsContext: OnyxEntry<PersonalDetailsList>, report: OnyxInputOrEntry<Report>): boolean {
    if (!report?.participants) {
        return true;
    }

    if (isThread(report) && report?.chatType && report?.chatType === CONST.REPORT.CHAT_TYPE.POLICY_EXPENSE_CHAT) {
        return true;
    }

    if (isThread(report) && report?.type === CONST.REPORT.TYPE.EXPENSE) {
        return true;
    }

    if (isAdminRoom(report)) {
        return true;
    }

    const participantAccountIDs = Object.keys(report.participants);

    if (participantAccountIDs.length > 2) {
        return false;
    }

    if (participantsContext) {
        let teamInChat = false;
        let userInChat = false;

        for (const participantAccountID of participantAccountIDs) {
            const id = Number(participantAccountID);
            const contextAccountData = participantsContext[id];

            if (contextAccountData) {
                const login = contextAccountData.login ?? '';

                if (login.endsWith(CONST.EMAIL.EXPENSIFY_EMAIL_DOMAIN) || login.endsWith(CONST.EMAIL.EXPENSIFY_TEAM_EMAIL_DOMAIN)) {
                    teamInChat = true;
                } else {
                    userInChat = true;
                }
            }
        }

        // exclude teamOnly chat
        if (teamInChat && userInChat) {
            return true;
        }
    }

    return false;
}

function getReportMetadata(reportID: string | undefined) {
    return reportID ? allReportMetadataKeyValue[reportID] : undefined;
}

/**
 * Helper method to check if participant email is Manager McTest
 */
function isSelectedManagerMcTest(email: string | null | undefined): boolean {
    return email === CONST.EMAIL.MANAGER_MCTEST;
}

/**
 *  Helper method to check if the report is a test transaction report
 */
function isTestTransactionReport(report: OnyxEntry<Report>): boolean {
    const managerID = report?.managerID ?? CONST.DEFAULT_NUMBER_ID;
    const persionalDetails = allPersonalDetails?.[managerID];
    return isSelectedManagerMcTest(persionalDetails?.login);
}

function isWaitingForSubmissionFromCurrentUser(chatReport: OnyxEntry<Report>, policy: OnyxEntry<Policy>) {
    return chatReport?.isOwnPolicyExpenseChat && !policy?.harvesting?.enabled;
}

function getGroupChatDraft() {
    return newGroupChatDraft;
}

function getChatListItemReportName(action: ReportAction & {reportName?: string}, report: SearchReport | undefined): string {
    if (report && isInvoiceReport(report)) {
        const properInvoiceReport = report;
        properInvoiceReport.chatReportID = report.parentReportID;

        return getInvoiceReportName(properInvoiceReport);
    }

    return action?.reportName ?? '';
}

function getReportPersonalDetailsParticipants(report: Report, personalDetailsParam: OnyxEntry<PersonalDetailsList>, reportMetadata: OnyxEntry<ReportMetadata>, isRoomMembersList = false) {
    const chatParticipants = getParticipantsList(report, personalDetailsParam, isRoomMembersList, reportMetadata);
    return {
        chatParticipants,
        personalDetailsParticipants: chatParticipants.reduce<Record<number, PersonalDetails>>((acc, accountID) => {
            const details = personalDetailsParam?.[accountID];
            if (details) {
                acc[accountID] = details;
            }
            return acc;
        }, {}),
    };
}

export {
    addDomainToShortMention,
    completeShortMention,
    areAllRequestsBeingSmartScanned,
    buildOptimisticAddCommentReportAction,
    buildOptimisticApprovedReportAction,
    buildOptimisticUnapprovedReportAction,
    buildOptimisticCancelPaymentReportAction,
    buildOptimisticChangedTaskAssigneeReportAction,
    buildOptimisticChatReport,
    buildOptimisticClosedReportAction,
    buildOptimisticCreatedReportAction,
    buildOptimisticDismissedViolationReportAction,
    buildOptimisticEditedTaskFieldReportAction,
    buildOptimisticExpenseReport,
    buildOptimisticEmptyReport,
    buildOptimisticGroupChatReport,
    buildOptimisticHoldReportAction,
    buildOptimisticHoldReportActionComment,
    buildOptimisticIOUReport,
    buildOptimisticIOUReportAction,
    buildOptimisticModifiedExpenseReportAction,
    buildOptimisticMoneyRequestEntities,
    buildOptimisticMovedReportAction,
    buildOptimisticChangePolicyReportAction,
    buildOptimisticRenamedRoomReportAction,
    buildOptimisticRoomDescriptionUpdatedReportAction,
    buildOptimisticReportPreview,
    buildOptimisticActionableTrackExpenseWhisper,
    buildOptimisticSubmittedReportAction,
    buildOptimisticTaskCommentReportAction,
    buildOptimisticTaskReport,
    buildOptimisticTaskReportAction,
    buildOptimisticUnHoldReportAction,
    buildOptimisticAnnounceChat,
    buildOptimisticWorkspaceChats,
    buildOptimisticCardAssignedReportAction,
    buildOptimisticDetachReceipt,
    buildParticipantsFromAccountIDs,
    buildReportNameFromParticipantNames,
    buildTransactionThread,
    canAccessReport,
    isReportNotFound,
    canAddTransaction,
    canDeleteTransaction,
    canBeAutoReimbursed,
    canCreateRequest,
    canCreateTaskInReport,
    canCurrentUserOpenReport,
    canDeleteReportAction,
    canHoldUnholdReportAction,
    canEditFieldOfMoneyRequest,
    canEditMoneyRequest,
    canEditPolicyDescription,
    canEditReportAction,
    canEditReportDescription,
    canEditRoomVisibility,
    canEditWriteCapability,
    canFlagReportAction,
    isNonAdminOrOwnerOfPolicyExpenseChat,
    canLeaveRoom,
    canJoinChat,
    canLeaveChat,
    canReportBeMentionedWithinPolicy,
    canRequestMoney,
    canSeeDefaultRoom,
    canShowReportRecipientLocalTime,
    canUserPerformWriteAction,
    chatIncludesChronos,
    chatIncludesChronosWithID,
    chatIncludesConcierge,
    createDraftTransactionAndNavigateToParticipantSelector,
    doesReportBelongToWorkspace,
    findLastAccessedReport,
    findSelfDMReportID,
    formatReportLastMessageText,
    generateReportID,
    getCreationReportErrors,
    getAllAncestorReportActionIDs,
    getAllAncestorReportActions,
    getAllHeldTransactions,
    getAllPolicyReports,
    getAllWorkspaceReports,
    getAvailableReportFields,
    getBankAccountRoute,
    getChatByParticipants,
    getChatRoomSubtitle,
    getChildReportNotificationPreference,
    getCommentLength,
    getDefaultGroupAvatar,
    getDefaultWorkspaceAvatar,
    getDefaultWorkspaceAvatarTestID,
    getDeletedParentActionMessageForChatReport,
    getDisplayNameForParticipant,
    getDisplayNamesWithTooltips,
    getGroupChatName,
    prepareOnboardingOnyxData,
    getIOUReportActionDisplayMessage,
    getIOUReportActionMessage,
    getReportAutomaticallyApprovedMessage,
    getIOUUnapprovedMessage,
    getIOUApprovedMessage,
    getReportAutomaticallyForwardedMessage,
    getIOUForwardedMessage,
    getRejectedReportMessage,
    getWorkspaceNameUpdatedMessage,
    getDeletedTransactionMessage,
    getUpgradeWorkspaceMessage,
    getDowngradeWorkspaceMessage,
    getReportAutomaticallySubmittedMessage,
    getIOUSubmittedMessage,
    getIcons,
    getIconsForParticipants,
    getIndicatedMissingPaymentMethod,
    getLastVisibleMessage,
    getMoneyRequestOptions,
    getMoneyRequestSpendBreakdown,
    getNonHeldAndFullAmount,
    getOptimisticDataForParentReportAction,
    getOriginalReportID,
    getOutstandingChildRequest,
    getParentNavigationSubtitle,
    getParsedComment,
    getParticipantsAccountIDsForDisplay,
    getParticipantsList,
    getParticipants,
    getPendingChatMembers,
    getPersonalDetailsForAccountID,
    getPolicyDescriptionText,
    getPolicyExpenseChat,
    getPolicyExpenseChatName,
    getPolicyName,
    getPolicyType,
    getReimbursementDeQueuedOrCanceledActionMessage,
    getReimbursementQueuedActionMessage,
    getReportActionActorAccountID,
    getReportDescription,
    getReportFieldKey,
    getReportIDFromLink,
    getReportName,
    getSearchReportName,
    getReportTransactions,
    reportTransactionsSelector,
    getReportNotificationPreference,
    getReportOfflinePendingActionAndErrors,
    getReportParticipantsTitle,
    getReportPreviewMessage,
    getReportRecipientAccountIDs,
    getParentReport,
    getReportOrDraftReport,
    getRoom,
    getRootParentReport,
    getRouteFromLink,
    canDeleteCardTransactionByLiabilityType,
    getTaskAssigneeChatOnyxData,
    getTransactionDetails,
    getTransactionReportName,
    getDisplayedReportID,
    getTransactionsWithReceipts,
    getUserDetailTooltipText,
    getWhisperDisplayNames,
    getWorkspaceChats,
    getWorkspaceIcon,
    goBackToDetailsPage,
    goBackFromPrivateNotes,
    getInvoicePayerName,
    getInvoicesChatName,
    getPayeeName,
    getQuickActionDetails,
    hasActionsWithErrors,
    hasAutomatedExpensifyAccountIDs,
    hasExpensifyGuidesEmails,
    hasHeldExpenses,
    hasIOUWaitingOnCurrentUserBankAccount,
    hasMissingPaymentMethod,
    hasMissingSmartscanFields,
    hasNonReimbursableTransactions,
    hasOnlyHeldExpenses,
    hasOnlyTransactionsWithPendingRoutes,
    hasReceiptError,
    hasReceiptErrors,
    hasReportNameError,
    getReportActionWithSmartscanError,
    hasSmartscanError,
    hasUpdatedTotal,
    hasViolations,
    hasWarningTypeViolations,
    hasNoticeTypeViolations,
    isActionCreator,
    isAdminRoom,
    isAdminsOnlyPostingRoom,
    isAllowedToApproveExpenseReport,
    isAllowedToComment,
    isAnnounceRoom,
    isArchivedNonExpenseReport,
    isArchivedReport,
    isArchivedNonExpenseReportWithID,
    isArchivedReportWithID,
    isClosedReport,
    isCanceledTaskReport,
    isChatReport,
    isChatRoom,
    isTripRoom,
    isChatThread,
    isChildReport,
    isClosedExpenseReportWithNoExpenses,
    isCompletedTaskReport,
    isConciergeChatReport,
    isControlPolicyExpenseChat,
    isControlPolicyExpenseReport,
    isCurrentUserSubmitter,
    isCurrentUserTheOnlyParticipant,
    isDM,
    isDefaultRoom,
    isDeprecatedGroupDM,
    isEmptyReport,
    isRootGroupChat,
    isExpenseReport,
    isExpenseRequest,
    isExpensifyOnlyParticipantInReport,
    isGroupChat,
    isGroupChatAdmin,
    isGroupPolicy,
    isReportInGroupPolicy,
    isHoldCreator,
    isIOUOwnedByCurrentUser,
    isIOUReport,
    isIOUReportUsingReport,
    isJoinRequestInAdminRoom,
    isDomainRoom,
    isMoneyRequest,
    isMoneyRequestReport,
    isMoneyRequestReportPendingDeletion,
    isOneOnOneChat,
    isOneTransactionThread,
    isOpenExpenseReport,
    isOpenTaskReport,
    isOptimisticPersonalDetail,
    isPaidGroupPolicy,
    isPaidGroupPolicyExpenseChat,
    isPaidGroupPolicyExpenseReport,
    isPayer,
    isPolicyAdmin,
    isPolicyExpenseChat,
    isPolicyExpenseChatAdmin,
    isProcessingReport,
    isOpenReport,
    isReportIDApproved,
    isAwaitingFirstLevelApproval,
    isPublicAnnounceRoom,
    isPublicRoom,
    isReportApproved,
    isReportManuallyReimbursed,
    isReportDataReady,
    isReportFieldDisabled,
    isReportFieldOfTypeTitle,
    isReportManager,
    isReportOwner,
    isReportParticipant,
    isSelfDM,
    isSettled,
    isSystemChat,
    isTaskReport,
    isThread,
    isTrackExpenseReport,
    isUnread,
    isUnreadWithMention,
    isUserCreatedPolicyRoom,
    isValidReport,
    isValidReportIDFromPath,
    isWaitingForAssigneeToCompleteAction,
    isWaitingForSubmissionFromCurrentUser,
    isInvoiceRoom,
    isInvoiceRoomWithID,
    isInvoiceReport,
    isNewDotInvoice,
    isOpenInvoiceReport,
    isReportTransactionThread,
    getDefaultNotificationPreferenceForReport,
    canWriteInReport,
    navigateToDetailsPage,
    navigateToPrivateNotes,
    navigateBackOnDeleteTransaction,
    parseReportRouteParams,
    parseReportActionHtmlToText,
    requiresAttentionFromCurrentUser,
    shouldAutoFocusOnKeyPress,
    shouldCreateNewMoneyRequestReport,
    shouldDisableDetailPage,
    shouldDisableRename,
    shouldDisableThread,
    shouldDisplayThreadReplies,
    shouldDisplayViolationsRBRInLHN,
    shouldReportBeInOptionList,
    shouldReportShowSubscript,
    shouldShowFlagComment,
    getReportActionWithMissingSmartscanFields,
    shouldShowRBRForMissingSmartscanFields,
    shouldUseFullTitleToDisplay,
    updateOptimisticParentReportAction,
    updateReportPreview,
    temporary_getMoneyRequestOptions,
    getTripIDFromTransactionParentReportID,
    buildOptimisticInvoiceReport,
    getInvoiceChatByParticipants,
    isCurrentUserInvoiceReceiver,
    isDraftReport,
    changeMoneyRequestHoldStatus,
    isAdminOwnerApproverOrReportOwner,
    createDraftWorkspaceAndNavigateToConfirmationScreen,
    isChatUsedForOnboarding,
    buildOptimisticExportIntegrationAction,
    getChatUsedForOnboarding,
    getFieldViolationTranslation,
    getFieldViolation,
    getReportViolations,
    findPolicyExpenseChatByPolicyID,
    getIntegrationIcon,
    canBeExported,
    isExported,
    getHelpPaneReportType,
    hasOnlyNonReimbursableTransactions,
    getReportLastMessage,
    getReportLastVisibleActionCreated,
    getMostRecentlyVisitedReport,
    getSourceIDFromReportAction,

    // This will get removed as part of https://github.com/Expensify/App/issues/59961
    // eslint-disable-next-line deprecation/deprecation
    getReportNameValuePairs,
    hasReportViolations,
    isPayAtEndExpenseReport,
    getArchiveReason,
    getApprovalChain,
    isIndividualInvoiceRoom,
    isAuditor,
    hasMissingInvoiceBankAccount,
    reasonForReportToBeInOptionList,
    getReasonAndReportActionThatRequiresAttention,
    buildOptimisticChangeFieldAction,
    isPolicyRelatedReport,
    hasReportErrorsOtherThanFailedReceipt,
    getAllReportErrors,
    getAllReportActionsErrorsAndReportActionThatRequiresAttention,
    hasInvoiceReports,
    shouldUnmaskChat,
    getReportMetadata,
    buildOptimisticSelfDMReport,
    isHiddenForCurrentUser,
    isSelectedManagerMcTest,
    isTestTransactionReport,
    getReportSubtitlePrefix,
    getPolicyChangeMessage,
    getMovedTransactionMessage,
    getUnreportedTransactionMessage,
    getExpenseReportStateAndStatus,
    generateReportName,
    navigateToLinkedReportAction,
    buildOptimisticUnreportedTransactionAction,
    buildOptimisticResolvedDuplicatesReportAction,
    getTitleReportField,
    getReportFieldsByPolicyID,
    getGroupChatDraft,
    getInvoiceReportName,
    getChatListItemReportName,
    buildOptimisticMovedTransactionAction,
    populateOptimisticReportFormula,
    getOutstandingReportsForUser,
    isReportOutstanding,
    getReportPersonalDetailsParticipants,
    isAllowedToSubmitDraftExpenseReport,
};

export type {
    Ancestor,
    DisplayNameWithTooltips,
    OptimisticAddCommentReportAction,
    OptimisticChatReport,
    OptimisticClosedReportAction,
    OptimisticCreatedReportAction,
    OptimisticIOUReportAction,
    OptimisticTaskReportAction,
    OptionData,
    TransactionDetails,
    PartialReportAction,
    ParsingDetails,
    MissingPaymentMethod,
    OptimisticNewReport,
};<|MERGE_RESOLUTION|>--- conflicted
+++ resolved
@@ -2705,11 +2705,7 @@
     shouldExcludeHidden = false,
     shouldExcludeDeleted = false,
     shouldForceExcludeCurrentUser = false,
-<<<<<<< HEAD
-    reportMetadataParam: OnyxEntry<ReportMetadata> = undefined,
-=======
     reportMetadataParam?: OnyxEntry<ReportMetadata>,
->>>>>>> d3910995
 ): number[] {
     const reportParticipants = report?.participants ?? {};
     const reportMetadata = reportMetadataParam ?? getReportMetadata(report?.reportID);
