--- conflicted
+++ resolved
@@ -9958,18 +9958,13 @@
         return [];
     }
     return Object.values(reports)
-<<<<<<< HEAD
         .filter(
             (report) =>
                 report?.pendingFields?.preview !== CONST.RED_BRICK_ROAD_PENDING_ACTION.DELETE &&
                 isReportOutstanding(report, policyID, reportNameValuePairs) &&
                 report?.ownerAccountID === reportOwnerAccountID,
         )
-        .sort((a, b) => a?.reportName?.localeCompare(b?.reportName?.toLowerCase() ?? '') ?? 0);
-=======
-        .filter((report) => isReportOutstanding(report, policyID, reportNameValuePairs) && report?.ownerAccountID === reportOwnerAccountID)
         .sort((a, b) => localeCompare(a?.reportName?.toLowerCase() ?? '', b?.reportName?.toLowerCase() ?? ''));
->>>>>>> b04e2190
 }
 
 /**
