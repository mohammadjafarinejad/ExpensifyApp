--- conflicted
+++ resolved
@@ -6283,11 +6283,7 @@
         automatic: false,
         isAttachmentOnly: false,
         originalMessage,
-<<<<<<< HEAD
-        reportActionID: linkedExpenseReportAction?.reportActionID ?? rand64(),
-=======
-        reportActionID: reportActionID ?? rand64(),
->>>>>>> 48a96b04
+        reportActionID: linkedExpenseReportAction?.reportActionID ?? reportActionID ?? rand64(),
         shouldShow: true,
         created,
         pendingAction: CONST.RED_BRICK_ROAD_PENDING_ACTION.ADD,
